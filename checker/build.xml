<!--
  This is an Ant build file for compiling the Checker Framework.
-->
<project name="checker" default="dist" basedir=".">

    <description>
        Builds the Checker Framework.
    </description>

    <property file="build.${os.name}.properties"/>
    <property file="build.properties"/>
    <property file="${basedir}/../build-common.properties"/>

    <import file="../build-common.xml"/>


    <!-- Setting this via the command line "-Drun.tests.should.fork=false"
        causes the tests to crash. -->
    <property name="run.tests.should.fork" value="true"/>
    <property name="halt.on.test.failure" value="true"/>
    <property name="javadoc.private" value="false"/>

    <property environment="env"/>

    <!--
         NOTE LT_BIN IN THE NEXT FEW TARGETS IS SOLELY FOR bin-devel/javac and Jenkins.
         The original path to the langtools dir does not work on Jenkins.
         This is here so we get an empty value if it is not set
    -->
    <property name="LT_BIN" value=""/>


    <!-- Used to have:
           depends="touch-jdk"
         When is that truly necessary? -->
    <target name="prep" depends="prep-all"
            description="Create required directories">
        <mkdir dir="${build}"/>
        <mkdir dir="${tests.build}"/>
        <mkdir dir="${tests.build}/testclasses"/>
        <mkdir dir="${api.doc}" />

        <symlink link="${checkerframework}/docs/api" resource="../checker/${api.doc}" overwrite="true" failonerror="false"/>

        <available property="framework.project"
                   file="${framework.loc}/build.xml"/>
        <antcall target="-prep-framework-compile"/>

        <!-- Ant's copy task does not retain file permissions,
             so use <exec executable="cp"> instead.
        <copy file="bin-devel/git.post-merge" tofile="../.git/hooks/post-merge" preservelastmodified="true" />
        <copy file="bin-devel/git.pre-commit" tofile="../.git/hooks/pre-commit" preservelastmodified="true" />
        -->
        <exec executable="cp">
            <arg value="-p"/>
            <arg value="bin-devel/git.post-merge"/>
            <arg value="../.git/hooks/post-merge"/>
        </exec>
        <exec executable="cp">
            <arg value="-p"/>
            <arg value="bin-devel/git.pre-commit"/>
            <arg value="../.git/hooks/pre-commit"/>
        </exec>
    </target>

    <target name="-prep-framework-compile" if="framework.project"
            description="Compile framework project">
        <ant dir="${framework.loc}">
            <target name="dist"/>
        </ant>
    </target>

    <target name="clean" description="Remove generated files"
            depends="clean-nocleanjdk,clean-jdk">
    </target>

    <target name="clean-jdk" description="Remove generated jdkX.jar files">
        <delete file="dist/jdk8.jar"/>
        <delete file="dist/jdk9.jar"/>

        <delete file="jdk/jdk8.jar"/>
        <delete file="jdk/jdk9.jar"/>
    </target>

    <target name="clean-nocleanjdk" description="Remove generated files, but not the jdkX.jar files">
        <ant dir="${framework.loc}">
            <target name="clean"/>
        </ant>

        <delete dir="${build}"/>
        <delete dir="${api.doc}"/>
        <delete dir="${temp.dir}"/>

        <delete file="${checker.lib}"/>
        <delete file="${checker.qual.lib}"/>
        <delete file="${checker.qual.sources.lib}"/>
        <delete file="${checker.qual7.lib}"/>
        <delete file="${checker.qual7.sources.lib}"/>
        <delete file="${checker.compat.qual.lib}"/>
        <delete file="${checker.compat.qual.sources.lib}"/>
        <delete file="${checker.sources.lib}"/>
        <delete file="${checker.javadoc.lib}"/>

        <delete failonerror="false">
            <fileset dir="${tests.build}" includes="**/*.class"/>
            <fileset dir="jdk" includes="**/*.class"/>
            <fileset dir="${docs.loc}/examples" includes="**/*.class"/>
        </delete>

        <delete dir="${dist}"/>
        <delete dir="dist" failonerror="false"/>
    </target>

    <target name="clean-nojar" description="Remove generated class files, but not the .jar files">
        <delete dir="${build}"/>
    </target>


    <!-- Dependendencies on other projects (such as javacutil)
         mirrors javadoc dependencies. If changing project
         dependencies, change the Javadoc dependencies to keep
         them in sync (and vice versa). -->
    <target name="build.check.uptodate"
            description="Set properties: filesets and build.uptodate">
        <fileset id="src.files" dir="${src}">
            <include name="**/*.java"/>
            <exclude name="**/package-info.java"/>
        </fileset>

        <fileset id="dataflow.src.astub.files" dir="${dataflow.loc}/${src}">
            <include name="**/*.properties"/>
            <include name="**/*.astub"/>
        </fileset>

        <fileset id="framework.src.astub.files" dir="${framework.loc}/${src}">
            <include name="**/*.properties"/>
            <include name="**/*.astub"/>
        </fileset>

        <fileset id="checker.src.astub.files" dir="${checker.loc}/${src}">
            <include name="**/*.properties"/>
            <include name="**/*.astub"/>
        </fileset>

        <!-- I can't figure out how to combine filesets (or even selectors)
             to get just one *.uptodate property, so do them individually
             and then combine with <condition>. -->
        <!-- Probably should depend on a file rather than a directory. -->
        <uptodate property="src.files.uptodate" targetfile="${build}">
          <srcfiles refid="src.files"/>
          <mapper type="glob" from="*.java" to="../${build}/*.class"/>
        </uptodate>

        <uptodate property="src.astub.files.uptodate" targetfile="${build}">
          <srcfiles refid="dataflow.src.astub.files"/>
          <srcfiles refid="framework.src.astub.files"/>
          <srcfiles refid="checker.src.astub.files"/>
        </uptodate>

        <uptodate property="framework.lib.uptodate" targetfile="${build}" srcfile="${framework.lib}"/>

        <condition property="build.uptodate">
          <and>
            <isset property="src.files.uptodate"/>
            <isset property="src.astub.files.uptodate"/>
            <isset property="framework.lib.uptodate"/>
          </and>
        </condition>

        <!--
        <echo message="src.files.uptodate: ${src.files.uptodate}"/>
        <echo message="src.astub.files.uptodate: ${src.astub.files.uptodate}"/>
        <echo message="framework.lib.uptodate: ${framework.lib.uptodate}"/>
        <echo message="build.uptodate: ${build.uptodate}"/>
        -->
    </target>

    <target name="build" depends="prep,build.check.uptodate"
            unless="build.uptodate"
            description="Compile files.  Does not update any jars">

        <copy todir="${build}" preservelastmodified="true">
            <fileset refid="dataflow.src.astub.files"/>
            <fileset refid="framework.src.astub.files"/>
            <fileset refid="checker.src.astub.files"/>
        </copy>

        <pathconvert pathsep=" " property="src.files.spaceseparated">
            <path>
                <fileset dir="${src}">
                    <include name="**/*.java"/>
                </fileset>
                <!-- Recompile dependent projects with annotations-in-comments
                     enabled, in order to get classes with qualified types. -->
                <fileset dir="${javacutil.loc}/${src}">
                    <include name="**/*.java"/>
                <!-- Exclude ManualTaglet to not depend on javadoc. -->
                    <exclude name="**/javacutil/dist/**"/>
                </fileset>
                <fileset dir="${dataflow.loc}/${src}">
                    <include name="**/*.java"/>
                </fileset>
                <fileset dir="${framework.loc}/${src}">
                    <include name="**/*.java"/>
                </fileset>
            </path>
        </pathconvert>

        <echo message="Compiling all source files."/>
        <echo message="${src.files.spaceseparated}" file="${tmpdir}/srcfiles-checker.txt"/>
        <java fork="true"
              failonerror="true"
              classpath="${javac.lib}:${framework.lib}:${stubparser.lib}:${junit.lib}:${hamcrest.lib}:${annotation-file-utilities.lib}"
              classname="com.sun.tools.javac.Main">
            <jvmarg value="-Xbootclasspath/p:${javac.jdk.lib}"/>
            <arg value="-g"/>
            <!-- Make sure we only have Java 8 source code and generate Java 8 bytecode. -->
            <arg value="-source"/>
            <arg value="8"/>
            <arg value="-target"/>
            <arg value="8"/>
            <!-- To not get a warning about missing bootstrap
                 classpath for Java 8 (once we use Java 9). -->
            <arg value="-Xlint:-options"/>
            <arg value="-encoding"/>
            <arg value="utf-8"/>
            <arg value="-sourcepath"/>
            <arg value="${src}"/>
            <arg value="-d"/>
            <arg value="${build}"/>
            <arg value="@${tmpdir}/srcfiles-checker.txt"/>
            <arg value="-version"/>
            <arg value="-Xlint"/>
            <arg value="-Werror"/>
        </java>
        <delete file="${tmpdir}/srcfiles-checker.txt"/>

        <!--
        Touch doesn't work on a directory, so can't do:
           <touch file="${build}"/>
        Instead, create and remove a file, which modifies the directory.
        -->
        <touch file="${build}/.timestamp"/>
        <delete file="${build}/.timestamp"/>
    </target>

    <!-- TODO: add a type-checking target that doesn't use
         -XDTA:noannotations in comments. -->

    <!-- Dependendencies on other projects (such as dataflow)
         mirrors javadoc dependencies. If changing project
         dependencies, change the Javadoc dependencies to keep
         them in sync (and vice versa). -->
    <target name="javadoc" depends="prep,prep-ManualTaglet,build.check.uptodate" description="Create Javadoc documentation">

        <!-- This relative path is wrong; running "ant -find" from a
        subdirectory fails. -->
        <!-- With Ant 1.9.4 or later, add to each javadoc task:
            failonwarning="true"
            but Travis is stuck on Ant 1.8.2 as of 6/2016 -->
        <javadoc sourcepath="${javacutil.loc}/${src}:${dataflow.loc}/${src}:${framework.loc}/${src}:${annotation-file-utilities.loc}/${src}"
                 destdir="${api.doc}"
                 private="${javadoc.private}"
                 encoding="UTF-8"
                 additionalParam="-Xdoclint:all,-missing"
                 failonerror="true"
                 executable="${javadoc.bin}"
                 classpath="${build}:${javac.lib}:${javadoc.lib}:${junit.lib}:${hamcrest.lib}:${annotation-file-utilities.lib}:${stubparser.lib}"
                 excludepackagenames="org.checkerframework.framework.stub"
                 bootclasspath="${javac.jdk.lib}">

            <package name="org.checkerframework.javacutil.*"/>
            <package name="org.checkerframework.dataflow.*"/>
            <package name="org.checkerframework.framework.*"/>
            <package name="org.checkerframework.common.*"/>
            <package name="org.checkerframework.checker.*"/>

            <fileset dir="${checker.loc}/${src}">
                <include name="**/*.java"/>
            </fileset>

            <link href="http://docs.oracle.com/javase/8/docs/api/"/>
            <link href="http://docs.oracle.com/javase/8/docs/jdk/api/javac/tree/"/>
            <taglet name="org.checkerframework.javacutil.dist.ManualTaglet"
                    path="${build}:${javacutil.loc}/${build}:${javacutil.lib}"/>
        </javadoc>
        <property name="favicon.targetfile" value="favicon-checkerframework.png"/>
        <copy file="../docs/logo/Checkmark/CFCheckmark_favicon.png" tofile="${api.doc}/${favicon.targetfile}" />
        <exec executable="../docs/logo/add-favicon" failonerror="true">
            <arg value="${api.doc}"/>
            <arg value="${favicon.targetfile}"/>
        </exec>
    </target>


    <target name="javadoc.jar" depends="javadoc" description="Create jar of all javadoc documentation">
        <jar destfile="${checker.javadoc.lib}" basedir="${api.doc}"></jar>
    </target>

    <!-- This creates checker-source.jar -->
    <target name="sources.jar" description="Create a jar of all source files except those in the jdk directory.">
        <property name="checker-sources-tmp" value="${tmpdir}/checker-sources"/>
        <mkdir dir="${checker-sources-tmp}"/>
        <copy todir="${checker-sources-tmp}">
            <!-- Copying like this removes the */src portion of the file -->
            <fileset dir="${checker.loc}/${src}"/>
            <fileset dir="${framework.loc}/${src}"/>
            <fileset dir="${dataflow.loc}/${src}"/>
            <fileset dir="${javacutil.loc}/${src}"/>
        </copy>

        <jar destfile="${checker.sources.lib}" basedir="${checker-sources-tmp}"/>
    </target>

    <!-- This creates checker.jar -->
    <target name="jar" depends="build,checker-qual-jar,checker-compat-qual-jar"
            description="Create checker.jar file">

        <mkdir dir="dist" />

        <!-- Only unjar the afu and stubparser - everything else is recompiled. -->

        <!-- jar up compilation results to protect against being
             overwritten by unjarring annotation-file-utilities.lib.
             See https://github.com/typetools/checker-framework/issues/894 -->
        <jar destfile="${checker.lib.tmp}" basedir="${build}" excludes="polyall/,tests/,lubglb/,jtreg/,reports/"/>
        <unjar src="${annotation-file-utilities.lib}" dest="${build}" />
        <!-- Also delete anything in the org/checkerframework package in case it has be removed
        from the framework-->
        <delete includeemptydirs="true">
            <fileset dir="${build}/org/checkerframework"/>
         </delete>
        <!-- Work-around for Issue 894, see above. -->
        <unjar src="${checker.lib.tmp}" dest="${build}" />
        <delete file="${checker.lib.tmp}"/>

        <unjar src="${stubparser.lib}" dest="${build}" />

        <jar destfile="${checker.lib}" basedir="${build}" excludes="polyall/,tests/,lubglb/,jtreg/,reports/">
            <manifest>
                <attribute name="Main-Class" value="org.checkerframework.framework.util.CheckerMain"/>
                <attribute name="Implementation-Version" value="${build.version}"/>
                <attribute name="Implementation-URL" value="https://checkerframework.org/"/>
            </manifest>
        </jar>
    </target>

    <!-- This creates checker-qual.jar and checker-qual-source.jar-->
    <target name="checker-qual-jar"
            description="Create checker-qual.jar file for annotations">
        <property name="checker-qual-sources-tmp" value="${tmpdir}/checker-qual-sources"/>
        <property name="checker-qual-classes-tmp" value="${tmpdir}/checker-qual-classes"/>
        <mkdir dir="${checker-qual-sources-tmp}"/>
        <mkdir dir="${checker-qual-classes-tmp}"/>

        <copy todir="${checker-qual-sources-tmp}">
            <!-- Copying like this removes the $CHECKERFRAMEWORK/checker/src portion of the file
            names so that the top level directory is org.-->
            <fileset dir="${checker.loc}/${src}">
                <include name="org/checkerframework/**/qual/*.java"/>
                <include name="**/FormatUtil.java"/>
                <include name="**/NullnessUtil.java"/>
                <include name="**/RegexUtil.java"/>
                <include name="**/UnitsTools.java"/>
                <include name="**/SignednessUtil.java"/>
                <include name="**/I18nFormatUtil.java"/>
                <exclude name="${checker.jdk8orhigher.sources}"/>
            </fileset>
            <fileset dir="${dataflow.loc}/${src}">
                <include name="org/checkerframework/**/qual/*.java"/>
            </fileset>
            <fileset dir="${framework.loc}/${src}">
                <include name="org/checkerframework/**/qual/*.java"/>
            </fileset>
        </copy>

        <pathconvert pathsep=" " property="qual.src.files.spaceseparated">
            <path>
                <fileset dir="${checker-qual-sources-tmp}">
                    <include name="**/*.java"/>
                </fileset>
            </path>
        </pathconvert>
        <delete file="${tmpdir}/srcfiles-checker.txt"/>
        <echo message="${qual.src.files.spaceseparated}" file="${tmpdir}/srcfiles-checker.txt"/>
        <echo message="Compiling qualifiers."/>
        <java fork="true"
              failonerror="true"
              classname="com.sun.tools.javac.Main"
              classpath="${javac.lib}">
            <jvmarg value="-Xbootclasspath/p:${javac.jdk.lib}"/>
            <arg value="-g"/>
            <!-- Make sure we only have Java 7 source code and generate Java 7 bytecode. -->
            <arg value="-source"/>
            <arg value="7"/>
            <arg value="-target"/>
            <arg value="7"/>
            <!-- To not get a warning about missing bootstrap
                 classpath for Java 7. -->
            <arg value="-Xlint:-options"/>
            <arg value="-encoding"/>
            <arg value="utf-8"/>
            <arg value="-d"/>
            <arg value="${checker-qual-classes-tmp}"/>
            <arg value="@${tmpdir}/srcfiles-checker.txt"/>
            <arg value="-version"/>
	    <!-- Make sure we only have Java 8 source code and generate Java 8 bytecode. -->
            <arg value="-source"/>
            <arg value="8"/>
            <arg value="-target"/>
            <arg value="8"/>
            <arg value="-Xlint"/>
            <arg value="-Werror"/>
        </java>
        <delete file="${tmpdir}/srcfiles-checker.txt"/>

        <!--Jar classes and source files-->
        <jar destfile="${checker.qual7.lib}" basedir="${checker-qual-classes-tmp}">
            <manifest>
                <attribute name="Implementation-Version" value="${build.version}"/>
                <attribute name="Implementation-URL" value="https://checkerframework.org/"/>
            </manifest>
        </jar>

        <jar destfile="${checker.qual7.sources.lib}" basedir="${checker-qual-sources-tmp}">
            <manifest>
                <attribute name="Implementation-Version" value="${build.version}"/>
                <attribute name="Implementation-URL" value="https://checkerframework.org/"/>
            </manifest>
        </jar>

        <!-- Compile and copy Java 8 sources -->
        <copy todir="${checker-qual-sources-tmp}">
            <!-- Copying like this removes the $CHECKERFRAMEWORK/checker/src portion of the file
            names so that the top level directory is org.-->
            <fileset dir="${checker.loc}/${src}">
                <include name="${checker.jdk8orhigher.sources}"/>
            </fileset>
        </copy>

        <pathconvert pathsep=" " property="qual.src8.files.spaceseparated">
            <path>
                <fileset dir="${checker-qual-sources-tmp}">
                    <include name="**/*.java"/>
                </fileset>
            </path>
        </pathconvert>
        <echo message="${qual.src8.files.spaceseparated}" append="true" file="${tmpdir}/srcfiles-checker.txt"/>


        <!-- Remove annotations in comments-->
        <replaceregexp match="\/\*@([^*]+)\*\/" replace="@\1" flags="g">
            <fileset dir="${checker-qual-sources-tmp}">
                <include name="**/*.java"/>
            </fileset>
        </replaceregexp>
        <replaceregexp match="\/\*>>>([^*]+)\*\/" replace="\1" flags="g">
            <fileset dir="${checker-qual-sources-tmp}">
                <include name="**/*.java"/>
            </fileset>
        </replaceregexp>

        <java fork="true"
              failonerror="true"
              classname="com.sun.tools.javac.Main"
<<<<<<< HEAD
              classpath="${javac.lib}:${checker-qual-classes-tmp}">
            <jvmarg value="-Xbootclasspath/p:${javac.jdk.lib}"/>
=======
              classpath="${javac.lib}">
>>>>>>> 3f00521c
            <arg value="-g"/>
            <arg value="-source"/>
            <arg value="8"/>
            <arg value="-target"/>
            <arg value="8"/>
            <!-- To not get a warning about missing bootstrap
                 classpath for Java 8 (once we use Java 9). -->
            <arg value="-Xlint:-options"/>
            <arg value="-encoding"/>
            <arg value="utf-8"/>
            <arg value="-d"/>
            <arg value="${checker-qual-classes-tmp}"/>
            <arg value="@${tmpdir}/srcfiles-checker.txt"/>
            <arg value="-Xlint"/>
            <arg value="-Werror"/>
        </java>
        <delete file="${tmpdir}/srcfiles-checker.txt"/>

        <copy todir="${checker-qual-sources-tmp}">
            <!-- Copying like this removes the $CHECKERFRAMEWORK/checker/src portion of the file
            names so that the top level directory is org.-->
            <fileset dir="${checker.loc}/${src}">
                <include name="${checker.jdk8orhigher.sources}"/>
            </fileset>
        </copy>

        <!--Jar classes and source files-->
        <jar destfile="${checker.qual.lib}" basedir="${checker-qual-classes-tmp}">
            <manifest>
                <attribute name="Implementation-Version" value="${build.version}"/>
                <attribute name="Implementation-URL" value="https://checkerframework.org/"/>
            </manifest>
        </jar>

        <jar destfile="${checker.qual.sources.lib}" basedir="${checker-qual-sources-tmp}">
            <manifest>
                <attribute name="Implementation-Version" value="${build.version}"/>
                <attribute name="Implementation-URL" value="https://checkerframework.org/"/>
            </manifest>
        </jar>

        <delete dir="${checker-qual-sources-tmp}" failonerror="false"/>
        <delete dir="${checker-qual-classes-tmp}" failonerror="false"/>
    </target>

    <!-- This creates checker-compat-qual.jar and checker-compat-qual-source.jar-->
    <target name="checker-compat-qual-jar"
            description="Create checker-compat-qual.jar file for compatibility annotations">

        <property name="checker-compat-qual-sources-tmp" value="${tmpdir}/checker-compat-qual-sources"/>
        <property name="checker-compat-qual-classes-tmp" value="${tmpdir}/checker-compat-qual-classes"/>

        <mkdir dir="${checker-compat-qual-sources-tmp}"/>
        <mkdir dir="${checker-compat-qual-classes-tmp}"/>

        <copy todir="${checker-compat-qual-sources-tmp}">
            <!-- Copying like this removes the $CHECKERFRAMEWORK/checker/src portion of the file
            names so that the top level directory is org.-->
                <fileset dir="${src}">
                    <include name="**/compatqual/*.java"/>
                </fileset>
        </copy>

        <pathconvert pathsep=" " property="compat.qual.src.files.spaceseparated">
            <path>
                <fileset dir="${checker-compat-qual-sources-tmp}">
                    <include name="**/*.java"/>
                </fileset>
            </path>
        </pathconvert>

        <echo message="Compiling compatibility qualifiers."/>
        <echo message="${compat.qual.src.files.spaceseparated}" file="${tmpdir}/srcfiles-checker.txt"/>
        <java fork="true"
              failonerror="true"
              classname="com.sun.tools.javac.Main"
              classpath="${javac.lib}">
            <jvmarg value="-Xbootclasspath/p:${javac.jdk.lib}"/>
            <arg value="-g"/>
            <!-- Make sure we only generate Java 6 bytecode. -->
            <arg value="-source"/>
            <arg value="6"/>
            <arg value="-target"/>
            <arg value="6"/>
            <!-- To not get a warning about missing bootstrap
                 classpath for Java 6. -->
            <arg value="-Xlint:-options"/>
            <arg value="-encoding"/>
            <arg value="utf-8"/>
            <arg value="-d"/>
            <arg value="${checker-compat-qual-classes-tmp}"/>
            <arg value="@${tmpdir}/srcfiles-checker.txt"/>
            <arg value="-version"/>
	    <!-- Make sure we only have Java 8 source code and generate Java 8 bytecode. -->
            <arg value="-source"/>
            <arg value="8"/>
            <arg value="-target"/>
            <arg value="8"/>
            <arg value="-Xlint"/>
            <arg value="-Werror"/>
        </java>
        <delete file="${tmpdir}/srcfiles-checker.txt"/>

        <jar destfile="${checker.compat.qual.lib}" basedir="${checker-compat-qual-classes-tmp}">
            <manifest>
                <attribute name="Implementation-Version" value="${build.version}"/>
                <attribute name="Implementation-URL" value="https://checkerframework.org/"/>
            </manifest>
        </jar>

        <jar destfile="${checker.compat.qual.sources.lib}"
             basedir="${checker-compat-qual-sources-tmp}">
            <manifest>
                <attribute name="Implementation-Version" value="${build.version}"/>
                <attribute name="Implementation-URL" value="https://checkerframework.org/"/>
            </manifest>
        </jar>
        <delete dir="${checker-compat-qual-sources-tmp}" failonerror="false"/>
        <delete dir="${checker-compat-qual-classes-tmp}" failonerror="false"/>

    </target>

    <target name="build-tests" depends="prep" description="Compile tests">
        <pathconvert pathsep=" " property="src.tests">
            <path>
                <fileset dir="${tests}">
                    <include name="src/**/*.java"/>
                </fileset>
            </path>
        </pathconvert>

        <java fork="true"
              failonerror="true"
              classpath="${build}:${javac.lib}:${junit.lib}:${hamcrest.lib}"
              classname="com.sun.tools.javac.Main">
            <jvmarg value="-Xbootclasspath/p:${javac.jdk.lib}"/>
            <arg value="-g"/>
            <arg value="-source"/>
            <arg value="8"/>
            <arg value="-target"/>
            <arg value="8"/>
            <!-- To not get a warning about missing bootstrap
                 classpath for Java 8 (once we use Java 9). -->
            <arg value="-Xlint:-options"/>
            <arg value="-encoding"/>
            <arg value="utf-8"/>
            <arg value="-sourcepath"/>
            <arg value="${tests}"/>
            <arg value="-d"/>
            <arg value="${tests.build}"/>
            <arg line="${src.tests}"/>
        </java>
    </target>

    <!-- TODO: DUPLICATED FOR ALL_TESTS -->
    <!-- Per the <test> element, output goes to ${build.reports} -->
    <target name="-run-tests" description="Generalized test runner">

        <condition property="should.emit.debug.str" value="true" else="false">
            <isset property="emit.test.debug"/>
        </condition>

        <condition property="debugger.str" value="-Xnoagent -Djava.compiler=NONE -Xdebug -Xrunjdwp:transport=dt_socket,server=y,suspend=y,address=5005" else="">
            <isset property="debugger.on"/>
        </condition>

        <mkdir dir="${build.reports}"/>

    <!-- non-debugging version: -->
    <!--
        <junit fork="${run.tests.should.fork}"
               dir="${basedir}"
               printsummary="false"
               haltonfailure="${halt.on.test.failure}"
               haltonerror="${halt.on.test.failure}"
               maxmemory="2500M"
               >
            <formatter type="xml"/>
    -->
    <!-- end of non-debugging version. -->

    <!-- debugging version: -->
        <junit fork="${run.tests.should.fork}"
               dir="${basedir}"
               haltonfailure="${halt.on.test.failure}"
               haltonerror="${halt.on.test.failure}"
               maxmemory="2500M"
               showoutput="true"
               printsummary="withOutAndErr"
               >
            <formatter type="plain" usefile="false"/>
            <jvmarg value="-Xbootclasspath/p:${javac.jdk.lib}"/>
            <jvmarg value="-Demit.test.debug=true"/>
    <!-- end of debugging version. -->

            <!-- plain output for debugging -->
            <jvmarg line="${debugger.str}"/> <!-- may be empty string -->

            <sysproperty key="JDK_JAR" value="${basedir}/dist/${jdkName}"/>
            <sysproperty key="emit.test.debug" value="${should.emit.debug.str}"/>
            <jvmarg value="-ea"/>

            <classpath>
                <pathelement path="${build}"/>
                <pathelement path="${tests.build}"/>
                <pathelement path="${javac.lib}"/>
                <pathelement path="${junit.lib}"/>
                <pathelement path="${hamcrest.lib}"/>
            </classpath>


            <test name="${param}" todir="${build.reports}"/>
        </junit>
    </target>

    <target name="all-tests" depends="all-tests-nojtreg, jtreg-tests"
            description="Run tests for all checkers and the framework"/>

    <!-- Used to guarantee that targets executed from other ant scripts do not cause unnecessary rebuilds -->
    <target name="all-tests-nobuildjdk" depends="all-tests-nojtreg-nobuildjdk, jtreg-tests"
            description="Run tests for all checkers and the framework, WITHOUT updating jdkX.jar">
    </target>

    <target name="all-tests-nojtreg" depends="jdk.jar, all-tests-nojtreg-nobuildjdk"
            description="Run tests for all checkers and the framework, except jtreg tests"/>

    <!-- Used to guarantee that targets executed from other ant scripts do not cause unnecessary rebuilds -->
    <target name="all-tests-nojtreg-nobuildjdk" depends="jar, jdk.jar.exists, all-tests-nojtreg-nobuild"
            description="Run tests for all checkers and the framework, except jtreg tests, WITHOUT updating jdkX.jar">
    </target>

    <!-- Used to guarantee that targets executed from other ant scripts do not cause unnecessary rebuilds -->
    <target name="all-tests-nojtreg-nobuild"
            depends="junit-tests-nojtreg-nobuild,nonjunit-tests-nojtreg-nobuild"
            description="Run tests for all checkers, WITHOUT building anything">
    </target>

    <!-- Used to guarantee that targets executed from other ant scripts do not cause unnecessary rebuilds -->
    <target name="junit-tests-nojtreg-nobuild" depends="build-tests"
            description="Run junit tests for all checkers, WITHOUT building anything">

        <condition property="should.emit.debug.str" value="true" else="false">
            <isset property="emit.test.debug"/>
        </condition>

        <condition property="debugger.str" value="-Xnoagent -Djava.compiler=NONE -Xdebug -Xrunjdwp:transport=dt_socket,server=y,suspend=y,address=5005" else="">
            <isset property="debugger.on"/>
        </condition>

        <!-- Delete directory because we will rerun all tests -->
        <delete dir="${build.reports}"/>
        <!-- Copied from -run-tests target -->
        <mkdir dir="${build.reports}"/>

        <junit fork="${run.tests.should.fork}"
               dir="${basedir}"
               printsummary="false"
               haltonerror="${halt.on.test.failure}"
               haltonfailure="${halt.on.test.failure}">
            <jvmarg value="-Xbootclasspath/p:${javac.jdk.lib}"/>
            <jvmarg value="-ea"/>
            <jvmarg line="${debugger.str}"/>  <!-- may be empty string -->

            <sysproperty key="JDK_JAR" value="${basedir}/dist/${jdkName}"/>
            <sysproperty key="emit.test.debug" value="${should.emit.debug.str}"/>

            <classpath>
              <pathelement path="${build}"/>
              <pathelement path="${tests.build}"/>
              <pathelement path="${javac.lib}"/>
              <pathelement path="${junit.lib}"/>
              <pathelement path="${hamcrest.lib}"/>
            </classpath>

            <formatter type="xml"/>
            <formatter type="brief" usefile="false"/>

            <batchtest todir="${build.reports}">
                <fileset dir="${tests}/${src}">
                    <include name="tests/*.java"/>
                </fileset>
            </batchtest>
        </junit>

    </target>

    <!-- Used to guarantee that targets executed from other ant scripts do not cause unnecessary rebuilds -->
    <target name="nonjunit-tests-nojtreg-nobuild" depends="build-tests"
            description="Run tests, other than junit tests for all checkers, WITHOUT building anything">

        <condition property="should.emit.debug.str" value="true" else="false">
            <isset property="emit.test.debug"/>
        </condition>

        <condition property="debugger.str" value="-Xnoagent -Djava.compiler=NONE -Xdebug -Xrunjdwp:transport=dt_socket,server=y,suspend=y,address=5005" else="">
            <isset property="debugger.on"/>
        </condition>

        <ant dir="${framework.loc}">
            <target name="all-tests-nojtreg-nobuild"/>
        </ant>

        <!-- Delete directory because we will rerun all tests -->
        <delete dir="${build.reports}"/>
        <!-- Copied from -run-tests target -->
        <mkdir dir="${build.reports}"/>

        <antcall target="nullness-extra-tests-nobuildjdk"/>

        <antcall target="command-line-tests"/>

      <!--TODO: This breaks during the release process because the latest Maven artifacts haven't been created.
                This target is called in .travis-build.sh -->
        <!--<antcall target="example-tests-nobuildjdk"/>-->

        <antcall target="check-tutorial"/>
        <antcall target="check-compilermsgs"/>
        <antcall target="check-purity"/>

        <!-- Eventually we would also want this:
          <antcall target="check-nullness"/>
        -->
    </target>

    <target name="aggregate-tests" depends="jar,build-tests"
            description="Run tests for the aggregate checkers">
        <antcall target="-run-tests">
            <param name="param" value="tests.NestedAggregateCheckerTest"/>
        </antcall>
    </target>

    <target name="command-line-tests" depends="jar,build-tests"
            description="Run tests that need a special command line">
        <exec executable="make" failonerror="${halt.on.test.failure}">
            <env key="JAVAC" value="${basedir}/bin/javac"/>
            <arg value="-C"/>
            <arg value="tests/command-line/"/>
        </exec>
    </target>

    <target name="compilermsg-tests" depends="jar,build-tests"
            description="Run tests for the Compiler Messages Checker">
        <antcall target="-run-tests">
            <param name="param" value="tests.CompilerMessagesTest"/>
        </antcall>
    </target>

    <target name="fenum-tests" depends="jar,build-tests"
            description="Run tests for the Fenum Checker">
        <antcall target="-run-tests">
            <param name="param" value="tests.FenumTest"/>
        </antcall>
        <antcall target="-run-tests">
            <param name="param" value="tests.FenumSwingTest"/>
        </antcall>
    </target>

    <target name="i18n-tests" depends="jar,build-tests"
            description="Run tests for the I18n Checker">
        <antcall target="-run-tests">
            <param name="param" value="tests.I18nTest"/>
        </antcall>
        <antcall target="-run-tests">
            <param name="param" value="tests.I18nUncheckedDefaultsTest"/>
        </antcall>
    </target>

    <target name="index-tests" depends="jar,build-tests"
            description="Run tests for the Index Checker">
        <antcall target="-run-tests">
            <param name="param" value="tests.IndexTest"/>
        </antcall>
    </target>

    <target name="interning-tests" depends="jar,build-tests"
            description="Run tests for the Interning Checker">
        <antcall target="-run-tests">
            <param name="param" value="tests.InterningTest"/>
        </antcall>
    </target>

    <target name="lock-tests" depends="jar,build-tests"
            description="Run tests for the Lock Checker">
        <antcall target="-run-tests">
            <param name="param" value="tests.LockTest"/>
        </antcall>
    </target>

    <target name="lock-safedefaults-tests" depends="jar,build-tests"
            description="Run tests for the Lock Checker with unchecked code defaults turned on for source code">
        <antcall target="-run-tests">
            <param name="param" value="tests.LockSafeDefaultsTest"/>
        </antcall>
    </target>

    <target name="lubglb-tests" depends="jar,build-tests"
            description="Run tests for the Lubglb Checker">
        <antcall target="-run-tests">
            <param name="param" value="tests.LubGlbTest"/>
        </antcall>
    </target>

    <target name="nullness-tests"
            depends="jdk.jar,nullness-tests-nobuildjdk"
            description="Run tests for the Nullness Checker">
    </target>

    <target name="nullness-tests-nobuildjdk"
            depends="jar,jdk.jar.exists,build-tests,nullness-base-tests,nullness-base-tests-with-asserts,nullness-concurrent-tests,nullness-skipuses-tests,nullness-skipdefs-tests,nullness-uninit-tests,nullness-uninit-tests-with-asserts,nullness-assume-assertions-are-enabled-tests,nullness-extra-tests-nobuildjdk,nullness-reflection-tests,nullness-invariantarrays-tests,nullness-safedefaultsbytecode-tests,nullness-safedefaultssourcecode-tests,nullness-checkcastelementtype"
            description="Run tests for the Nullness Checker, WITHOUT updating jdkX.jar">
    </target>

    <target name="nullness-base-tests" depends="jar,build-tests"
            description="Run base tests for the FBC Nullness Checker">
        <antcall target="-run-tests">
            <param name="param" value="tests.NullnessFbcTest"/>
        </antcall>
    </target>

    <target name="nullness-uninit-tests" depends="jar,build-tests"
            description="Run base tests for the rawness Nullness Checker">
        <antcall target="-run-tests">
            <param name="param" value="tests.NullnessRawnessTest"/>
        </antcall>
    </target>

    <target name="nullness-base-tests-with-asserts" depends="jar,build-tests"
            description="Run base tests for the FBC Nullness Checker, with assertions">
        <antcall target="-run-tests">
            <param name="param" value="tests.NullnessFbcTestWithAsserts"/>
        </antcall>
    </target>


    <target name="nullness-assume-assertions-are-enabled-tests" depends="jar,build-tests"
            description="Run base tests for the Nullness Checker, assuming assertions are disabled">
        <antcall target="-run-tests">
            <param name="param" value="tests.NullnessAssumeAssertionsAreDisabled"/>
        </antcall>
    </target>

    <target name="nullness-uninit-tests-with-asserts" depends="jar,build-tests"
            description="Run base tests for the rawness Nullness Checker, with assertions">
        <antcall target="-run-tests">
            <param name="param" value="tests.NullnessRawnessTestWithAsserts"/>
        </antcall>
    </target>

    <target name="nullness-checkcastelementtype" depends="jar,build-tests"
            description="Run base tests for the rawness Nullness Checker, with assertions">
        <antcall target="-run-tests">
            <param name="param" value="tests.NullnessCheckCastElementTypeTest"/>
        </antcall>
    </target>

    <target name="signedness-tests" depends="jar,build-tests"
            description="Run tests for the Signedness Checker">
        <antcall target="-run-tests">
            <param name="param" value="tests.SignednessTest"/>
        </antcall>
        <antcall target="-run-tests">
            <param name="param" value="tests.SignednessUncheckedDefaultsTest"/>
        </antcall>
    </target>

    <!-- Differs from other targets in that it is defined via a Makefile and
       is not run via the "-run-tests" Antfile target, as other tests are. -->
    <target name="nullness-extra-tests" depends="dist,build-tests,nullness-extra-tests-nobuildjdk"
            description="Run extra tests for the Nullness Checker"/>

    <target name="nullness-extra-tests-nobuildjdk" depends="dist-nobuildjdk,jdk.jar.exists,build-tests"
            description="Run extra tests for the Nullness Checker, WITHOUT updating jdkX.jar">
        <exec executable="chmod" failonerror="true">
            <arg value="+x"/>
            <arg value="${basedir}/bin/javac"/>
        </exec>

        <exec executable="make" failonerror="${halt.on.test.failure}">
            <env key="JAVAC" value="${basedir}/bin/javac"/>
            <env key="JAVAP" value="${jsr308.langtools.dist}/bin/javap"/>
            <arg value="-C"/>
            <arg value="tests/nullness-extra/"/>
        </exec>
    </target>

    <target name="nullness-skipuses-tests" depends="jar,build-tests"
            description="Run skipuses tests for the Nullness Checker">
        <antcall target="-run-tests">
            <param name="param" value="tests.NullnessSkipUsesTest"/>
        </antcall>
    </target>

    <target name="nullness-skipdefs-tests" depends="jar,build-tests"
            description="Run skipdefs tests for the Nullness Checker">
        <antcall target="-run-tests">
            <param name="param" value="tests.NullnessSkipDefsTest"/>
        </antcall>
    </target>

    <target name="nullness-concurrent-tests" depends="jar,build-tests"
            description="Run concurrent semantics tests for the Nullness Checker">
        <antcall target="-run-tests">
            <param name="param" value="tests.NullnessConcurrentTest"/>
        </antcall>
    </target>

    <target name="nullness-invariantarrays-tests" depends="jar,build-tests"
            description="Run tests for the Nullness Checker using -AinvariantArrays">
        <antcall target="-run-tests">
            <param name="param" value="tests.NullnessInvariantArraysTest"/>
        </antcall>
    </target>

    <target name="nullness-reflection-tests" depends="jar,build-tests"
            description="Run tests for the Nullness Checker using reflection resolution">
        <antcall target="-run-tests">
            <param name="param" value="tests.NullnessReflectionTest"/>
        </antcall>
    </target>

    <target name="nullness-safedefaultsbytecode-tests" depends="jar,build-tests"
            description="Run tests for the Nullness Checker using -AuseDefaultsForUncheckedCode=-source,bytecode">
        <antcall target="-run-tests">
            <param name="param" value="tests.NullnessSafeDefaultsBytecodeTest"/>
        </antcall>
    </target>

    <target name="nullness-safedefaultssourcecodelib-tests" depends="jar,build-tests"
            description="Create libraries for tests for the Nullness Checker using -AuseDefaultsForUncheckedCode=source,bytecode">
        <antcall target="-run-tests">
            <param name="param" value="tests.NullnessSafeDefaultsSourceCodeLibTest"/>
        </antcall>
    </target>

    <target name="nullness-safedefaultssourcecode-tests" depends="jar,build-tests,nullness-safedefaultssourcecodelib-tests"
            description="Run tests for the Nullness Checker using -AuseDefaultsForUncheckedCode=source">
        <antcall target="-run-tests">
            <param name="param" value="tests.NullnessSafeDefaultsSourceCodeTest"/>
        </antcall>
    </target>

    <target name="nullness-genericwildcardlib-tests" depends="jar,build-tests"
            description="Create libraries for tests for the Nullness Checker for issue #511">
        <antcall target="-run-tests">
            <param name="param" value="tests.NullnessGenericWildcardLibTest"/>
        </antcall>
    </target>

    <target name="nullness-genericwildcard-tests" depends="jar,build-tests,nullness-genericwildcardlib-tests"
            description="Run tests for the Nullness Checker for issue #511">
        <antcall target="-run-tests">
            <param name="param" value="tests.NullnessGenericWildcardTest"/>
        </antcall>
    </target>

    <target name="stubfile-tests" depends="jar,build-tests"
            description="Run stubfile tests for the Nullness Checker">
        <antcall target="-run-tests">
            <param name="param" value="tests.NullnessStubfileTest"/>
        </antcall>
    </target>

    <!-- Do not include this as a dependence for nullness-tests! -->
    <target name="nullness-temp-tests" depends="jar,build-tests"
            description="Run temporary tests for the Nullness Checker">
        <antcall target="-run-tests">
            <param name="param" value="tests.NullnessTempTest"/>
        </antcall>
    </target>

    <target name="formatter-tests" depends="jar,build-tests"
            description="Run tests for the Formatter Checker">
        <antcall target="-run-tests">
            <param name="param" value="tests.FormatterUncheckedDefaultsTest"/>
        </antcall>
        <antcall target="-run-tests">
            <param name="param" value="tests.FormatterTest"/>
        </antcall>
        <antcall target="-run-tests">
            <param name="param" value="tests.FormatterLubGlbCheckerTest"/>
        </antcall>
    </target>

    <target name="i18n-formatter-tests" depends="jar,build-tests"
            description="Run tests for the Internationalization Formatter checker">
        <antcall target="-run-tests">
            <param name="param" value="tests.I18nFormatterTest"/>
        </antcall>
        <antcall target="-run-tests">
            <param name="param" value="tests.I18nFormatterLubGlbCheckerTest"/>
        </antcall>
        <antcall target="-run-tests">
            <param name="param" value="tests.I18nFormatterUncheckedDefaultsTest"/>
        </antcall>
    </target>

    <target name="regex-tests" depends="jar,build-tests"
            description="Run tests for the Regex Checker">
        <antcall target="-run-tests">
            <param name="param" value="tests.RegexTest"/>
        </antcall>
    </target>

    <target name="signature-tests" depends="jar,build-tests"
            description="Run tests for the Signature Checker">
        <antcall target="-run-tests">
            <param name="param" value="tests.SignatureTest"/>
        </antcall>
    </target>

    <target name="tainting-tests" depends="jar,build-tests"
            description="Run tests for the classic Tainting Checker">
        <antcall target="-run-tests">
            <param name="param" value="tests.TaintingTest"/>
        </antcall>
    </target>

    <target name="units-tests" depends="jar,build-tests"
            description="Run tests for the Units Checker">
        <antcall target="-run-tests">
            <param name="param" value="tests.UnitsTest"/>
        </antcall>
    </target>

    <target name="value-index-interaction-tests" depends="jar,build-tests"
            description="Run tests for the interaction between the Value Checker and the Index Checker">
        <antcall target="-run-tests">
            <param name="param" value="tests.ValueIndexInteractionTest"/>
        </antcall>
    </target>

    <target name="guieffect-tests" depends="jar,build-tests"
            description="Run tests for the GUI Effect Checker">
        <antcall target="-run-tests">
            <param name="param" value="tests.GuiEffectTest"/>
        </antcall>
    </target>

    <target name="example-tests" depends="dist,example-tests-nobuildjdk"
            description="Run tests for the example programs">
    </target>

    <target name="example-tests-nobuildjdk" depends="dist-nobuildjdk,jdk.jar.exists,build-tests"
            description="Run tests for the example programs, WITHOUT updating jdkX.jar">
      <exec executable="chmod" failonerror="true">
        <arg value="+x"/>
        <arg value="${basedir}/bin/javac"/>
      </exec>

      <exec executable="make" failonerror="${halt.on.test.failure}">
        <env key="JAVAC" value="${basedir}/bin/javac"/>
        <arg value="CHECKERFRAMEWORK=${checkerframework}"/>
        <arg value="-C"/>
        <arg value="../docs/examples/"/>
      </exec>
    </target>



    <target name="jtreg.check">
      <condition property="jtreg.exists">
        <available file="${jtreg.home}" type="dir"/>
      </condition>
    </target>

    <target name="-jtreg.download" depends="jtreg.check" unless="jtreg.exists">
      <!-- The last successful artifact
           (https://adopt-openjdk.ci.cloudbees.com/job/jtreg/lastSuccessfulBuild/artifact/jtreg-4.2.0-tip.tar.gz)
           includes Java 8 class files.
           You can confirm the problem by running:
wget https://adopt-openjdk.ci.cloudbees.com/job/jtreg/lastSuccessfulBuild/artifact/jtreg-4.2.0-tip.tar.gz
tar xzf jtreg-4.2.0-tip.tar.gz
cd jtreg/lib
jar xf *.jar
file `find . -name '*.class'` | grep 'version 52.0'

The last build that does not was
https://adopt-openjdk.ci.cloudbees.com/job/jtreg/545/artifact/jtreg-4.2.0-tip.tar.gz
but it expired from the cloudbees Jenkins server in early June 2016.

So, use our own archived version.
      -->
      <get
        src="https://types.cs.washington.edu/jtreg-4.2.0-for-jdk7.tar.gz"
        dest="${jtreg.home}/.." />
      <untar src="${jtreg.home}/../jtreg-4.2.0-for-jdk7.tar.gz"
        dest="${jtreg.home}/../"
        compression="gzip" />
    </target>


    <target name="jtreg-tests"
            depends="-jtreg.download,-def-jtreg,jar,jtreg-tests-checkers,jtreg-tests-framework"
            description="Run all jtreg tests">
    </target>

    <target name="jtreg-tests-checkers" depends="-def-jtreg,jar"
            description="Run checker jtreg tests">
        <jtreg-tool name="all" tests="."/>
    </target>

    <target name="jtreg-tests-framework" depends="-def-jtreg,jar"
            description="Run framework jtreg tests">
       <ant dir="${framework.loc}">
           <target name="jtreg-tests" />
       </ant>
    </target>

    <target name="-def-check">
        <macrodef name="check">
            <attribute name="name"/>
            <attribute name="property"/>
            <attribute name="marker"/>
            <sequential>
                <fail message="Cannot locate @{name}: please set @{property} to its location">
                    <condition>
                        <not>
                            <isset property="@{property}"/>
                        </not>
                    </condition>
                </fail>

                <fail message="@{name} is not installed in ${@{property}}">
                    <condition>
                        <not>
                            <available file="${@{property}}/@{marker}"/>
                        </not>
                    </condition>
                </fail>
            </sequential>
        </macrodef>
    </target>

    <target name="-check-jtreg.home" depends="-def-check">
        <check name="jtreg" property="jtreg.home" marker="lib/jtreg.jar"/>
    </target>

    <target name="-def-jtreg" unless="jtreg.defined" depends="-check-jtreg.home">
        <taskdef name="jtreg" classname="com.sun.javatest.regtest.Main$$Ant">
            <classpath>
                <pathelement location="${jtreg.home}/lib/jtreg.jar"/>
                <pathelement location="${jtreg.home}/lib/javatest.jar"/>
            </classpath>
        </taskdef>

        <macrodef name="jtreg-tool">
            <attribute name="name"/>
            <attribute name="tests"/>
            <!-- <attribute name="jdk" default="${java.home}"/> -->
            <!-- TODO samevm true does not work. Investigate. -->
            <attribute name="samevm" default="false"/>
            <attribute name="verbose" default="summary"/>
            <attribute name="options" default=""/>
            <attribute name="keywords" default="-keywords:!ignore"/>
            <attribute name="jpda.jvmargs" default=""/>

            <sequential>
                <!--As of version 4.2-b02, a NullPointerException is thrown without making this dir-->
                <mkdir dir="${build}/jtreg/all/report/html"/>
                <mkdir dir="${build}/jtreg/all/report/text"/>

                <property name="coverage.options" value=""/>    <!-- default -->
                <property name="coverage.classpath" value=""/>  <!-- default -->
                <property name="checker.classpath" value="${build}:${javac.lib}:${javap.lib}:${checker.lib}"/>
                <jtreg
                    dir="jtreg"
                    workDir="${build.jtreg.dir}/@{name}/work"
                    reportDir="${build.jtreg.dir}/@{name}/report"
                    samevm="@{samevm}" verbose="@{verbose}"
                    failonerror="${halt.on.test.failure}" resultproperty="jtreg.@{name}.result"
                    javacoptions="-g -Xbootclasspath/p:${basedir}/dist/${jdkName}"
                    vmoptions="${coverage.options} -Xbootclasspath/p:${coverage.classpath}:${build}:${checker.classpath} @{jpda.jvmargs}">
                    <arg line="@{keywords}"/>
                    <arg line="@{options}"/>
                    <arg line="@{tests}"/>
                </jtreg>

                <!-- the next two properties are for convenience, when only
                     a single instance of jtreg will be invoked. -->
                <condition property="jtreg.passed">
                    <equals arg1="${jtreg.@{name}.result}" arg2="0"/>
                </condition>
                <property name="jtreg.report" value="${build.jtreg.dir}/@{name}/report"/>
            </sequential>
        </macrodef>
        <property name="jtreg.defined" value="true"/>
    </target>

    <!-- Type-check the checker implementations -->

    <!-- TODO: it looks like this target only compiles the
         code in "checker/src". It should also compile the source
         for the other projects. Can we do this here or do we need
         to duplicate the targets in the other build files? -->

    <!-- depends on jar, needs classfile of the checker itself -->
    <target name="-run-checker" depends="jar"
            description="Run a checker on the Checker Framework">
        <pathconvert pathsep=" " property="src.files">
            <path>
                <fileset dir="${src}">
                    <include name="**/*.java"/>
                </fileset>
                <fileset dir="${javacutil.loc}/${src}">
                    <include name="**/*.java"/>
                    <!-- Exclude ManualTaglet to not depend on javadoc. -->
                    <exclude name="**/javacutil/dist/**"/>
                </fileset>

                <!-- Do not check dataflow, it doesn't have all purity
                     annotations. TODO: should be easy to fix. Or solved
                     once we inherit those annotations.
                <fileset dir="${dataflow.loc}/${src}">
                    <include name="**/*.java"/>
                </fileset>
                -->
                <fileset dir="${framework.loc}/${src}">
                    <include name="**/*.java"/>
                </fileset>
                <!-- TODO: check-nullness doesn't properly work with this.
                <fileset dir="${checker-jdk}" erroronmissingdir="false">
                    <include name="**/*.java"/>
                </fileset>
                -->
            </path>
        </pathconvert>

        <condition property="maybeDebug" value="-agentlib:jdwp=transport=dt_socket,server=y,suspend=y,address=${debugPort}" else="">
            <isset property="debugPort"/>
        </condition>

        <echo message="${src.files}" file="${tmpdir}/srcfiles-checker.txt"/>

        <echo message="Applying ${checker-name} to the Checker Framework sources."/>
        <!-- Use this if you want to see the file names:
        <echo message="Applying ${checker-name} to: ${src.files}"/>
        -->
        <java fork="true"
              failonerror="true"
              classpath="${build}:${javac.lib}:${checker.lib}:${framework.lib}:${stubparser.lib}:${junit.lib}:${hamcrest.lib}:${annotation-file-utilities.lib}"
              classname="com.sun.tools.javac.Main">
            <jvmarg value="-Xbootclasspath/p:${javac.jdk.lib}"/>
            <jvmarg line="${maybeDebug}"/>  <!-- may be empty string -->

            <arg value="-g"/>
            <arg value="-encoding"/>
            <arg value="utf-8"/>
            <arg value="-d"/>
            <arg value="${build}"/>
            <arg value="@${tmpdir}/srcfiles-checker.txt"/>
            <arg value="-version"/>
	    <!-- Make sure we only have Java 8 source code and generate Java 8 bytecode. -->
            <arg value="-source"/>
            <arg value="8"/>
            <arg value="-target"/>
            <arg value="8"/>
            <arg value="-proc:only"/>
            <arg value="-processor"/>
            <arg value="${checker-name}"/>
            <arg value="-AprintErrorStack"/>
            <arg line="${checker-args}"/>
        </java>
        <delete file="${tmpdir}/srcfiles-checker.txt"/>
    </target>

    <target name="check-nullness"
            description="Run the Nullness Checker on the Checker Framework source code">
        <antcall target="-run-checker">
            <param name="checker-name" value="org.checkerframework.checker.nullness.NullnessChecker"/>
            <param name="checker-jdk" value="jdk/nullness/src"/>
            <param name="checker-args" value="-Awarns -Xmaxwarns 10000"/>
        </antcall>
    </target>

    <fileset dir=".." id="messages.properties.files">
      <include name="**/messages.properties"/>
    </fileset>

    <pathconvert pathsep=":" property="messages.properties.concatenated" refid="messages.properties.files">
    </pathconvert>

    <target name="check-compilermsgs"
            description="Run the compiler message keys checker on the Framework">
        <antcall target="-run-checker">
            <param name="checker-name" value="org.checkerframework.checker.compilermsgs.CompilerMessagesChecker"/>
            <param name="checker-args" value="-Apropfiles=${messages.properties.concatenated}"/>
        </antcall>
    </target>

    <target name="check-purity"
            description="Run the Purity Checker on the Framework">
        <antcall target="-run-checker">
            <param name="checker-name" value="org.checkerframework.framework.util.PurityChecker"/>
            <param name="checker-args" value=""/>
        </antcall>
    </target>


    <target name="check-tutorial" description="Test that the tutorial is working as expected">
    <!--The tutorial build file is written relative to its location,
        so useNativeBasedir is required. -->
          <ant dir="${docs.loc}/tutorial/tests/" useNativeBasedir="true">
              <target name="check-tutorial"/>
          </ant>
          <ant dir="${docs.loc}/tutorial/eclipse-projects/personalblog-demo" useNativeBasedir="true">
              <target name="clean"/>
          </ant>
    </target>

    <target name="demos.check">
      <condition property="demos.exists">
        <available file="${basedir}/../../checker-framework-demos"/>
      </condition>
    </target>

    <target name="-demos.pull" depends="demos.check" if="demos.exists">
      <exec executable="git" dir="${basedir}/../../checker-framework-demos" failonerror="true">
        <arg value="pull"/>
      </exec>
    </target>

    <target name="-demos.clone" depends="demos.check" unless="demos.exists">
      <exec executable="git" dir="${basedir}/../.." failonerror="true">
        <arg value="clone"/>
        <arg value="https://github.com/typetools/checker-framework.demos.git"/>
        <arg value="checker-framework-demos"/>
      </exec>
    </target>

    <target name="check-demos" depends="demos.check,-demos.pull,-demos.clone"
        description="Test that the demos are working as expected">
      <ant dir="${basedir}/../../checker-framework-demos">
      </ant>
    </target>


    <!-- Checks whether errorprone is available, but does not run errorprone.
         To run errorprone, use the "check-errorprone" target. -->
    <target name="errorprone.check">
      <condition property="errorprone.exists">
        <available file="${errorprone.lib}" type="file"/>
      </condition>
    </target>

    <target name="-errorprone.download" depends="errorprone.check" unless="errorprone.exists">
      <get
        src="https://github.com/google/error-prone/archive/v${errorprone.version}.tar.gz"
        dest="${errorprone.home}/../error-prone-${errorprone.version}.tar.gz" />
      <untar src="${errorprone.home}/../error-prone-${errorprone.version}.tar.gz"
        dest="${errorprone.home}/../"
        compression="gzip" />

      <exec executable="mvn" dir="${errorprone.home}" failonerror="true">
        <arg value="package"/>
        <arg value="-Dmaven.test.skip=true"/>
      </exec>
    </target>

    <!-- Depend on dist-nobuildjdk to make sure everything compiles. -->
    <target name="check-errorprone" depends="dist-nobuildjdk, clean-nojar, -errorprone.download"
            description="Run the error-prone compiler on the Checker Framework">
        <mkdir dir="${build}"/>

        <javac failonerror="true"
                includeantruntime="false"
                debug="true"
                classpath="${checker.lib}:${stubparser.lib}:${junit.lib}:${hamcrest.lib}"
                srcdir="${framework.loc}/${src}:${dataflow.loc}/${src}:${javacutil.loc}/${src}:${src}"
                includes="**/*.java"
                excludes="**/javacutil/dist/**"
                compiler="com.google.errorprone.ErrorProneAntCompilerAdapter"
                destdir="${build}"
                encoding="UTF-8">
            <compilerclasspath>
              <pathelement location="${errorprone.lib}"/>
            </compilerclasspath>
            <compilerarg value="-Xmaxwarns"/>
            <compilerarg value="1000"/>
            <!-- Many compiler classes are interned. -->
            <compilerarg value="-Xep:ReferenceEquality:OFF"/>
            <!-- These might be worth fixing. -->
            <compilerarg value="-Xep:DefaultCharset:OFF"/>
            <!-- Disable until https://github.com/google/error-prone/issues/725 is fixed. -->
            <compilerarg value="-Xep:NamedParameters:OFF"/>
            <compilerarg value="-Werror"/>
        </javac>
    </target>


    <!-- This throws off dependency tracking and causes rebuilding.
         When is it truly necessary? -->
    <!-- Why all JDK files?  Why not just source files? -->
    <target name="touch-jdk"
            description="Update the date of all jdk files">
        <touch>
            <fileset dir="jdk">
                <include name="**/*"/>
            </fileset>
        </touch>
    </target>

    <!--
      Binary release of the Checker Framework; it includes javac.
     -->

    <property name="temp.dir" value="build-temp"/>

    <target name="-prep-dist"
            description="Ensure that the necessary jar files exist">
        <available property="javac.exist" file="${javac.lib}" />

<!--
        <fail unless="javac.exist" message="Could not find javac.jar: ${javac.lib}" />
-->
    </target>

    <target name="download-jdk" description="Downloads jdk8.jar from checkerframework.org/dev-jdk to checker/jdk and checker/dist">
        <get src="https://checkerframework.org/dev-jdk/jdk8.jar" dest="jdk/jdk8.jar"/>

        <!-- Copy jars to dist. If dist doesn't exist then the copy task creates it.-->
        <copy file="jdk/jdk8.jar" tofile="dist/jdk8.jar"/>


        <!--The implementation version listed in the Manifest is the hash of the commit of-->
        <!--the Checker Framework that created the jdk.jar.  Show it here to help debugging.-->
        <loadfile property="message">
            <zipentry zipfile="jdk/jdk8.jar" name="META-INF/MANIFEST.MF"/>
        </loadfile>
        <echo>"Manifest file from jdk8.jar:"</echo>
        <echo>"${message}"</echo>


    </target>

    <!--This target is used during the release.  Currently, only jdk8.jar is built, so this target
     depends on the "jdk.jar" target.  When the Checker Framework can build jdk9.jar, the "depends"
     should be removed. -->
    <target name="all.jdks.jar" description="Build jdkX.jar using JAVA_X_HOME (with X in 8)"  depends="jdk.jar">
       <!--<fail unless="env.JAVA_8_HOME" message="Environment variable &quot;JAVA_8_HOME&quot; needs to be set!"/>-->
        <!--<fail unless="env.JAVA_9_HOME" message="Environment variable  &quot;JAVA_9_HOME&quot; needs to be set!"/>-->

        <!--<exec executable="ant" failonerror="true">
            <arg value="jdk.jar"/>
            <env key="JAVA_HOME"  value="${env.JAVA_8_HOME}"/>
            <env key="LT_BIN" value="${LT_BIN}"/>
        </exec>-->

        <exec executable="ant" failonerror="true">
            <arg line="jdk.jar"/>
            <env key="JAVA_HOME"  value="${JAVA_9_HOME}"/>
            <env key="LT_BIN" value="${LT_BIN}"/>
        </exec>
    </target>

    <target name="jdk.jar" depends="jar"
            description="Create the instrumented jdkX.jar using the JDK specified by JAVA_HOME">
      <fail unless="env.JAVA_HOME" message="Environment variable JAVA_HOME is not set."/>
      <property name="annotation-file-utilities.jar" value="${annotation.tools}/annotation-file-utilities/annotation-file-utilities.jar"/>
      <available property="annotation-file-utilities.exist" file="${annotation-file-utilities.jar}" />
      <fail unless="annotation-file-utilities.exist" message="Could not find annotation-file-utilities.jar: ${annotation-file-utilities.jar}.  You must build Annotation Tools; see https://checkerframework.org/manual/#build-source" />

      <exec executable="make" failonerror="true">
         <arg value="CHECKERFRAMEWORK=${checkerframework}"/>
         <arg value="LANGTOOLS=${jsr308.langtools}"/>
         <arg value="LANGTOOLSDIST=${jsr308.langtools.dist}"/>
         <arg value="ANNOTATION_TOOLS=${annotation.tools}"/>
         <arg value="CLASSPATH=${basedir}/${build}"/>
         <arg value="-C"/>
         <arg value="jdk"/>
         <env key="LT_BIN" value="${LT_BIN}"/>
      </exec>
      <move file="jdk/jdk.jar" tofile="jdk/${jdkName}"/>

    </target>

    <target name="dist-release" depends="clean, dist-all, all-tests-nojtreg-nobuild, javadoc.jar, sources.jar"
            description="Everything necessary to prepare this project for distribution: binary distribution, testing, and documentation.">
    </target>

    <!-- Like dist-release, but don't run the tests which take a very long time.  Use only during testing. -->
    <target name="dist-release-notest" depends="clean, dist-all, javadoc.jar, sources.jar"
            description="Everything necessary to prepare this project for distribution: binary distribution, [no testing], and documentation.">
    </target>

    <target name="dist-all"
            depends="-prep-dist,jar,all.jdks.jar,dist-nobuildjdk"
            description="Build checker.jar, checker-qual.jar, and all jdkX.jar(s).  This comprises all jars needed to run the framework.">
    </target>

    <target name="dist"
            depends="-prep-dist,jar,jdk.jar,dist-nobuildjdk"
            description="Build checker.jar, checker-qual.jar, and one jdkX.jar where X is the major version number of java in JAVA_HOME (only Java 7/8/9 are currently supported).  This comprises all jars needed to run the framework.">
    </target>

    <target name="dist-downloadjdk" depends="download-jdk,dist-nobuildjdk"
            description="Build checker.jar, checker-qual.jar, and download the jdkX.jars rather than building them."/>

    <target name="dist-nobuildjdk"
            depends="-prep-dist,jar,jdk.jar.exists"
            description="Build checker.jar, checker-qual.jar WITHOUT updating jdkX.jar.  Move all relevant files to the binary directory.">

        <mkdir dir="dist" />

        <copy tofile="dist/javac.jar" file="${javac.lib}"
              overwrite="true" failonerror="true" />

        <jar destfile="dist/javac.jar">
            <zipgroupfileset dir="${jsr308.langtools.dist}" includes="*.jar" />
        </jar>

        <copy file="jdk/jdk8.jar" tofile="dist/jdk8.jar" overwrite="true" failonerror="false" />
        <copy file="jdk/jdk9.jar" tofile="dist/jdk9.jar" overwrite="true" failonerror="false" />
    </target>

    <target name="jdk.jar.exists"
            description="Check whether an annotated JDK exists.">
        <condition property="an.annotated.jdk.exists">
            <or>
                <available file="jdk/jdk8.jar"/>
                <available file="jdk/jdk9.jar"/>
            </or>
        </condition>

        <fail message="No jdk jars were found in the jdk directory.  At least one annotated JDK (jdk/jdk8.jar) must be built!"
              unless="an.annotated.jdk.exists"/>
    </target>

    <!-- For debugging -->
    <target name="showvars" depends="prep">
        <echo>[java.home] ${java.home}</echo>
    </target>

</project><|MERGE_RESOLUTION|>--- conflicted
+++ resolved
@@ -463,12 +463,8 @@
         <java fork="true"
               failonerror="true"
               classname="com.sun.tools.javac.Main"
-<<<<<<< HEAD
-              classpath="${javac.lib}:${checker-qual-classes-tmp}">
+              classpath="${javac.lib}">
             <jvmarg value="-Xbootclasspath/p:${javac.jdk.lib}"/>
-=======
-              classpath="${javac.lib}">
->>>>>>> 3f00521c
             <arg value="-g"/>
             <arg value="-source"/>
             <arg value="8"/>
