<!--
  This is an Ant build file for compiling the Checker Framework.
-->
<project name="checker" default="dist" basedir=".">

    <description>
        Builds the Checker Framework.
    </description>

    <property file="build.${os.name}.properties"/>
    <property file="build.properties"/>
    <property file="${basedir}/../build-common.properties"/>

    <import file="../build-common.xml"/>


    <!-- Setting this via the command line "-Drun.tests.should.fork=false"
        causes the tests to crash. -->
    <property name="run.tests.should.fork" value="true"/>
    <property name="halt.on.test.failure" value="true"/>
    <property name="javadoc.private" value="false"/>

    <property environment="env"/>

    <!--
         NOTE LT_BIN IN THE NEXT FEW TARGETS IS SOLELY FOR bin-devel/javac and Jenkins.
         The original path to the langtools dir does not work on Jenkins.
         This is here so we get an empty value if it is not set
    -->
    <property name="LT_BIN" value=""/>


    <!-- Used to have:
           depends="touch-jdk"
         When is that truly necessary? -->
    <target name="prep" depends="prep-all"
            description="Create required directories">
        <mkdir dir="${build}"/>
        <mkdir dir="${tests.build}"/>
        <mkdir dir="${tests.build}/testclasses"/>
        <mkdir dir="${api.doc}" />

        <symlink link="${checkerframework}/docs/api" resource="../checker/${api.doc}" overwrite="true" failonerror="false"/>

        <available property="framework.project"
                   file="${framework.loc}/build.xml"/>
        <antcall target="-prep-framework-compile"/>

        <!-- Ant's copy task does not retain file permissions,
             so use <exec executable="cp"> instead.
        <copy file="bin-devel/git.post-merge" tofile="../.git/hooks/post-merge" preservelastmodified="true" />
        <copy file="bin-devel/git.pre-commit" tofile="../.git/hooks/pre-commit" preservelastmodified="true" />
        -->
        <exec executable="cp">
            <arg value="-p"/>
            <arg value="bin-devel/git.post-merge"/>
            <arg value="../.git/hooks/post-merge"/>
        </exec>
        <exec executable="cp">
            <arg value="-p"/>
            <arg value="bin-devel/git.pre-commit"/>
            <arg value="../.git/hooks/pre-commit"/>
        </exec>
    </target>

    <target name="-prep-framework-compile" if="framework.project"
            description="Compile framework project">
        <ant dir="${framework.loc}">
            <target name="dist"/>
        </ant>
    </target>

    <target name="clean" description="Remove generated files"
            depends="clean-nocleanjdk,clean-jdk">
    </target>

    <target name="clean-jdk" description="Remove generated jdkX.jar files">
        <delete file="dist/jdk8.jar"/>
        <delete file="dist/jdk9.jar"/>

        <delete file="jdk/jdk8.jar"/>
        <delete file="jdk/jdk9.jar"/>
    </target>

    <target name="clean-nocleanjdk" description="Remove generated files, but not the jdkX.jar files">
        <ant dir="${framework.loc}">
            <target name="clean"/>
        </ant>

        <delete dir="${build}"/>
        <delete dir="${api.doc}"/>
        <delete dir="${temp.dir}"/>

        <delete file="${checker.lib}"/>
        <delete file="${checker.qual.lib}"/>
        <delete file="${checker.qual.sources.lib}"/>
        <delete file="${checker.compat.qual.lib}"/>
        <delete file="${checker.compat.qual.sources.lib}"/>
        <delete file="${checker.sources.lib}"/>
        <delete file="${checker.javadoc.lib}"/>

        <delete failonerror="false">
            <fileset dir="${tests.build}" includes="**/*.class"/>
            <fileset dir="jdk" includes="**/*.class"/>
            <fileset dir="${docs.loc}/examples" includes="**/*.class"/>
        </delete>

        <delete dir="${dist}"/>
        <delete dir="dist" failonerror="false"/>
    </target>

    <target name="clean-nojar" description="Remove generated class files, but not the .jar files">
        <delete dir="${build}"/>
    </target>


    <!-- Dependendencies on other projects (such as javacutil)
         mirrors javadoc dependencies. If changing project
         dependencies, change the Javadoc dependencies to keep
         them in sync (and vice versa). -->
    <target name="build.check.uptodate"
            description="Set properties: filesets and build.uptodate">
        <fileset id="src.files" dir="${src}">
            <include name="**/*.java"/>
            <exclude name="**/package-info.java"/>
        </fileset>

        <fileset id="dataflow.src.astub.files" dir="${dataflow.loc}/${src}">
            <include name="**/*.properties"/>
            <include name="**/*.astub"/>
        </fileset>

        <fileset id="framework.src.astub.files" dir="${framework.loc}/${src}">
            <include name="**/*.properties"/>
            <include name="**/*.astub"/>
        </fileset>

        <fileset id="checker.src.astub.files" dir="${checker.loc}/${src}">
            <include name="**/*.properties"/>
            <include name="**/*.astub"/>
        </fileset>

        <!-- I can't figure out how to combine filesets (or even selectors)
             to get just one *.uptodate property, so do them individually
             and then combine with <condition>. -->
        <!-- Probably should depend on a file rather than a directory. -->
        <uptodate property="src.files.uptodate" targetfile="${build}">
          <srcfiles refid="src.files"/>
          <mapper type="glob" from="*.java" to="../${build}/*.class"/>
        </uptodate>

        <uptodate property="src.astub.files.uptodate" targetfile="${build}">
          <srcfiles refid="dataflow.src.astub.files"/>
          <srcfiles refid="framework.src.astub.files"/>
          <srcfiles refid="checker.src.astub.files"/>
        </uptodate>

        <uptodate property="framework.lib.uptodate" targetfile="${build}" srcfile="${framework.lib}"/>

        <condition property="build.uptodate">
          <and>
            <isset property="src.files.uptodate"/>
            <isset property="src.astub.files.uptodate"/>
            <isset property="framework.lib.uptodate"/>
          </and>
        </condition>

        <!--
        <echo message="src.files.uptodate: ${src.files.uptodate}"/>
        <echo message="src.astub.files.uptodate: ${src.astub.files.uptodate}"/>
        <echo message="framework.lib.uptodate: ${framework.lib.uptodate}"/>
        <echo message="build.uptodate: ${build.uptodate}"/>
        -->
    </target>

    <target name="build" depends="prep,build.check.uptodate"
            unless="build.uptodate"
            description="Compile files.  Does not update any jars">

        <copy todir="${build}" preservelastmodified="true">
            <fileset refid="dataflow.src.astub.files"/>
            <fileset refid="framework.src.astub.files"/>
            <fileset refid="checker.src.astub.files"/>
        </copy>

        <pathconvert pathsep=" " property="src.files.spaceseparated">
            <path>
                <fileset dir="${src}">
                    <include name="**/*.java"/>
                </fileset>
                <!-- Recompile dependent projects with annotations-in-comments
                     enabled, in order to get classes with qualified types. -->
                <fileset dir="${javacutil.loc}/${src}">
                    <include name="**/*.java"/>
                <!-- Exclude ManualTaglet to not depend on javadoc. -->
                    <exclude name="**/javacutil/dist/**"/>
                </fileset>
                <fileset dir="${dataflow.loc}/${src}">
                    <include name="**/*.java"/>
                </fileset>
                <fileset dir="${framework.loc}/${src}">
                    <include name="**/*.java"/>
                </fileset>
            </path>
        </pathconvert>

        <echo message="Compiling all source files."/>
        <echo message="${src.files.spaceseparated}" file="${tmpdir}/srcfiles-checker.txt"/>
        <java fork="true"
              failonerror="true"
              classpath="${javac.lib}:${framework.lib}:${stubparser.lib}:${junit.lib}:${hamcrest.lib}:${annotation-file-utilities.lib}"
              classname="com.sun.tools.javac.Main">
            <jvmarg value="-Xbootclasspath/p:${javac.jdk.lib}"/>
            <arg value="-g"/>
            <!-- Make sure we only have Java 8 source code and generate Java 8 bytecode. -->
            <arg value="-source"/>
            <arg value="8"/>
            <arg value="-target"/>
            <arg value="8"/>
            <!-- To not get a warning about missing bootstrap
                 classpath for Java 8 (once we use Java 9). -->
            <arg value="-Xlint:-options"/>
            <arg value="-encoding"/>
            <arg value="utf-8"/>
            <arg value="-sourcepath"/>
            <arg value="${src}"/>
            <arg value="-d"/>
            <arg value="${build}"/>
            <arg value="@${tmpdir}/srcfiles-checker.txt"/>
            <arg value="-version"/>
            <arg value="-Xlint"/>
            <arg value="-Werror"/>
        </java>
        <delete file="${tmpdir}/srcfiles-checker.txt"/>

        <!--
        Touch doesn't work on a directory, so can't do:
           <touch file="${build}"/>
        Instead, create and remove a file, which modifies the directory.
        -->
        <touch file="${build}/.timestamp"/>
        <delete file="${build}/.timestamp"/>
    </target>

    <!-- TODO: add a type-checking target that doesn't use
         -XDTA:noannotations in comments. -->

    <!-- Dependendencies on other projects (such as dataflow)
         mirrors javadoc dependencies. If changing project
         dependencies, change the Javadoc dependencies to keep
         them in sync (and vice versa). -->
    <target name="javadoc" depends="prep,prep-ManualTaglet,build.check.uptodate" description="Create Javadoc documentation">

        <!-- This relative path is wrong; running "ant -find" from a
        subdirectory fails. -->
        <!-- With Ant 1.9.4 or later, add to each javadoc task:
            failonwarning="true"
            but Travis is stuck on Ant 1.8.2 as of 6/2016 -->
        <javadoc sourcepath="${javacutil.loc}/${src}:${dataflow.loc}/${src}:${framework.loc}/${src}:${annotation-file-utilities.loc}/${src}"
                 destdir="${api.doc}"
                 private="${javadoc.private}"
                 encoding="UTF-8"
                 additionalParam="-Xdoclint:all,-missing"
                 failonerror="true"
                 executable="${javadoc.bin}"
                 classpath="${build}:${javac.lib}:${javadoc.lib}:${junit.lib}:${hamcrest.lib}:${annotation-file-utilities.lib}:${stubparser.lib}"
                 excludepackagenames="org.checkerframework.framework.stub">

            <package name="org.checkerframework.javacutil.*"/>
            <package name="org.checkerframework.dataflow.*"/>
            <package name="org.checkerframework.framework.*"/>
            <package name="org.checkerframework.common.*"/>
            <package name="org.checkerframework.checker.*"/>

            <fileset dir="${checker.loc}/${src}">
                <include name="**/*.java"/>
            </fileset>

            <link href="http://docs.oracle.com/javase/8/docs/api/"/>
            <link href="http://docs.oracle.com/javase/8/docs/jdk/api/javac/tree/"/>
            <taglet name="org.checkerframework.javacutil.dist.ManualTaglet"
                    path="${build}:${javacutil.loc}/${build}:${javacutil.lib}"/>
        </javadoc>
        <property name="favicon.targetfile" value="favicon-checkerframework.png"/>
        <copy file="../docs/logo/Checkmark/CFCheckmark_favicon.png" tofile="${api.doc}/${favicon.targetfile}" />
        <exec executable="../docs/logo/add-favicon" failonerror="true">
            <arg value="${api.doc}"/>
            <arg value="${favicon.targetfile}"/>
        </exec>
    </target>


    <target name="javadoc.jar" depends="javadoc" description="Create jar of all javadoc documentation">
        <jar destfile="${checker.javadoc.lib}" basedir="${api.doc}"></jar>
    </target>

    <!-- This creates checker-source.jar -->
    <target name="sources.jar" description="Create a jar of all source files except those in the jdk directory.">
        <property name="checker-sources-tmp" value="${tmpdir}/checker-sources"/>
        <mkdir dir="${checker-sources-tmp}"/>
        <copy todir="${checker-sources-tmp}">
            <!-- Copying like this removes the */src portion of the file -->
            <fileset dir="${checker.loc}/${src}"/>
            <fileset dir="${framework.loc}/${src}"/>
            <fileset dir="${dataflow.loc}/${src}"/>
            <fileset dir="${javacutil.loc}/${src}"/>
        </copy>

        <jar destfile="${checker.sources.lib}" basedir="${checker-sources-tmp}"/>
    </target>

    <!-- This creates checker.jar -->
    <target name="jar" depends="build,checker-qual-jar,checker-compat-qual-jar"
            description="Create checker.jar file">

        <mkdir dir="dist" />

        <!-- Only unjar the afu and stubparser - everything else is recompiled. -->

        <!-- jar up compilation results to protect against being
             overwritten by unjarring annotation-file-utilities.lib.
             See https://github.com/typetools/checker-framework/issues/894 -->
        <jar destfile="${checker.lib.tmp}" basedir="${build}" excludes="polyall/,tests/,lubglb/,jtreg/,reports/"/>
        <unjar src="${annotation-file-utilities.lib}" dest="${build}" />
        <!-- Also delete anything in the org/checkerframework package in case it has be removed
        from the framework-->
        <delete includeemptydirs="true">
            <fileset dir="${build}/org/checkerframework"/>
         </delete>
        <!-- Work-around for Issue 894, see above. -->
        <unjar src="${checker.lib.tmp}" dest="${build}" />

        <unjar src="${stubparser.lib}" dest="${build}" />

        <jar destfile="${checker.lib}" basedir="${build}" excludes="polyall/,tests/,lubglb/,jtreg/,reports/">
            <manifest>
                <attribute name="Main-Class" value="org.checkerframework.framework.util.CheckerMain"/>
                <attribute name="Implementation-Version" value="${build.version}"/>
                <attribute name="Implementation-URL" value="https://checkerframework.org/"/>
            </manifest>
        </jar>
    </target>

    <!-- This creates checker-qual.jar and checker-qual-source.jar-->
    <target name="checker-qual-jar"
            description="Create checker-qual.jar file for annotations">
        <property name="checker-qual-sources-tmp" value="${tmpdir}/checker-qual-sources"/>
        <property name="checker-qual-classes-tmp" value="${tmpdir}/checker-qual-classes"/>
        <mkdir dir="${checker-qual-sources-tmp}"/>
        <mkdir dir="${checker-qual-classes-tmp}"/>

        <copy todir="${checker-qual-sources-tmp}">
            <!-- Copying like this removes the $CHECKERFRAMEWORK/checker/src portion of the file
            names so that the top level directory is org.-->
            <fileset dir="${checker.loc}/${src}">
                <include name="org/checkerframework/**/qual/*.java"/>
                <include name="**/FormatUtil.java"/>
                <include name="**/NullnessUtil.java"/>
                <include name="**/RegexUtil.java"/>
                <include name="**/UnitsTools.java"/>
                <include name="**/SignednessUtil.java"/>
                <include name="**/I18nFormatUtil.java"/>
                <exclude name="${checker.jdk8orhigher.sources}"/>
            </fileset>
            <fileset dir="${dataflow.loc}/${src}">
                <include name="org/checkerframework/**/qual/*.java"/>
            </fileset>
            <fileset dir="${framework.loc}/${src}">
                <include name="org/checkerframework/**/qual/*.java"/>
            </fileset>
        </copy>

        <pathconvert pathsep=" " property="qual.src.files.spaceseparated">
            <path>
                <fileset dir="${checker-qual-sources-tmp}">
                    <include name="**/*.java"/>
                </fileset>
            </path>
        </pathconvert>
        <delete file="${tmpdir}/srcfiles-checker.txt"/>
        <echo message="${qual.src.files.spaceseparated}" file="${tmpdir}/srcfiles-checker.txt"/>
        <echo message="Compiling qualifiers."/>
        <java fork="true"
              failonerror="true"
              classname="com.sun.tools.javac.Main"
              classpath="${javac.lib}">
            <jvmarg value="-Xbootclasspath/p:${javac.jdk.lib}"/>
            <arg value="-g"/>
<<<<<<< HEAD
=======
            <!-- Make sure we only have Java 7 source code and generate Java 7 bytecode. -->
            <arg value="-source"/>
            <arg value="7"/>
            <arg value="-target"/>
            <arg value="7"/>
            <!-- To not get a warning about missing bootstrap
                 classpath for Java 7. -->
            <arg value="-Xlint:-options"/>
>>>>>>> a8196e79
            <arg value="-encoding"/>
            <arg value="utf-8"/>
            <arg value="-d"/>
            <arg value="${checker-qual-classes-tmp}"/>
            <arg value="@${tmpdir}/srcfiles-checker.txt"/>
            <arg value="-version"/>
	    <!-- Make sure we only have Java 8 source code and generate Java 8 bytecode. -->
            <arg value="-source"/>
            <arg value="8"/>
            <arg value="-target"/>
            <arg value="8"/>
            <arg value="-Xlint"/>
            <arg value="-Werror"/>
        </java>
        <delete file="${tmpdir}/srcfiles-checker.txt"/>

        <!-- Compile and copy Java 8 sources -->
        <property name="checker-qual-sources8-tmp" value="${tmpdir}/checker-qual-sources8"/>
        <mkdir dir="${checker-qual-sources8-tmp}"/>
        <copy todir="${checker-qual-sources8-tmp}">
            <!-- Copying like this removes the $CHECKERFRAMEWORK/checker/src portion of the file
            names so that the top level directory is org.-->
            <fileset dir="${checker.loc}/${src}">
                <include name="${checker.jdk8orhigher.sources}"/>
            </fileset>
        </copy>

        <pathconvert pathsep=" " property="qual.src8.files.spaceseparated">
            <path>
                <fileset dir="${checker-qual-sources8-tmp}">
                    <include name="**/*.java"/>
                </fileset>
            </path>
        </pathconvert>
        <delete file="${tmpdir}/srcfiles-checker.txt"/>
        <echo message="${qual.src8.files.spaceseparated}" file="${tmpdir}/srcfiles-checker.txt"/>

        <java fork="true"
              failonerror="true"
              classname="com.sun.tools.javac.Main"
              classpath="${javac.lib}:${checker-qual-classes-tmp}">
            <jvmarg value="-Xbootclasspath/p:${javac.jdk.lib}"/>
            <arg value="-g"/>
            <arg value="-source"/>
            <arg value="8"/>
            <arg value="-target"/>
            <arg value="8"/>
            <!-- To not get a warning about missing bootstrap
                 classpath for Java 8 (once we use Java 9). -->
            <arg value="-Xlint:-options"/>
            <arg value="-encoding"/>
            <arg value="utf-8"/>
            <arg value="-d"/>
            <arg value="${checker-qual-classes-tmp}"/>
            <arg value="@${tmpdir}/srcfiles-checker.txt"/>
            <arg value="-Xlint"/>
            <arg value="-Werror"/>
        </java>
        <delete file="${tmpdir}/srcfiles-checker.txt"/>

        <copy todir="${checker-qual-sources-tmp}">
            <!-- Copying like this removes the $CHECKERFRAMEWORK/checker/src portion of the file
            names so that the top level directory is org.-->
            <fileset dir="${checker.loc}/${src}">
                <include name="${checker.jdk8orhigher.sources}"/>
            </fileset>
        </copy>

        <!--Jar classes and source files-->
        <jar destfile="${checker.qual.lib}" basedir="${checker-qual-classes-tmp}">
            <manifest>
                <attribute name="Implementation-Version" value="${build.version}"/>
                <attribute name="Implementation-URL" value="https://checkerframework.org/"/>
            </manifest>
        </jar>

        <jar destfile="${checker.qual.sources.lib}" basedir="${checker-qual-sources-tmp}">
            <manifest>
                <attribute name="Implementation-Version" value="${build.version}"/>
                <attribute name="Implementation-URL" value="https://checkerframework.org/"/>
            </manifest>
        </jar>
        <delete dir="${checker-qual-sources-tmp}" failonerror="false"/>
        <delete dir="${checker-qual-sources8-tmp}" failonerror="false"/>
        <delete dir="${checker-qual-classes-tmp}" failonerror="false"/>
    </target>

    <!-- This creates checker-compat-qual.jar and checker-compat-qual-source.jar-->
    <target name="checker-compat-qual-jar"
            description="Create checker-compat-qual.jar file for compatibility annotations">

        <property name="checker-compat-qual-sources-tmp" value="${tmpdir}/checker-compat-qual-sources"/>
        <property name="checker-compat-qual-classes-tmp" value="${tmpdir}/checker-compat-qual-classes"/>

        <mkdir dir="${checker-compat-qual-sources-tmp}"/>
        <mkdir dir="${checker-compat-qual-classes-tmp}"/>

        <copy todir="${checker-compat-qual-sources-tmp}">
            <!-- Copying like this removes the $CHECKERFRAMEWORK/checker/src portion of the file
            names so that the top level directory is org.-->
                <fileset dir="${src}">
                    <include name="**/compatqual/*.java"/>
                </fileset>
        </copy>

        <pathconvert pathsep=" " property="compat.qual.src.files.spaceseparated">
            <path>
                <fileset dir="${checker-compat-qual-sources-tmp}">
                    <include name="**/*.java"/>
                </fileset>
            </path>
        </pathconvert>

        <echo message="Compiling compatibility qualifiers."/>
        <echo message="${compat.qual.src.files.spaceseparated}" file="${tmpdir}/srcfiles-checker.txt"/>
        <java fork="true"
              failonerror="true"
              classname="com.sun.tools.javac.Main"
              classpath="${javac.lib}">
            <jvmarg value="-Xbootclasspath/p:${javac.jdk.lib}"/>
            <arg value="-g"/>
            <!-- Make sure we only generate Java 6 bytecode. -->
            <arg value="-source"/>
            <arg value="6"/>
            <arg value="-target"/>
            <arg value="6"/>
            <!-- To not get a warning about missing bootstrap
                 classpath for Java 6. -->
            <arg value="-Xlint:-options"/>
            <arg value="-encoding"/>
            <arg value="utf-8"/>
            <arg value="-d"/>
            <arg value="${checker-compat-qual-classes-tmp}"/>
            <arg value="@${tmpdir}/srcfiles-checker.txt"/>
            <arg value="-version"/>
	    <!-- Make sure we only have Java 8 source code and generate Java 8 bytecode. -->
            <arg value="-source"/>
            <arg value="8"/>
            <arg value="-target"/>
            <arg value="8"/>
            <arg value="-Xlint"/>
            <arg value="-Werror"/>
        </java>
        <delete file="${tmpdir}/srcfiles-checker.txt"/>

        <jar destfile="${checker.compat.qual.lib}" basedir="${checker-compat-qual-classes-tmp}">
            <manifest>
                <attribute name="Implementation-Version" value="${build.version}"/>
                <attribute name="Implementation-URL" value="https://checkerframework.org/"/>
            </manifest>
        </jar>

        <jar destfile="${checker.compat.qual.sources.lib}"
             basedir="${checker-compat-qual-sources-tmp}">
            <manifest>
                <attribute name="Implementation-Version" value="${build.version}"/>
                <attribute name="Implementation-URL" value="https://checkerframework.org/"/>
            </manifest>
        </jar>
        <delete dir="${checker-compat-qual-sources-tmp}" failonerror="false"/>
        <delete dir="${checker-compat-qual-classes-tmp}" failonerror="false"/>

    </target>

    <target name="build-tests" depends="prep" description="Compile tests">
        <pathconvert pathsep=" " property="src.tests">
            <path>
                <fileset dir="${tests}">
                    <include name="src/**/*.java"/>
                </fileset>
            </path>
        </pathconvert>

        <java fork="true"
              failonerror="true"
              classpath="${build}:${javac.lib}:${junit.lib}:${hamcrest.lib}"
              classname="com.sun.tools.javac.Main">
            <jvmarg value="-Xbootclasspath/p:${javac.jdk.lib}"/>
            <arg value="-g"/>
            <arg value="-source"/>
            <arg value="8"/>
            <arg value="-target"/>
            <arg value="8"/>
            <!-- To not get a warning about missing bootstrap
                 classpath for Java 8 (once we use Java 9). -->
            <arg value="-Xlint:-options"/>
            <arg value="-encoding"/>
            <arg value="utf-8"/>
            <arg value="-sourcepath"/>
            <arg value="${tests}"/>
            <arg value="-d"/>
            <arg value="${tests.build}"/>
            <arg line="${src.tests}"/>
        </java>
    </target>

    <!-- TODO: DUPLICATED FOR ALL_TESTS -->
    <!-- Per the <test> element, output goes to ${build.reports} -->
    <target name="-run-tests" description="Generalized test runner">

        <condition property="should.emit.debug.str" value="true" else="false">
            <isset property="emit.test.debug"/>
        </condition>

        <condition property="debugger.str" value="-Xnoagent -Djava.compiler=NONE -Xdebug -Xrunjdwp:transport=dt_socket,server=y,suspend=y,address=5005" else="">
            <isset property="debugger.on"/>
        </condition>

        <mkdir dir="${build.reports}"/>

    <!-- non-debugging version: -->
    <!--
        <junit fork="${run.tests.should.fork}"
               dir="${basedir}"
               printsummary="false"
               haltonfailure="${halt.on.test.failure}"
               haltonerror="${halt.on.test.failure}"
               maxmemory="2500M"
               >
            <formatter type="xml"/>
    -->
    <!-- end of non-debugging version. -->

    <!-- debugging version: -->
        <junit fork="${run.tests.should.fork}"
               dir="${basedir}"
               haltonfailure="${halt.on.test.failure}"
               haltonerror="${halt.on.test.failure}"
               maxmemory="2500M"
               showoutput="true"
               printsummary="withOutAndErr"
               >
            <formatter type="plain" usefile="false"/>
            <jvmarg value="-Demit.test.debug=true"/>
    <!-- end of debugging version. -->

            <!-- plain output for debugging -->
            <jvmarg line="${debugger.str}"/> <!-- may be empty string -->

            <sysproperty key="JDK_JAR" value="${basedir}/dist/${jdkName}"/>
            <sysproperty key="emit.test.debug" value="${should.emit.debug.str}"/>
            <jvmarg value="-ea"/>

            <classpath>
                <pathelement path="${build}"/>
                <pathelement path="${tests.build}"/>
                <pathelement path="${javac.lib}"/>
                <pathelement path="${junit.lib}"/>
                <pathelement path="${hamcrest.lib}"/>
            </classpath>


            <test name="${param}" todir="${build.reports}"/>
        </junit>
    </target>

    <target name="all-tests" depends="all-tests-nojtreg, jtreg-tests"
            description="Run tests for all checkers and the framework"/>

    <!-- Used to guarantee that targets executed from other ant scripts do not cause unnecessary rebuilds -->
    <target name="all-tests-nobuildjdk" depends="all-tests-nojtreg-nobuildjdk, jtreg-tests"
            description="Run tests for all checkers and the framework, WITHOUT updating jdkX.jar">
    </target>

    <target name="all-tests-nojtreg" depends="jdk.jar, all-tests-nojtreg-nobuildjdk"
            description="Run tests for all checkers and the framework, except jtreg tests"/>

    <!-- Used to guarantee that targets executed from other ant scripts do not cause unnecessary rebuilds -->
    <target name="all-tests-nojtreg-nobuildjdk" depends="jar, jdk.jar.exists, all-tests-nojtreg-nobuild"
            description="Run tests for all checkers and the framework, except jtreg tests, WITHOUT updating jdkX.jar">
    </target>

    <!-- Used to guarantee that targets executed from other ant scripts do not cause unnecessary rebuilds -->
    <target name="all-tests-nojtreg-nobuild"
            depends="junit-tests-nojtreg-nobuild,nonjunit-tests-nojtreg-nobuild"
            description="Run tests for all checkers, WITHOUT building anything">
    </target>

    <!-- Used to guarantee that targets executed from other ant scripts do not cause unnecessary rebuilds -->
    <target name="junit-tests-nojtreg-nobuild" depends="build-tests"
            description="Run junit tests for all checkers, WITHOUT building anything">

        <condition property="should.emit.debug.str" value="true" else="false">
            <isset property="emit.test.debug"/>
        </condition>

        <condition property="debugger.str" value="-Xnoagent -Djava.compiler=NONE -Xdebug -Xrunjdwp:transport=dt_socket,server=y,suspend=y,address=5005" else="">
            <isset property="debugger.on"/>
        </condition>

        <!-- Delete directory because we will rerun all tests -->
        <delete dir="${build.reports}"/>
        <!-- Copied from -run-tests target -->
        <mkdir dir="${build.reports}"/>

        <junit fork="${run.tests.should.fork}"
               dir="${basedir}"
               printsummary="false"
               haltonerror="${halt.on.test.failure}"
               haltonfailure="${halt.on.test.failure}">
            <jvmarg value="-ea"/>
            <jvmarg line="${debugger.str}"/>  <!-- may be empty string -->

            <sysproperty key="JDK_JAR" value="${basedir}/dist/${jdkName}"/>
            <sysproperty key="emit.test.debug" value="${should.emit.debug.str}"/>

            <classpath>
              <pathelement path="${build}"/>
              <pathelement path="${tests.build}"/>
              <pathelement path="${javac.lib}"/>
              <pathelement path="${junit.lib}"/>
              <pathelement path="${hamcrest.lib}"/>
            </classpath>

            <formatter type="xml"/>
            <formatter type="brief" usefile="false"/>

            <batchtest todir="${build.reports}">
                <fileset dir="${tests}/${src}">
                    <include name="tests/*.java"/>
                </fileset>
            </batchtest>
        </junit>

    </target>

    <!-- Used to guarantee that targets executed from other ant scripts do not cause unnecessary rebuilds -->
    <target name="nonjunit-tests-nojtreg-nobuild" depends="build-tests"
            description="Run tests, other than junit tests for all checkers, WITHOUT building anything">

        <condition property="should.emit.debug.str" value="true" else="false">
            <isset property="emit.test.debug"/>
        </condition>

        <condition property="debugger.str" value="-Xnoagent -Djava.compiler=NONE -Xdebug -Xrunjdwp:transport=dt_socket,server=y,suspend=y,address=5005" else="">
            <isset property="debugger.on"/>
        </condition>

        <ant dir="${framework.loc}">
            <target name="all-tests-nojtreg-nobuild"/>
        </ant>

        <!-- Delete directory because we will rerun all tests -->
        <delete dir="${build.reports}"/>
        <!-- Copied from -run-tests target -->
        <mkdir dir="${build.reports}"/>

        <antcall target="nullness-extra-tests-nobuildjdk"/>

        <antcall target="command-line-tests"/>

        <antcall target="example-tests-nobuildjdk"/>

        <antcall target="check-tutorial"/>
        <antcall target="check-compilermsgs"/>
        <antcall target="check-purity"/>

        <!-- Eventually we would also want this:
          <antcall target="check-nullness"/>
        -->
    </target>

    <target name="aggregate-tests" depends="jar,build-tests"
            description="Run tests for the aggregate checkers">
        <antcall target="-run-tests">
            <param name="param" value="tests.NestedAggregateCheckerTest"/>
        </antcall>
    </target>

    <target name="command-line-tests" depends="jar,build-tests"
            description="Run tests that need a special command line">
        <exec executable="make" failonerror="${halt.on.test.failure}">
            <env key="JAVAC" value="${basedir}/bin/javac"/>
            <arg value="-C"/>
            <arg value="tests/command-line/"/>
        </exec>
    </target>

    <target name="compilermsg-tests" depends="jar,build-tests"
            description="Run tests for the Compiler Messages Checker">
        <antcall target="-run-tests">
            <param name="param" value="tests.CompilerMessagesTest"/>
        </antcall>
    </target>

    <target name="fenum-tests" depends="jar,build-tests"
            description="Run tests for the Fenum Checker">
        <antcall target="-run-tests">
            <param name="param" value="tests.FenumTest"/>
        </antcall>
        <antcall target="-run-tests">
            <param name="param" value="tests.FenumSwingTest"/>
        </antcall>
    </target>

    <target name="i18n-tests" depends="jar,build-tests"
            description="Run tests for the I18n Checker">
        <antcall target="-run-tests">
            <param name="param" value="tests.I18nTest"/>
        </antcall>
        <antcall target="-run-tests">
            <param name="param" value="tests.I18nUncheckedDefaultsTest"/>
        </antcall>
    </target>

    <target name="index-tests" depends="jar,build-tests"
            description="Run tests for the Index Checker">
        <antcall target="-run-tests">
            <param name="param" value="tests.IndexTest"/>
        </antcall>
    </target>

    <target name="interning-tests" depends="jar,build-tests"
            description="Run tests for the Interning Checker">
        <antcall target="-run-tests">
            <param name="param" value="tests.InterningTest"/>
        </antcall>
    </target>

    <target name="lock-tests" depends="jar,build-tests"
            description="Run tests for the Lock Checker">
        <antcall target="-run-tests">
            <param name="param" value="tests.LockTest"/>
        </antcall>
    </target>

    <target name="lock-safedefaults-tests" depends="jar,build-tests"
            description="Run tests for the Lock Checker with unchecked code defaults turned on for source code">
        <antcall target="-run-tests">
            <param name="param" value="tests.LockSafeDefaultsTest"/>
        </antcall>
    </target>

    <target name="lubglb-tests" depends="jar,build-tests"
            description="Run tests for the Lubglb Checker">
        <antcall target="-run-tests">
            <param name="param" value="tests.LubGlbTest"/>
        </antcall>
    </target>

    <target name="nullness-tests"
            depends="jdk.jar,nullness-tests-nobuildjdk"
            description="Run tests for the Nullness Checker">
    </target>

    <target name="nullness-tests-nobuildjdk"
            depends="jar,jdk.jar.exists,build-tests,nullness-base-tests,nullness-base-tests-with-asserts,nullness-concurrent-tests,nullness-skipuses-tests,nullness-skipdefs-tests,nullness-uninit-tests,nullness-uninit-tests-with-asserts,nullness-assume-assertions-are-enabled-tests,nullness-extra-tests-nobuildjdk,nullness-reflection-tests,nullness-invariantarrays-tests,nullness-safedefaultsbytecode-tests,nullness-safedefaultssourcecode-tests,nullness-checkcastelementtype"
            description="Run tests for the Nullness Checker, WITHOUT updating jdkX.jar">
    </target>

    <target name="nullness-base-tests" depends="jar,build-tests"
            description="Run base tests for the FBC Nullness Checker">
        <antcall target="-run-tests">
            <param name="param" value="tests.NullnessFbcTest"/>
        </antcall>
    </target>

    <target name="nullness-uninit-tests" depends="jar,build-tests"
            description="Run base tests for the rawness Nullness Checker">
        <antcall target="-run-tests">
            <param name="param" value="tests.NullnessRawnessTest"/>
        </antcall>
    </target>

    <target name="nullness-base-tests-with-asserts" depends="jar,build-tests"
            description="Run base tests for the FBC Nullness Checker, with assertions">
        <antcall target="-run-tests">
            <param name="param" value="tests.NullnessFbcTestWithAsserts"/>
        </antcall>
    </target>


    <target name="nullness-assume-assertions-are-enabled-tests" depends="jar,build-tests"
            description="Run base tests for the Nullness Checker, assuming assertions are disabled">
        <antcall target="-run-tests">
            <param name="param" value="tests.NullnessAssumeAssertionsAreDisabled"/>
        </antcall>
    </target>

    <target name="nullness-uninit-tests-with-asserts" depends="jar,build-tests"
            description="Run base tests for the rawness Nullness Checker, with assertions">
        <antcall target="-run-tests">
            <param name="param" value="tests.NullnessRawnessTestWithAsserts"/>
        </antcall>
    </target>

    <target name="nullness-checkcastelementtype" depends="jar,build-tests"
            description="Run base tests for the rawness Nullness Checker, with assertions">
        <antcall target="-run-tests">
            <param name="param" value="tests.NullnessCheckCastElementTypeTest"/>
        </antcall>
    </target>

    <target name="signedness-tests" depends="jar,build-tests"
            description="Run tests for the Signedness Checker">
        <antcall target="-run-tests">
            <param name="param" value="tests.SignednessTest"/>
        </antcall>
        <antcall target="-run-tests">
            <param name="param" value="tests.SignednessUncheckedDefaultsTest"/>
        </antcall>
    </target>

    <!-- Differs from other targets in that it is defined via a Makefile and
       is not run via the "-run-tests" Antfile target, as other tests are. -->
    <target name="nullness-extra-tests" depends="dist,build-tests,nullness-extra-tests-nobuildjdk"
            description="Run extra tests for the Nullness Checker"/>

    <target name="nullness-extra-tests-nobuildjdk" depends="dist-nobuildjdk,jdk.jar.exists,build-tests"
            description="Run extra tests for the Nullness Checker, WITHOUT updating jdkX.jar">
        <exec executable="chmod" failonerror="true">
            <arg value="+x"/>
            <arg value="${basedir}/bin/javac"/>
        </exec>

        <exec executable="make" failonerror="${halt.on.test.failure}">
            <env key="JAVAC" value="${basedir}/bin/javac"/>
            <env key="JAVAP" value="${jsr308.langtools.dist}/bin/javap"/>
            <arg value="-C"/>
            <arg value="tests/nullness-extra/"/>
        </exec>
    </target>

    <target name="nullness-skipuses-tests" depends="jar,build-tests"
            description="Run skipuses tests for the Nullness Checker">
        <antcall target="-run-tests">
            <param name="param" value="tests.NullnessSkipUsesTest"/>
        </antcall>
    </target>

    <target name="nullness-skipdefs-tests" depends="jar,build-tests"
            description="Run skipdefs tests for the Nullness Checker">
        <antcall target="-run-tests">
            <param name="param" value="tests.NullnessSkipDefsTest"/>
        </antcall>
    </target>

    <target name="nullness-concurrent-tests" depends="jar,build-tests"
            description="Run concurrent semantics tests for the Nullness Checker">
        <antcall target="-run-tests">
            <param name="param" value="tests.NullnessConcurrentTest"/>
        </antcall>
    </target>

    <target name="nullness-invariantarrays-tests" depends="jar,build-tests"
            description="Run tests for the Nullness Checker using -AinvariantArrays">
        <antcall target="-run-tests">
            <param name="param" value="tests.NullnessInvariantArraysTest"/>
        </antcall>
    </target>

    <target name="nullness-reflection-tests" depends="jar,build-tests"
            description="Run tests for the Nullness Checker using reflection resolution">
        <antcall target="-run-tests">
            <param name="param" value="tests.NullnessReflectionTest"/>
        </antcall>
    </target>

    <target name="nullness-safedefaultsbytecode-tests" depends="jar,build-tests"
            description="Run tests for the Nullness Checker using -AuseDefaultsForUncheckedCode=-source,bytecode">
        <antcall target="-run-tests">
            <param name="param" value="tests.NullnessSafeDefaultsBytecodeTest"/>
        </antcall>
    </target>

    <target name="nullness-safedefaultssourcecodelib-tests" depends="jar,build-tests"
            description="Create libraries for tests for the Nullness Checker using -AuseDefaultsForUncheckedCode=source,bytecode">
        <antcall target="-run-tests">
            <param name="param" value="tests.NullnessSafeDefaultsSourceCodeLibTest"/>
        </antcall>
    </target>

    <target name="nullness-safedefaultssourcecode-tests" depends="jar,build-tests,nullness-safedefaultssourcecodelib-tests"
            description="Run tests for the Nullness Checker using -AuseDefaultsForUncheckedCode=source">
        <antcall target="-run-tests">
            <param name="param" value="tests.NullnessSafeDefaultsSourceCodeTest"/>
        </antcall>
    </target>

    <target name="nullness-genericwildcardlib-tests" depends="jar,build-tests"
            description="Create libraries for tests for the Nullness Checker for issue #511">
        <antcall target="-run-tests">
            <param name="param" value="tests.NullnessGenericWildcardLibTest"/>
        </antcall>
    </target>

    <target name="nullness-genericwildcard-tests" depends="jar,build-tests,nullness-genericwildcardlib-tests"
            description="Run tests for the Nullness Checker for issue #511">
        <antcall target="-run-tests">
            <param name="param" value="tests.NullnessGenericWildcardTest"/>
        </antcall>
    </target>

    <target name="stubfile-tests" depends="jar,build-tests"
            description="Run stubfile tests for the Nullness Checker">
        <antcall target="-run-tests">
            <param name="param" value="tests.NullnessStubfileTest"/>
        </antcall>
    </target>

    <!-- Do not include this as a dependence for nullness-tests! -->
    <target name="nullness-temp-tests" depends="jar,build-tests"
            description="Run temporary tests for the Nullness Checker">
        <antcall target="-run-tests">
            <param name="param" value="tests.NullnessTempTest"/>
        </antcall>
    </target>

    <target name="formatter-tests" depends="jar,build-tests"
            description="Run tests for the Formatter Checker">
        <antcall target="-run-tests">
            <param name="param" value="tests.FormatterUncheckedDefaultsTest"/>
        </antcall>
        <antcall target="-run-tests">
            <param name="param" value="tests.FormatterTest"/>
        </antcall>
        <antcall target="-run-tests">
            <param name="param" value="tests.FormatterLubGlbCheckerTest"/>
        </antcall>
    </target>

    <target name="i18n-formatter-tests" depends="jar,build-tests"
            description="Run tests for the Internationalization Formatter checker">
        <antcall target="-run-tests">
            <param name="param" value="tests.I18nFormatterTest"/>
        </antcall>
        <antcall target="-run-tests">
            <param name="param" value="tests.I18nFormatterLubGlbCheckerTest"/>
        </antcall>
        <antcall target="-run-tests">
            <param name="param" value="tests.I18nFormatterUncheckedDefaultsTest"/>
        </antcall>
    </target>

    <target name="regex-tests" depends="jar,build-tests"
            description="Run tests for the Regex Checker">
        <antcall target="-run-tests">
            <param name="param" value="tests.RegexTest"/>
        </antcall>
    </target>

    <target name="signature-tests" depends="jar,build-tests"
            description="Run tests for the Signature Checker">
        <antcall target="-run-tests">
            <param name="param" value="tests.SignatureTest"/>
        </antcall>
    </target>

    <target name="tainting-tests" depends="jar,build-tests"
            description="Run tests for the classic Tainting Checker">
        <antcall target="-run-tests">
            <param name="param" value="tests.TaintingTest"/>
        </antcall>
    </target>

    <target name="units-tests" depends="jar,build-tests"
            description="Run tests for the Units Checker">
        <antcall target="-run-tests">
            <param name="param" value="tests.UnitsTest"/>
        </antcall>
    </target>

    <target name="value-index-interaction-tests" depends="jar,build-tests"
            description="Run tests for the interaction between the Value Checker and the Index Checker">
        <antcall target="-run-tests">
            <param name="param" value="tests.ValueIndexInteractionTest"/>
        </antcall>
    </target>

    <target name="guieffect-tests" depends="jar,build-tests"
            description="Run tests for the GUI Effect Checker">
        <antcall target="-run-tests">
            <param name="param" value="tests.GuiEffectTest"/>
        </antcall>
    </target>

    <target name="example-tests" depends="dist,example-tests-nobuildjdk"
            description="Run tests for the example programs">
    </target>

    <target name="example-tests-nobuildjdk" depends="dist-nobuildjdk,jdk.jar.exists,build-tests"
            description="Run tests for the example programs, WITHOUT updating jdkX.jar">
      <exec executable="chmod" failonerror="true">
        <arg value="+x"/>
        <arg value="${basedir}/bin/javac"/>
      </exec>

      <exec executable="make" failonerror="${halt.on.test.failure}">
        <env key="JAVAC" value="${basedir}/bin/javac"/>
        <arg value="CHECKERFRAMEWORK=${checkerframework}"/>
        <arg value="-C"/>
        <arg value="../docs/examples/"/>
      </exec>
    </target>



    <target name="jtreg.check">
      <condition property="jtreg.exists">
        <available file="${jtreg.home}" type="dir"/>
      </condition>
    </target>

    <target name="-jtreg.download" depends="jtreg.check" unless="jtreg.exists">
      <!-- The last successful artifact
           (https://adopt-openjdk.ci.cloudbees.com/job/jtreg/lastSuccessfulBuild/artifact/jtreg-4.2.0-tip.tar.gz)
           includes Java 8 class files.
           You can confirm the problem by running:
wget https://adopt-openjdk.ci.cloudbees.com/job/jtreg/lastSuccessfulBuild/artifact/jtreg-4.2.0-tip.tar.gz
tar xzf jtreg-4.2.0-tip.tar.gz
cd jtreg/lib
jar xf *.jar
file `find . -name '*.class'` | grep 'version 52.0'

The last build that does not was
https://adopt-openjdk.ci.cloudbees.com/job/jtreg/545/artifact/jtreg-4.2.0-tip.tar.gz
but it expired from the cloudbees Jenkins server in early June 2016.

So, use our own archived version.
      -->
      <get
        src="https://types.cs.washington.edu/jtreg-4.2.0-for-jdk7.tar.gz"
        dest="${jtreg.home}/.." />
      <untar src="${jtreg.home}/../jtreg-4.2.0-for-jdk7.tar.gz"
        dest="${jtreg.home}/../"
        compression="gzip" />
    </target>


    <target name="jtreg-tests"
            depends="-jtreg.download,-def-jtreg,jar,jtreg-tests-checkers,jtreg-tests-framework"
            description="Run all jtreg tests">
    </target>

    <target name="jtreg-tests-checkers" depends="-def-jtreg,jar"
            description="Run checker jtreg tests">
        <jtreg-tool name="all" tests="."/>
    </target>

    <target name="jtreg-tests-framework" depends="-def-jtreg,jar"
            description="Run framework jtreg tests">
       <ant dir="${framework.loc}">
           <target name="jtreg-tests" />
       </ant>
    </target>

    <target name="-def-check">
        <macrodef name="check">
            <attribute name="name"/>
            <attribute name="property"/>
            <attribute name="marker"/>
            <sequential>
                <fail message="Cannot locate @{name}: please set @{property} to its location">
                    <condition>
                        <not>
                            <isset property="@{property}"/>
                        </not>
                    </condition>
                </fail>

                <fail message="@{name} is not installed in ${@{property}}">
                    <condition>
                        <not>
                            <available file="${@{property}}/@{marker}"/>
                        </not>
                    </condition>
                </fail>
            </sequential>
        </macrodef>
    </target>

    <target name="-check-jtreg.home" depends="-def-check">
        <check name="jtreg" property="jtreg.home" marker="lib/jtreg.jar"/>
    </target>

    <target name="-def-jtreg" unless="jtreg.defined" depends="-check-jtreg.home">
        <taskdef name="jtreg" classname="com.sun.javatest.regtest.Main$$Ant">
            <classpath>
                <pathelement location="${jtreg.home}/lib/jtreg.jar"/>
                <pathelement location="${jtreg.home}/lib/javatest.jar"/>
            </classpath>
        </taskdef>

        <macrodef name="jtreg-tool">
            <attribute name="name"/>
            <attribute name="tests"/>
            <!-- <attribute name="jdk" default="${java.home}"/> -->
            <!-- TODO samevm true does not work. Investigate. -->
            <attribute name="samevm" default="false"/>
            <attribute name="verbose" default="summary"/>
            <attribute name="options" default=""/>
            <attribute name="keywords" default="-keywords:!ignore"/>
            <attribute name="jpda.jvmargs" default=""/>

            <sequential>
                <!--As of version 4.2-b02, a NullPointerException is thrown without making this dir-->
                <mkdir dir="${build}/jtreg/all/report/html"/>
                <mkdir dir="${build}/jtreg/all/report/text"/>

                <property name="coverage.options" value=""/>    <!-- default -->
                <property name="coverage.classpath" value=""/>  <!-- default -->
                <property name="checker.classpath" value="${build}:${javac.lib}:${javap.lib}:${checker.lib}"/>
                <jtreg
                    dir="jtreg"
                    workDir="${build.jtreg.dir}/@{name}/work"
                    reportDir="${build.jtreg.dir}/@{name}/report"
                    samevm="@{samevm}" verbose="@{verbose}"
                    failonerror="${halt.on.test.failure}" resultproperty="jtreg.@{name}.result"
                    javacoptions="-g -Xbootclasspath/p:${basedir}/dist/${jdkName}"
                    vmoptions="${coverage.options} -Xbootclasspath/p:${coverage.classpath}:${build}:${checker.classpath} @{jpda.jvmargs}">
                    <arg line="@{keywords}"/>
                    <arg line="@{options}"/>
                    <arg line="@{tests}"/>
                </jtreg>

                <!-- the next two properties are for convenience, when only
                     a single instance of jtreg will be invoked. -->
                <condition property="jtreg.passed">
                    <equals arg1="${jtreg.@{name}.result}" arg2="0"/>
                </condition>
                <property name="jtreg.report" value="${build.jtreg.dir}/@{name}/report"/>
            </sequential>
        </macrodef>
        <property name="jtreg.defined" value="true"/>
    </target>

    <!-- Type-check the checker implementations -->

    <!-- TODO: it looks like this target only compiles the
         code in "checker/src". It should also compile the source
         for the other projects. Can we do this here or do we need
         to duplicate the targets in the other build files? -->

    <!-- depends on jar, needs classfile of the checker itself -->
    <target name="-run-checker" depends="jar"
            description="Run a checker on the Checker Framework">
        <pathconvert pathsep=" " property="src.files">
            <path>
                <fileset dir="${src}">
                    <include name="**/*.java"/>
                </fileset>
                <fileset dir="${javacutil.loc}/${src}">
                    <include name="**/*.java"/>
                    <!-- Exclude ManualTaglet to not depend on javadoc. -->
                    <exclude name="**/javacutil/dist/**"/>
                </fileset>

                <!-- Do not check dataflow, it doesn't have all purity
                     annotations. TODO: should be easy to fix. Or solved
                     once we inherit those annotations.
                <fileset dir="${dataflow.loc}/${src}">
                    <include name="**/*.java"/>
                </fileset>
                -->
                <fileset dir="${framework.loc}/${src}">
                    <include name="**/*.java"/>
                </fileset>
                <!-- TODO: check-nullness doesn't properly work with this.
                <fileset dir="${checker-jdk}" erroronmissingdir="false">
                    <include name="**/*.java"/>
                </fileset>
                -->
            </path>
        </pathconvert>

        <condition property="maybeDebug" value="-agentlib:jdwp=transport=dt_socket,server=y,suspend=y,address=${debugPort}" else="">
            <isset property="debugPort"/>
        </condition>

        <echo message="${src.files}" file="${tmpdir}/srcfiles-checker.txt"/>

        <echo message="Applying ${checker-name} to the Checker Framework sources."/>
        <!-- Use this if you want to see the file names:
        <echo message="Applying ${checker-name} to: ${src.files}"/>
        -->
        <java fork="true"
              failonerror="true"
              classpath="${build}:${javac.lib}:${checker.lib}:${framework.lib}:${stubparser.lib}:${junit.lib}:${hamcrest.lib}:${annotation-file-utilities.lib}"
              classname="com.sun.tools.javac.Main">
            <jvmarg value="-Xbootclasspath/p:${javac.jdk.lib}"/>
            <jvmarg line="${maybeDebug}"/>  <!-- may be empty string -->

            <arg value="-g"/>
            <arg value="-encoding"/>
            <arg value="utf-8"/>
            <arg value="-d"/>
            <arg value="${build}"/>
            <arg value="@${tmpdir}/srcfiles-checker.txt"/>
            <arg value="-version"/>
	    <!-- Make sure we only have Java 8 source code and generate Java 8 bytecode. -->
            <arg value="-source"/>
            <arg value="8"/>
            <arg value="-target"/>
            <arg value="8"/>
            <arg value="-proc:only"/>
            <arg value="-processor"/>
            <arg value="${checker-name}"/>
            <arg value="-AprintErrorStack"/>
            <arg line="${checker-args}"/>
        </java>
        <delete file="${tmpdir}/srcfiles-checker.txt"/>
    </target>

    <target name="check-nullness"
            description="Run the Nullness Checker on the Checker Framework source code">
        <antcall target="-run-checker">
            <param name="checker-name" value="org.checkerframework.checker.nullness.NullnessChecker"/>
            <param name="checker-jdk" value="jdk/nullness/src"/>
            <param name="checker-args" value="-Awarns -Xmaxwarns 10000"/>
        </antcall>
    </target>

    <fileset dir=".." id="messages.properties.files">
      <include name="**/messages.properties"/>
    </fileset>

    <pathconvert pathsep=":" property="messages.properties.concatenated" refid="messages.properties.files">
    </pathconvert>

    <target name="check-compilermsgs"
            description="Run the compiler message keys checker on the Framework">
        <antcall target="-run-checker">
            <param name="checker-name" value="org.checkerframework.checker.compilermsgs.CompilerMessagesChecker"/>
            <param name="checker-args" value="-Apropfiles=${messages.properties.concatenated}"/>
        </antcall>
    </target>

    <target name="check-purity"
            description="Run the Purity Checker on the Framework">
        <antcall target="-run-checker">
            <param name="checker-name" value="org.checkerframework.framework.util.PurityChecker"/>
            <param name="checker-args" value=""/>
        </antcall>
    </target>


    <target name="check-tutorial" description="Test that the tutorial is working as expected">
    <!--The tutorial build file is written relative to its location,
        so useNativeBasedir is required. -->
          <ant dir="${docs.loc}/tutorial/tests/" useNativeBasedir="true">
              <target name="check-tutorial"/>
          </ant>
          <ant dir="${docs.loc}/tutorial/eclipse-projects/personalblog-demo" useNativeBasedir="true">
              <target name="clean"/>
          </ant>
    </target>

    <target name="demos.check">
      <condition property="demos.exists">
        <available file="${basedir}/../../checker-framework-demos"/>
      </condition>
    </target>

    <target name="-demos.pull" depends="demos.check" if="demos.exists">
      <exec executable="git" dir="${basedir}/../../checker-framework-demos" failonerror="true">
        <arg value="pull"/>
      </exec>
    </target>

    <target name="-demos.clone" depends="demos.check" unless="demos.exists">
      <exec executable="git" dir="${basedir}/../.." failonerror="true">
        <arg value="clone"/>
        <arg value="https://github.com/typetools/checker-framework.demos.git"/>
        <arg value="checker-framework-demos"/>
      </exec>
    </target>

    <target name="check-demos" depends="demos.check,-demos.pull,-demos.clone"
        description="Test that the demos are working as expected">
      <ant dir="${basedir}/../../checker-framework-demos">
      </ant>
    </target>


    <!-- Checks whether errorprone is available, but does not run errorprone.
         To run errorprone, use the "check-errorprone" target. -->
    <target name="errorprone.check">
      <condition property="errorprone.exists">
        <available file="${errorprone.lib}" type="file"/>
      </condition>
    </target>

    <target name="-errorprone.download" depends="errorprone.check" unless="errorprone.exists">
      <get
        src="https://github.com/google/error-prone/archive/v${errorprone.version}.tar.gz"
        dest="${errorprone.home}/../error-prone-${errorprone.version}.tar.gz" />
      <untar src="${errorprone.home}/../error-prone-${errorprone.version}.tar.gz"
        dest="${errorprone.home}/../"
        compression="gzip" />

      <exec executable="mvn" dir="${errorprone.home}" failonerror="true">
        <arg value="package"/>
        <arg value="-Dmaven.test.skip=true"/>
      </exec>
    </target>

    <!-- Depend on dist-nobuildjdk to make sure everything compiles. -->
    <target name="check-errorprone" depends="dist-nobuildjdk, clean-nojar, -errorprone.download"
            description="Run the error-prone compiler on the Checker Framework">
        <mkdir dir="${build}"/>

        <javac failonerror="true"
                includeantruntime="false"
                debug="true"
                classpath="${checker.lib}:${stubparser.lib}:${junit.lib}:${hamcrest.lib}"
                srcdir="${framework.loc}/${src}:${dataflow.loc}/${src}:${javacutil.loc}/${src}:${src}"
                includes="**/*.java"
                excludes="**/javacutil/dist/**"
                compiler="com.google.errorprone.ErrorProneAntCompilerAdapter"
                destdir="${build}"
                encoding="UTF-8">
            <compilerclasspath>
              <pathelement location="${errorprone.lib}"/>
            </compilerclasspath>
            <compilerarg value="-Xmaxwarns"/>
            <compilerarg value="1000"/>
            <!-- Many compiler classes are interned. -->
            <compilerarg value="-Xep:ReferenceEquality:OFF"/>
            <!-- These might be worth fixing. -->
            <compilerarg value="-Xep:DefaultCharset:OFF"/>
            <!-- Disable until https://github.com/google/error-prone/issues/725 is fixed. -->
            <compilerarg value="-Xep:NamedParameters:OFF"/>
            <compilerarg value="-Werror"/>
        </javac>
    </target>


    <!-- This throws off dependency tracking and causes rebuilding.
         When is it truly necessary? -->
    <!-- Why all JDK files?  Why not just source files? -->
    <target name="touch-jdk"
            description="Update the date of all jdk files">
        <touch>
            <fileset dir="jdk">
                <include name="**/*"/>
            </fileset>
        </touch>
    </target>

    <!--
      Binary release of the Checker Framework; it includes javac.
     -->

    <property name="temp.dir" value="build-temp"/>

    <target name="-prep-dist"
            description="Ensure that the necessary jar files exist">
        <available property="javac.exist" file="${javac.lib}" />

<!--
        <fail unless="javac.exist" message="Could not find javac.jar: ${javac.lib}" />
-->
    </target>

    <target name="download-jdk" description="Downloads jdk8.jar from checkerframework.org/dev-jdk to checker/jdk and checker/dist">
        <get src="https://checkerframework.org/dev-jdk/jdk8.jar" dest="jdk/jdk8.jar"/>

        <!-- Copy jars to dist. If dist doesn't exist then the copy task creates it.-->
        <copy file="jdk/jdk8.jar" tofile="dist/jdk8.jar"/>


        <!--The implementation version listed in the Manifest is the hash of the commit of-->
        <!--the Checker Framework that created the jdk.jar.  Show it here to help debugging.-->
        <loadfile property="message">
            <zipentry zipfile="jdk/jdk8.jar" name="META-INF/MANIFEST.MF"/>
        </loadfile>
        <echo>"Manifest file from jdk8.jar:"</echo>
        <echo>"${message}"</echo>


    </target>

    <!--This target is used during the release.  Currently, only jdk8.jar is built, so this target
     depends on the "jdk.jar" target.  When the Checker Framework can build jdk9.jar, the "depends"
     should be removed. -->
    <target name="all.jdks.jar" description="Build jdkX.jar using JAVA_X_HOME (with X in 8)"  depends="jdk.jar">
       <!--<fail unless="env.JAVA_8_HOME" message="Environment variable &quot;JAVA_8_HOME&quot; needs to be set!"/>-->
        <!--<fail unless="env.JAVA_9_HOME" message="Environment variable  &quot;JAVA_9_HOME&quot; needs to be set!"/>-->

        <!--<exec executable="ant" failonerror="true">
            <arg value="jdk.jar"/>
            <env key="JAVA_HOME"  value="${env.JAVA_8_HOME}"/>
            <env key="LT_BIN" value="${LT_BIN}"/>
        </exec>-->

        <exec executable="ant" failonerror="true">
            <arg line="jdk.jar"/>
            <env key="JAVA_HOME"  value="${JAVA_9_HOME}"/>
            <env key="LT_BIN" value="${LT_BIN}"/>
        </exec>
    </target>

    <target name="jdk.jar" depends="jar"
            description="Create the instrumented jdkX.jar using the JDK specified by JAVA_HOME">
      <fail unless="env.JAVA_HOME" message="Environment variable JAVA_HOME is not set."/>
      <property name="annotation-file-utilities.jar" value="${annotation.tools}/annotation-file-utilities/annotation-file-utilities.jar"/>
      <available property="annotation-file-utilities.exist" file="${annotation-file-utilities.jar}" />
      <fail unless="annotation-file-utilities.exist" message="Could not find annotation-file-utilities.jar: ${annotation-file-utilities.jar}.  You must build Annotation Tools; see https://checkerframework.org/manual/#build-source" />

      <exec executable="make" failonerror="true">
         <arg value="CHECKERFRAMEWORK=${checkerframework}"/>
         <arg value="LANGTOOLS=${jsr308.langtools}"/>
         <arg value="LANGTOOLSDIST=${jsr308.langtools.dist}"/>
         <arg value="ANNOTATION_TOOLS=${annotation.tools}"/>
         <arg value="CLASSPATH=${basedir}/${build}"/>
         <arg value="-C"/>
         <arg value="jdk"/>
         <env key="LT_BIN" value="${LT_BIN}"/>
      </exec>
      <move file="jdk/jdk.jar" tofile="jdk/${jdkName}"/>

    </target>

    <target name="dist-release" depends="clean, dist-all, all-tests-nojtreg-nobuild, javadoc.jar, sources.jar"
            description="Everything necessary to prepare this project for distribution: binary distribution, testing, and documentation.">
    </target>

    <!-- Like dist-release, but don't run the tests which take a very long time.  Use only during testing. -->
    <target name="dist-release-notest" depends="clean, dist-all, javadoc.jar, sources.jar"
            description="Everything necessary to prepare this project for distribution: binary distribution, [no testing], and documentation.">
    </target>

    <target name="dist-all"
            depends="-prep-dist,jar,all.jdks.jar,dist-nobuildjdk"
            description="Build checker.jar, checker-qual.jar, and all jdkX.jar(s).  This comprises all jars needed to run the framework.">
    </target>

    <target name="dist"
            depends="-prep-dist,jar,jdk.jar,dist-nobuildjdk"
            description="Build checker.jar, checker-qual.jar, and one jdkX.jar where X is the major version number of java in JAVA_HOME (only Java 7/8/9 are currently supported).  This comprises all jars needed to run the framework.">
    </target>

    <target name="dist-downloadjdk" depends="download-jdk,dist-nobuildjdk"
            description="Build checker.jar, checker-qual.jar, and download the jdkX.jars rather than building them."/>

    <target name="dist-nobuildjdk"
            depends="-prep-dist,jar,jdk.jar.exists"
            description="Build checker.jar, checker-qual.jar WITHOUT updating jdkX.jar.  Move all relevant files to the binary directory.">

        <mkdir dir="dist" />

        <copy tofile="dist/javac.jar" file="${javac.lib}"
              overwrite="true" failonerror="true" />

        <jar destfile="dist/javac.jar">
            <zipgroupfileset dir="${jsr308.langtools.dist}" includes="*.jar" />
        </jar>

        <copy file="jdk/jdk8.jar" tofile="dist/jdk8.jar" overwrite="true" failonerror="false" />
        <copy file="jdk/jdk9.jar" tofile="dist/jdk9.jar" overwrite="true" failonerror="false" />
    </target>

    <target name="jdk.jar.exists"
            description="Check whether an annotated JDK exists.">
        <condition property="an.annotated.jdk.exists">
            <or>
                <available file="jdk/jdk8.jar"/>
                <available file="jdk/jdk9.jar"/>
            </or>
        </condition>

        <fail message="No jdk jars were found in the jdk directory.  At least one annotated JDK (jdk/jdk8.jar) must be built!"
              unless="an.annotated.jdk.exists"/>
    </target>

    <!-- For debugging -->
    <target name="showvars" depends="prep">
        <echo>[java.home] ${java.home}</echo>
    </target>

</project><|MERGE_RESOLUTION|>--- conflicted
+++ resolved
@@ -386,8 +386,6 @@
               classpath="${javac.lib}">
             <jvmarg value="-Xbootclasspath/p:${javac.jdk.lib}"/>
             <arg value="-g"/>
-<<<<<<< HEAD
-=======
             <!-- Make sure we only have Java 7 source code and generate Java 7 bytecode. -->
             <arg value="-source"/>
             <arg value="7"/>
@@ -396,7 +394,6 @@
             <!-- To not get a warning about missing bootstrap
                  classpath for Java 7. -->
             <arg value="-Xlint:-options"/>
->>>>>>> a8196e79
             <arg value="-encoding"/>
             <arg value="utf-8"/>
             <arg value="-d"/>
