--- conflicted
+++ resolved
@@ -1284,7 +1284,6 @@
 
     <target name="jdk.jar" depends="jar, -jdk.is8, -jdk.8, -jdk.other"
             description="Create the instrumented jdkX.jar using the JDK specified by JAVA_HOME">
-<<<<<<< HEAD
     </target>
 
     <target name="-jdk.is8">
@@ -1296,12 +1295,7 @@
     <target name="-jdk.8">
       <property name="afu.jar" value="${annotation.tools}/annotation-file-utilities/annotation-file-utilities.jar"/>
       <available property="afu.exist" file="${afu.jar}" />
-      <fail unless="afu.exist" message="Could not find annotation-file-utilities.jar: ${afu.jar}.  You must build Annotation Tools; see http://types.cs.washington.edu/checker-framework/current/checkers-manual.html#build-source" />
-=======
-      <property name="annotation-file-utilities.jar" value="${annotation.tools}/annotation-file-utilities/annotation-file-utilities.jar"/>
-      <available property="annotation-file-utilities.exist" file="${annotation-file-utilities.jar}" />
-      <fail unless="annotation-file-utilities.exist" message="Could not find annotation-file-utilities.jar: ${annotation-file-utilities.jar}.  You must build Annotation Tools; see http://types.cs.washington.edu/checker-framework/current/checker-framework-manual.html#build-source" />
->>>>>>> 1cd6f1b1
+      <fail unless="afu.exist" message="Could not find annotation-file-utilities.jar: ${afu.jar}.  You must build Annotation Tools; see http://types.cs.washington.edu/checker-framework/current/checker-framework-manual.html#build-source" />
 
       <exec executable="bash" failonerror="true">
          <arg value="jdk/build8.sh"/>
