<!--
  This is an Ant build file for compiling the Checker Framework.
-->
<project name="checker" default="dist" basedir=".">

    <description>
        Builds the Checker Framework.
    </description>

    <property file="build.${os.name}.properties"/>
    <property file="build.properties"/>
    <property file="${basedir}/../build-common.properties"/>

    <import file="../build-common.xml"/>


    <!-- Setting this via the command line "-Drun.tests.should.fork=false"
        causes the tests to crash. -->
    <property name="run.tests.should.fork" value="true"/>
    <property name="halt.on.test.failure" value="true"/>
    <property name="javadoc.private" value="false"/>

    <property environment="env"/>

    <!--
         NOTE LT_BIN IN THE NEXT FEW TARGETS IS SOLELY FOR bin-devel/javac and Jenkins.
         The original path to the langtools dir does not work on Jenkins.
         This is here so we get an empty value if it is not set
    -->
    <property name="LT_BIN" value=""/>


    <!-- Used to have:
           depends="touch-jdk"
         When is that truly necessary? -->
    <target name="prep" depends="prep-all"
            description="Create required directories">
        <mkdir dir="${build}"/>
        <mkdir dir="${tests.build}"/>
        <mkdir dir="${tests.build}/testclasses"/>
        <mkdir dir="${api.doc}" />

        <symlink link="${checkerframework}/docs/api" resource="../checker/${api.doc}" overwrite="true" failonerror="false"/>

        <available property="framework.project"
                   file="${framework.loc}/build.xml"/>
        <antcall target="-prep-framework-compile"/>

        <!-- Ant's copy task does not retain file permissions,
             so use <exec executable="cp"> instead.
        <copy file="bin-devel/git.post-merge" tofile="../.git/hooks/post-merge" preservelastmodified="true" />
        <copy file="bin-devel/git.pre-commit" tofile="../.git/hooks/pre-commit" preservelastmodified="true" />
        -->
        <exec executable="cp">
            <arg value="-p"/>
            <arg value="bin-devel/git.post-merge"/>
            <arg value="../.git/hooks/post-merge"/>
        </exec>
        <exec executable="cp">
            <arg value="-p"/>
            <arg value="bin-devel/git.pre-commit"/>
            <arg value="../.git/hooks/pre-commit"/>
        </exec>
    </target>

    <target name="-prep-framework-compile" if="framework.project"
            description="Compile framework project">
        <ant dir="${framework.loc}">
            <target name="dist"/>
        </ant>
    </target>

    <target name="clean" description="Remove generated files"
            depends="clean-nocleanjdk,clean-jdk">
    </target>

    <target name="clean-jdk" description="Remove generated jdkX.jar files">
        <delete file="dist/jdk8.jar"/>
        <delete file="dist/jdk9.jar"/>

        <delete file="jdk/jdk8.jar"/>
        <delete file="jdk/jdk9.jar"/>
    </target>

    <target name="clean-nocleanjdk" description="Remove generated files, but not the jdkX.jar files">
        <ant dir="${framework.loc}">
            <target name="clean"/>
        </ant>

        <delete dir="${build}"/>
        <delete dir="${api.doc}"/>
        <delete dir="${temp.dir}"/>

        <delete file="${checker.lib}"/>
        <delete file="${checker.qual.lib}"/>
        <delete file="${checker.qual.sources.lib}"/>
        <delete file="${checker.compat.qual.lib}"/>
        <delete file="${checker.compat.qual.sources.lib}"/>
        <delete file="${checker.sources.lib}"/>
        <delete file="${checker.javadoc.lib}"/>

        <delete failonerror="false">
            <fileset dir="${tests.build}" includes="**/*.class"/>
            <fileset dir="jdk" includes="**/*.class"/>
            <fileset dir="${docs.loc}/examples" includes="**/*.class"/>
        </delete>

        <delete dir="${dist}"/>
        <delete dir="dist" failonerror="false"/>
    </target>

    <target name="clean-nojar" description="Remove generated class files, but not the .jar files">
        <delete dir="${build}"/>
    </target>


    <!-- Dependendencies on other projects (such as javacutil)
         mirrors javadoc dependencies. If changing project
         dependencies, change the Javadoc dependencies to keep
         them in sync (and vice versa). -->
    <target name="build.check.uptodate"
            description="Set properties: filesets and build.uptodate">
        <fileset id="src.files" dir="${src}">
            <include name="**/*.java"/>
            <exclude name="**/package-info.java"/>
        </fileset>

        <fileset id="dataflow.src.astub.files" dir="${dataflow.loc}/${src}">
            <include name="**/*.properties"/>
            <include name="**/*.astub"/>
        </fileset>

        <fileset id="framework.src.astub.files" dir="${framework.loc}/${src}">
            <include name="**/*.properties"/>
            <include name="**/*.astub"/>
        </fileset>

        <fileset id="checker.src.astub.files" dir="${checker.loc}/${src}">
            <include name="**/*.properties"/>
            <include name="**/*.astub"/>
        </fileset>

        <!-- I can't figure out how to combine filesets (or even selectors)
             to get just one *.uptodate property, so do them individually
             and then combine with <condition>. -->
        <!-- Probably should depend on a file rather than a directory. -->
        <uptodate property="src.files.uptodate" targetfile="${build}">
          <srcfiles refid="src.files"/>
          <mapper type="glob" from="*.java" to="../${build}/*.class"/>
        </uptodate>

        <uptodate property="src.astub.files.uptodate" targetfile="${build}">
          <srcfiles refid="dataflow.src.astub.files"/>
          <srcfiles refid="framework.src.astub.files"/>
          <srcfiles refid="checker.src.astub.files"/>
        </uptodate>

        <uptodate property="framework.lib.uptodate" targetfile="${build}" srcfile="${framework.lib}"/>

        <condition property="build.uptodate">
          <and>
            <isset property="src.files.uptodate"/>
            <isset property="src.astub.files.uptodate"/>
            <isset property="framework.lib.uptodate"/>
          </and>
        </condition>

        <!--
        <echo message="src.files.uptodate: ${src.files.uptodate}"/>
        <echo message="src.astub.files.uptodate: ${src.astub.files.uptodate}"/>
        <echo message="framework.lib.uptodate: ${framework.lib.uptodate}"/>
        <echo message="build.uptodate: ${build.uptodate}"/>
        -->
    </target>

    <target name="build" depends="prep,build.check.uptodate"
            unless="build.uptodate"
            description="Compile files.  Does not update any jars">

        <copy todir="${build}" preservelastmodified="true">
            <fileset refid="dataflow.src.astub.files"/>
            <fileset refid="framework.src.astub.files"/>
            <fileset refid="checker.src.astub.files"/>
        </copy>

        <pathconvert pathsep=" " property="src.files.spaceseparated">
            <path>
                <fileset dir="${src}">
                    <include name="**/*.java"/>
                </fileset>
                <!-- Recompile dependent projects with annotations-in-comments
                     enabled, in order to get classes with qualified types. -->
                <fileset dir="${javacutil.loc}/${src}">
                    <include name="**/*.java"/>
                <!-- Exclude ManualTaglet to not depend on javadoc. -->
                    <exclude name="**/javacutil/dist/**"/>
                </fileset>
                <fileset dir="${dataflow.loc}/${src}">
                    <include name="**/*.java"/>
                </fileset>
                <fileset dir="${framework.loc}/${src}">
                    <include name="**/*.java"/>
                </fileset>
            </path>
        </pathconvert>

        <echo message="Compiling all source files."/>
        <echo message="${src.files.spaceseparated}" file="${tmpdir}/srcfiles-checker.txt"/>
        <java fork="true"
              failonerror="true"
              classpath="${javac.lib}:${framework.lib}:${stubparser.lib}:${junit.lib}:${hamcrest.lib}:${annotation-file-utilities.lib}"
              classname="com.sun.tools.javac.Main">
            <arg value="-g"/>
            <!-- Make sure we only have Java 8 source code and generate Java 8 bytecode. -->
            <arg value="-source"/>
            <arg value="8"/>
            <arg value="-target"/>
            <arg value="8"/>
            <!-- To not get a warning about missing bootstrap
                 classpath for Java 8 (once we use Java 9). -->
            <arg value="-Xlint:-options"/>
            <arg value="-encoding"/>
            <arg value="utf-8"/>
            <arg value="-sourcepath"/>
            <arg value="${src}"/>
            <arg value="-d"/>
            <arg value="${build}"/>
            <arg value="@${tmpdir}/srcfiles-checker.txt"/>
            <arg value="-version"/>
            <arg value="-Xlint"/>
            <arg value="-Werror"/>
        </java>
        <delete file="${tmpdir}/srcfiles-checker.txt"/>

        <!--
        Touch doesn't work on a directory, so can't do:
           <touch file="${build}"/>
        Instead, create and remove a file, which modifies the directory.
        -->
        <touch file="${build}/.timestamp"/>
        <delete file="${build}/.timestamp"/>
    </target>

    <!-- TODO: add a type-checking target that doesn't use
         -XDTA:noannotations in comments. -->

    <!-- Dependendencies on other projects (such as dataflow)
         mirrors javadoc dependencies. If changing project
         dependencies, change the Javadoc dependencies to keep
         them in sync (and vice versa). -->
    <target name="javadoc" depends="prep,prep-ManualTaglet,build.check.uptodate" description="Create Javadoc documentation">

        <!-- This relative path is wrong; running "ant -find" from a
        subdirectory fails. -->
        <!-- With Ant 1.9.4 or later, add to each javadoc task:
            failonwarning="true"
            but Travis is stuck on Ant 1.8.2 as of 6/2016 -->
        <javadoc sourcepath="${javacutil.loc}/${src}:${dataflow.loc}/${src}:${framework.loc}/${src}:${annotation-file-utilities.loc}/${src}"
                 destdir="${api.doc}"
                 private="${javadoc.private}"
                 encoding="UTF-8"
                 additionalParam="-Xdoclint:all,-missing"
                 failonerror="true"
                 executable="${javadoc.bin}"
                 classpath="${build}:${javac.lib}:${javadoc.lib}:${junit.lib}:${hamcrest.lib}:${annotation-file-utilities.lib}:${stubparser.lib}"
                 excludepackagenames="org.checkerframework.framework.stub">

            <package name="org.checkerframework.javacutil.*"/>
            <package name="org.checkerframework.dataflow.*"/>
            <package name="org.checkerframework.framework.*"/>
            <package name="org.checkerframework.common.*"/>
            <package name="org.checkerframework.checker.*"/>

            <fileset dir="${checker.loc}/${src}">
                <include name="**/*.java"/>
            </fileset>

            <link href="http://docs.oracle.com/javase/8/docs/api/"/>
            <link href="http://docs.oracle.com/javase/8/docs/jdk/api/javac/tree/"/>
            <taglet name="org.checkerframework.javacutil.dist.ManualTaglet"
                    path="${build}:${javacutil.loc}/${build}:${javacutil.lib}"/>
        </javadoc>
        <property name="favicon.targetfile" value="favicon-checkerframework.png"/>
        <copy file="../docs/logo/Checkmark/CFCheckmark_favicon.png" tofile="${api.doc}/${favicon.targetfile}" />
        <exec executable="../docs/logo/add-favicon" failonerror="true">
            <arg value="${api.doc}"/>
            <arg value="${favicon.targetfile}"/>
        </exec>
    </target>


    <target name="javadoc.jar" depends="javadoc" description="Create jar of all javadoc documentation">
        <jar destfile="${checker.javadoc.lib}" basedir="${api.doc}"></jar>
    </target>

    <!-- This creates checker-source.jar -->
    <target name="sources.jar" description="Create a jar of all source files except those in the jdk directory.">
        <property name="checker-sources-tmp" value="${tmpdir}/checker-sources"/>
        <mkdir dir="${checker-sources-tmp}"/>
        <copy todir="${checker-sources-tmp}">
            <!-- Copying like this removes the */src portion of the file -->
            <fileset dir="${checker.loc}/${src}"/>
            <fileset dir="${framework.loc}/${src}"/>
            <fileset dir="${dataflow.loc}/${src}"/>
            <fileset dir="${javacutil.loc}/${src}"/>
        </copy>

        <jar destfile="${checker.sources.lib}" basedir="${checker-sources-tmp}"/>
    </target>

    <!-- This creates checker.jar -->
    <target name="jar" depends="build,checker-qual-jar,checker-compat-qual-jar"
            description="Create checker.jar file">

        <mkdir dir="dist" />

        <!-- Only unjar the afu and stubparser - everything else is recompiled. -->

        <!-- jar up compilation results to protect against being
             overwritten by unjarring annotation-file-utilities.lib.
             See https://github.com/typetools/checker-framework/issues/894 -->
        <jar destfile="${checker.lib.tmp}" basedir="${build}" excludes="polyall/,tests/,lubglb/,jtreg/,reports/"/>
        <unjar src="${annotation-file-utilities.lib}" dest="${build}" />
        <!-- Also delete anything in the org/checkerframework package in case it has be removed
        from the framework-->
        <delete includeemptydirs="true">
            <fileset dir="${build}/org/checkerframework"/>
         </delete>
        <!-- Work-around for Issue 894, see above. -->
        <unjar src="${checker.lib.tmp}" dest="${build}" />

        <unjar src="${stubparser.lib}" dest="${build}" />

        <jar destfile="${checker.lib}" basedir="${build}" excludes="polyall/,tests/,lubglb/,jtreg/,reports/">
            <manifest>
                <attribute name="Main-Class" value="org.checkerframework.framework.util.CheckerMain"/>
                <attribute name="Implementation-Version" value="${build.version}"/>
                <attribute name="Implementation-URL" value="https://checkerframework.org/"/>
            </manifest>
        </jar>
    </target>

    <!-- This creates checker-qual.jar and checker-qual-source.jar-->
    <target name="checker-qual-jar"
            description="Create checker-qual.jar file for annotations">
        <property name="checker-qual-sources-tmp" value="${tmpdir}/checker-qual-sources"/>
        <property name="checker-qual-classes-tmp" value="${tmpdir}/checker-qual-classes"/>
        <mkdir dir="${checker-qual-sources-tmp}"/>
        <mkdir dir="${checker-qual-classes-tmp}"/>

        <copy todir="${checker-qual-sources-tmp}">
            <!-- Copying like this removes the $CHECKERFRAMEWORK/checker/src portion of the file
            names so that the top level directory is org.-->
            <fileset dir="${checker.loc}/${src}">
                <include name="org/checkerframework/**/qual/*.java"/>
                <include name="**/FormatUtil.java"/>
                <include name="**/NullnessUtil.java"/>
                <include name="**/RegexUtil.java"/>
                <include name="**/UnitsTools.java"/>
                <include name="**/SignednessUtil.java"/>
                <include name="**/I18nFormatUtil.java"/>
                <exclude name="${checker.jdk8orhigher.sources}"/>
            </fileset>
            <fileset dir="${dataflow.loc}/${src}">
                <include name="org/checkerframework/**/qual/*.java"/>
            </fileset>
            <fileset dir="${framework.loc}/${src}">
                <include name="org/checkerframework/**/qual/*.java"/>
            </fileset>
        </copy>

        <pathconvert pathsep=" " property="qual.src.files.spaceseparated">
            <path>
                <fileset dir="${checker-qual-sources-tmp}">
                    <include name="**/*.java"/>
                </fileset>
            </path>
        </pathconvert>
        <delete file="${tmpdir}/srcfiles-checker.txt"/>
        <echo message="${qual.src.files.spaceseparated}" file="${tmpdir}/srcfiles-checker.txt"/>
        <echo message="Compiling qualifiers."/>
        <java fork="true"
              failonerror="true"
              classname="com.sun.tools.javac.Main"
              classpath="${javac.lib}">
            <arg value="-g"/>
            <!-- Make sure we only have Java 7 source code and generate Java 7 bytecode. -->
            <arg value="-source"/>
            <arg value="7"/>
            <arg value="-target"/>
            <arg value="7"/>
            <!-- To not get a warning about missing bootstrap
                 classpath for Java 7. -->
            <arg value="-Xlint:-options"/>
            <arg value="-encoding"/>
            <arg value="utf-8"/>
            <arg value="-d"/>
            <arg value="${checker-qual-classes-tmp}"/>
            <arg value="@${tmpdir}/srcfiles-checker.txt"/>
            <arg value="-version"/>
            <arg value="-Xlint"/>
            <arg value="-Werror"/>
        </java>
        <delete file="${tmpdir}/srcfiles-checker.txt"/>

        <!-- Compile and copy Java 8 sources -->
        <property name="checker-qual-sources8-tmp" value="${tmpdir}/checker-qual-sources8"/>
        <mkdir dir="${checker-qual-sources8-tmp}"/>
        <copy todir="${checker-qual-sources8-tmp}">
            <!-- Copying like this removes the $CHECKERFRAMEWORK/checker/src portion of the file
            names so that the top level directory is org.-->
            <fileset dir="${checker.loc}/${src}">
                <include name="${checker.jdk8orhigher.sources}"/>
            </fileset>
        </copy>

        <pathconvert pathsep=" " property="qual.src8.files.spaceseparated">
            <path>
                <fileset dir="${checker-qual-sources8-tmp}">
                    <include name="**/*.java"/>
                </fileset>
            </path>
        </pathconvert>
        <delete file="${tmpdir}/srcfiles-checker.txt"/>
        <echo message="${qual.src8.files.spaceseparated}" file="${tmpdir}/srcfiles-checker.txt"/>

        <java fork="true"
              failonerror="true"
              classname="com.sun.tools.javac.Main"
              classpath="${javac.lib}:${checker-qual-classes-tmp}">
            <arg value="-g"/>
            <arg value="-source"/>
            <arg value="8"/>
            <arg value="-target"/>
            <arg value="8"/>
            <!-- To not get a warning about missing bootstrap
                 classpath for Java 8 (once we use Java 9). -->
            <arg value="-Xlint:-options"/>
            <arg value="-encoding"/>
            <arg value="utf-8"/>
            <arg value="-d"/>
            <arg value="${checker-qual-classes-tmp}"/>
            <arg value="@${tmpdir}/srcfiles-checker.txt"/>
            <arg value="-Xlint"/>
            <arg value="-Werror"/>
        </java>
        <delete file="${tmpdir}/srcfiles-checker.txt"/>

        <copy todir="${checker-qual-sources-tmp}">
            <!-- Copying like this removes the $CHECKERFRAMEWORK/checker/src portion of the file
            names so that the top level directory is org.-->
            <fileset dir="${checker.loc}/${src}">
                <include name="${checker.jdk8orhigher.sources}"/>
            </fileset>
        </copy>

        <!--Jar classes and source files-->
        <jar destfile="${checker.qual.lib}" basedir="${checker-qual-classes-tmp}">
            <manifest>
                <attribute name="Implementation-Version" value="${build.version}"/>
                <attribute name="Implementation-URL" value="https://checkerframework.org/"/>
            </manifest>
        </jar>

        <jar destfile="${checker.qual.sources.lib}" basedir="${checker-qual-sources-tmp}">
            <manifest>
                <attribute name="Implementation-Version" value="${build.version}"/>
                <attribute name="Implementation-URL" value="https://checkerframework.org/"/>
            </manifest>
        </jar>
        <delete dir="${checker-qual-sources-tmp}" failonerror="false"/>
        <delete dir="${checker-qual-sources8-tmp}" failonerror="false"/>
        <delete dir="${checker-qual-classes-tmp}" failonerror="false"/>
    </target>

    <!-- This creates checker-compat-qual.jar and checker-compat-qual-source.jar-->
    <target name="checker-compat-qual-jar"
            description="Create checker-compat-qual.jar file for compatibility annotations">

        <property name="checker-compat-qual-sources-tmp" value="${tmpdir}/checker-compat-qual-sources"/>
        <property name="checker-compat-qual-classes-tmp" value="${tmpdir}/checker-compat-qual-classes"/>

        <mkdir dir="${checker-compat-qual-sources-tmp}"/>
        <mkdir dir="${checker-compat-qual-classes-tmp}"/>

        <copy todir="${checker-compat-qual-sources-tmp}">
            <!-- Copying like this removes the $CHECKERFRAMEWORK/checker/src portion of the file
            names so that the top level directory is org.-->
                <fileset dir="${src}">
                    <include name="**/compatqual/*.java"/>
                </fileset>
        </copy>

        <pathconvert pathsep=" " property="compat.qual.src.files.spaceseparated">
            <path>
                <fileset dir="${checker-compat-qual-sources-tmp}">
                    <include name="**/*.java"/>
                </fileset>
            </path>
        </pathconvert>

        <echo message="Compiling compatibility qualifiers."/>
        <echo message="${compat.qual.src.files.spaceseparated}" file="${tmpdir}/srcfiles-checker.txt"/>
        <java fork="true"
              failonerror="true"
              classname="com.sun.tools.javac.Main"
              classpath="${javac.lib}">
            <arg value="-g"/>
            <!-- Make sure we only generate Java 6 bytecode. -->
            <arg value="-source"/>
            <arg value="6"/>
            <arg value="-target"/>
            <arg value="6"/>
            <!-- To not get a warning about missing bootstrap
                 classpath for Java 6. -->
            <arg value="-Xlint:-options"/>
            <arg value="-encoding"/>
            <arg value="utf-8"/>
            <arg value="-d"/>
            <arg value="${checker-compat-qual-classes-tmp}"/>
            <arg value="@${tmpdir}/srcfiles-checker.txt"/>
            <arg value="-version"/>
            <arg value="-Xlint"/>
            <arg value="-Werror"/>
        </java>
        <delete file="${tmpdir}/srcfiles-checker.txt"/>

        <jar destfile="${checker.compat.qual.lib}" basedir="${checker-compat-qual-classes-tmp}">
            <manifest>
                <attribute name="Implementation-Version" value="${build.version}"/>
                <attribute name="Implementation-URL" value="https://checkerframework.org/"/>
            </manifest>
        </jar>

        <jar destfile="${checker.compat.qual.sources.lib}"
             basedir="${checker-compat-qual-sources-tmp}">
            <manifest>
                <attribute name="Implementation-Version" value="${build.version}"/>
                <attribute name="Implementation-URL" value="https://checkerframework.org/"/>
            </manifest>
        </jar>
        <delete dir="${checker-compat-qual-sources-tmp}" failonerror="false"/>
        <delete dir="${checker-compat-qual-classes-tmp}" failonerror="false"/>

    </target>

    <target name="build-tests" depends="prep" description="Compile tests">
        <pathconvert pathsep=" " property="src.tests">
            <path>
                <fileset dir="${tests}">
                    <include name="src/**/*.java"/>
                </fileset>
            </path>
        </pathconvert>

        <java fork="true"
              failonerror="true"
              classpath="${build}:${javac.lib}:${junit.lib}:${hamcrest.lib}"
              classname="com.sun.tools.javac.Main">
            <arg value="-g"/>
            <arg value="-source"/>
            <arg value="8"/>
            <arg value="-target"/>
            <arg value="8"/>
            <!-- To not get a warning about missing bootstrap
                 classpath for Java 8 (once we use Java 9). -->
            <arg value="-Xlint:-options"/>
            <arg value="-encoding"/>
            <arg value="utf-8"/>
            <arg value="-sourcepath"/>
            <arg value="${tests}"/>
            <arg value="-d"/>
            <arg value="${tests.build}"/>
            <arg line="${src.tests}"/>
        </java>
    </target>

    <!-- TODO: DUPLICATED FOR ALL_TESTS -->
    <!-- Per the <test> element, output goes to ${build.reports} -->
    <target name="-run-tests" description="Generalized test runner">

        <condition property="should.emit.debug.str" value="true" else="false">
            <isset property="emit.test.debug"/>
        </condition>

        <condition property="debugger.str" value="-Xnoagent -Djava.compiler=NONE -Xdebug -Xrunjdwp:transport=dt_socket,server=y,suspend=y,address=5005" else="">
            <isset property="debugger.on"/>
        </condition>

        <mkdir dir="${build.reports}"/>

    <!-- non-debugging version: -->
    <!--
        <junit fork="${run.tests.should.fork}"
               dir="${basedir}"
               printsummary="false"
               haltonfailure="${halt.on.test.failure}"
               haltonerror="${halt.on.test.failure}"
               maxmemory="2500M"
               >
            <formatter type="xml"/>
    -->
    <!-- end of non-debugging version. -->

    <!-- debugging version: -->
        <junit fork="${run.tests.should.fork}"
               dir="${basedir}"
               haltonfailure="${halt.on.test.failure}"
               haltonerror="${halt.on.test.failure}"
               maxmemory="2500M"
               showoutput="true"
               printsummary="withOutAndErr"
               >
            <formatter type="plain" usefile="false"/>
            <jvmarg value="-Demit.test.debug=true"/>
    <!-- end of debugging version. -->

            <!-- plain output for debugging -->

            <jvmarg line="${debugger.str}"/> <!-- may be empty string -->

            <sysproperty key="JDK_JAR" value="${basedir}/dist/${jdkName}"/>
            <sysproperty key="emit.test.debug" value="${should.emit.debug.str}"/>
            <jvmarg value="-ea"/>

            <classpath>
                <pathelement path="${build}"/>
                <pathelement path="${tests.build}"/>
                <pathelement path="${javac.lib}"/>
                <pathelement path="${junit.lib}"/>
                <pathelement path="${hamcrest.lib}"/>
            </classpath>


            <test name="${param}" todir="${build.reports}"/>
        </junit>
    </target>

    <target name="all-tests" depends="all-tests-nojtreg, jtreg-tests"
            description="Run tests for all checkers and the framework"/>

    <!-- Used to guarantee that targets executed from other ant scripts do not cause unnecessary rebuilds -->
    <target name="all-tests-nobuildjdk" depends="all-tests-nojtreg-nobuildjdk, jtreg-tests"
            description="Run tests for all checkers and the framework, WITHOUT updating jdkX.jar">
    </target>

    <target name="all-tests-nojtreg" depends="jdk.jar, all-tests-nojtreg-nobuildjdk"
            description="Run tests for all checkers and the framework, except jtreg tests"/>

    <!-- Used to guarantee that targets executed from other ant scripts do not cause unnecessary rebuilds -->
    <target name="all-tests-nojtreg-nobuildjdk" depends="jar, jdk.jar.exists, all-tests-nojtreg-nobuild"
            description="Run tests for all checkers and the framework, except jtreg tests, WITHOUT updating jdkX.jar">
    </target>

    <!-- Used to guarantee that targets executed from other ant scripts do not cause unnecessary rebuilds -->
    <target name="all-tests-nojtreg-nobuild"
            depends="junit-tests-nojtreg-nobuild,nonjunit-tests-nojtreg-nobuild"
            description="Run tests for all checkers, WITHOUT building anything">
    </target>

    <!-- Used to guarantee that targets executed from other ant scripts do not cause unnecessary rebuilds -->
    <target name="junit-tests-nojtreg-nobuild" depends="build-tests"
            description="Run junit tests for all checkers, WITHOUT building anything">

        <condition property="should.emit.debug.str" value="true" else="false">
            <isset property="emit.test.debug"/>
        </condition>

        <condition property="debugger.str" value="-Xnoagent -Djava.compiler=NONE -Xdebug -Xrunjdwp:transport=dt_socket,server=y,suspend=y,address=5005" else="">
            <isset property="debugger.on"/>
        </condition>

        <!-- Delete directory because we will rerun all tests -->
        <delete dir="${build.reports}"/>
        <!-- Copied from -run-tests target -->
        <mkdir dir="${build.reports}"/>

        <junit fork="${run.tests.should.fork}"
               dir="${basedir}"
               printsummary="false"
               haltonerror="${halt.on.test.failure}"
               haltonfailure="${halt.on.test.failure}">
            <jvmarg value="-ea"/>
            <jvmarg line="${debugger.str}"/>  <!-- may be empty string -->
            <sysproperty key="JDK_JAR" value="${basedir}/dist/${jdkName}"/>
            <sysproperty key="emit.test.debug" value="${should.emit.debug.str}"/>

            <classpath>
              <pathelement path="${build}"/>
              <pathelement path="${tests.build}"/>
              <pathelement path="${javac.lib}"/>
              <pathelement path="${junit.lib}"/>
              <pathelement path="${hamcrest.lib}"/>
            </classpath>

            <formatter type="xml"/>
            <formatter type="brief" usefile="false"/>

            <batchtest todir="${build.reports}">
                <fileset dir="${tests}/${src}">
                    <include name="tests/*.java"/>
                </fileset>
            </batchtest>
        </junit>

    </target>

    <!-- Used to guarantee that targets executed from other ant scripts do not cause unnecessary rebuilds -->
    <target name="nonjunit-tests-nojtreg-nobuild" depends="build-tests"
            description="Run tests, other than junit tests for all checkers, WITHOUT building anything">

        <condition property="should.emit.debug.str" value="true" else="false">
            <isset property="emit.test.debug"/>
        </condition>

        <condition property="debugger.str" value="-Xnoagent -Djava.compiler=NONE -Xdebug -Xrunjdwp:transport=dt_socket,server=y,suspend=y,address=5005" else="">
            <isset property="debugger.on"/>
        </condition>

        <ant dir="${framework.loc}">
            <target name="all-tests-nojtreg-nobuild"/>
        </ant>

        <!-- Delete directory because we will rerun all tests -->
        <delete dir="${build.reports}"/>
        <!-- Copied from -run-tests target -->
        <mkdir dir="${build.reports}"/>

        <antcall target="nullness-extra-tests-nobuildjdk"/>

        <antcall target="command-line-tests"/>

        <antcall target="example-tests-nobuildjdk"/>

        <antcall target="check-tutorial"/>
        <antcall target="check-compilermsgs"/>
        <antcall target="check-purity"/>

        <!-- Eventually we would also want this:
          <antcall target="check-nullness"/>
        -->
    </target>

    <target name="aggregate-tests" depends="jar,build-tests"
            description="Run tests for the aggregate checkers">
        <antcall target="-run-tests">
            <param name="param" value="tests.NestedAggregateCheckerTest"/>
        </antcall>
    </target>

    <target name="command-line-tests" depends="jar,build-tests"
            description="Run tests that need a special command line">
        <exec executable="make" failonerror="${halt.on.test.failure}">
            <env key="JAVAC" value="${basedir}/bin/javac"/>
            <arg value="-C"/>
            <arg value="tests/command-line/"/>
        </exec>
    </target>

    <target name="compilermsg-tests" depends="jar,build-tests"
            description="Run tests for the Compiler Messages Checker">
        <antcall target="-run-tests">
            <param name="param" value="tests.CompilerMessagesTest"/>
        </antcall>
    </target>

    <target name="fenum-tests" depends="jar,build-tests"
            description="Run tests for the Fenum Checker">
        <antcall target="-run-tests">
            <param name="param" value="tests.FenumTest"/>
        </antcall>
        <antcall target="-run-tests">
            <param name="param" value="tests.FenumSwingTest"/>
        </antcall>
    </target>

    <target name="i18n-tests" depends="jar,build-tests"
            description="Run tests for the I18n Checker">
        <antcall target="-run-tests">
            <param name="param" value="tests.I18nTest"/>
        </antcall>
        <antcall target="-run-tests">
            <param name="param" value="tests.I18nUncheckedDefaultsTest"/>
        </antcall>
    </target>

    <target name="index-tests" depends="jar,build-tests"
            description="Run tests for the Index Checker">
        <antcall target="-run-tests">
            <param name="param" value="tests.IndexTest"/>
        </antcall>
    </target>

    <target name="optional-tests" depends="jar,build-tests"
            description="Run tests for the Optional Checker">
        <antcall target="-run-tests">
            <param name="param" value="tests.OptionalTest"/>
        </antcall>
    </target>

    <target name="interning-tests" depends="jar,build-tests"
            description="Run tests for the Interning Checker">
        <antcall target="-run-tests">
            <param name="param" value="tests.InterningTest"/>
        </antcall>
    </target>

    <target name="lock-tests" depends="jar,build-tests"
            description="Run tests for the Lock Checker">
        <antcall target="-run-tests">
            <param name="param" value="tests.LockTest"/>
        </antcall>
    </target>

    <target name="lock-safedefaults-tests" depends="jar,build-tests"
            description="Run tests for the Lock Checker with unchecked code defaults turned on for source code">
        <antcall target="-run-tests">
            <param name="param" value="tests.LockSafeDefaultsTest"/>
        </antcall>
    </target>

    <target name="lubglb-tests" depends="jar,build-tests"
            description="Run tests for the Lubglb Checker">
        <antcall target="-run-tests">
            <param name="param" value="tests.LubGlbTest"/>
        </antcall>
    </target>

    <target name="nullness-tests"
            depends="jdk.jar,nullness-tests-nobuildjdk"
            description="Run tests for the Nullness Checker">
    </target>

    <target name="nullness-tests-nobuildjdk"
            depends="jar,jdk.jar.exists,build-tests,nullness-base-tests,nullness-base-tests-with-asserts,nullness-concurrent-tests,nullness-skipuses-tests,nullness-skipdefs-tests,nullness-uninit-tests,nullness-uninit-tests-with-asserts,nullness-assume-assertions-are-enabled-tests,nullness-extra-tests-nobuildjdk,nullness-reflection-tests,nullness-invariantarrays-tests,nullness-safedefaultsbytecode-tests,nullness-safedefaultssourcecode-tests,nullness-checkcastelementtype"
            description="Run tests for the Nullness Checker, WITHOUT updating jdkX.jar">
    </target>

    <target name="nullness-base-tests" depends="jar,build-tests"
            description="Run base tests for the FBC Nullness Checker">
        <antcall target="-run-tests">
            <param name="param" value="tests.NullnessFbcTest"/>
        </antcall>
    </target>

    <target name="nullness-uninit-tests" depends="jar,build-tests"
            description="Run base tests for the rawness Nullness Checker">
        <antcall target="-run-tests">
            <param name="param" value="tests.NullnessRawnessTest"/>
        </antcall>
    </target>

    <target name="nullness-base-tests-with-asserts" depends="jar,build-tests"
            description="Run base tests for the FBC Nullness Checker, with assertions">
        <antcall target="-run-tests">
            <param name="param" value="tests.NullnessFbcTestWithAsserts"/>
        </antcall>
    </target>


    <target name="nullness-assume-assertions-are-enabled-tests" depends="jar,build-tests"
            description="Run base tests for the Nullness Checker, assuming assertions are disabled">
        <antcall target="-run-tests">
            <param name="param" value="tests.NullnessAssumeAssertionsAreDisabled"/>
        </antcall>
    </target>

    <target name="nullness-uninit-tests-with-asserts" depends="jar,build-tests"
            description="Run base tests for the rawness Nullness Checker, with assertions">
        <antcall target="-run-tests">
            <param name="param" value="tests.NullnessRawnessTestWithAsserts"/>
        </antcall>
    </target>

    <target name="nullness-checkcastelementtype" depends="jar,build-tests"
            description="Run base tests for the rawness Nullness Checker, with assertions">
        <antcall target="-run-tests">
            <param name="param" value="tests.NullnessCheckCastElementTypeTest"/>
        </antcall>
    </target>

    <target name="signedness-tests" depends="jar,build-tests"
            description="Run tests for the Signedness Checker">
        <antcall target="-run-tests">
            <param name="param" value="tests.SignednessTest"/>
        </antcall>
        <antcall target="-run-tests">
            <param name="param" value="tests.SignednessUncheckedDefaultsTest"/>
        </antcall>
    </target>

    <!-- Differs from other targets in that it is defined via a Makefile and
       is not run via the "-run-tests" Antfile target, as other tests are. -->
    <target name="nullness-extra-tests" depends="dist,build-tests,nullness-extra-tests-nobuildjdk"
            description="Run extra tests for the Nullness Checker"/>

    <target name="nullness-extra-tests-nobuildjdk" depends="dist-nobuildjdk,jdk.jar.exists,build-tests"
            description="Run extra tests for the Nullness Checker, WITHOUT updating jdkX.jar">
        <exec executable="chmod" failonerror="true">
            <arg value="+x"/>
            <arg value="${basedir}/bin/javac"/>
        </exec>

        <exec executable="make" failonerror="${halt.on.test.failure}">
            <env key="JAVAC" value="${basedir}/bin/javac"/>
            <env key="JAVAP" value="${jsr308.langtools.dist}/bin/javap"/>
            <arg value="-C"/>
            <arg value="tests/nullness-extra/"/>
        </exec>
    </target>

    <target name="nullness-skipuses-tests" depends="jar,build-tests"
            description="Run skipuses tests for the Nullness Checker">
        <antcall target="-run-tests">
            <param name="param" value="tests.NullnessSkipUsesTest"/>
        </antcall>
    </target>

    <target name="nullness-skipdefs-tests" depends="jar,build-tests"
            description="Run skipdefs tests for the Nullness Checker">
        <antcall target="-run-tests">
            <param name="param" value="tests.NullnessSkipDefsTest"/>
        </antcall>
    </target>

    <target name="nullness-concurrent-tests" depends="jar,build-tests"
            description="Run concurrent semantics tests for the Nullness Checker">
        <antcall target="-run-tests">
            <param name="param" value="tests.NullnessConcurrentTest"/>
        </antcall>
    </target>

    <target name="nullness-invariantarrays-tests" depends="jar,build-tests"
            description="Run tests for the Nullness Checker using -AinvariantArrays">
        <antcall target="-run-tests">
            <param name="param" value="tests.NullnessInvariantArraysTest"/>
        </antcall>
    </target>

    <target name="nullness-reflection-tests" depends="jar,build-tests"
            description="Run tests for the Nullness Checker using reflection resolution">
        <antcall target="-run-tests">
            <param name="param" value="tests.NullnessReflectionTest"/>
        </antcall>
    </target>

    <target name="nullness-safedefaultsbytecode-tests" depends="jar,build-tests"
            description="Run tests for the Nullness Checker using -AuseDefaultsForUncheckedCode=-source,bytecode">
        <antcall target="-run-tests">
            <param name="param" value="tests.NullnessSafeDefaultsBytecodeTest"/>
        </antcall>
    </target>

    <target name="nullness-safedefaultssourcecodelib-tests" depends="jar,build-tests"
            description="Create libraries for tests for the Nullness Checker using -AuseDefaultsForUncheckedCode=source,bytecode">
        <antcall target="-run-tests">
            <param name="param" value="tests.NullnessSafeDefaultsSourceCodeLibTest"/>
        </antcall>
    </target>

    <target name="nullness-safedefaultssourcecode-tests" depends="jar,build-tests,nullness-safedefaultssourcecodelib-tests"
            description="Run tests for the Nullness Checker using -AuseDefaultsForUncheckedCode=source">
        <antcall target="-run-tests">
            <param name="param" value="tests.NullnessSafeDefaultsSourceCodeTest"/>
        </antcall>
    </target>

    <target name="nullness-genericwildcardlib-tests" depends="jar,build-tests"
            description="Create libraries for tests for the Nullness Checker for issue #511">
        <antcall target="-run-tests">
            <param name="param" value="tests.NullnessGenericWildcardLibTest"/>
        </antcall>
    </target>

    <target name="nullness-genericwildcard-tests" depends="jar,build-tests,nullness-genericwildcardlib-tests"
            description="Run tests for the Nullness Checker for issue #511">
        <antcall target="-run-tests">
            <param name="param" value="tests.NullnessGenericWildcardTest"/>
        </antcall>
    </target>

    <target name="stubfile-tests" depends="jar,build-tests"
            description="Run stubfile tests for the Nullness Checker">
        <antcall target="-run-tests">
            <param name="param" value="tests.NullnessStubfileTest"/>
        </antcall>
    </target>

    <!-- Do not include this as a dependence for nullness-tests! -->
    <target name="nullness-temp-tests" depends="jar,build-tests"
            description="Run temporary tests for the Nullness Checker">
        <antcall target="-run-tests">
            <param name="param" value="tests.NullnessTempTest"/>
        </antcall>
    </target>

    <target name="formatter-tests" depends="jar,build-tests"
            description="Run tests for the Formatter Checker">
        <antcall target="-run-tests">
            <param name="param" value="tests.FormatterUncheckedDefaultsTest"/>
        </antcall>
        <antcall target="-run-tests">
            <param name="param" value="tests.FormatterTest"/>
        </antcall>
        <antcall target="-run-tests">
            <param name="param" value="tests.FormatterLubGlbCheckerTest"/>
        </antcall>
    </target>

    <target name="i18n-formatter-tests" depends="jar,build-tests"
            description="Run tests for the Internationalization Formatter checker">
        <antcall target="-run-tests">
            <param name="param" value="tests.I18nFormatterTest"/>
        </antcall>
        <antcall target="-run-tests">
            <param name="param" value="tests.I18nFormatterLubGlbCheckerTest"/>
        </antcall>
        <antcall target="-run-tests">
            <param name="param" value="tests.I18nFormatterUncheckedDefaultsTest"/>
        </antcall>
    </target>

    <target name="regex-tests" depends="jar,build-tests"
            description="Run tests for the Regex Checker">
        <antcall target="-run-tests">
            <param name="param" value="tests.RegexTest"/>
        </antcall>
    </target>

    <target name="signature-tests" depends="jar,build-tests"
            description="Run tests for the Signature Checker">
        <antcall target="-run-tests">
            <param name="param" value="tests.SignatureTest"/>
        </antcall>
    </target>

    <target name="tainting-tests" depends="jar,build-tests"
            description="Run tests for the classic Tainting Checker">
        <antcall target="-run-tests">
            <param name="param" value="tests.TaintingTest"/>
        </antcall>
    </target>

    <target name="units-tests" depends="jar,build-tests"
            description="Run tests for the Units Checker">
        <antcall target="-run-tests">
            <param name="param" value="tests.UnitsTest"/>
        </antcall>
    </target>

    <target name="value-index-interaction-tests" depends="jar,build-tests"
            description="Run tests for the interaction between the Value Checker and the Index Checker">
        <antcall target="-run-tests">
            <param name="param" value="tests.ValueIndexInteractionTest"/>
        </antcall>
    </target>

    <target name="guieffect-tests" depends="jar,build-tests"
            description="Run tests for the GUI Effect Checker">
        <antcall target="-run-tests">
            <param name="param" value="tests.GuiEffectTest"/>
        </antcall>
    </target>

    <target name="example-tests" depends="dist,example-tests-nobuildjdk"
            description="Run tests for the example programs">
    </target>

    <target name="example-tests-nobuildjdk" depends="dist-nobuildjdk,jdk.jar.exists,build-tests"
            description="Run tests for the example programs, WITHOUT updating jdkX.jar">
      <exec executable="chmod" failonerror="true">
        <arg value="+x"/>
        <arg value="${basedir}/bin/javac"/>
      </exec>

      <exec executable="make" failonerror="${halt.on.test.failure}">
        <env key="JAVAC" value="${basedir}/bin/javac"/>
        <arg value="CHECKERFRAMEWORK=${checkerframework}"/>
        <arg value="-C"/>
        <arg value="../docs/examples/"/>
      </exec>
    </target>



    <target name="jtreg.check">
      <condition property="jtreg.exists">
        <available file="${jtreg.home}" type="dir"/>
      </condition>
    </target>

    <target name="-jtreg.download" depends="jtreg.check" unless="jtreg.exists">
      <!-- The last successful artifact
           (https://adopt-openjdk.ci.cloudbees.com/job/jtreg/lastSuccessfulBuild/artifact/jtreg-4.2.0-tip.tar.gz)
           includes Java 8 class files.
           You can confirm the problem by running:
wget https://adopt-openjdk.ci.cloudbees.com/job/jtreg/lastSuccessfulBuild/artifact/jtreg-4.2.0-tip.tar.gz
tar xzf jtreg-4.2.0-tip.tar.gz
cd jtreg/lib
jar xf *.jar
file `find . -name '*.class'` | grep 'version 52.0'

The last build that does not was
https://adopt-openjdk.ci.cloudbees.com/job/jtreg/545/artifact/jtreg-4.2.0-tip.tar.gz
but it expired from the cloudbees Jenkins server in early June 2016.

So, use our own archived version.
      -->
      <get
        src="https://types.cs.washington.edu/jtreg-4.2.0-for-jdk7.tar.gz"
        dest="${jtreg.home}/.." />
      <untar src="${jtreg.home}/../jtreg-4.2.0-for-jdk7.tar.gz"
        dest="${jtreg.home}/../"
        compression="gzip" />
    </target>


    <target name="jtreg-tests"
            depends="-jtreg.download,-def-jtreg,jar,jtreg-tests-checkers,jtreg-tests-framework"
            description="Run all jtreg tests">
    </target>

    <target name="jtreg-tests-checkers" depends="-def-jtreg,jar"
            description="Run checker jtreg tests">
        <jtreg-tool name="all" tests="."/>
    </target>

    <target name="jtreg-tests-framework" depends="-def-jtreg,jar"
            description="Run framework jtreg tests">
       <ant dir="${framework.loc}">
           <target name="jtreg-tests" />
       </ant>
    </target>

    <target name="-def-check">
        <macrodef name="check">
            <attribute name="name"/>
            <attribute name="property"/>
            <attribute name="marker"/>
            <sequential>
                <fail message="Cannot locate @{name}: please set @{property} to its location">
                    <condition>
                        <not>
                            <isset property="@{property}"/>
                        </not>
                    </condition>
                </fail>

                <fail message="@{name} is not installed in ${@{property}}">
                    <condition>
                        <not>
                            <available file="${@{property}}/@{marker}"/>
                        </not>
                    </condition>
                </fail>
            </sequential>
        </macrodef>
    </target>

    <target name="-check-jtreg.home" depends="-def-check">
        <check name="jtreg" property="jtreg.home" marker="lib/jtreg.jar"/>
    </target>

    <target name="-def-jtreg" unless="jtreg.defined" depends="-check-jtreg.home">
        <taskdef name="jtreg" classname="com.sun.javatest.regtest.Main$$Ant">
            <classpath>
                <pathelement location="${jtreg.home}/lib/jtreg.jar"/>
                <pathelement location="${jtreg.home}/lib/javatest.jar"/>
            </classpath>
        </taskdef>

        <macrodef name="jtreg-tool">
            <attribute name="name"/>
            <attribute name="tests"/>
            <!-- <attribute name="jdk" default="${java.home}"/> -->
            <!-- TODO samevm true does not work. Investigate. -->
            <attribute name="samevm" default="false"/>
            <attribute name="verbose" default="summary"/>
            <attribute name="options" default=""/>
            <attribute name="keywords" default="-keywords:!ignore"/>
            <attribute name="jpda.jvmargs" default=""/>

            <sequential>
                <!--As of version 4.2-b02, a NullPointerException is thrown without making this dir-->
                <mkdir dir="${build}/jtreg/all/report/html"/>
                <mkdir dir="${build}/jtreg/all/report/text"/>

                <property name="coverage.options" value=""/>    <!-- default -->
                <property name="coverage.classpath" value=""/>  <!-- default -->
                <property name="checker.classpath" value="${build}:${javac.lib}:${javap.lib}:${checker.lib}"/>
                <jtreg
                    dir="jtreg"
                    workDir="${build.jtreg.dir}/@{name}/work"
                    reportDir="${build.jtreg.dir}/@{name}/report"
                    samevm="@{samevm}" verbose="@{verbose}"
                    failonerror="${halt.on.test.failure}" resultproperty="jtreg.@{name}.result"
                    javacoptions="-g -Xbootclasspath/p:${basedir}/dist/${jdkName}"
                    vmoptions="${coverage.options} -Xbootclasspath/p:${coverage.classpath}:${build}:${checker.classpath} @{jpda.jvmargs}">
                    <arg line="@{keywords}"/>
                    <arg line="@{options}"/>
                    <arg line="@{tests}"/>
                </jtreg>

                <!-- the next two properties are for convenience, when only
                     a single instance of jtreg will be invoked. -->
                <condition property="jtreg.passed">
                    <equals arg1="${jtreg.@{name}.result}" arg2="0"/>
                </condition>
                <property name="jtreg.report" value="${build.jtreg.dir}/@{name}/report"/>
            </sequential>
        </macrodef>
        <property name="jtreg.defined" value="true"/>
    </target>

    <!-- Type-check the checker implementations -->

    <!-- TODO: it looks like this target only compiles the
         code in "checker/src". It should also compile the source
         for the other projects. Can we do this here or do we need
         to duplicate the targets in the other build files? -->

    <!-- depends on jar, needs classfile of the checker itself -->
    <target name="-run-checker" depends="jar"
            description="Run a checker on the Checker Framework">
        <pathconvert pathsep=" " property="src.files">
            <path>
                <fileset dir="${src}">
                    <include name="**/*.java"/>
                </fileset>
                <fileset dir="${javacutil.loc}/${src}">
                    <include name="**/*.java"/>
                    <!-- Exclude ManualTaglet to not depend on javadoc. -->
                    <exclude name="**/javacutil/dist/**"/>
                </fileset>

                <!-- Do not check dataflow, it doesn't have all purity
                     annotations. TODO: should be easy to fix. Or solved
                     once we inherit those annotations.
                <fileset dir="${dataflow.loc}/${src}">
                    <include name="**/*.java"/>
                </fileset>
                -->
                <fileset dir="${framework.loc}/${src}">
                    <include name="**/*.java"/>
                </fileset>
                <!-- TODO: check-nullness doesn't properly work with this.
                <fileset dir="${checker-jdk}" erroronmissingdir="false">
                    <include name="**/*.java"/>
                </fileset>
                -->
            </path>
        </pathconvert>

        <condition property="maybeDebug" value="-agentlib:jdwp=transport=dt_socket,server=y,suspend=y,address=${debugPort}" else="">
            <isset property="debugPort"/>
        </condition>

        <echo message="${src.files}" file="${tmpdir}/srcfiles-checker.txt"/>

        <echo message="Applying ${checker-name} to the Checker Framework sources."/>
        <!-- Use this if you want to see the file names:
        <echo message="Applying ${checker-name} to: ${src.files}"/>
        -->
        <java fork="true"
              failonerror="true"
              classpath="${build}:${javac.lib}:${checker.lib}:${framework.lib}:${stubparser.lib}:${junit.lib}:${hamcrest.lib}:${annotation-file-utilities.lib}"
              classname="com.sun.tools.javac.Main">
            <jvmarg line="${maybeDebug}"/>  <!-- may be empty string -->
            <arg value="-g"/>
            <arg value="-encoding"/>
            <arg value="utf-8"/>
            <arg value="-d"/>
            <arg value="${build}"/>
            <arg value="@${tmpdir}/srcfiles-checker.txt"/>
            <arg value="-version"/>
            <arg value="-proc:only"/>
            <arg value="-processor"/>
            <arg value="${checker-name}"/>
            <arg value="-AprintErrorStack"/>
            <arg line="${checker-args}"/>
        </java>
        <delete file="${tmpdir}/srcfiles-checker.txt"/>
    </target>

    <target name="check-nullness"
            description="Run the Nullness Checker on the Checker Framework source code">
        <antcall target="-run-checker">
            <param name="checker-name" value="org.checkerframework.checker.nullness.NullnessChecker"/>
            <param name="checker-jdk" value="jdk/nullness/src"/>
            <param name="checker-args" value="-Awarns -Xmaxwarns 10000"/>
        </antcall>
    </target>

    <fileset dir=".." id="messages.properties.files">
      <include name="**/messages.properties"/>
    </fileset>

    <pathconvert pathsep=":" property="messages.properties.concatenated" refid="messages.properties.files">
    </pathconvert>

    <target name="check-compilermsgs"
            description="Run the compiler message keys checker on the Framework">
        <antcall target="-run-checker">
            <param name="checker-name" value="org.checkerframework.checker.compilermsgs.CompilerMessagesChecker"/>
            <param name="checker-args" value="-Apropfiles=${messages.properties.concatenated}"/>
        </antcall>
    </target>

    <target name="check-purity"
            description="Run the Purity Checker on the Framework">
        <antcall target="-run-checker">
            <param name="checker-name" value="org.checkerframework.framework.util.PurityChecker"/>
            <param name="checker-args" value=""/>
        </antcall>
    </target>


    <target name="check-tutorial" description="Test that the tutorial is working as expected">
    <!--The tutorial build file is written relative to its location,
        so useNativeBasedir is required. -->
          <ant dir="${docs.loc}/tutorial/tests/" useNativeBasedir="true">
              <target name="check-tutorial"/>
          </ant>
          <ant dir="${docs.loc}/tutorial/eclipse-projects/personalblog-demo" useNativeBasedir="true">
              <target name="clean"/>
          </ant>
    </target>

    <target name="demos.check">
      <condition property="demos.exists">
        <available file="${basedir}/../../checker-framework-demos"/>
      </condition>
    </target>

    <target name="-demos.pull" depends="demos.check" if="demos.exists">
      <exec executable="git" dir="${basedir}/../../checker-framework-demos" failonerror="true">
        <arg value="pull"/>
      </exec>
    </target>

    <target name="-demos.clone" depends="demos.check" unless="demos.exists">
      <exec executable="git" dir="${basedir}/../.." failonerror="true">
        <arg value="clone"/>
        <arg value="https://github.com/typetools/checker-framework.demos.git"/>
        <arg value="checker-framework-demos"/>
      </exec>
    </target>

    <target name="check-demos" depends="demos.check,-demos.pull,-demos.clone"
        description="Test that the demos are working as expected">
      <ant dir="${basedir}/../../checker-framework-demos">
      </ant>
    </target>


    <!-- Checks whether errorprone is available, but does not run errorprone.
         To run errorprone, use the "check-errorprone" target. -->
    <target name="errorprone.check">
      <condition property="errorprone.exists">
        <available file="${errorprone.lib}" type="file"/>
      </condition>
    </target>

    <target name="-errorprone.download" depends="errorprone.check" unless="errorprone.exists">
      <get
        src="https://github.com/google/error-prone/archive/v${errorprone.version}.tar.gz"
        dest="${errorprone.home}/../error-prone-${errorprone.version}.tar.gz" />
      <untar src="${errorprone.home}/../error-prone-${errorprone.version}.tar.gz"
        dest="${errorprone.home}/../"
        compression="gzip" />

      <exec executable="mvn" dir="${errorprone.home}" failonerror="true">
        <arg value="package"/>
        <arg value="-Dmaven.test.skip=true"/>
      </exec>
    </target>

    <!-- Depend on dist-nobuildjdk to make sure everything compiles. -->
    <target name="check-errorprone" depends="dist-nobuildjdk, clean-nojar, -errorprone.download"
            description="Run the error-prone compiler on the Checker Framework">
        <mkdir dir="${build}"/>

        <javac failonerror="true"
                includeantruntime="false"
                debug="true"
                classpath="${checker.lib}:${stubparser.lib}:${junit.lib}:${hamcrest.lib}"
                srcdir="${framework.loc}/${src}:${dataflow.loc}/${src}:${javacutil.loc}/${src}:${src}"
                includes="**/*.java"
                excludes="**/javacutil/dist/**"
                compiler="com.google.errorprone.ErrorProneAntCompilerAdapter"
                destdir="${build}"
                encoding="UTF-8">
            <compilerclasspath>
              <pathelement location="${errorprone.lib}"/>
            </compilerclasspath>
            <compilerarg value="-Xmaxwarns"/>
            <compilerarg value="1000"/>
            <!-- Many compiler classes are interned. -->
            <compilerarg value="-Xep:ReferenceEquality:OFF"/>
            <!-- These might be worth fixing. -->
            <compilerarg value="-Xep:DefaultCharset:OFF"/>
            <!-- Disable until https://github.com/google/error-prone/issues/725 is fixed. -->
            <compilerarg value="-Xep:NamedParameters:OFF"/>
            <compilerarg value="-Werror"/>
        </javac>
    </target>


    <!-- This throws off dependency tracking and causes rebuilding.
         When is it truly necessary? -->
    <!-- Why all JDK files?  Why not just source files? -->
    <target name="touch-jdk"
            description="Update the date of all jdk files">
        <touch>
            <fileset dir="jdk">
                <include name="**/*"/>
            </fileset>
        </touch>
    </target>

    <!--
      Binary release of the Checker Framework; it includes javac.
     -->

    <property name="temp.dir" value="build-temp"/>

    <target name="-prep-dist"
            description="Ensure that the necessary jar files exist">
        <available property="javac.exist" file="${javac.lib}" />

        <fail unless="javac.exist" message="Could not find javac.jar: ${javac.lib}" />
    </target>

<<<<<<< HEAD
    <target name="download-jdk" description="Downloads jdk7.jar and jdk8.jar from checkerframework.org/dev-jdk to checker/jdk and checker/dist">
<!--
        <get src="https://checkerframework.org/dev-jdk/jdk7.jar" dest="jdk/jdk7.jar"/>
=======
    <target name="download-jdk" description="Downloads jdk8.jar from checkerframework.org/dev-jdk to checker/jdk and checker/dist">
>>>>>>> b0f28eaf
        <get src="https://checkerframework.org/dev-jdk/jdk8.jar" dest="jdk/jdk8.jar"/>
-->

        <get src="https://github.com/smillst/checker-framework-jdk/releases/download/mernst%2Foptional-checker/jdk7.jar" dest="jdk/jdk7.jar"/>
        <get src="https://github.com/smillst/checker-framework-jdk/releases/download/mernst%2Foptional-checker/jdk8.jar" dest="jdk/jdk8.jar"/>
        <!-- Copy jars to dist. If dist doesn't exist then the copy task creates it.-->
        <copy file="jdk/jdk8.jar" tofile="dist/jdk8.jar"/>


        <!--The implementation version listed in the Manifest is the hash of the commit of-->
        <!--the Checker Framework that created the jdk.jar.  Show it here to help debugging.-->
        <loadfile property="message">
            <zipentry zipfile="jdk/jdk8.jar" name="META-INF/MANIFEST.MF"/>
        </loadfile>
        <echo>"Manifest file from jdk8.jar:"</echo>
        <echo>"${message}"</echo>


    </target>

    <!--This target is used during the release.  Currently, only jdk8.jar is built, so this target
     depends on the "jdk.jar" target.  When the Checker Framework can build jdk9.jar, the "depends"
     should be removed. -->
    <target name="all.jdks.jar" description="Build jdkX.jar using JAVA_X_HOME (with X in 8)"  depends="jdk.jar">
       <!--<fail unless="env.JAVA_8_HOME" message="Environment variable &quot;JAVA_8_HOME&quot; needs to be set!"/>-->
        <!--<fail unless="env.JAVA_9_HOME" message="Environment variable  &quot;JAVA_9_HOME&quot; needs to be set!"/>-->

        <!--<exec executable="ant" failonerror="true">
            <arg value="jdk.jar"/>
            <env key="JAVA_HOME"  value="${env.JAVA_8_HOME}"/>
            <env key="LT_BIN" value="${LT_BIN}"/>
        </exec>-->

        <!--<exec executable="ant" failonerror="true">
            <arg value="jdk.jar"/>
            <env key="JAVA_HOME"  value="${env.JAVA_9_HOME}"/>
        </exec>-->

    </target>

    <target name="jdk.jar" depends="jar"
            description="Create the instrumented jdkX.jar using the JDK specified by JAVA_HOME">
      <fail unless="env.JAVA_HOME" message="Environment variable JAVA_HOME is not set."/>
      <property name="annotation-file-utilities.jar" value="${annotation.tools}/annotation-file-utilities/annotation-file-utilities.jar"/>
      <available property="annotation-file-utilities.exist" file="${annotation-file-utilities.jar}" />
      <fail unless="annotation-file-utilities.exist" message="Could not find annotation-file-utilities.jar: ${annotation-file-utilities.jar}.  You must build Annotation Tools; see https://checkerframework.org/manual/#build-source" />

      <exec executable="make" failonerror="true">
         <arg value="CHECKERFRAMEWORK=${checkerframework}"/>
         <arg value="LANGTOOLS=${jsr308.langtools}"/>
         <arg value="LANGTOOLSDIST=${jsr308.langtools.dist}"/>
         <arg value="ANNOTATION_TOOLS=${annotation.tools}"/>
         <arg value="CLASSPATH=${basedir}/${build}"/>
         <arg value="-C"/>
         <arg value="jdk"/>
         <env key="LT_BIN" value="${LT_BIN}"/>
      </exec>
      <move file="jdk/jdk.jar" tofile="jdk/${jdkName}"/>

    </target>

    <target name="dist-release" depends="clean, dist-all, all-tests-nojtreg-nobuild, javadoc.jar, sources.jar"
            description="Everything necessary to prepare this project for distribution: binary distribution, testing, and documentation.">
    </target>

    <!-- Like dist-release, but don't run the tests which take a very long time.  Use only during testing. -->
    <target name="dist-release-notest" depends="clean, dist-all, javadoc.jar, sources.jar"
            description="Everything necessary to prepare this project for distribution: binary distribution, [no testing], and documentation.">
    </target>

    <target name="dist-all"
            depends="-prep-dist,jar,all.jdks.jar,dist-nobuildjdk"
            description="Build checker.jar, checker-qual.jar, and all jdkX.jar(s).  This comprises all jars needed to run the framework.">
    </target>

    <target name="dist"
            depends="-prep-dist,jar,jdk.jar,dist-nobuildjdk"
            description="Build checker.jar, checker-qual.jar, and one jdkX.jar where X is the major version number of java in JAVA_HOME (only Java 7/8/9 are currently supported).  This comprises all jars needed to run the framework.">
    </target>

    <target name="dist-downloadjdk" depends="download-jdk,dist-nobuildjdk"
            description="Build checker.jar, checker-qual.jar, and download the jdkX.jars rather than building them."/>

    <target name="dist-nobuildjdk"
            depends="-prep-dist,jar,jdk.jar.exists"
            description="Build checker.jar, checker-qual.jar WITHOUT updating jdkX.jar.  Move all relevant files to the binary directory.">

        <mkdir dir="dist" />

        <copy tofile="dist/javac.jar" file="${javac.lib}"
              overwrite="true" failonerror="true" />

        <copy file="jdk/jdk8.jar" tofile="dist/jdk8.jar" overwrite="true" failonerror="false" />
        <copy file="jdk/jdk9.jar" tofile="dist/jdk9.jar" overwrite="true" failonerror="false" />
    </target>

    <target name="jdk.jar.exists"
            description="Check whether an annotated JDK exists.">
        <condition property="an.annotated.jdk.exists">
            <or>
                <available file="jdk/jdk8.jar"/>
                <available file="jdk/jdk9.jar"/>
            </or>
        </condition>

        <fail message="No jdk jars were found in the jdk directory.  At least one annotated JDK (jdk/jdk8.jar) must be built!"
              unless="an.annotated.jdk.exists"/>
    </target>

    <!-- For debugging -->
    <target name="showvars" depends="prep">
        <echo>[java.home] ${java.home}</echo>
    </target>

</project><|MERGE_RESOLUTION|>--- conflicted
+++ resolved
@@ -1431,13 +1431,8 @@
         <fail unless="javac.exist" message="Could not find javac.jar: ${javac.lib}" />
     </target>
 
-<<<<<<< HEAD
-    <target name="download-jdk" description="Downloads jdk7.jar and jdk8.jar from checkerframework.org/dev-jdk to checker/jdk and checker/dist">
+    <target name="download-jdk" description="Downloads jdk8.jar from checkerframework.org/dev-jdk to checker/jdk and checker/dist">
 <!--
-        <get src="https://checkerframework.org/dev-jdk/jdk7.jar" dest="jdk/jdk7.jar"/>
-=======
-    <target name="download-jdk" description="Downloads jdk8.jar from checkerframework.org/dev-jdk to checker/jdk and checker/dist">
->>>>>>> b0f28eaf
         <get src="https://checkerframework.org/dev-jdk/jdk8.jar" dest="jdk/jdk8.jar"/>
 -->
 
