--- conflicted
+++ resolved
@@ -1452,12 +1452,8 @@
     </target>
 
     <target name="download-jdk" description="Downloads jdk8.jar from checkerframework.org/dev-jdk to checker/jdk and checker/dist">
-<<<<<<< HEAD
-        <get src="https://github.com/typetools/specified-libraries/blob/master/jdk8.jar?raw=true" dest="jdk/jdk8.jar"/>
-=======
-        <get src="https://checkerframework.org/dev-jdk/jdk8.jar" dest="jdk/jdk8.jar"
+        <get src="https://github.com/typetools/specified-libraries/blob/master/jdk8.jar?raw=true" dest="jdk/jdk8.jar"
              usetimestamp="true"/>
->>>>>>> 8f142298
 
         <!-- Copy jars to dist. If dist doesn't exist then the copy task creates it.-->
         <copy file="jdk/jdk8.jar" tofile="dist/jdk8.jar"/>
