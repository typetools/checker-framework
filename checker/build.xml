<!--
  This is an Ant build file for compiling the Checker Framework.
-->
<project name="checker" default="dist" basedir=".">

    <description>
        Builds the Checker Framework.
    </description>

    <property file="build.${os.name}.properties"/>
    <property file="build.properties"/>
    <property file="${basedir}/../build-common.properties"/>

    <import file="../build-common.xml"/>


    <!-- Setting this via the command line "-Drun.tests.should.fork=false"
        causes the tests to crash. -->
    <property name="run.tests.should.fork" value="true"/>
    <property name="halt.on.test.failure" value="true"/>
    <property name="javadoc.private" value="false"/>

    <property environment="env"/>

    <!--
         NOTE LT_BIN IN THE NEXT FEW TARGETS IS SOLELY FOR bin-devel/javac and Jenkins.
         The original path to the langtools dir does not work on Jenkins.
         This is here so we get an empty value if it is not set
    -->
    <property name="LT_BIN" value=""/>


    <!-- Used to have:
           depends="touch-jdk"
         When is that truly necessary? -->
    <target name="prep" depends="prep-all"
            description="Create required directories">
        <mkdir dir="${build}"/>
        <mkdir dir="${tests.build}"/>
        <mkdir dir="${tests.build}/testclasses"/>
        <mkdir dir="${api.doc}" />

        <symlink link="${checkerframework}/docs/api" resource="../checker/${api.doc}" overwrite="true" failonerror="false"/>

        <available property="framework.project"
                   file="${framework.loc}/build.xml"/>
        <antcall target="-prep-framework-compile"/>

        <!-- Ant's copy task does not retain file permissions,
             so use <exec executable="cp"> instead.
        <copy file="bin-devel/git.post-merge" tofile="../.git/hooks/post-merge" preservelastmodified="true" />
        <copy file="bin-devel/git.pre-commit" tofile="../.git/hooks/pre-commit" preservelastmodified="true" />
        -->
        <exec executable="cp">
            <arg value="-p"/>
            <arg value="bin-devel/git.post-merge"/>
            <arg value="../.git/hooks/post-merge"/>
        </exec>
        <exec executable="cp">
            <arg value="-p"/>
            <arg value="bin-devel/git.pre-commit"/>
            <arg value="../.git/hooks/pre-commit"/>
        </exec>
    </target>

    <target name="-prep-framework-compile" if="framework.project"
            description="Compile framework project">
        <ant dir="${framework.loc}">
            <target name="dist"/>
        </ant>
    </target>

    <target name="clean" description="Remove generated files"
            depends="clean-nocleanjdk,clean-jdk">
    </target>

    <target name="clean-jdk" description="Remove generated jdkX.jar files">
        <delete file="dist/jdk8.jar"/>
        <delete file="dist/jdk9.jar"/>

        <delete file="jdk/jdk8.jar"/>
        <delete file="jdk/jdk9.jar"/>
    </target>

    <target name="clean-nocleanjdk" description="Remove generated files, but not the jdkX.jar files">
        <ant dir="${framework.loc}">
            <target name="clean"/>
        </ant>

        <delete dir="${build}"/>
        <delete dir="${api.doc}"/>
        <delete dir="${temp.dir}"/>

        <delete file="${checker.lib}"/>
        <delete file="${checker.qual.lib}"/>
        <delete file="${checker.qual.sources.lib}"/>
        <delete file="${checker.qual7.lib}"/>
        <delete file="${checker.qual7.sources.lib}"/>
        <delete file="${checker.compat.qual.lib}"/>
        <delete file="${checker.compat.qual.sources.lib}"/>
        <delete file="${checker.sources.lib}"/>
        <delete file="${checker.javadoc.lib}"/>

        <delete failonerror="false">
            <fileset dir="${tests.build}" includes="**/*.class"/>
            <fileset dir="jdk" includes="**/*.class"/>
            <fileset dir="${docs.loc}/examples" includes="**/*.class"/>
        </delete>

        <delete dir="${dist}"/>
        <delete dir="dist" failonerror="false"/>

        <ant dir="${checkerframework}">
            <target name="clean-tags"/>
        </ant>

        <exec executable="make" dir="${docs.loc}/manual" failonerror="true">
          <arg value="very_clean"/>
        </exec>

        <exec executable="make" dir="${dataflow.loc}/manual" failonerror="true">
          <arg value="clean"/>
        </exec>

    </target>

    <target name="clean-nojar" description="Remove generated class files, but not the .jar files">
        <delete dir="${build}"/>
    </target>


    <!-- Dependendencies on other projects (such as javacutil)
         mirrors javadoc dependencies. If changing project
         dependencies, change the Javadoc dependencies to keep
         them in sync (and vice versa). -->
    <target name="build.check.uptodate"
            description="Set properties: filesets and build.uptodate">
        <fileset id="src.files" dir="${src}">
            <include name="**/*.java"/>
            <exclude name="**/package-info.java"/>
        </fileset>

        <fileset id="dataflow.src.astub.files" dir="${dataflow.loc}/${src}">
            <include name="**/*.properties"/>
            <include name="**/*.astub"/>
        </fileset>

        <fileset id="framework.src.astub.files" dir="${framework.loc}/${src}">
            <include name="**/*.properties"/>
            <include name="**/*.astub"/>
        </fileset>

        <fileset id="checker.src.astub.files" dir="${checker.loc}/${src}">
            <include name="**/*.properties"/>
            <include name="**/*.astub"/>
        </fileset>

        <!-- I can't figure out how to combine filesets (or even selectors)
             to get just one *.uptodate property, so do them individually
             and then combine with <condition>. -->
        <!-- Probably should depend on a file rather than a directory. -->
        <uptodate property="src.files.uptodate" targetfile="${build}">
          <srcfiles refid="src.files"/>
          <mapper type="glob" from="*.java" to="../${build}/*.class"/>
        </uptodate>

        <uptodate property="src.astub.files.uptodate" targetfile="${build}">
          <srcfiles refid="dataflow.src.astub.files"/>
          <srcfiles refid="framework.src.astub.files"/>
          <srcfiles refid="checker.src.astub.files"/>
        </uptodate>

        <uptodate property="framework.lib.uptodate" targetfile="${build}" srcfile="${framework.lib}"/>

        <condition property="build.uptodate">
          <and>
            <isset property="src.files.uptodate"/>
            <isset property="src.astub.files.uptodate"/>
            <isset property="framework.lib.uptodate"/>
          </and>
        </condition>

        <!--
        <echo message="src.files.uptodate: ${src.files.uptodate}"/>
        <echo message="src.astub.files.uptodate: ${src.astub.files.uptodate}"/>
        <echo message="framework.lib.uptodate: ${framework.lib.uptodate}"/>
        <echo message="build.uptodate: ${build.uptodate}"/>
        -->
    </target>

    <target name="build" depends="prep,build.check.uptodate"
            unless="build.uptodate"
            description="Compile files.  Does not update any jars">

        <copy todir="${build}" preservelastmodified="true">
            <fileset refid="dataflow.src.astub.files"/>
            <fileset refid="framework.src.astub.files"/>
            <fileset refid="checker.src.astub.files"/>
        </copy>

        <pathconvert pathsep=" " property="src.files.spaceseparated">
            <path>
                <fileset dir="${src}">
                    <include name="**/*.java"/>
                </fileset>
                <!-- Recompile dependent projects with annotations-in-comments
                     enabled, in order to get classes with qualified types. -->
                <fileset dir="${javacutil.loc}/${src}">
                    <include name="**/*.java"/>
                <!-- Exclude ManualTaglet to not depend on javadoc. -->
                    <exclude name="**/javacutil/dist/**"/>
                </fileset>
                <fileset dir="${dataflow.loc}/${src}">
                    <include name="**/*.java"/>
                </fileset>
                <fileset dir="${framework.loc}/${src}">
                    <include name="**/*.java"/>
                </fileset>
            </path>
        </pathconvert>

        <echo message="Compiling all source files."/>
        <echo message="${src.files.spaceseparated}" file="${tmpdir}/srcfiles-checker.txt"/>
        <java fork="true"
              failonerror="true"
              classpath="${javac.lib}:${framework.lib}:${stubparser.lib}:${junit.lib}:${hamcrest.lib}:${annotation-file-utilities.lib}"
              classname="com.sun.tools.javac.Main">
            <arg value="-g"/>
            <!-- Make sure we only have Java 8 source code and generate Java 8 bytecode. -->
            <arg value="-source"/>
            <arg value="8"/>
            <arg value="-target"/>
            <arg value="8"/>
            <!-- To not get a warning about missing bootstrap
                 classpath for Java 8 (once we use Java 9). -->
            <arg value="-Xlint:-options"/>
            <arg value="-encoding"/>
            <arg value="utf-8"/>
            <arg value="-sourcepath"/>
            <arg value="${src}"/>
            <arg value="-d"/>
            <arg value="${build}"/>
            <arg value="@${tmpdir}/srcfiles-checker.txt"/>
            <arg value="-version"/>
            <arg value="-Xlint"/>
            <arg value="-Werror"/>
        </java>
        <delete file="${tmpdir}/srcfiles-checker.txt"/>

        <!--
        Touch doesn't work on a directory, so can't do:
           <touch file="${build}"/>
        Instead, create and remove a file, which modifies the directory.
        -->
        <touch file="${build}/.timestamp"/>
        <delete file="${build}/.timestamp"/>
    </target>

    <!-- TODO: add a type-checking target that doesn't use
         -XDTA:noannotations in comments. -->

    <!-- Dependendencies on other projects (such as dataflow)
         mirrors javadoc dependencies. If changing project
         dependencies, change the Javadoc dependencies to keep
         them in sync (and vice versa). -->
    <target name="javadoc" depends="prep,prep-ManualTaglet,build.check.uptodate" description="Create Javadoc documentation">

        <!-- This relative path is wrong; running "ant -find" from a
        subdirectory fails. -->
        <!-- With Ant 1.9.4 or later, add to each javadoc task:
            failonwarning="true"
            but Travis is stuck on Ant 1.8.2 as of 6/2016 -->
        <javadoc sourcepath="${javacutil.loc}/${src}:${dataflow.loc}/${src}:${framework.loc}/${src}:${annotation-file-utilities.loc}/${src}"
                 destdir="${api.doc}"
                 private="${javadoc.private}"
                 encoding="UTF-8"
                 additionalParam="-Xdoclint:all,-missing"
                 failonerror="true"
                 executable="${javadoc.bin}"
                 classpath="${build}:${javac.lib}:${javadoc.lib}:${junit.lib}:${hamcrest.lib}:${annotation-file-utilities.lib}:${stubparser.lib}"
                 excludepackagenames="org.checkerframework.framework.stub">

            <package name="org.checkerframework.javacutil.*"/>
            <package name="org.checkerframework.dataflow.*"/>
            <package name="org.checkerframework.framework.*"/>
            <package name="org.checkerframework.common.*"/>
            <package name="org.checkerframework.checker.*"/>

            <fileset dir="${checker.loc}/${src}">
                <include name="**/*.java"/>
            </fileset>

            <link href="https://docs.oracle.com/javase/8/docs/api/"/>
            <link href="https://docs.oracle.com/javase/8/docs/jdk/api/javac/tree/"/>
            <taglet name="org.checkerframework.javacutil.dist.ManualTaglet"
                    path="${build}:${javacutil.loc}/${build}:${javacutil.lib}"/>
        </javadoc>
        <property name="favicon.targetfile" value="favicon-checkerframework.png"/>
        <copy file="../docs/logo/Checkmark/CFCheckmark_favicon.png" tofile="${api.doc}/${favicon.targetfile}" />
        <exec executable="../docs/logo/add-favicon" failonerror="true">
            <arg value="${api.doc}"/>
            <arg value="${favicon.targetfile}"/>
        </exec>
    </target>


    <target name="javadoc.jar" depends="javadoc" description="Create jar of all javadoc documentation">
        <jar destfile="${checker.javadoc.lib}" basedir="${api.doc}"></jar>
    </target>

    <!-- This creates checker-source.jar -->
    <target name="sources.jar" description="Create a jar of all source files except those in the jdk directory.">
        <property name="checker-sources-tmp" value="${tmpdir}/checker-sources"/>
        <mkdir dir="${checker-sources-tmp}"/>
        <copy todir="${checker-sources-tmp}">
            <!-- Copying like this removes the */src portion of the file -->
            <fileset dir="${checker.loc}/${src}"/>
            <fileset dir="${framework.loc}/${src}"/>
            <fileset dir="${dataflow.loc}/${src}"/>
            <fileset dir="${javacutil.loc}/${src}"/>
        </copy>

        <jar destfile="${checker.sources.lib}" basedir="${checker-sources-tmp}"/>
    </target>

    <!-- This creates checker.jar -->
    <target name="jar" depends="build,checker-qual-jar,checker-compat-qual-jar"
            description="Create checker.jar file">

        <mkdir dir="dist" />

        <!-- Only unjar the afu and stubparser - everything else is recompiled. -->

        <!-- jar up compilation results to protect against being
             overwritten by unjarring annotation-file-utilities.lib.
             See https://github.com/typetools/checker-framework/issues/894 -->
        <jar destfile="${checker.lib.tmp}" basedir="${build}" excludes="polyall/,tests/,lubglb/,jtreg/,reports/"/>
        <unjar src="${annotation-file-utilities.lib}" dest="${build}" />
        <!-- Also delete anything in the org/checkerframework package in case it has be removed
        from the framework-->
        <delete includeemptydirs="true">
            <fileset dir="${build}/org/checkerframework"/>
         </delete>
        <!-- Work-around for Issue 894, see above. -->
        <unjar src="${checker.lib.tmp}" dest="${build}" />
        <delete file="${checker.lib.tmp}"/>

        <unjar src="${stubparser.lib}" dest="${build}" />

        <jar destfile="${checker.lib}" basedir="${build}" excludes="polyall/,tests/,lubglb/,jtreg/,reports/">
            <manifest>
                <attribute name="Main-Class" value="org.checkerframework.framework.util.CheckerMain"/>
                <attribute name="Implementation-Version" value="${build.version}"/>
                <attribute name="Implementation-URL" value="https://checkerframework.org/"/>
            </manifest>
        </jar>
    </target>

    <!-- This creates checker-qual.jar and checker-qual-source.jar-->
    <target name="checker-qual-jar"
            description="Create checker-qual.jar file for annotations">
        <property name="checker-qual-sources-tmp" value="${tmpdir}/checker-qual-sources"/>
        <property name="checker-qual-classes-tmp" value="${tmpdir}/checker-qual-classes"/>
        <mkdir dir="${checker-qual-sources-tmp}"/>
        <mkdir dir="${checker-qual-classes-tmp}"/>

        <copy todir="${checker-qual-sources-tmp}">
            <!-- Copying like this removes the $CHECKERFRAMEWORK/checker/src portion of the file
            names so that the top level directory is org.-->
            <fileset dir="${checker.loc}/${src}">
                <include name="org/checkerframework/**/qual/*.java"/>
                <include name="**/FormatUtil.java"/>
                <include name="**/NullnessUtil.java"/>
                <include name="**/RegexUtil.java"/>
                <include name="**/UnitsTools.java"/>
                <include name="**/SignednessUtil.java"/>
                <include name="**/I18nFormatUtil.java"/>
                <exclude name="${checker.jdk8orhigher.sources}"/>
            </fileset>
            <fileset dir="${dataflow.loc}/${src}">
                <include name="org/checkerframework/**/qual/*.java"/>
            </fileset>
            <fileset dir="${framework.loc}/${src}">
                <include name="org/checkerframework/**/qual/*.java"/>
            </fileset>
        </copy>

        <pathconvert pathsep=" " property="qual.src.files.spaceseparated">
            <path>
                <fileset dir="${checker-qual-sources-tmp}">
                    <include name="**/*.java"/>
                </fileset>
            </path>
        </pathconvert>
        <delete file="${tmpdir}/srcfiles-checker.txt"/>
        <echo message="${qual.src.files.spaceseparated}" file="${tmpdir}/srcfiles-checker.txt"/>
        <echo message="Compiling qualifiers."/>
        <java fork="true"
              failonerror="true"
              classname="com.sun.tools.javac.Main"
              classpath="${javac.lib}">
            <arg value="-g"/>
            <!-- Make sure we only have Java 7 source code and generate Java 7 bytecode. -->
            <arg value="-source"/>
            <arg value="7"/>
            <arg value="-target"/>
            <arg value="7"/>
            <!-- To not get a warning about missing bootstrap
                 classpath for Java 7. -->
            <arg value="-Xlint:-options"/>
            <arg value="-encoding"/>
            <arg value="utf-8"/>
            <arg value="-d"/>
            <arg value="${checker-qual-classes-tmp}"/>
            <arg value="@${tmpdir}/srcfiles-checker.txt"/>
            <arg value="-version"/>
            <arg value="-Xlint"/>
            <arg value="-Werror"/>
        </java>
        <delete file="${tmpdir}/srcfiles-checker.txt"/>

        <!--Jar classes and source files-->
        <jar destfile="${checker.qual7.lib}" basedir="${checker-qual-classes-tmp}">
            <manifest>
                <attribute name="Implementation-Version" value="${build.version}"/>
                <attribute name="Implementation-URL" value="https://checkerframework.org/"/>
            </manifest>
        </jar>

        <jar destfile="${checker.qual7.sources.lib}" basedir="${checker-qual-sources-tmp}">
            <manifest>
                <attribute name="Implementation-Version" value="${build.version}"/>
                <attribute name="Implementation-URL" value="https://checkerframework.org/"/>
            </manifest>
        </jar>

        <!-- Compile and copy Java 8 sources -->
        <copy todir="${checker-qual-sources-tmp}">
            <!-- Copying like this removes the $CHECKERFRAMEWORK/checker/src portion of the file
            names so that the top level directory is org.-->
            <fileset dir="${checker.loc}/${src}">
                <include name="${checker.jdk8orhigher.sources}"/>
            </fileset>
        </copy>

        <pathconvert pathsep=" " property="qual.src8.files.spaceseparated">
            <path>
                <fileset dir="${checker-qual-sources-tmp}">
                    <include name="**/*.java"/>
                </fileset>
            </path>
        </pathconvert>
        <echo message="${qual.src8.files.spaceseparated}" append="true" file="${tmpdir}/srcfiles-checker.txt"/>


        <!-- Remove annotations in comments-->
        <replaceregexp match="\/\*@([^*]+)\*\/" replace="@\1" flags="g">
            <fileset dir="${checker-qual-sources-tmp}">
                <include name="**/*.java"/>
            </fileset>
        </replaceregexp>
        <replaceregexp match="\/\*>>>([^*]+)\*\/" replace="\1" flags="g">
            <fileset dir="${checker-qual-sources-tmp}">
                <include name="**/*.java"/>
            </fileset>
        </replaceregexp>

        <java fork="true"
              failonerror="true"
              classname="com.sun.tools.javac.Main"
              classpath="${javac.lib}">
            <arg value="-g"/>
            <arg value="-source"/>
            <arg value="8"/>
            <arg value="-target"/>
            <arg value="8"/>
            <!-- To not get a warning about missing bootstrap
                 classpath for Java 8 (once we use Java 9). -->
            <arg value="-Xlint:-options"/>
            <arg value="-encoding"/>
            <arg value="utf-8"/>
            <arg value="-d"/>
            <arg value="${checker-qual-classes-tmp}"/>
            <arg value="@${tmpdir}/srcfiles-checker.txt"/>
            <arg value="-Xlint"/>
            <arg value="-Werror"/>
        </java>
        <delete file="${tmpdir}/srcfiles-checker.txt"/>

        <copy todir="${checker-qual-sources-tmp}">
            <!-- Copying like this removes the $CHECKERFRAMEWORK/checker/src portion of the file
            names so that the top level directory is org.-->
            <fileset dir="${checker.loc}/${src}">
                <include name="${checker.jdk8orhigher.sources}"/>
            </fileset>
        </copy>

        <!--Jar classes and source files-->
        <jar destfile="${checker.qual.lib}" basedir="${checker-qual-classes-tmp}">
            <manifest>
                <attribute name="Implementation-Version" value="${build.version}"/>
                <attribute name="Implementation-URL" value="https://checkerframework.org/"/>
            </manifest>
        </jar>

        <jar destfile="${checker.qual.sources.lib}" basedir="${checker-qual-sources-tmp}">
            <manifest>
                <attribute name="Implementation-Version" value="${build.version}"/>
                <attribute name="Implementation-URL" value="https://checkerframework.org/"/>
            </manifest>
        </jar>

        <delete dir="${checker-qual-sources-tmp}" failonerror="false"/>
        <delete dir="${checker-qual-classes-tmp}" failonerror="false"/>
    </target>

    <!-- This creates checker-compat-qual.jar and checker-compat-qual-source.jar-->
    <target name="checker-compat-qual-jar"
            description="Create checker-compat-qual.jar file for compatibility annotations">

        <property name="checker-compat-qual-sources-tmp" value="${tmpdir}/checker-compat-qual-sources"/>
        <property name="checker-compat-qual-classes-tmp" value="${tmpdir}/checker-compat-qual-classes"/>

        <mkdir dir="${checker-compat-qual-sources-tmp}"/>
        <mkdir dir="${checker-compat-qual-classes-tmp}"/>

        <copy todir="${checker-compat-qual-sources-tmp}">
            <!-- Copying like this removes the $CHECKERFRAMEWORK/checker/src portion of the file
            names so that the top level directory is org.-->
                <fileset dir="${src}">
                    <include name="**/compatqual/*.java"/>
                </fileset>
        </copy>

        <pathconvert pathsep=" " property="compat.qual.src.files.spaceseparated">
            <path>
                <fileset dir="${checker-compat-qual-sources-tmp}">
                    <include name="**/*.java"/>
                </fileset>
            </path>
        </pathconvert>

        <echo message="Compiling compatibility qualifiers."/>
        <echo message="${compat.qual.src.files.spaceseparated}" file="${tmpdir}/srcfiles-checker.txt"/>
        <java fork="true"
              failonerror="true"
              classname="com.sun.tools.javac.Main"
              classpath="${javac.lib}">
            <arg value="-g"/>
            <!-- Make sure we only generate Java 6 bytecode. -->
            <arg value="-source"/>
            <arg value="6"/>
            <arg value="-target"/>
            <arg value="6"/>
            <!-- To not get a warning about missing bootstrap
                 classpath for Java 6. -->
            <arg value="-Xlint:-options"/>
            <arg value="-encoding"/>
            <arg value="utf-8"/>
            <arg value="-d"/>
            <arg value="${checker-compat-qual-classes-tmp}"/>
            <arg value="@${tmpdir}/srcfiles-checker.txt"/>
            <arg value="-version"/>
            <arg value="-Xlint"/>
            <arg value="-Werror"/>
        </java>
        <delete file="${tmpdir}/srcfiles-checker.txt"/>

        <jar destfile="${checker.compat.qual.lib}" basedir="${checker-compat-qual-classes-tmp}">
            <manifest>
                <attribute name="Implementation-Version" value="${build.version}"/>
                <attribute name="Implementation-URL" value="https://checkerframework.org/"/>
            </manifest>
        </jar>

        <jar destfile="${checker.compat.qual.sources.lib}"
             basedir="${checker-compat-qual-sources-tmp}">
            <manifest>
                <attribute name="Implementation-Version" value="${build.version}"/>
                <attribute name="Implementation-URL" value="https://checkerframework.org/"/>
            </manifest>
        </jar>
        <delete dir="${checker-compat-qual-sources-tmp}" failonerror="false"/>
        <delete dir="${checker-compat-qual-classes-tmp}" failonerror="false"/>

    </target>

    <target name="build-tests" depends="prep" description="Compile tests">
        <pathconvert pathsep=" " property="src.tests">
            <path>
                <fileset dir="${tests}">
                    <include name="src/**/*.java"/>
                </fileset>
            </path>
        </pathconvert>

        <java fork="true"
              failonerror="true"
              classpath="${build}:${javac.lib}:${junit.lib}:${hamcrest.lib}"
              classname="com.sun.tools.javac.Main">
            <arg value="-g"/>
            <arg value="-source"/>
            <arg value="8"/>
            <arg value="-target"/>
            <arg value="8"/>
            <!-- To not get a warning about missing bootstrap
                 classpath for Java 8 (once we use Java 9). -->
            <arg value="-Xlint:-options"/>
            <arg value="-encoding"/>
            <arg value="utf-8"/>
            <arg value="-sourcepath"/>
            <arg value="${tests}"/>
            <arg value="-d"/>
            <arg value="${tests.build}"/>
            <arg line="${src.tests}"/>
        </java>
    </target>

    <!-- TODO: DUPLICATED FOR ALL_TESTS -->
    <!-- Per the <test> element, output goes to ${build.reports} -->
    <target name="-run-tests" description="Generalized test runner">

        <condition property="should.emit.debug.str" value="true" else="false">
            <isset property="emit.test.debug"/>
        </condition>

        <condition property="debugger.str" value="-Xnoagent -Djava.compiler=NONE -Xdebug -Xrunjdwp:transport=dt_socket,server=y,suspend=y,address=5005" else="">
            <isset property="debugger.on"/>
        </condition>

        <mkdir dir="${build.reports}"/>

    <!-- non-debugging version: -->
    <!--
        <junit fork="${run.tests.should.fork}"
               dir="${basedir}"
               printsummary="false"
               haltonfailure="${halt.on.test.failure}"
               haltonerror="${halt.on.test.failure}"
               maxmemory="2500M"
               >
            <formatter type="xml"/>
    -->
    <!-- end of non-debugging version. -->

    <!-- debugging version: -->
        <junit fork="${run.tests.should.fork}"
               dir="${basedir}"
               haltonfailure="${halt.on.test.failure}"
               haltonerror="${halt.on.test.failure}"
               maxmemory="2500M"
               showoutput="true"
               printsummary="withOutAndErr"
               >
            <formatter type="plain" usefile="false"/>
            <jvmarg value="-Demit.test.debug=true"/>
    <!-- end of debugging version. -->

            <!-- plain output for debugging -->

            <jvmarg line="${debugger.str}"/> <!-- may be empty string -->

            <sysproperty key="JDK_JAR" value="${basedir}/dist/${jdkName}"/>
            <sysproperty key="emit.test.debug" value="${should.emit.debug.str}"/>
            <jvmarg value="-ea"/>

            <classpath>
                <pathelement path="${build}"/>
                <pathelement path="${tests.build}"/>
                <pathelement path="${javac.lib}"/>
                <pathelement path="${junit.lib}"/>
                <pathelement path="${hamcrest.lib}"/>
            </classpath>


            <test name="${param}" todir="${build.reports}"/>
        </junit>
    </target>

    <target name="all-tests" depends="all-tests-nojtreg, jtreg-tests"
            description="Run tests for all checkers and the framework"/>

    <!-- Used to guarantee that targets executed from other ant scripts do not cause unnecessary rebuilds -->
    <target name="all-tests-nobuildjdk" depends="all-tests-nojtreg-nobuildjdk, jtreg-tests"
            description="Run tests for all checkers and the framework, WITHOUT updating jdkX.jar">
    </target>

    <target name="all-tests-nojtreg" depends="jdk.jar, all-tests-nojtreg-nobuildjdk"
            description="Run tests for all checkers and the framework, except jtreg tests"/>

    <!-- Used to guarantee that targets executed from other ant scripts do not cause unnecessary rebuilds -->
    <target name="all-tests-nojtreg-nobuildjdk" depends="jar, jdk.jar.exists, all-tests-nojtreg-nobuild"
            description="Run tests for all checkers and the framework, except jtreg tests, WITHOUT updating jdkX.jar">
    </target>

    <!-- Used to guarantee that targets executed from other ant scripts do not cause unnecessary rebuilds -->
    <target name="all-tests-nojtreg-nobuild"
            depends="junit-tests-nojtreg-nobuild,nonjunit-tests-nojtreg-nobuild"
            description="Run tests for all checkers, WITHOUT building anything">
    </target>

    <!-- Used to guarantee that targets executed from other ant scripts do not cause unnecessary rebuilds -->
    <target name="junit-tests-nojtreg-nobuild" depends="build-tests"
            description="Run junit tests for all checkers, WITHOUT building anything">

        <condition property="should.emit.debug.str" value="true" else="false">
            <isset property="emit.test.debug"/>
        </condition>

        <condition property="debugger.str" value="-Xnoagent -Djava.compiler=NONE -Xdebug -Xrunjdwp:transport=dt_socket,server=y,suspend=y,address=5005" else="">
            <isset property="debugger.on"/>
        </condition>

        <!-- Delete directory because we will rerun all tests -->
        <delete dir="${build.reports}"/>
        <!-- Copied from -run-tests target -->
        <mkdir dir="${build.reports}"/>

        <junit fork="${run.tests.should.fork}"
               dir="${basedir}"
               printsummary="false"
               haltonerror="${halt.on.test.failure}"
               haltonfailure="${halt.on.test.failure}">
            <jvmarg value="-ea"/>
            <jvmarg line="${debugger.str}"/>  <!-- may be empty string -->
            <sysproperty key="JDK_JAR" value="${basedir}/dist/${jdkName}"/>
            <sysproperty key="emit.test.debug" value="${should.emit.debug.str}"/>

            <classpath>
              <pathelement path="${build}"/>
              <pathelement path="${tests.build}"/>
              <pathelement path="${javac.lib}"/>
              <pathelement path="${junit.lib}"/>
              <pathelement path="${hamcrest.lib}"/>
            </classpath>

            <formatter type="xml"/>
            <formatter type="brief" usefile="false"/>

            <batchtest todir="${build.reports}">
                <fileset dir="${tests}/${src}">
                    <include name="tests/*.java"/>
                </fileset>
            </batchtest>
        </junit>

    </target>

    <!-- Used to guarantee that targets executed from other ant scripts do not cause unnecessary rebuilds -->
    <target name="nonjunit-tests-nojtreg-nobuild" depends="build-tests"
            description="Run tests, other than junit tests for all checkers, WITHOUT building anything">

        <condition property="should.emit.debug.str" value="true" else="false">
            <isset property="emit.test.debug"/>
        </condition>

        <condition property="debugger.str" value="-Xnoagent -Djava.compiler=NONE -Xdebug -Xrunjdwp:transport=dt_socket,server=y,suspend=y,address=5005" else="">
            <isset property="debugger.on"/>
        </condition>

        <ant dir="${framework.loc}" inheritAll="false">
            <target name="all-tests-nojtreg-nobuild"/>
        </ant>

        <!-- Delete directory because we will rerun all tests -->
        <delete dir="${build.reports}"/>
        <!-- Copied from -run-tests target -->
        <mkdir dir="${build.reports}"/>

        <antcall target="nullness-extra-tests-nobuildjdk"/>

        <antcall target="command-line-tests"/>

      <!--TODO: This breaks during the release process because the latest Maven artifacts haven't been created.
                This target is called in .travis-build.sh -->
        <!--<antcall target="example-tests-nobuildjdk"/>-->

        <antcall target="check-tutorial"/>
        <antcall target="check-compilermsgs"/>
        <antcall target="check-purity"/>

        <!-- Eventually we would also want this:
          <antcall target="check-nullness"/>
        -->
    </target>

    <target name="aggregate-tests" depends="jar,build-tests"
            description="Run tests for the aggregate checkers">
        <antcall target="-run-tests">
            <param name="param" value="tests.NestedAggregateCheckerTest"/>
        </antcall>
    </target>

    <target name="command-line-tests" depends="jar,build-tests"
            description="Run tests that need a special command line">
        <exec executable="make" failonerror="${halt.on.test.failure}">
            <env key="JAVAC" value="${basedir}/bin/javac"/>
            <arg value="-C"/>
            <arg value="tests/command-line/"/>
        </exec>
    </target>

    <target name="compilermsg-tests" depends="jar,build-tests"
            description="Run tests for the Compiler Messages Checker">
        <antcall target="-run-tests">
            <param name="param" value="tests.CompilerMessagesTest"/>
        </antcall>
    </target>

    <target name="fenum-tests" depends="jar,build-tests"
            description="Run tests for the Fenum Checker">
        <antcall target="-run-tests">
            <param name="param" value="tests.FenumTest"/>
        </antcall>
        <antcall target="-run-tests">
            <param name="param" value="tests.FenumSwingTest"/>
        </antcall>
    </target>

    <target name="i18n-tests" depends="jar,build-tests"
            description="Run tests for the I18n Checker">
        <antcall target="-run-tests">
            <param name="param" value="tests.I18nTest"/>
        </antcall>
        <antcall target="-run-tests">
            <param name="param" value="tests.I18nUncheckedDefaultsTest"/>
        </antcall>
    </target>

    <target name="index-tests" depends="jar,jdk.jar.exists,build-tests"
            description="Run tests for the Index Checker">
        <antcall target="-run-tests">
            <param name="param" value="tests.IndexTest"/>
        </antcall>
    </target>

    <target name="interning-tests" depends="jar,build-tests"
            description="Run tests for the Interning Checker">
        <antcall target="-run-tests">
            <param name="param" value="tests.InterningTest"/>
        </antcall>
    </target>

    <target name="lock-tests" depends="jar,jdk.jar.exists,build-tests"
            description="Run tests for the Lock Checker">
        <antcall target="-run-tests">
            <param name="param" value="tests.LockTest"/>
        </antcall>
    </target>

    <target name="lock-safedefaults-tests" depends="jar,build-tests"
            description="Run tests for the Lock Checker with unchecked code defaults turned on for source code">
        <antcall target="-run-tests">
            <param name="param" value="tests.LockSafeDefaultsTest"/>
        </antcall>
    </target>

    <target name="lubglb-tests" depends="jar,build-tests"
            description="Run tests for the Lubglb Checker">
        <antcall target="-run-tests">
            <param name="param" value="tests.LubGlbTest"/>
        </antcall>
    </target>

    <target name="nullness-tests"
            depends="jdk.jar,nullness-tests-nobuildjdk"
            description="Run tests for the Nullness Checker">
    </target>

    <target name="nullness-tests-nobuildjdk"
            depends="jar,jdk.jar.exists,build-tests,nullness-base-tests,nullness-base-tests-with-asserts,nullness-concurrent-tests,nullness-skipuses-tests,nullness-skipdefs-tests,nullness-uninit-tests,nullness-uninit-tests-with-asserts,nullness-assume-assertions-are-enabled-tests,nullness-extra-tests-nobuildjdk,nullness-reflection-tests,nullness-invariantarrays-tests,nullness-safedefaultsbytecode-tests,nullness-safedefaultssourcecode-tests,nullness-checkcastelementtype"
            description="Run tests for the Nullness Checker, WITHOUT updating jdkX.jar">
    </target>

    <target name="nullness-base-tests" depends="jar,build-tests"
            description="Run base tests for the FBC Nullness Checker">
        <antcall target="-run-tests">
            <param name="param" value="tests.NullnessFbcTest"/>
        </antcall>
    </target>

    <target name="nullness-uninit-tests" depends="jar,build-tests"
            description="Run base tests for the rawness Nullness Checker">
        <antcall target="-run-tests">
            <param name="param" value="tests.NullnessRawnessTest"/>
        </antcall>
    </target>

    <target name="nullness-base-tests-with-asserts" depends="jar,build-tests"
            description="Run base tests for the FBC Nullness Checker, with assertions">
        <antcall target="-run-tests">
            <param name="param" value="tests.NullnessFbcTestWithAsserts"/>
        </antcall>
    </target>


    <target name="nullness-assume-assertions-are-enabled-tests" depends="jar,build-tests"
            description="Run base tests for the Nullness Checker, assuming assertions are disabled">
        <antcall target="-run-tests">
            <param name="param" value="tests.NullnessAssumeAssertionsAreDisabled"/>
        </antcall>
    </target>

    <target name="nullness-uninit-tests-with-asserts" depends="jar,build-tests"
            description="Run base tests for the rawness Nullness Checker, with assertions">
        <antcall target="-run-tests">
            <param name="param" value="tests.NullnessRawnessTestWithAsserts"/>
        </antcall>
    </target>

    <target name="nullness-checkcastelementtype" depends="jar,build-tests"
            description="Run base tests for the rawness Nullness Checker, with assertions">
        <antcall target="-run-tests">
            <param name="param" value="tests.NullnessCheckCastElementTypeTest"/>
        </antcall>
    </target>

    <target name="signedness-tests" depends="jar,build-tests"
            description="Run tests for the Signedness Checker">
        <antcall target="-run-tests">
            <param name="param" value="tests.SignednessTest"/>
        </antcall>
        <antcall target="-run-tests">
            <param name="param" value="tests.SignednessUncheckedDefaultsTest"/>
        </antcall>
    </target>

    <!-- Differs from other targets in that it is defined via a Makefile and
       is not run via the "-run-tests" Antfile target, as other tests are. -->
    <target name="nullness-extra-tests" depends="dist,build-tests,nullness-extra-tests-nobuildjdk"
            description="Run extra tests for the Nullness Checker"/>

    <target name="nullness-extra-tests-nobuildjdk" depends="dist-nobuildjdk,jdk.jar.exists,build-tests"
            description="Run extra tests for the Nullness Checker, WITHOUT updating jdkX.jar">
        <exec executable="chmod" failonerror="true">
            <arg value="+x"/>
            <arg value="${basedir}/bin/javac"/>
        </exec>

        <exec executable="make" failonerror="${halt.on.test.failure}">
            <env key="JAVAC" value="${basedir}/bin/javac"/>
            <env key="JAVAP" value="${jsr308.langtools.dist}/bin/javap"/>
            <arg value="-C"/>
            <arg value="tests/nullness-extra/"/>
        </exec>
    </target>

    <target name="nullness-skipuses-tests" depends="jar,build-tests"
            description="Run skipuses tests for the Nullness Checker">
        <antcall target="-run-tests">
            <param name="param" value="tests.NullnessSkipUsesTest"/>
        </antcall>
    </target>

    <target name="nullness-skipdefs-tests" depends="jar,build-tests"
            description="Run skipdefs tests for the Nullness Checker">
        <antcall target="-run-tests">
            <param name="param" value="tests.NullnessSkipDefsTest"/>
        </antcall>
    </target>

    <target name="nullness-concurrent-tests" depends="jar,build-tests"
            description="Run concurrent semantics tests for the Nullness Checker">
        <antcall target="-run-tests">
            <param name="param" value="tests.NullnessConcurrentTest"/>
        </antcall>
    </target>

    <target name="nullness-invariantarrays-tests" depends="jar,build-tests"
            description="Run tests for the Nullness Checker using -AinvariantArrays">
        <antcall target="-run-tests">
            <param name="param" value="tests.NullnessInvariantArraysTest"/>
        </antcall>
    </target>

    <target name="nullness-reflection-tests" depends="jar,build-tests"
            description="Run tests for the Nullness Checker using reflection resolution">
        <antcall target="-run-tests">
            <param name="param" value="tests.NullnessReflectionTest"/>
        </antcall>
    </target>

    <target name="nullness-safedefaultsbytecode-tests" depends="jar,build-tests"
            description="Run tests for the Nullness Checker using -AuseDefaultsForUncheckedCode=-source,bytecode">
        <antcall target="-run-tests">
            <param name="param" value="tests.NullnessSafeDefaultsBytecodeTest"/>
        </antcall>
    </target>

    <target name="nullness-safedefaultssourcecodelib-tests" depends="jar,build-tests"
            description="Create libraries for tests for the Nullness Checker using -AuseDefaultsForUncheckedCode=source,bytecode">
        <antcall target="-run-tests">
            <param name="param" value="tests.NullnessSafeDefaultsSourceCodeLibTest"/>
        </antcall>
    </target>

    <target name="nullness-safedefaultssourcecode-tests" depends="jar,build-tests,nullness-safedefaultssourcecodelib-tests"
            description="Run tests for the Nullness Checker using -AuseDefaultsForUncheckedCode=source">
        <antcall target="-run-tests">
            <param name="param" value="tests.NullnessSafeDefaultsSourceCodeTest"/>
        </antcall>
    </target>

    <target name="nullness-genericwildcardlib-tests" depends="jar,build-tests"
            description="Create libraries for tests for the Nullness Checker for issue #511">
        <antcall target="-run-tests">
            <param name="param" value="tests.NullnessGenericWildcardLibTest"/>
        </antcall>
    </target>

    <target name="nullness-genericwildcard-tests" depends="jar,build-tests,nullness-genericwildcardlib-tests"
            description="Run tests for the Nullness Checker for issue #511">
        <antcall target="-run-tests">
            <param name="param" value="tests.NullnessGenericWildcardTest"/>
        </antcall>
    </target>

    <target name="nullness-stubfile-tests" depends="jar,build-tests"
            description="Run stubfile tests for the Nullness Checker">
        <antcall target="-run-tests">
            <param name="param" value="tests.NullnessStubfileTest"/>
        </antcall>
    </target>

    <!-- Do not include this as a dependence for nullness-tests! -->
    <target name="nullness-temp-tests" depends="jar,build-tests"
            description="Run temporary tests for the Nullness Checker">
        <antcall target="-run-tests">
            <param name="param" value="tests.NullnessTempTest"/>
        </antcall>
    </target>

    <target name="formatter-tests" depends="jar,build-tests"
            description="Run tests for the Formatter Checker">
        <antcall target="-run-tests">
            <param name="param" value="tests.FormatterUncheckedDefaultsTest"/>
        </antcall>
        <antcall target="-run-tests">
            <param name="param" value="tests.FormatterTest"/>
        </antcall>
        <antcall target="-run-tests">
            <param name="param" value="tests.FormatterLubGlbCheckerTest"/>
        </antcall>
    </target>

    <target name="i18n-formatter-tests" depends="jar,build-tests"
            description="Run tests for the Internationalization Formatter checker">
        <antcall target="-run-tests">
            <param name="param" value="tests.I18nFormatterTest"/>
        </antcall>
        <antcall target="-run-tests">
            <param name="param" value="tests.I18nFormatterLubGlbCheckerTest"/>
        </antcall>
        <antcall target="-run-tests">
            <param name="param" value="tests.I18nFormatterUncheckedDefaultsTest"/>
        </antcall>
    </target>

    <target name="regex-tests" depends="jar,build-tests"
            description="Run tests for the Regex Checker">
        <antcall target="-run-tests">
            <param name="param" value="tests.RegexTest"/>
        </antcall>
    </target>

    <target name="signature-tests" depends="jar,build-tests"
            description="Run tests for the Signature Checker">
        <antcall target="-run-tests">
            <param name="param" value="tests.SignatureTest"/>
        </antcall>
    </target>

    <target name="tainting-tests" depends="jar,build-tests"
            description="Run tests for the classic Tainting Checker">
        <antcall target="-run-tests">
            <param name="param" value="tests.TaintingTest"/>
        </antcall>
    </target>

    <target name="units-tests" depends="jar,build-tests"
            description="Run tests for the Units Checker">
        <antcall target="-run-tests">
            <param name="param" value="tests.UnitsTest"/>
        </antcall>
    </target>

    <target name="value-index-interaction-tests" depends="jar,build-tests"
            description="Run tests for the interaction between the Value Checker and the Index Checker">
        <antcall target="-run-tests">
            <param name="param" value="tests.ValueIndexInteractionTest"/>
        </antcall>
    </target>

    <target name="guieffect-tests" depends="jar,build-tests"
            description="Run tests for the GUI Effect Checker">
        <antcall target="-run-tests">
            <param name="param" value="tests.GuiEffectTest"/>
        </antcall>
    </target>

    <target name="example-tests" depends="dist,example-tests-nobuildjdk"
            description="Run tests for the example programs">
    </target>

    <target name="example-tests-nobuildjdk" depends="dist-nobuildjdk,jdk.jar.exists,build-tests"
            description="Run tests for the example programs, WITHOUT updating jdkX.jar">
      <exec executable="chmod" failonerror="true">
        <arg value="+x"/>
        <arg value="${basedir}/bin/javac"/>
      </exec>

      <exec executable="make" failonerror="${halt.on.test.failure}">
        <env key="JAVAC" value="${basedir}/bin/javac"/>
        <arg value="CHECKERFRAMEWORK=${checkerframework}"/>
        <arg value="-C"/>
        <arg value="../docs/examples/"/>
      </exec>
    </target>



    <target name="jtreg.check">
      <condition property="jtreg.exists">
        <available file="${jtreg.home}" type="dir"/>
      </condition>
    </target>

    <target name="-jtreg.download" depends="jtreg.check" unless="jtreg.exists">
      <get
        src="https://adopt-openjdk.ci.cloudbees.com/job/jtreg/lastSuccessfulBuild/artifact/jtreg-4.2.0-tip.tar.gz"
        dest="${jtreg.home}/.." />
      <untar src="${jtreg.home}/../jtreg-4.2.0-tip.tar.gz"
        dest="${jtreg.home}/../"
        compression="gzip" />
    </target>


    <target name="jtreg-tests"
            depends="-jtreg.download,-def-jtreg,jar,jtreg-tests-checkers,jtreg-tests-framework"
            description="Run all jtreg tests">
    </target>

    <target name="jtreg-tests-checkers" depends="-def-jtreg,jar"
            description="Run checker jtreg tests">
        <jtreg-tool name="all" tests="."/>
    </target>

    <target name="jtreg-tests-framework" depends="-def-jtreg,jar"
            description="Run framework jtreg tests">
       <ant dir="${framework.loc}">
           <target name="jtreg-tests" />
       </ant>
    </target>

    <target name="-def-check">
        <macrodef name="check">
            <attribute name="name"/>
            <attribute name="property"/>
            <attribute name="marker"/>
            <sequential>
                <fail message="Cannot locate @{name}: please set @{property} to its location">
                    <condition>
                        <not>
                            <isset property="@{property}"/>
                        </not>
                    </condition>
                </fail>

                <fail message="@{name} is not installed in ${@{property}}">
                    <condition>
                        <not>
                            <available file="${@{property}}/@{marker}"/>
                        </not>
                    </condition>
                </fail>
            </sequential>
        </macrodef>
    </target>

    <target name="-check-jtreg.home" depends="-def-check">
        <check name="jtreg" property="jtreg.home" marker="lib/jtreg.jar"/>
    </target>

    <target name="-def-jtreg" unless="jtreg.defined" depends="-check-jtreg.home">
        <taskdef name="jtreg" classname="com.sun.javatest.regtest.Main$$Ant">
            <classpath>
                <pathelement location="${jtreg.home}/lib/jtreg.jar"/>
                <pathelement location="${jtreg.home}/lib/javatest.jar"/>
            </classpath>
        </taskdef>

        <macrodef name="jtreg-tool">
            <attribute name="name"/>
            <attribute name="tests"/>
            <!-- <attribute name="jdk" default="${java.home}"/> -->
            <!-- TODO samevm true does not work. Investigate. -->
            <attribute name="samevm" default="false"/>
            <attribute name="verbose" default="summary"/>
            <attribute name="options" default=""/>
            <attribute name="keywords" default="-keywords:!ignore"/>
            <attribute name="jpda.jvmargs" default=""/>

            <sequential>
                <!--As of version 4.2-b02, a NullPointerException is thrown without making this dir-->
                <mkdir dir="${build}/jtreg/all/report/html"/>
                <mkdir dir="${build}/jtreg/all/report/text"/>

                <property name="coverage.options" value=""/>    <!-- default -->
                <property name="coverage.classpath" value=""/>  <!-- default -->
                <property name="checker.classpath" value="${build}:${javac.lib}:${javap.lib}:${checker.lib}"/>
                <jtreg
                    dir="jtreg"
                    workDir="${build.jtreg.dir}/@{name}/work"
                    reportDir="${build.jtreg.dir}/@{name}/report"
                    samevm="@{samevm}" verbose="@{verbose}"
                    failonerror="${halt.on.test.failure}" resultproperty="jtreg.@{name}.result"
                    javacoptions="-g -Xbootclasspath/p:${basedir}/dist/${jdkName}"
                    vmoptions="${coverage.options} -Xbootclasspath/p:${coverage.classpath}:${build}:${checker.classpath} @{jpda.jvmargs}">
                    <arg line="@{keywords}"/>
                    <arg line="@{options}"/>
                    <arg line="@{tests}"/>
                </jtreg>

                <!-- the next two properties are for convenience, when only
                     a single instance of jtreg will be invoked. -->
                <condition property="jtreg.passed">
                    <equals arg1="${jtreg.@{name}.result}" arg2="0"/>
                </condition>
                <property name="jtreg.report" value="${build.jtreg.dir}/@{name}/report"/>
            </sequential>
        </macrodef>
        <property name="jtreg.defined" value="true"/>
    </target>

    <!-- Type-check the checker implementations -->

    <!-- TODO: it looks like this target only compiles the
         code in "checker/src". It should also compile the source
         for the other projects. Can we do this here or do we need
         to duplicate the targets in the other build files? -->

    <!-- depends on jar, needs classfile of the checker itself -->
    <target name="-run-checker" depends="jar"
            description="Run a checker on the Checker Framework">
        <pathconvert pathsep=" " property="src.files">
            <path>
                <fileset dir="${src}">
                    <include name="**/*.java"/>
                </fileset>
                <fileset dir="${javacutil.loc}/${src}">
                    <include name="**/*.java"/>
                    <!-- Exclude ManualTaglet to not depend on javadoc. -->
                    <exclude name="**/javacutil/dist/**"/>
                </fileset>

                <!-- Do not check dataflow, it doesn't have all purity
                     annotations. TODO: should be easy to fix. Or solved
                     once we inherit those annotations.
                <fileset dir="${dataflow.loc}/${src}">
                    <include name="**/*.java"/>
                </fileset>
                -->
                <fileset dir="${framework.loc}/${src}">
                    <include name="**/*.java"/>
                </fileset>
                <!-- TODO: check-nullness doesn't properly work with this.
                <fileset dir="${checker-jdk}" erroronmissingdir="false">
                    <include name="**/*.java"/>
                </fileset>
                -->
            </path>
        </pathconvert>

        <condition property="maybeDebug" value="-agentlib:jdwp=transport=dt_socket,server=y,suspend=y,address=${debugPort}" else="">
            <isset property="debugPort"/>
        </condition>

        <echo message="${src.files}" file="${tmpdir}/srcfiles-checker.txt"/>

        <echo message="Applying ${checker-name} to the Checker Framework sources."/>
        <!-- Use this if you want to see the file names:
        <echo message="Applying ${checker-name} to: ${src.files}"/>
        -->
        <java fork="true"
              failonerror="true"
              classpath="${build}:${javac.lib}:${checker.lib}:${framework.lib}:${stubparser.lib}:${junit.lib}:${hamcrest.lib}:${annotation-file-utilities.lib}"
              classname="com.sun.tools.javac.Main">
            <jvmarg line="${maybeDebug}"/>  <!-- may be empty string -->
            <arg value="-g"/>
            <arg value="-encoding"/>
            <arg value="utf-8"/>
            <arg value="-d"/>
            <arg value="${build}"/>
            <arg value="@${tmpdir}/srcfiles-checker.txt"/>
            <arg value="-version"/>
            <arg value="-proc:only"/>
            <arg value="-processor"/>
            <arg value="${checker-name}"/>
            <arg value="-AprintErrorStack"/>
            <arg line="${checker-args}"/>
        </java>
        <delete file="${tmpdir}/srcfiles-checker.txt"/>
    </target>

    <target name="check-nullness"
            description="Run the Nullness Checker on the Checker Framework source code">
        <antcall target="-run-checker">
            <param name="checker-name" value="org.checkerframework.checker.nullness.NullnessChecker"/>
            <param name="checker-jdk" value="jdk/nullness/src"/>
            <param name="checker-args" value="-Awarns -Xmaxwarns 10000"/>
        </antcall>
    </target>

    <fileset dir=".." id="messages.properties.files">
      <include name="**/messages.properties"/>
    </fileset>

    <pathconvert pathsep=":" property="messages.properties.concatenated" refid="messages.properties.files">
    </pathconvert>

    <target name="check-compilermsgs"
            description="Run the compiler message keys checker on the Framework">
        <antcall target="-run-checker">
            <param name="checker-name" value="org.checkerframework.checker.compilermsgs.CompilerMessagesChecker"/>
            <param name="checker-args" value="-Apropfiles=${messages.properties.concatenated}"/>
        </antcall>
    </target>

    <target name="check-purity"
            description="Run the Purity Checker on the Framework">
        <antcall target="-run-checker">
            <param name="checker-name" value="org.checkerframework.framework.util.PurityChecker"/>
            <param name="checker-args" value=""/>
        </antcall>
    </target>


    <target name="check-tutorial" description="Test that the tutorial is working as expected">
    <!--The tutorial build file is written relative to its location,
        so useNativeBasedir is required. -->
          <ant dir="${docs.loc}/tutorial/tests/" useNativeBasedir="true">
              <target name="check-tutorial"/>
          </ant>
          <ant dir="${docs.loc}/tutorial/eclipse-projects/personalblog-demo" useNativeBasedir="true">
              <target name="clean"/>
          </ant>
    </target>

    <target name="demos.check">
      <condition property="demos.exists">
        <available file="${basedir}/../../checker-framework-demos"/>
      </condition>
    </target>

    <target name="-demos.pull" depends="demos.check" if="demos.exists">
      <exec executable="git" dir="${basedir}/../../checker-framework-demos" failonerror="true">
        <arg value="pull"/>
      </exec>
    </target>

    <target name="-demos.clone" depends="demos.check" unless="demos.exists">
      <exec executable="git" dir="${basedir}/../.." failonerror="true">
        <arg value="clone"/>
        <arg value="https://github.com/typetools/checker-framework.demos.git"/>
        <arg value="checker-framework-demos"/>
      </exec>
    </target>

    <target name="check-demos" depends="demos.check,-demos.pull,-demos.clone"
        description="Test that the demos are working as expected">
      <ant dir="${basedir}/../../checker-framework-demos">
      </ant>
    </target>


    <!-- Checks whether errorprone is available, but does not run errorprone.
         To run errorprone, use the "check-errorprone" target. -->
    <target name="errorprone.check">
      <condition property="errorprone.exists">
        <available file="${errorprone.lib}" type="file"/>
      </condition>
    </target>

    <target name="-errorprone.download" depends="errorprone.check" unless="errorprone.exists">
      <get
        src="https://github.com/google/error-prone/archive/v${errorprone.version}.tar.gz"
        dest="${errorprone.home}/../error-prone-${errorprone.version}.tar.gz" />
      <untar src="${errorprone.home}/../error-prone-${errorprone.version}.tar.gz"
        dest="${errorprone.home}/../"
        compression="gzip" />

      <exec executable="mvn" dir="${errorprone.home}" failonerror="true">
        <arg value="package"/>
        <arg value="-Dmaven.test.skip=true"/>
      </exec>
    </target>

    <!-- Depend on dist-nobuildjdk to make sure everything compiles. -->
    <target name="check-errorprone" depends="dist-nobuildjdk, clean-nojar, -errorprone.download"
            description="Run the error-prone compiler on the Checker Framework">
        <mkdir dir="${build}"/>

        <javac failonerror="true"
                includeantruntime="false"
                debug="true"
                classpath="${checker.lib}:${stubparser.lib}:${junit.lib}:${hamcrest.lib}"
                srcdir="${framework.loc}/${src}:${dataflow.loc}/${src}:${javacutil.loc}/${src}:${src}"
                includes="**/*.java"
                excludes="**/javacutil/dist/**"
                compiler="com.google.errorprone.ErrorProneAntCompilerAdapter"
                destdir="${build}"
                encoding="UTF-8">
            <compilerclasspath>
              <pathelement location="${errorprone.lib}"/>
            </compilerclasspath>
            <compilerarg value="-Xmaxwarns"/>
            <compilerarg value="1000"/>
            <!-- Many compiler classes are interned. -->
            <compilerarg value="-Xep:ReferenceEquality:OFF"/>
            <!-- These might be worth fixing. -->
            <compilerarg value="-Xep:DefaultCharset:OFF"/>
            <!-- Disable until https://github.com/google/error-prone/issues/725 is fixed. -->
            <compilerarg value="-Xep:NamedParameters:OFF"/>
            <compilerarg value="-Werror"/>
        </javac>
    </target>


    <!-- This throws off dependency tracking and causes rebuilding.
         When is it truly necessary? -->
    <!-- Why all JDK files?  Why not just source files? -->
    <target name="touch-jdk"
            description="Update the date of all jdk files">
        <touch>
            <fileset dir="jdk">
                <include name="**/*"/>
            </fileset>
        </touch>
    </target>

    <!--
      Binary release of the Checker Framework; it includes javac.
     -->

    <property name="temp.dir" value="build-temp"/>

    <target name="-prep-dist"
            description="Ensure that the necessary jar files exist">
        <available property="javac.exist" file="${javac.lib}" />

        <fail unless="javac.exist" message="Could not find javac.jar: ${javac.lib}" />
    </target>

    <target name="download-jdk" description="Downloads jdk8.jar from checkerframework.org/dev-jdk to checker/jdk and checker/dist">
<<<<<<< HEAD
        <get src="https://github.com/panacekcz/checker-framework/releases/download/index-annotate-arrays-2/jdk8.jar" dest="jdk/jdk8.jar"
=======
        <!-- See instructions for updating the jdk.jar https://github.com/typetools/annotated-libraries/blob/master/README.jdk -->
        <get src="https://github.com/typetools/annotated-libraries/raw/4ddafa7109b/jdk8.jar" dest="jdk/jdk8.jar"
>>>>>>> 05aa41ee
             usetimestamp="true"/>

        <!-- Copy jars to dist. If dist doesn't exist then the copy task creates it.-->
        <copy file="jdk/jdk8.jar" tofile="dist/jdk8.jar"/>


        <!--The implementation version listed in the Manifest is the hash of the commit of-->
        <!--the Checker Framework that created the jdk.jar.  Show it here to help debugging.-->
        <loadfile property="message">
            <zipentry zipfile="jdk/jdk8.jar" name="META-INF/MANIFEST.MF"/>
        </loadfile>
        <echo>"Manifest file from jdk8.jar:"</echo>
        <echo>"${message}"</echo>


    </target>

    <!--This target is used during the release.  Currently, only jdk8.jar is built, so this target
     depends on the "jdk.jar" target.  When the Checker Framework can build jdk9.jar, the "depends"
     should be removed. -->
    <target name="all.jdks.jar" description="Build jdkX.jar using JAVA_X_HOME (with X in 8)"  depends="jdk.jar">
       <!--<fail unless="env.JAVA_8_HOME" message="Environment variable &quot;JAVA_8_HOME&quot; needs to be set!"/>-->
        <!--<fail unless="env.JAVA_9_HOME" message="Environment variable  &quot;JAVA_9_HOME&quot; needs to be set!"/>-->

        <!--<exec executable="ant" failonerror="true">
            <arg value="jdk.jar"/>
            <env key="JAVA_HOME"  value="${env.JAVA_8_HOME}"/>
            <env key="LT_BIN" value="${LT_BIN}"/>
        </exec>-->

        <!--<exec executable="ant" failonerror="true">
            <arg value="jdk.jar"/>
            <env key="JAVA_HOME"  value="${env.JAVA_9_HOME}"/>
        </exec>-->

    </target>

    <target name="jdk.jar" depends="jar"
            description="Create the instrumented jdkX.jar using the JDK specified by JAVA_HOME">
      <fail unless="env.JAVA_HOME" message="Environment variable JAVA_HOME is not set."/>
      <property name="annotation-file-utilities.jar" value="${annotation.tools}/annotation-file-utilities/annotation-file-utilities.jar"/>
      <available property="annotation-file-utilities.exist" file="${annotation-file-utilities.jar}" />
      <fail unless="annotation-file-utilities.exist" message="Could not find annotation-file-utilities.jar: ${annotation-file-utilities.jar}.  You must build Annotation Tools; see https://checkerframework.org/manual/#build-source" />

      <exec executable="make" failonerror="true">
         <arg value="CHECKERFRAMEWORK=${checkerframework}"/>
         <arg value="LANGTOOLS=${jsr308.langtools}"/>
         <arg value="LANGTOOLSDIST=${jsr308.langtools.dist}"/>
         <arg value="ANNOTATION_TOOLS=${annotation.tools}"/>
         <arg value="CLASSPATH=${basedir}/${build}"/>
         <arg value="-C"/>
         <arg value="jdk"/>
         <env key="LT_BIN" value="${LT_BIN}"/>
      </exec>
      <move file="jdk/jdk.jar" tofile="jdk/${jdkName}"/>
      <!-- Copy jars to dist. If dist doesn't exist then the copy task creates it.-->
      <copy file="jdk/${jdkName}" tofile="dist/${jdkName}"/>

    </target>

    <target name="dist-release" depends="clean, dist-all, all-tests-nojtreg-nobuild, javadoc.jar, sources.jar"
            description="Everything necessary to prepare this project for distribution: binary distribution, testing, and documentation.">
    </target>

    <!-- Like dist-release, but don't run the tests which take a very long time.  Use only during testing. -->
    <target name="dist-release-notest" depends="clean, dist-all, javadoc.jar, sources.jar"
            description="Everything necessary to prepare this project for distribution: binary distribution, [no testing], and documentation.">
    </target>

    <target name="dist-all"
            depends="-prep-dist,jar,all.jdks.jar,dist-nobuildjdk"
            description="Build checker.jar, checker-qual.jar, and all jdkX.jar(s).  This comprises all jars needed to run the framework.">
    </target>

    <target name="dist"
            depends="-prep-dist,jar,jdk.jar,dist-nobuildjdk"
            description="Build checker.jar, checker-qual.jar, and one jdkX.jar where X is the major version number of java in JAVA_HOME (only Java 7/8/9 are currently supported).  This comprises all jars needed to run the framework.">
    </target>

    <target name="dist-downloadjdk" depends="download-jdk,dist-nobuildjdk"
            description="Build checker.jar, checker-qual.jar, and download the jdkX.jars rather than building them."/>

    <target name="dist-nobuildjdk"
            depends="-prep-dist,jar,jdk.jar.exists"
            description="Build checker.jar, checker-qual.jar WITHOUT updating jdkX.jar.  Move all relevant files to the binary directory.">

        <mkdir dir="dist" />

        <copy tofile="dist/javac.jar" file="${javac.lib}"
              overwrite="true" failonerror="true" />
    </target>

    <target name="jdk.jar.exists"
            description="Check whether an annotated JDK exists.">
        <condition property="an.annotated.jdk.exists">
            <or>
                <available file="jdk/jdk8.jar"/>
                <available file="jdk/jdk9.jar"/>
            </or>
        </condition>

        <fail message="No jdk jars were found in the jdk directory.  At least one annotated JDK (jdk/jdk8.jar) must be built!"
              unless="an.annotated.jdk.exists"/>
    </target>

    <!-- For debugging -->
    <target name="showvars" depends="prep">
        <echo>[java.home] ${java.home}</echo>
    </target>

</project><|MERGE_RESOLUTION|>--- conflicted
+++ resolved
@@ -1452,12 +1452,8 @@
     </target>
 
     <target name="download-jdk" description="Downloads jdk8.jar from checkerframework.org/dev-jdk to checker/jdk and checker/dist">
-<<<<<<< HEAD
-        <get src="https://github.com/panacekcz/checker-framework/releases/download/index-annotate-arrays-2/jdk8.jar" dest="jdk/jdk8.jar"
-=======
         <!-- See instructions for updating the jdk.jar https://github.com/typetools/annotated-libraries/blob/master/README.jdk -->
         <get src="https://github.com/typetools/annotated-libraries/raw/4ddafa7109b/jdk8.jar" dest="jdk/jdk8.jar"
->>>>>>> 05aa41ee
              usetimestamp="true"/>
 
         <!-- Copy jars to dist. If dist doesn't exist then the copy task creates it.-->
