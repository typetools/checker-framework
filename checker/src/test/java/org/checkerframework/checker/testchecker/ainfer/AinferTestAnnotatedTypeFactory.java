package org.checkerframework.checker.testchecker.ainfer;

import com.sun.source.tree.ClassTree;
import com.sun.source.tree.MethodTree;
import com.sun.source.tree.VariableTree;
import java.lang.annotation.Annotation;
import java.util.Arrays;
import java.util.Collection;
import java.util.Collections;
import java.util.HashSet;
import java.util.List;
import java.util.Set;
import javax.lang.model.element.AnnotationMirror;
import javax.lang.model.element.Element;
import javax.lang.model.element.ExecutableElement;
import javax.lang.model.element.TypeElement;
import javax.lang.model.element.VariableElement;
import javax.lang.model.util.Elements;
import org.checkerframework.checker.testchecker.ainfer.qual.AinferBottom;
import org.checkerframework.checker.testchecker.ainfer.qual.AinferDefaultType;
import org.checkerframework.checker.testchecker.ainfer.qual.AinferImplicitAnno;
import org.checkerframework.checker.testchecker.ainfer.qual.AinferParent;
import org.checkerframework.checker.testchecker.ainfer.qual.AinferSibling1;
import org.checkerframework.checker.testchecker.ainfer.qual.AinferSibling2;
import org.checkerframework.checker.testchecker.ainfer.qual.AinferSiblingWithFields;
import org.checkerframework.checker.testchecker.ainfer.qual.AinferTop;
import org.checkerframework.checker.testchecker.ainfer.qual.AinferTreatAsSibling1;
import org.checkerframework.common.basetype.BaseAnnotatedTypeFactory;
import org.checkerframework.common.basetype.BaseTypeChecker;
import org.checkerframework.common.wholeprograminference.WholeProgramInference;
import org.checkerframework.framework.qual.LiteralKind;
import org.checkerframework.framework.type.AnnotatedTypeFactory;
import org.checkerframework.framework.type.AnnotatedTypeMirror;
import org.checkerframework.framework.type.MostlyNoElementQualifierHierarchy;
import org.checkerframework.framework.type.QualifierHierarchy;
import org.checkerframework.framework.type.treeannotator.ListTreeAnnotator;
import org.checkerframework.framework.type.treeannotator.LiteralTreeAnnotator;
import org.checkerframework.framework.type.treeannotator.PropagationTreeAnnotator;
import org.checkerframework.framework.type.treeannotator.TreeAnnotator;
import org.checkerframework.framework.util.QualifierKind;
import org.checkerframework.javacutil.AnnotationBuilder;
import org.checkerframework.javacutil.AnnotationMirrorSet;
import org.checkerframework.javacutil.AnnotationUtils;
import org.checkerframework.javacutil.TreeUtils;
import org.checkerframework.javacutil.TypeSystemError;

/**
 * AnnotatedTypeFactory to test whole-program inference using .jaif files.
 *
<<<<<<< HEAD
 * <p>The used qualifier hierarchy is:
=======
 * <p>The used qualifier hierarchy is only intended for test purposes. It is:
>>>>>>> c6e7dd15
 *
 * <pre>{@code
 *                   AinferTop
 *                      |
 *               AinferDefaultType
 *                      |
 *                 AinferParent
 *               /      |       \
 *  AinferSibling AinferSibling2 AinferSiblingWithFields
 *               \      |       /
 *              AinferImplicitAnno
 *                      |
 *                 AinferBottom
 *
 * AinferTreatAsSibling1 : a declaration annotation
 * AinferToIgnore : unused
 * }</pre>
 */
public class AinferTestAnnotatedTypeFactory extends BaseAnnotatedTypeFactory {

  private final AnnotationMirror PARENT =
      new AnnotationBuilder(processingEnv, AinferParent.class).build();
  private final AnnotationMirror BOTTOM =
      new AnnotationBuilder(processingEnv, AinferBottom.class).build();
  private final AnnotationMirror IMPLICIT_ANNO =
      new AnnotationBuilder(processingEnv, AinferImplicitAnno.class).build();

  private final AnnotationMirror SIBLING1 =
      new AnnotationBuilder(processingEnv, AinferSibling1.class).build();

  private final AnnotationMirror TREAT_AS_SIBLING1 =
      new AnnotationBuilder(processingEnv, AinferTreatAsSibling1.class).build();

  /** The AinferSiblingWithFields.value field/element. */
  private final ExecutableElement siblingWithFieldsValueElement =
      TreeUtils.getMethod(AinferSiblingWithFields.class, "value", 0, processingEnv);

  /** The AinferSiblingWithFields.value2 field/element. */
  private final ExecutableElement siblingWithFieldsValue2Element =
      TreeUtils.getMethod(AinferSiblingWithFields.class, "value2", 0, processingEnv);

  public AinferTestAnnotatedTypeFactory(BaseTypeChecker checker) {
    super(checker);
    // Support a declaration annotation that has the same meaning as @Sibling1, to test that the
    // WPI feature allowing inference of declaration annotations works as intended.
    addAliasedTypeAnnotation(AinferTreatAsSibling1.class, SIBLING1);
    postInit();
  }

  @Override
  protected Set<Class<? extends Annotation>> createSupportedTypeQualifiers() {
    return new HashSet<Class<? extends Annotation>>(
        Arrays.asList(
            AinferParent.class,
            AinferDefaultType.class,
            AinferTop.class,
            AinferSibling1.class,
            AinferSibling2.class,
            AinferBottom.class,
            AinferSiblingWithFields.class,
            AinferImplicitAnno.class));
  }

  @Override
  public TreeAnnotator createTreeAnnotator() {
    LiteralTreeAnnotator literalTreeAnnotator = new LiteralTreeAnnotator(this);
    literalTreeAnnotator.addLiteralKind(LiteralKind.INT, BOTTOM);
    literalTreeAnnotator.addStandardLiteralQualifiers();

    return new ListTreeAnnotator(
        new PropagationTreeAnnotator(this),
        literalTreeAnnotator,
        new AinferTestTreeAnnotator(this));
  }

  protected class AinferTestTreeAnnotator extends TreeAnnotator {

    /**
     * Create a new AinferTestTreeAnnotator.
     *
     * @param atypeFactory the type factory
     */
    protected AinferTestTreeAnnotator(AnnotatedTypeFactory atypeFactory) {
      super(atypeFactory);
    }

    @Override
    public Void visitClass(ClassTree classTree, AnnotatedTypeMirror type) {
      WholeProgramInference wpi = atypeFactory.getWholeProgramInference();
      TypeElement classElt = TreeUtils.elementFromDeclaration(classTree);
      if (wpi != null && classElt.getSimpleName().contentEquals("IShouldBeSibling1")) {
        wpi.addClassDeclarationAnnotation(classElt, SIBLING1);
      }
      return super.visitClass(classTree, type);
    }

    @Override
    public Void visitVariable(VariableTree variableTree, AnnotatedTypeMirror type) {
      WholeProgramInference wpi = atypeFactory.getWholeProgramInference();
      VariableElement varElt = TreeUtils.elementFromDeclaration(variableTree);
      if (wpi != null && varElt.getSimpleName().contentEquals("iShouldBeTreatedAsSibling1")) {
        wpi.addFieldDeclarationAnnotation(varElt, TREAT_AS_SIBLING1);
      }
      return super.visitVariable(variableTree, type);
    }

    @Override
    public Void visitMethod(MethodTree methodTree, AnnotatedTypeMirror type) {
      WholeProgramInference wpi = atypeFactory.getWholeProgramInference();
      if (wpi != null) {
        ExecutableElement execElt = TreeUtils.elementFromDeclaration(methodTree);
        for (int i = 0; i < execElt.getParameters().size(); ++i) {
          VariableElement param = execElt.getParameters().get(i);
          if (param.getSimpleName().contentEquals("iShouldBeTreatedAsSibling1")) {
            wpi.addDeclarationAnnotationToFormalParameter(execElt, i, TREAT_AS_SIBLING1);
          }
        }
      }
      return super.visitMethod(methodTree, type);
    }
  }

  @Override
  public void addComputedTypeAnnotations(Element elt, AnnotatedTypeMirror type) {
    super.addComputedTypeAnnotations(elt, type);
    // If an element has an @AinferTreatAsSibling1 annotation, replace its type with
    // @AinferSibling1.
    // This should be handled by the fact that @AinferTreatAsSibling1 and @AinferSibling1 are
    // aliases, but by default the CF does not look for declaration annotations
    // that are aliases of type annotations in annotation files.
    // TODO: is that a bug in the CF or expected behavior?
    if (getDeclAnnotation(elt, AinferTreatAsSibling1.class) != null) {
      type.replaceAnnotation(SIBLING1);
    }
  }

  @Override
  protected QualifierHierarchy createQualifierHierarchy() {
    return new AinferTestQualifierHierarchy(this.getSupportedTypeQualifiers(), elements);
  }

  /**
   * Using a MultiGraphQualifierHierarchy to enable tests with Annotations that contain fields.
   *
   * @see AinferSiblingWithFields
   */
  protected class AinferTestQualifierHierarchy extends MostlyNoElementQualifierHierarchy {

    private final QualifierKind SIBLING_WITH_FIELDS_KIND;

    /**
     * Creates a AinferTestQualifierHierarchy from the given classes.
     *
     * @param qualifierClasses classes of annotations that are the qualifiers for this hierarchy
     * @param elements element utils
     */
    protected AinferTestQualifierHierarchy(
        Collection<Class<? extends Annotation>> qualifierClasses, Elements elements) {
      super(qualifierClasses, elements);
      SIBLING_WITH_FIELDS_KIND = getQualifierKind(AinferSiblingWithFields.class.getCanonicalName());
    }

    @Override
    public AnnotationMirror getBottomAnnotation(AnnotationMirror start) {
      return BOTTOM;
    }

    @Override
    public AnnotationMirrorSet getBottomAnnotations() {
      return new AnnotationMirrorSet(BOTTOM);
    }

    @Override
    protected AnnotationMirror greatestLowerBoundWithElements(
        AnnotationMirror a1,
        QualifierKind qualifierKind1,
        AnnotationMirror a2,
        QualifierKind qualifierKind2,
        QualifierKind glbKind) {
      if (qualifierKind1 == qualifierKind2 && qualifierKind1 == SIBLING_WITH_FIELDS_KIND) {
        if (isSubtypeWithElements(a1, qualifierKind1, a2, qualifierKind2)) {
          return a1;
        } else {
          return IMPLICIT_ANNO;
        }
      } else if (qualifierKind1 == SIBLING_WITH_FIELDS_KIND) {
        return a1;
      } else if (qualifierKind2 == SIBLING_WITH_FIELDS_KIND) {
        return a2;
      }
      throw new TypeSystemError("Unexpected qualifiers: %s %s", a1, a2);
    }

    @Override
    protected AnnotationMirror leastUpperBoundWithElements(
        AnnotationMirror a1,
        QualifierKind qualifierKind1,
        AnnotationMirror a2,
        QualifierKind qualifierKind2,
        QualifierKind lubKind) {
      if (qualifierKind1 == qualifierKind2 && qualifierKind1 == SIBLING_WITH_FIELDS_KIND) {
        if (isSubtypeWithElements(a1, qualifierKind1, a2, qualifierKind2)) {
          return a1;
        } else {
          return PARENT;
        }
      } else if (qualifierKind1 == SIBLING_WITH_FIELDS_KIND) {
        return a1;
      } else if (qualifierKind2 == SIBLING_WITH_FIELDS_KIND) {
        return a2;
      }
      throw new TypeSystemError("Unexpected qualifiers: %s %s", a1, a2);
    }

    @Override
    protected boolean isSubtypeWithElements(
        AnnotationMirror subAnno,
        QualifierKind subKind,
        AnnotationMirror superAnno,
        QualifierKind superKind) {
      if (subKind == SIBLING_WITH_FIELDS_KIND && superKind == SIBLING_WITH_FIELDS_KIND) {
        List<String> subVal1 =
            AnnotationUtils.getElementValueArray(
                subAnno, siblingWithFieldsValueElement, String.class, Collections.emptyList());
        List<String> supVal1 =
            AnnotationUtils.getElementValueArray(
                superAnno, siblingWithFieldsValueElement, String.class, Collections.emptyList());
        String subVal2 =
            AnnotationUtils.getElementValue(
                subAnno, siblingWithFieldsValue2Element, String.class, "");
        String supVal2 =
            AnnotationUtils.getElementValue(
                superAnno, siblingWithFieldsValue2Element, String.class, "");
        return subVal1.equals(supVal1) && subVal2.equals(supVal2);
      }
      throw new TypeSystemError("Unexpected qualifiers: %s %s", subAnno, superAnno);
    }
  }
}<|MERGE_RESOLUTION|>--- conflicted
+++ resolved
@@ -47,11 +47,7 @@
 /**
  * AnnotatedTypeFactory to test whole-program inference using .jaif files.
  *
-<<<<<<< HEAD
- * <p>The used qualifier hierarchy is:
-=======
  * <p>The used qualifier hierarchy is only intended for test purposes. It is:
->>>>>>> c6e7dd15
  *
  * <pre>{@code
  *                   AinferTop
