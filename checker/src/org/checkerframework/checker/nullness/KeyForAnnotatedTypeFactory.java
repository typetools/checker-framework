--- conflicted
+++ resolved
@@ -37,8 +37,8 @@
 import org.checkerframework.framework.qual.DefaultLocation;
 import org.checkerframework.framework.qual.TypeQualifiers;
 import org.checkerframework.framework.source.Result;
-<<<<<<< HEAD
-
+
+import org.checkerframework.framework.type.TypeHierarchy;
 import org.checkerframework.framework.type.AnnotatedTypeMirror;
 import org.checkerframework.framework.type.AnnotatedTypeMirror.AnnotatedArrayType;
 import org.checkerframework.framework.type.AnnotatedTypeMirror.AnnotatedDeclaredType;
@@ -46,19 +46,9 @@
 import org.checkerframework.framework.type.AnnotatedTypeReplacer;
 import org.checkerframework.framework.type.DefaultTypeHierarchy;
 import org.checkerframework.framework.type.GenericAnnotatedTypeFactory;
+import org.checkerframework.framework.type.visitor.VisitHistory;
 import org.checkerframework.framework.type.QualifierHierarchy;
-import org.checkerframework.framework.type.TypeHierarchy;
-import org.checkerframework.framework.type.visitor.VisitHistory;
-
-=======
-import org.checkerframework.framework.type.AnnotatedTypeMirror;
-import org.checkerframework.framework.type.GenericAnnotatedTypeFactory;
-import org.checkerframework.framework.type.QualifierHierarchy;
-import org.checkerframework.framework.type.TypeHierarchy;
-import org.checkerframework.framework.type.AnnotatedTypeMirror.AnnotatedArrayType;
-import org.checkerframework.framework.type.AnnotatedTypeMirror.AnnotatedDeclaredType;
-import org.checkerframework.framework.type.AnnotatedTypeMirror.AnnotatedExecutableType;
->>>>>>> 1286b657
+
 import org.checkerframework.framework.util.AnnotationBuilder;
 import org.checkerframework.framework.util.FlowExpressionParseUtil;
 import org.checkerframework.framework.util.GraphQualifierHierarchy;
@@ -749,367 +739,6 @@
       return val.containsAll(var);
   }
 
-<<<<<<< HEAD
-=======
-  /*
-   * Given a string array 'values', returns an AnnotationMirror corresponding to @KeyFor(values)
-   */
-  public AnnotationMirror createKeyForAnnotationMirrorWithValue(ArrayList<String> values) {
-      // Create an AnnotationBuilder with the ArrayList
-
-      AnnotationBuilder builder =
-              new AnnotationBuilder(getProcessingEnv(), KeyFor.class);
-      builder.setValue("value", values);
-
-      // Return the resulting AnnotationMirror
-
-      return builder.build();
-  }
-
-  /*
-   * Given a string 'value', returns an AnnotationMirror corresponding to @KeyFor(value)
-   */
-  public AnnotationMirror createKeyForAnnotationMirrorWithValue(String value) {
-      // Create an ArrayList with the value
-
-      ArrayList<String> values = new ArrayList<String>();
-
-      values.add(value);
-
-      return createKeyForAnnotationMirrorWithValue(values);
-  }
-
-  /*
-   * This method uses FlowExpressionsParseUtil to attempt to recognize the variable names indicated in the values in KeyFor(values).
-   *
-   * This method modifies atm such that the values are replaced with the string representation of the Flow Expression Receiver
-   * returned by FlowExpressionsParseUtil.parse. This ensures that when comparing KeyFor values later when doing subtype checking
-   * that equivalent expressions (such as "field" and "this.field" when there is no local variable "field") are represented by the same
-   * string so that string comparison will succeed.
-   *
-   * This is necessary because when KeyForTransfer generates KeyFor annotations, it uses FlowExpressions to generate the values in KeyFor(values).
-   * canonicalizeKeyForValues ensures that user-provided KeyFor annotations will contain values that match the format of those in the generated
-   * KeyFor annotations.
-   *
-   * Returns null if the values did not change.
-   *
-   */
-  private ArrayList<String> canonicalizeKeyForValues(AnnotationMirror anno, FlowExpressionContext flowExprContext, TreePath path, Tree t, boolean returnNullIfUnchanged) {
-      Receiver varTypeReceiver = null;
-
-      CFAbstractStore<?, ?> store = null;
-      boolean unknownReceiver = false;
-
-      if (flowExprContext.receiver.containsUnknown()) {
-          // If the receiver is unknown, we will try local variables
-
-          store = getStoreBefore(t);
-          unknownReceiver = true; // We could use store != null for this check, but this is clearer.
-      }
-
-      if (anno != null) {
-          boolean valuesChanged = false; // Indicates that at least one value was changed in the list.
-          ArrayList<String> newValues = new ArrayList<String>();
-
-          List<String> values = AnnotationUtils.getElementValueArray(anno, "value", String.class, false);
-          for (String s: values){
-              boolean localVariableFound = false;
-
-              if (unknownReceiver) {
-                  // If the receiver is unknown, try a local variable
-                  CFAbstractValue<?> val = store.getValueOfLocalVariableByName(s);
-
-                  if (val != null) {
-                      newValues.add(s);
-                      // Don't set valuesChanged to true since local variable names are already canonicalized
-                      localVariableFound = true;
-                  }
-              }
-
-              if (localVariableFound == false) {
-                  try {
-                      varTypeReceiver = FlowExpressionParseUtil.parse(s, flowExprContext, path);
-                  } catch (FlowExpressionParseException e) {
-                  }
-
-                  if (unknownReceiver // The receiver type was unknown initially, and ...
-                          && (varTypeReceiver == null
-                          || varTypeReceiver.containsUnknown()) // ... the receiver type is still unknown after a call to parse
-                          ) {
-                      // parse did not find a static member field. Try a nonstatic field.
-
-                      try {
-                          varTypeReceiver = FlowExpressionParseUtil.parse("this." + s, // Try a field in the current object. Do not modify s itself since it is used in the newValue.equals(s) check below.
-                                  flowExprContext, path);
-                      } catch (FlowExpressionParseException e) {
-                      }
-                  }
-
-                  if (varTypeReceiver != null) {
-                      String newValue = varTypeReceiver.toString();
-                      newValues.add(newValue);
-
-                      if (!newValue.equals(s)) {
-                          valuesChanged = true;
-                      }
-                  }
-                  else {
-                      newValues.add(s); // This will get ignored if valuesChanged is false after exiting the for loop
-                  }
-              }
-          }
-
-          if (!returnNullIfUnchanged || valuesChanged) {
-              return newValues; // There is no need to sort the resulting array because the subtype check will be a containsAll call, not an equals call.
-          }
-      }
-
-      return null;
-  }
-
-  // Returns null if the AnnotationMirror did not change.
-  private AnnotationMirror canonicalizeKeyForValuesGetAnnotationMirror(AnnotationMirror anno, FlowExpressionContext flowExprContext, TreePath path, Tree t) {
-      ArrayList<String> newValues = canonicalizeKeyForValues(anno, flowExprContext, path, t, true);
-
-      return newValues == null ? null : createKeyForAnnotationMirrorWithValue(newValues);
-  }
-
-  private void canonicalizeKeyForValues(AnnotatedTypeMirror atm, FlowExpressionContext flowExprContext, TreePath path, Tree t) {
-
-      AnnotationMirror anno = canonicalizeKeyForValuesGetAnnotationMirror(atm.getAnnotation(KeyFor.class), flowExprContext, path, t);
-
-      if (anno != null) {
-          atm.replaceAnnotation(anno);
-      }
-  }
-
-  // Build new varType and valueType with canonicalized expressions in the values
-  private void keyForCanonicalizeValuesForMethodInvocationNode(AnnotatedTypeMirror varType,
-          AnnotatedTypeMirror valueType,
-          Tree t,
-          TreePath path,
-          MethodInvocationNode node) {
-
-      Pair<ArrayList<String>, ArrayList<String>> valuesPair = keyForCanonicalizeValuesForMethodInvocationNode(
-              varType.getAnnotation(KeyFor.class),
-              valueType.getAnnotation(KeyFor.class),
-              t, path, node, true
-              );
-
-      ArrayList<String> var = valuesPair.first;
-      ArrayList<String> val = valuesPair.second;
-
-      if (var != null) {
-          varType.replaceAnnotation(createKeyForAnnotationMirrorWithValue(var));
-      }
-
-      if (val != null) {
-          valueType.replaceAnnotation(createKeyForAnnotationMirrorWithValue(val));
-      }
-  }
-
-  /* Deal with the special case where parameters were specified as
-     variable names. This is a problem because those variable names are
-     ambiguous and could refer to different variables at the call sites.
-     Issue a warning to the user if the variable name is a plain identifier
-     (with no preceding this. or classname.) */
-  private void keyForIssueWarningIfArgumentValuesContainVariableName(List<Receiver> arguments, Tree t, Name methodName, MethodInvocationNode node) {
-
-      ArrayList<String> formalParamNames = null;
-      boolean formalParamNamesAreValid = true;
-
-      for(int i = 0; i < arguments.size(); i++) {
-          Receiver argument = arguments.get(i);
-
-          List<? extends AnnotationMirror> keyForAnnos = argument.getType().getAnnotationMirrors();
-          if (keyForAnnos != null) {
-              for(AnnotationMirror anno : keyForAnnos) {
-                  if (AnnotationUtils.areSameByClass(anno, checkerKeyForClass)) {
-                      List<String> values = AnnotationUtils.getElementValueArray(anno, "value", String.class, false);
-                      for (String s: values){
-                          Matcher identifierMatcher = identifierPattern.matcher(s);
-
-                          if (identifierMatcher.matches()) {
-                              if (formalParamNames == null) { // Lazy initialization
-                                  formalParamNames = new ArrayList<String>();
-                                  ExecutableElement el = TreeUtils.elementFromUse(node.getTree());
-                                  List<? extends VariableElement> varels = el.getParameters();
-                                  for(VariableElement varel : varels) {
-                                      String formalParamName = varel.getSimpleName().toString();
-
-                                      // Heuristic: if the formal parameter name appears to be synthesized, and not the
-                                      // original name, don't bother adding any parameter names to the list.
-                                      if (formalParamName.equals("p0") || formalParamName.equals("arg0")) {
-                                          formalParamNamesAreValid = false;
-                                          break;
-                                      }
-
-                                      formalParamNames.add(formalParamName);
-                                  }
-                              }
-
-                              int formalParamNum = -1;
-                              if (formalParamNamesAreValid) {
-                                  formalParamNum = formalParamNames.indexOf(s);
-                              }
-
-                              String paramNumString = Integer.toString(i + 1);
-
-                              if (formalParamNum == -1) {
-                                  checker.report(Result.warning(KEYFOR_VALUE_PARAMETER_VARIABLE_NAME, s, paramNumString, methodName), t);
-                              }
-                              else {
-                                  String formalParamNumString = Integer.toString(formalParamNum + 1);
-
-                                  checker.report(Result.warning(KEYFOR_VALUE_PARAMETER_VARIABLE_NAME_FORMAL_PARAM_NUM, s, paramNumString, methodName, formalParamNumString), t);
-                              }
-                          }
-                      }
-                  }
-              }
-          }
-      }
-  }
-
-  private Pair<ArrayList<String>, ArrayList<String>> keyForCanonicalizeValuesForMethodInvocationNode(AnnotationMirror varType,
-          AnnotationMirror valueType,
-          Tree t,
-          TreePath path,
-          MethodInvocationNode node,
-          boolean returnNullIfUnchanged) {
-
-      /* The following code is best explained by example. Suppose we have the following:
-
-      public static class Graph {
-          private Map<String, Integer> adjList = new HashMap<String, Integer>();
-          public static boolean addEdge(@KeyFor("#2.adjList") String theStr, Graph theGraph) {
-              ...
-          }
-      }
-
-      public static class TestClass {
-          public void buildGraph(Graph myGraph, @KeyFor("#1.adjList") String myStr) {
-              Graph.addEdge(myStr, myGraph);
-          }
-      }
-
-      The challenge is to recognize that in the call to addEdge(myStr, myGraph), myGraph
-      corresponds to theGraph formal parameter, even though one is labeled as
-      parameter #1 and the other as #2.
-
-      All we know at this point is:
-      -We have a varType whose annotation is @KeyFor("#2.adjList")
-      -We have a valueType whose annotation is @KeyFor("#1.adjList")
-      -We are processing a method call Graph.addEdge(myStr, myGraph)
-
-      We need to build flow expression contexts that will allow us
-      to convert both annotations into @KeyFor("myGraph.adjList")
-      so that we will know they are equivalent.
-      */
-
-      // Building the context for the varType is straightforward. We need it to be
-      // the context of the call site (Graph.addEdge(myStr, myGraph)) so that the
-      // formal parameters theStr and theGraph will be replaced with the actual
-      // parameters myStr and myGraph. The call to
-      // canonicalizeKeyForValues(varType, flowExprContextVarType, path, t);
-      // will then be able to transform "#2.adjList" into "myGraph.adjList"
-      // since myGraph is the second actual parameter in the call.
-
-      FlowExpressionContext flowExprContextVarType = FlowExpressionParseUtil.buildFlowExprContextForUse(node, getContext()),
-              flowExprContextValueType = null;
-
-      // Building the context for the valueType is more subtle. That's because
-      // at the call site of Graph.addEdge(myStr, myGraph), we no longer have
-      // any notion of what parameter #1 refers to. That information is found
-      // at the declaration of the enclosing method.
-
-      MethodTree enclosingMethod = TreeUtils.enclosingMethod(path);
-
-      if (enclosingMethod != null) {
-
-          // An important piece of information when creating the Flow Context
-          // is the receiver. If the enclosing method is static, we need the
-          // receiver to be the class name (e.g. Graph). Otherwise we need
-          // the receiver to be the instance of the class (e.g. someGraph,
-          // if the call were someGraph.myMethod(...)
-
-          // To be able to generate the receiver, we need the enclosing class.
-
-          ClassTree enclosingClass = TreeUtils.enclosingClass(path);
-
-          Node receiver = null;
-          if (enclosingMethod.getModifiers().getFlags().contains(Modifier.STATIC)) {
-              receiver = new ClassNameNode(enclosingClass);
-          }
-          else {
-              receiver = new ImplicitThisLiteralNode(InternalUtils.typeOf(enclosingClass));
-          }
-
-          Receiver internalReceiver = FlowExpressions.internalReprOf(this, receiver);
-
-          // Now we need to translate the method parameters. #1.adjList needs to
-          // become myGraph.adjList. We do not do that translation here, as that
-          // is handled by the call to canonicalizeKeyForValues(valueType, ...) below.
-          // However, we indicate that the actual parameters are [myGraph, myStr]
-          // so that canonicalizeKeyForValues can translate #1 to myGraph.
-
-          List<Receiver> internalArguments = new ArrayList<>();
-
-          // Note that we are not handling varargs as we assume that parameter numbers such as "#2" cannot refer to a vararg expanded argument.
-
-          for (VariableTree vt : enclosingMethod.getParameters()) {
-              internalArguments.add(FlowExpressions.internalReprOf(this,
-                      new LocalVariableNode(vt, receiver)));
-          }
-
-          // Create the Flow Expression context in terms of the receiver and parameters.
-
-          flowExprContextValueType = new FlowExpressionContext(internalReceiver, internalArguments, getContext());
-
-          keyForIssueWarningIfArgumentValuesContainVariableName(flowExprContextValueType.arguments, t, enclosingMethod.getName(), node);
-      }
-      else {
-
-          // If there is no enclosing method, then we are probably dealing with a field initializer.
-          // In that case, we do not need to worry about transforming parameter numbers such as #1
-          // since they are meaningless in this context. Create the usual Flow Expression context
-          // as the context of the call site.
-
-          flowExprContextValueType = FlowExpressionParseUtil.buildFlowExprContextForUse(node, getContext());
-      }
-
-      // If they are local variable names, they are already canonicalized. So we only need to canonicalize
-      // the names of static and instance fields.
-
-      ArrayList<String> var = canonicalizeKeyForValues(varType, flowExprContextVarType, path, t, returnNullIfUnchanged);
-      ArrayList<String> val = canonicalizeKeyForValues(valueType, flowExprContextValueType, path, t, returnNullIfUnchanged);
-
-      return Pair.of(var, val);
-  }
-
-  public boolean keyForValuesSubtypeCheck(AnnotationMirror varType,
-          AnnotationMirror valueType,
-          Tree t,
-          MethodInvocationNode node
-          ) {
-      TreePath path = getPath(t);
-
-      Pair<ArrayList<String>, ArrayList<String>> valuesPair = keyForCanonicalizeValuesForMethodInvocationNode(varType, valueType, t, path, node, false);
-
-      ArrayList<String> var = valuesPair.first;
-      ArrayList<String> val = valuesPair.second;
-
-      if (var == null && val == null) {
-          return true;
-      }
-      else if (var == null || val == null) {
-          return false;
-      }
-
-      return val.containsAll(var);
-  }
-
->>>>>>> 1286b657
   public void keyForCanonicalizeValues(AnnotatedTypeMirror varType,
           AnnotatedTypeMirror valueType, TreePath path) {
 
