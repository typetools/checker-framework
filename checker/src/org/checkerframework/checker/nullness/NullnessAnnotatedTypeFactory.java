--- conflicted
+++ resolved
@@ -180,7 +180,6 @@
         AbstractNullnessChecker ckr = (AbstractNullnessChecker) checker;
         // if useFbc is true, then it is the NullnessChecker
         if (ckr.useFbc) {
-<<<<<<< HEAD
             return new LinkedHashSet<Class<? extends Annotation>>(
                             Arrays.asList(Nullable.class, MonotonicNonNull.class, NonNull.class, UnderInitialization.class,
                                     Initialized.class, UnknownInitialization.class, FBCBottom.class, PolyNull.class, PolyAll.class));
@@ -191,34 +190,6 @@
                             Arrays.asList(Nullable.class, MonotonicNonNull.class, NonNull.class, NonRaw.class, Raw.class,
                                     // PolyRaw.class, //TODO: support PolyRaw in the future
                                     PolyNull.class, PolyAll.class));
-=======
-            return Collections.unmodifiableSet(
-                    new LinkedHashSet<Class<? extends Annotation>>(
-                            Arrays.asList(
-                                    Nullable.class,
-                                    MonotonicNonNull.class,
-                                    NonNull.class,
-                                    UnderInitialization.class,
-                                    Initialized.class,
-                                    UnknownInitialization.class,
-                                    FBCBottom.class,
-                                    PolyNull.class,
-                                    PolyAll.class)));
-        }
-        // otherwise, it is the NullnessRawnessChecker
-        else {
-            return Collections.unmodifiableSet(
-                    new LinkedHashSet<Class<? extends Annotation>>(
-                            Arrays.asList(
-                                    Nullable.class,
-                                    MonotonicNonNull.class,
-                                    NonNull.class,
-                                    NonRaw.class,
-                                    Raw.class,
-                                    // PolyRaw.class, //TODO: support PolyRaw in the future
-                                    PolyNull.class,
-                                    PolyAll.class)));
->>>>>>> 1d8a78b3
         }
     }
 
