package org.checkerframework.checker.nullness;

import java.util.List;

import javax.lang.model.element.AnnotationMirror;
import javax.lang.model.element.Modifier;

import org.checkerframework.checker.compilermsgs.qual.CompilerMessageKey;
import org.checkerframework.checker.nullness.qual.KeyFor;
import org.checkerframework.common.basetype.BaseTypeChecker;
import org.checkerframework.common.basetype.BaseTypeValidator;
import org.checkerframework.common.basetype.BaseTypeVisitor;
import org.checkerframework.framework.source.Result;
import org.checkerframework.framework.type.AnnotatedTypeFactory;
import org.checkerframework.framework.type.AnnotatedTypeMirror;
import org.checkerframework.framework.type.AnnotatedTypeMirror.AnnotatedDeclaredType;
import org.checkerframework.javacutil.AnnotationUtils;

import com.sun.source.tree.ModifiersTree;
import com.sun.source.tree.Tree;
import com.sun.source.tree.Tree.Kind;
import com.sun.source.tree.VariableTree;

public class KeyForVisitor extends BaseTypeVisitor<KeyForAnnotatedTypeFactory> {
    public KeyForVisitor(BaseTypeChecker checker) {
        super(checker);
    }

    @Override
    protected void commonAssignmentCheck(AnnotatedTypeMirror varType,
            AnnotatedTypeMirror valueType, Tree valueTree, /*@CompilerMessageKey*/ String errorKey,
            boolean isLocalVariableAssignement) {

<<<<<<< HEAD
        // Build new varType and valueType with canonicalized expressions in the values

        com.sun.source.util.TreePath path = getCurrentPath();
        Tree t = path.getLeaf();

        Node node = atypeFactory.getNodeForTree(t);

        if (node != null) {
            Receiver r = FlowExpressions.internalReprOf(atypeFactory, node);

            FlowExpressionContext flowExprContext = new FlowExpressionContext(
                    r, null, checker);

            canonicalizeKeyForValues(varType, flowExprContext, path, t);
            canonicalizeKeyForValues(valueType, flowExprContext, path, t);

            // If they are local variable names, they are already canonicalized. So we only need to canonicalize
            // the names of static and instance fields.
        }
=======
        atypeFactory.keyForCanonicalizeValues(varType, valueType, getCurrentPath());
>>>>>>> d6e2f945

        super.commonAssignmentCheck(varType, valueType, valueTree, errorKey, isLocalVariableAssignement);
    }

    /**
     * The type validator to ensure correct usage of the 'static' modifier.
     */
    @Override
    protected BaseTypeValidator createTypeValidator() {
        return new KeyForTypeValidator(checker, this, atypeFactory);
    }

    private final static class KeyForTypeValidator extends BaseTypeValidator {

        public KeyForTypeValidator(BaseTypeChecker checker,
                BaseTypeVisitor<?> visitor, AnnotatedTypeFactory atypeFactory) {
            super(checker, visitor, atypeFactory);
        }

        @Override
        public Void visitDeclared(AnnotatedDeclaredType type, Tree p) {
        	// Verify that a static variable cannot be @KeyFor("this")
        	
            AnnotationMirror kf = type.getAnnotation(KeyFor.class);
            if (kf != null) {
                List<String> maps = AnnotationUtils.getElementValueArray(kf, "value", String.class, false);

                boolean inStatic = false;
                if (p.getKind() == Kind.VARIABLE) {
                    ModifiersTree mt = ((VariableTree) p).getModifiers();
                    if (mt.getFlags().contains(Modifier.STATIC)) {
                        inStatic = true;
                    }
                }

                for (String map : maps) {
                    if (map.equals("this")) {
                        // this is not valid in static context
                        if (inStatic) {
                            checker.report(
                                    Result.failure("keyfor.type.invalid",
                                            type.getAnnotations(),
                                            type.toString()), p);
                        }
                    } else if (map.matches("#(\\d+)")) {
                        // Accept parameter references
                        // TODO: look for total number of parameters and only
                        // allow the range 0 to n-1
                    } else {
                        // Only other option is local variable and field names?
                        // TODO: go through all possibilities.
                    }
                }
            }

            // TODO: Should BaseTypeValidator be parametric in the ATF?
            if (type.isAnnotatedInHierarchy(((KeyForAnnotatedTypeFactory)atypeFactory).KEYFOR)) {
                return super.visitDeclared(type, p);
            } else {
                // TODO: Something went wrong...
                return null;
            }
        }

        // TODO: primitive types? arrays?
        /*
        @Override
        public Void visitPrimitive(AnnotatedPrimitiveType type, Tree p) {
          return super.visitPrimitive(type, p);
        }

        @Override
        public Void visitArray(AnnotatedArrayType type, Tree p) {
          return super.visitArray(type, p);
        }
        */
    }}<|MERGE_RESOLUTION|>--- conflicted
+++ resolved
@@ -31,29 +31,7 @@
             AnnotatedTypeMirror valueType, Tree valueTree, /*@CompilerMessageKey*/ String errorKey,
             boolean isLocalVariableAssignement) {
 
-<<<<<<< HEAD
-        // Build new varType and valueType with canonicalized expressions in the values
-
-        com.sun.source.util.TreePath path = getCurrentPath();
-        Tree t = path.getLeaf();
-
-        Node node = atypeFactory.getNodeForTree(t);
-
-        if (node != null) {
-            Receiver r = FlowExpressions.internalReprOf(atypeFactory, node);
-
-            FlowExpressionContext flowExprContext = new FlowExpressionContext(
-                    r, null, checker);
-
-            canonicalizeKeyForValues(varType, flowExprContext, path, t);
-            canonicalizeKeyForValues(valueType, flowExprContext, path, t);
-
-            // If they are local variable names, they are already canonicalized. So we only need to canonicalize
-            // the names of static and instance fields.
-        }
-=======
         atypeFactory.keyForCanonicalizeValues(varType, valueType, getCurrentPath());
->>>>>>> d6e2f945
 
         super.commonAssignmentCheck(varType, valueType, valueTree, errorKey, isLocalVariableAssignement);
     }
