--- conflicted
+++ resolved
@@ -32,14 +32,9 @@
     }
 
     /**
-<<<<<<< HEAD
-     * Wraps an unsigned byte array into a ByteBuffer. Wraps {@link java.nio.ByteBuffer#wrap(byte[])
-     * wrap(byte[])}, but assumes that the input should be interpreted as unsigned.
-=======
      * Wraps an unsigned byte array into a ByteBuffer. This method is a wrapper around {@link
      * java.nio.ByteBuffer#wrap(byte[]) wrap(byte[])}, but assumes that the input should be
      * interpreted as unsigned.
->>>>>>> c807da6a
      */
     @SuppressWarnings("signedness")
     public static ByteBuffer wrapUnsigned(@Unsigned byte[] array) {
@@ -47,15 +42,9 @@
     }
 
     /**
-<<<<<<< HEAD
-     * Wraps an unsigned byte array into a ByteBuffer. Wraps {@link java.nio.ByteBuffer#wrap(byte[],
-     * int, int) wrap(byte[], int, int)}, but assumes that the input should be interpreted as
-     * unsigned.
-=======
      * Wraps an unsigned byte array into a ByteBuffer. This method is a wrapper around {@link
      * java.nio.ByteBuffer#wrap(byte[], int, int) wrap(byte[], int, int)}, but assumes that the
      * input should be interpreted as unsigned.
->>>>>>> c807da6a
      */
     @SuppressWarnings("signedness")
     public static ByteBuffer wrapUnsigned(@Unsigned byte[] array, int offset, int length) {
@@ -93,14 +82,9 @@
     }
 
     /**
-<<<<<<< HEAD
-     * Gets an unsigned byte from the ByteBuffer b at i. Wraps {@link java.nio.ByteBuffer#get(int)
-     * get(int)}, but assumes that the result should be interpreted as unsigned.
-=======
      * Gets an unsigned byte from the ByteBuffer b at i. This method is a wrapper around {@link
      * java.nio.ByteBuffer#get(int) get(int)}, but assumes that the result should be interpreted as
      * unsigned.
->>>>>>> c807da6a
      */
     @SuppressWarnings("signedness")
     public static @Unsigned byte getUnsigned(ByteBuffer b, int i) {
@@ -108,15 +92,9 @@
     }
 
     /**
-<<<<<<< HEAD
-     * Populates an unsigned byte array from the ByteBuffer b at i with l bytes. Wraps {@link
-     * java.nio.ByteBuffer#get(byte[] bs, int, int) get(byte[], int, int)}, but assumes that the
-     * bytes should be interpreted as unsigned.
-=======
      * Populates an unsigned byte array from the ByteBuffer b at i with l bytes. This method is a
      * wrapper around {@link java.nio.ByteBuffer#get(byte[] bs, int, int) get(byte[], int, int)},
      * but assumes that the bytes should be interpreted as unsigned.
->>>>>>> c807da6a
      */
     @SuppressWarnings("signedness")
     public static ByteBuffer getUnsigned(ByteBuffer b, byte[] bs, int i, int l) {
@@ -124,14 +102,9 @@
     }
 
     /**
-<<<<<<< HEAD
-     * Places an unsigned byte into the ByteBuffer b. Wraps {@link java.nio.ByteBuffer#put(byte)
-     * put(byte)}, but assumes that the input should be interpreted as unsigned.
-=======
      * Places an unsigned byte into the ByteBuffer b. This method is a wrapper around {@link
      * java.nio.ByteBuffer#put(byte) put(byte)}, but assumes that the input should be interpreted as
      * unsigned.
->>>>>>> c807da6a
      */
     @SuppressWarnings("signedness")
     public static ByteBuffer putUnsigned(ByteBuffer b, @Unsigned byte ubyte) {
@@ -139,14 +112,9 @@
     }
 
     /**
-<<<<<<< HEAD
-     * Places an unsigned byte into the ByteBuffer b at i. Wraps {@link java.nio.ByteBuffer#put(int,
-     * byte) put(int, byte)}, but assumes that the input should be interpreted as unsigned.
-=======
      * Places an unsigned byte into the ByteBuffer b at i. This method is a wrapper around {@link
      * java.nio.ByteBuffer#put(int, byte) put(int, byte)}, but assumes that the input should be
      * interpreted as unsigned.
->>>>>>> c807da6a
      */
     @SuppressWarnings("signedness")
     public static ByteBuffer putUnsigned(ByteBuffer b, int i, @Unsigned byte ubyte) {
@@ -154,14 +122,9 @@
     }
 
     /**
-<<<<<<< HEAD
-     * Places an unsigned int into the IntBuffer b. Wraps {@link java.nio.IntBuffer#put(int)
-     * put(int)}, but assumes that the input should be interpreted as unsigned.
-=======
      * Places an unsigned int into the IntBuffer b. This method is a wrapper around {@link
      * java.nio.IntBuffer#put(int) put(int)}, but assumes that the input should be interpreted as
      * unsigned.
->>>>>>> c807da6a
      */
     @SuppressWarnings("signedness")
     public static IntBuffer putUnsigned(IntBuffer b, @Unsigned int uint) {
@@ -169,14 +132,9 @@
     }
 
     /**
-<<<<<<< HEAD
-     * Places an unsigned int into the IntBuffer b at i. Wraps {@link java.nio.IntBuffer#put(int,
-     * int) put(int, int)}, but assumes that the input should be interpreted as unsigned.
-=======
      * Places an unsigned int into the IntBuffer b at i. This method is a wrapper around {@link
      * java.nio.IntBuffer#put(int, int) put(int, int)}, but assumes that the input should be
      * interpreted as unsigned.
->>>>>>> c807da6a
      */
     @SuppressWarnings("signedness")
     public static IntBuffer putUnsigned(IntBuffer b, int i, @Unsigned int uint) {
@@ -184,14 +142,9 @@
     }
 
     /**
-<<<<<<< HEAD
-     * Places an unsigned int array into the IntBuffer b. Wraps {@link java.nio.IntBuffer#put(int[])
-     * put(int[])}, but assumes that the input should be interpreted as unsigned.
-=======
      * Places an unsigned int array into the IntBuffer b. This method is a wrapper around {@link
      * java.nio.IntBuffer#put(int[]) put(int[])}, but assumes that the input should be interpreted
      * as unsigned.
->>>>>>> c807da6a
      */
     @SuppressWarnings("signedness")
     public static IntBuffer putUnsigned(IntBuffer b, @Unsigned int[] uints) {
@@ -199,15 +152,9 @@
     }
 
     /**
-<<<<<<< HEAD
-     * Places an unsigned int array into the IntBuffer b at i with length l. Wraps {@link
-     * java.nio.IntBuffer#put(int[], int, int) put(int[], int, int)}, but assumes that the input
-     * should be interpreted as unsigned.
-=======
      * Places an unsigned int array into the IntBuffer b at i with length l. This method is a
      * wrapper around {@link java.nio.IntBuffer#put(int[], int, int) put(int[], int, int)}, but
      * assumes that the input should be interpreted as unsigned.
->>>>>>> c807da6a
      */
     @SuppressWarnings("signedness")
     public static IntBuffer putUnsigned(IntBuffer b, @Unsigned int[] uints, int i, int l) {
@@ -215,14 +162,9 @@
     }
 
     /**
-<<<<<<< HEAD
-     * Gets an unsigned int from the IntBuffer b at i. Wraps {@link java.nio.IntBuffer#get(int)
-     * get(int)}, but assumes that the output should be interpreted as unsigned.
-=======
      * Gets an unsigned int from the IntBuffer b at i. This method is a wrapper around {@link
      * java.nio.IntBuffer#get(int) get(int)}, but assumes that the output should be interpreted as
      * unsigned.
->>>>>>> c807da6a
      */
     @SuppressWarnings("signedness")
     public static @Unsigned int getUnsigned(IntBuffer b, int i) {
@@ -230,11 +172,7 @@
     }
 
     /**
-<<<<<<< HEAD
-     * Places an unsigned short into the ByteBuffer b. Wraps {@link
-=======
      * Places an unsigned short into the ByteBuffer b. This method is a wrapper around {@link
->>>>>>> c807da6a
      * java.nio.ByteBuffer#putShort(short) putShort(short)}, but assumes that the input should be
      * interpreted as unsigned.
      */
@@ -244,8 +182,7 @@
     }
 
     /**
-<<<<<<< HEAD
-     * Places an unsigned short into the ByteBuffer b at i. Wraps {@link
+     * Places an unsigned short into the ByteBuffer b at i. This method is a wrapper around {@link
      * java.nio.ByteBuffer#putShort(int, short) putShort(int, short)}, but assumes that the input
      * should be interpreted as unsigned.
      */
@@ -255,8 +192,9 @@
     }
 
     /**
-     * Places an unsigned int into the ByteBuffer b. Wraps {@link java.nio.ByteBuffer#putInt(int)
-     * putInt(int)}, but assumes that the input should be interpreted as unsigned.
+     * Places an unsigned int into the ByteBuffer b. This method is a wrapper around {@link
+     * java.nio.ByteBuffer#putInt(int) putInt(int)}, but assumes that the input should be
+     * interpreted as unsigned.
      */
     @SuppressWarnings("signedness")
     public static ByteBuffer putUnsignedInt(ByteBuffer b, @Unsigned int uint) {
@@ -264,7 +202,7 @@
     }
 
     /**
-     * Places an unsigned int into the ByteBuffer b at i. Wraps {@link
+     * Places an unsigned int into the ByteBuffer b at i. This method is a wrapper around {@link
      * java.nio.ByteBuffer#putInt(int, int) putInt(int, int)}, but assumes that the input should be
      * interpreted as unsigned.
      */
@@ -274,7 +212,7 @@
     }
 
     /**
-     * Places an unsigned long into the ByteBuffer b at i. Wraps {@link
+     * Places an unsigned long into the ByteBuffer b at i. This method is a wrapper around {@link
      * java.nio.ByteBuffer#putLong(int, long) putLong(int, long)}, but assumes that the input should
      * be interpreted as unsigned.
      */
@@ -284,7 +222,7 @@
     }
 
     /**
-     * Sets rgb of BufferedImage b given unsigned ints. Wraps {@link
+     * Sets rgb of BufferedImage b given unsigned ints. This method is a wrapper around {@link
      * java.awt.image.BufferedImage#setRGB(int, int, int, int, int[], int, int) setRGB(int, int,
      * int, int, int[], int, int)}, but assumes that the input should be interpreted as unsigned.
      */
@@ -302,7 +240,7 @@
     }
 
     /**
-     * Gets rgb of BufferedImage b as unsigned ints. Wraps {@link
+     * Gets rgb of BufferedImage b as unsigned ints. This method is a wrapper around {@link
      * java.awt.image.BufferedImage#getRGB(int, int, int, int, int[], int, int) getRGB(int, int,
      * int, int, int[], int, int)}, but assumes that the output should be interpreted as unsigned.
      */
@@ -320,220 +258,6 @@
     }
 
     /**
-     * Reads an unsigned byte from the RandomAccessFile f. Wraps {@link
-     * java.io.RandomAccessFile#readByte() readByte()}, but assumes the output should be interpreted
-     * as unsigned.
-     */
-    @SuppressWarnings("signedness")
-    public static @Unsigned byte readUnsignedByte(RandomAccessFile f) throws IOException {
-        return f.readByte();
-    }
-
-    /**
-     * Reads an unsigned char from the RandomAccessFile f. Wraps {@link
-     * java.io.RandomAccessFile#readChar() readChar()}, but assumes the output should be interpreted
-     * as unsigned.
-     */
-    @SuppressWarnings("signedness")
-    public static @Unsigned char readUnsignedChar(RandomAccessFile f) throws IOException {
-        return f.readChar();
-    }
-
-    /**
-     * Reads an unsigned short from the RandomAccessFile f. Wraps {@link
-     * java.io.RandomAccessFile#readShort() readShort()}, but assumes the output should be
-     * interpreted as unsigned.
-     */
-    @SuppressWarnings("signedness")
-    public static @Unsigned short readUnsignedShort(RandomAccessFile f) throws IOException {
-        return f.readShort();
-    }
-
-    /**
-     * Reads an unsigned int from the RandomAccessFile f. Wraps {@link
-     * java.io.RandomAccessFile#readInt() readInt()}, but assumes the output should be interpreted
-     * as unsigned.
-     */
-    @SuppressWarnings("signedness")
-    public static @Unsigned int readUnsignedInt(RandomAccessFile f) throws IOException {
-        return f.readInt();
-    }
-
-    /**
-     * Reads an unsigned long from the RandomAccessFile f. Wraps {@link
-     * java.io.RandomAccessFile#readLong() readLong()}, but assumes the output should be interpreted
-     * as unsigned.
-     */
-    @SuppressWarnings("signedness")
-    public static @Unsigned long readUnsignedLong(RandomAccessFile f) throws IOException {
-        return f.readLong();
-    }
-
-    /**
-     * Reads up to {@code len} bytes of data from this file into an unsigned array of bytes. Wraps
-     * {@link java.io.RandomAccessFile#read(byte[], int, int) read(byte[], int, int)}, but assumes
-     * the output should be interpreted as unsigned.
-     */
-    @SuppressWarnings("signedness")
-    public static int readUnsigned(RandomAccessFile f, @Unsigned byte b[], int off, int len)
-            throws IOException {
-        return f.read(b, off, len);
-    }
-
-    /**
-     * Reads a file fully into an unsigned byte array. Wraps {@link
-     * java.io.RandomAccessFile#readFully(byte[]) readFully(byte[])}, but assumes the output should
-     * be interpreted as unsigned.
-     */
-    @SuppressWarnings("signedness")
-    public static void readFullyUnsigned(RandomAccessFile f, @Unsigned byte b[])
-            throws IOException {
-        f.readFully(b);
-    }
-
-    /**
-     * Writes len unsigned bytes to the RandomAccessFile f at offset off. Wraps {@link
-     * java.io.RandomAccessFile#write(byte[], int, int) write(byte[], int, int)}, but assumes the
-     * input should be interpreted as unsigned.
-     */
-    @SuppressWarnings("signedness")
-    public static void writeUnsigned(RandomAccessFile f, @Unsigned byte[] bs, int off, int len)
-            throws IOException {
-        f.write(bs, off, len);
-    }
-
-    /**
-     * Writes an unsigned byte to the RandomAccessFile f. Wraps {@link
-     * java.io.RandomAccessFile#writeByte(int) writeByte(int)}, but assumes the input should be
-     * interpreted as unsigned.
-     */
-    @SuppressWarnings("signedness")
-    public static void writeUnsignedByte(RandomAccessFile f, @Unsigned byte b) throws IOException {
-        f.writeByte(toUnsignedInt(b));
-    }
-
-    /**
-     * Writes an unsigned char to the RandomAccessFile f. Wraps {@link
-     * java.io.RandomAccessFile#writeChar(int) writeChar(int)}, but assumes the input should be
-     * interpreted as unsigned.
-     */
-    @SuppressWarnings("signedness")
-    public static void writeUnsignedChar(RandomAccessFile f, @Unsigned char c) throws IOException {
-        f.writeChar(toUnsignedInt(c));
-    }
-
-    /**
-     * Writes an unsigned short to the RandomAccessFile f. Wraps {@link
-     * java.io.RandomAccessFile#writeShort(int) writeShort(int)}, but assumes the input should be
-     * interpreted as unsigned.
-     */
-    @SuppressWarnings("signedness")
-    public static void writeUnsignedShort(RandomAccessFile f, @Unsigned short s)
-            throws IOException {
-        f.writeShort(toUnsignedInt(s));
-    }
-
-    /**
-     * Writes an unsigned byte to the RandomAccessFile f. Wraps {@link
-     * java.io.RandomAccessFile#writeInt(int) writeInt(int)}, but assumes the input should be
-     * interpreted as unsigned.
-     */
-    @SuppressWarnings("signedness")
-    public static void writeUnsignedInt(RandomAccessFile f, @Unsigned int i) throws IOException {
-        f.writeInt(i);
-    }
-
-    /**
-     * Writes an unsigned byte to the RandomAccessFile f. Wraps {@link
-     * java.io.RandomAccessFile#writeLong(long) writeLong(long)}, but assumes the input should be
-     * interpreted as unsigned.
-     */
-    @SuppressWarnings("signedness")
-    public static void writeUnsignedLong(RandomAccessFile f, @Unsigned long l) throws IOException {
-        f.writeLong(l);
-    }
-
-    /**
-     * Gets an array of unsigned bytes from the ByteBuffer b and stores them in the array bs. Wraps
-     * {@link java.nio.ByteBuffer#get(byte[]) get(byte[])}, but assumes that the array of bytes
-=======
-     * Places an unsigned short into the ByteBuffer b at i. This method is a wrapper around {@link
-     * java.nio.ByteBuffer#putShort(int, short) putShort(int, short)}, but assumes that the input
->>>>>>> c807da6a
-     * should be interpreted as unsigned.
-     */
-    @SuppressWarnings("signedness")
-    public static ByteBuffer putUnsignedShort(ByteBuffer b, int i, @Unsigned short ushort) {
-        return b.putShort(i, ushort);
-    }
-
-    /**
-     * Places an unsigned int into the ByteBuffer b. This method is a wrapper around {@link
-     * java.nio.ByteBuffer#putInt(int) putInt(int)}, but assumes that the input should be
-     * interpreted as unsigned.
-     */
-    @SuppressWarnings("signedness")
-    public static ByteBuffer putUnsignedInt(ByteBuffer b, @Unsigned int uint) {
-        return b.putInt(uint);
-    }
-
-    /**
-     * Places an unsigned int into the ByteBuffer b at i. This method is a wrapper around {@link
-     * java.nio.ByteBuffer#putInt(int, int) putInt(int, int)}, but assumes that the input should be
-     * interpreted as unsigned.
-     */
-    @SuppressWarnings("signedness")
-    public static ByteBuffer putUnsignedInt(ByteBuffer b, int i, @Unsigned int uint) {
-        return b.putInt(i, uint);
-    }
-
-    /**
-     * Places an unsigned long into the ByteBuffer b at i. This method is a wrapper around {@link
-     * java.nio.ByteBuffer#putLong(int, long) putLong(int, long)}, but assumes that the input should
-     * be interpreted as unsigned.
-     */
-    @SuppressWarnings("signedness")
-    public static ByteBuffer putUnsignedLong(ByteBuffer b, int i, @Unsigned long ulong) {
-        return b.putLong(i, ulong);
-    }
-
-    /**
-     * Sets rgb of BufferedImage b given unsigned ints. This method is a wrapper around {@link
-     * java.awt.image.BufferedImage#setRGB(int, int, int, int, int[], int, int) setRGB(int, int,
-     * int, int, int[], int, int)}, but assumes that the input should be interpreted as unsigned.
-     */
-    @SuppressWarnings("signedness")
-    public static void setUnsignedRGB(
-            BufferedImage b,
-            int startX,
-            int startY,
-            int w,
-            int h,
-            @Unsigned int[] rgbArray,
-            int offset,
-            int scansize) {
-        b.setRGB(startX, startY, w, h, rgbArray, offset, scansize);
-    }
-
-    /**
-     * Gets rgb of BufferedImage b as unsigned ints. This method is a wrapper around {@link
-     * java.awt.image.BufferedImage#getRGB(int, int, int, int, int[], int, int) getRGB(int, int,
-     * int, int, int[], int, int)}, but assumes that the output should be interpreted as unsigned.
-     */
-    @SuppressWarnings("signedness")
-    public static @Unsigned int[] getUnsignedRGB(
-            BufferedImage b,
-            int startX,
-            int startY,
-            int w,
-            int h,
-            @Unsigned int[] rgbArray,
-            int offset,
-            int scansize) {
-        return b.getRGB(startX, startY, w, h, rgbArray, offset, scansize);
-    }
-
-    /**
      * Reads an unsigned byte from the RandomAccessFile f. This method is a wrapper around {@link
      * java.io.RandomAccessFile#readByte() readByte()}, but assumes the output should be interpreted
      * as unsigned.
