package org.checkerframework.checker.signedness;

<<<<<<< HEAD
import com.sun.source.tree.*;
import com.sun.source.tree.Tree.Kind;
import com.sun.source.util.TreePath;
import javax.lang.model.type.TypeKind;
=======
import com.sun.source.tree.BinaryTree;
import com.sun.source.tree.CompoundAssignmentTree;
import com.sun.source.tree.ExpressionTree;
import com.sun.source.tree.LiteralTree;
import com.sun.source.tree.Tree;
import com.sun.source.tree.Tree.Kind;
import com.sun.source.util.TreePath;
>>>>>>> d7027d99
import org.checkerframework.checker.signedness.qual.Signed;
import org.checkerframework.checker.signedness.qual.Unsigned;
import org.checkerframework.common.basetype.BaseTypeChecker;
import org.checkerframework.common.basetype.BaseTypeVisitor;
import org.checkerframework.framework.source.Result;
import org.checkerframework.framework.type.AnnotatedTypeMirror;
import org.checkerframework.javacutil.TreeUtils;

/**
 * The SignednessVisitor enforces the Signedness Checker rules. These rules are described in detail
 * in the Checker Framework Manual.
 *
 * @checker_framework.manual #signedness-checker Signedness Checker
 */
public class SignednessVisitor extends BaseTypeVisitor<SignednessAnnotatedTypeFactory> {

    public SignednessVisitor(BaseTypeChecker checker) {
        super(checker);
    }

    /** @return true iff node is a mask operation (&amp; or |) */
    private boolean isMask(Tree node) {
        Kind kind = node.getKind();

        return kind == Kind.AND || kind == Kind.OR;
    }

<<<<<<< HEAD
    /** @return true iff node is a primitive type cast */
    private boolean isPrimitiveCast(Tree node) {
        if (node.getKind() != Kind.TYPE_CAST) {
            return false;
        }

        TypeCastTree cast = (TypeCastTree) node;
        Tree castType = cast.getType();
        if (castType.getKind() != Kind.ANNOTATED_TYPE) {
            return false;
        }

        AnnotatedTypeTree annotatedType = (AnnotatedTypeTree) castType;
        ExpressionTree underlyingType = annotatedType.getUnderlyingType();

        return underlyingType.getKind() == Kind.PRIMITIVE_TYPE;
    }

=======
>>>>>>> d7027d99
    /** @return true iff expr is a literal */
    private boolean isLiteral(ExpressionTree expr) {
        return expr instanceof LiteralTree;
    }

    /**
     * @param obj either an Integer or a Long
     * @return the long value of obj
     */
    private long getLong(Object obj) {
        if (obj instanceof Integer) {
            Integer intObj = (Integer) obj;
            return intObj.longValue();
        } else {
            return (long) obj;
        }
    }

    /**
     * Given a masking operation of the form {@code expr & maskLit} or {@code expr | maskLit},
     * return true iff the masking operation results in the same output regardless of the value of
     * the numBits most significant bits of expr. This is if the numBits most significant bits of
     * mask are 0 for AND, and 1 for OR. For example, assuming that numBits is 4, the following is
     * true about AND and OR masks:
     *
     * <p>{@code expr & 0x0... == 0x0... ;}
     *
     * <p>{@code expr | 0xF... == 0xF... ;}
     *
     * @param maskKind the kind of mask (AND or OR)
     * @param numBitsLit the LiteralTree whose value is numBits
     * @param maskLit the LiteralTree whose value is mask
     * @return true iff the numBits most significant bits of mask are 0 for AND, and 1 for OR
     */
    private boolean maskIgnoresMSB(Kind maskKind, LiteralTree numBitsLit, LiteralTree maskLit) {
        long numBits = getLong(numBitsLit.getValue());
        long mask = getLong(maskLit.getValue());

        // Shift the numBits most significant bits to become the numBits least significant bits, zeroing out the rest.
        if (maskLit.getKind() != Kind.LONG_LITERAL) {
            mask <<= 32;
        }
        mask >>>= (64 - numBits);

        if (maskKind == Kind.AND) {
            // Check that the numBits most significant bits of the mask were 0.
            return mask == 0;
        } else if (maskKind == Kind.OR) {
            // Check that the numBits most significant bits of the mask were 1.
            return mask == (1 << numBits) - 1;
        } else {
            // This shouldn't be possible.
            throw new RuntimeException("Invalid Masking Operation");
        }
    }

    /**
<<<<<<< HEAD
     * Given a casted right shift of the form {@code (type) (baseExpr >> numBits)} or {@code (type)
     * (baseExpr >>> numBits)}, return true iff the expression's value is the same regardless of the
     * type of right shift (signed or unsigned). This is true if the cast ignores the numBits most
     * significant bits of the shift result -- that is, if the cast ignores all the new bits that
     * the right shift introduced on the left.
     *
     * <p>For example, the function returns true for
     *
     * <pre>(short) (myInt >> 16)</pre>
     *
     * and for
     *
     * <pre>(short) (myInt >>> 16)</pre>
     *
     * because these two expressions are guaranteed to have the same result.
     *
     * @param numBitsLit the LiteralTree whose value is numBits
     * @param bitDiff the difference between the widths of the type of the right shift (which is int
     *     or long) and {@code type}; that is, 32 or 64 minus the width of {@code type}
     * @return true iff numBits is less than or equal to bitDiff
     */
    private boolean castIgnoresMSB(LiteralTree numBitsLit, long bitDiff) {
        long numBits = getLong(numBitsLit.getValue());

        return numBits <= bitDiff;
    }

    /**
=======
>>>>>>> d7027d99
     * Determines if a right shift operation, {@code >>} or {@code >>>}, is masked with a masking
     * operation of the form {@code shiftExpr & maskLit} or {@code shiftExpr | maskLit} such that
     * the mask renders the shift signedness ({@code >>} vs {@code >>>}) irrelevent by destroying
     * the bits duplicated into the shift result. For example, the following pairs of right shifts
     * on {@code byte b} both produce the same results under any input, because of their masks:
     *
     * <p>{@code (b >> 4) & 0x0F == (b >>> 4) & 0x0F;}
     *
     * <p>{@code (b >> 4) | 0xF0 == (b >>> 4) | 0xF0;}
     *
     * @param shiftExpr a right shift expression: {@code expr1 >> expr2} or {@code expr1 >>> expr2}
     * @return true iff the right shift is masked such that a signed or unsigned right shift has the
     *     same effect
     */
    private boolean isMaskedShift(BinaryTree shiftExpr) {
        // enclosing is the operation or statement that immediately contains shiftExpr
        Tree enclosing;
        // enclosingChild is the top node in the chain of nodes from shiftExpr to parent
        Tree enclosingChild;
        {
            TreePath parentPath = visitorState.getPath().getParentPath();
            enclosing = parentPath.getLeaf();
            enclosingChild = enclosing;
            // Strip away all parentheses from the shift operation
            while (enclosing.getKind() == Kind.PARENTHESIZED) {
                parentPath = parentPath.getParentPath();
                enclosingChild = enclosing;
                enclosing = parentPath.getLeaf();
            }
        }

        if (!isMask(enclosing)) {
            return false;
        }

        BinaryTree maskExpr = (BinaryTree) enclosing;
        ExpressionTree shift = shiftExpr.getRightOperand();

        // Determine which child of maskExpr leads to shiftExpr. The other one is the mask.
        ExpressionTree mask =
                maskExpr.getRightOperand() == enclosingChild
                        ? maskExpr.getLeftOperand()
                        : maskExpr.getRightOperand();

        // Strip away the parentheses from the mask if any exist
<<<<<<< HEAD
        while (mask.getKind() == Kind.PARENTHESIZED)
            mask = ((ParenthesizedTree) mask).getExpression();
=======
        mask = TreeUtils.skipParens(mask);
>>>>>>> d7027d99

        if (!isLiteral(shift) || !isLiteral(mask)) {
            return false;
        }

        LiteralTree shiftLit = (LiteralTree) shift;
        LiteralTree maskLit = (LiteralTree) mask;

        return maskIgnoresMSB(maskExpr.getKind(), shiftLit, maskLit);
    }

<<<<<<< HEAD
    /**
     * Determines if a right shift operation, {@code >>} or {@code >>>}, is type casted such that
     * the cast renders the shift signedness ({@code >>} vs {@code >>>}) irrelevent by destroying
     * the bits duplicated into the shift result. For example, the following pair of right shifts on
     * {@code short s} both produce the same results under any input, because of type casting:
     *
     * <p>{@code (byte)(s >> 8) == (byte)(b >>> 8);}
     *
     * @param shiftExpr a right shift expression: {@code expr1 >> expr2} or {@code expr1 >>> expr2}
     * @return true iff the right shift is type casted such that a signed or unsigned right shift
     *     has the same effect
     */
    private boolean isCastedShift(BinaryTree shiftExpr) {
        // enclosing is the operation or statement that immediately contains shiftExpr
        Tree enclosing = TreeUtils.skipParens(shiftExpr);

        if (!isPrimitiveCast(enclosing)) {
            return false;
        }

        TypeCastTree cast = (TypeCastTree) enclosing;

        // Determine the type of the cast target
        Tree castType = cast.getType();
        if (castType.getKind() != Kind.ANNOTATED_TYPE) {
            return false;
        }
        AnnotatedTypeTree annotatedType = (AnnotatedTypeTree) castType;
        ExpressionTree underlyingType = annotatedType.getUnderlyingType();
        PrimitiveTypeTree castPrimitiveType = (PrimitiveTypeTree) underlyingType;
        TypeKind castTypeKind = castPrimitiveType.getPrimitiveTypeKind();

        // Determine the type of the shift result
        TypeKind shiftTypeKind =
                atypeFactory.getAnnotatedType(shiftExpr).getUnderlyingType().getKind();

        // Determine number of bits in the shift type, note shifts upcast to int
        long shiftBits = 0;
        switch (shiftTypeKind) {
            case INT:
                shiftBits = 32;
                break;
            case LONG:
                shiftBits = 64;
                break;
            default:
                return false;
        }

        // Determine number of bits in the cast type
        long castBits = 0;
        switch (castTypeKind) {
            case BYTE:
                castBits = 8;
                break;
            case CHAR:
                castBits = 8;
                break;
            case SHORT:
                castBits = 16;
                break;
            case INT:
                castBits = 32;
                break;
            case LONG:
                castBits = 64;
                break;
            default:
                return false;
        }

        // Determine the bit difference between the shift and cast
        long bitDiff = shiftBits - castBits;

        ExpressionTree shift = shiftExpr.getRightOperand();

        if (!isLiteral(shift)) {
            return false;
        }

        LiteralTree shiftLit = (LiteralTree) shift;
        return castIgnoresMSB(shiftLit, bitDiff);
    }

=======
>>>>>>> d7027d99
    /**
     * Enforces the following rules on binary operations involving Unsigned and Signed types:
     *
     * <ul>
     *   <li> Do not allow any Unsigned types in {@literal {/, %}} operations.
     *   <li> Do not allow signed right shift {@literal {>>}} on an Unsigned type.
     *   <li> Do not allow unsigned right shift {@literal {>>>}} on a Signed type.
     *   <li> Allow any left shift {@literal {<<}}.
     *   <li> Do not allow non-equality comparisons {@literal {<, <=, >, >=}} on Unsigned types.
     *   <li> Do not allow the mixing of Signed and Unsigned types.
     * </ul>
     */
    @Override
    public Void visitBinary(BinaryTree node, Void p) {

        ExpressionTree leftOp = node.getLeftOperand();
        ExpressionTree rightOp = node.getRightOperand();
        AnnotatedTypeMirror leftOpType = atypeFactory.getAnnotatedType(leftOp);
        AnnotatedTypeMirror rightOpType = atypeFactory.getAnnotatedType(rightOp);

        Kind kind = node.getKind();

        switch (kind) {
            case DIVIDE:
            case REMAINDER:
                if (leftOpType.hasAnnotation(Unsigned.class)) {
                    checker.report(Result.failure("operation.unsignedlhs", kind), leftOp);
                } else if (rightOpType.hasAnnotation(Unsigned.class)) {
                    checker.report(Result.failure("operation.unsignedrhs", kind), rightOp);
                }
                break;

            case RIGHT_SHIFT:
<<<<<<< HEAD
                if (leftOpType.hasAnnotation(Unsigned.class)
                        && !isMaskedShift(node)
                        && !isCastedShift(node)) {
=======
                if (leftOpType.hasAnnotation(Unsigned.class) && !isMaskedShift(node)) {
>>>>>>> d7027d99
                    checker.report(Result.failure("shift.signed", kind), leftOp);
                }
                break;

            case UNSIGNED_RIGHT_SHIFT:
<<<<<<< HEAD
                if (leftOpType.hasAnnotation(Signed.class)
                        && !isMaskedShift(node)
                        && !isCastedShift(node)) {
=======
                if (leftOpType.hasAnnotation(Signed.class) && !isMaskedShift(node)) {
>>>>>>> d7027d99
                    checker.report(Result.failure("shift.unsigned", kind), leftOp);
                }
                break;

            case LEFT_SHIFT:
                break;

            case GREATER_THAN:
            case GREATER_THAN_EQUAL:
            case LESS_THAN:
            case LESS_THAN_EQUAL:
                if (leftOpType.hasAnnotation(Unsigned.class)) {
                    checker.report(Result.failure("comparison.unsignedlhs"), leftOp);
                } else if (rightOpType.hasAnnotation(Unsigned.class)) {
                    checker.report(Result.failure("comparison.unsignedrhs"), rightOp);
                }
                break;

            case EQUAL_TO:
            case NOT_EQUAL_TO:
                if (leftOpType.hasAnnotation(Unsigned.class)
                        && rightOpType.hasAnnotation(Signed.class)) {
                    checker.report(Result.failure("comparison.mixed.unsignedlhs"), node);
                } else if (leftOpType.hasAnnotation(Signed.class)
                        && rightOpType.hasAnnotation(Unsigned.class)) {
                    checker.report(Result.failure("comparison.mixed.unsignedrhs"), node);
                }
                break;

            default:
                if (leftOpType.hasAnnotation(Unsigned.class)
                        && rightOpType.hasAnnotation(Signed.class)) {
                    checker.report(Result.failure("operation.mixed.unsignedlhs", kind), node);
                } else if (leftOpType.hasAnnotation(Signed.class)
                        && rightOpType.hasAnnotation(Unsigned.class)) {
                    checker.report(Result.failure("operation.mixed.unsignedrhs", kind), node);
                }
                break;
        }
        return super.visitBinary(node, p);
    }

    /** @return a string representation of kind, with trailing _ASSIGNMENT stripped off if any */
    private String kindWithOutAssignment(Kind kind) {
        String result = kind.toString();
        if (result.endsWith("_ASSIGNMENT")) {
            return result.substring(0, result.length() - "_ASSIGNMENT".length());
        } else {
            return result;
        }
    }

    /**
     * Enforces the following rules on compound assignments involving Unsigned and Signed types:
     *
     * <ul>
     *   <li> Do not allow any Unsigned types in {@literal {/=, %=}} assignments.
     *   <li> Do not allow signed right shift {@literal {>>=}} to assign to an Unsigned type.
     *   <li> Do not allow unsigned right shift {@literal {>>>=}} to assign to a Signed type.
     *   <li> Allow any left shift {@literal {<<=}} assignment.
     *   <li> Do not allow mixing of Signed and Unsigned types.
     * </ul>
     */
    @Override
    public Void visitCompoundAssignment(CompoundAssignmentTree node, Void p) {

        ExpressionTree var = node.getVariable();
        ExpressionTree expr = node.getExpression();
        AnnotatedTypeMirror varType = atypeFactory.getAnnotatedType(var);
        AnnotatedTypeMirror exprType = atypeFactory.getAnnotatedType(expr);

        Kind kind = node.getKind();

        switch (kind) {
            case DIVIDE_ASSIGNMENT:
            case REMAINDER_ASSIGNMENT:
                if (varType.hasAnnotation(Unsigned.class)) {
                    checker.report(
                            Result.failure(
                                    "compound.assignment.unsigned.variable",
                                    kindWithOutAssignment(kind)),
                            var);
                } else if (exprType.hasAnnotation(Unsigned.class)) {
                    checker.report(
                            Result.failure(
                                    "compound.assignment.unsigned.expression",
                                    kindWithOutAssignment(kind)),
                            expr);
                }
                break;

            case RIGHT_SHIFT_ASSIGNMENT:
                if (varType.hasAnnotation(Unsigned.class)) {
                    checker.report(
                            Result.failure(
                                    "compound.assignment.shift.signed",
                                    kindWithOutAssignment(kind),
                                    "unsigned"),
                            var);
                }
                break;

            case UNSIGNED_RIGHT_SHIFT_ASSIGNMENT:
                if (varType.hasAnnotation(Signed.class)) {
                    checker.report(
                            Result.failure(
                                    "compound.assignment.shift.unsigned",
                                    kindWithOutAssignment(kind),
                                    "signed"),
                            var);
                }
                break;

            case LEFT_SHIFT_ASSIGNMENT:
                break;

            default:
                if (varType.hasAnnotation(Unsigned.class) && exprType.hasAnnotation(Signed.class)) {
                    checker.report(
                            Result.failure(
                                    "compound.assignment.mixed.unsigned.variable",
                                    kindWithOutAssignment(kind)),
                            expr);
                } else if (varType.hasAnnotation(Signed.class)
                        && exprType.hasAnnotation(Unsigned.class)) {
                    checker.report(
                            Result.failure(
                                    "compound.assignment.mixed.unsigned.expression",
                                    kindWithOutAssignment(kind)),
                            expr);
                }
                break;
        }
        return super.visitCompoundAssignment(node, p);
    }
}<|MERGE_RESOLUTION|>--- conflicted
+++ resolved
@@ -1,19 +1,9 @@
 package org.checkerframework.checker.signedness;
 
-<<<<<<< HEAD
 import com.sun.source.tree.*;
 import com.sun.source.tree.Tree.Kind;
 import com.sun.source.util.TreePath;
 import javax.lang.model.type.TypeKind;
-=======
-import com.sun.source.tree.BinaryTree;
-import com.sun.source.tree.CompoundAssignmentTree;
-import com.sun.source.tree.ExpressionTree;
-import com.sun.source.tree.LiteralTree;
-import com.sun.source.tree.Tree;
-import com.sun.source.tree.Tree.Kind;
-import com.sun.source.util.TreePath;
->>>>>>> d7027d99
 import org.checkerframework.checker.signedness.qual.Signed;
 import org.checkerframework.checker.signedness.qual.Unsigned;
 import org.checkerframework.common.basetype.BaseTypeChecker;
@@ -41,7 +31,6 @@
         return kind == Kind.AND || kind == Kind.OR;
     }
 
-<<<<<<< HEAD
     /** @return true iff node is a primitive type cast */
     private boolean isPrimitiveCast(Tree node) {
         if (node.getKind() != Kind.TYPE_CAST) {
@@ -60,8 +49,6 @@
         return underlyingType.getKind() == Kind.PRIMITIVE_TYPE;
     }
 
-=======
->>>>>>> d7027d99
     /** @return true iff expr is a literal */
     private boolean isLiteral(ExpressionTree expr) {
         return expr instanceof LiteralTree;
@@ -119,7 +106,6 @@
     }
 
     /**
-<<<<<<< HEAD
      * Given a casted right shift of the form {@code (type) (baseExpr >> numBits)} or {@code (type)
      * (baseExpr >>> numBits)}, return true iff the expression's value is the same regardless of the
      * type of right shift (signed or unsigned). This is true if the cast ignores the numBits most
@@ -148,8 +134,6 @@
     }
 
     /**
-=======
->>>>>>> d7027d99
      * Determines if a right shift operation, {@code >>} or {@code >>>}, is masked with a masking
      * operation of the form {@code shiftExpr & maskLit} or {@code shiftExpr | maskLit} such that
      * the mask renders the shift signedness ({@code >>} vs {@code >>>}) irrelevent by destroying
@@ -195,12 +179,7 @@
                         : maskExpr.getRightOperand();
 
         // Strip away the parentheses from the mask if any exist
-<<<<<<< HEAD
-        while (mask.getKind() == Kind.PARENTHESIZED)
-            mask = ((ParenthesizedTree) mask).getExpression();
-=======
         mask = TreeUtils.skipParens(mask);
->>>>>>> d7027d99
 
         if (!isLiteral(shift) || !isLiteral(mask)) {
             return false;
@@ -212,7 +191,6 @@
         return maskIgnoresMSB(maskExpr.getKind(), shiftLit, maskLit);
     }
 
-<<<<<<< HEAD
     /**
      * Determines if a right shift operation, {@code >>} or {@code >>>}, is type casted such that
      * the cast renders the shift signedness ({@code >>} vs {@code >>>}) irrelevent by destroying
@@ -227,7 +205,16 @@
      */
     private boolean isCastedShift(BinaryTree shiftExpr) {
         // enclosing is the operation or statement that immediately contains shiftExpr
-        Tree enclosing = TreeUtils.skipParens(shiftExpr);
+        Tree enclosing;
+        {
+            TreePath parentPath = visitorState.getPath().getParentPath();
+            enclosing = parentPath.getLeaf();
+            // Strip away all parentheses from the shift operation
+            while (enclosing.getKind() == Kind.PARENTHESIZED) {
+                parentPath = parentPath.getParentPath();
+                enclosing = parentPath.getLeaf();
+            }
+        }
 
         if (!isPrimitiveCast(enclosing)) {
             return false;
@@ -297,8 +284,6 @@
         return castIgnoresMSB(shiftLit, bitDiff);
     }
 
-=======
->>>>>>> d7027d99
     /**
      * Enforces the following rules on binary operations involving Unsigned and Signed types:
      *
@@ -332,25 +317,17 @@
                 break;
 
             case RIGHT_SHIFT:
-<<<<<<< HEAD
                 if (leftOpType.hasAnnotation(Unsigned.class)
                         && !isMaskedShift(node)
                         && !isCastedShift(node)) {
-=======
-                if (leftOpType.hasAnnotation(Unsigned.class) && !isMaskedShift(node)) {
->>>>>>> d7027d99
                     checker.report(Result.failure("shift.signed", kind), leftOp);
                 }
                 break;
 
             case UNSIGNED_RIGHT_SHIFT:
-<<<<<<< HEAD
                 if (leftOpType.hasAnnotation(Signed.class)
                         && !isMaskedShift(node)
                         && !isCastedShift(node)) {
-=======
-                if (leftOpType.hasAnnotation(Signed.class) && !isMaskedShift(node)) {
->>>>>>> d7027d99
                     checker.report(Result.failure("shift.unsigned", kind), leftOp);
                 }
                 break;
