package org.checkerframework.checker.signedness;

import com.sun.source.tree.*;
import com.sun.source.tree.Tree.Kind;
import com.sun.source.util.TreePath;
import javax.lang.model.type.TypeKind;
import org.checkerframework.checker.signedness.qual.Signed;
import org.checkerframework.checker.signedness.qual.Unsigned;
import org.checkerframework.common.basetype.BaseTypeChecker;
import org.checkerframework.common.basetype.BaseTypeVisitor;
import org.checkerframework.framework.source.Result;
import org.checkerframework.framework.type.AnnotatedTypeMirror;
import org.checkerframework.javacutil.TreeUtils;

/**
 * The SignednessVisitor enforces the Signedness Checker rules. These rules are described in detail
 * in the Checker Framework Manual.
 *
 * @checker_framework.manual #signedness-checker Signedness Checker
 */
public class SignednessVisitor extends BaseTypeVisitor<SignednessAnnotatedTypeFactory> {

    public SignednessVisitor(BaseTypeChecker checker) {
        super(checker);
    }

    /** @return true iff node is a mask operation (&amp; or |) */
    private boolean isMask(Tree node) {
        Kind kind = node.getKind();

        return kind == Kind.AND || kind == Kind.OR;
    }

    /** @return type of a primitive cast, or null if not primitive */
    private PrimitiveTypeTree primitiveTypeCast(Tree node) {
        if (node.getKind() != Kind.TYPE_CAST) {
            return null;
        }

        TypeCastTree cast = (TypeCastTree) node;
        Tree castType = cast.getType();
        // All types should be wrapped in some annotation
        if (castType.getKind() != Kind.ANNOTATED_TYPE) {
            return null;
        }

        AnnotatedTypeTree annotatedType = (AnnotatedTypeTree) castType;
        ExpressionTree underlyingType = annotatedType.getUnderlyingType();

        if (underlyingType.getKind() != Kind.PRIMITIVE_TYPE) {
            return null;
        }

        return (PrimitiveTypeTree) underlyingType;
    }

    /** @return true iff expr is a literal */
    private boolean isLiteral(ExpressionTree expr) {
        return expr instanceof LiteralTree;
    }

    /**
     * @param obj either an Integer or a Long
     * @return the long value of obj
     */
    private long getLong(Object obj) {
        if (obj instanceof Integer) {
            Integer intObj = (Integer) obj;
            return intObj.longValue();
        } else {
            return (long) obj;
        }
    }

    /**
     * Given a masking operation of the form {@code expr & maskLit} or {@code expr | maskLit},
     * return true iff the masking operation results in the same output regardless of the value of
     * the shiftAmount most significant bits of expr. This is if the shiftAmount most significant
     * bits of mask are 0 for AND, and 1 for OR. For example, assuming that shiftAmount is 4, the
     * following is true about AND and OR masks:
     *
     * <p>{@code expr & 0x0... == 0x0... ;}
     *
     * <p>{@code expr | 0xF... == 0xF... ;}
     *
     * @param maskKind the kind of mask (AND or OR)
     * @param shiftAmountLit the LiteralTree whose value is shiftAmount
     * @param maskLit the LiteralTree whose value is mask
     * @return true iff the shiftAmount most significant bits of mask are 0 for AND, and 1 for OR
     */
    private boolean maskIgnoresMSB(Kind maskKind, LiteralTree shiftAmountLit, LiteralTree maskLit) {
        long shiftAmount = getLong(shiftAmountLit.getValue());
        long mask = getLong(maskLit.getValue());

        // Shift the shiftAmount most significant bits to become the shiftAmount least significant bits, zeroing out the
        // rest.
        if (maskLit.getKind() != Kind.LONG_LITERAL) {
            mask <<= 32;
        }
        mask >>>= (64 - shiftAmount);

        if (maskKind == Kind.AND) {
            // Check that the shiftAmount most significant bits of the mask were 0.
            return mask == 0;
        } else if (maskKind == Kind.OR) {
            // Check that the shiftAmount most significant bits of the mask were 1.
            return mask == (1 << shiftAmount) - 1;
        } else {
            // This shouldn't be possible.
            throw new RuntimeException("Invalid Masking Operation");
        }
    }

    /**
     * Given a casted right shift of the form {@code (type) (baseExpr >> shiftAmount)} or {@code
     * (type) (baseExpr >>> shiftAmount)}, return true iff the expression's value is the same
     * regardless of the type of right shift (signed or unsigned). This is true if the cast ignores
     * the shiftAmount most significant bits of the shift result -- that is, if the cast ignores all
     * the new bits that the right shift introduced on the left.
     *
     * <p>For example, the function returns true for
     *
     * <pre>{@code (short) (myInt >> 16)}</pre>
     *
     * and for
     *
     * <pre>{@code (short) (myInt >>> 16)}</pre>
     *
     * because these two expressions are guaranteed to have the same result.
     *
     * @param shiftTypeKind the kind of the type of the shift literal (BYTE, CHAR, SHORT, INT, or
     *     LONG)
     * @param castTypeKind the kind of the cast target type (BYTE, CHAR, SHORT, INT, or LONG)
     * @param shiftAmountLit the LiteralTree whose value is shiftAmount
     * @return true iff introduced bits are discarded
     */
    private boolean castIgnoresMSB(
            TypeKind shiftTypeKind, TypeKind castTypeKind, LiteralTree shiftAmountLit) {
<<<<<<< HEAD
        // Determine number of bits in the shift type, note shifts upcast to int
=======
        // Determine number of bits in the shift type, note shifts upcast to int.
>>>>>>> 337edbe8
        // Also determine the shift amount as it is dependent on the shift type.
        long shiftBits;
        long shiftAmount;
        switch (shiftTypeKind) {
            case INT:
                shiftBits = 32;
<<<<<<< HEAD
                // When the LHS of the shift is an int, the 5 lower order bits of the RHS are used
=======
                // When the LHS of the shift is an int, the 5 lower order bits of the RHS are used.
>>>>>>> 337edbe8
                shiftAmount = 0x1F & getLong(shiftAmountLit.getValue());
                break;
            case LONG:
                shiftBits = 64;
<<<<<<< HEAD
                // When the LHS of the shift is a long, the 6 lower order bits of the RHS are used
=======
                // When the LHS of the shift is a long, the 6 lower order bits of the RHS are used.
>>>>>>> 337edbe8
                shiftAmount = 0x3F & getLong(shiftAmountLit.getValue());
                break;
            default:
                throw new RuntimeException("Invalid shift type");
        }

        // Determine number of bits in the cast type
        long castBits;
        switch (castTypeKind) {
            case BYTE:
                castBits = 8;
                break;
            case CHAR:
                castBits = 8;
                break;
            case SHORT:
                castBits = 16;
                break;
            case INT:
                castBits = 32;
                break;
            case LONG:
                castBits = 64;
                break;
            default:
                throw new RuntimeException("Invalid cast target");
        }

        long bitsDiscarded = shiftBits - castBits;

        return shiftAmount <= bitsDiscarded || shiftAmount == 0;
    }

    /**
     * Determines if a right shift operation, {@code >>} or {@code >>>}, is masked with a masking
     * operation of the form {@code shiftExpr & maskLit} or {@code shiftExpr | maskLit} such that
     * the mask renders the shift signedness ({@code >>} vs {@code >>>}) irrelevent by destroying
     * the bits duplicated into the shift result. For example, the following pairs of right shifts
     * on {@code byte b} both produce the same results under any input, because of their masks:
     *
     * <p>{@code (b >> 4) & 0x0F == (b >>> 4) & 0x0F;}
     *
     * <p>{@code (b >> 4) | 0xF0 == (b >>> 4) | 0xF0;}
     *
     * @param shiftExpr a right shift expression: {@code expr1 >> expr2} or {@code expr1 >>> expr2}
     * @return true iff the right shift is masked such that a signed or unsigned right shift has the
     *     same effect
     */
    private boolean isMaskedShift(BinaryTree shiftExpr) {
        // enclosing is the operation or statement that immediately contains shiftExpr
        Tree enclosing;
        // enclosingChild is the top node in the chain of nodes from shiftExpr to parent
        Tree enclosingChild;
        {
            TreePath parentPath = visitorState.getPath().getParentPath();
            enclosing = parentPath.getLeaf();
            enclosingChild = enclosing;
            // Strip away all parentheses from the shift operation
            while (enclosing.getKind() == Kind.PARENTHESIZED) {
                parentPath = parentPath.getParentPath();
                enclosingChild = enclosing;
                enclosing = parentPath.getLeaf();
            }
        }

        if (!isMask(enclosing)) {
            return false;
        }

        BinaryTree maskExpr = (BinaryTree) enclosing;
        ExpressionTree shiftAmountExpr = shiftExpr.getRightOperand();

        // Determine which child of maskExpr leads to shiftExpr. The other one is the mask.
        ExpressionTree mask =
                maskExpr.getRightOperand() == enclosingChild
                        ? maskExpr.getLeftOperand()
                        : maskExpr.getRightOperand();

        // Strip away the parentheses from the mask if any exist
        mask = TreeUtils.skipParens(mask);

        if (!isLiteral(shiftAmountExpr) || !isLiteral(mask)) {
            return false;
        }

        LiteralTree shiftLit = (LiteralTree) shiftAmountExpr;
        LiteralTree maskLit = (LiteralTree) mask;

        return maskIgnoresMSB(maskExpr.getKind(), shiftLit, maskLit);
    }

    /**
     * Determines if a right shift operation, {@code >>} or {@code >>>}, is type casted such that
     * the cast renders the shift signedness ({@code >>} vs {@code >>>}) irrelevent by discarding
     * the bits duplicated into the shift result. For example, the following pair of right shifts on
     * {@code short s} both produce the same results under any input, because of type casting:
     *
     * <p>{@code (byte)(s >> 8) == (byte)(b >>> 8);}
     *
     * @param shiftExpr a right shift expression: {@code expr1 >> expr2} or {@code expr1 >>> expr2}
     * @return true iff the right shift is type casted such that a signed or unsigned right shift
     *     has the same effect
     */
    private boolean isCastedShift(BinaryTree shiftExpr) {
        // enclosing is the operation or statement that immediately contains shiftExpr
        Tree enclosing;
        {
            TreePath parentPath = visitorState.getPath().getParentPath();
            enclosing = parentPath.getLeaf();
            // Strip away all parentheses from the shift operation
            while (enclosing.getKind() == Kind.PARENTHESIZED) {
                parentPath = parentPath.getParentPath();
                enclosing = parentPath.getLeaf();
            }
        }

        PrimitiveTypeTree castPrimitiveType = primitiveTypeCast(enclosing);
        if (castPrimitiveType == null) {
            return false;
        }
        TypeKind castTypeKind = castPrimitiveType.getPrimitiveTypeKind();

        // Determine the type of the shift result
        TypeKind shiftTypeKind =
                atypeFactory.getAnnotatedType(shiftExpr).getUnderlyingType().getKind();

        // Determine shift literal
        ExpressionTree shiftAmountExpr = shiftExpr.getRightOperand();
        if (!isLiteral(shiftAmountExpr)) {
            return false;
        }
        LiteralTree shiftLit = (LiteralTree) shiftAmountExpr;

        return castIgnoresMSB(shiftTypeKind, castTypeKind, shiftLit);
    }

    /**
     * Enforces the following rules on binary operations involving Unsigned and Signed types:
     *
     * <ul>
     *   <li>Do not allow any Unsigned types in {@literal {/, %}} operations.
     *   <li>Do not allow signed right shift {@literal {>>}} on an Unsigned type.
     *   <li>Do not allow unsigned right shift {@literal {>>>}} on a Signed type.
     *   <li>Allow any left shift {@literal {<<}}.
     *   <li>Do not allow non-equality comparisons {@literal {<, <=, >, >=}} on Unsigned types.
     *   <li>Do not allow the mixing of Signed and Unsigned types.
     * </ul>
     */
    @Override
    public Void visitBinary(BinaryTree node, Void p) {

        ExpressionTree leftOp = node.getLeftOperand();
        ExpressionTree rightOp = node.getRightOperand();
        AnnotatedTypeMirror leftOpType = atypeFactory.getAnnotatedType(leftOp);
        AnnotatedTypeMirror rightOpType = atypeFactory.getAnnotatedType(rightOp);

        Kind kind = node.getKind();

        switch (kind) {
            case DIVIDE:
            case REMAINDER:
                if (leftOpType.hasAnnotation(Unsigned.class)) {
                    checker.report(Result.failure("operation.unsignedlhs", kind), leftOp);
                } else if (rightOpType.hasAnnotation(Unsigned.class)) {
                    checker.report(Result.failure("operation.unsignedrhs", kind), rightOp);
                }
                break;

            case RIGHT_SHIFT:
                if (leftOpType.hasAnnotation(Unsigned.class)
                        && !isMaskedShift(node)
                        && !isCastedShift(node)) {
                    checker.report(Result.failure("shift.signed", kind), leftOp);
                }
                break;

            case UNSIGNED_RIGHT_SHIFT:
                if (leftOpType.hasAnnotation(Signed.class)
                        && !isMaskedShift(node)
                        && !isCastedShift(node)) {
                    checker.report(Result.failure("shift.unsigned", kind), leftOp);
                }
                break;

            case LEFT_SHIFT:
                break;

            case GREATER_THAN:
            case GREATER_THAN_EQUAL:
            case LESS_THAN:
            case LESS_THAN_EQUAL:
                if (leftOpType.hasAnnotation(Unsigned.class)) {
                    checker.report(Result.failure("comparison.unsignedlhs"), leftOp);
                } else if (rightOpType.hasAnnotation(Unsigned.class)) {
                    checker.report(Result.failure("comparison.unsignedrhs"), rightOp);
                }
                break;

            case EQUAL_TO:
            case NOT_EQUAL_TO:
                if (leftOpType.hasAnnotation(Unsigned.class)
                        && rightOpType.hasAnnotation(Signed.class)) {
                    checker.report(Result.failure("comparison.mixed.unsignedlhs"), node);
                } else if (leftOpType.hasAnnotation(Signed.class)
                        && rightOpType.hasAnnotation(Unsigned.class)) {
                    checker.report(Result.failure("comparison.mixed.unsignedrhs"), node);
                }
                break;

            default:
                if (leftOpType.hasAnnotation(Unsigned.class)
                        && rightOpType.hasAnnotation(Signed.class)) {
                    checker.report(Result.failure("operation.mixed.unsignedlhs", kind), node);
                } else if (leftOpType.hasAnnotation(Signed.class)
                        && rightOpType.hasAnnotation(Unsigned.class)) {
                    checker.report(Result.failure("operation.mixed.unsignedrhs", kind), node);
                }
                break;
        }
        return super.visitBinary(node, p);
    }

    /** @return a string representation of kind, with trailing _ASSIGNMENT stripped off if any */
    private String kindWithOutAssignment(Kind kind) {
        String result = kind.toString();
        if (result.endsWith("_ASSIGNMENT")) {
            return result.substring(0, result.length() - "_ASSIGNMENT".length());
        } else {
            return result;
        }
    }

    /**
     * Enforces the following rules on compound assignments involving Unsigned and Signed types:
     *
     * <ul>
     *   <li>Do not allow any Unsigned types in {@literal {/=, %=}} assignments.
     *   <li>Do not allow signed right shift {@literal {>>=}} to assign to an Unsigned type.
     *   <li>Do not allow unsigned right shift {@literal {>>>=}} to assign to a Signed type.
     *   <li>Allow any left shift {@literal {<<=}} assignment.
     *   <li>Do not allow mixing of Signed and Unsigned types.
     * </ul>
     */
    @Override
    public Void visitCompoundAssignment(CompoundAssignmentTree node, Void p) {

        ExpressionTree var = node.getVariable();
        ExpressionTree expr = node.getExpression();
        AnnotatedTypeMirror varType = atypeFactory.getAnnotatedType(var);
        AnnotatedTypeMirror exprType = atypeFactory.getAnnotatedType(expr);

        Kind kind = node.getKind();

        switch (kind) {
            case DIVIDE_ASSIGNMENT:
            case REMAINDER_ASSIGNMENT:
                if (varType.hasAnnotation(Unsigned.class)) {
                    checker.report(
                            Result.failure(
                                    "compound.assignment.unsigned.variable",
                                    kindWithOutAssignment(kind)),
                            var);
                } else if (exprType.hasAnnotation(Unsigned.class)) {
                    checker.report(
                            Result.failure(
                                    "compound.assignment.unsigned.expression",
                                    kindWithOutAssignment(kind)),
                            expr);
                }
                break;

            case RIGHT_SHIFT_ASSIGNMENT:
                if (varType.hasAnnotation(Unsigned.class)) {
                    checker.report(
                            Result.failure(
                                    "compound.assignment.shift.signed",
                                    kindWithOutAssignment(kind),
                                    "unsigned"),
                            var);
                }
                break;

            case UNSIGNED_RIGHT_SHIFT_ASSIGNMENT:
                if (varType.hasAnnotation(Signed.class)) {
                    checker.report(
                            Result.failure(
                                    "compound.assignment.shift.unsigned",
                                    kindWithOutAssignment(kind),
                                    "signed"),
                            var);
                }
                break;

            case LEFT_SHIFT_ASSIGNMENT:
                break;

            default:
                if (varType.hasAnnotation(Unsigned.class) && exprType.hasAnnotation(Signed.class)) {
                    checker.report(
                            Result.failure(
                                    "compound.assignment.mixed.unsigned.variable",
                                    kindWithOutAssignment(kind)),
                            expr);
                } else if (varType.hasAnnotation(Signed.class)
                        && exprType.hasAnnotation(Unsigned.class)) {
                    checker.report(
                            Result.failure(
                                    "compound.assignment.mixed.unsigned.expression",
                                    kindWithOutAssignment(kind)),
                            expr);
                }
                break;
        }
        return super.visitCompoundAssignment(node, p);
    }
}<|MERGE_RESOLUTION|>--- conflicted
+++ resolved
@@ -136,31 +136,19 @@
      */
     private boolean castIgnoresMSB(
             TypeKind shiftTypeKind, TypeKind castTypeKind, LiteralTree shiftAmountLit) {
-<<<<<<< HEAD
-        // Determine number of bits in the shift type, note shifts upcast to int
-=======
         // Determine number of bits in the shift type, note shifts upcast to int.
->>>>>>> 337edbe8
         // Also determine the shift amount as it is dependent on the shift type.
         long shiftBits;
         long shiftAmount;
         switch (shiftTypeKind) {
             case INT:
                 shiftBits = 32;
-<<<<<<< HEAD
-                // When the LHS of the shift is an int, the 5 lower order bits of the RHS are used
-=======
                 // When the LHS of the shift is an int, the 5 lower order bits of the RHS are used.
->>>>>>> 337edbe8
                 shiftAmount = 0x1F & getLong(shiftAmountLit.getValue());
                 break;
             case LONG:
                 shiftBits = 64;
-<<<<<<< HEAD
-                // When the LHS of the shift is a long, the 6 lower order bits of the RHS are used
-=======
                 // When the LHS of the shift is a long, the 6 lower order bits of the RHS are used.
->>>>>>> 337edbe8
                 shiftAmount = 0x3F & getLong(shiftAmountLit.getValue());
                 break;
             default:
