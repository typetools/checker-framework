package org.checkerframework.checker.lowerbound;

import java.util.Set;
import javax.lang.model.element.AnnotationMirror;
import org.checkerframework.checker.index.IndexAbstractTransfer;
import org.checkerframework.checker.index.IndexRefinementInfo;
import org.checkerframework.checker.lowerbound.qual.GTENegativeOne;
import org.checkerframework.checker.lowerbound.qual.LowerBoundUnknown;
import org.checkerframework.checker.lowerbound.qual.NonNegative;
import org.checkerframework.checker.lowerbound.qual.Positive;
import org.checkerframework.dataflow.analysis.FlowExpressions;
import org.checkerframework.dataflow.analysis.FlowExpressions.Receiver;
import org.checkerframework.dataflow.analysis.TransferResult;
<<<<<<< HEAD
import org.checkerframework.dataflow.cfg.node.Node;
import org.checkerframework.framework.flow.CFAbstractAnalysis;
=======
import org.checkerframework.dataflow.cfg.node.*;
import org.checkerframework.framework.flow.CFAnalysis;
>>>>>>> 2fc1397c
import org.checkerframework.framework.flow.CFStore;
import org.checkerframework.framework.flow.CFValue;
import org.checkerframework.framework.type.AnnotatedTypeFactory;
import org.checkerframework.javacutil.AnnotationUtils;

/**
 * Implements dataflow refinement rules based on tests: &lt;, &gt;, ==, and their derivatives.
 *
 * <p>&gt;, &lt;, &ge;, &le;, ==, and != nodes are represented as combinations of &gt; and &ge;
 * (e.g. == is &ge; in both directions in the then branch), and implement refinements based on these
 * decompositions.
 *
 * <pre>
 * Refinement/transfer rules for conditionals:
 *
 * There are two "primitives":
 *
 * x &gt; y, which implies things about x based on y's type:
 *
 * y has type:    implies x has type:
 *  gte-1                nn
 *  nn                   pos
 *  pos                  pos
 *
 * and x &ge; y:
 *
 * y has type:    implies x has type:
 *  gte-1                gte-1
 *  nn                   nn
 *  pos                  pos
 *
 * These two "building blocks" can be combined to make all
 * other conditional expressions:
 *
 * EXPR             THEN          ELSE
 * x &gt; y            x &gt; y         y &ge; x
 * x &ge; y           x &ge; y        y &gt; x
 * x &lt; y            y &gt; x         x &ge; y
 * x &le; y           y &ge; x        x &gt; y
 *
 * Or, more formally:
 *
 * EXPR        THEN                                        ELSE
 * x &gt; y       x_refined = GLB(x_orig, promote(y))         y_refined = GLB(y_orig, x)
 * x &ge; y      x_refined = GLB(x_orig, y)                  y_refined = GLB(y_orig, promote(x))
 * x &lt; y       y_refined = GLB(y_orig, promote(x))         x_refined = GLB(x_orig, y)
 * x &le; y      y_refined = GLB(y_orig, x)                  x_refined = GLB(x_orig, promote(y))
 *
 * where GLB is the greatest lower bound and promote is the increment
 * function on types (or, equivalently, the function specified by the "x
 * &gt; y" information above).
 *
 * There's also ==, which is a special case. Only the THEN
 * branch is refined:
 *
 * EXPR             THEN                   ELSE
 * x == y           x &ge; y &amp;&amp; y &ge; x       nothing known
 *
 * or, more formally:
 *
 * EXPR            THEN                                    ELSE
 * x == y          x_refined = GLB(x_orig, y_orig)         nothing known
 *                y_refined = GLB(x_orig, y_orig)
 *
 * finally, not equal:
 *
 * EXPR             THEN                   ELSE
 * x != y           nothing known          x &ge; y &amp;&amp; y &ge; x
 *
 * more formally:
 *
 * EXPR            THEN               ELSE
 * x != y          nothing known      x_refined = GLB(x_orig, y_orig)
 *                                   y_refined = GLB(x_orig, y_orig)
 *
 * </pre>
 */
public class LowerBoundTransfer extends IndexAbstractTransfer {

    /** The canonical {@link GTENegativeOne} annotation. */
    public final AnnotationMirror GTEN1;
    /** The canonical {@link NonNegative} annotation. */
    public final AnnotationMirror NN;
    /** The canonical {@link Positive} annotation. */
    public final AnnotationMirror POS;
    /** The canonical {@link LowerBoundUnknown} annotation. */
    public final AnnotationMirror UNKNOWN;

    // The ATF (Annotated Type Factory).
    private LowerBoundAnnotatedTypeFactory aTypeFactory;

    public LowerBoundTransfer(CFAnalysis analysis) {
        super(analysis);
        aTypeFactory =
                (LowerBoundAnnotatedTypeFactory) (AnnotatedTypeFactory) analysis.getTypeFactory();
        // Initialize qualifiers.
        GTEN1 = aTypeFactory.GTEN1;
        NN = aTypeFactory.NN;
        POS = aTypeFactory.POS;
        UNKNOWN = aTypeFactory.UNKNOWN;
    }

    /**
     * Refines GTEN1 to NN if it is not equal to -1, and NN to Pos if it is not equal to 0.
     *
     * @param mLiteral a potential literal
     * @param otherNode the node on the other side of the ==/!=
     * @param otherType the type of the other side of the ==/!=
     */
    private void notEqualToValue(
            Node mLiteral, Node otherNode, Set<AnnotationMirror> otherType, CFStore store) {

        Long integerLiteralOrNull = aTypeFactory.getExactValueOrNullFromTree(mLiteral.getTree());

        if (integerLiteralOrNull == null) {
            return;
        }

        if (integerLiteralOrNull == 0) {
            if (AnnotationUtils.containsSameByClass(otherType, NonNegative.class)) {
                Receiver rec = FlowExpressions.internalReprOf(aTypeFactory, otherNode);
                store.insertValue(rec, POS);
            }
        } else if (integerLiteralOrNull == -1) {
            if (AnnotationUtils.containsSameByClass(otherType, GTENegativeOne.class)) {
                Receiver rec = FlowExpressions.internalReprOf(aTypeFactory, otherNode);
                store.insertValue(rec, NN);
            }
        }
    }

    /** Implements the transfer rules for both equal nodes and not-equals nodes. */
    @Override
    protected TransferResult<CFValue, CFStore> strengthenAnnotationOfEqualTo(
            TransferResult<CFValue, CFStore> result,
            Node firstNode,
            Node secondNode,
            CFValue firstValue,
            CFValue secondValue,
            boolean notEqualTo) {
        result =
                super.strengthenAnnotationOfEqualTo(
                        result, firstNode, secondNode, firstValue, secondValue, notEqualTo);

<<<<<<< HEAD
        IndexRefinementInfo<CFStore> rfi =
                new IndexRefinementInfo<>(result, analysis, secondNode, firstNode);

        // There is also special processing to look
        // for literals on one side of the equals and a GTEN1 or NN on the other, so that
        // those types can be promoted in the branch where their values are not equal to certain
        // literals.
=======
        //  In an ==, refinements occur in the then branch (i.e. when they are,
        // actually, equal). In that case, they are refined to the more
        // precise of the two types, which is accomplished by refining each as if it were
        // greater than or equal to the other. There is also special processing to look
        // for literals on one side of the equals and a GTEN1 or NN on the other, so that
        // those types can be promoted in the else branch if compared against the appropriate
        // single literal. != is equivalent to == and implemented the same way, but the refinements occur in
        // the other branch (i.e. when they are !equal).

        if (notEqualTo) {
            // Process != first.

            IndexRefinementInfo rfi =
                    new IndexRefinementInfo(result, analysis, secondNode, firstNode);

            handleRelevantLiteralForEquals(rfi.left, rfi.right, rfi.rightType, rfi.thenStore);
            handleRelevantLiteralForEquals(rfi.right, rfi.left, rfi.leftType, rfi.thenStore);

            refineGTE(rfi.left, rfi.leftType, rfi.right, rfi.rightType, rfi.elseStore);
            refineGTE(rfi.right, rfi.rightType, rfi.left, rfi.leftType, rfi.elseStore);
            return rfi.newResult;
        } else {
            // Process ==.

            IndexRefinementInfo rfi =
                    new IndexRefinementInfo(result, analysis, secondNode, firstNode);
>>>>>>> 2fc1397c

        CFStore notEqualsStore = notEqualTo ? rfi.thenStore : rfi.elseStore;
        notEqualToValue(rfi.left, rfi.right, rfi.rightType, notEqualsStore);
        notEqualToValue(rfi.right, rfi.left, rfi.leftType, notEqualsStore);

        return rfi.newResult;
    }

    /**
     * The implementation of the algorithm for refining a &gt; test. Changes the type of left (the
     * greater one) to one closer to bottom than the type of right. Can't call the promote function
     * from the ATF directly because a new expression isn't introduced here - the modifications have
     * to be made to an existing one.
     */
    @Override
    protected void refineGT(
            Node left,
            Set<AnnotationMirror> leftType,
            Node right,
            Set<AnnotationMirror> rightType,
            CFStore store) {

        if (rightType == null || leftType == null) {
            return;
        }

        Receiver leftRec = FlowExpressions.internalReprOf(aTypeFactory, left);

        if (AnnotationUtils.containsSame(rightType, GTEN1)) {
            store.insertValue(leftRec, NN);
            return;
        }
        if (AnnotationUtils.containsSame(rightType, NN)) {
            store.insertValue(leftRec, POS);
            return;
        }
        if (AnnotationUtils.containsSame(rightType, POS)) {
            store.insertValue(leftRec, POS);
            return;
        }
    }

    /**
     * Refines left to exactly the level of right, since in the worst case they're equal. Modifies
     * an existing type in the store, but has to be careful not to overwrite a more precise existing
     * type.
     */
    @Override
    protected void refineGTE(
            Node left,
            Set<AnnotationMirror> leftType,
            Node right,
            Set<AnnotationMirror> rightType,
            CFStore store) {

        if (rightType == null || leftType == null) {
            return;
        }

        Receiver leftRec = FlowExpressions.internalReprOf(aTypeFactory, left);

        AnnotationMirror rightLBType =
                aTypeFactory.getQualifierHierarchy().findAnnotationInHierarchy(rightType, UNKNOWN);
        AnnotationMirror leftLBType =
                aTypeFactory.getQualifierHierarchy().findAnnotationInHierarchy(rightType, UNKNOWN);

        AnnotationMirror newLBType =
                aTypeFactory.getQualifierHierarchy().greatestLowerBound(rightLBType, leftLBType);

        if (rightLBType != null && leftLBType != null && newLBType != null) {
            store.insertValue(leftRec, newLBType);
        }
    }
}<|MERGE_RESOLUTION|>--- conflicted
+++ resolved
@@ -11,16 +11,10 @@
 import org.checkerframework.dataflow.analysis.FlowExpressions;
 import org.checkerframework.dataflow.analysis.FlowExpressions.Receiver;
 import org.checkerframework.dataflow.analysis.TransferResult;
-<<<<<<< HEAD
 import org.checkerframework.dataflow.cfg.node.Node;
-import org.checkerframework.framework.flow.CFAbstractAnalysis;
-=======
-import org.checkerframework.dataflow.cfg.node.*;
 import org.checkerframework.framework.flow.CFAnalysis;
->>>>>>> 2fc1397c
 import org.checkerframework.framework.flow.CFStore;
 import org.checkerframework.framework.flow.CFValue;
-import org.checkerframework.framework.type.AnnotatedTypeFactory;
 import org.checkerframework.javacutil.AnnotationUtils;
 
 /**
@@ -111,8 +105,7 @@
 
     public LowerBoundTransfer(CFAnalysis analysis) {
         super(analysis);
-        aTypeFactory =
-                (LowerBoundAnnotatedTypeFactory) (AnnotatedTypeFactory) analysis.getTypeFactory();
+        aTypeFactory = (LowerBoundAnnotatedTypeFactory) analysis.getTypeFactory();
         // Initialize qualifiers.
         GTEN1 = aTypeFactory.GTEN1;
         NN = aTypeFactory.NN;
@@ -162,43 +155,12 @@
                 super.strengthenAnnotationOfEqualTo(
                         result, firstNode, secondNode, firstValue, secondValue, notEqualTo);
 
-<<<<<<< HEAD
-        IndexRefinementInfo<CFStore> rfi =
-                new IndexRefinementInfo<>(result, analysis, secondNode, firstNode);
+        IndexRefinementInfo rfi = new IndexRefinementInfo(result, analysis, secondNode, firstNode);
 
         // There is also special processing to look
         // for literals on one side of the equals and a GTEN1 or NN on the other, so that
         // those types can be promoted in the branch where their values are not equal to certain
         // literals.
-=======
-        //  In an ==, refinements occur in the then branch (i.e. when they are,
-        // actually, equal). In that case, they are refined to the more
-        // precise of the two types, which is accomplished by refining each as if it were
-        // greater than or equal to the other. There is also special processing to look
-        // for literals on one side of the equals and a GTEN1 or NN on the other, so that
-        // those types can be promoted in the else branch if compared against the appropriate
-        // single literal. != is equivalent to == and implemented the same way, but the refinements occur in
-        // the other branch (i.e. when they are !equal).
-
-        if (notEqualTo) {
-            // Process != first.
-
-            IndexRefinementInfo rfi =
-                    new IndexRefinementInfo(result, analysis, secondNode, firstNode);
-
-            handleRelevantLiteralForEquals(rfi.left, rfi.right, rfi.rightType, rfi.thenStore);
-            handleRelevantLiteralForEquals(rfi.right, rfi.left, rfi.leftType, rfi.thenStore);
-
-            refineGTE(rfi.left, rfi.leftType, rfi.right, rfi.rightType, rfi.elseStore);
-            refineGTE(rfi.right, rfi.rightType, rfi.left, rfi.leftType, rfi.elseStore);
-            return rfi.newResult;
-        } else {
-            // Process ==.
-
-            IndexRefinementInfo rfi =
-                    new IndexRefinementInfo(result, analysis, secondNode, firstNode);
->>>>>>> 2fc1397c
-
         CFStore notEqualsStore = notEqualTo ? rfi.thenStore : rfi.elseStore;
         notEqualToValue(rfi.left, rfi.right, rfi.rightType, notEqualsStore);
         notEqualToValue(rfi.right, rfi.left, rfi.leftType, notEqualsStore);
