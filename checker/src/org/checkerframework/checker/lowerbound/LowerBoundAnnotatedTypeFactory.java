package org.checkerframework.checker.lowerbound;

import com.sun.source.tree.BinaryTree;
import com.sun.source.tree.ExpressionTree;
import com.sun.source.tree.LiteralTree;
import com.sun.source.tree.MemberSelectTree;
import com.sun.source.tree.MethodInvocationTree;
import com.sun.source.tree.Tree;
import com.sun.source.tree.Tree.Kind;
import com.sun.source.tree.UnaryTree;
import java.lang.annotation.Annotation;
import java.util.Arrays;
import java.util.Collections;
import java.util.LinkedHashSet;
import java.util.List;
import java.util.Set;
import javax.lang.model.element.AnnotationMirror;
import javax.lang.model.element.ExecutableElement;
import javax.lang.model.type.TypeKind;
import org.checkerframework.checker.index.qual.IndexFor;
import org.checkerframework.checker.index.qual.IndexOrHigh;
import org.checkerframework.checker.lowerbound.qual.GTENegativeOne;
import org.checkerframework.checker.lowerbound.qual.LowerBoundUnknown;
import org.checkerframework.checker.lowerbound.qual.NonNegative;
import org.checkerframework.checker.lowerbound.qual.Positive;
import org.checkerframework.checker.minlen.MinLenAnnotatedTypeFactory;
import org.checkerframework.checker.minlen.MinLenChecker;
import org.checkerframework.checker.minlen.qual.MinLen;
import org.checkerframework.common.basetype.BaseAnnotatedTypeFactory;
import org.checkerframework.common.basetype.BaseTypeChecker;
import org.checkerframework.common.value.ValueAnnotatedTypeFactory;
import org.checkerframework.common.value.ValueChecker;
import org.checkerframework.common.value.qual.IntVal;
import org.checkerframework.framework.type.AnnotatedTypeFactory;
import org.checkerframework.framework.type.AnnotatedTypeMirror;
import org.checkerframework.framework.type.treeannotator.ImplicitsTreeAnnotator;
import org.checkerframework.framework.type.treeannotator.ListTreeAnnotator;
import org.checkerframework.framework.type.treeannotator.PropagationTreeAnnotator;
import org.checkerframework.framework.type.treeannotator.TreeAnnotator;
import org.checkerframework.javacutil.AnnotationUtils;
import org.checkerframework.javacutil.InternalUtils;
import org.checkerframework.javacutil.TreeUtils;

/**
 * Implements the introduction rules for the Lower Bound Checker.
 *
 * <pre>
 *  The type hierarchy is:
 *
 *  Top = lbu ("Lower Bound Unknown")
 *   |
 *  gte-1 ("Greater than or equal to -1")
 *   |
 *  nn  ("NonNegative")
 *   |
 *  pos ("Positive")
 *  </pre>
 *
 * In general, check whether the constant Value Checker can determine the value of a variable; if it
 * can, use that; if not, use more specific rules based on expression type. These rules are
 * documented on the functions implementing them.
 */
public class LowerBoundAnnotatedTypeFactory extends BaseAnnotatedTypeFactory {

    /** The canonical @{@link GTENegativeOne} annotation. */
    public final AnnotationMirror GTEN1 = AnnotationUtils.fromClass(elements, GTENegativeOne.class);
    /** The canonical @{@link NonNegative} annotation. */
    public final AnnotationMirror NN = AnnotationUtils.fromClass(elements, NonNegative.class);
    /** The canonical @{@link Positive} annotation. */
    public final AnnotationMirror POS = AnnotationUtils.fromClass(elements, Positive.class);
    /** The canonical @{@link LowerBoundUnknown} annotation. */
    public final AnnotationMirror UNKNOWN =
            AnnotationUtils.fromClass(elements, LowerBoundUnknown.class);
    /**
     * Executable elements representing methods that are handled specially by this class. Stored as
     * instance fields to avoid recomputation.
     */
    private final ExecutableElement fcnMin =
            TreeUtils.getMethod("java.lang.Math", "min", 2, processingEnv);

    private final ExecutableElement fcnMax =
            TreeUtils.getMethod("java.lang.Math", "max", 2, processingEnv);
    private final ExecutableElement fcnRandom =
            TreeUtils.getMethod("java.lang.Math", "random", 0, processingEnv);
    private final ExecutableElement fcnNextDouble =
            TreeUtils.getMethod("java.util.Random", "nextDouble", 0, processingEnv);

    public LowerBoundAnnotatedTypeFactory(BaseTypeChecker checker) {
        super(checker);
        addAliasedAnnotation(IndexFor.class, NN);
        addAliasedAnnotation(IndexOrHigh.class, NN);
        this.postInit();
    }

    @Override
    protected Set<Class<? extends Annotation>> createSupportedTypeQualifiers() {
        // Because the Index Checker is a subclass, the qualifiers have to be explicitly defined.
        return new LinkedHashSet<>(
                Arrays.asList(
                        Positive.class,
                        NonNegative.class,
                        GTENegativeOne.class,
                        LowerBoundUnknown.class));
    }

    public ValueAnnotatedTypeFactory getValueAnnotatedTypeFactory() {
        return getTypeFactoryOfSubchecker(ValueChecker.class);
    }

    public MinLenAnnotatedTypeFactory getMinLenAnnotatedTypeFactory() {
        return getTypeFactoryOfSubchecker(MinLenChecker.class);
    }

    /**
     * Either returns the exact value of the given tree according to the constant value checker, or
     * null if the exact value is not known. This method should only be used by clients who need
     * exactly one value - such as the binary operator rules - and not by those that need to know
     * whether a valueType belongs to an LBC qualifier. Clients needing a qualifier should use
     * getLowerBoundAnnotationFromValueType instead of this method.
     */
    public Long getExactValueOrNullFromTree(Tree tree) {
<<<<<<< HEAD
        if (tree == null) {
            return null;
        }
        AnnotatedTypeMirror valueType = valueAnnotatedTypeFactory.getAnnotatedType(tree);
=======
        AnnotatedTypeMirror valueType = getValueAnnotatedTypeFactory().getAnnotatedType(tree);
>>>>>>> 316281ff
        List<Long> possibleValues = possibleValuesFromValueType(valueType);
        if (possibleValues != null && possibleValues.size() == 1) {
            return possibleValues.get(0);
        } else {
            return null;
        }
    }

    /** Get the list of possible values from a Value Checker type. May return null. */
    private List<Long> possibleValuesFromValueType(AnnotatedTypeMirror valueType) {
        AnnotationMirror anm = valueType.getAnnotation(IntVal.class);
        // Anm can be null if the Value Checker didn't assign an IntVal annotation
        if (anm == null) {
            return null;
        }
        return ValueAnnotatedTypeFactory.getIntValues(anm);
    }

    @Override
    public TreeAnnotator createTreeAnnotator() {
        return new ListTreeAnnotator(
                new LowerBoundTreeAnnotator(this),
                new PropagationTreeAnnotator(this),
                new ImplicitsTreeAnnotator(this));
    }

    private class LowerBoundTreeAnnotator extends TreeAnnotator {
        public LowerBoundTreeAnnotator(AnnotatedTypeFactory annotatedTypeFactory) {
            super(annotatedTypeFactory);
        }

        /**
         * Sets typeDst to the immediate supertype of typeSrc, unless typeSrc is already Positive.
         * Implements the following transitions:
         *
         * <pre>
         *      pos &rarr; pos
         *      nn &rarr; pos
         *      gte-1 &rarr; nn
         *      lbu &rarr; lbu
         *  </pre>
         */
        private void promoteType(AnnotatedTypeMirror typeSrc, AnnotatedTypeMirror typeDst) {
            if (typeSrc.hasAnnotation(POS)) {
                typeDst.replaceAnnotation(POS);
            } else if (typeSrc.hasAnnotation(NN)) {
                typeDst.replaceAnnotation(POS);
            } else if (typeSrc.hasAnnotation(GTEN1)) {
                typeDst.replaceAnnotation(NN);
            } else { //Only unknown is left.
                typeDst.replaceAnnotation(UNKNOWN);
            }
        }

        /**
         * Sets typeDst to the immediate subtype of typeSrc, unless typeSrc is already
         * LowerBoundUnknown. Implements the following transitions:
         *
         * <pre>
         *       pos &rarr; nn
         *       nn &rarr; gte-1
         *       gte-1, lbu &rarr; lbu
         *  </pre>
         */
        private void demoteType(AnnotatedTypeMirror typeSrc, AnnotatedTypeMirror typeDst) {
            if (typeSrc.hasAnnotation(POS)) {
                typeDst.replaceAnnotation(NN);
            } else if (typeSrc.hasAnnotation(NN)) {
                typeDst.replaceAnnotation(GTEN1);
            } else { // GTEN1 and UNKNOWN both become UNKNOWN.
                typeDst.replaceAnnotation(UNKNOWN);
            }
        }

        /** Determine the annotation that should be associated with a literal. */
        private AnnotationMirror anmFromVal(int val) {
            if (val >= 1) {
                return POS;
            } else if (val >= 0) {
                return NN;
            } else if (val >= -1) {
                return GTEN1;
            } else {
                return UNKNOWN;
            }
        }

        @Override
        public Void visitLiteral(LiteralTree tree, AnnotatedTypeMirror type) {
            if (tree.getKind() == Tree.Kind.NULL_LITERAL) {
                return super.visitLiteral(tree, type);
            }
            AnnotatedTypeMirror valueType = getValueAnnotatedTypeFactory().getAnnotatedType(tree);
            type.addAnnotation(getLowerBoundAnnotationFromValueType(valueType));
            return super.visitLiteral(tree, type);
        }

        /** Call increment and decrement helper functions. */
        @Override
        public Void visitUnary(UnaryTree tree, AnnotatedTypeMirror typeDst) {
            AnnotatedTypeMirror typeSrc = getAnnotatedType(tree.getExpression());
            switch (tree.getKind()) {
                case PREFIX_INCREMENT:
                    promoteType(typeSrc, typeDst);
                    break;
                case PREFIX_DECREMENT:
                    demoteType(typeSrc, typeDst);
                    break;
                case POSTFIX_INCREMENT:
                case POSTFIX_DECREMENT:
                    // Do nothing. The CF should take care of these itself.
                    break;
                default:
                    break;
            }
            return super.visitUnary(tree, typeDst);
        }

        /** Special handling for fcnMin and fcnMax from Math. Min is LUB, fcnMax is GLB. */
        @Override
        public Void visitMethodInvocation(MethodInvocationTree tree, AnnotatedTypeMirror type) {

            if (TreeUtils.isMethodInvocation(tree, fcnMin, processingEnv)) {
                ExpressionTree left = tree.getArguments().get(0);
                ExpressionTree right = tree.getArguments().get(1);
                type.replaceAnnotation(
                        qualHierarchy.leastUpperBound(
                                getAnnotatedType(left).getAnnotationInHierarchy(POS),
                                getAnnotatedType(right).getAnnotationInHierarchy(POS)));
            }
            if (TreeUtils.isMethodInvocation(tree, fcnMax, processingEnv)) {
                ExpressionTree left = tree.getArguments().get(0);
                ExpressionTree right = tree.getArguments().get(1);
                type.replaceAnnotation(
                        qualHierarchy.greatestLowerBound(
                                getAnnotatedType(left).getAnnotationInHierarchy(POS),
                                getAnnotatedType(right).getAnnotationInHierarchy(POS)));
            }
            return super.visitMethodInvocation(tree, type);
        }

        /** Returns the type in the lower bound hierarchy a Value Checker type corresponds to. */
        private AnnotationMirror getLowerBoundAnnotationFromValueType(
                AnnotatedTypeMirror valueType) {
            // In the code, AnnotationMirror is abbr. as anm.
            List<Long> possibleValues = possibleValuesFromValueType(valueType);
            // possibleValues is null if the Value Checker does not have any estimate.
            if (possibleValues == null || possibleValues.size() == 0) {
                return UNKNOWN;
            }
            // The annotation of the whole list is the fcnMin of the list.
            long lvalMin = Collections.min(possibleValues);
            // Turn it into an integer.
            int valMin = (int) Math.max(Math.min(Integer.MAX_VALUE, lvalMin), Integer.MIN_VALUE);
            return anmFromVal(valMin);
        }

        /**
         * Looks up the minlen of a member select tree. Returns null if the tree doesn't represent
         * an array's length field.
         */
        private Integer getMinLenFromMemberSelectTree(MemberSelectTree tree) {
            if (tree.getIdentifier().contentEquals("length")
                    && InternalUtils.typeOf(tree.getExpression()).getKind() == TypeKind.ARRAY) {
                AnnotatedTypeMirror minLenType =
                        getMinLenAnnotatedTypeFactory().getAnnotatedType(tree.getExpression());
                AnnotationMirror anm = minLenType.getAnnotation(MinLen.class);
                if (anm == null) {
                    return null;
                }
                return AnnotationUtils.getElementValue(anm, "value", Integer.class, true);
            }
            return null;
        }

        /**
         * For dealing with array length expressions. Looks for array length accesses specifically,
         * then dispatches to the MinLen checker to determine the length of the relevant array. If
         * it's found, use it to give the expression a type.
         */
        @Override
        public Void visitMemberSelect(MemberSelectTree tree, AnnotatedTypeMirror type) {
            Integer minLen = getMinLenFromMemberSelectTree(tree);
            if (minLen != null) {
                type.replaceAnnotation(anmFromVal(minLen));
            }
            return super.visitMemberSelect(tree, type);
        }

        /**
         * Dispatch to binary operator helper methods. The lower bound checker currently handles
         * addition, subtraction, multiplication, division, and modular division.
         */
        @Override
        public Void visitBinary(BinaryTree tree, AnnotatedTypeMirror type) {
            // Check if this is a string concatenation. If so, bail.
            if (TreeUtils.isStringConcatenation(tree)) {
                type.addAnnotation(UNKNOWN);
                return super.visitBinary(tree, type);
            }

            // Check if the Value Checker's information bounds the value within one of the
            // lowerbound types.
            AnnotatedTypeMirror valueType = getValueAnnotatedTypeFactory().getAnnotatedType(tree);
            AnnotationMirror lowerBoundAnm = getLowerBoundAnnotationFromValueType(valueType);
            if (lowerBoundAnm != UNKNOWN) {
                type.addAnnotation(lowerBoundAnm);
                return super.visitBinary(tree, type);
            }

            // Dispatch according to the operation.
            ExpressionTree left = tree.getLeftOperand();
            ExpressionTree right = tree.getRightOperand();
            // Every "addAnnotationForX" method is stateful and modifies the variable "type".
            switch (tree.getKind()) {
                case PLUS:
                    addAnnotationForPlus(left, right, type);
                    break;
                case MINUS:
                    addAnnotationForMinus(left, right, type);
                    break;
                case MULTIPLY:
                    addAnnotationForMultiply(left, right, type);
                    break;
                case DIVIDE:
                    addAnnotationForDivide(left, right, type);
                    break;
                case REMAINDER:
                    addAnnotationForRemainder(left, right, type);
                    break;
                case AND:
                    addAnnotationForAnd(left, right, type);
                    break;
                case RIGHT_SHIFT:
                    addAnnotationForRightShift(left, right, type);
                    break;
                default:
                    break;
            }
            return super.visitBinary(tree, type);
        }

        /**
         * Helper method for addAnnotationForPlus. Handles addition of constants.
         *
         * @param val the integer value of the constant
         * @param nonLiteralType the type of the side of the expression that isn't a constant
         * @param type the type of the result expression
         */
        private void addAnnotationForLiteralPlus(
                int val, AnnotatedTypeMirror nonLiteralType, AnnotatedTypeMirror type) {
            if (val == -2) {
                if (nonLiteralType.hasAnnotation(POS)) {
                    type.addAnnotation(GTEN1);
                    return;
                }
            } else if (val == -1) {
                demoteType(nonLiteralType, type);
                return;
            } else if (val == 0) {
                // This gets the type of nonLiteralType in our hierarchy (in which POS is the
                // bottom type).
                type.addAnnotation(nonLiteralType.getAnnotationInHierarchy(POS));
                return;
            } else if (val == 1) {
                promoteType(nonLiteralType, type);
                return;
            } else if (val >= 2) {
                if (!nonLiteralType.hasAnnotation(UNKNOWN)) {
                    // 2 + a positive, or a non-negative, or a non-negative-1 is a positive
                    type.addAnnotation(POS);
                    return;
                }
            }
            type.addAnnotation(UNKNOWN);
        }

        /**
         * addAnnotationForPlus handles the following cases:
         *
         * <pre>
         *      lit -2 + pos &rarr; gte-1
         *      lit -1 + * &rarr; call demote
         *      lit 0 + * &rarr; *
         *      lit 1 + * &rarr; call promote
         *      lit &ge; 2 + {gte-1, nn, or pos} &rarr; pos
         *      let all other lits, including sets, fall through:
         *      pos + pos &rarr; pos
         *      nn + * &rarr; *
         *      pos + gte-1 &rarr; nn
         *      * + * &rarr; lbu
         *  </pre>
         */
        private void addAnnotationForPlus(
                ExpressionTree leftExpr, ExpressionTree rightExpr, AnnotatedTypeMirror type) {

            // Adding two literals is handled by visitBinary, so that
            // case can be ignored.
            AnnotatedTypeMirror leftType = getAnnotatedType(leftExpr);
            // Check if the right side's value is known at compile time.

            Long valRightOrNull = getExactValueOrNullFromTree(rightExpr);
            if (valRightOrNull != null) {
                addAnnotationForLiteralPlus(valRightOrNull.intValue(), leftType, type);
                return;
            }

            AnnotatedTypeMirror rightType = getAnnotatedType(rightExpr);
            // Check if the left side's value is known at compile time.

            Long valLeftOrNull = getExactValueOrNullFromTree(leftExpr);
            if (valLeftOrNull != null) {
                addAnnotationForLiteralPlus(valLeftOrNull.intValue(), rightType, type);
                return;
            }

            /* This section is handling the generic cases:
             *      pos + pos -> pos
             *      nn + * -> *
             *      pos + gte-1 -> nn
             */
            if (leftType.hasAnnotation(POS) && rightType.hasAnnotation(POS)) {
                type.addAnnotation(POS);
                return;
            }

            if (leftType.hasAnnotation(NN)) {
                type.addAnnotation(rightType.getAnnotationInHierarchy(POS));
                return;
            }
            if (rightType.hasAnnotation(NN)) {
                type.addAnnotation(leftType.getAnnotationInHierarchy(POS));
                return;
            }

            if ((leftType.hasAnnotation(POS) && rightType.hasAnnotation(GTEN1))
                    || (leftType.hasAnnotation(GTEN1) && rightType.hasAnnotation(POS))) {
                type.addAnnotation(NN);
                return;
            }

            // * + * -> lbu.
            type.addAnnotation(UNKNOWN);
        }

        /**
         * addAnnotationForMinus handles the following cases:
         *
         * <pre>
         *      * - lit &rarr; call plus(*, -1 * the value of the lit)
         *      * - * &rarr; lbu
         *  </pre>
         */
        private void addAnnotationForMinus(
                ExpressionTree leftExpr, ExpressionTree rightExpr, AnnotatedTypeMirror type) {

            // Check if the right side's value is known at compile time.
            Long valRightOrNull = getExactValueOrNullFromTree(rightExpr);
            if (valRightOrNull != null) {
                AnnotatedTypeMirror leftType = getAnnotatedType(leftExpr);
                // Instead of a separate method for subtraction, add the negative of a constant.
                addAnnotationForLiteralPlus(-1 * valRightOrNull.intValue(), leftType, type);

                // Check if the left side is a field access of an array's length. If so,
                // try to look up the MinLen of the array, and potentially keep
                // this either NN or POS instead of GTEN1 or LBU.
                if (leftExpr.getKind() == Kind.MEMBER_SELECT) {
                    MemberSelectTree mstree = (MemberSelectTree) leftExpr;
                    Integer minLen = getMinLenFromMemberSelectTree(mstree);
                    if (minLen != null) {
                        type.replaceAnnotation(anmFromVal(minLen - valRightOrNull.intValue()));
                    }
                }

                return;
            }

            // The checker can't reason about arbitrary (i.e. non-literal)
            // things that are being subtracted, so it gives up.
            type.addAnnotation(UNKNOWN);
        }

        /**
         * Helper function for addAnnotationForMultiply. Handles compile-time known constants.
         *
         * @param val the integer value of the constant
         * @param nonLiteralType the type of the side of the expression that isn't a constant
         * @param type the type of the result expression
         */
        private void addAnnotationForLiteralMultiply(
                int val, AnnotatedTypeMirror nonLiteralType, AnnotatedTypeMirror type) {
            if (val == 0) {
                type.addAnnotation(NN);
                return;
            } else if (val == 1) {
                // Make the result type equal to nonLiteralType.
                type.addAnnotation(nonLiteralType.getAnnotationInHierarchy(POS));
                return;
            } else if (val > 1) {
                if (nonLiteralType.hasAnnotation(POS) || nonLiteralType.hasAnnotation(NN)) {
                    type.addAnnotation(nonLiteralType.getAnnotationInHierarchy(POS));
                    return;
                }
            }
            type.addAnnotation(UNKNOWN);
        }

        private boolean checkForMathRandomSpecialCase(
                ExpressionTree randTree, ExpressionTree arrLenTree, AnnotatedTypeMirror type) {
            if (arrLenTree.getKind() == Kind.MEMBER_SELECT) {
                MemberSelectTree msTree = (MemberSelectTree) arrLenTree;
                if (msTree.getIdentifier().contentEquals("length")
                        && InternalUtils.typeOf(msTree.getExpression()).getKind()
                                == TypeKind.ARRAY) {
                    // For sure, arrLenTree represents an array length.

                    if (randTree.getKind() == Kind.METHOD_INVOCATION) {

                        MethodInvocationTree miTree = (MethodInvocationTree) randTree;

                        if (TreeUtils.isMethodInvocation(miTree, fcnRandom, processingEnv)) {
                            // This is Math.random() * array.length, which must be NonNegative
                            type.addAnnotation(NN);
                            return true;
                        }

                        if (TreeUtils.isMethodInvocation(miTree, fcnNextDouble, processingEnv)) {
                            // This is Random.nextDouble() * array.length, which must be NonNegative
                            type.addAnnotation(NN);
                            return true;
                        }
                    }
                }
            }
            return false;
        }

        /**
         * addAnnotationForMultiply handles the following cases:
         *
         * <pre>
         *        * * lit 0 &rarr; nn (=0)
         *        * * lit 1 &rarr; *
         *        pos * pos &rarr; pos
         *        pos * nn &rarr; nn
         *        nn * nn &rarr; nn
         *        * * * &rarr; lbu
         *  </pre>
         */
        private void addAnnotationForMultiply(
                ExpressionTree leftExpr, ExpressionTree rightExpr, AnnotatedTypeMirror type) {

            // Special handling for multiplying an array length by a Math.random().
            if (checkForMathRandomSpecialCase(rightExpr, leftExpr, type)
                    || checkForMathRandomSpecialCase(leftExpr, rightExpr, type)) {
                return;
            }

            AnnotatedTypeMirror leftType = getAnnotatedType(leftExpr);
            // Check if the right side's value is known at compile time.

            Long valRightOrNull = getExactValueOrNullFromTree(rightExpr);
            if (valRightOrNull != null) {
                addAnnotationForLiteralMultiply(valRightOrNull.intValue(), leftType, type);
                return;
            }

            AnnotatedTypeMirror rightType = getAnnotatedType(rightExpr);
            // Check if the left side's value is known at compile time.
            Long valLeftOrNull = getExactValueOrNullFromTree(leftExpr);
            if (valLeftOrNull != null) {
                addAnnotationForLiteralMultiply(valLeftOrNull.intValue(), rightType, type);
                return;
            }

            /* This section handles generic annotations:
             *   pos * pos -> pos
             *   nn * pos -> nn
             *   nn * nn -> nn
             */
            if (leftType.hasAnnotation(POS) && rightType.hasAnnotation(POS)) {
                type.addAnnotation(POS);
                return;
            }
            if ((leftType.hasAnnotation(POS) && rightType.hasAnnotation(NN))
                    || (leftType.hasAnnotation(NN) && rightType.hasAnnotation(POS))) {
                type.addAnnotation(NN);
                return;
            }
            if (leftType.hasAnnotation(NN) && rightType.hasAnnotation(NN)) {
                type.addAnnotation(NN);
                return;
            }
            type.addAnnotation(UNKNOWN);
        }

        /** When the value on the left is known at compile time. */
        private void addAnnotationForLiteralDivideLeft(
                int val, AnnotatedTypeMirror rightType, AnnotatedTypeMirror type) {
            if (val == 0) {
                type.addAnnotation(NN);
            } else if (val == 1) {
                if (rightType.hasAnnotation(NN) || rightType.hasAnnotation(POS)) {
                    type.addAnnotation(NN);
                } else {
                    // (1 / x) can't be outside the range [-1, 1] when x is an integer.
                    type.addAnnotation(GTEN1);
                }
            }
        }

        /**
         * When the value on the right is known at compile time. If the value is zero, then this is
         * division by zero. Division by zero is treated as bottom (i.e. Positive) so that users
         * aren't warned about dead code that's dividing by zero. This code assume that non-dead
         * code won't include literal divide by zeros...
         */
        private void addAnnotationForLiteralDivideRight(
                int val, AnnotatedTypeMirror leftType, AnnotatedTypeMirror type) {
            if (val == 0) {
                // Reaching this indicates a divide by zero error. See above comment.
                type.addAnnotation(POS);
            } else if (val == 1) {
                type.addAnnotation(leftType.getAnnotationInHierarchy(POS));
            }
        }

        /**
         * addAnnotationForDivide handles these cases:
         *
         * <pre>
         * lit 0 / * &rarr; nn (=0)
         *      * / lit 0 &rarr; pos
         *      lit 1 / {pos, nn} &rarr; nn
         *      lit 1 / * &rarr; gten1
         *      * / lit 1 &rarr; *
         *      pos / {pos, nn} &rarr; nn (can round to zero)
         *      * / {pos, nn} &rarr; *
         *      * / * &rarr; lbu
         *  </pre>
         */
        private void addAnnotationForDivide(
                ExpressionTree leftExpr, ExpressionTree rightExpr, AnnotatedTypeMirror type) {

            AnnotatedTypeMirror leftType = getAnnotatedType(leftExpr);
            // Check if the right side's value is known at compile time.

            Long valRightOrNull = getExactValueOrNullFromTree(rightExpr);
            if (valRightOrNull != null) {
                addAnnotationForLiteralDivideRight(valRightOrNull.intValue(), leftType, type);
                return;
            }

            AnnotatedTypeMirror rightType = getAnnotatedType(rightExpr);
            // Check if the left side's value is known at compile time.
            Long valLeftOrNull = getExactValueOrNullFromTree(leftExpr);
            if (valLeftOrNull != null) {
                addAnnotationForLiteralDivideLeft(valLeftOrNull.intValue(), leftType, type);
                return;
            }

            /* This section handles generic annotations:
             *    pos / {pos, nn} -> nn (can round to zero)
             *    * / {pos, nn} -> *
             */
            if (leftType.hasAnnotation(POS)
                    && (rightType.hasAnnotation(POS) || rightType.hasAnnotation(NN))) {
                type.addAnnotation(NN);
                return;
            }
            if (rightType.hasAnnotation(POS) || rightType.hasAnnotation(NN)) {
                type.addAnnotation(leftType.getAnnotationInHierarchy(POS));
                return;
            }
            // Everything else is unknown.
            type.addAnnotation(UNKNOWN);
        }

        /** A remainder with 1 or -1 as the divisor always results in zero. */
        private void addAnnotationForLiteralRemainder(int val, AnnotatedTypeMirror type) {
            if (val == 1 || val == -1) {
                type.addAnnotation(NN);
            }
        }

        /**
         * addAnnotationForRemainder handles these cases: * % 1/-1 &rarr; nn pos/nn % * &rarr; nn
         * gten1 % * &rarr; gten1 * % * &rarr; lbu
         */
        public void addAnnotationForRemainder(
                ExpressionTree leftExpr, ExpressionTree rightExpr, AnnotatedTypeMirror type) {
            AnnotatedTypeMirror leftType = getAnnotatedType(leftExpr);
            AnnotatedTypeMirror rightType = getAnnotatedType(rightExpr);

            // Check if the right side's value is known at compile time.
            Long valRightOrNull = getExactValueOrNullFromTree(rightExpr);
            if (valRightOrNull != null) {
                addAnnotationForLiteralRemainder(valRightOrNull.intValue(), type);
            }

            /* This section handles generic annotations:
               pos/nn % * -> nn
               gten1 % * -> gten1
            */
            if (leftType.hasAnnotation(POS) || leftType.hasAnnotation(NN)) {
                type.addAnnotation(NN);
                return;
            }
            if (leftType.hasAnnotation(GTEN1)) {
                type.addAnnotation(GTEN1);
                return;
            }

            // Everything else is unknown.
            type.addAnnotation(UNKNOWN);
            return;
        }
    }

    /** Handles shifts. * &gt;&gt; NonNegative &rarr; NonNegative */
    private void addAnnotationForRightShift(
            ExpressionTree leftExpr, ExpressionTree rightExpr, AnnotatedTypeMirror type) {
        AnnotatedTypeMirror rightType = getAnnotatedType(rightExpr);
        AnnotatedTypeMirror leftType = getAnnotatedType(leftExpr);
        if (leftType.hasAnnotation(NN) || leftType.hasAnnotation(POS)) {
            if (rightType.hasAnnotation(NN) || rightType.hasAnnotation(POS)) {
                type.addAnnotation(NN);
                return;
            }
        }
        type.addAnnotation(UNKNOWN);
        return;
    }

    /**
     * Handles masking. Particularly, handles the following cases: * &amp; NonNegative &rarr;
     * NonNegative
     */
    private void addAnnotationForAnd(
            ExpressionTree leftExpr, ExpressionTree rightExpr, AnnotatedTypeMirror type) {
        AnnotatedTypeMirror rightType = getAnnotatedType(rightExpr);
        if (rightType.hasAnnotation(NN) || rightType.hasAnnotation(POS)) {
            type.addAnnotation(NN);
            return;
        }

        type.addAnnotation(UNKNOWN);
    }
}<|MERGE_RESOLUTION|>--- conflicted
+++ resolved
@@ -119,14 +119,7 @@
      * getLowerBoundAnnotationFromValueType instead of this method.
      */
     public Long getExactValueOrNullFromTree(Tree tree) {
-<<<<<<< HEAD
-        if (tree == null) {
-            return null;
-        }
-        AnnotatedTypeMirror valueType = valueAnnotatedTypeFactory.getAnnotatedType(tree);
-=======
         AnnotatedTypeMirror valueType = getValueAnnotatedTypeFactory().getAnnotatedType(tree);
->>>>>>> 316281ff
         List<Long> possibleValues = possibleValuesFromValueType(valueType);
         if (possibleValues != null && possibleValues.size() == 1) {
             return possibleValues.get(0);
