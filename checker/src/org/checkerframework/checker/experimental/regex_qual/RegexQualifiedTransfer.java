package org.checkerframework.checker.experimental.regex_qual;

import org.checkerframework.checker.experimental.regex_qual.Regex.RegexVal;
import org.checkerframework.checker.regex.classic.RegexTransfer;
import org.checkerframework.dataflow.analysis.ConditionalTransferResult;
import org.checkerframework.dataflow.analysis.FlowExpressions;
import org.checkerframework.dataflow.analysis.FlowExpressions.Receiver;
import org.checkerframework.dataflow.analysis.RegularTransferResult;
import org.checkerframework.dataflow.analysis.TransferInput;
import org.checkerframework.dataflow.analysis.TransferResult;
import org.checkerframework.dataflow.cfg.node.ClassNameNode;
import org.checkerframework.dataflow.cfg.node.IntegerLiteralNode;
import org.checkerframework.dataflow.cfg.node.MethodAccessNode;
import org.checkerframework.dataflow.cfg.node.MethodInvocationNode;
import org.checkerframework.dataflow.cfg.node.Node;
import org.checkerframework.framework.type.AnnotatedTypeMirror;
import org.checkerframework.framework.util.FlowExpressionParseUtil;
import org.checkerframework.framework.util.FlowExpressionParseUtil.FlowExpressionContext;
import org.checkerframework.framework.util.FlowExpressionParseUtil.FlowExpressionParseException;
import org.checkerframework.javacutil.ElementUtils;
import org.checkerframework.javacutil.ErrorReporter;
import org.checkerframework.qualframework.base.QualifiedTypeMirror;
import org.checkerframework.qualframework.base.dataflow.QualAnalysis;
import org.checkerframework.qualframework.base.dataflow.QualStore;
import org.checkerframework.qualframework.base.dataflow.QualTransfer;
import org.checkerframework.qualframework.base.dataflow.QualValue;

import javax.lang.model.element.ExecutableElement;

/**
 * A reimplementation of {@link RegexTransfer} using {@link QualifiedTypeMirror}s
 * instead of {@link AnnotatedTypeMirror}s.
 */
public class RegexQualifiedTransfer extends QualTransfer<Regex> {

    private static final String IS_REGEX_METHOD_NAME = "isRegex";
    private static final String AS_REGEX_METHOD_NAME = "asRegex";

    public RegexQualifiedTransfer(QualAnalysis<Regex> analysis) {
        super(analysis);
    }

    @Override
    public TransferResult<QualValue<Regex>, QualStore<Regex>> visitMethodInvocation(
            MethodInvocationNode n, TransferInput<QualValue<Regex>, QualStore<Regex>> in) {

        TransferResult<QualValue<Regex>, QualStore<Regex>> result = super.visitMethodInvocation(n, in);

        // refine result for some helper methods
        MethodAccessNode target = n.getTarget();
        ExecutableElement method = target.getMethod();
        Node receiver = target.getReceiver();
        if (!(receiver instanceof ClassNameNode)) {
            return result;
        }
        ClassNameNode cn = (ClassNameNode) receiver;
        String receiverName = cn.getElement().toString();

        if (isRegexUtil(receiverName)) {
            if (ElementUtils.matchesElement(method,
                    IS_REGEX_METHOD_NAME, String.class, int.class)) {
                // RegexUtil.isRegex(s, groups) method
                // (No special case is needed for isRegex(String) because of
                // the annotation on that method's definition.)

                QualStore<Regex> thenStore = result.getRegularStore();
                QualStore<Regex> elseStore = thenStore.copy();
                ConditionalTransferResult<QualValue<Regex>, QualStore<Regex>> newResult = new ConditionalTransferResult<>(
                        result.getResultValue(), thenStore, elseStore);
<<<<<<< HEAD
                FlowExpressionContext context = FlowExpressionParseUtil
                        .buildFlowExprContextForUse(n, analysis.getContext());
                try {
                    Receiver firstParam = FlowExpressionParseUtil.parse(
                            "#1", context, analysis.getContext().getTypeFactory().getPath(n.getTree()));
                    // add annotation with correct group count (if possible,
                    // regex annotation without count otherwise)
                    Node count = n.getArgument(1);
                    if (count instanceof IntegerLiteralNode) {
                        IntegerLiteralNode iln = (IntegerLiteralNode) count;
                        Integer groupCount = iln.getValue();
                        Regex regex = new RegexVal(groupCount);
                        thenStore.insertValue(firstParam, regex);
                    } else {
                        thenStore.insertValue(firstParam, new RegexVal(0));
                    }
                } catch (FlowExpressionParseException e) {
                    ErrorReporter.errorAbort("RegexQualifiedTransfer.visitMethodInvocation: could not parse " +
                            "flow expression \"#1\" with respect to MethodInvocationNode " + n.toString(), e);
=======
                Receiver firstParam = FlowExpressions.internalReprOf(analysis.getContext().getAnnotationProvider(),
                        n.getArgument(0));

                // add annotation with correct group count (if possible,
                // regex annotation without count otherwise)
                Node count = n.getArgument(1);
                if (count instanceof IntegerLiteralNode) {
                    IntegerLiteralNode iln = (IntegerLiteralNode) count;
                    Integer groupCount = iln.getValue();
                    Regex regex = new RegexVal(groupCount);
                    thenStore.insertValue(firstParam, regex);
                } else {
                    thenStore.insertValue(firstParam, new RegexVal(0));
>>>>>>> cb4a68d9
                }
                return newResult;

            } else if (ElementUtils.matchesElement(method,
                    AS_REGEX_METHOD_NAME, String.class, int.class)) {
                // RegexUtil.asRegex(s, groups) method
                // (No special case is needed for asRegex(String) because of
                // the annotation on that method's definition.)

                // add annotation with correct group count (if possible,
                // regex annotation without count otherwise)
                Regex regex;
                Node count = n.getArgument(1);
                if (count instanceof IntegerLiteralNode) {
                    IntegerLiteralNode iln = (IntegerLiteralNode) count;
                    Integer groupCount = iln.getValue();
                    regex = new RegexVal(groupCount);
                } else {
                    regex = new RegexVal(0);
                }
                QualValue<Regex> newResultValue = analysis
                        .createSingleAnnotationValue(regex,
                                result.getResultValue().getType().getUnderlyingType().getOriginalType());
                return new RegularTransferResult<>(newResultValue,
                        result.getRegularStore());
            }
        }


        return result;
    }

    /**
     * Returns true if the given receiver is a class named "RegexUtil".
     */
    private boolean isRegexUtil(String receiver) {
        return receiver.equals("RegexUtil") || receiver.endsWith(".RegexUtil");
    }
}<|MERGE_RESOLUTION|>--- conflicted
+++ resolved
@@ -67,27 +67,6 @@
                 QualStore<Regex> elseStore = thenStore.copy();
                 ConditionalTransferResult<QualValue<Regex>, QualStore<Regex>> newResult = new ConditionalTransferResult<>(
                         result.getResultValue(), thenStore, elseStore);
-<<<<<<< HEAD
-                FlowExpressionContext context = FlowExpressionParseUtil
-                        .buildFlowExprContextForUse(n, analysis.getContext());
-                try {
-                    Receiver firstParam = FlowExpressionParseUtil.parse(
-                            "#1", context, analysis.getContext().getTypeFactory().getPath(n.getTree()));
-                    // add annotation with correct group count (if possible,
-                    // regex annotation without count otherwise)
-                    Node count = n.getArgument(1);
-                    if (count instanceof IntegerLiteralNode) {
-                        IntegerLiteralNode iln = (IntegerLiteralNode) count;
-                        Integer groupCount = iln.getValue();
-                        Regex regex = new RegexVal(groupCount);
-                        thenStore.insertValue(firstParam, regex);
-                    } else {
-                        thenStore.insertValue(firstParam, new RegexVal(0));
-                    }
-                } catch (FlowExpressionParseException e) {
-                    ErrorReporter.errorAbort("RegexQualifiedTransfer.visitMethodInvocation: could not parse " +
-                            "flow expression \"#1\" with respect to MethodInvocationNode " + n.toString(), e);
-=======
                 Receiver firstParam = FlowExpressions.internalReprOf(analysis.getContext().getAnnotationProvider(),
                         n.getArgument(0));
 
@@ -101,7 +80,6 @@
                     thenStore.insertValue(firstParam, regex);
                 } else {
                     thenStore.insertValue(firstParam, new RegexVal(0));
->>>>>>> cb4a68d9
                 }
                 return newResult;
 
