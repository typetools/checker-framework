package org.checkerframework.checker.interning;

import com.sun.source.tree.BinaryTree;
import com.sun.source.tree.BlockTree;
import com.sun.source.tree.ClassTree;
import com.sun.source.tree.ConditionalExpressionTree;
import com.sun.source.tree.ExpressionTree;
import com.sun.source.tree.IdentifierTree;
import com.sun.source.tree.IfTree;
import com.sun.source.tree.LiteralTree;
import com.sun.source.tree.MemberSelectTree;
import com.sun.source.tree.MethodInvocationTree;
import com.sun.source.tree.MethodTree;
import com.sun.source.tree.ReturnTree;
import com.sun.source.tree.Scope;
import com.sun.source.tree.StatementTree;
import com.sun.source.tree.Tree;
import com.sun.source.util.TreePath;
import java.util.Comparator;
import java.util.List;
import javax.lang.model.element.AnnotationMirror;
import javax.lang.model.element.Element;
import javax.lang.model.element.ExecutableElement;
import javax.lang.model.element.TypeElement;
import javax.lang.model.type.DeclaredType;
import javax.lang.model.type.TypeKind;
import javax.lang.model.type.TypeMirror;
import javax.lang.model.util.ElementFilter;
import javax.tools.Diagnostic.Kind;
import org.checkerframework.checker.interning.qual.Interned;
import org.checkerframework.checker.interning.qual.InternedDistinct;
import org.checkerframework.checker.interning.qual.UsesObjectEquals;
import org.checkerframework.common.basetype.BaseTypeChecker;
import org.checkerframework.common.basetype.BaseTypeVisitor;
import org.checkerframework.framework.source.Result;
import org.checkerframework.framework.type.AnnotatedTypeMirror;
import org.checkerframework.framework.util.Heuristics;
import org.checkerframework.javacutil.AnnotationBuilder;
import org.checkerframework.javacutil.InternalUtils;
import org.checkerframework.javacutil.TreeUtils;
import org.checkerframework.javacutil.TypesUtils;

/**
 * Typechecks source code for interning violations. A type is considered interned if its primary
 * annotation is {@link Interned} or {@link InternedDistinct}. This visitor reports errors or
 * warnings for violations for the following cases:
 *
 * <ol>
 *   <li value="1">either argument to a "==" or "!=" comparison is not Interned (error
 *       "not.interned"). As a special case, the comparison is permitted if either arugment is
 *       InternedDistinct.
 *   <li value="2">the receiver and argument for a call to an equals method are both Interned
 *       (optional warning "unnecessary.equals")
 * </ol>
 *
 * @see BaseTypeVisitor
 */
public final class InterningVisitor extends BaseTypeVisitor<InterningAnnotatedTypeFactory> {

    /** The @Interned annotation. */
    private final AnnotationMirror INTERNED;
    /** The @InternedDistinct annotation. */
    private final AnnotationMirror INTERNED_DISTINCT;
    /** See method typeToCheck() */
    private final DeclaredType typeToCheck;

    public InterningVisitor(BaseTypeChecker checker) {
        super(checker);
        this.INTERNED = AnnotationBuilder.fromClass(elements, Interned.class);
        this.INTERNED_DISTINCT = AnnotationBuilder.fromClass(elements, InternedDistinct.class);
        typeToCheck = typeToCheck();
    }

    /**
     * @return true if interning should be verified for the input expression. By default, all
     *     classes are checked for interning unless {@code -Acheckclass} is specified.
     * @see <a href="https://checkerframework.org/manual/#interning-checks">What the Interning
     *     Checker checks</a>
     */
    private boolean shouldCheckExpression(ExpressionTree tree) {
        if (typeToCheck == null) return true;

        TypeMirror type = InternalUtils.typeOf(tree);
        return types.isSubtype(type, typeToCheck) || types.isSubtype(typeToCheck, type);
    }

    /** Checks comparison operators, == and !=, for INTERNING violations. */
    @Override
    public Void visitBinary(BinaryTree node, Void p) {

        // No checking unless the operator is "==" or "!=".
        if (!(node.getKind() == Tree.Kind.EQUAL_TO || node.getKind() == Tree.Kind.NOT_EQUAL_TO)) {
            return super.visitBinary(node, p);
        }

        ExpressionTree leftOp = node.getLeftOperand();
        ExpressionTree rightOp = node.getRightOperand();

        // Check passes if either arg is null.
        if (leftOp.getKind() == Tree.Kind.NULL_LITERAL
                || rightOp.getKind() == Tree.Kind.NULL_LITERAL) {
            return super.visitBinary(node, p);
        }

        AnnotatedTypeMirror left = atypeFactory.getAnnotatedType(leftOp);
        AnnotatedTypeMirror right = atypeFactory.getAnnotatedType(rightOp);

        // If either argument is a primitive, check passes due to auto-unboxing
        if (left.getKind().isPrimitive() || right.getKind().isPrimitive()) {
            return super.visitBinary(node, p);
        }

        if (left.hasEffectiveAnnotation(INTERNED_DISTINCT)
                || right.hasEffectiveAnnotation(INTERNED_DISTINCT)) {
            return super.visitBinary(node, p);
        }

        // If shouldCheckExpression returns true for either the LHS or RHS,
        // this method proceeds with the interning check.

        // Justification: Consider the following scenario:

        // interface I { ... }
        // class A { ... }
        // class B extends A implements I { ... }
        // ...
        // I i;
        // A a;
        // ...
        // if (a == i) { ... }

        // The Java compiler does not issue a compilation error for the (a == i) comparison because,
        // even though A does not implement I, 'a' could be assigned an instance of B, and B does
        // implement I (note that the compiler does not need to know about the existence of B
        // in order to assume this).

        // Now suppose the user passes -AcheckClass=A on the command-line.
        // I is not a subtype or supertype of A, so shouldCheckExpression will not return true for
        // I.
        // But the interning check must be performed, given the argument above.  Therefore if
        // shouldCheckExpression returns true for either the LHS or the RHS, this method proceeds
        // with the interning check.

        if (!shouldCheckExpression(leftOp) && !shouldCheckExpression(rightOp)) {
            return super.visitBinary(node, p);
        }

        // Syntactic checks for legal uses of ==
        if (suppressInsideComparison(node)) {
            return super.visitBinary(node, p);
        }
        if (suppressEarlyEquals(node)) {
            return super.visitBinary(node, p);
        }
        if (suppressEarlyCompareTo(node)) {
            return super.visitBinary(node, p);
        }

        if (suppressEqualsIfClassIsAnnotated(left, right)) {
            return super.visitBinary(node, p);
        }

        Element leftElt = null;
        Element rightElt = null;
        if (left instanceof AnnotatedTypeMirror.AnnotatedDeclaredType) {
            leftElt = ((DeclaredType) left.getUnderlyingType()).asElement();
        }
        if (right instanceof AnnotatedTypeMirror.AnnotatedDeclaredType) {
            rightElt = ((DeclaredType) right.getUnderlyingType()).asElement();
        }

        // TODO: CODE REVIEW
        // TODO: WOULD IT BE CLEARER TO USE A METHOD usesReferenceEquality(AnnotatedTypeMirror type)
        // TODO: RATHER THAN leftElt.getAnnotation(UsesObjectEquals.class) != null)
        // if neither @Interned or @UsesObjectEquals, report error
        if (!(left.hasEffectiveAnnotation(INTERNED)
                || (leftElt != null && leftElt.getAnnotation(UsesObjectEquals.class) != null))) {
            checker.report(Result.failure("not.interned", left), leftOp);
        }
        if (!(right.hasEffectiveAnnotation(INTERNED)
                || (rightElt != null && rightElt.getAnnotation(UsesObjectEquals.class) != null))) {
            checker.report(Result.failure("not.interned", right), rightOp);
        }
        return super.visitBinary(node, p);
    }

    /**
     * If lint option "dotequals" is specified, warn if the .equals method is used where reference
     * equality is safe.
     */
    @Override
    public Void visitMethodInvocation(MethodInvocationTree node, Void p) {
        if (isInvocationOfEquals(node)) {
            AnnotatedTypeMirror recv = atypeFactory.getReceiverType(node);
            AnnotatedTypeMirror comp = atypeFactory.getAnnotatedType(node.getArguments().get(0));

            if (this.checker.getLintOption("dotequals", true)
                    && recv.hasEffectiveAnnotation(INTERNED)
                    && comp.hasEffectiveAnnotation(INTERNED))
                checker.report(Result.warning("unnecessary.equals"), node);
        }

        return super.visitMethodInvocation(node, p);
    }

    /**
     * Method to implement the @UsesObjectEquals functionality. If a class is annotated
     * with @UsesObjectEquals, it must:
     *
     * <ul>
     *   <li>not override .equals(Object)
     *   <li>be a subclass of Object or another class annotated with @UsesObjectEquals
     * </ul>
     *
     * If a class is not annotated with @UsesObjectEquals, it must:
     *
     * <ul>
     *   <li>not have a superclass annotated with @UsesObjectEquals
     * </ul>
     *
     * @see
     *     org.checkerframework.common.basetype.BaseTypeVisitor#visitClass(com.sun.source.tree.ClassTree,
     *     java.lang.Object)
     */
    @Override
    public void processClassTree(ClassTree node) {
        // TODO: Should this method use the Javac types or some other utility to get
        // all direct supertypes instead, and should it verify that each does not
        // override .equals and that at least one of them is annotated with @UsesObjectEquals?

        // Looking for an @UsesObjectEquals class declaration

        TypeElement elt = TreeUtils.elementFromDeclaration(node);
        UsesObjectEquals annotation = elt.getAnnotation(UsesObjectEquals.class);

        Tree superClass = node.getExtendsClause();
        Element elmt = null;
        if (superClass != null
                && (superClass instanceof IdentifierTree
                        || superClass instanceof MemberSelectTree)) {
            elmt = TreeUtils.elementFromUse((ExpressionTree) superClass);
        }

        // If @UsesObjectEquals is present, check to make sure the class does not override equals
        // and its supertype is Object or is annotated with @UsesObjectEquals.
        if (annotation != null) {
            // Check methods to ensure no .equals
            if (overridesEquals(node)) {
                checker.report(Result.failure("overrides.equals"), node);
            }

            if (!(superClass == null
                    || (elmt != null && elmt.getAnnotation(UsesObjectEquals.class) != null))) {
                checker.report(Result.failure("superclass.notannotated"), node);
            }
        } else {
            // The class is not annotated with @UsesObjectEquals -> make sure its superclass isn't
            // either.
            // TODO: is this impossible after the design change making @UsesObjectEquals inherited?
            // This check is left behind in case of a future design change back to non-inherited.
            if (superClass != null
                    && (elmt != null && elmt.getAnnotation(UsesObjectEquals.class) != null)) {
                checker.report(Result.failure("superclass.annotated"), node);
            }
        }

        super.processClassTree(node);
    }

    // **********************************************************************
    // Helper methods
    // **********************************************************************

    /** Returns true if a class overrides Object.equals */
    private boolean overridesEquals(ClassTree node) {
        List<? extends Tree> members = node.getMembers();
        for (Tree member : members) {
            if (member instanceof MethodTree) {
                MethodTree mTree = (MethodTree) member;
                ExecutableElement enclosing = TreeUtils.elementFromDeclaration(mTree);
                if (overrides(enclosing, Object.class, "equals")) {
                    return true;
                }
            }
        }
        return false;
    }

    /**
     * Tests whether a method invocation is an invocation of {@link #equals} that overrides or hides
     * {@link Object#equals(Object)}.
     *
     * <p>Returns true even if a method does not override {@link Object#equals(Object)}, because of
     * the common idiom of writing an equals method with a non-Object parameter, in addition to the
     * equals method that overrides {@link Object#equals(Object)}.
     *
     * @param node a method invocation node
     * @return true iff {@code node} is a invocation of {@code equals()}
     */
    private boolean isInvocationOfEquals(MethodInvocationTree node) {
        ExecutableElement method = TreeUtils.elementFromUse(node);
        // TODO: CODE REVIEW NEITHER OF THE TWO
        return (method.getParameters().size() == 1
                && method.getReturnType().getKind() == TypeKind.BOOLEAN
                // method symbols only have simple names
                && method.getSimpleName().contentEquals("equals"));
    }

    /**
     * Tests whether a method invocation is an invocation of {@link Comparable#compareTo}.
     *
     * @param node a method invocation node
     * @return true iff {@code node} is a invocation of {@code compareTo()}
     */
    private boolean isInvocationOfCompareTo(MethodInvocationTree node) {
        ExecutableElement method = TreeUtils.elementFromUse(node);
        return (method.getParameters().size() == 1
                && method.getReturnType().getKind() == TypeKind.INT
                // method symbols only have simple names
                && method.getSimpleName().contentEquals("compareTo"));
    }

    /**
     * Pattern matches particular comparisons to avoid common false positives in the {@link
     * Comparable#compareTo(Object)} and {@link Object#equals(Object)}.
     *
     * <p>Specifically, this method tests if: the comparison is a == comparison, it is the test of
     * an if statement that's the first statement in the method, and one of the following is true:
     *
     * <ol>
     *   <li>the method overrides {@link Comparator#compare}, the "then" branch of the if statement
     *       returns zero, and the comparison tests equality of the method's two parameters
     *   <li>the method overrides {@link Object#equals(Object)} and the comparison tests "this"
     *       against the method's parameter
     *   <li>the method overrides {@link Comparable#compareTo(Object)}, the "then" branch of the if
     *       statement returns zero, and the comparison tests "this" against the method's parameter
     * </ol>
     *
     * @param node the comparison to check
     * @return true if one of the supported heuristics is matched, false otherwise
     */
    // TODO: handle != comparisons too!
    // TODO: handle more methods, such as early return from addAll when this == arg
    private boolean suppressInsideComparison(final BinaryTree node) {
        // Only handle == binary trees
        if (node.getKind() != Tree.Kind.EQUAL_TO) {
            return false;
        }

        Tree left = node.getLeftOperand();
        Tree right = node.getRightOperand();

        // Only valid if we're comparing identifiers.
        if (!(left.getKind() == Tree.Kind.IDENTIFIER && right.getKind() == Tree.Kind.IDENTIFIER))
            return false;

        // If we're not directly in an if statement in a method (ignoring
        // parens and blocks), terminate.
        if (!Heuristics.matchParents(getCurrentPath(), Tree.Kind.IF, Tree.Kind.METHOD)) {
            return false;
        }

        // Ensure the if statement is the first statement in the method

        TreePath parentPath = getCurrentPath().getParentPath();

        // Retrieve the enclosing if statement tree and method tree
        Tree tree, ifStatementTree = null;
        MethodTree methodTree = null;
        while ((tree = parentPath.getLeaf()) != null) {
            if (tree.getKind() == Tree.Kind.IF) {
                ifStatementTree = tree;
            } else if (tree.getKind() == Tree.Kind.METHOD) {
                methodTree = (MethodTree) tree;
                break;
            }

            parentPath = parentPath.getParentPath();
        }

<<<<<<< HEAD
        assert ifStatementTree
                != null; // The call to Heuristics.matchParents already ensured there is an
                         // enclosing if statement
        assert methodTree
                != null; // The call to Heuristics.matchParents already ensured there is an
                         // enclosing method

        StatementTree stmnt = methodTree.getBody().getStatements().get(0);
        assert stmnt
                != null; // The call to Heuristics.matchParents already ensured the enclosing method
                         // has at least one statement (an if statement) in the body
=======
        // The call to Heuristics.matchParents already ensured there is an enclosing if statement
        assert ifStatementTree != null;
        // The call to Heuristics.matchParents already ensured there is an enclosing method
        assert methodTree != null;

        StatementTree stmnt = methodTree.getBody().getStatements().get(0);
        // The call to Heuristics.matchParents already ensured the enclosing method has at least one statement (an if statement) in the body
        assert stmnt != null;
>>>>>>> 955620e1

        if (stmnt != ifStatementTree) {
            return false; // The if statement is not the first statement in the method.
        }

        ExecutableElement enclosing =
                TreeUtils.elementFromDeclaration(visitorState.getMethodTree());
        assert enclosing != null;

        final Element lhs = TreeUtils.elementFromUse((IdentifierTree) left);
        final Element rhs = TreeUtils.elementFromUse((IdentifierTree) right);

        // Matcher to check for if statement that returns zero
        Heuristics.Matcher matcherIfReturnsZero =
                new Heuristics.Matcher() {

                    @Override
                    public Boolean visitIf(IfTree tree, Void p) {
                        return visit(tree.getThenStatement(), p);
                    }

                    @Override
                    public Boolean visitBlock(BlockTree tree, Void p) {
                        if (tree.getStatements().size() > 0) {
                            return visit(tree.getStatements().get(0), p);
                        }
                        return false;
                    }

                    @Override
                    public Boolean visitReturn(ReturnTree tree, Void p) {
                        ExpressionTree expr = tree.getExpression();
                        return (expr != null
                                && expr.getKind() == Tree.Kind.INT_LITERAL
                                && ((LiteralTree) expr).getValue().equals(0));
                    }
                };

        // Determine whether or not the "then" statement of the if has a single
        // "return 0" statement (for the Comparator.compare heuristic).
        if (overrides(enclosing, Comparator.class, "compare")) {
            final boolean returnsZero =
                    Heuristics.Matchers.withIn(
                                    Heuristics.Matchers.ofKind(Tree.Kind.IF, matcherIfReturnsZero))
                            .match(getCurrentPath());

            if (!returnsZero) {
                return false;
            }

            assert enclosing.getParameters().size() == 2;
            Element p1 = enclosing.getParameters().get(0);
            Element p2 = enclosing.getParameters().get(1);
            return (p1.equals(lhs) && p2.equals(rhs)) || (p2.equals(lhs) && p1.equals(rhs));

        } else if (overrides(enclosing, Object.class, "equals")) {
            assert enclosing.getParameters().size() == 1;
            Element param = enclosing.getParameters().get(0);
            Element thisElt = getThis(trees.getScope(getCurrentPath()));
            assert thisElt != null;
            return (thisElt.equals(lhs) && param.equals(rhs))
                    || (param.equals(lhs) && thisElt.equals(rhs));

        } else if (overrides(enclosing, Comparable.class, "compareTo")) {

            final boolean returnsZero =
                    Heuristics.Matchers.withIn(
                                    Heuristics.Matchers.ofKind(Tree.Kind.IF, matcherIfReturnsZero))
                            .match(getCurrentPath());

            if (!returnsZero) {
                return false;
            }

            assert enclosing.getParameters().size() == 1;
            Element param = enclosing.getParameters().get(0);
            Element thisElt = getThis(trees.getScope(getCurrentPath()));
            assert thisElt != null;
            return (thisElt.equals(lhs) && param.equals(rhs))
                    || (param.equals(lhs) && thisElt.equals(rhs));
        }
        return false;
    }

    /**
     * Returns true if two expressions originating from the same scope are identical, i.e. they are
     * syntactically represented in the same way (modulo parentheses) and represent the same value.
     *
     * <p>For example, given an expression (a == b) || a.equals(b) sameTree can be called to
     * determine that the first 'a' and second 'a' refer to the same variable, which is the case
     * since both expressions 'a' originate from the same scope.
     *
     * <p>If the expression includes one or more method calls, assumes the method calls are
     * deterministic.
     *
     * @param expr1 the first expression to compare
     * @param expr2 the second expression to compare - expr2 must originate from the same scope as
     *     expr1
     * @return true if the expressions expr1 and expr2 are identical
     */
    private static boolean sameTree(ExpressionTree expr1, ExpressionTree expr2) {
        return TreeUtils.skipParens(expr1)
                .toString()
                .equals(TreeUtils.skipParens(expr2).toString());
    }

    /**
     * Pattern matches to prevent false positives of the forms:
     *
     * <pre>
     *   (a == b) || a.equals(b)
     *   (a == b) || (a != null ? a.equals(b) : false)
     *   (a == b) || (a != null &amp;&amp; a.equals(b))
     * </pre>
     *
     * Returns true iff the given node fits this pattern.
     *
     * @return true iff the node fits a pattern such as (a == b || a.equals(b))
     */
    private boolean suppressEarlyEquals(final BinaryTree node) {
        // Only handle == binary trees
        if (node.getKind() != Tree.Kind.EQUAL_TO) {
            return false;
        }

        // should strip parens
        final ExpressionTree left = TreeUtils.skipParens(node.getLeftOperand());
        final ExpressionTree right = TreeUtils.skipParens(node.getRightOperand());

        // looking for ((a == b || a.equals(b))
        Heuristics.Matcher matcherEqOrEquals =
                new Heuristics.Matcher() {

                    /** Returns true if e is either "e1 != null" or "e2 != null". */
                    private boolean isNeqNull(
                            ExpressionTree e, ExpressionTree e1, ExpressionTree e2) {
                        e = TreeUtils.skipParens(e);
                        if (e.getKind() != Tree.Kind.NOT_EQUAL_TO) {
                            return false;
                        }
                        ExpressionTree neqLeft = ((BinaryTree) e).getLeftOperand();
                        ExpressionTree neqRight = ((BinaryTree) e).getRightOperand();
                        return (((sameTree(neqLeft, e1) || sameTree(neqLeft, e2))
                                        && neqRight.getKind() == Tree.Kind.NULL_LITERAL)
                                // also check for "null != e1" and "null != e2"
                                || ((sameTree(neqRight, e1) || sameTree(neqRight, e2))
                                        && neqLeft.getKind() == Tree.Kind.NULL_LITERAL));
                    }

                    @Override
                    public Boolean visitBinary(BinaryTree tree, Void p) {
                        ExpressionTree leftTree = tree.getLeftOperand();
                        ExpressionTree rightTree = tree.getRightOperand();

                        if (tree.getKind() == Tree.Kind.CONDITIONAL_OR) {
                            if (sameTree(leftTree, node)) {
                                // left is "a==b"
                                // check right, which should be a.equals(b) or b.equals(a) or
                                // similar
                                return visit(rightTree, p);
                            } else {
                                return false;
                            }
                        }

                        if (tree.getKind() == Tree.Kind.CONDITIONAL_AND) {
                            // looking for: (a != null && a.equals(b)))
                            if (isNeqNull(leftTree, left, right)) {
                                return visit(rightTree, p);
                            }
                            return false;
                        }

                        return false;
                    }

                    @Override
                    public Boolean visitConditionalExpression(
                            ConditionalExpressionTree tree, Void p) {
                        // looking for: (a != null ? a.equals(b) : false)
                        ExpressionTree cond = tree.getCondition();
                        ExpressionTree trueExp = tree.getTrueExpression();
                        ExpressionTree falseExp = tree.getFalseExpression();
                        if (isNeqNull(cond, left, right)
                                && (falseExp.getKind() == Tree.Kind.BOOLEAN_LITERAL)
                                && ((LiteralTree) falseExp).getValue().equals(false)) {
                            return visit(trueExp, p);
                        }
                        return false;
                    }

                    @Override
                    public Boolean visitMethodInvocation(MethodInvocationTree tree, Void p) {
                        if (!isInvocationOfEquals(tree)) {
                            return false;
                        }

                        List<? extends ExpressionTree> args = tree.getArguments();
                        if (args.size() != 1) {
                            return false;
                        }
                        ExpressionTree arg = args.get(0);
                        // if (arg.getKind() != Tree.Kind.IDENTIFIER) {
                        //     return false;
                        // }
                        // Element argElt = TreeUtils.elementFromUse((IdentifierTree) arg);

                        ExpressionTree exp = tree.getMethodSelect();
                        if (exp.getKind() != Tree.Kind.MEMBER_SELECT) {
                            return false;
                        }
                        MemberSelectTree member = (MemberSelectTree) exp;
                        ExpressionTree receiver = member.getExpression();
                        // Element refElt = TreeUtils.elementFromUse(receiver);

                        // if (!((refElt.equals(lhs) && argElt.equals(rhs)) ||
                        //       ((refElt.equals(rhs) && argElt.equals(lhs))))) {
                        //     return false;
                        // }

                        if (sameTree(receiver, left) && sameTree(arg, right)) {
                            return true;
                        }
                        if (sameTree(receiver, right) && sameTree(arg, left)) {
                            return true;
                        }

                        return false;
                    }
                };

        boolean okay =
                Heuristics.Matchers.withIn(
                                Heuristics.Matchers.ofKind(
                                        Tree.Kind.CONDITIONAL_OR, matcherEqOrEquals))
                        .match(getCurrentPath());
        return okay;
    }

    /**
     * Pattern matches to prevent false positives of the form {@code (a == b || a.compareTo(b) ==
     * 0)}. Returns true iff the given node fits this pattern.
     *
     * @return true iff the node fits the pattern (a == b || a.compareTo(b) == 0)
     */
    private boolean suppressEarlyCompareTo(final BinaryTree node) {
        // Only handle == binary trees
        if (node.getKind() != Tree.Kind.EQUAL_TO) {
            return false;
        }

        Tree left = TreeUtils.skipParens(node.getLeftOperand());
        Tree right = TreeUtils.skipParens(node.getRightOperand());

        // Only valid if we're comparing identifiers.
        if (!(left.getKind() == Tree.Kind.IDENTIFIER && right.getKind() == Tree.Kind.IDENTIFIER)) {
            return false;
        }

        final Element lhs = TreeUtils.elementFromUse((IdentifierTree) left);
        final Element rhs = TreeUtils.elementFromUse((IdentifierTree) right);

        // looking for ((a == b || a.compareTo(b) == 0)
        Heuristics.Matcher matcherEqOrCompareTo =
                new Heuristics.Matcher() {

                    @Override
                    public Boolean visitBinary(BinaryTree tree, Void p) {
                        if (tree.getKind() == Tree.Kind.EQUAL_TO) { // a.compareTo(b) == 0
                            ExpressionTree leftTree =
                                    tree
                                            .getLeftOperand(); // looking for a.compareTo(b) or
                                                               // b.compareTo(a)
                            ExpressionTree rightTree = tree.getRightOperand(); // looking for 0

                            if (rightTree.getKind() != Tree.Kind.INT_LITERAL) {
                                return false;
                            }
                            LiteralTree rightLiteral = (LiteralTree) rightTree;
                            if (!rightLiteral.getValue().equals(0)) {
                                return false;
                            }

                            return visit(leftTree, p);
                        } else {
                            // a == b || a.compareTo(b) == 0
                            ExpressionTree leftTree = tree.getLeftOperand(); // looking for a==b
                            ExpressionTree rightTree =
                                    tree
                                            .getRightOperand(); // looking for a.compareTo(b) == 0
                                                                // or b.compareTo(a) == 0
                            if (leftTree != node) {
                                return false;
                            }
                            if (rightTree.getKind() != Tree.Kind.EQUAL_TO) {
                                return false;
                            }
                            return visit(rightTree, p);
                        }
                    }

                    @Override
                    public Boolean visitMethodInvocation(MethodInvocationTree tree, Void p) {
                        if (!isInvocationOfCompareTo(tree)) {
                            return false;
                        }

                        List<? extends ExpressionTree> args = tree.getArguments();
                        if (args.size() != 1) {
                            return false;
                        }
                        ExpressionTree arg = args.get(0);
                        if (arg.getKind() != Tree.Kind.IDENTIFIER) {
                            return false;
                        }
                        Element argElt = TreeUtils.elementFromUse(arg);

                        ExpressionTree exp = tree.getMethodSelect();
                        if (exp.getKind() != Tree.Kind.MEMBER_SELECT) {
                            return false;
                        }
                        MemberSelectTree member = (MemberSelectTree) exp;
                        if (member.getExpression().getKind() != Tree.Kind.IDENTIFIER) {
                            return false;
                        }

                        Element refElt = TreeUtils.elementFromUse(member.getExpression());

                        if (!((refElt.equals(lhs) && argElt.equals(rhs))
                                || ((refElt.equals(rhs) && argElt.equals(lhs))))) {
                            return false;
                        }
                        return true;
                    }
                };

        boolean okay =
                Heuristics.Matchers.withIn(
                                Heuristics.Matchers.ofKind(
                                        Tree.Kind.CONDITIONAL_OR, matcherEqOrCompareTo))
                        .match(getCurrentPath());
        return okay;
    }

    /**
     * Given {@code a == b}, where a has type A and b has type B, don't issue a warning when either
     * the declaration of A or that of B is annotated with @Interned because {@code a == b} will be
     * true only if a's run-time type is B (or lower), in which case a is actually interned.
     */
    private boolean suppressEqualsIfClassIsAnnotated(
            AnnotatedTypeMirror left, AnnotatedTypeMirror right) {
        // It would be better to just test their greatest lower bound.
        // That could permit some comparisons that this forbids.
        return classIsAnnotated(left) || classIsAnnotated(right);
    }

    /** Returns true if the type's declaration has an @Interned annotation. */
    private boolean classIsAnnotated(AnnotatedTypeMirror type) {

        TypeMirror tm = type.getUnderlyingType();
        if (tm == null) {
            // Maybe a type variable or wildcard had no upper bound
            return false;
        }

        tm = TypesUtils.findConcreteUpperBound(tm);
        if (tm == null || tm.getKind() == TypeKind.ARRAY) {
            // Bound of a wildcard might be null
            return false;
        }

        if (tm.getKind() != TypeKind.DECLARED) {
            checker.message(
                    Kind.WARNING,
                    "InterningVisitor.classIsAnnotated: tm = %s (%s)%n",
                    tm,
                    tm.getClass());
        }
        Element classElt = ((DeclaredType) tm).asElement();
        if (classElt == null) {
            checker.message(
                    Kind.WARNING,
                    "InterningVisitor.classIsAnnotated: classElt = null for tm = %s (%s)%n",
                    tm,
                    tm.getClass());
        }
        if (classElt != null) {
            AnnotatedTypeMirror classType = atypeFactory.fromElement(classElt);
            assert classType != null;
            for (AnnotationMirror anno : classType.getAnnotations()) {
                if (INTERNED.equals(anno)) {
                    return true;
                }
            }
        }
        return false;
    }

    /**
     * Determines the element corresponding to "this" inside a scope. Returns null within static
     * methods.
     *
     * @param scope the scope to search for the element corresponding to "this" in
     * @return the element corresponding to "this" in the given scope, or null if not found
     */
    private Element getThis(Scope scope) {
        for (Element e : scope.getLocalElements()) {
            if (e.getSimpleName().contentEquals("this")) {
                return e;
            }
        }
        return null;
    }

    /**
     * Determines whether or not the given element overrides the named method in the named class.
     *
     * @param e an element for a method
     * @param clazz the class
     * @param method the name of a method
     * @return true if the method given by {@code e} overrides the named method in the named class;
     *     false otherwise
     */
    private boolean overrides(ExecutableElement e, Class<?> clazz, String method) {

        // Get the element named by "clazz".
        TypeElement clazzElt = elements.getTypeElement(clazz.getCanonicalName());
        assert clazzElt != null;

        // Check all of the methods in the class for name matches and overriding.
        for (ExecutableElement elt : ElementFilter.methodsIn(clazzElt.getEnclosedElements())) {
            if (elt.getSimpleName().contentEquals(method) && elements.overrides(e, elt, clazzElt)) {
                return true;
            }
        }

        return false;
    }

    /**
     * Returns the declared type of which the equality tests should be tested, if the user
     * explicitly passed one. The user can pass the class name via the {@code -Acheckclass=...}
     * option.
     *
     * <p>If no class is specified, or the class specified isn't in the classpath, it returns null.
     */
    DeclaredType typeToCheck() {
        String className = checker.getOption("checkclass");
        if (className == null) {
            return null;
        }

        TypeElement classElt = elements.getTypeElement(className);
        if (classElt == null) {
            return null;
        }

        return types.getDeclaredType(classElt);
    }
}<|MERGE_RESOLUTION|>--- conflicted
+++ resolved
@@ -378,19 +378,6 @@
             parentPath = parentPath.getParentPath();
         }
 
-<<<<<<< HEAD
-        assert ifStatementTree
-                != null; // The call to Heuristics.matchParents already ensured there is an
-                         // enclosing if statement
-        assert methodTree
-                != null; // The call to Heuristics.matchParents already ensured there is an
-                         // enclosing method
-
-        StatementTree stmnt = methodTree.getBody().getStatements().get(0);
-        assert stmnt
-                != null; // The call to Heuristics.matchParents already ensured the enclosing method
-                         // has at least one statement (an if statement) in the body
-=======
         // The call to Heuristics.matchParents already ensured there is an enclosing if statement
         assert ifStatementTree != null;
         // The call to Heuristics.matchParents already ensured there is an enclosing method
@@ -399,7 +386,6 @@
         StatementTree stmnt = methodTree.getBody().getStatements().get(0);
         // The call to Heuristics.matchParents already ensured the enclosing method has at least one statement (an if statement) in the body
         assert stmnt != null;
->>>>>>> 955620e1
 
         if (stmnt != ifStatementTree) {
             return false; // The if statement is not the first statement in the method.
@@ -670,9 +656,8 @@
                     public Boolean visitBinary(BinaryTree tree, Void p) {
                         if (tree.getKind() == Tree.Kind.EQUAL_TO) { // a.compareTo(b) == 0
                             ExpressionTree leftTree =
-                                    tree
-                                            .getLeftOperand(); // looking for a.compareTo(b) or
-                                                               // b.compareTo(a)
+                                    tree.getLeftOperand(); // looking for a.compareTo(b) or
+                            // b.compareTo(a)
                             ExpressionTree rightTree = tree.getRightOperand(); // looking for 0
 
                             if (rightTree.getKind() != Tree.Kind.INT_LITERAL) {
@@ -688,9 +673,8 @@
                             // a == b || a.compareTo(b) == 0
                             ExpressionTree leftTree = tree.getLeftOperand(); // looking for a==b
                             ExpressionTree rightTree =
-                                    tree
-                                            .getRightOperand(); // looking for a.compareTo(b) == 0
-                                                                // or b.compareTo(a) == 0
+                                    tree.getRightOperand(); // looking for a.compareTo(b) == 0
+                            // or b.compareTo(a) == 0
                             if (leftTree != node) {
                                 return false;
                             }
