package org.checkerframework.checker.i18n;

import com.sun.source.tree.Tree;
import java.lang.annotation.Annotation;
import java.util.Arrays;
import java.util.Collections;
import java.util.LinkedHashSet;
import java.util.Set;
import org.checkerframework.checker.i18n.qual.LocalizableKey;
import org.checkerframework.checker.propkey.PropertyKeyAnnotatedTypeFactory;
import org.checkerframework.checker.propkey.qual.PropertyKey;
import org.checkerframework.checker.propkey.qual.PropertyKeyBottom;
import org.checkerframework.checker.propkey.qual.UnknownPropertyKey;
import org.checkerframework.common.basetype.BaseTypeChecker;
import org.checkerframework.framework.type.treeannotator.ImplicitsTreeAnnotator;
import org.checkerframework.framework.type.treeannotator.ListTreeAnnotator;
import org.checkerframework.framework.type.treeannotator.PropagationTreeAnnotator;
import org.checkerframework.framework.type.treeannotator.TreeAnnotator;

/**
 * A PropertyKeyATF that uses LocalizableKey to annotate the keys.
 *
 * @author wmdietl
 */
public class LocalizableKeyAnnotatedTypeFactory extends PropertyKeyAnnotatedTypeFactory {

    public LocalizableKeyAnnotatedTypeFactory(BaseTypeChecker checker) {
        super(checker);
    }

    @Override
    protected Set<Class<? extends Annotation>> createSupportedTypeQualifiers() {
<<<<<<< HEAD
        return new LinkedHashSet<Class<? extends Annotation>>(
                        Arrays.asList(LocalizableKey.class, PropertyKey.class, PropertyKeyBottom.class, UnknownPropertyKey.class));
=======
        return Collections.unmodifiableSet(
                new LinkedHashSet<Class<? extends Annotation>>(
                        Arrays.asList(
                                LocalizableKey.class,
                                PropertyKey.class,
                                PropertyKeyBottom.class,
                                UnknownPropertyKey.class)));
>>>>>>> 1d8a78b3
    }

    @Override
    public TreeAnnotator createTreeAnnotator() {
        ImplicitsTreeAnnotator implicitsTreeAnnotator = new ImplicitsTreeAnnotator(this);
        implicitsTreeAnnotator.addTreeKind(Tree.Kind.NULL_LITERAL, PROPKEY_BOTTOM);

        return new ListTreeAnnotator(
                new PropagationTreeAnnotator(this),
                implicitsTreeAnnotator,
                new KeyLookupTreeAnnotator(this, LocalizableKey.class));
    }
}<|MERGE_RESOLUTION|>--- conflicted
+++ resolved
@@ -30,18 +30,8 @@
 
     @Override
     protected Set<Class<? extends Annotation>> createSupportedTypeQualifiers() {
-<<<<<<< HEAD
         return new LinkedHashSet<Class<? extends Annotation>>(
                         Arrays.asList(LocalizableKey.class, PropertyKey.class, PropertyKeyBottom.class, UnknownPropertyKey.class));
-=======
-        return Collections.unmodifiableSet(
-                new LinkedHashSet<Class<? extends Annotation>>(
-                        Arrays.asList(
-                                LocalizableKey.class,
-                                PropertyKey.class,
-                                PropertyKeyBottom.class,
-                                UnknownPropertyKey.class)));
->>>>>>> 1d8a78b3
     }
 
     @Override
