--- conflicted
+++ resolved
@@ -2,16 +2,9 @@
 
 import static org.checkerframework.javacutil.AnnotationUtils.getElementValueArray;
 
-<<<<<<< HEAD
-import com.sun.source.tree.BinaryTree;
-import com.sun.source.tree.ExpressionTree;
-import com.sun.source.tree.MemberSelectTree;
-import com.sun.source.tree.MethodInvocationTree;
+import com.sun.source.tree.*;
 import java.lang.annotation.Annotation;
 import java.util.ArrayList;
-=======
-import com.sun.source.tree.*;
->>>>>>> d22735e1
 import java.util.Collections;
 import java.util.HashSet;
 import java.util.List;
@@ -477,8 +470,6 @@
         }
 
         @Override
-<<<<<<< HEAD
-=======
         public Void visitUnary(UnaryTree tree, AnnotatedTypeMirror typeDst) {
             AnnotatedTypeMirror typeSrc = getAnnotatedType(tree.getExpression());
             switch (tree.getKind()) {
@@ -521,7 +512,6 @@
         }
 
         @Override
->>>>>>> d22735e1
         public Void visitBinary(BinaryTree tree, AnnotatedTypeMirror type) {
             // A few small rules for addition/subtraction by 0/1, etc.
             if (TreeUtils.isStringConcatenation(tree)) {
@@ -538,12 +528,9 @@
                 case MINUS:
                     addAnnotationForMinus(left, right, type);
                     break;
-<<<<<<< HEAD
-=======
                 case MULTIPLY:
                     addAnnotationForMultiply(left, right, type);
                     break;
->>>>>>> d22735e1
                 case DIVIDE:
                     addAnnotationForDivide(left, right, type);
                     break;
