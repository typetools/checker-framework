--- conflicted
+++ resolved
@@ -67,17 +67,10 @@
         Integer valMax = atypeFactory.valMaxFromExpressionTree(indexTree);
         Integer minLen = atypeFactory.minLenFromExpressionTree(arrTree);
 
-<<<<<<< HEAD
-        // Is indexType LTL of a set containing arrName?
-        if (indexType.hasAnnotation(LTLengthOf.class)
-                && (UpperBoundUtils.hasValue(indexType, arrTree.toString())
-                        || (UpperBoundUtils.hasValue(indexType, arrName)))) {
-=======
         // Is indexType LTL/LTOM of a set containing arrName?
         if ((indexType.hasAnnotation(LTLengthOf.class)
                         || indexType.hasAnnotation(LTOMLengthOf.class))
                 && (UpperBoundUtils.hasValue(indexType, arrName))) {
->>>>>>> 1e5203c6
             // If so, this is safe - get out of here.
             return super.visitArrayAccess(tree, type);
         } else if (valMax != null && minLen != null && valMax < minLen) {
