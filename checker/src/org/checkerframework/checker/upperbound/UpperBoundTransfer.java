package org.checkerframework.checker.upperbound;

import java.util.List;
import java.util.Set;
import javax.lang.model.element.AnnotationMirror;
import javax.lang.model.type.TypeKind;
import org.checkerframework.checker.index.IndexAbstractTransfer;
import org.checkerframework.checker.index.IndexRefinementInfo;
import org.checkerframework.checker.upperbound.qual.LTEqLengthOf;
import org.checkerframework.checker.upperbound.qual.LTLengthOf;
import org.checkerframework.checker.upperbound.qual.LTOMLengthOf;
import org.checkerframework.dataflow.analysis.FlowExpressions;
import org.checkerframework.dataflow.analysis.FlowExpressions.FieldAccess;
import org.checkerframework.dataflow.analysis.FlowExpressions.Receiver;
import org.checkerframework.dataflow.analysis.TransferInput;
import org.checkerframework.dataflow.analysis.TransferResult;
import org.checkerframework.dataflow.cfg.node.ArrayCreationNode;
import org.checkerframework.dataflow.cfg.node.AssignmentNode;
import org.checkerframework.dataflow.cfg.node.FieldAccessNode;
import org.checkerframework.dataflow.cfg.node.Node;
<<<<<<< HEAD
=======
import org.checkerframework.dataflow.cfg.node.NotEqualNode;
import org.checkerframework.framework.flow.CFAnalysis;
import org.checkerframework.framework.flow.CFStore;
>>>>>>> 2fc1397c
import org.checkerframework.framework.flow.CFValue;
import org.checkerframework.framework.type.AnnotatedTypeFactory;
import org.checkerframework.framework.type.QualifierHierarchy;
import org.checkerframework.javacutil.AnnotationUtils;

public class UpperBoundTransfer extends IndexAbstractTransfer {

    private UpperBoundAnnotatedTypeFactory atypeFactory;

    private QualifierHierarchy qualifierHierarchy;

    public UpperBoundTransfer(CFAnalysis analysis) {
        super(analysis);
        atypeFactory =
                (UpperBoundAnnotatedTypeFactory) (AnnotatedTypeFactory) analysis.getTypeFactory();
        qualifierHierarchy = atypeFactory.getQualifierHierarchy();
    }

    // Refine the type of expressions used as an array dimension to be
    // less than length of the array to which the new array is
    // assigned.  For example int[] array = new int[expr]; the type of expr is @LTEqLength("array")
    @Override
    public TransferResult<CFValue, CFStore> visitAssignment(
            AssignmentNode node, TransferInput<CFValue, CFStore> in) {
        AnnotationMirror UNKNOWN = atypeFactory.UNKNOWN;
        TransferResult<CFValue, CFStore> result = super.visitAssignment(node, in);

        if (node.getExpression() instanceof ArrayCreationNode) {
            ArrayCreationNode acNode = (ArrayCreationNode) node.getExpression();
            CFStore store = result.getRegularStore();
            List<Node> nodeList = acNode.getDimensions();
            if (nodeList.size() < 1) {
                return result;
            }
            Node dim = acNode.getDimension(0);
            Receiver dimRec = FlowExpressions.internalReprOf(analysis.getTypeFactory(), dim);

            Receiver arrayRec =
                    FlowExpressions.internalReprOf(analysis.getTypeFactory(), node.getTarget());

            Set<AnnotationMirror> oldType = in.getValueOfSubNode(dim).getAnnotations();

            AnnotationMirror newType =
                    qualifierHierarchy.greatestLowerBound(
                            qualifierHierarchy.findAnnotationInHierarchy(oldType, UNKNOWN),
                            atypeFactory.createLTEqLengthOfAnnotation(arrayRec.toString()));

            store.insertValue(dimRec, newType);
        }
        return result;
    }

    @Override
<<<<<<< HEAD
    protected TransferResult<CFValue, UpperBoundStore> strengthenAnnotationOfEqualTo(
            TransferResult<CFValue, UpperBoundStore> res,
            Node firstNode,
            Node secondNode,
            CFValue firstValue,
            CFValue secondValue,
            boolean notEqualTo) {
        TransferResult<CFValue, UpperBoundStore> result =
                super.strengthenAnnotationOfEqualTo(
                        res, firstNode, secondNode, firstValue, secondValue, notEqualTo);
        IndexRefinementInfo<UpperBoundStore> rfi =
                new IndexRefinementInfo<>(result, analysis, firstNode, secondNode);
=======
    public TransferResult<CFValue, CFStore> visitEqualTo(
            EqualToNode node, TransferInput<CFValue, CFStore> in) {
        TransferResult<CFValue, CFStore> result = super.visitEqualTo(node, in);

        IndexRefinementInfo rfi = new IndexRefinementInfo(result, analysis, node);

        //  In an ==, only refine the then
        //  branch (i.e. when they are, actually, equal).
        refineEq(rfi.left, rfi.leftType, rfi.right, rfi.rightType, rfi.thenStore);

        // With a few exceptions...
        refineNeq(rfi.left, rfi.leftType, rfi.right, rfi.rightType, rfi.elseStore);

        return rfi.newResult;
    }

    @Override
    public TransferResult<CFValue, CFStore> visitNotEqual(
            NotEqualNode node, TransferInput<CFValue, CFStore> in) {
        TransferResult<CFValue, CFStore> result = super.visitNotEqual(node, in);

        IndexRefinementInfo rfi = new IndexRefinementInfo(result, analysis, node);
>>>>>>> 2fc1397c

        UpperBoundStore equalsStore = notEqualTo ? rfi.elseStore : rfi.thenStore;
        UpperBoundStore notEqualStore = notEqualTo ? rfi.thenStore : rfi.elseStore;

        refineEq(rfi.left, rfi.leftType, rfi.right, rfi.rightType, equalsStore);
        refineNeq(rfi.left, rfi.leftType, rfi.right, rfi.rightType, notEqualStore);

        return rfi.newResult;
    }

    /**
     * The implementation of the algorithm for refining a &gt; test. If an LTEL is greater than
     * something, then that thing must be an LTL. If an LTL is greater, than the other thing must be
     * LTOM.
     */
    protected void refineGT(
            Node left,
            Set<AnnotationMirror> leftType,
            Node right,
            Set<AnnotationMirror> rightType,
            CFStore store) {
        AnnotationMirror UNKNOWN = atypeFactory.UNKNOWN;

        // First, check if the left type is one of the ones that tells us something.
        if (AnnotationUtils.containsSameByClass(leftType, LTEqLengthOf.class)) {
            // Create an LTL for the right type.

            Receiver rightRec = FlowExpressions.internalReprOf(analysis.getTypeFactory(), right);
            String[] names =
                    UpperBoundUtils.getValue(
                            qualifierHierarchy.findAnnotationInHierarchy(leftType, UNKNOWN));

            AnnotationMirror newType =
                    qualifierHierarchy.greatestLowerBound(
                            qualifierHierarchy.findAnnotationInHierarchy(rightType, UNKNOWN),
                            atypeFactory.createLTLengthOfAnnotation(names));

            store.insertValue(rightRec, newType);
            return;
        }
        if (AnnotationUtils.containsSameByClass(leftType, LTLengthOf.class)) {
            // Create an LTOM for the right type.

            Receiver rightRec = FlowExpressions.internalReprOf(analysis.getTypeFactory(), right);
            String[] names =
                    UpperBoundUtils.getValue(
                            qualifierHierarchy.findAnnotationInHierarchy(leftType, UNKNOWN));

            AnnotationMirror newType =
                    qualifierHierarchy.greatestLowerBound(
                            qualifierHierarchy.findAnnotationInHierarchy(rightType, UNKNOWN),
                            atypeFactory.createLTOMLengthOfAnnotation(names));

            store.insertValue(rightRec, newType);
            return;
        }
    }

    /**
     * If an LTL is greater than or equal to something, it must also be LTL. If an LTEL is greater
     * than or equal to something, it must be be LTEL. If an LTOM is gte something, that's also
     * LTOM.
     */
    protected void refineGTE(
            Node left,
            Set<AnnotationMirror> leftType,
            Node right,
            Set<AnnotationMirror> rightType,
            CFStore store) {
        AnnotationMirror UNKNOWN = atypeFactory.UNKNOWN;
        if (AnnotationUtils.containsSameByClass(leftType, LTLengthOf.class)) {
            // Create an LTL for the right type.
            Receiver rightRec = FlowExpressions.internalReprOf(analysis.getTypeFactory(), right);
            String[] names =
                    UpperBoundUtils.getValue(
                            qualifierHierarchy.findAnnotationInHierarchy(leftType, UNKNOWN));

            AnnotationMirror newType =
                    qualifierHierarchy.greatestLowerBound(
                            qualifierHierarchy.findAnnotationInHierarchy(rightType, UNKNOWN),
                            atypeFactory.createLTLengthOfAnnotation(names));

            store.insertValue(rightRec, newType);
            return;
        } else if (AnnotationUtils.containsSameByClass(leftType, LTEqLengthOf.class)) {
            // Create an LTL for the right type.

            Receiver rightRec = FlowExpressions.internalReprOf(analysis.getTypeFactory(), right);
            String[] names =
                    UpperBoundUtils.getValue(
                            qualifierHierarchy.findAnnotationInHierarchy(leftType, UNKNOWN));

            AnnotationMirror newType =
                    qualifierHierarchy.greatestLowerBound(
                            qualifierHierarchy.findAnnotationInHierarchy(rightType, UNKNOWN),
                            atypeFactory.createLTEqLengthOfAnnotation(names));

            store.insertValue(rightRec, newType);
            return;
        } else if (AnnotationUtils.containsSameByClass(leftType, LTOMLengthOf.class)) {
            // Create an LTOM for the right type.

            Receiver rightRec = FlowExpressions.internalReprOf(analysis.getTypeFactory(), right);
            String[] names =
                    UpperBoundUtils.getValue(
                            qualifierHierarchy.findAnnotationInHierarchy(leftType, UNKNOWN));

            AnnotationMirror newType =
                    qualifierHierarchy.greatestLowerBound(
                            qualifierHierarchy.findAnnotationInHierarchy(rightType, UNKNOWN),
                            atypeFactory.createLTOMLengthOfAnnotation(names));

            store.insertValue(rightRec, newType);
            return;
        }
    }

    private void refineEq(
            Node left,
            Set<AnnotationMirror> leftType,
            Node right,
            Set<AnnotationMirror> rightType,
            CFStore store) {
        AnnotationMirror UNKNOWN = atypeFactory.UNKNOWN;

        AnnotationMirror rightUpperboundType =
                qualifierHierarchy.findAnnotationInHierarchy(rightType, UNKNOWN);
        AnnotationMirror leftUpperboundType =
                qualifierHierarchy.findAnnotationInHierarchy(leftType, UNKNOWN);

        if (rightUpperboundType == null || leftUpperboundType == null) {
            return;
        }

        AnnotationMirror newType =
                qualifierHierarchy.greatestLowerBound(rightUpperboundType, leftUpperboundType);

        Receiver rightRec = FlowExpressions.internalReprOf(analysis.getTypeFactory(), right);
        Receiver leftRec = FlowExpressions.internalReprOf(analysis.getTypeFactory(), left);

        store.insertValue(rightRec, newType);
        store.insertValue(leftRec, newType);
    }

    private boolean isArrayLengthFieldAccess(Node node) {
        if (!(node instanceof FieldAccessNode)) {
            return false;
        }
        FieldAccessNode fieldAccess = (FieldAccessNode) node;
        return fieldAccess.getFieldName().equals("length")
                && fieldAccess.getReceiver().getType().getKind() == TypeKind.ARRAY;
    }

    private void specialCaseForLTEL(
            Set<AnnotationMirror> leftType, Node left, Node right, CFStore store) {
        if (AnnotationUtils.containsSameByClass(leftType, LTEqLengthOf.class)) {
            if (isArrayLengthFieldAccess(right)) {
                FieldAccess fieldAccess =
                        FlowExpressions.internalReprOfFieldAccess(
                                atypeFactory, (FieldAccessNode) right);
                String arrayName = fieldAccess.getReceiver().toString();

                String[] names =
                        UpperBoundUtils.getValue(
                                AnnotationUtils.getAnnotationByClass(leftType, LTEqLengthOf.class));
                if (names.length != 1) {
                    // if there is more than one array, then no refinement takes place, because precise
                    // information is only available  about one array.
                    return;
                }

                if (names[0].equals(arrayName)) {
                    store.insertValue(
                            FlowExpressions.internalReprOf(analysis.getTypeFactory(), left),
                            atypeFactory.createLTLengthOfAnnotation(arrayName));
                }
            }
        }
    }

    private void specialCaseForLTL(
            Set<AnnotationMirror> leftType, Node left, Node right, CFStore store) {
        if (AnnotationUtils.containsSameByClass(leftType, LTLengthOf.class)) {
            if (isArrayLengthFieldAccess(right)) {
                FieldAccess fieldAccess =
                        FlowExpressions.internalReprOfFieldAccess(
                                atypeFactory, (FieldAccessNode) right);
                String arrayName = fieldAccess.getReceiver().toString();

                String[] names =
                        UpperBoundUtils.getValue(
                                AnnotationUtils.getAnnotationByClass(leftType, LTLengthOf.class));
                if (names.length != 1) {
                    // if there is more than one array, then no refinement takes place, because precise
                    // information is only available  about one array.
                    return;
                }
                if (names[0].equals(arrayName)) {
                    store.insertValue(
                            FlowExpressions.internalReprOf(analysis.getTypeFactory(), left),
                            atypeFactory.createLTOMLengthOfAnnotation(arrayName));
                }
            }
        }
    }

    private void refineNeq(
            Node left,
            Set<AnnotationMirror> leftType,
            Node right,
            Set<AnnotationMirror> rightType,
            CFStore store) {
        specialCaseForLTEL(leftType, left, right, store);
        specialCaseForLTEL(rightType, right, left, store);
        specialCaseForLTL(leftType, left, right, store);
        specialCaseForLTL(rightType, right, left, store);
    }
}<|MERGE_RESOLUTION|>--- conflicted
+++ resolved
@@ -18,14 +18,9 @@
 import org.checkerframework.dataflow.cfg.node.AssignmentNode;
 import org.checkerframework.dataflow.cfg.node.FieldAccessNode;
 import org.checkerframework.dataflow.cfg.node.Node;
-<<<<<<< HEAD
-=======
-import org.checkerframework.dataflow.cfg.node.NotEqualNode;
 import org.checkerframework.framework.flow.CFAnalysis;
 import org.checkerframework.framework.flow.CFStore;
->>>>>>> 2fc1397c
 import org.checkerframework.framework.flow.CFValue;
-import org.checkerframework.framework.type.AnnotatedTypeFactory;
 import org.checkerframework.framework.type.QualifierHierarchy;
 import org.checkerframework.javacutil.AnnotationUtils;
 
@@ -37,8 +32,7 @@
 
     public UpperBoundTransfer(CFAnalysis analysis) {
         super(analysis);
-        atypeFactory =
-                (UpperBoundAnnotatedTypeFactory) (AnnotatedTypeFactory) analysis.getTypeFactory();
+        atypeFactory = (UpperBoundAnnotatedTypeFactory) analysis.getTypeFactory();
         qualifierHierarchy = atypeFactory.getQualifierHierarchy();
     }
 
@@ -77,46 +71,20 @@
     }
 
     @Override
-<<<<<<< HEAD
-    protected TransferResult<CFValue, UpperBoundStore> strengthenAnnotationOfEqualTo(
-            TransferResult<CFValue, UpperBoundStore> res,
+    protected TransferResult<CFValue, CFStore> strengthenAnnotationOfEqualTo(
+            TransferResult<CFValue, CFStore> res,
             Node firstNode,
             Node secondNode,
             CFValue firstValue,
             CFValue secondValue,
             boolean notEqualTo) {
-        TransferResult<CFValue, UpperBoundStore> result =
+        TransferResult<CFValue, CFStore> result =
                 super.strengthenAnnotationOfEqualTo(
                         res, firstNode, secondNode, firstValue, secondValue, notEqualTo);
-        IndexRefinementInfo<UpperBoundStore> rfi =
-                new IndexRefinementInfo<>(result, analysis, firstNode, secondNode);
-=======
-    public TransferResult<CFValue, CFStore> visitEqualTo(
-            EqualToNode node, TransferInput<CFValue, CFStore> in) {
-        TransferResult<CFValue, CFStore> result = super.visitEqualTo(node, in);
-
-        IndexRefinementInfo rfi = new IndexRefinementInfo(result, analysis, node);
-
-        //  In an ==, only refine the then
-        //  branch (i.e. when they are, actually, equal).
-        refineEq(rfi.left, rfi.leftType, rfi.right, rfi.rightType, rfi.thenStore);
-
-        // With a few exceptions...
-        refineNeq(rfi.left, rfi.leftType, rfi.right, rfi.rightType, rfi.elseStore);
-
-        return rfi.newResult;
-    }
-
-    @Override
-    public TransferResult<CFValue, CFStore> visitNotEqual(
-            NotEqualNode node, TransferInput<CFValue, CFStore> in) {
-        TransferResult<CFValue, CFStore> result = super.visitNotEqual(node, in);
-
-        IndexRefinementInfo rfi = new IndexRefinementInfo(result, analysis, node);
->>>>>>> 2fc1397c
-
-        UpperBoundStore equalsStore = notEqualTo ? rfi.elseStore : rfi.thenStore;
-        UpperBoundStore notEqualStore = notEqualTo ? rfi.thenStore : rfi.elseStore;
+        IndexRefinementInfo rfi = new IndexRefinementInfo(result, analysis, firstNode, secondNode);
+
+        CFStore equalsStore = notEqualTo ? rfi.elseStore : rfi.thenStore;
+        CFStore notEqualStore = notEqualTo ? rfi.thenStore : rfi.elseStore;
 
         refineEq(rfi.left, rfi.leftType, rfi.right, rfi.rightType, equalsStore);
         refineNeq(rfi.left, rfi.leftType, rfi.right, rfi.rightType, notEqualStore);
