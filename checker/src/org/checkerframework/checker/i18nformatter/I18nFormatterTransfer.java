--- conflicted
+++ resolved
@@ -52,23 +52,6 @@
             CFStore elseStore = thenStore.copy();
             ConditionalTransferResult<CFValue, CFStore> newResult = new ConditionalTransferResult<>(
                     result.getResultValue(), thenStore, elseStore);
-<<<<<<< HEAD
-
-            FlowExpressionContext context = FlowExpressionParseUtil.buildFlowExprContextForUse(node, atypeFactory.getContext());
-            try {
-                Receiver firstParam = FlowExpressionParseUtil
-                        .parse("#1", context, atypeFactory.getPath(node.getTree()));
-                Result<I18nConversionCategory[]> cats = tu.getHasFormatCallCategories(node);
-                if (cats.value() == null) {
-                    tu.failure(cats, "i18nformat.indirect.arguments");
-                } else {
-                    AnnotationMirror anno = atypeFactory.treeUtil.categoriesToFormatAnnotation(cats.value());
-                    thenStore.insertValue(firstParam, anno);
-                }
-            } catch (FlowExpressionParseException e) {
-                ErrorReporter.errorAbort("I18nFormatterTransfer.visitMethodInvocation: could not parse " +
-                        "flow expression \"#1\" with respect to MethodInvocationNode " + node.toString(), e);
-=======
             Result<I18nConversionCategory[]> cats = tu.getHasFormatCallCategories(node);
             if (cats.value() == null) {
                 tu.failure(cats, "i18nformat.indirect.arguments");
@@ -76,7 +59,6 @@
                 Receiver firstParam = FlowExpressions.internalReprOf(atypeFactory, node.getArgument(0));
                 AnnotationMirror anno = atypeFactory.treeUtil.categoriesToFormatAnnotation(cats.value());
                 thenStore.insertValue(firstParam, anno);
->>>>>>> cb4a68d9
             }
             return newResult;
         }
@@ -87,29 +69,11 @@
             CFStore elseStore = thenStore.copy();
             ConditionalTransferResult<CFValue, CFStore> newResult = new ConditionalTransferResult<>(
                     result.getResultValue(), thenStore, elseStore);
-<<<<<<< HEAD
-
-            FlowExpressionContext context = FlowExpressionParseUtil.buildFlowExprContextForUse(node, atypeFactory.getContext());
-
-            try {
-                Receiver firstParam = FlowExpressionParseUtil
-                        .parse("#1", context, atypeFactory.getPath(node.getTree()));
-                AnnotationBuilder builder = new AnnotationBuilder(tu.processingEnv, I18nInvalidFormat.class.getCanonicalName());
-                // No need to set a value of @I18nInvalidFormat
-                builder.setValue("value", "");
-                elseStore.insertValue(firstParam, builder.build());
-
-            } catch (FlowExpressionParseException e) {
-                ErrorReporter.errorAbort("I18nFormatterTransfer.visitMethodInvocation: could not parse " +
-                        "flow expression \"#1\" with respect to MethodInvocationNode " + node.toString(), e);
-            }
-=======
             Receiver firstParam = FlowExpressions.internalReprOf(atypeFactory, node.getArgument(0));
             AnnotationBuilder builder = new AnnotationBuilder(tu.processingEnv, I18nInvalidFormat.class.getCanonicalName());
             // No need to set a value of @I18nInvalidFormat
             builder.setValue("value", "");
             elseStore.insertValue(firstParam, builder.build());
->>>>>>> cb4a68d9
             return newResult;
         }
 
