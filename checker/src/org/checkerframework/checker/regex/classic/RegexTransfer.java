package org.checkerframework.checker.regex.classic;

import javax.lang.model.element.AnnotationMirror;
import javax.lang.model.element.ExecutableElement;

import org.checkerframework.checker.regex.RegexChecker;
import org.checkerframework.checker.regex.qual.Regex;
import org.checkerframework.dataflow.analysis.ConditionalTransferResult;
import org.checkerframework.dataflow.analysis.FlowExpressions;
import org.checkerframework.dataflow.analysis.RegularTransferResult;
import org.checkerframework.dataflow.analysis.TransferInput;
import org.checkerframework.dataflow.analysis.TransferResult;
import org.checkerframework.dataflow.analysis.FlowExpressions.Receiver;
import org.checkerframework.dataflow.cfg.node.ClassNameNode;
import org.checkerframework.dataflow.cfg.node.IntegerLiteralNode;
import org.checkerframework.dataflow.cfg.node.MethodAccessNode;
import org.checkerframework.dataflow.cfg.node.MethodInvocationNode;
import org.checkerframework.dataflow.cfg.node.Node;
import org.checkerframework.framework.flow.CFAbstractTransfer;
import org.checkerframework.framework.flow.CFStore;
import org.checkerframework.framework.flow.CFValue;
import org.checkerframework.framework.util.FlowExpressionParseUtil;
import org.checkerframework.framework.util.FlowExpressionParseUtil.FlowExpressionContext;
import org.checkerframework.framework.util.FlowExpressionParseUtil.FlowExpressionParseException;
import org.checkerframework.javacutil.AnnotationUtils;
import org.checkerframework.javacutil.ElementUtils;
import org.checkerframework.javacutil.ErrorReporter;

public class RegexTransfer extends
        CFAbstractTransfer<CFValue, CFStore, RegexTransfer> {

    private static final String IS_REGEX_METHOD_NAME = "isRegex";
    private static final String AS_REGEX_METHOD_NAME = "asRegex";

    /** Like super.analysis, but more specific type. */
    protected RegexAnalysis analysis;

    public RegexTransfer(RegexAnalysis analysis) {
        super(analysis);
        this.analysis = analysis;
    }

    // TODO: These are special cases for isRegex(String, int) and asRegex(String, int).
    // They should be replaced by adding an @EnsuresQualifierIf annotation that supports
    // specifying attributes.
    @Override
    public TransferResult<CFValue, CFStore> visitMethodInvocation(
            MethodInvocationNode n, TransferInput<CFValue, CFStore> in) {
        RegexClassicAnnotatedTypeFactory factory = (RegexClassicAnnotatedTypeFactory) analysis
                .getTypeFactory();
        TransferResult<CFValue, CFStore> result = super.visitMethodInvocation(
                n, in);

        // refine result for some helper methods
        MethodAccessNode target = n.getTarget();
        ExecutableElement method = target.getMethod();
        Node receiver = target.getReceiver();
        if (!(receiver instanceof ClassNameNode)) {
            return result;
        }
        ClassNameNode cn = (ClassNameNode) receiver;
        String receiverName = cn.getElement().toString();

        if (isRegexUtil(receiverName)) {
            if (ElementUtils.matchesElement(method,
                   IS_REGEX_METHOD_NAME, String.class, int.class)) {
                // RegexUtil.isRegex(s, groups) method
                // (No special case is needed for isRegex(String) because of
                // the annotation on that method's definition.)

                CFStore thenStore = result.getRegularStore();
                CFStore elseStore = thenStore.copy();
                ConditionalTransferResult<CFValue, CFStore> newResult = new ConditionalTransferResult<>(
                        result.getResultValue(), thenStore, elseStore);
<<<<<<< HEAD
                FlowExpressionContext context = FlowExpressionParseUtil
                        .buildFlowExprContextForUse(n, factory.getContext());
                try {
                    Receiver firstParam = FlowExpressionParseUtil.parse(
                            "#1", context, factory.getPath(n.getTree()));
                    // add annotation with correct group count (if possible,
                    // regex annotation without count otherwise)
                    Node count = n.getArgument(1);
                    if (count instanceof IntegerLiteralNode) {
                        IntegerLiteralNode iln = (IntegerLiteralNode) count;
                        Integer groupCount = iln.getValue();
                        AnnotationMirror regexAnnotation = factory.createRegexAnnotation(groupCount);
                        thenStore.insertValue(firstParam, regexAnnotation);
                    } else {
                        AnnotationMirror regexAnnotation = AnnotationUtils
                                .fromClass(factory.getElementUtils(),
                                        Regex.class);
                        thenStore.insertValue(firstParam, regexAnnotation);
                    }
                } catch (FlowExpressionParseException e) {
                    ErrorReporter.errorAbort("RegexTransfer.visitMethodInvocation: could not parse " +
                            "flow expression \"#1\" with respect to MethodInvocationNode " + n.toString(), e);
=======
                Receiver firstParam = FlowExpressions.internalReprOf(factory.getContext().getAnnotationProvider(),
                        n.getArgument(0));

                // add annotation with correct group count (if possible,
                // regex annotation without count otherwise)
                Node count = n.getArgument(1);
                if (count instanceof IntegerLiteralNode) {
                    IntegerLiteralNode iln = (IntegerLiteralNode) count;
                    Integer groupCount = iln.getValue();
                    AnnotationMirror regexAnnotation = factory.createRegexAnnotation(groupCount);
                    thenStore.insertValue(firstParam, regexAnnotation);
                } else {
                    AnnotationMirror regexAnnotation = AnnotationUtils
                            .fromClass(factory.getElementUtils(),
                                    Regex.class);
                    thenStore.insertValue(firstParam, regexAnnotation);
>>>>>>> cb4a68d9
                }
                return newResult;

            } else if (ElementUtils.matchesElement(method,
                    AS_REGEX_METHOD_NAME, String.class, int.class)) {
                // RegexUtil.asRegex(s, groups) method
                // (No special case is needed for asRegex(String) because of
                // the annotation on that method's definition.)

                // add annotation with correct group count (if possible,
                // regex annotation without count otherwise)
                AnnotationMirror regexAnnotation;
                Node count = n.getArgument(1);
                if (count instanceof IntegerLiteralNode) {
                    IntegerLiteralNode iln = (IntegerLiteralNode) count;
                    Integer groupCount = iln.getValue();
                    regexAnnotation = factory
                            .createRegexAnnotation(groupCount);
                } else {
                    regexAnnotation = AnnotationUtils.fromClass(
                            factory.getElementUtils(), Regex.class);
                }
                CFValue newResultValue = analysis
                        .createSingleAnnotationValue(regexAnnotation,
                                result.getResultValue().getType()
                                        .getUnderlyingType());
                return new RegularTransferResult<>(newResultValue,
                        result.getRegularStore());
            }
        }

        return result;
    };

    /**
     * Returns true if the given receiver is a class named "RegexUtil".
     */
    private boolean isRegexUtil(String receiver) {
        return receiver.equals("RegexUtil") || receiver.endsWith(".RegexUtil");
    }
}<|MERGE_RESOLUTION|>--- conflicted
+++ resolved
@@ -72,30 +72,6 @@
                 CFStore elseStore = thenStore.copy();
                 ConditionalTransferResult<CFValue, CFStore> newResult = new ConditionalTransferResult<>(
                         result.getResultValue(), thenStore, elseStore);
-<<<<<<< HEAD
-                FlowExpressionContext context = FlowExpressionParseUtil
-                        .buildFlowExprContextForUse(n, factory.getContext());
-                try {
-                    Receiver firstParam = FlowExpressionParseUtil.parse(
-                            "#1", context, factory.getPath(n.getTree()));
-                    // add annotation with correct group count (if possible,
-                    // regex annotation without count otherwise)
-                    Node count = n.getArgument(1);
-                    if (count instanceof IntegerLiteralNode) {
-                        IntegerLiteralNode iln = (IntegerLiteralNode) count;
-                        Integer groupCount = iln.getValue();
-                        AnnotationMirror regexAnnotation = factory.createRegexAnnotation(groupCount);
-                        thenStore.insertValue(firstParam, regexAnnotation);
-                    } else {
-                        AnnotationMirror regexAnnotation = AnnotationUtils
-                                .fromClass(factory.getElementUtils(),
-                                        Regex.class);
-                        thenStore.insertValue(firstParam, regexAnnotation);
-                    }
-                } catch (FlowExpressionParseException e) {
-                    ErrorReporter.errorAbort("RegexTransfer.visitMethodInvocation: could not parse " +
-                            "flow expression \"#1\" with respect to MethodInvocationNode " + n.toString(), e);
-=======
                 Receiver firstParam = FlowExpressions.internalReprOf(factory.getContext().getAnnotationProvider(),
                         n.getArgument(0));
 
@@ -112,7 +88,6 @@
                             .fromClass(factory.getElementUtils(),
                                     Regex.class);
                     thenStore.insertValue(firstParam, regexAnnotation);
->>>>>>> cb4a68d9
                 }
                 return newResult;
 
