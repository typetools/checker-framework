--- conflicted
+++ resolved
@@ -14,19 +14,10 @@
 import org.checkerframework.dataflow.analysis.TransferInput;
 import org.checkerframework.dataflow.analysis.TransferResult;
 import org.checkerframework.dataflow.cfg.node.ArrayAccessNode;
-<<<<<<< HEAD
-import org.checkerframework.dataflow.cfg.node.ArrayCreationNode;
-=======
-import org.checkerframework.dataflow.cfg.node.EqualToNode;
->>>>>>> 2fc1397c
 import org.checkerframework.dataflow.cfg.node.FieldAccessNode;
 import org.checkerframework.dataflow.cfg.node.Node;
-<<<<<<< HEAD
-=======
-import org.checkerframework.dataflow.cfg.node.NotEqualNode;
 import org.checkerframework.framework.flow.CFAnalysis;
 import org.checkerframework.framework.flow.CFStore;
->>>>>>> 2fc1397c
 import org.checkerframework.framework.flow.CFValue;
 import org.checkerframework.framework.type.AnnotatedTypeFactory;
 import org.checkerframework.framework.type.AnnotatedTypeMirror;
@@ -67,43 +58,26 @@
     }
 
     @Override
-<<<<<<< HEAD
-    protected TransferResult<CFValue, MinLenStore> strengthenAnnotationOfEqualTo(
-            TransferResult<CFValue, MinLenStore> res,
+    protected TransferResult<CFValue, CFStore> strengthenAnnotationOfEqualTo(
+            TransferResult<CFValue, CFStore> res,
             Node firstNode,
             Node secondNode,
             CFValue firstValue,
             CFValue secondValue,
             boolean notEqualTo) {
-        TransferResult<CFValue, MinLenStore> result =
+        TransferResult<CFValue, CFStore> result =
                 super.strengthenAnnotationOfEqualTo(
                         res, firstNode, secondNode, firstValue, secondValue, notEqualTo);
-        IndexRefinementInfo<MinLenStore> rfi =
-                new IndexRefinementInfo<>(result, analysis, firstNode, secondNode);
+        IndexRefinementInfo rfi = new IndexRefinementInfo(result, analysis, firstNode, secondNode);
 
-        MinLenStore equalsStore = notEqualTo ? rfi.elseStore : rfi.thenStore;
-        MinLenStore notEqualsStore = notEqualTo ? rfi.thenStore : rfi.elseStore;
+        CFStore equalsStore = notEqualTo ? rfi.elseStore : rfi.thenStore;
+        CFStore notEqualsStore = notEqualTo ? rfi.thenStore : rfi.elseStore;
 
         refineGTE(rfi.right, rfi.rightType, rfi.left, rfi.leftType, equalsStore);
         refineGTE(rfi.left, rfi.leftType, rfi.right, rfi.rightType, equalsStore);
 
         // Types in the not equal branch should only be refined if a length is being compared
         // to zero.
-=======
-    public TransferResult<CFValue, CFStore> visitEqualTo(
-            EqualToNode node, TransferInput<CFValue, CFStore> in) {
-        TransferResult<CFValue, CFStore> result = super.visitEqualTo(node, in);
-
-        IndexRefinementInfo rfi = new IndexRefinementInfo(result, analysis, node);
-
-        refineGTE(rfi.right, rfi.rightType, rfi.left, rfi.leftType, rfi.thenStore);
-        refineGTE(rfi.left, rfi.leftType, rfi.right, rfi.rightType, rfi.thenStore);
-
-        refineEq(rfi.right, rfi.rightType, rfi.left, rfi.leftType, rfi.thenStore);
-
-        // The else branch should only be refined if a length is being compared
-        // to zero. The following code block implements this special case.
->>>>>>> 2fc1397c
         // This special case occurs because zero is a hard bound on the bottom
         // of the array (i.e. no array can be smaller than zero), so in this
         // case the MinLen of the array is one.
@@ -113,57 +87,6 @@
         return rfi.newResult;
     }
 
-<<<<<<< HEAD
-=======
-    @Override
-    public TransferResult<CFValue, CFStore> visitNotEqual(
-            NotEqualNode node, TransferInput<CFValue, CFStore> in) {
-        TransferResult<CFValue, CFStore> result = super.visitNotEqual(node, in);
-
-        IndexRefinementInfo rfi = new IndexRefinementInfo(result, analysis, node);
-
-        refineGTE(rfi.right, rfi.rightType, rfi.left, rfi.leftType, rfi.elseStore);
-        refineGTE(rfi.left, rfi.leftType, rfi.right, rfi.rightType, rfi.elseStore);
-
-        refineEq(rfi.right, rfi.rightType, rfi.left, rfi.leftType, rfi.elseStore);
-
-        // The then branch should only be refined if a length is being compared
-        // to zero. The following code block implements this special case.
-        // This special case occurs because zero is a hard bound on the bottom
-        // of the array (i.e. no array can be smaller than zero), so in this
-        // case the MinLen of the array is one.
-        refineNotEqual(rfi.right, rfi.rightType, rfi.left, rfi.leftType, rfi.thenStore);
-        refineNotEqual(rfi.left, rfi.leftType, rfi.right, rfi.rightType, rfi.thenStore);
-
-        return rfi.newResult;
-    }
-
-    private void refineEq(
-            Node left,
-            Set<AnnotationMirror> leftTypeSet,
-            Node right,
-            Set<AnnotationMirror> rightTypeSet,
-            CFStore store) {
-
-        AnnotationMirror rightType =
-                qualifierHierarchy.findAnnotationInHierarchy(rightTypeSet, atypeFactory.MIN_LEN_0);
-        AnnotationMirror leftType =
-                qualifierHierarchy.findAnnotationInHierarchy(leftTypeSet, atypeFactory.MIN_LEN_0);
-
-        if (leftType == null || rightType == null) {
-            return;
-        }
-
-        AnnotationMirror newType = qualifierHierarchy.greatestLowerBound(leftType, rightType);
-
-        Receiver rightRec = FlowExpressions.internalReprOf(analysis.getTypeFactory(), right);
-        Receiver leftRec = FlowExpressions.internalReprOf(analysis.getTypeFactory(), left);
-
-        store.insertValue(rightRec, newType);
-        store.insertValue(leftRec, newType);
-    }
-
->>>>>>> 2fc1397c
     private Receiver getReceiverForFiNodeOrNull(Node node) {
         if (node instanceof FieldAccessNode) {
             Receiver rec =
