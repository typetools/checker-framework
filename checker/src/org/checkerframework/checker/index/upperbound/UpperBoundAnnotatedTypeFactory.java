package org.checkerframework.checker.index.upperbound;

import static org.checkerframework.javacutil.AnnotationUtils.getElementValueArray;

import com.sun.source.tree.BinaryTree;
import com.sun.source.tree.CompoundAssignmentTree;
import com.sun.source.tree.ExpressionTree;
import com.sun.source.tree.MemberSelectTree;
import com.sun.source.tree.MethodInvocationTree;
import com.sun.source.tree.Tree;
import com.sun.source.tree.Tree.Kind;
import com.sun.source.tree.UnaryTree;
import com.sun.source.util.TreePath;
import java.lang.annotation.Annotation;
import java.util.ArrayList;
import java.util.Arrays;
import java.util.Collections;
import java.util.LinkedHashSet;
import java.util.List;
import java.util.Set;
import javax.lang.model.element.AnnotationMirror;
import org.checkerframework.checker.index.IndexMethodIdentifier;
import org.checkerframework.checker.index.lowerbound.LowerBoundAnnotatedTypeFactory;
import org.checkerframework.checker.index.lowerbound.LowerBoundChecker;
import org.checkerframework.checker.index.minlen.MinLenAnnotatedTypeFactory;
import org.checkerframework.checker.index.minlen.MinLenChecker;
import org.checkerframework.checker.index.qual.IndexFor;
import org.checkerframework.checker.index.qual.IndexOrHigh;
import org.checkerframework.checker.index.qual.IndexOrLow;
import org.checkerframework.checker.index.qual.LTEqLengthOf;
import org.checkerframework.checker.index.qual.LTLengthOf;
import org.checkerframework.checker.index.qual.LTOMLengthOf;
import org.checkerframework.checker.index.qual.MinLen;
<<<<<<< HEAD
import org.checkerframework.checker.index.qual.PolyUpperBound;
=======
import org.checkerframework.checker.index.qual.SameLen;
>>>>>>> d7f6876a
import org.checkerframework.checker.index.qual.UpperBoundBottom;
import org.checkerframework.checker.index.qual.UpperBoundUnknown;
import org.checkerframework.checker.index.samelen.SameLenAnnotatedTypeFactory;
import org.checkerframework.checker.index.samelen.SameLenChecker;
import org.checkerframework.checker.index.upperbound.UBQualifier.LessThanLengthOf;
import org.checkerframework.checker.index.upperbound.UBQualifier.UpperBoundUnknownQualifier;
import org.checkerframework.common.basetype.BaseAnnotatedTypeFactory;
import org.checkerframework.common.basetype.BaseTypeChecker;
import org.checkerframework.common.value.ValueAnnotatedTypeFactory;
import org.checkerframework.common.value.ValueChecker;
import org.checkerframework.common.value.qual.IntVal;
import org.checkerframework.dataflow.cfg.node.Node;
import org.checkerframework.framework.type.AnnotatedTypeFactory;
import org.checkerframework.framework.type.AnnotatedTypeMirror;
import org.checkerframework.framework.type.QualifierHierarchy;
import org.checkerframework.framework.type.treeannotator.ListTreeAnnotator;
import org.checkerframework.framework.type.treeannotator.TreeAnnotator;
import org.checkerframework.framework.util.AnnotationBuilder;
import org.checkerframework.framework.util.FlowExpressionParseUtil;
import org.checkerframework.framework.util.FlowExpressionParseUtil.FlowExpressionContext;
import org.checkerframework.framework.util.MultiGraphQualifierHierarchy;
import org.checkerframework.framework.util.MultiGraphQualifierHierarchy.MultiGraphFactory;
import org.checkerframework.framework.util.dependenttypes.DependentTypesError;
import org.checkerframework.framework.util.dependenttypes.DependentTypesHelper;
import org.checkerframework.framework.util.dependenttypes.DependentTypesTreeAnnotator;
import org.checkerframework.javacutil.AnnotationUtils;
import org.checkerframework.javacutil.TreeUtils;

/**
 * Implements the introduction rules for the upper bound checker. Works primarily by way of querying
 * the minLen checker and comparing the min lengths of arrays to the known values of variables as
 * supplied by the value checker.
 */
public class UpperBoundAnnotatedTypeFactory extends BaseAnnotatedTypeFactory {

    public final AnnotationMirror UNKNOWN, BOTTOM;

    private final IndexMethodIdentifier imf;

    public UpperBoundAnnotatedTypeFactory(BaseTypeChecker checker) {
        super(checker);
        UNKNOWN = AnnotationUtils.fromClass(elements, UpperBoundUnknown.class);
        BOTTOM = AnnotationUtils.fromClass(elements, UpperBoundBottom.class);

        addAliasedAnnotation(IndexFor.class, createLTLengthOfAnnotation());
        addAliasedAnnotation(IndexOrLow.class, createLTLengthOfAnnotation());
        addAliasedAnnotation(IndexOrHigh.class, createLTEqLengthOfAnnotation());

        imf = new IndexMethodIdentifier(processingEnv);

        this.postInit();
    }

    @Override
    protected Set<Class<? extends Annotation>> createSupportedTypeQualifiers() {
        // Because the Index Checker is a subclass, the qualifiers have to be explicitly defined.
        return new LinkedHashSet<>(
                Arrays.asList(
                        UpperBoundUnknown.class,
                        LTEqLengthOf.class,
                        LTLengthOf.class,
                        LTOMLengthOf.class,
                        UpperBoundBottom.class,
                        PolyUpperBound.class));
    }

    /**
     * Used to get the list of array names that an annotation applies to. Can return null if the
     * list would be empty.
     */
    public static String[] getValue(AnnotationMirror anno) {
        if (!AnnotationUtils.hasElementValue(anno, "value")) {
            return null;
        }
        return getElementValueArray(anno, "value", String.class, true).toArray(new String[0]);
    }

    /**
     * Provides a way to query the Constant Value Checker, which computes the values of expressions
     * known at compile time (constant prop + folding).
     */
    ValueAnnotatedTypeFactory getValueAnnotatedTypeFactory() {
        return getTypeFactoryOfSubchecker(ValueChecker.class);
    }

    /**
     * Provides a way to query the Min Len (minimum length) Checker, which computes the lengths of
     * arrays.
     */
    MinLenAnnotatedTypeFactory getMinLenAnnotatedTypeFactory() {
        return getTypeFactoryOfSubchecker(MinLenChecker.class);
    }

    /**
     * Provides a way to query the SameLen (same length) Checker, which determines the relationships
     * among the lengths of arrays.
     */
    private SameLenAnnotatedTypeFactory getSameLenAnnotatedTypeFactory() {
        return getTypeFactoryOfSubchecker(SameLenChecker.class);
    }

    /**
     * Provides a way to query the Lower Bound Checker, which determines whether each integer in the
     * program is non-negative or not, and checks that no possibly negative integers are used to
     * access arrays.
     */
    private LowerBoundAnnotatedTypeFactory getLowerBoundAnnotatedTypeFactory() {
        return getTypeFactoryOfSubchecker(LowerBoundChecker.class);
    }

    @Override
    protected DependentTypesHelper createDependentTypesHelper() {
        return new DependentTypesHelper(this) {
            @Override
            protected String standardizeString(
                    final String expression,
                    FlowExpressionContext context,
                    TreePath localScope,
                    boolean useLocalScope) {
                if (DependentTypesError.isExpressionError(expression)) {
                    return expression;
                }
                if (indexOf(expression, '-', '+', 0) == -1) {
                    return super.standardizeString(expression, context, localScope, useLocalScope);
                }

                OffsetEquation equation = OffsetEquation.createOffsetFromJavaExpression(expression);
                if (equation.hasError()) {
                    return equation.getError();
                }
                try {
                    equation.standardizeAndViewpointAdaptExpressions(
                            context, localScope, useLocalScope);
                } catch (FlowExpressionParseUtil.FlowExpressionParseException e) {
                    return new DependentTypesError(expression, e).toString();
                }

                return equation.toString();
            }

            private int indexOf(String expression, char a, char b, int index) {
                int aIndex = expression.indexOf(a, index);
                int bIndex = expression.indexOf(b, index);
                if (aIndex == -1) {
                    return bIndex;
                } else if (bIndex == -1) {
                    return aIndex;
                } else {
                    return Math.min(aIndex, bIndex);
                }
            }

            @Override
            public TreeAnnotator createDependentTypesTreeAnnotator(AnnotatedTypeFactory factory) {
                return new DependentTypesTreeAnnotator(factory, this) {
                    @Override
                    public Void visitMemberSelect(MemberSelectTree tree, AnnotatedTypeMirror type) {
                        // UpperBoundTreeAnnotator changes the type of array.length to @LTEL
                        // ("array"). If the DependentTypesTreeAnnotator tries to viewpoint
                        // adapt it based on the declaration of length; it will fail.
                        if (TreeUtils.isArrayLengthAccess(tree)) {
                            return null;
                        }
                        return super.visitMemberSelect(tree, type);
                    }
                };
            }
        };
    }

    @Override
    public AnnotationMirror aliasedAnnotation(AnnotationMirror a) {
        if (AnnotationUtils.areSameByClass(a, IndexFor.class)) {
            List<String> stringList =
                    AnnotationUtils.getElementValueArray(a, "value", String.class, true);
            return createLTLengthOfAnnotation(stringList.toArray(new String[0]));
        }
        if (AnnotationUtils.areSameByClass(a, IndexOrLow.class)) {
            List<String> stringList =
                    AnnotationUtils.getElementValueArray(a, "value", String.class, true);
            return createLTLengthOfAnnotation(stringList.toArray(new String[0]));
        }
        if (AnnotationUtils.areSameByClass(a, IndexOrHigh.class)) {
            List<String> stringList =
                    AnnotationUtils.getElementValueArray(a, "value", String.class, true);
            return createLTEqLengthOfAnnotation(stringList.toArray(new String[0]));
        }
        return super.aliasedAnnotation(a);
    }

    /**
     * Queries the MinLen Checker to determine if there is a known minimum length for the array. If
     * not, returns -1.
     */
    public int minLenFromExpressionTree(ExpressionTree tree) {
        AnnotatedTypeMirror minLenType = getMinLenAnnotatedTypeFactory().getAnnotatedType(tree);
        AnnotationMirror anm = minLenType.getAnnotation(MinLen.class);
        if (anm == null) {
            return -1;
        }
        int minLen = AnnotationUtils.getElementValue(anm, "value", Integer.class, true);
        return minLen;
    }

    /**
     * Queries the SameLen Checker to return the type that the SameLen Checker associates with the
     * given expression tree.
     */
    public AnnotationMirror sameLenAnnotationFromExpressionTree(ExpressionTree tree) {
        AnnotatedTypeMirror sameLenType = getSameLenAnnotatedTypeFactory().getAnnotatedType(tree);
        return sameLenType.getAnnotation(SameLen.class);
    }

    /** Get the list of possible values from a value checker type. May return null. */
    private List<Long> possibleValuesFromValueType(AnnotatedTypeMirror valueType) {
        AnnotationMirror anm = valueType.getAnnotation(IntVal.class);
        if (anm == null) {
            return null;
        }
        return ValueAnnotatedTypeFactory.getIntValues(anm);
    }

    /**
     * If the argument valueType indicates that the Constant Value Checker knows the exact value of
     * the annotated expression, returns that integer. Otherwise returns null. This method should
     * only be used by clients who need exactly one value - such as the binary operator rules - and
     * not by those that need to know whether a valueType belongs to a qualifier.
     */
    private Integer maybeValFromValueType(AnnotatedTypeMirror valueType) {
        List<Long> possibleValues = possibleValuesFromValueType(valueType);
        if (possibleValues != null && possibleValues.size() == 1) {
            return possibleValues.get(0).intValue();
        } else {
            return null;
        }
    }

    /** Finds the maximum value in the set of values represented by a value checker annotation. */
    public Integer valMaxFromExpressionTree(ExpressionTree tree) {
        /*  It's possible that possibleValues could be null (if
         *  there was no value checker annotation, I guess, but this
         *  definitely happens in practice) or empty (if the value
         *  checker annotated it with its equivalent of our unknown
         *  annotation.
         */
        AnnotatedTypeMirror valueType = getValueAnnotatedTypeFactory().getAnnotatedType(tree);
        List<Long> possibleValues = possibleValuesFromValueType(valueType);
        if (possibleValues == null || possibleValues.size() == 0) {
            return null;
        }
        // The annotation of the whole list is the max of the list.
        long valMax = Collections.max(possibleValues);
        return new Integer((int) valMax);
    }

    /** Finds the minimum value in the set of values represented by a value checker annotation. */
    public Integer valMinFromExpressionTree(ExpressionTree tree) {
        AnnotatedTypeMirror valueType = getValueAnnotatedTypeFactory().getAnnotatedType(tree);
        List<Long> possibleValues = possibleValuesFromValueType(valueType);
        if (possibleValues == null || possibleValues.size() == 0) {
            return null;
        }
        // The annotation of the whole list is the max of the list.
        long valMax = Collections.min(possibleValues);
        return (int) valMax;
    }

    // Wrapper methods for accessing the IndexMethodIdentifier.

    public boolean isMathMin(Tree methodTree) {
        return imf.isMathMin(methodTree, processingEnv);
    }

    public boolean isRandomNextInt(Tree methodTree) {
        return imf.isRandomNextInt(methodTree, processingEnv);
    }

    AnnotationMirror createLTLengthOfAnnotation(String... names) {
        AnnotationBuilder builder = new AnnotationBuilder(getProcessingEnv(), LTLengthOf.class);
        if (names == null) {
            names = new String[0];
        }
        builder.setValue("value", names);
        return builder.build();
    }

    AnnotationMirror createLTEqLengthOfAnnotation(String... names) {
        AnnotationBuilder builder = new AnnotationBuilder(getProcessingEnv(), LTEqLengthOf.class);
        if (names == null) {
            names = new String[0];
        }
        builder.setValue("value", names);
        return builder.build();
    }

    /**
     * Returns true iff the given node has the passed Lower Bound qualifier according to the LBC.
     * The last argument should be Positive.class, NonNegative.class, or GTENegativeOne.class.
     */
    public boolean hasLowerBoundTypeByClass(Node node, Class<? extends Annotation> classOfType) {
        return AnnotationUtils.areSameByClass(
                getLowerBoundAnnotatedTypeFactory()
                        .getAnnotatedType(node.getTree())
                        .getAnnotationInHierarchy(getLowerBoundAnnotatedTypeFactory().UNKNOWN),
                classOfType);
    }

    @Override
    public QualifierHierarchy createQualifierHierarchy(MultiGraphFactory factory) {
        return new UpperBoundQualifierHierarchy(factory);
    }

    /**
     * The qualifier hierarchy for the upperbound type system. The qh is responsible for determining
     * the relationships within the qualifiers - especially subtyping relations.
     */
    protected final class UpperBoundQualifierHierarchy extends MultiGraphQualifierHierarchy {
        /** @param factory MultiGraphFactory to use to construct this */
        public UpperBoundQualifierHierarchy(
                MultiGraphQualifierHierarchy.MultiGraphFactory factory) {
            super(factory);
        }

        @Override
        public AnnotationMirror greatestLowerBound(AnnotationMirror a1, AnnotationMirror a2) {
            UBQualifier a1Obj = UBQualifier.createUBQualifier(a1);
            UBQualifier a2Obj = UBQualifier.createUBQualifier(a2);
            UBQualifier glb = a1Obj.glb(a2Obj);
            return convertUBQualifierToAnnotation(glb);
        }

        /**
         * Determines the least upper bound of a1 and a2. If a1 and a2 are both the same type of
         * Value annotation, then the LUB is the result of taking the intersection of values from
         * both a1 and a2.
         *
         * @return the least upper bound of a1 and a2
         */
        @Override
        public AnnotationMirror leastUpperBound(AnnotationMirror a1, AnnotationMirror a2) {
            UBQualifier a1Obj = UBQualifier.createUBQualifier(a1);
            UBQualifier a2Obj = UBQualifier.createUBQualifier(a2);
            UBQualifier lub = a1Obj.lub(a2Obj);
            return convertUBQualifierToAnnotation(lub);
        }

        /**
         * Computes subtyping as per the subtyping in the qualifier hierarchy structure unless both
         * annotations are the same. In this case, rhs is a subtype of lhs iff rhs contains at least
         * every element of lhs.
         *
         * @return true if rhs is a subtype of lhs, false otherwise
         */
        @Override
        public boolean isSubtype(AnnotationMirror rhs, AnnotationMirror lhs) {
<<<<<<< HEAD
            if (AnnotationUtils.areSameByClass(lhs, PolyUpperBound.class)) {
                return AnnotationUtils.areSameByClass(rhs, PolyUpperBound.class);
            } else if (AnnotationUtils.areSameByClass(rhs, PolyUpperBound.class)) {
                return AnnotationUtils.areSameByClass(lhs, UpperBoundUnknown.class);
            }

            if (AnnotationUtils.areSameByClass(lhs, UpperBoundUnknown.class)) {
                return true;
            } else if (AnnotationUtils.areSameByClass(rhs, UpperBoundUnknown.class)) {
                return false;
            } else if (AnnotationUtils.areSameByClass(rhs, UpperBoundBottom.class)) {
                return true;
            } else if (AnnotationUtils.areSameByClass(lhs, UpperBoundBottom.class)) {
                return false;
            } else if (AnnotationUtils.areSameIgnoringValues(lhs, rhs)) {
                // Same type, so might be subtype.
                List<Object> lhsValues = getElementValueArray(lhs, "value", Object.class, true);
                List<Object> rhsValues = getElementValueArray(rhs, "value", Object.class, true);
                return rhsValues.containsAll(lhsValues);
            } else if (isSubtypeRelaxed(rhs, lhs)) {
                /* Different types that are subtypes of each other ->
                 * rhs is a subtype of lhs iff rhs.value contains lhs.value.
                 */
                List<Object> lhsValues = getElementValueArray(lhs, "value", Object.class, true);
                List<Object> rhsValues = getElementValueArray(rhs, "value", Object.class, true);
                return rhsValues.containsAll(lhsValues);
            }
            return false;
        }

        // Gives subtyping information but ignores all values.
        private boolean isSubtypeRelaxed(AnnotationMirror rhs, AnnotationMirror lhs) {
            if (AnnotationUtils.areSameIgnoringValues(lhs, rhs)) {
                return true;
            }

            // Enumerate all the conditions.
            if (AnnotationUtils.areSameByClass(lhs, UpperBoundUnknown.class)) {
                return true;
            } else if (AnnotationUtils.areSameByClass(rhs, UpperBoundUnknown.class)) {
                return false;
            }
            // Neither is UB Unknown.
            if (AnnotationUtils.areSameByClass(lhs, LTEqLengthOf.class)) {
                return true;
            } else if (AnnotationUtils.areSameByClass(rhs, LTEqLengthOf.class)) {
                return false;
            }

            // Neither is LTEL. Both must be LTOM, LTL, or Bottom. And the two must be
            // different. The only way this can return true is if rhs is Bottom, or if rhs is
            // LTOM and lhs is LTL.
            if (AnnotationUtils.areSameByClass(rhs, UpperBoundBottom.class)) {
                return true;
            }

            if (AnnotationUtils.areSameByClass(rhs, LTOMLengthOf.class)
                    && AnnotationUtils.areSameByClass(lhs, LTLengthOf.class)) {
                return true;
            }

            // Every other case results in false.
            return false;
=======
            UBQualifier subtype = UBQualifier.createUBQualifier(rhs);
            UBQualifier supertype = UBQualifier.createUBQualifier(lhs);
            return subtype.isSubtype(supertype);
>>>>>>> d7f6876a
        }
    }

    @Override
    public TreeAnnotator createTreeAnnotator() {
        return new ListTreeAnnotator(
                new UpperBoundTreeAnnotator(this), super.createTreeAnnotator());
    }

    protected class UpperBoundTreeAnnotator extends TreeAnnotator {

        public UpperBoundTreeAnnotator(UpperBoundAnnotatedTypeFactory factory) {
            super(factory);
        }

        /**
         * This exists for Math.min and Random.nextInt, which must be special-cased.
         *
         * <ul>
         *   <li>Math.min has unusual semantics that combines annotations for the UBC.
         *   <li>The return type of Random.nextInt depends on the argument, but is not equal to it,
         *       so a polymorhpic qualifier is insufficient.
         * </ul>
         *
         * Other methods should not be special-cased here unless there is a compelling reason to do
         * so.
         */
        @Override
        public Void visitMethodInvocation(MethodInvocationTree tree, AnnotatedTypeMirror type) {
            if (isMathMin(tree)) {
                AnnotatedTypeMirror leftType = getAnnotatedType(tree.getArguments().get(0));
                AnnotatedTypeMirror rightType = getAnnotatedType(tree.getArguments().get(1));

                type.replaceAnnotation(
                        qualHierarchy.greatestLowerBound(
                                leftType.getAnnotationInHierarchy(UNKNOWN),
                                rightType.getAnnotationInHierarchy(UNKNOWN)));
            }
            if (isRandomNextInt(tree)) {
                AnnotatedTypeMirror argType = getAnnotatedType(tree.getArguments().get(0));
                AnnotationMirror anno = argType.getAnnotationInHierarchy(UNKNOWN);
                UBQualifier qualifier = UBQualifier.createUBQualifier(anno);
                qualifier = qualifier.plusOffset(1);
                type.replaceAnnotation(convertUBQualifierToAnnotation(qualifier));
            }
            return super.visitMethodInvocation(tree, type);
        }

        @Override
        public Void visitUnary(UnaryTree node, AnnotatedTypeMirror type) {
            // Dataflow refines this type if possible
            type.addAnnotation(UNKNOWN);
            return super.visitUnary(node, type);
        }

        @Override
        public Void visitCompoundAssignment(CompoundAssignmentTree node, AnnotatedTypeMirror type) {
            // Dataflow refines this type if possible
            type.addAnnotation(UNKNOWN);
            return super.visitCompoundAssignment(node, type);
        }

        @Override
        public Void visitBinary(BinaryTree tree, AnnotatedTypeMirror type) {
            // A few small rules for addition/subtraction by 0/1, etc.
            if (TreeUtils.isStringConcatenation(tree)) {
                type.addAnnotation(UNKNOWN);
                return super.visitBinary(tree, type);
            }

            ExpressionTree left = tree.getLeftOperand();
            ExpressionTree right = tree.getRightOperand();
            switch (tree.getKind()) {
                case PLUS:
                case MINUS:
                    // Dataflow refines this type if possible
                    type.addAnnotation(UNKNOWN);
                    break;
                case MULTIPLY:
                    addAnnotationForMultiply(left, right, type);
                    break;
                case DIVIDE:
                    addAnnotationForDivide(left, right, type);
                    break;
                default:
                    break;
            }
            return super.visitBinary(tree, type);
        }

        private void addAnnotationForDivide(
                ExpressionTree numeratorTree,
                ExpressionTree divisorTree,
                AnnotatedTypeMirror resultType) {

            AnnotatedTypeMirror divisorType =
                    getValueAnnotatedTypeFactory().getAnnotatedType(divisorTree);
            Integer divisor = maybeValFromValueType(divisorType);
            if (divisor == null) {
                resultType.addAnnotation(UNKNOWN);
                return;
            }

            UBQualifier result = UpperBoundUnknownQualifier.UNKNOWN;
            UBQualifier numerator =
                    UBQualifier.createUBQualifier(getAnnotatedType(numeratorTree), UNKNOWN);
            if (!numerator.isUnknownOrBottom()) {
                result = ((LessThanLengthOf) numerator).divide(divisor);
            }
            result = result.glb(plusTreeDivideByVal(divisor, numeratorTree));
            resultType.addAnnotation(convertUBQualifierToAnnotation(result));
        }

        /**
         * if numeratorTree is a + b and divisor greater than 1, and a and b are less than the
         * length of some array, then (a + b) / divisor is less than the length of that array.
         */
        private UBQualifier plusTreeDivideByVal(int divisor, ExpressionTree numeratorTree) {
            numeratorTree = TreeUtils.skipParens(numeratorTree);
            if (divisor < 2 || numeratorTree.getKind() != Kind.PLUS) {
                return UpperBoundUnknownQualifier.UNKNOWN;
            }
            BinaryTree plusTree = (BinaryTree) numeratorTree;
            UBQualifier left =
                    UBQualifier.createUBQualifier(
                            getAnnotatedType(plusTree.getLeftOperand()), UNKNOWN);
            UBQualifier right =
                    UBQualifier.createUBQualifier(
                            getAnnotatedType(plusTree.getRightOperand()), UNKNOWN);
            if (!(left.isUnknownOrBottom() || right.isUnknownOrBottom())) {
                LessThanLengthOf leftLTL = (LessThanLengthOf) left;
                LessThanLengthOf rightLTL = (LessThanLengthOf) right;
                List<String> arrays = new ArrayList<>();
                for (String array : leftLTL.getArrays()) {
                    if (rightLTL.isLessThanLengthOf(array) && leftLTL.isLessThanLengthOf(array)) {
                        arrays.add(array);
                    }
                }
                if (!arrays.isEmpty()) {
                    return UBQualifier.createUBQualifier(arrays, Collections.<String>emptyList());
                }
            }

            return UpperBoundUnknownQualifier.UNKNOWN;
        }

        private boolean checkForMathRandomSpecialCase(
                ExpressionTree randTree, ExpressionTree arrLenTree, AnnotatedTypeMirror type) {
            if (randTree.getKind() == Tree.Kind.METHOD_INVOCATION
                    && TreeUtils.isArrayLengthAccess(arrLenTree)) {
                MemberSelectTree mstree = (MemberSelectTree) arrLenTree;
                MethodInvocationTree mitree = (MethodInvocationTree) randTree;

                if (imf.isMathRandom(mitree, processingEnv)) {
                    // Okay, so this is Math.random() * array.length, which must be NonNegative
                    type.addAnnotation(
                            createLTLengthOfAnnotation(mstree.getExpression().toString()));
                    return true;
                }

                if (imf.isRandomNextDouble(mitree, processingEnv)) {
                    // Okay, so this is Random.nextDouble() * array.length, which must be NonNegative
                    type.addAnnotation(
                            createLTLengthOfAnnotation(mstree.getExpression().toString()));
                    return true;
                }
            }

            return false;
        }

        private void addAnnotationForMultiply(
                ExpressionTree leftExpr, ExpressionTree rightExpr, AnnotatedTypeMirror type) {
            // Special handling for multiplying an array length by a random variable.
            if (checkForMathRandomSpecialCase(rightExpr, leftExpr, type)
                    || checkForMathRandomSpecialCase(leftExpr, rightExpr, type)) {
                return;
            }
            type.addAnnotation(UNKNOWN);
        }
    }

    public AnnotationMirror convertUBQualifierToAnnotation(UBQualifier qualifier) {
        if (qualifier.isUnknown()) {
            return UNKNOWN;
        } else if (qualifier.isBottom()) {
            return BOTTOM;
        }

        LessThanLengthOf ltlQualifier = (LessThanLengthOf) qualifier;
        return ltlQualifier.convertToAnnotationMirror(processingEnv);
    }
}<|MERGE_RESOLUTION|>--- conflicted
+++ resolved
@@ -31,11 +31,8 @@
 import org.checkerframework.checker.index.qual.LTLengthOf;
 import org.checkerframework.checker.index.qual.LTOMLengthOf;
 import org.checkerframework.checker.index.qual.MinLen;
-<<<<<<< HEAD
 import org.checkerframework.checker.index.qual.PolyUpperBound;
-=======
 import org.checkerframework.checker.index.qual.SameLen;
->>>>>>> d7f6876a
 import org.checkerframework.checker.index.qual.UpperBoundBottom;
 import org.checkerframework.checker.index.qual.UpperBoundUnknown;
 import org.checkerframework.checker.index.samelen.SameLenAnnotatedTypeFactory;
@@ -391,75 +388,9 @@
          */
         @Override
         public boolean isSubtype(AnnotationMirror rhs, AnnotationMirror lhs) {
-<<<<<<< HEAD
-            if (AnnotationUtils.areSameByClass(lhs, PolyUpperBound.class)) {
-                return AnnotationUtils.areSameByClass(rhs, PolyUpperBound.class);
-            } else if (AnnotationUtils.areSameByClass(rhs, PolyUpperBound.class)) {
-                return AnnotationUtils.areSameByClass(lhs, UpperBoundUnknown.class);
-            }
-
-            if (AnnotationUtils.areSameByClass(lhs, UpperBoundUnknown.class)) {
-                return true;
-            } else if (AnnotationUtils.areSameByClass(rhs, UpperBoundUnknown.class)) {
-                return false;
-            } else if (AnnotationUtils.areSameByClass(rhs, UpperBoundBottom.class)) {
-                return true;
-            } else if (AnnotationUtils.areSameByClass(lhs, UpperBoundBottom.class)) {
-                return false;
-            } else if (AnnotationUtils.areSameIgnoringValues(lhs, rhs)) {
-                // Same type, so might be subtype.
-                List<Object> lhsValues = getElementValueArray(lhs, "value", Object.class, true);
-                List<Object> rhsValues = getElementValueArray(rhs, "value", Object.class, true);
-                return rhsValues.containsAll(lhsValues);
-            } else if (isSubtypeRelaxed(rhs, lhs)) {
-                /* Different types that are subtypes of each other ->
-                 * rhs is a subtype of lhs iff rhs.value contains lhs.value.
-                 */
-                List<Object> lhsValues = getElementValueArray(lhs, "value", Object.class, true);
-                List<Object> rhsValues = getElementValueArray(rhs, "value", Object.class, true);
-                return rhsValues.containsAll(lhsValues);
-            }
-            return false;
-        }
-
-        // Gives subtyping information but ignores all values.
-        private boolean isSubtypeRelaxed(AnnotationMirror rhs, AnnotationMirror lhs) {
-            if (AnnotationUtils.areSameIgnoringValues(lhs, rhs)) {
-                return true;
-            }
-
-            // Enumerate all the conditions.
-            if (AnnotationUtils.areSameByClass(lhs, UpperBoundUnknown.class)) {
-                return true;
-            } else if (AnnotationUtils.areSameByClass(rhs, UpperBoundUnknown.class)) {
-                return false;
-            }
-            // Neither is UB Unknown.
-            if (AnnotationUtils.areSameByClass(lhs, LTEqLengthOf.class)) {
-                return true;
-            } else if (AnnotationUtils.areSameByClass(rhs, LTEqLengthOf.class)) {
-                return false;
-            }
-
-            // Neither is LTEL. Both must be LTOM, LTL, or Bottom. And the two must be
-            // different. The only way this can return true is if rhs is Bottom, or if rhs is
-            // LTOM and lhs is LTL.
-            if (AnnotationUtils.areSameByClass(rhs, UpperBoundBottom.class)) {
-                return true;
-            }
-
-            if (AnnotationUtils.areSameByClass(rhs, LTOMLengthOf.class)
-                    && AnnotationUtils.areSameByClass(lhs, LTLengthOf.class)) {
-                return true;
-            }
-
-            // Every other case results in false.
-            return false;
-=======
             UBQualifier subtype = UBQualifier.createUBQualifier(rhs);
             UBQualifier supertype = UBQualifier.createUBQualifier(lhs);
             return subtype.isSubtype(supertype);
->>>>>>> d7f6876a
         }
     }
 
