package org.checkerframework.checker.index.upperbound;

import com.sun.source.tree.BinaryTree;
import com.sun.source.tree.CompoundAssignmentTree;
import com.sun.source.tree.ExpressionTree;
import com.sun.source.tree.MemberSelectTree;
import com.sun.source.tree.MethodInvocationTree;
import com.sun.source.tree.Tree;
import com.sun.source.tree.Tree.Kind;
import com.sun.source.tree.UnaryTree;
import com.sun.source.util.TreePath;
import java.lang.annotation.Annotation;
import java.util.ArrayList;
import java.util.Arrays;
import java.util.Collections;
import java.util.LinkedHashSet;
import java.util.List;
import java.util.Set;
import javax.lang.model.element.AnnotationMirror;
import org.checkerframework.checker.index.IndexMethodIdentifier;
<<<<<<< HEAD
import org.checkerframework.checker.index.IndexUtils;
=======
import org.checkerframework.checker.index.IndexUtil;
>>>>>>> 281fc7c3
import org.checkerframework.checker.index.lowerbound.LowerBoundAnnotatedTypeFactory;
import org.checkerframework.checker.index.lowerbound.LowerBoundChecker;
import org.checkerframework.checker.index.minlen.MinLenAnnotatedTypeFactory;
import org.checkerframework.checker.index.minlen.MinLenChecker;
import org.checkerframework.checker.index.qual.IndexFor;
import org.checkerframework.checker.index.qual.IndexOrHigh;
import org.checkerframework.checker.index.qual.IndexOrLow;
import org.checkerframework.checker.index.qual.LTEqLengthOf;
import org.checkerframework.checker.index.qual.LTLengthOf;
import org.checkerframework.checker.index.qual.LTOMLengthOf;
import org.checkerframework.checker.index.qual.NonNegative;
import org.checkerframework.checker.index.qual.PolyIndex;
import org.checkerframework.checker.index.qual.PolyUpperBound;
import org.checkerframework.checker.index.qual.Positive;
import org.checkerframework.checker.index.qual.SameLen;
import org.checkerframework.checker.index.qual.UpperBoundBottom;
import org.checkerframework.checker.index.qual.UpperBoundUnknown;
import org.checkerframework.checker.index.samelen.SameLenAnnotatedTypeFactory;
import org.checkerframework.checker.index.samelen.SameLenChecker;
import org.checkerframework.checker.index.upperbound.UBQualifier.LessThanLengthOf;
import org.checkerframework.checker.index.upperbound.UBQualifier.UpperBoundUnknownQualifier;
import org.checkerframework.common.basetype.BaseAnnotatedTypeFactory;
import org.checkerframework.common.basetype.BaseTypeChecker;
import org.checkerframework.common.value.ValueAnnotatedTypeFactory;
import org.checkerframework.common.value.ValueChecker;
import org.checkerframework.dataflow.cfg.node.Node;
import org.checkerframework.framework.qual.PolyAll;
import org.checkerframework.framework.type.AnnotatedTypeFactory;
import org.checkerframework.framework.type.AnnotatedTypeMirror;
import org.checkerframework.framework.type.QualifierHierarchy;
import org.checkerframework.framework.type.treeannotator.ListTreeAnnotator;
import org.checkerframework.framework.type.treeannotator.TreeAnnotator;
import org.checkerframework.framework.util.AnnotationBuilder;
import org.checkerframework.framework.util.FlowExpressionParseUtil;
import org.checkerframework.framework.util.FlowExpressionParseUtil.FlowExpressionContext;
import org.checkerframework.framework.util.MultiGraphQualifierHierarchy;
import org.checkerframework.framework.util.MultiGraphQualifierHierarchy.MultiGraphFactory;
import org.checkerframework.framework.util.dependenttypes.DependentTypesError;
import org.checkerframework.framework.util.dependenttypes.DependentTypesHelper;
import org.checkerframework.framework.util.dependenttypes.DependentTypesTreeAnnotator;
import org.checkerframework.javacutil.AnnotationUtils;
import org.checkerframework.javacutil.TreeUtils;

/**
 * Implements the introduction rules for the Upper Bound Checker. Works primarily by way of querying
 * the MinLen Checker and comparing the min lengths of arrays to the known values of variables as
 * supplied by the Value Checker.
 */
public class UpperBoundAnnotatedTypeFactory extends BaseAnnotatedTypeFactory {

    public final AnnotationMirror UNKNOWN, BOTTOM, POLY;

    private final IndexMethodIdentifier imf;

    public UpperBoundAnnotatedTypeFactory(BaseTypeChecker checker) {
        super(checker);
        UNKNOWN = AnnotationUtils.fromClass(elements, UpperBoundUnknown.class);
        BOTTOM = AnnotationUtils.fromClass(elements, UpperBoundBottom.class);
        POLY = AnnotationUtils.fromClass(elements, PolyUpperBound.class);

        addAliasedAnnotation(IndexFor.class, createLTLengthOfAnnotation());
        addAliasedAnnotation(IndexOrLow.class, createLTLengthOfAnnotation());
        addAliasedAnnotation(IndexOrHigh.class, createLTEqLengthOfAnnotation());
        addAliasedAnnotation(PolyAll.class, POLY);
        addAliasedAnnotation(PolyIndex.class, POLY);

        imf = new IndexMethodIdentifier(processingEnv);

        this.postInit();
    }

    @Override
    protected Set<Class<? extends Annotation>> createSupportedTypeQualifiers() {
        // Because the Index Checker is a subclass, the qualifiers have to be explicitly defined.
        return new LinkedHashSet<>(
                Arrays.asList(
                        UpperBoundUnknown.class,
                        LTEqLengthOf.class,
                        LTLengthOf.class,
                        LTOMLengthOf.class,
                        UpperBoundBottom.class,
                        PolyUpperBound.class));
    }

    /**
     * Provides a way to query the Constant Value Checker, which computes the values of expressions
     * known at compile time (constant prop + folding).
     */
    ValueAnnotatedTypeFactory getValueAnnotatedTypeFactory() {
        return getTypeFactoryOfSubchecker(ValueChecker.class);
    }

    /**
     * Provides a way to query the Min Len (minimum length) Checker, which computes the lengths of
     * arrays.
     */
    MinLenAnnotatedTypeFactory getMinLenAnnotatedTypeFactory() {
        return getTypeFactoryOfSubchecker(MinLenChecker.class);
    }

    /**
     * Provides a way to query the SameLen (same length) Checker, which determines the relationships
     * among the lengths of arrays.
     */
    SameLenAnnotatedTypeFactory getSameLenAnnotatedTypeFactory() {
        return getTypeFactoryOfSubchecker(SameLenChecker.class);
    }

    /**
     * Provides a way to query the Lower Bound Checker, which determines whether each integer in the
     * program is non-negative or not, and checks that no possibly negative integers are used to
     * access arrays.
     */
    private LowerBoundAnnotatedTypeFactory getLowerBoundAnnotatedTypeFactory() {
        return getTypeFactoryOfSubchecker(LowerBoundChecker.class);
    }

    @Override
    protected DependentTypesHelper createDependentTypesHelper() {
        return new DependentTypesHelper(this) {
            @Override
            protected String standardizeString(
                    final String expression,
                    FlowExpressionContext context,
                    TreePath localScope,
                    boolean useLocalScope) {
                if (DependentTypesError.isExpressionError(expression)) {
                    return expression;
                }
                if (indexOf(expression, '-', '+', 0) == -1) {
                    return super.standardizeString(expression, context, localScope, useLocalScope);
                }

                OffsetEquation equation = OffsetEquation.createOffsetFromJavaExpression(expression);
                if (equation.hasError()) {
                    return equation.getError();
                }
                try {
                    equation.standardizeAndViewpointAdaptExpressions(
                            context, localScope, useLocalScope);
                } catch (FlowExpressionParseUtil.FlowExpressionParseException e) {
                    return new DependentTypesError(expression, e).toString();
                }

                return equation.toString();
            }

            private int indexOf(String expression, char a, char b, int index) {
                int aIndex = expression.indexOf(a, index);
                int bIndex = expression.indexOf(b, index);
                if (aIndex == -1) {
                    return bIndex;
                } else if (bIndex == -1) {
                    return aIndex;
                } else {
                    return Math.min(aIndex, bIndex);
                }
            }

            @Override
            public TreeAnnotator createDependentTypesTreeAnnotator(AnnotatedTypeFactory factory) {
                return new DependentTypesTreeAnnotator(factory, this) {
                    @Override
                    public Void visitMemberSelect(MemberSelectTree tree, AnnotatedTypeMirror type) {
                        // UpperBoundTreeAnnotator changes the type of array.length to @LTEL
                        // ("array"). If the DependentTypesTreeAnnotator tries to viewpoint
                        // adapt it based on the declaration of length; it will fail.
                        if (TreeUtils.isArrayLengthAccess(tree)) {
                            return null;
                        }
                        return super.visitMemberSelect(tree, type);
                    }
                };
            }
        };
    }

    @Override
    public AnnotationMirror aliasedAnnotation(AnnotationMirror a) {
        if (AnnotationUtils.areSameByClass(a, IndexFor.class)) {
            List<String> stringList =
                    AnnotationUtils.getElementValueArray(a, "value", String.class, true);
            return createLTLengthOfAnnotation(stringList.toArray(new String[0]));
        }
        if (AnnotationUtils.areSameByClass(a, IndexOrLow.class)) {
            List<String> stringList =
                    AnnotationUtils.getElementValueArray(a, "value", String.class, true);
            return createLTLengthOfAnnotation(stringList.toArray(new String[0]));
        }
        if (AnnotationUtils.areSameByClass(a, IndexOrHigh.class)) {
            List<String> stringList =
                    AnnotationUtils.getElementValueArray(a, "value", String.class, true);
            return createLTEqLengthOfAnnotation(stringList.toArray(new String[0]));
        }
        return super.aliasedAnnotation(a);
    }

    /**
     * Queries the SameLen Checker to return the type that the SameLen Checker associates with the
     * given tree.
     */
    public AnnotationMirror sameLenAnnotationFromTree(Tree tree) {
        AnnotatedTypeMirror sameLenType = getSameLenAnnotatedTypeFactory().getAnnotatedType(tree);
        return sameLenType.getAnnotation(SameLen.class);
    }

    // Wrapper methods for accessing the IndexMethodIdentifier.

    public boolean isMathMin(Tree methodTree) {
        return imf.isMathMin(methodTree, processingEnv);
    }

    public boolean isRandomNextInt(Tree methodTree) {
        return imf.isRandomNextInt(methodTree, processingEnv);
    }

    AnnotationMirror createLTLengthOfAnnotation(String... names) {
        AnnotationBuilder builder = new AnnotationBuilder(getProcessingEnv(), LTLengthOf.class);
        if (names == null) {
            names = new String[0];
        }
        builder.setValue("value", names);
        return builder.build();
    }

    AnnotationMirror createLTEqLengthOfAnnotation(String... names) {
        AnnotationBuilder builder = new AnnotationBuilder(getProcessingEnv(), LTEqLengthOf.class);
        if (names == null) {
            names = new String[0];
        }
        builder.setValue("value", names);
        return builder.build();
    }

    /**
     * Returns true iff the given node has the passed Lower Bound qualifier according to the LBC.
     * The last argument should be Positive.class, NonNegative.class, or GTENegativeOne.class.
     */
    public boolean hasLowerBoundTypeByClass(Node node, Class<? extends Annotation> classOfType) {
        return AnnotationUtils.areSameByClass(
                getLowerBoundAnnotatedTypeFactory()
                        .getAnnotatedType(node.getTree())
                        .getAnnotationInHierarchy(getLowerBoundAnnotatedTypeFactory().UNKNOWN),
                classOfType);
    }

    @Override
    public QualifierHierarchy createQualifierHierarchy(MultiGraphFactory factory) {
        return new UpperBoundQualifierHierarchy(factory);
    }

    /**
     * The qualifier hierarchy for the upperbound type system. The qh is responsible for determining
     * the relationships within the qualifiers - especially subtyping relations.
     */
    protected final class UpperBoundQualifierHierarchy extends MultiGraphQualifierHierarchy {
        /** @param factory MultiGraphFactory to use to construct this */
        public UpperBoundQualifierHierarchy(
                MultiGraphQualifierHierarchy.MultiGraphFactory factory) {
            super(factory);
        }

        @Override
        public AnnotationMirror greatestLowerBound(AnnotationMirror a1, AnnotationMirror a2) {
            UBQualifier a1Obj = UBQualifier.createUBQualifier(a1);
            UBQualifier a2Obj = UBQualifier.createUBQualifier(a2);
            UBQualifier glb = a1Obj.glb(a2Obj);
            return convertUBQualifierToAnnotation(glb);
        }

        /**
         * Determines the least upper bound of a1 and a2. If a1 and a2 are both the same type of
         * Value annotation, then the LUB is the result of taking the intersection of values from
         * both a1 and a2.
         *
         * @return the least upper bound of a1 and a2
         */
        @Override
        public AnnotationMirror leastUpperBound(AnnotationMirror a1, AnnotationMirror a2) {
            UBQualifier a1Obj = UBQualifier.createUBQualifier(a1);
            UBQualifier a2Obj = UBQualifier.createUBQualifier(a2);
            UBQualifier lub = a1Obj.lub(a2Obj);
            return convertUBQualifierToAnnotation(lub);
        }

        @Override
        public AnnotationMirror widenUpperBound(AnnotationMirror a, AnnotationMirror b) {
            UBQualifier a1Obj = UBQualifier.createUBQualifier(a);
            UBQualifier a2Obj = UBQualifier.createUBQualifier(b);
            UBQualifier lub = a1Obj.widenUpperBound(a2Obj);
            return convertUBQualifierToAnnotation(lub);
        }

        @Override
        public boolean implementsWidening() {
            return true;
        }

        /**
         * Computes subtyping as per the subtyping in the qualifier hierarchy structure unless both
         * annotations are the same. In this case, rhs is a subtype of lhs iff rhs contains at least
         * every element of lhs.
         *
         * @return true if rhs is a subtype of lhs, false otherwise
         */
        @Override
        public boolean isSubtype(AnnotationMirror subAnno, AnnotationMirror superAnno) {
            UBQualifier subtype = UBQualifier.createUBQualifier(subAnno);
            UBQualifier supertype = UBQualifier.createUBQualifier(superAnno);
            return subtype.isSubtype(supertype);
        }
    }

    @Override
    public TreeAnnotator createTreeAnnotator() {
        return new ListTreeAnnotator(
                new UpperBoundTreeAnnotator(this), super.createTreeAnnotator());
    }

    protected class UpperBoundTreeAnnotator extends TreeAnnotator {

        public UpperBoundTreeAnnotator(UpperBoundAnnotatedTypeFactory factory) {
            super(factory);
        }

        /**
         * This exists for Math.min and Random.nextInt, which must be special-cased.
         *
         * <ul>
         *   <li>Math.min has unusual semantics that combines annotations for the UBC.
         *   <li>The return type of Random.nextInt depends on the argument, but is not equal to it,
         *       so a polymorhpic qualifier is insufficient.
         * </ul>
         *
         * Other methods should not be special-cased here unless there is a compelling reason to do
         * so.
         */
        @Override
        public Void visitMethodInvocation(MethodInvocationTree tree, AnnotatedTypeMirror type) {
            if (isMathMin(tree)) {
                AnnotatedTypeMirror leftType = getAnnotatedType(tree.getArguments().get(0));
                AnnotatedTypeMirror rightType = getAnnotatedType(tree.getArguments().get(1));

                type.replaceAnnotation(
                        qualHierarchy.greatestLowerBound(
                                leftType.getAnnotationInHierarchy(UNKNOWN),
                                rightType.getAnnotationInHierarchy(UNKNOWN)));
            }
            if (isRandomNextInt(tree)) {
                AnnotatedTypeMirror argType = getAnnotatedType(tree.getArguments().get(0));
                AnnotationMirror anno = argType.getAnnotationInHierarchy(UNKNOWN);
                UBQualifier qualifier = UBQualifier.createUBQualifier(anno);
                qualifier = qualifier.plusOffset(1);
                type.replaceAnnotation(convertUBQualifierToAnnotation(qualifier));
            }
            return super.visitMethodInvocation(tree, type);
        }

        @Override
        public Void visitUnary(UnaryTree node, AnnotatedTypeMirror type) {
            // Dataflow refines this type if possible
            type.addAnnotation(UNKNOWN);
            return super.visitUnary(node, type);
        }

        @Override
        public Void visitCompoundAssignment(CompoundAssignmentTree node, AnnotatedTypeMirror type) {
            // Dataflow refines this type if possible
            type.addAnnotation(UNKNOWN);
            return super.visitCompoundAssignment(node, type);
        }

        @Override
        public Void visitBinary(BinaryTree tree, AnnotatedTypeMirror type) {
            // A few small rules for addition/subtraction by 0/1, etc.
            if (TreeUtils.isStringConcatenation(tree)) {
                type.addAnnotation(UNKNOWN);
                return super.visitBinary(tree, type);
            }

            ExpressionTree left = tree.getLeftOperand();
            ExpressionTree right = tree.getRightOperand();
            switch (tree.getKind()) {
                case PLUS:
                case MINUS:
                    // Dataflow refines this type if possible
                    type.addAnnotation(UNKNOWN);
                    break;
                case MULTIPLY:
                    addAnnotationForMultiply(left, right, type);
                    break;
                case DIVIDE:
                    addAnnotationForDivide(left, right, type);
                    break;
                case AND:
                    addAnnotationForAnd(left, right, type);
                    break;
                default:
                    break;
            }
            return super.visitBinary(tree, type);
        }

        private void addAnnotationForAnd(
                ExpressionTree left, ExpressionTree right, AnnotatedTypeMirror type) {
            AnnotatedTypeMirror leftType = getAnnotatedType(left);
            AnnotatedTypeMirror leftLBType =
                    getLowerBoundAnnotatedTypeFactory().getAnnotatedType(left);
            AnnotationMirror leftResultType = UNKNOWN;
            if (leftLBType.hasAnnotation(NonNegative.class)
                    || leftLBType.hasAnnotation(Positive.class)) {
                leftResultType = leftType.getAnnotationInHierarchy(UNKNOWN);
            }

            AnnotatedTypeMirror rightType = getAnnotatedType(right);
            AnnotatedTypeMirror rightLBType =
                    getLowerBoundAnnotatedTypeFactory().getAnnotatedType(right);
            AnnotationMirror rightResultType = UNKNOWN;
            if (rightLBType.hasAnnotation(NonNegative.class)
                    || rightLBType.hasAnnotation(Positive.class)) {
                rightResultType = rightType.getAnnotationInHierarchy(UNKNOWN);
            }

            type.addAnnotation(qualHierarchy.greatestLowerBound(leftResultType, rightResultType));
        }

        private void addAnnotationForDivide(
                ExpressionTree numeratorTree,
                ExpressionTree divisorTree,
                AnnotatedTypeMirror resultType) {

<<<<<<< HEAD
            Long divisor =
                    IndexUtils.getExactValueOrNullFromTree(
                            divisorTree, getValueAnnotatedTypeFactory());
=======
            Long divisor = IndexUtil.getExactValue(divisorTree, getValueAnnotatedTypeFactory());
>>>>>>> 281fc7c3
            if (divisor == null) {
                resultType.addAnnotation(UNKNOWN);
                return;
            }

            UBQualifier result = UpperBoundUnknownQualifier.UNKNOWN;
            UBQualifier numerator =
                    UBQualifier.createUBQualifier(getAnnotatedType(numeratorTree), UNKNOWN);
            if (numerator.isLessThanLengthQualifier()) {
                result = ((LessThanLengthOf) numerator).divide(divisor.intValue());
            }
            result = result.glb(plusTreeDivideByVal(divisor.intValue(), numeratorTree));
            resultType.addAnnotation(convertUBQualifierToAnnotation(result));
        }

        /**
         * if numeratorTree is a + b and divisor greater than 1, and a and b are less than the
         * length of some array, then (a + b) / divisor is less than the length of that array.
         */
        private UBQualifier plusTreeDivideByVal(int divisor, ExpressionTree numeratorTree) {
            numeratorTree = TreeUtils.skipParens(numeratorTree);
            if (divisor < 2 || numeratorTree.getKind() != Kind.PLUS) {
                return UpperBoundUnknownQualifier.UNKNOWN;
            }
            BinaryTree plusTree = (BinaryTree) numeratorTree;
            UBQualifier left =
                    UBQualifier.createUBQualifier(
                            getAnnotatedType(plusTree.getLeftOperand()), UNKNOWN);
            UBQualifier right =
                    UBQualifier.createUBQualifier(
                            getAnnotatedType(plusTree.getRightOperand()), UNKNOWN);
            if (left.isLessThanLengthQualifier() && right.isLessThanLengthQualifier()) {
                LessThanLengthOf leftLTL = (LessThanLengthOf) left;
                LessThanLengthOf rightLTL = (LessThanLengthOf) right;
                List<String> arrays = new ArrayList<>();
                for (String array : leftLTL.getArrays()) {
                    if (rightLTL.isLessThanLengthOf(array) && leftLTL.isLessThanLengthOf(array)) {
                        arrays.add(array);
                    }
                }
                if (!arrays.isEmpty()) {
                    return UBQualifier.createUBQualifier(arrays, Collections.<String>emptyList());
                }
            }

            return UpperBoundUnknownQualifier.UNKNOWN;
        }

        private boolean checkForMathRandomSpecialCase(
                ExpressionTree randTree, ExpressionTree arrLenTree, AnnotatedTypeMirror type) {
            if (randTree.getKind() == Tree.Kind.METHOD_INVOCATION
                    && TreeUtils.isArrayLengthAccess(arrLenTree)) {
                MemberSelectTree mstree = (MemberSelectTree) arrLenTree;
                MethodInvocationTree mitree = (MethodInvocationTree) randTree;

                if (imf.isMathRandom(mitree, processingEnv)) {
                    // Okay, so this is Math.random() * array.length, which must be NonNegative
                    type.addAnnotation(
                            createLTLengthOfAnnotation(mstree.getExpression().toString()));
                    return true;
                }

                if (imf.isRandomNextDouble(mitree, processingEnv)) {
                    // Okay, so this is Random.nextDouble() * array.length, which must be NonNegative
                    type.addAnnotation(
                            createLTLengthOfAnnotation(mstree.getExpression().toString()));
                    return true;
                }
            }

            return false;
        }

        private void addAnnotationForMultiply(
                ExpressionTree leftExpr, ExpressionTree rightExpr, AnnotatedTypeMirror type) {
            // Special handling for multiplying an array length by a random variable.
            if (checkForMathRandomSpecialCase(rightExpr, leftExpr, type)
                    || checkForMathRandomSpecialCase(leftExpr, rightExpr, type)) {
                return;
            }
            type.addAnnotation(UNKNOWN);
        }
    }

    public AnnotationMirror convertUBQualifierToAnnotation(UBQualifier qualifier) {
        if (qualifier.isUnknown()) {
            return UNKNOWN;
        } else if (qualifier.isBottom()) {
            return BOTTOM;
        } else if (qualifier.isPoly()) {
            return POLY;
        }

        LessThanLengthOf ltlQualifier = (LessThanLengthOf) qualifier;
        return ltlQualifier.convertToAnnotationMirror(processingEnv);
    }
}<|MERGE_RESOLUTION|>--- conflicted
+++ resolved
@@ -18,11 +18,7 @@
 import java.util.Set;
 import javax.lang.model.element.AnnotationMirror;
 import org.checkerframework.checker.index.IndexMethodIdentifier;
-<<<<<<< HEAD
-import org.checkerframework.checker.index.IndexUtils;
-=======
 import org.checkerframework.checker.index.IndexUtil;
->>>>>>> 281fc7c3
 import org.checkerframework.checker.index.lowerbound.LowerBoundAnnotatedTypeFactory;
 import org.checkerframework.checker.index.lowerbound.LowerBoundChecker;
 import org.checkerframework.checker.index.minlen.MinLenAnnotatedTypeFactory;
@@ -454,13 +450,7 @@
                 ExpressionTree divisorTree,
                 AnnotatedTypeMirror resultType) {
 
-<<<<<<< HEAD
-            Long divisor =
-                    IndexUtils.getExactValueOrNullFromTree(
-                            divisorTree, getValueAnnotatedTypeFactory());
-=======
             Long divisor = IndexUtil.getExactValue(divisorTree, getValueAnnotatedTypeFactory());
->>>>>>> 281fc7c3
             if (divisor == null) {
                 resultType.addAnnotation(UNKNOWN);
                 return;
