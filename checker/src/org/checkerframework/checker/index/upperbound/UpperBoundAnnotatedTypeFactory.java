package org.checkerframework.checker.index.upperbound;

import static org.checkerframework.javacutil.AnnotationUtils.getElementValueArray;

<<<<<<< HEAD
import com.sun.source.tree.*;
=======
import com.sun.source.tree.BinaryTree;
import com.sun.source.tree.ExpressionTree;
import com.sun.source.tree.MemberSelectTree;
import com.sun.source.tree.MethodInvocationTree;
import com.sun.source.tree.Tree;
import com.sun.source.tree.Tree.Kind;
import com.sun.source.tree.UnaryTree;
import com.sun.source.util.TreePath;
>>>>>>> 58961ace
import java.lang.annotation.Annotation;
import java.util.ArrayList;
import java.util.Arrays;
import java.util.Collections;
import java.util.LinkedHashSet;
import java.util.List;
import java.util.Set;
import javax.lang.model.element.AnnotationMirror;
import org.checkerframework.checker.index.IndexMethodIdentifier;
import org.checkerframework.checker.index.lowerbound.LowerBoundAnnotatedTypeFactory;
import org.checkerframework.checker.index.lowerbound.LowerBoundChecker;
import org.checkerframework.checker.index.minlen.MinLenAnnotatedTypeFactory;
import org.checkerframework.checker.index.minlen.MinLenChecker;
<<<<<<< HEAD
import org.checkerframework.checker.index.qual.*;
=======
import org.checkerframework.checker.index.qual.IndexFor;
import org.checkerframework.checker.index.qual.IndexOrHigh;
import org.checkerframework.checker.index.qual.IndexOrLow;
import org.checkerframework.checker.index.qual.LTEqLengthOf;
import org.checkerframework.checker.index.qual.LTLengthOf;
import org.checkerframework.checker.index.qual.LTOMLengthOf;
import org.checkerframework.checker.index.qual.MinLen;
import org.checkerframework.checker.index.qual.SameLen;
import org.checkerframework.checker.index.qual.UpperBoundBottom;
import org.checkerframework.checker.index.qual.UpperBoundUnknown;
>>>>>>> 58961ace
import org.checkerframework.checker.index.samelen.SameLenAnnotatedTypeFactory;
import org.checkerframework.checker.index.samelen.SameLenChecker;
import org.checkerframework.checker.index.upperbound.UBQualifier.LessThanLengthOf;
import org.checkerframework.checker.index.upperbound.UBQualifier.UpperBoundUnknownQualifier;
import org.checkerframework.common.basetype.BaseAnnotatedTypeFactory;
import org.checkerframework.common.basetype.BaseTypeChecker;
import org.checkerframework.common.value.ValueAnnotatedTypeFactory;
import org.checkerframework.common.value.ValueChecker;
import org.checkerframework.common.value.qual.IntVal;
import org.checkerframework.framework.type.AnnotatedTypeFactory;
import org.checkerframework.framework.type.AnnotatedTypeMirror;
import org.checkerframework.framework.type.QualifierHierarchy;
import org.checkerframework.framework.type.treeannotator.ListTreeAnnotator;
import org.checkerframework.framework.type.treeannotator.TreeAnnotator;
import org.checkerframework.framework.util.AnnotationBuilder;
import org.checkerframework.framework.util.FlowExpressionParseUtil;
import org.checkerframework.framework.util.FlowExpressionParseUtil.FlowExpressionContext;
import org.checkerframework.framework.util.MultiGraphQualifierHierarchy;
import org.checkerframework.framework.util.MultiGraphQualifierHierarchy.MultiGraphFactory;
import org.checkerframework.framework.util.dependenttypes.DependentTypesError;
import org.checkerframework.framework.util.dependenttypes.DependentTypesHelper;
import org.checkerframework.framework.util.dependenttypes.DependentTypesTreeAnnotator;
import org.checkerframework.javacutil.AnnotationUtils;
import org.checkerframework.javacutil.TreeUtils;

/**
 * Implements the introduction rules for the upper bound checker. Works primarily by way of querying
 * the minLen checker and comparing the min lengths of arrays to the known values of variables as
 * supplied by the value checker.
 */
public class UpperBoundAnnotatedTypeFactory extends BaseAnnotatedTypeFactory {

    public final AnnotationMirror UNKNOWN, BOTTOM;

    private final IndexMethodIdentifier imf;

    public UpperBoundAnnotatedTypeFactory(BaseTypeChecker checker) {
        super(checker);
        UNKNOWN = AnnotationUtils.fromClass(elements, UpperBoundUnknown.class);
        BOTTOM = AnnotationUtils.fromClass(elements, UpperBoundBottom.class);

        addAliasedAnnotation(IndexFor.class, createLTLengthOfAnnotation());
        addAliasedAnnotation(IndexOrLow.class, createLTLengthOfAnnotation());
        addAliasedAnnotation(IndexOrHigh.class, createLTEqLengthOfAnnotation());

        imf = new IndexMethodIdentifier(processingEnv);

        this.postInit();
    }

    @Override
    protected Set<Class<? extends Annotation>> createSupportedTypeQualifiers() {
        // Because the Index Checker is a subclass, the qualifiers have to be explicitly defined.
        return new LinkedHashSet<>(
                Arrays.asList(
                        UpperBoundUnknown.class,
                        LTEqLengthOf.class,
                        LTLengthOf.class,
                        LTOMLengthOf.class,
                        UpperBoundBottom.class));
    }

    /**
     * Used to get the list of array names that an annotation applies to. Can return null if the
     * list would be empty.
     */
    public static String[] getValue(AnnotationMirror anno) {
        if (!AnnotationUtils.hasElementValue(anno, "value")) {
            return null;
        }
        return getElementValueArray(anno, "value", String.class, true).toArray(new String[0]);
    }

    /**
     * Provides a way to query the Constant Value Checker, which computes the values of expressions
     * known at compile time (constant prop + folding).
     */
    ValueAnnotatedTypeFactory getValueAnnotatedTypeFactory() {
        return getTypeFactoryOfSubchecker(ValueChecker.class);
    }

    /**
     * Provides a way to query the Min Len (minimum length) Checker, which computes the lengths of
     * arrays.
     */
    MinLenAnnotatedTypeFactory getMinLenAnnotatedTypeFactory() {
        return getTypeFactoryOfSubchecker(MinLenChecker.class);
    }

    /**
     * Provides a way to query the SameLen (same length) Checker, which determines the relationships
     * among the lengths of arrays.
     */
    private SameLenAnnotatedTypeFactory getSameLenAnnotatedTypeFactory() {
        return getTypeFactoryOfSubchecker(SameLenChecker.class);
    }

    /**
     * Provides a way to query the Lower Bound Checker, which determines whether each integer in the
     * program is non-negative or not, and checks that no possibly negative integers are used to
     * access arrays.
     */
    private LowerBoundAnnotatedTypeFactory getLowerBoundAnnotatedTypeFactory() {
        return getTypeFactoryOfSubchecker(LowerBoundChecker.class);
    }

    @Override
    protected DependentTypesHelper createDependentTypesHelper() {
        return new DependentTypesHelper(this) {
            @Override
            protected String standardizeString(
                    final String expression,
                    FlowExpressionContext context,
                    TreePath localScope,
                    boolean useLocalScope) {
                if (DependentTypesError.isExpressionError(expression)) {
                    return expression;
                }
                if (indexOf(expression, '-', '+', 0) == -1) {
                    return super.standardizeString(expression, context, localScope, useLocalScope);
                }

                OffsetEquation equation = OffsetEquation.createOffsetFromJavaExpression(expression);
                if (equation.hasError()) {
                    return equation.getError();
                }
                try {
                    equation.standardizeAndViewpointAdaptExpressions(
                            context, localScope, useLocalScope);
                } catch (FlowExpressionParseUtil.FlowExpressionParseException e) {
                    return new DependentTypesError(expression, e).toString();
                }

                return equation.toString();
            }

            private int indexOf(String expression, char a, char b, int index) {
                int aIndex = expression.indexOf(a, index);
                int bIndex = expression.indexOf(b, index);
                if (aIndex == -1) {
                    return bIndex;
                } else if (bIndex == -1) {
                    return aIndex;
                } else {
                    return Math.min(aIndex, bIndex);
                }
            }

            @Override
            public TreeAnnotator createDependentTypesTreeAnnotator(AnnotatedTypeFactory factory) {
                return new DependentTypesTreeAnnotator(factory, this) {
                    @Override
                    public Void visitMemberSelect(MemberSelectTree tree, AnnotatedTypeMirror type) {
                        // UpperBoundTreeAnnotator changes the type of array.length to @LTEL
                        // ("array"). If the DependentTypesTreeAnnotator tries to viewpoint
                        // adapt it based on the declaration of length; it will fail.
                        if (TreeUtils.isArrayLengthAccess(tree)) {
                            return null;
                        }
                        return super.visitMemberSelect(tree, type);
                    }
                };
            }
        };
    }

    @Override
    public AnnotationMirror aliasedAnnotation(AnnotationMirror a) {
        if (AnnotationUtils.areSameByClass(a, IndexFor.class)) {
            List<String> stringList =
                    AnnotationUtils.getElementValueArray(a, "value", String.class, true);
            return createLTLengthOfAnnotation(stringList.toArray(new String[0]));
        }
        if (AnnotationUtils.areSameByClass(a, IndexOrLow.class)) {
            List<String> stringList =
                    AnnotationUtils.getElementValueArray(a, "value", String.class, true);
            return createLTLengthOfAnnotation(stringList.toArray(new String[0]));
        }
        if (AnnotationUtils.areSameByClass(a, IndexOrHigh.class)) {
            List<String> stringList =
                    AnnotationUtils.getElementValueArray(a, "value", String.class, true);
            return createLTEqLengthOfAnnotation(stringList.toArray(new String[0]));
        }
        return super.aliasedAnnotation(a);
    }

    /**
     * Queries the MinLen Checker to determine if there is a known minimum length for the array. If
     * not, returns -1.
     */
    public int minLenFromExpressionTree(ExpressionTree tree) {
        AnnotatedTypeMirror minLenType = getMinLenAnnotatedTypeFactory().getAnnotatedType(tree);
        AnnotationMirror anm = minLenType.getAnnotation(MinLen.class);
        if (anm == null) {
            return -1;
        }
        int minLen = AnnotationUtils.getElementValue(anm, "value", Integer.class, true);
        return minLen;
    }

    /**
     * Queries the SameLen Checker to return the type that the SameLen Checker associates with the
     * given expression tree.
     */
    public AnnotationMirror sameLenAnnotationFromExpressionTree(ExpressionTree tree) {
        AnnotatedTypeMirror sameLenType = getSameLenAnnotatedTypeFactory().getAnnotatedType(tree);
        return sameLenType.getAnnotation(SameLen.class);
    }

    /** Get the list of possible values from a value checker type. May return null. */
    private List<Long> possibleValuesFromValueType(AnnotatedTypeMirror valueType) {
        AnnotationMirror anm = valueType.getAnnotation(IntVal.class);
        if (anm == null) {
            return null;
        }
        return ValueAnnotatedTypeFactory.getIntValues(anm);
    }

    /**
     * If the argument valueType indicates that the Constant Value Checker knows the exact value of
     * the annotated expression, returns that integer. Otherwise returns null. This method should
     * only be used by clients who need exactly one value - such as the binary operator rules - and
     * not by those that need to know whether a valueType belongs to a qualifier.
     */
    private Integer maybeValFromValueType(AnnotatedTypeMirror valueType) {
        List<Long> possibleValues = possibleValuesFromValueType(valueType);
        if (possibleValues != null && possibleValues.size() == 1) {
            return possibleValues.get(0).intValue();
        } else {
            return null;
        }
    }

    /** Finds the maximum value in the set of values represented by a value checker annotation. */
    public Integer valMaxFromExpressionTree(ExpressionTree tree) {
        /*  It's possible that possibleValues could be null (if
         *  there was no value checker annotation, I guess, but this
         *  definitely happens in practice) or empty (if the value
         *  checker annotated it with its equivalent of our unknown
         *  annotation.
         */
        AnnotatedTypeMirror valueType = getValueAnnotatedTypeFactory().getAnnotatedType(tree);
        List<Long> possibleValues = possibleValuesFromValueType(valueType);
        if (possibleValues == null || possibleValues.size() == 0) {
            return null;
        }
        // The annotation of the whole list is the max of the list.
        long valMax = Collections.max(possibleValues);
        return new Integer((int) valMax);
    }

    /** Finds the minimum value in the set of values represented by a value checker annotation. */
    public Integer valMinFromExpressionTree(ExpressionTree tree) {
        AnnotatedTypeMirror valueType = getValueAnnotatedTypeFactory().getAnnotatedType(tree);
        List<Long> possibleValues = possibleValuesFromValueType(valueType);
        if (possibleValues == null || possibleValues.size() == 0) {
            return null;
        }
        // The annotation of the whole list is the max of the list.
        long valMax = Collections.min(possibleValues);
        return (int) valMax;
    }

    // Wrapper methods for accessing the IndexMethodIdentifier.

    public boolean isMathMin(Tree methodTree) {
        return imf.isMathMin(methodTree, processingEnv);
    }

    public boolean isRandomNextInt(Tree methodTree) {
        return imf.isRandomNextInt(methodTree, processingEnv);
    }

    AnnotationMirror createLTLengthOfAnnotation(String... names) {
        AnnotationBuilder builder = new AnnotationBuilder(getProcessingEnv(), LTLengthOf.class);
        if (names == null) {
            names = new String[0];
        }
        builder.setValue("value", names);
        return builder.build();
    }

    AnnotationMirror createLTEqLengthOfAnnotation(String... names) {
        AnnotationBuilder builder = new AnnotationBuilder(getProcessingEnv(), LTEqLengthOf.class);
        if (names == null) {
            names = new String[0];
        }
        builder.setValue("value", names);
        return builder.build();
    }

    // For use in the refinement rules.
    public boolean hasLowerBoundTypeByClass(
            ExpressionTree tree, Class<? extends Annotation> classOfType) {
        return AnnotationUtils.areSameByClass(
                getLowerBoundAnnotatedTypeFactory()
                        .getAnnotatedType(tree)
                        .getAnnotationInHierarchy(getLowerBoundAnnotatedTypeFactory().UNKNOWN),
                classOfType);
    }

    @Override
    public QualifierHierarchy createQualifierHierarchy(MultiGraphFactory factory) {
        return new UpperBoundQualifierHierarchy(factory);
    }

    /**
     * The qualifier hierarchy for the upperbound type system. The qh is responsible for determining
     * the relationships within the qualifiers - especially subtyping relations.
     */
    protected final class UpperBoundQualifierHierarchy extends MultiGraphQualifierHierarchy {
        /** @param factory MultiGraphFactory to use to construct this */
        public UpperBoundQualifierHierarchy(
                MultiGraphQualifierHierarchy.MultiGraphFactory factory) {
            super(factory);
        }

        @Override
        public AnnotationMirror greatestLowerBound(AnnotationMirror a1, AnnotationMirror a2) {
            UBQualifier a1Obj = UBQualifier.createUBQualifier(a1);
            UBQualifier a2Obj = UBQualifier.createUBQualifier(a2);
            UBQualifier glb = a1Obj.glb(a2Obj);
            return convertUBQualifierToAnnotation(glb);
        }

        /**
         * Determines the least upper bound of a1 and a2. If a1 and a2 are both the same type of
         * Value annotation, then the LUB is the result of taking the intersection of values from
         * both a1 and a2.
         *
         * @return the least upper bound of a1 and a2
         */
        @Override
        public AnnotationMirror leastUpperBound(AnnotationMirror a1, AnnotationMirror a2) {
            UBQualifier a1Obj = UBQualifier.createUBQualifier(a1);
            UBQualifier a2Obj = UBQualifier.createUBQualifier(a2);
            UBQualifier lub = a1Obj.lub(a2Obj);
            return convertUBQualifierToAnnotation(lub);
        }

        /**
         * Computes subtyping as per the subtyping in the qualifier hierarchy structure unless both
         * annotations are the same. In this case, rhs is a subtype of lhs iff rhs contains at least
         * every element of lhs.
         *
         * @return true if rhs is a subtype of lhs, false otherwise
         */
        @Override
        public boolean isSubtype(AnnotationMirror rhs, AnnotationMirror lhs) {
            UBQualifier subtype = UBQualifier.createUBQualifier(rhs);
            UBQualifier supertype = UBQualifier.createUBQualifier(lhs);
            return subtype.isSubtype(supertype);
        }
    }

    @Override
    public TreeAnnotator createTreeAnnotator() {
        return new ListTreeAnnotator(
                new UpperBoundTreeAnnotator(this), super.createTreeAnnotator());
    }

    protected class UpperBoundTreeAnnotator extends TreeAnnotator {

        public UpperBoundTreeAnnotator(UpperBoundAnnotatedTypeFactory factory) {
            super(factory);
        }

        /**
         * This exists for Math.min and Random.nextInt, which must be special-cased.
         *
         * <ul>
         *   <li>Math.min has unusual semantics that combines annotations for the UBC.
         *   <li>The return type of Random.nextInt depends on the argument, but is not equal to it,
         *       so a polymorhpic qualifier is insufficient.
         * </ul>
         *
         * Other methods should not be special-cased here unless there is a compelling reason to do
         * so.
         */
        @Override
        public Void visitMethodInvocation(MethodInvocationTree tree, AnnotatedTypeMirror type) {
            if (isMathMin(tree)) {
                AnnotatedTypeMirror leftType = getAnnotatedType(tree.getArguments().get(0));
                AnnotatedTypeMirror rightType = getAnnotatedType(tree.getArguments().get(1));

                type.replaceAnnotation(
                        qualHierarchy.greatestLowerBound(
                                leftType.getAnnotationInHierarchy(UNKNOWN),
                                rightType.getAnnotationInHierarchy(UNKNOWN)));
            }
            if (isRandomNextInt(tree)) {
                AnnotatedTypeMirror argType = getAnnotatedType(tree.getArguments().get(0));
                AnnotationMirror anno = argType.getAnnotationInHierarchy(UNKNOWN);
                UBQualifier qualifier = UBQualifier.createUBQualifier(anno);
                qualifier = qualifier.plusOffset(1);
                type.replaceAnnotation(convertUBQualifierToAnnotation(qualifier));
            }
            return super.visitMethodInvocation(tree, type);
        }

        @Override
        public Void visitUnary(UnaryTree node, AnnotatedTypeMirror type) {
            // Dataflow refines this type if possible
            type.addAnnotation(UNKNOWN);
            return super.visitUnary(node, type);
        }

        @Override
        public Void visitBinary(BinaryTree tree, AnnotatedTypeMirror type) {
            // A few small rules for addition/subtraction by 0/1, etc.
            if (TreeUtils.isStringConcatenation(tree)) {
                type.addAnnotation(UNKNOWN);
                return super.visitBinary(tree, type);
            }

            ExpressionTree left = tree.getLeftOperand();
            ExpressionTree right = tree.getRightOperand();
            switch (tree.getKind()) {
                case PLUS:
                case MINUS:
                    // Dataflow refines this type if possible
                    type.addAnnotation(UNKNOWN);
                    break;
                case MULTIPLY:
                    addAnnotationForMultiply(left, right, type);
                    break;
                case DIVIDE:
                    addAnnotationForDivide(left, right, type);
                    break;
                default:
                    break;
            }
            return super.visitBinary(tree, type);
        }

        private void addAnnotationForDivide(
                ExpressionTree numeratorTree,
                ExpressionTree divisorTree,
                AnnotatedTypeMirror resultType) {

            AnnotatedTypeMirror divisorType =
                    getValueAnnotatedTypeFactory().getAnnotatedType(divisorTree);
            Integer divisor = maybeValFromValueType(divisorType);
            if (divisor == null) {
                resultType.addAnnotation(UNKNOWN);
                return;
            }

            UBQualifier result = UpperBoundUnknownQualifier.UNKNOWN;
            UBQualifier numerator =
                    UBQualifier.createUBQualifier(getAnnotatedType(numeratorTree), UNKNOWN);
            if (!numerator.isUnknownOrBottom()) {
                result = ((LessThanLengthOf) numerator).divide(divisor);
            }
            result = result.glb(plusTreeDivideByVal(divisor, numeratorTree));
            resultType.addAnnotation(convertUBQualifierToAnnotation(result));
        }

        /**
         * if numeratorTree is a + b and divisor greater than 1, and a and b are less than the
         * length of some array, then (a + b) / divisor is less than the length of that array.
         */
        private UBQualifier plusTreeDivideByVal(int divisor, ExpressionTree numeratorTree) {
            numeratorTree = TreeUtils.skipParens(numeratorTree);
            if (divisor < 2 || numeratorTree.getKind() != Kind.PLUS) {
                return UpperBoundUnknownQualifier.UNKNOWN;
            }
            BinaryTree plusTree = (BinaryTree) numeratorTree;
            UBQualifier left =
                    UBQualifier.createUBQualifier(
                            getAnnotatedType(plusTree.getLeftOperand()), UNKNOWN);
            UBQualifier right =
                    UBQualifier.createUBQualifier(
                            getAnnotatedType(plusTree.getRightOperand()), UNKNOWN);
            if (!(left.isUnknownOrBottom() || right.isUnknownOrBottom())) {
                LessThanLengthOf leftLTL = (LessThanLengthOf) left;
                LessThanLengthOf rightLTL = (LessThanLengthOf) right;
                List<String> arrays = new ArrayList<>();
                for (String array : leftLTL.getArrays()) {
                    if (rightLTL.isLessThanLengthOf(array) && leftLTL.isLessThanLengthOf(array)) {
                        arrays.add(array);
                    }
                }
                if (!arrays.isEmpty()) {
                    return UBQualifier.createUBQualifier(arrays, Collections.<String>emptyList());
                }
            }

            return UpperBoundUnknownQualifier.UNKNOWN;
        }

        private boolean checkForMathRandomSpecialCase(
                ExpressionTree randTree, ExpressionTree arrLenTree, AnnotatedTypeMirror type) {
            if (randTree.getKind() == Tree.Kind.METHOD_INVOCATION
                    && TreeUtils.isArrayLengthAccess(arrLenTree)) {
                MemberSelectTree mstree = (MemberSelectTree) arrLenTree;
                MethodInvocationTree mitree = (MethodInvocationTree) randTree;

                if (imf.isMathRandom(mitree, processingEnv)) {
                    // Okay, so this is Math.random() * array.length, which must be NonNegative
                    type.addAnnotation(
                            createLTLengthOfAnnotation(mstree.getExpression().toString()));
                    return true;
                }

                if (imf.isRandomNextDouble(mitree, processingEnv)) {
                    // Okay, so this is Random.nextDouble() * array.length, which must be NonNegative
                    type.addAnnotation(
                            createLTLengthOfAnnotation(mstree.getExpression().toString()));
                    return true;
                }
            }

            return false;
        }

        private void addAnnotationForMultiply(
                ExpressionTree leftExpr, ExpressionTree rightExpr, AnnotatedTypeMirror type) {
            // Special handling for multiplying an array length by a random variable.
            if (checkForMathRandomSpecialCase(rightExpr, leftExpr, type)
                    || checkForMathRandomSpecialCase(leftExpr, rightExpr, type)) {
                return;
            }
            type.addAnnotation(UNKNOWN);
        }
    }

    public AnnotationMirror convertUBQualifierToAnnotation(UBQualifier qualifier) {
        if (qualifier.isUnknown()) {
            return UNKNOWN;
        } else if (qualifier.isBottom()) {
            return BOTTOM;
        }

        LessThanLengthOf ltlQualifier = (LessThanLengthOf) qualifier;
        return ltlQualifier.convertToAnnotationMirror(processingEnv);
    }
}<|MERGE_RESOLUTION|>--- conflicted
+++ resolved
@@ -2,9 +2,6 @@
 
 import static org.checkerframework.javacutil.AnnotationUtils.getElementValueArray;
 
-<<<<<<< HEAD
-import com.sun.source.tree.*;
-=======
 import com.sun.source.tree.BinaryTree;
 import com.sun.source.tree.ExpressionTree;
 import com.sun.source.tree.MemberSelectTree;
@@ -13,7 +10,6 @@
 import com.sun.source.tree.Tree.Kind;
 import com.sun.source.tree.UnaryTree;
 import com.sun.source.util.TreePath;
->>>>>>> 58961ace
 import java.lang.annotation.Annotation;
 import java.util.ArrayList;
 import java.util.Arrays;
@@ -27,9 +23,6 @@
 import org.checkerframework.checker.index.lowerbound.LowerBoundChecker;
 import org.checkerframework.checker.index.minlen.MinLenAnnotatedTypeFactory;
 import org.checkerframework.checker.index.minlen.MinLenChecker;
-<<<<<<< HEAD
-import org.checkerframework.checker.index.qual.*;
-=======
 import org.checkerframework.checker.index.qual.IndexFor;
 import org.checkerframework.checker.index.qual.IndexOrHigh;
 import org.checkerframework.checker.index.qual.IndexOrLow;
@@ -40,7 +33,6 @@
 import org.checkerframework.checker.index.qual.SameLen;
 import org.checkerframework.checker.index.qual.UpperBoundBottom;
 import org.checkerframework.checker.index.qual.UpperBoundUnknown;
->>>>>>> 58961ace
 import org.checkerframework.checker.index.samelen.SameLenAnnotatedTypeFactory;
 import org.checkerframework.checker.index.samelen.SameLenChecker;
 import org.checkerframework.checker.index.upperbound.UBQualifier.LessThanLengthOf;
@@ -50,6 +42,7 @@
 import org.checkerframework.common.value.ValueAnnotatedTypeFactory;
 import org.checkerframework.common.value.ValueChecker;
 import org.checkerframework.common.value.qual.IntVal;
+import org.checkerframework.dataflow.cfg.node.Node;
 import org.checkerframework.framework.type.AnnotatedTypeFactory;
 import org.checkerframework.framework.type.AnnotatedTypeMirror;
 import org.checkerframework.framework.type.QualifierHierarchy;
@@ -333,11 +326,10 @@
     }
 
     // For use in the refinement rules.
-    public boolean hasLowerBoundTypeByClass(
-            ExpressionTree tree, Class<? extends Annotation> classOfType) {
+    public boolean hasLowerBoundTypeByClass(Node node, Class<? extends Annotation> classOfType) {
         return AnnotationUtils.areSameByClass(
                 getLowerBoundAnnotatedTypeFactory()
-                        .getAnnotatedType(tree)
+                        .getAnnotatedType(node.getTree())
                         .getAnnotationInHierarchy(getLowerBoundAnnotatedTypeFactory().UNKNOWN),
                 classOfType);
     }
