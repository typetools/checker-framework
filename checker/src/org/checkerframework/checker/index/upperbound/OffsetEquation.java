--- conflicted
+++ resolved
@@ -121,15 +121,9 @@
      * the listed sequences. If any terms were removed, then the copy is returned. Otherwise, null
      * is returned.
      *
-<<<<<<< HEAD
-     * @param sequences List of sequences (arrays or strings)
+     * @param sequences list of sequences (arrays or strings)
      * @return a copy of this equation with array.length and string.length() removed or null if no
      *     array.lengths or string.length() could be removed
-=======
-     * @param arrays list of arrays
-     * @return a copy of this equation with array.length removed or null if no array.lengths could
-     *     be removed
->>>>>>> ff835065
      */
     public OffsetEquation removeSequenceLengths(List<String> sequences) {
         OffsetEquation copy = new OffsetEquation(this);
@@ -201,7 +195,7 @@
     /**
      * Returns true if this equation is a single int value.
      *
-     * @return true if this equation is a single int value
+     * @return true if this equation is a single int value.
      */
     public boolean isInt() {
         return addedTerms.isEmpty() && subtractedTerms.isEmpty();
@@ -317,7 +311,7 @@
     /**
      * Returns the offset equation that is an int value or null if there isn't one.
      *
-     * @param equationSet a set of offset equations
+     * @param equationSet Set of offset equations
      * @return the offset equation that is an int value or null if there isn't one
      */
     public static OffsetEquation getIntOffsetEquation(Set<OffsetEquation> equationSet) {
@@ -346,7 +340,7 @@
      * with + or -. If the expressionEquation is the empty string, then the offset equation returned
      * is zero.
      *
-     * @param expressionEquation a Java expression made up of sums and differences
+     * @param expressionEquation Java expressions add or subtracted from one another
      * @return an offset equation created form expressionEquation
      */
     public static OffsetEquation createOffsetFromJavaExpression(String expressionEquation) {
@@ -420,7 +414,7 @@
      *
      * <p>Otherwise, null is returned.
      *
-     * @param node the Node from which to create an offset equation
+     * @param node Node from which to create offset equation
      * @param factory AnnotationTypeFactory
      * @param op '+' or '-'
      * @return an offset equation from value of known or null if the value isn't known
@@ -454,7 +448,7 @@
      * FlowExpressions.Receiver} and then added as a term to the returned equation. If op is '-'
      * then it is a subtracted term.
      *
-     * @param node the Node from which to create an offset equation
+     * @param node Node from which to create offset equation
      * @param factory AnnotationTypeFactory
      * @param op '+' or '-'
      * @return an offset equation from the Node
