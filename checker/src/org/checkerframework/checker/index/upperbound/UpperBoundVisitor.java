package org.checkerframework.checker.index.upperbound;

/*>>>
import org.checkerframework.checker.compilermsgs.qual.CompilerMessageKey;
*/

import com.sun.source.tree.ArrayAccessTree;
import com.sun.source.tree.ExpressionTree;
import com.sun.source.tree.NewArrayTree;
import com.sun.source.tree.Tree;
import com.sun.source.tree.Tree.Kind;
import com.sun.source.tree.VariableTree;
import java.util.List;
import javax.lang.model.element.AnnotationMirror;
import javax.lang.model.element.Element;
import javax.lang.model.element.ElementKind;
import javax.lang.model.element.Modifier;
import javax.lang.model.type.TypeKind;
import org.checkerframework.checker.index.IndexUtil;
import org.checkerframework.checker.index.qual.SameLen;
import org.checkerframework.checker.index.samelen.SameLenAnnotatedTypeFactory;
import org.checkerframework.checker.index.upperbound.UBQualifier.LessThanLengthOf;
import org.checkerframework.common.basetype.BaseTypeChecker;
import org.checkerframework.common.basetype.BaseTypeVisitor;
import org.checkerframework.common.value.ValueAnnotatedTypeFactory;
import org.checkerframework.dataflow.analysis.FlowExpressions;
import org.checkerframework.dataflow.util.PurityUtils;
import org.checkerframework.framework.source.Result;
import org.checkerframework.framework.type.AnnotatedTypeMirror;
import org.checkerframework.framework.type.AnnotatedTypeMirror.AnnotatedArrayType;
import org.checkerframework.framework.util.FlowExpressionParseUtil;
import org.checkerframework.javacutil.AnnotationUtils;
import org.checkerframework.javacutil.TreeUtils;

/** Warns about array accesses that could be too high. */
public class UpperBoundVisitor extends BaseTypeVisitor<UpperBoundAnnotatedTypeFactory> {

    private static final String UPPER_BOUND = "array.access.unsafe.high";
<<<<<<< HEAD
    private static final String LOCAL_VAR_ANNO = "local.variable.unsafe.dependent.annotation";
    private static final String DEPENDENT_NOT_PERMITTED = "dependent.not.permitted";
=======
    private static final String UPPER_BOUND_CONST = "array.access.unsafe.high.constant";
    private static final String UPPER_BOUND_RANGE = "array.access.unsafe.high.range";
>>>>>>> af42fd78

    public UpperBoundVisitor(BaseTypeChecker checker) {
        super(checker);
    }

    /**
     * This visits all local variable declarations and issues a warning if a dependent annotation is
     * written on a local variable. This is necessary for the soundness of the reassignment code,
     * which must unrefine all qualifiers, but which cannot collect all in-scope local variables. So
     * that there are no local variables with qualifiers that are not in the store, this method
     * forbids programmers from writing such qualifiers. This may introduce false positives if the
     * programmer would like to write a non-primary annotation on a local variable.
     *
     * <p>Also issues warnings if the expression in a dependent annotation is not permitted.
     * Permitted expressions in dependent annotations are:
     *
     * <ul>
     *   <li>final or effectively final variables
     *   <li>local variables
     *   <li>private fields
     *   <li>pure method calls all of whose arguments (including the receiver expression) are
     *       composed only of expressions in this list
     *   <li>accesses of a public final field whose access expression (sometimes called the
     *       receiver) is composed only of expressions in this list
     * </ul>
     *
     * <p>Any other expression results in a warning.
     */
    @Override
    public Void visitVariable(VariableTree node, Void p) {
        AnnotatedTypeMirror atm = atypeFactory.getAnnotatedTypeLhs(node);
        AnnotationMirror anm = atm.getAnnotationInHierarchy(atypeFactory.UNKNOWN);
        if (anm != null && AnnotationUtils.hasElementValue(anm, "value")) {
            // This is a dependent annotation. If this is a local variable,
            // issue a warning; dependent annotations should not be written on local variables.
            Element elt = TreeUtils.elementFromDeclaration(node);
            if (elt.getKind() == ElementKind.LOCAL_VARIABLE) {
                checker.report(Result.warning(LOCAL_VAR_ANNO), node);
            }
            UBQualifier qual = UBQualifier.createUBQualifier(anm);
            if (qual.isLessThanLengthQualifier()) {
                LessThanLengthOf ltl = (LessThanLengthOf) qual;
                for (String array : ltl.getArrays()) {
                    checkIfPermittedInDependentTypeAnno(array, node);
                }
            }
        }

        return super.visitVariable(node, p);
    }

    private boolean checkIfPermittedInDependentTypeAnno(String expr, Tree tree) {
        try {
            FlowExpressions.Receiver rec =
                    atypeFactory.getReceiverFromJavaExpressionString(expr, getCurrentPath());
            if (rec.isUnmodifiableByOtherCode()) { // covers final and effectively final variables
                return true;
            }
            if (rec instanceof FlowExpressions.LocalVariable) {
                return true;
            }
            if (rec instanceof FlowExpressions.FieldAccess) {
                FlowExpressions.FieldAccess faRec = (FlowExpressions.FieldAccess) rec;
                if (faRec.getField().getModifiers().contains(Modifier.PRIVATE)
                        || (faRec.getField().getModifiers().contains(Modifier.PUBLIC)
                                && faRec.isFinal()
                                && checkIfPermittedInDependentTypeAnno(
                                        faRec.getReceiver().toString(), tree))) {
                    return true;
                } else {
                    // issue warning
                    checker.report(
                            Result.warning(
                                    DEPENDENT_NOT_PERMITTED,
                                    expr,
                                    "fields in a dependent type must either be private or both public and final. The receiver "
                                            + "object must be one of: a local variable; a private field; or a public, final field"),
                            tree);
                    return false;
                }
            }
            if (rec instanceof FlowExpressions.MethodCall) {
                FlowExpressions.MethodCall mcRec = (FlowExpressions.MethodCall) rec;
                boolean parametersArePermittedInDependentTypeAnno = true;
                for (FlowExpressions.Receiver r : mcRec.getParameters()) {
                    parametersArePermittedInDependentTypeAnno =
                            parametersArePermittedInDependentTypeAnno
                                    && checkIfPermittedInDependentTypeAnno(r.toString(), tree);
                }
                if (!PurityUtils.isSideEffectFree(atypeFactory, mcRec.getElement())) {
                    // issue warning
                    checker.report(
                            Result.warning(
                                    DEPENDENT_NOT_PERMITTED,
                                    expr,
                                    "all method calls in dependent types must be pure"),
                            tree);
                    return false;
                }
                if (parametersArePermittedInDependentTypeAnno
                        && checkIfPermittedInDependentTypeAnno(
                                mcRec.getReceiver().toString(), tree)) {
                    return true;
                } else {
                    // warning will already have been issued in this case.
                    return false;
                }
            }
            checker.report(
                    Result.warning(
                            DEPENDENT_NOT_PERMITTED,
                            expr,
                            "the expression did not fit one of the categories of permitted expression in dependent types. Those categories are: \n           1. final or effectively final variables\n"
                                    + "           2. local variables\n"
                                    + "           3. private fields\n"
                                    + "           4. pure method calls all of whose arguments (including the receiver expression)\n"
                                    + "           are composed only of expressions in this list\n"
                                    + "           5. accesses of a public final field whose access expression (sometimes called the\n"
                                    + "           receiver) is composed only of expressions in this list"),
                    tree);
            return false;
        } catch (FlowExpressionParseUtil.FlowExpressionParseException e) {
            // issue warning
            checker.report(
                    Result.warning(DEPENDENT_NOT_PERMITTED, expr, "the expression was unparseable"),
                    tree);
            return false;
        }
    }

    /**
     * When the visitor reaches an array access, it needs to check a couple of things. First, it
     * checks if the index has been assigned a reasonable UpperBound type: only an index with type
     * LTLengthOf(arr) is safe to access arr. If that fails, it checks if the access is still safe.
     * To do so, it checks if the Value Checker knows the minimum length of arr by querying the
     * Value Annotated Type Factory. If the minimum length of the array is known, the visitor can
     * check if the index is less than that minimum length. If so, then the access is still safe.
     * Otherwise, report a potential unsafe access.
     */
    @Override
    public Void visitArrayAccess(ArrayAccessTree tree, Void type) {
        ExpressionTree indexTree = tree.getIndex();
        ExpressionTree arrTree = tree.getExpression();
        visitAccess(indexTree, arrTree);
        return super.visitArrayAccess(tree, type);
    }

    /**
     * Checks if this array access is either using a variable that is less than the length of the
     * array, or using a constant less than the array's minlen. Issues an error if neither is true.
     */
    private void visitAccess(ExpressionTree indexTree, ExpressionTree arrTree) {
        AnnotatedTypeMirror indexType = atypeFactory.getAnnotatedType(indexTree);
        String arrName = FlowExpressions.internalReprOf(this.atypeFactory, arrTree).toString();

        UBQualifier qualifier = UBQualifier.createUBQualifier(indexType, atypeFactory.UNKNOWN);
        if (qualifier.isLessThanLengthOf(arrName)) {
            return;
        }

        // Find max because it's important to determine whether the index is less than the
        // minimum length of the array. If it could be any of several values, only the max is of
        // interest.
        Long valMax = IndexUtil.getMaxValue(indexTree, atypeFactory.getValueAnnotatedTypeFactory());

        AnnotationMirror sameLenAnno = atypeFactory.sameLenAnnotationFromTree(arrTree);
        // Produce the full list of relevant names by checking the SameLen type.
        if (sameLenAnno != null && AnnotationUtils.areSameByClass(sameLenAnno, SameLen.class)) {
            if (AnnotationUtils.hasElementValue(sameLenAnno, "value")) {
                List<String> slNames =
                        AnnotationUtils.getElementValueArray(
                                sameLenAnno, "value", String.class, true);
                if (qualifier.isLessThanLengthOfAny(slNames)) {
                    return;
                }
                for (String slName : slNames) {
                    // Check if any of the arrays have a minlen that is greater than the
                    // known constant value.
                    int minlenSL =
                            atypeFactory
                                    .getValueAnnotatedTypeFactory()
                                    .getMinLenFromString(slName, arrTree, getCurrentPath());
                    if (valMax != null && valMax < minlenSL) {
                        return;
                    }
                }
            }
        }

        // Check against the minlen of the array itself.
        Integer minLen = IndexUtil.getMinLen(arrTree, atypeFactory.getValueAnnotatedTypeFactory());
        if (valMax != null && minLen != null && valMax < minLen) {
            return;
        }

        // We can issue three different errors:
        // 1. If the index is a compile-time constant, issue an error that describes the array type.
        // 2. If the index is a compile-time range and has no upperbound qualifier,
        //    issue an error that names the upperbound of the range and the array's type.
        // 3. If neither of the above, issue an error that names the upper bound type.

        if (IndexUtil.getExactValue(indexTree, atypeFactory.getValueAnnotatedTypeFactory())
                != null) {
            // Note that valMax is equal to the exact value in this case.
            checker.report(
                    Result.failure(
                            UPPER_BOUND_CONST,
                            valMax,
                            atypeFactory
                                    .getValueAnnotatedTypeFactory()
                                    .getAnnotatedType(arrTree)
                                    .toString(),
                            valMax + 1,
                            valMax + 1),
                    indexTree);
        } else if (valMax != null && qualifier.isUnknown()) {

            checker.report(
                    Result.failure(
                            UPPER_BOUND_RANGE,
                            atypeFactory
                                    .getValueAnnotatedTypeFactory()
                                    .getAnnotatedType(indexTree)
                                    .toString(),
                            atypeFactory
                                    .getValueAnnotatedTypeFactory()
                                    .getAnnotatedType(arrTree)
                                    .toString(),
                            arrName,
                            arrName,
                            valMax + 1),
                    indexTree);
        } else {
            checker.report(
                    Result.failure(UPPER_BOUND, indexType.toString(), arrName, arrName, arrName),
                    indexTree);
        }
    }

    @Override
    protected void commonAssignmentCheck(
            AnnotatedTypeMirror varType,
            ExpressionTree valueExp,
            /*@CompilerMessageKey*/ String errorKey) {
        if (!relaxedCommonAssignment(varType, valueExp)) {
            super.commonAssignmentCheck(varType, valueExp, errorKey);
        }
    }

    /**
     * Returns whether the assignment is legal based on the relaxed assignment rules.
     *
     * <p>The relaxed assignment rules is the following: Assuming the varType (left-hand side) is
     * less than the length of some array given some offset
     *
     * <p>1. If both the offset and the value expression (rhs) are ints known at compile time, and
     * if the min length of the array is greater than offset + value, then the assignment is legal.
     * (This method returns true.)
     *
     * <p>2. If the value expression (rhs) is less than the length of an array that is the same
     * length as the array in the varType, and if the offsets are equal, then the assignment is
     * legal. (This method returns true.)
     *
     * <p>3. Otherwise the assignment is only legal if the usual assignment rules are true, so this
     * method returns false.
     *
     * <p>If the varType is less than the length of multiple arrays, then the this method only
     * returns true if the relaxed rules above apply for each array.
     *
     * <p>If the varType is an array type and the value express is an array initializer, then the
     * above rules are applied for expression in the initializer where the varType is the component
     * type of the array.
     */
    private boolean relaxedCommonAssignment(AnnotatedTypeMirror varType, ExpressionTree valueExp) {
        List<? extends ExpressionTree> expressions;
        if (valueExp.getKind() == Kind.NEW_ARRAY && varType.getKind() == TypeKind.ARRAY) {
            expressions = ((NewArrayTree) valueExp).getInitializers();
            if (expressions == null || expressions.isEmpty()) {
                return false;
            }
            // The qualifier we need for an array is in the component type, not varType.
            AnnotatedTypeMirror componentType = ((AnnotatedArrayType) varType).getComponentType();
            UBQualifier qualifier =
                    UBQualifier.createUBQualifier(componentType, atypeFactory.UNKNOWN);
            if (!qualifier.isLessThanLengthQualifier()) {
                return false;
            }
            for (ExpressionTree expressionTree : expressions) {
                if (!relaxedCommonAssignmentCheck((LessThanLengthOf) qualifier, expressionTree)) {
                    return false;
                }
            }
            return true;
        }

        UBQualifier qualifier = UBQualifier.createUBQualifier(varType, atypeFactory.UNKNOWN);
        return qualifier.isLessThanLengthQualifier()
                && relaxedCommonAssignmentCheck((LessThanLengthOf) qualifier, valueExp);
    }

    /**
     * Implements the actual check for the relaxed common assignment check. For what is permitted,
     * see {@link #relaxedCommonAssignment}.
     */
    private boolean relaxedCommonAssignmentCheck(
            LessThanLengthOf varLtlQual, ExpressionTree valueExp) {

        AnnotatedTypeMirror expType = atypeFactory.getAnnotatedType(valueExp);
        UBQualifier expQual = UBQualifier.createUBQualifier(expType, atypeFactory.UNKNOWN);

        Long value = IndexUtil.getMaxValue(valueExp, atypeFactory.getValueAnnotatedTypeFactory());

        if (value == null && !expQual.isLessThanLengthQualifier()) {
            return false;
        }

        SameLenAnnotatedTypeFactory sameLenFactory = atypeFactory.getSameLenAnnotatedTypeFactory();
        ValueAnnotatedTypeFactory valueAnnotatedTypeFactory =
                atypeFactory.getValueAnnotatedTypeFactory();
        checkloop:
        for (String arrayName : varLtlQual.getArrays()) {

            List<String> sameLenArrays =
                    sameLenFactory.getSameLensFromString(arrayName, valueExp, getCurrentPath());
            if (testSameLen(expQual, varLtlQual, sameLenArrays, arrayName)) {
                continue;
            }

            int minlen =
                    valueAnnotatedTypeFactory.getMinLenFromString(
                            arrayName, valueExp, getCurrentPath());
            if (testMinLen(value, minlen, arrayName, varLtlQual)) {
                continue;
            }
            for (String array : sameLenArrays) {
                int minlenSL =
                        valueAnnotatedTypeFactory.getMinLenFromString(
                                array, valueExp, getCurrentPath());
                if (testMinLen(value, minlenSL, arrayName, varLtlQual)) {
                    continue checkloop;
                }
            }

            return false;
        }

        return true;
    }

    /**
     * Tests whether replacing any of the arrays in sameLenArrays with arrayName makes expQual
     * equivalent to varQual.
     */
    private boolean testSameLen(
            UBQualifier expQual,
            LessThanLengthOf varQual,
            List<String> sameLenArrays,
            String arrayName) {

        if (!expQual.isLessThanLengthQualifier()) {
            return false;
        }

        for (String sameLenArrayName : sameLenArrays) {
            // Check whether replacing the value for any of the current type's offset results
            // in the type we're trying to match.
            if (varQual.isValidReplacement(
                    arrayName, sameLenArrayName, (LessThanLengthOf) expQual)) {
                return true;
            }
        }
        return false;
    }

    /**
     * Tests a constant value (value) against the minlen (minlens) of an array (arrayName) with a
     * qualifier (varQual).
     */
    private boolean testMinLen(Long value, int minLen, String arrayName, LessThanLengthOf varQual) {
        if (value == null) {
            return false;
        }
        return varQual.isValuePlusOffsetLessThanMinLen(arrayName, value.intValue(), minLen);
    }
}<|MERGE_RESOLUTION|>--- conflicted
+++ resolved
@@ -36,13 +36,10 @@
 public class UpperBoundVisitor extends BaseTypeVisitor<UpperBoundAnnotatedTypeFactory> {
 
     private static final String UPPER_BOUND = "array.access.unsafe.high";
-<<<<<<< HEAD
     private static final String LOCAL_VAR_ANNO = "local.variable.unsafe.dependent.annotation";
     private static final String DEPENDENT_NOT_PERMITTED = "dependent.not.permitted";
-=======
     private static final String UPPER_BOUND_CONST = "array.access.unsafe.high.constant";
     private static final String UPPER_BOUND_RANGE = "array.access.unsafe.high.range";
->>>>>>> af42fd78
 
     public UpperBoundVisitor(BaseTypeChecker checker) {
         super(checker);
