--- conflicted
+++ resolved
@@ -1,14 +1,10 @@
 ### Error messages for the Upper Bound Checker
-<<<<<<< HEAD
-array.access.unsafe.high=Potentially unsafe array access: the index could be larger than the array's bound\nfound   : %s\nrequired: an integer less than %s's length (@LTLengthOf("%s"))
 local.variable.unsafe.dependent.annotation=Dependent type annotations on local variables are not supported by the Upper Bound Checker.
 dependent.not.permitted=This annotation contains an expression that is not permitted in a dependent type.\nForbidden expression: %s\nThis expression is forbidden because %s.
 reassignment.not.permitted=Reassigning the variable %s is not permitted, because the annotation %s depends on it. Reassigning %s would invalidate that annotation.
 reassignment.field.not.permitted=Reassigning this field may invalidate the following annotation, which names the field: %s.
 side.effect.invalidation=This method may have side-effects that could affect the value of this annotation: %s. If the method does not have side effects, consider annotating it as @Pure.
 reassignment.field.not.permitted.method=Reassigning this field may invalidate the following annotation, because the annotation contains a method call: %s
-=======
 array.access.unsafe.high=Potentially unsafe array access: the index could be larger than the array's bound\nfound   : %s\nrequired: @IndexFor("%s") or @LTLengthOf("%s") -- an integer less than %s's length
 array.access.unsafe.high.constant=Potentially unsafe array access: the constant index %s could be larger than the array's bound\nfound   : %s\nrequired: @MinLen("%s") -- an array guaranteed to have at least %s elements
-array.access.unsafe.high.range=Potentially unsafe array access: the index could be larger than the array's bound\nindex type found: %s\narray type found: %s\nrequired        : index of type @IndexFor("%s") or @LTLengthOf("%s"), or array of type @MinLen("%s")
->>>>>>> af42fd78
+array.access.unsafe.high.range=Potentially unsafe array access: the index could be larger than the array's bound\nindex type found: %s\narray type found: %s\nrequired        : index of type @IndexFor("%s") or @LTLengthOf("%s"), or array of type @MinLen("%s")