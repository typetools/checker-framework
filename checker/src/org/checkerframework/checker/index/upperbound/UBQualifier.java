package org.checkerframework.checker.index.upperbound;

import java.util.ArrayList;
import java.util.Collections;
import java.util.HashMap;
import java.util.HashSet;
import java.util.List;
import java.util.Map;
import java.util.Map.Entry;
import java.util.Set;
import javax.annotation.processing.ProcessingEnvironment;
import javax.lang.model.element.AnnotationMirror;
import org.checkerframework.checker.index.qual.LTEqLengthOf;
import org.checkerframework.checker.index.qual.LTLengthOf;
import org.checkerframework.checker.index.qual.LTOMLengthOf;
import org.checkerframework.checker.index.qual.PolyUpperBound;
import org.checkerframework.checker.index.qual.SubstringIndexFor;
import org.checkerframework.checker.index.qual.UpperBoundBottom;
import org.checkerframework.checker.index.qual.UpperBoundUnknown;
import org.checkerframework.dataflow.cfg.node.Node;
import org.checkerframework.framework.type.AnnotatedTypeMirror;
import org.checkerframework.javacutil.AnnotationBuilder;
import org.checkerframework.javacutil.AnnotationUtils;
import org.checkerframework.javacutil.Pair;

/**
 * Abstraction for Upper Bound annotations.
 *
 * <p>{@link UpperBoundUnknown} is modeled as {@link UpperBoundUnknownQualifier} and {@link
 * UpperBoundBottom} is modeled as {@link UpperBoundBottomQualifier}.
 *
 * <p>{@link LTLengthOf} is modeled by {@link LessThanLengthOf}. {@link LTEqLengthOf} is equivalent
 * to @{@link LessThanLengthOf} with an offset of -1. {@link LTOMLengthOf} is equivalent to @{@link
 * LessThanLengthOf} with an offset of 1.
 */
public abstract class UBQualifier {

    public static UBQualifier createUBQualifier(AnnotationMirror am) {
        if (AnnotationUtils.areSameByClass(am, UpperBoundUnknown.class)) {
            return UpperBoundUnknownQualifier.UNKNOWN;
        } else if (AnnotationUtils.areSameByClass(am, UpperBoundBottom.class)) {
            return UpperBoundBottomQualifier.BOTTOM;
        } else if (AnnotationUtils.areSameByClass(am, LTLengthOf.class)
                || AnnotationUtils.areSameByClass(am, SubstringIndexFor.class)) {
            return parseLTLengthOf(am);
        } else if (AnnotationUtils.areSameByClass(am, LTEqLengthOf.class)) {
            return parseLTEqLengthOf(am);
        } else if (AnnotationUtils.areSameByClass(am, LTOMLengthOf.class)) {
            return parseLTOMLengthOf(am);
        } else if (AnnotationUtils.areSameByClass(am, PolyUpperBound.class)) {
            return PolyQualifier.POLY;
        }
        assert false;
        return UpperBoundUnknownQualifier.UNKNOWN;
    }

    private static UBQualifier parseLTLengthOf(AnnotationMirror am) {
        List<String> sequences =
                AnnotationUtils.getElementValueArray(am, "value", String.class, true);
        List<String> offset =
                AnnotationUtils.getElementValueArray(am, "offset", String.class, true);
        if (offset.isEmpty()) {
            offset = Collections.nCopies(sequences.size(), "");
        }
        return createUBQualifier(sequences, offset);
    }

    private static UBQualifier parseLTEqLengthOf(AnnotationMirror am) {
        List<String> sequences =
                AnnotationUtils.getElementValueArray(am, "value", String.class, true);
        List<String> offset = Collections.nCopies(sequences.size(), "-1");
        return createUBQualifier(sequences, offset);
    }

    private static UBQualifier parseLTOMLengthOf(AnnotationMirror am) {
        List<String> sequences =
                AnnotationUtils.getElementValueArray(am, "value", String.class, true);
        List<String> offset = Collections.nCopies(sequences.size(), "1");
        return createUBQualifier(sequences, offset);
    }

    public static UBQualifier createUBQualifier(String sequence, String offset) {
        return createUBQualifier(
                Collections.singletonList(sequence), Collections.singletonList(offset));
    }

    public static UBQualifier createUBQualifier(AnnotatedTypeMirror type, AnnotationMirror top) {
        return createUBQualifier(type.getEffectiveAnnotationInHierarchy(top));
    }

    /**
     * Creates an {@link UBQualifier} from the given sequences and offsets. The list of sequences
     * may not be empty. If the offsets list is empty, then an offset of 0 is used for each
     * sequence. If the offsets list is not empty, then it must be the same size as sequence.
     *
     * @param sequences non-empty list of sequences
     * @param offsets list of offset, if empty, an offset of 0 is used
     * @return an {@link UBQualifier} for the sequences with the given offsets
     */
    public static UBQualifier createUBQualifier(List<String> sequences, List<String> offsets) {
        assert !sequences.isEmpty();
        Map<String, Set<OffsetEquation>> map = new HashMap<>();
        if (offsets.isEmpty()) {
            for (String sequence : sequences) {
                map.put(sequence, Collections.singleton(OffsetEquation.ZERO));
            }
        } else {
            assert sequences.size() == offsets.size();
            for (int i = 0; i < sequences.size(); i++) {
                String sequence = sequences.get(i);
                String offset = offsets.get(i);
                Set<OffsetEquation> set = map.get(sequence);
                if (set == null) {
                    set = new HashSet<>();
                    map.put(sequence, set);
                }
                OffsetEquation eq = OffsetEquation.createOffsetFromJavaExpression(offset);
                if (eq.hasError()) {
                    return UpperBoundUnknownQualifier.UNKNOWN;
                }
                set.add(eq);
            }
        }
        return new LessThanLengthOf(map);
    }

    /**
     * Add the node as an offset to a copy of this qualifier. If this qualifier is UNKNOWN or
     * BOTTOM, then UNKNOWN is returned. Otherwise, see {@link LessThanLengthOf#plusOffset(int)} for
     * an explanation of how node is added as an offset.
     *
     * @param node a Node
     * @param factory AnnotatedTypeFactory
     * @return a copy of this qualifier with node added as an offset
     */
    public UBQualifier plusOffset(Node node, UpperBoundAnnotatedTypeFactory factory) {
        return UpperBoundUnknownQualifier.UNKNOWN;
    }

    public UBQualifier plusOffset(int value) {
        return UpperBoundUnknownQualifier.UNKNOWN;
    }

    public UBQualifier minusOffset(Node node, UpperBoundAnnotatedTypeFactory factory) {
        return UpperBoundUnknownQualifier.UNKNOWN;
    }

    public UBQualifier minusOffset(int value) {
        return UpperBoundUnknownQualifier.UNKNOWN;
    }

    public boolean isLessThanLengthQualifier() {
        return false;
    }

    public boolean isUnknown() {
        return false;
    }

    public boolean isBottom() {
        return false;
    }

    public boolean isPoly() {
        return false;
    }

    public abstract boolean isSubtype(UBQualifier superType);

    public abstract UBQualifier lub(UBQualifier other);

    public UBQualifier widenUpperBound(UBQualifier obj) {
        return lub(obj);
    }

    public abstract UBQualifier glb(UBQualifier other);

    /**
     * Is the value with this qualifier less than the length of sequence?
     *
     * @param sequence a String sequence
     * @return whether or not the value with this qualifier is less than the length of sequence
     */
    public boolean isLessThanLengthOf(String sequence) {
        return false;
    }

    /**
     * Is the value with this qualifier less than the length of any of the sequences?
     *
     * @param sequences list of sequences
     * @return whether or not the value with this qualifier is less than the length of any of the
     *     sequences
     */
    public boolean isLessThanLengthOfAny(List<String> sequences) {
        return false;
    }

    /**
     * Returns whether or not this qualifier has sequence with the specified offset.
     *
     * @param sequence sequence expression
     * @param offset the offset being looked for
     * @return whether or not this qualifier has sequence with the specified offset
     */
    public boolean hasSequenceWithOffset(String sequence, int offset) {
        return false;
    }

    /**
     * Is the value with this qualifier less than or equal to the length of sequence?
     *
     * @param sequence a String sequence
     * @return whether or not the value with this qualifier is less than or equal to the length of
     *     sequence
     */
    public boolean isLessThanOrEqualTo(String sequence) {
        return false;
    }

    public static class LessThanLengthOf extends UBQualifier {
        private final Map<String, Set<OffsetEquation>> map;

        private LessThanLengthOf(Map<String, Set<OffsetEquation>> map) {
            assert !map.isEmpty();
            this.map = map;
        }

        @Override
        public boolean hasSequenceWithOffset(String sequence, int offset) {
            Set<OffsetEquation> offsets = map.get(sequence);
            if (offsets == null) {
                return false;
            }
            return offsets.contains(OffsetEquation.createOffsetForInt(offset));
        }

        /**
         * Is a value with this type less than or equal to the length of sequence?
         *
         * @param sequence a String sequence
         * @return true if a value with this type is less than or equal to the length of sequence
         */
        @Override
        public boolean isLessThanOrEqualTo(String sequence) {
            return isLessThanLengthOf(sequence) || hasSequenceWithOffset(sequence, -1);
        }

        /**
         * Is a value with this type less than the length of any of the sequences?
         *
         * @param sequences list of sequences
         * @return true if a value with this type is less than the length of any of the sequences
         */
        @Override
        public boolean isLessThanLengthOfAny(List<String> sequences) {
            for (String sequence : sequences) {
                if (isLessThanLengthOf(sequence)) {
                    return true;
                }
            }
            return false;
        }
        /**
         * Is a value with this type less than the length of the sequence?
         *
         * @param sequence a String sequence
         * @return true if a value with this type is less than the length of the sequence
         */
        @Override
        public boolean isLessThanLengthOf(String sequence) {
            Set<OffsetEquation> offsets = map.get(sequence);
            if (offsets == null) {
                return false;
            }
            if (offsets.isEmpty()) {
                return true;
            }
            for (OffsetEquation offset : offsets) {
                if (offset.isNonNegative()) {
                    return true;
                }
            }
            return false;
        }

        /**
         * Returns the AnnotationMirror that represents this qualifier. If possible,
         * AnnotationMirrors using @{@link LTEqLengthOf} or @{@link LTOMLengthOf} are returned.
         * Otherwise, @{@link LTLengthOf} is used.
         *
         * <p>The returned annotation is canonicalized by sorting its arguments by sequence and then
         * offset. This is so that {@link AnnotationUtils#areSame(AnnotationMirror,
         * AnnotationMirror)} returns true for equivalent annotations.
         *
         * @param env a processing environment used to build the returned annotation
         * @return the AnnotationMirror that represents this qualifier
         */
        public AnnotationMirror convertToAnnotation(ProcessingEnvironment env) {
            return convertToAnnotation(env, false);
        }

        /**
         * Returns the @{@link SubstringIndexFor} AnnotationMirror from the Substring Index
         * hierarchy that imposes the same upper bounds on the annotated expression as this
         * qualifier. However, the upper bounds represented by this qualifier do not apply to the
         * value -1 which is always allowed by the returned annotation.
         *
         * @param env a processing environment used to build the returned annotation
         * @return the AnnotationMirror from the Substring Index hierarchy that represents the same
         *     upper bounds as this qualifier
         */
        public AnnotationMirror convertToSubstringIndexAnnotation(ProcessingEnvironment env) {
            return convertToAnnotation(env, true);
        }

        /**
<<<<<<< HEAD
         * Common implementation of convertToAnnotation and convertToSubstringIndexAnnotation.
=======
         * Helper method called by {@link #convertToAnnotation} and {@link
         * convertToSubstringIndexAnnotation} that does the real work.
>>>>>>> 896c9f2d
         *
         * @param env a processing environment used to build the returned annotation
         * @param buildSubstringIndexAnnotation if true, act like {@link
         *     #convertToSubstringIndexAnnotation} and return a @{@link SubstringIndexFor}
         *     annotation; if false, act like {@link #convertToAnnotation}
         * @return the AnnotationMirror that represents the same upper bounds as this qualifier
         */
        private AnnotationMirror convertToAnnotation(
                ProcessingEnvironment env, boolean buildSubstringIndexAnnotation) {
            List<String> sortedSequences = new ArrayList<>(map.keySet());
            Collections.sort(sortedSequences);
            List<String> sequences = new ArrayList<>();
            List<String> offsets = new ArrayList<>();
            boolean isLTEq = true;
            boolean isLTOM = true;
            for (String sequence : sortedSequences) {
                List<String> sortOffsets = new ArrayList<>();
                for (OffsetEquation eq : map.get(sequence)) {
                    isLTEq = isLTEq && eq.equals(OffsetEquation.NEG_1);
                    isLTOM = isLTOM && eq.equals(OffsetEquation.ONE);
                    sortOffsets.add(eq.toString());
                }
                Collections.sort(sortOffsets);
                for (String offset : sortOffsets) {
                    sequences.add(sequence);
                    offsets.add(offset);
                }
            }
            AnnotationBuilder builder;
            if (buildSubstringIndexAnnotation) {
                builder = new AnnotationBuilder(env, SubstringIndexFor.class);
                builder.setValue("value", sequences);
                builder.setValue("offset", offsets);
            } else if (isLTEq) {
                builder = new AnnotationBuilder(env, LTEqLengthOf.class);
                builder.setValue("value", sequences);
            } else if (isLTOM) {
                builder = new AnnotationBuilder(env, LTOMLengthOf.class);
                builder.setValue("value", sequences);
            } else {
                builder = new AnnotationBuilder(env, LTLengthOf.class);
                builder.setValue("value", sequences);
                builder.setValue("offset", offsets);
            }
            return builder.build();
        }

        @Override
        public boolean equals(Object o) {
            if (this == o) {
                return true;
            }
            if (o == null || getClass() != o.getClass()) {
                return false;
            }

            LessThanLengthOf qualifier = (LessThanLengthOf) o;
            if (containsSame(map.keySet(), qualifier.map.keySet())) {
                for (Map.Entry<String, Set<OffsetEquation>> entry : map.entrySet()) {
                    Set<OffsetEquation> otherOffset = qualifier.map.get(entry.getKey());
                    Set<OffsetEquation> thisOffset = entry.getValue();
                    if (!containsSame(otherOffset, thisOffset)) {
                        return false;
                    }
                }
                return true;
            }
            return false;
        }

        private static <T> boolean containsSame(Set<T> set1, Set<T> set2) {
            return set1.containsAll(set2) && set2.containsAll(set1);
        }

        @Override
        public int hashCode() {
            return map.hashCode();
        }

        @Override
        public boolean isLessThanLengthQualifier() {
            return true;
        }

        /**
         * If superType is Unknown, return true. If superType is Bottom, return false.
         *
         * <p>Otherwise, this qualifier must contain all the sequences in superType. For each the
         * offsets for each sequence in superType, there must be an offset in this qualifier for the
         * sequence that is greater than or equal to the super offset.
         *
         * @param superType other qualifier
         * @return whether this qualifier is a subtype of superType
         */
        @Override
        public boolean isSubtype(UBQualifier superType) {
            if (superType.isUnknown()) {
                return true;
            } else if (superType.isBottom()) {
                return false;
            }

            LessThanLengthOf superTypeLTL = (LessThanLengthOf) superType;

            if (!map.keySet().containsAll(superTypeLTL.map.keySet())) {
                return false;
            }
            for (Map.Entry<String, Set<OffsetEquation>> entry : superTypeLTL.map.entrySet()) {
                String sequence = entry.getKey();
                Set<OffsetEquation> superOffsets = entry.getValue();
                Set<OffsetEquation> subOffsets = map.get(sequence);

                if (!isSubtypeOffset(subOffsets, superOffsets)) {
                    return false;
                }
            }

            return true;
        }

        /**
         * One set of offsets is a subtype of another if for every superOffsets, at least one
         * suboffset is greater than or equal to the superOffset.
         */
        private boolean isSubtypeOffset(
                Set<OffsetEquation> subOffsets, Set<OffsetEquation> superOffsets) {
            for (OffsetEquation superOffset : superOffsets) {
                boolean oneIsSubtype = false;
                for (OffsetEquation subOffset : subOffsets) {
                    if (superOffset.lessThanOrEqual(subOffset)) {
                        oneIsSubtype = true;
                        break;
                    }
                }
                if (!oneIsSubtype) {
                    return false;
                }
            }
            return true;
        }

        /**
         * If other is Unknown, return Unknown. If other is Bottom, return this.
         *
         * <p>Otherwise lub is computed as follows:
         *
         * <p>1. Create the intersection of the sets of arrays for this and other.
         *
         * <p>2. For each sequence in the intersection, get the offsets for this and other. If any
         * offset in this is a less than or equal to an offset in other, then that offset is an
         * offset for the sequence in lub. If any offset in other is a less than or equal to an
         * offset in this, then that offset is an offset for the sequence in lub.
         *
         * @param other to lub with this
         * @return the lub
         */
        @Override
        public UBQualifier lub(UBQualifier other) {
            if (other.isUnknown()) {
                return other;
            } else if (other.isBottom()) {
                return this;
            }
            LessThanLengthOf otherLtl = (LessThanLengthOf) other;

            Set<String> sequences = new HashSet<>(map.keySet());
            sequences.retainAll(otherLtl.map.keySet());

            Map<String, Set<OffsetEquation>> lubMap = new HashMap<>();
            for (String sequence : sequences) {
                Set<OffsetEquation> lub = new HashSet<>();
                Set<OffsetEquation> offsets1 = map.get(sequence);
                Set<OffsetEquation> offsets2 = otherLtl.map.get(sequence);
                for (OffsetEquation offset1 : offsets1) {
                    for (OffsetEquation offset2 : offsets2) {
                        if (offset2.lessThanOrEqual(offset1)) {
                            lub.add(offset2);
                        } else if (offset1.lessThanOrEqual(offset2)) {
                            lub.add(offset1);
                        }
                    }
                }
                if (!lub.isEmpty()) {
                    lubMap.put(sequence, lub);
                }
            }
            if (lubMap.isEmpty()) {
                return UpperBoundUnknownQualifier.UNKNOWN;
            }
            return new LessThanLengthOf(lubMap);
        }

        @Override
        public UBQualifier widenUpperBound(UBQualifier obj) {
            UBQualifier lub = lub(obj);
            if (!lub.isLessThanLengthQualifier() || !obj.isLessThanLengthQualifier()) {
                return lub;
            }
            Map<String, Set<OffsetEquation>> lubMap = ((LessThanLengthOf) lub).map;
            widenLub((LessThanLengthOf) obj, lubMap);
            if (lubMap.isEmpty()) {
                return UpperBoundUnknownQualifier.UNKNOWN;
            }
            return new LessThanLengthOf(lubMap);
        }

        /**
         *
         *
         * <pre>@LTLengthOf("a") int i = ...;
         * while (expr) {
         *   i++;
         * }</pre>
         *
         * <p>Dataflow never stops analyzing the above loop, because the type of i always changes
         * after each analysis of the loop:
         *
         * <p>1. @LTLengthOf(value="a', offset="-1")
         *
         * <p>2. @LTLengthOf(value="a', offset="-2")
         *
         * <p>3. @LTLengthOf(value="a', offset="-3")
         *
         * <p>In order to prevent this, if both types passed to lub include all the same sequences
         * with the same non-constant value offsets and if the constant value offsets are different
         * then remove that sequence-offset pair from lub.
         *
         * <p>For example:
         *
         * <p>LUB @LTLengthOf(value={"a", "b"}, offset={"0", "0") and @LTLengthOf(value={"a", "b"},
         * offset={"-20", "0") is @LTLengthOf("b")
         *
         * <p>This widened lub should only be used in order to break dataflow analysis loops.
         */
        private void widenLub(LessThanLengthOf other, Map<String, Set<OffsetEquation>> lubMap) {
            if (!containsSame(this.map.keySet(), lubMap.keySet())
                    || !containsSame(other.map.keySet(), lubMap.keySet())) {
                return;
            }
            List<Pair<String, OffsetEquation>> remove = new ArrayList<>();
            for (Entry<String, Set<OffsetEquation>> entry : lubMap.entrySet()) {
                String sequence = entry.getKey();
                Set<OffsetEquation> lubOffsets = entry.getValue();
                Set<OffsetEquation> thisOffsets = this.map.get(sequence);
                Set<OffsetEquation> otherOffsets = other.map.get(sequence);
                if (lubOffsets.size() != thisOffsets.size()
                        || lubOffsets.size() != otherOffsets.size()) {
                    return;
                }
                for (OffsetEquation lubEq : lubOffsets) {
                    if (lubEq.isInt()) {
                        int thisInt = OffsetEquation.getIntOffsetEquation(thisOffsets).getInt();
                        int otherInt = OffsetEquation.getIntOffsetEquation(otherOffsets).getInt();
                        if (thisInt != otherInt) {
                            remove.add(Pair.of(sequence, lubEq));
                        }
                    } else if (thisOffsets.contains(lubEq) && otherOffsets.contains(lubEq)) {
                        //  continue;
                    } else {
                        return;
                    }
                }
            }
            for (Pair<String, OffsetEquation> pair : remove) {
                Set<OffsetEquation> offsets = lubMap.get(pair.first);
                offsets.remove(pair.second);
                if (offsets.isEmpty()) {
                    lubMap.remove(pair.first);
                }
            }
        }

        @Override
        public UBQualifier glb(UBQualifier other) {
            if (other.isUnknown()) {
                return this;
            } else if (other.isBottom()) {
                return other;
            }
            LessThanLengthOf otherLtl = (LessThanLengthOf) other;

            Set<String> sequences = new HashSet<>(map.keySet());
            sequences.addAll(otherLtl.map.keySet());

            Map<String, Set<OffsetEquation>> glbMap = new HashMap<>();
            for (String sequence : sequences) {
                Set<OffsetEquation> glb = map.get(sequence);
                Set<OffsetEquation> otherglb = otherLtl.map.get(sequence);
                if (glb == null) {
                    glb = otherglb;
                } else if (otherglb != null) {
                    glb.addAll(otherglb);
                }
                glbMap.put(sequence, simplifyOffsets(glb));
            }
            return new LessThanLengthOf(glbMap);
        }

        /** Keeps only the largest offset equation that is only an int value. */
        private Set<OffsetEquation> simplifyOffsets(Set<OffsetEquation> offsets) {
            Set<OffsetEquation> newOff = new HashSet<>();
            OffsetEquation literal = null;
            for (OffsetEquation eq : offsets) {
                if (eq.isInt()) {
                    if (literal == null) {
                        literal = eq;
                    } else {
                        literal = literal.lessThanOrEqual(eq) ? eq : literal;
                    }
                } else {
                    newOff.add(eq);
                }
            }
            if (literal != null) {
                newOff.add(literal);
            }
            return newOff;
        }

        /**
         * Adds node as an offset to a copy of this qualifier. This is done by creating an offset
         * equation for node and then adding that equation to every offset equation in a copy of
         * this object.
         *
         * @param node a Node
         * @param factory AnnotatedTypeFactory
         * @return a copy of this qualifier with node add as an offset
         */
        @Override
        public UBQualifier plusOffset(Node node, UpperBoundAnnotatedTypeFactory factory) {
            return pluseOrMinusOffset(node, factory, '+');
        }

        /**
         * Adds node as a negative offset to a copy of this qualifier. This is done by creating a
         * negative offset equation for node and then adding that equation to every offset equation
         * in a copy of this object.
         *
         * @param node a Node
         * @param factory AnnotatedTypeFactory
         * @return a copy of this qualifier with node add as an offset
         */
        @Override
        public UBQualifier minusOffset(Node node, UpperBoundAnnotatedTypeFactory factory) {
            return pluseOrMinusOffset(node, factory, '-');
        }

        private UBQualifier pluseOrMinusOffset(
                Node node, UpperBoundAnnotatedTypeFactory factory, char op) {
            assert op == '-' || op == '+';

            OffsetEquation newOffset = OffsetEquation.createOffsetFromNode(node, factory, op);
            LessThanLengthOf nodeOffsetQualifier = null;
            if (!newOffset.hasError()) {
                nodeOffsetQualifier = (LessThanLengthOf) addOffset(newOffset);
            }

            OffsetEquation valueOffset =
                    OffsetEquation.createOffsetFromNodesValue(node, factory, op);
            LessThanLengthOf valueOffsetQualifier = null;
            if (valueOffset != null && !valueOffset.hasError()) {
                valueOffsetQualifier = (LessThanLengthOf) addOffset(valueOffset);
            }

            if (valueOffsetQualifier == null) {
                if (nodeOffsetQualifier == null) {
                    return UpperBoundUnknownQualifier.UNKNOWN;
                } else {
                    return nodeOffsetQualifier;
                }
            } else {
                if (nodeOffsetQualifier == null) {
                    return valueOffsetQualifier;
                } else {
                    return nodeOffsetQualifier.glb(valueOffsetQualifier);
                }
            }
        }

        /**
         * Adds value as an offset to a copy of this qualifier. This is done by adding value to
         * every offset equation in a copy of this object.
         *
         * @param value int value to add
         * @return a copy of this qualifier with value add as an offset
         */
        @Override
        public UBQualifier plusOffset(int value) {
            OffsetEquation newOffset = OffsetEquation.createOffsetForInt(value);
            return addOffset(newOffset);
        }

        /**
         * Adds the negation of value as an offset to a copy of this qualifier. This is done by
         * adding the negation of {@code value} to every offset equation in a copy of this object.
         *
         * @param value int value to add
         * @return a copy of this qualifier with value add as an offset
         */
        @Override
        public UBQualifier minusOffset(int value) {
            OffsetEquation newOffset = OffsetEquation.createOffsetForInt(-value);
            return addOffset(newOffset);
        }

        /**
         * Returns a copy of this qualifier with sequence-offset pairs where in the original the
         * offset contains an access of an sequence length in {@code sequences}. The sequence length
         * access has been removed from the offset. If the original qualifier has no sequence length
         * offsets, then UNKNOWN is returned.
         *
         * @param sequences access of the length of these sequences are removed
         * @return a copy of this qualifier with some offsets removed
         */
        public UBQualifier removeSequenceLengthAccess(final List<String> sequences) {
            if (sequences.isEmpty()) {
                return UpperBoundUnknownQualifier.UNKNOWN;
            }
            OffsetEquationFunction removeSequenceLengthsFunc =
                    new OffsetEquationFunction() {
                        @Override
                        public OffsetEquation compute(OffsetEquation eq) {
                            return eq.removeSequenceLengths(sequences);
                        }
                    };
            return computeNewOffsets(removeSequenceLengthsFunc);
        }
        /**
         * Returns a copy of this qualifier with sequence-offset pairs where in the original the
         * offset contains an access of an sequence length in {@code sequences}. The sequence length
         * access has been removed from the offset. If the offset also has -1 then -1 is also
         * removed.
         *
         * @param sequences access of the length of these sequences are removed
         * @return a copy of this qualifier with some offsets removed
         */
        public UBQualifier removeSequenceLengthAccessAndNeg1(final List<String> sequences) {
            if (sequences.isEmpty()) {
                return UpperBoundUnknownQualifier.UNKNOWN;
            }
            OffsetEquationFunction removeSequenceLenFunc =
                    new OffsetEquationFunction() {
                        @Override
                        public OffsetEquation compute(OffsetEquation eq) {
                            OffsetEquation newEq = eq.removeSequenceLengths(sequences);
                            if (newEq == null) {
                                return null;
                            }
                            if (newEq.getInt() == -1) {
                                return newEq.copyAdd('+', OffsetEquation.ONE);
                            }
                            return newEq;
                        }
                    };
            return computeNewOffsets(removeSequenceLenFunc);
        }

        private UBQualifier addOffset(final OffsetEquation newOffset) {
            OffsetEquationFunction addOffsetFunc =
                    new OffsetEquationFunction() {
                        @Override
                        public OffsetEquation compute(OffsetEquation eq) {
                            return eq.copyAdd('+', newOffset);
                        }
                    };
            return computeNewOffsets(addOffsetFunc);
        }

        /**
         * If divisor == 1, return this object.
         *
         * <p>If divisor greater than 1, then return a copy of this object keeping only sequences
         * and offsets where the offset is less than or equal to zero.
         *
         * <p>Otherwise, return UNKNOWN.
         *
         * @param divisor number to divide by
         * @return the result of dividing a value with this qualifier by divisor
         */
        public UBQualifier divide(int divisor) {
            if (divisor == 1) {
                return this;
            } else if (divisor > 1) {
                OffsetEquationFunction divideFunc =
                        new OffsetEquationFunction() {
                            @Override
                            public OffsetEquation compute(OffsetEquation eq) {
                                if (eq.isNegativeOrZero()) {
                                    return eq;
                                }
                                return null;
                            }
                        };
                return computeNewOffsets(divideFunc);
            }
            return UpperBoundUnknownQualifier.UNKNOWN;
        }

        public boolean isValuePlusOffsetLessThanMinLen(String sequence, long value, int minlen) {
            Set<OffsetEquation> offsets = map.get(sequence);
            if (offsets == null) {
                return false;
            }
            for (OffsetEquation offset : offsets) {
                if (offset.isInt()) {
                    // This expression must not overflow
                    return (long) minlen - offset.getInt() > value;
                }
            }
            return false;
        }

        /**
         * Checks whether replacing sequence with replacementSequence in this qualifier creates
         * replacementSequence entry in other.
         */
        public boolean isValidReplacement(
                String sequence, String replacementSequence, LessThanLengthOf other) {
            Set<OffsetEquation> offsets = map.get(sequence);
            if (offsets == null) {
                return false;
            }
            Set<OffsetEquation> otherOffsets = other.map.get(replacementSequence);
            if (otherOffsets == null) {
                return false;
            }
            return containsSame(offsets, otherOffsets);
        }

        @Override
        public String toString() {
            return "LessThanLengthOf{" + "map=" + map + '}';
        }

        public Iterable<? extends String> getSequences() {
            return map.keySet();
        }

        /** Functional interface that operates on {@link OffsetEquation}s */
        interface OffsetEquationFunction {
            /**
             * Returns the result of the computation or null if the passed equation should be
             * removed.
             *
             * @param eq current offset equation
             * @return the result of the computation or null if the passed equation should be
             *     removed
             */
            OffsetEquation compute(OffsetEquation eq);
        }

        /**
         * Returns a new qualifier that is a copy of this qualifier with the OffsetEquationFunction
         * applied to each offset.
         *
         * <p>If the {@link OffsetEquationFunction} returns null, it's not added as an offset. If
         * after all functions have been applied, an sequence has no offsets, then that sequence is
         * not added to the returned qualifier. If no sequences are added to the returned qualifier,
         * then UNKNOWN is returned.
         *
         * @param f function to apply
         * @return a new qualifier that is a copy of this qualifier with the OffsetEquationFunction
         *     applied to each offset
         */
        private UBQualifier computeNewOffsets(OffsetEquationFunction f) {
            Map<String, Set<OffsetEquation>> newMap = new HashMap<>(map.size());
            for (Entry<String, Set<OffsetEquation>> entry : map.entrySet()) {
                Set<OffsetEquation> offsets = new HashSet<>(entry.getValue().size());
                for (OffsetEquation eq : entry.getValue()) {
                    OffsetEquation newEq = f.compute(eq);
                    if (newEq != null) {
                        offsets.add(newEq);
                    }
                }
                if (!offsets.isEmpty()) {
                    newMap.put(entry.getKey(), offsets);
                }
            }
            if (newMap.isEmpty()) {
                return UpperBoundUnknownQualifier.UNKNOWN;
            }
            return new LessThanLengthOf(newMap);
        }
    }

    public static class UpperBoundUnknownQualifier extends UBQualifier {
        static final UBQualifier UNKNOWN = new UpperBoundUnknownQualifier();

        private UpperBoundUnknownQualifier() {}

        @Override
        public boolean isSubtype(UBQualifier superType) {
            return superType.isUnknown();
        }

        @Override
        public boolean isUnknown() {
            return true;
        }

        @Override
        public UBQualifier lub(UBQualifier other) {
            return this;
        }

        @Override
        public UBQualifier glb(UBQualifier other) {
            return other;
        }

        @Override
        public String toString() {
            return "UNKNOWN";
        }
    }

    private static class UpperBoundBottomQualifier extends UBQualifier {
        static final UBQualifier BOTTOM = new UpperBoundBottomQualifier();

        @Override
        public boolean isBottom() {
            return true;
        }

        @Override
        public boolean isSubtype(UBQualifier superType) {
            return true;
        }

        @Override
        public UBQualifier lub(UBQualifier other) {
            return other;
        }

        @Override
        public UBQualifier glb(UBQualifier other) {
            return this;
        }

        @Override
        public String toString() {
            return "BOTTOM";
        }
    }

    private static class PolyQualifier extends UBQualifier {
        static final UBQualifier POLY = new PolyQualifier();

        @Override
        public boolean isPoly() {
            return true;
        }

        @Override
        public boolean isSubtype(UBQualifier superType) {
            return superType.isUnknown() || superType.isPoly();
        }

        @Override
        public UBQualifier lub(UBQualifier other) {
            if (other.isPoly() || other.isBottom()) {
                return this;
            }
            return UpperBoundUnknownQualifier.UNKNOWN;
        }

        @Override
        public UBQualifier glb(UBQualifier other) {
            if (other.isPoly() || other.isUnknown()) {
                return this;
            }
            return UpperBoundBottomQualifier.BOTTOM;
        }
    }
}<|MERGE_RESOLUTION|>--- conflicted
+++ resolved
@@ -315,12 +315,8 @@
         }
 
         /**
-<<<<<<< HEAD
-         * Common implementation of convertToAnnotation and convertToSubstringIndexAnnotation.
-=======
          * Helper method called by {@link #convertToAnnotation} and {@link
          * convertToSubstringIndexAnnotation} that does the real work.
->>>>>>> 896c9f2d
          *
          * @param env a processing environment used to build the returned annotation
          * @param buildSubstringIndexAnnotation if true, act like {@link
