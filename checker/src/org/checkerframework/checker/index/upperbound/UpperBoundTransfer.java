--- conflicted
+++ resolved
@@ -433,12 +433,7 @@
     @Override
     public TransferResult<CFValue, CFStore> visitFieldAccess(
             FieldAccessNode n, TransferInput<CFValue, CFStore> in) {
-<<<<<<< HEAD
         if (NodeUtils.isArrayLengthFieldAccess(n)) {
-=======
-        if (isArrayLengthFieldAccess(n)) {
-
->>>>>>> b2ca5483
             FieldAccess arrayLength = FlowExpressions.internalReprOfFieldAccess(atypeFactory, n);
             Receiver arrayRec = arrayLength.getReceiver();
 
