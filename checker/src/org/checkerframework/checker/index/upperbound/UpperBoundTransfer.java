package org.checkerframework.checker.index.upperbound;

import com.sun.source.tree.BinaryTree;
import com.sun.source.tree.Tree;
import java.util.List;
import java.util.Set;
import javax.lang.model.element.AnnotationMirror;
import org.checkerframework.checker.index.IndexAbstractTransfer;
import org.checkerframework.checker.index.IndexRefinementInfo;
<<<<<<< HEAD
import org.checkerframework.checker.index.qual.*;
=======
import org.checkerframework.checker.index.upperbound.UBQualifier.UpperBoundUnknownQualifier;
import org.checkerframework.dataflow.analysis.ConditionalTransferResult;
>>>>>>> 58961ace
import org.checkerframework.dataflow.analysis.FlowExpressions;
import org.checkerframework.dataflow.analysis.FlowExpressions.FieldAccess;
import org.checkerframework.dataflow.analysis.FlowExpressions.Receiver;
import org.checkerframework.dataflow.analysis.RegularTransferResult;
import org.checkerframework.dataflow.analysis.TransferInput;
import org.checkerframework.dataflow.analysis.TransferResult;
<<<<<<< HEAD
import org.checkerframework.dataflow.cfg.node.*;
=======
import org.checkerframework.dataflow.cfg.node.ArrayCreationNode;
import org.checkerframework.dataflow.cfg.node.AssignmentNode;
import org.checkerframework.dataflow.cfg.node.FieldAccessNode;
import org.checkerframework.dataflow.cfg.node.Node;
import org.checkerframework.dataflow.cfg.node.NumericalAdditionNode;
import org.checkerframework.dataflow.cfg.node.NumericalSubtractionNode;
import org.checkerframework.framework.flow.CFAbstractStore;
>>>>>>> 58961ace
import org.checkerframework.framework.flow.CFAnalysis;
import org.checkerframework.framework.flow.CFStore;
import org.checkerframework.framework.flow.CFValue;
import org.checkerframework.framework.type.QualifierHierarchy;

public class UpperBoundTransfer extends IndexAbstractTransfer {

    private UpperBoundAnnotatedTypeFactory atypeFactory;

    public UpperBoundTransfer(CFAnalysis analysis) {
        super(analysis);
        atypeFactory = (UpperBoundAnnotatedTypeFactory) analysis.getTypeFactory();
    }

    // Refine the type of expressions used as an array dimension to be
    // less than length of the array to which the new array is
    // assigned.  For example int[] array = new int[expr]; the type of expr is @LTEqLength("array")
    @Override
    public TransferResult<CFValue, CFStore> visitAssignment(
            AssignmentNode node, TransferInput<CFValue, CFStore> in) {
        TransferResult<CFValue, CFStore> result = super.visitAssignment(node, in);

        if (node.getExpression() instanceof ArrayCreationNode) {
            ArrayCreationNode acNode = (ArrayCreationNode) node.getExpression();
            List<Node> nodeList = acNode.getDimensions();
            if (nodeList.size() < 1) {
                return result;
            }
            Node dim = acNode.getDimension(0);

            UBQualifier previousQualifier = getUBQualifier(dim, in);
            Receiver arrayRec =
                    FlowExpressions.internalReprOf(analysis.getTypeFactory(), node.getTarget());
            String arrayString = arrayRec.toString();
            UBQualifier newInfo = UBQualifier.createUBQualifier(arrayString, "-1");
            UBQualifier combined = previousQualifier.glb(newInfo);
            AnnotationMirror newAnno = atypeFactory.convertUBQualifierToAnnotation(combined);

<<<<<<< HEAD
            if (dim.getTree().getKind() == Tree.Kind.PLUS) {
                // In this case, the array is being initialized with length equal to the
                // sum of two other expressions. If those expressions are non-negative, they
                // become LTEL of the new array; if either is positive, the other becomes LTL.

                BinaryOperationNode binaryNode = (BinaryOperationNode) dim;

                Receiver rightRec =
                        FlowExpressions.internalReprOf(
                                analysis.getTypeFactory(), binaryNode.getRightOperand());
                Receiver leftRec =
                        FlowExpressions.internalReprOf(
                                analysis.getTypeFactory(), binaryNode.getLeftOperand());

                BinaryTree bTree = (BinaryTree) dim.getTree();
                if (atypeFactory.hasLowerBoundTypeByClass(
                        bTree.getLeftOperand(), NonNegative.class)) {
                    AnnotationMirror newAM;
                    if (atypeFactory.hasLowerBoundTypeByClass(
                            bTree.getLeftOperand(), Positive.class)) {
                        newAM = atypeFactory.createLTLengthOfAnnotation(arrayRec.toString());
                    } else {
                        newAM = atypeFactory.createLTEqLengthOfAnnotation(arrayRec.toString());
                    }
                    Set<AnnotationMirror> oldType =
                            in.getValueOfSubNode(binaryNode.getRightOperand()).getAnnotations();
                    AnnotationMirror oldAM =
                            qualifierHierarchy.findAnnotationInHierarchy(oldType, UNKNOWN);
                    combineFacts(store, rightRec, oldAM, newAM);
                }

                if (atypeFactory.hasLowerBoundTypeByClass(
                        bTree.getRightOperand(), NonNegative.class)) {
                    AnnotationMirror newAM;
                    if (atypeFactory.hasLowerBoundTypeByClass(
                            bTree.getRightOperand(), Positive.class)) {
                        newAM = atypeFactory.createLTLengthOfAnnotation(arrayRec.toString());
                    } else {
                        newAM = atypeFactory.createLTEqLengthOfAnnotation(arrayRec.toString());
                    }
                    Set<AnnotationMirror> oldType =
                            in.getValueOfSubNode(binaryNode.getLeftOperand()).getAnnotations();
                    AnnotationMirror oldAM =
                            qualifierHierarchy.findAnnotationInHierarchy(oldType, UNKNOWN);
                    combineFacts(store, leftRec, oldAM, newAM);
                }
            }

            Set<AnnotationMirror> oldType = in.getValueOfSubNode(dim).getAnnotations();
            AnnotationMirror oldAM = qualifierHierarchy.findAnnotationInHierarchy(oldType, UNKNOWN);
            AnnotationMirror newAM = atypeFactory.createLTEqLengthOfAnnotation(arrayRec.toString());
            combineFacts(store, dimRec, oldAM, newAM);
=======
            Receiver dimRec = FlowExpressions.internalReprOf(analysis.getTypeFactory(), dim);
            result.getRegularStore().insertValue(dimRec, newAnno);
            if (dim instanceof NumericalAdditionNode) {
                knownToBeArrayLength(
                        (NumericalAdditionNode) dim, arrayString, in, result.getRegularStore());
            } else if (dim instanceof NumericalSubtractionNode) {
                knownToBeArrayLength(
                        (NumericalSubtractionNode) dim, arrayString, in, result.getRegularStore());
            }
>>>>>>> 58961ace
        }
        return result;
    }

    /**
     * The subtraction node is known to be exactly the length of the array referenced by the
     * arrayExp. This means that the left node is less than or equal to the length of the array when
     * the right node is subtracted from the left node.
     *
     * @param node subtraction node that is known to be equal to the length of the array referenced
     *     by arrayExp
     * @param arrayExp array expression
     * @param in TransferInput
     * @param store location to store the refined type
     */
    private void knownToBeArrayLength(
            NumericalSubtractionNode node,
            String arrayExp,
            TransferInput<CFValue, CFStore> in,
            CFStore store) {
        UBQualifier newInfo = UBQualifier.createUBQualifier(arrayExp, "-1");
        UBQualifier left = getUBQualifier(node.getLeftOperand(), in);

        UBQualifier newLeft = left.glb(newInfo.minusOffset(node.getRightOperand(), atypeFactory));
        Receiver leftRec = FlowExpressions.internalReprOf(atypeFactory, node.getLeftOperand());
        store.insertValue(leftRec, atypeFactory.convertUBQualifierToAnnotation(newLeft));
    }

    /**
     * The addition node is known to be exactly the length of the array referenced by the arrayExp.
     * This means that the left node is less than or equal to the length of the array when the right
     * node is added to the left node. And this means that the right node is less than or equal to
     * the length of the array when the left node is added to the right node.
     *
     * @param node addition node that is known to be equal to the length of the array referenced by
     *     arrayExp
     * @param arrayExp array expression
     * @param in TransferInput
     * @param store location to store the refined types
     */
    private void knownToBeArrayLength(
            NumericalAdditionNode node,
            String arrayExp,
            TransferInput<CFValue, CFStore> in,
            CFStore store) {
        UBQualifier left = getUBQualifier(node.getLeftOperand(), in);
        UBQualifier right = getUBQualifier(node.getRightOperand(), in);

        UBQualifier newInfo = UBQualifier.createUBQualifier(arrayExp, "-1");
        UBQualifier newLeft = left.glb(newInfo.plusOffset(node.getRightOperand(), atypeFactory));
        Receiver leftRec = FlowExpressions.internalReprOf(atypeFactory, node.getLeftOperand());
        store.insertValue(leftRec, atypeFactory.convertUBQualifierToAnnotation(newLeft));

        UBQualifier newRight = right.glb(newInfo.plusOffset(node.getLeftOperand(), atypeFactory));
        Receiver rightRec = FlowExpressions.internalReprOf(atypeFactory, node.getRightOperand());
        store.insertValue(rightRec, atypeFactory.convertUBQualifierToAnnotation(newRight));
    }

    @Override
    protected void refineGT(
            Node left,
            AnnotationMirror leftAnno,
            Node right,
            AnnotationMirror rightAnno,
            CFStore store,
            TransferInput<CFValue, CFStore> in) {
        // left > right
        UBQualifier leftQualifier = UBQualifier.createUBQualifier(leftAnno);
        leftQualifier = leftQualifier.plusOffset(1);
        UBQualifier rightQualifier = UBQualifier.createUBQualifier(rightAnno);
        UBQualifier refinedRight = rightQualifier.glb(leftQualifier);

        if (isArrayLengthFieldAccess(left)) {
            String array = ((FieldAccessNode) left).getReceiver().toString();
            if (right instanceof NumericalAdditionNode) {
                knownToBeArrayLength((NumericalAdditionNode) right, array, in, store);
            } else if (right instanceof NumericalSubtractionNode) {
                knownToBeArrayLength((NumericalSubtractionNode) right, array, in, store);
            }
        }

        Receiver rightRec = FlowExpressions.internalReprOf(analysis.getTypeFactory(), right);
        store.insertValue(rightRec, atypeFactory.convertUBQualifierToAnnotation(refinedRight));
    }

    @Override
    protected void refineGTE(
            Node left,
            AnnotationMirror leftAnno,
            Node right,
            AnnotationMirror rightAnno,
            CFStore store,
            TransferInput<CFValue, CFStore> in) {
        UBQualifier leftQualifier = UBQualifier.createUBQualifier(leftAnno);
        UBQualifier rightQualifier = UBQualifier.createUBQualifier(rightAnno);
        UBQualifier refinedRight = rightQualifier.glb(leftQualifier);

        if (isArrayLengthFieldAccess(left)) {
            String array = ((FieldAccessNode) left).getReceiver().toString();
            if (right instanceof NumericalAdditionNode) {
                knownToBeArrayLength((NumericalAdditionNode) right, array, in, store);
            } else if (right instanceof NumericalSubtractionNode) {
                knownToBeArrayLength((NumericalSubtractionNode) right, array, in, store);
            }
        }

        Receiver rightRec = FlowExpressions.internalReprOf(analysis.getTypeFactory(), right);
        store.insertValue(rightRec, atypeFactory.convertUBQualifierToAnnotation(refinedRight));
    }

    @Override
    protected TransferResult<CFValue, CFStore> strengthenAnnotationOfEqualTo(
            TransferResult<CFValue, CFStore> res,
            Node firstNode,
            Node secondNode,
            CFValue firstValue,
            CFValue secondValue,
            boolean notEqualTo) {
        TransferResult<CFValue, CFStore> result =
                super.strengthenAnnotationOfEqualTo(
                        res, firstNode, secondNode, firstValue, secondValue, notEqualTo);
        IndexRefinementInfo rfi = new IndexRefinementInfo(result, analysis, firstNode, secondNode);
        if (rfi.leftAnno == null || rfi.rightAnno == null) {
            return result;
        }

        CFStore equalsStore = notEqualTo ? rfi.elseStore : rfi.thenStore;
        CFStore notEqualStore = notEqualTo ? rfi.thenStore : rfi.elseStore;

        refineEq(rfi.left, rfi.leftAnno, rfi.right, rfi.rightAnno, equalsStore);

        refineNeqArrayLength(rfi.left, rfi.right, rfi.rightAnno, notEqualStore);
        refineNeqArrayLength(rfi.right, rfi.left, rfi.leftAnno, notEqualStore);
        return rfi.newResult;
    }

    /** Refines the type of the left and right node to glb of the left and right annotation. */
    private void refineEq(
            Node left,
            AnnotationMirror leftAnno,
            Node right,
            AnnotationMirror rightAnno,
            CFStore store) {
        UBQualifier leftQualifier = UBQualifier.createUBQualifier(leftAnno);
        UBQualifier rightQualifier = UBQualifier.createUBQualifier(rightAnno);
        UBQualifier glb = rightQualifier.glb(leftQualifier);
        AnnotationMirror glbAnno = atypeFactory.convertUBQualifierToAnnotation(glb);

        Receiver rightRec = FlowExpressions.internalReprOf(analysis.getTypeFactory(), right);
        store.insertValue(rightRec, glbAnno);

        Receiver leftRec = FlowExpressions.internalReprOf(analysis.getTypeFactory(), left);
        store.insertValue(leftRec, glbAnno);
    }

    /**
     * If arrayLengthAccess node is an array length field access and the other node is less than or
     * equal to that array length, then refine the other nodes type to less than the array length.
     */
    private void refineNeqArrayLength(
            Node arrayLengthAccess, Node otherNode, AnnotationMirror otherNodeAnno, CFStore store) {
        if (isArrayLengthFieldAccess(arrayLengthAccess)) {
            UBQualifier otherQualifier = UBQualifier.createUBQualifier(otherNodeAnno);
            FieldAccess fa =
                    FlowExpressions.internalReprOfFieldAccess(
                            atypeFactory, (FieldAccessNode) arrayLengthAccess);
            if (!fa.getReceiver().containsUnknown()) {
                String array = fa.getReceiver().toString();
                if (otherQualifier.isLessThanOrEqualTo(array)) {
                    otherQualifier = otherQualifier.glb(UBQualifier.createUBQualifier(array, "0"));
                    Receiver leftRec =
                            FlowExpressions.internalReprOf(analysis.getTypeFactory(), otherNode);
                    store.insertValue(
                            leftRec, atypeFactory.convertUBQualifierToAnnotation(otherQualifier));
                }
            }
        }
    }

    /**
     * If some Node a is known to be less than the length of some array, x, then, the type of a + b,
     * is @LTLengthOf(value="x", offset="-b"). If b is known to be less than the length of some
     * other array, y, then the type of a + b is @LTLengthOf(value={"x", "y"}, offset={"-b", "-a"}).
     *
     * <p>Alternatively, if a is known to be less than the length of x when some offset, o, is added
     * to a (the type of a is @LTLengthOf(value="x", offset="o")), then the type of a + b
     * is @LTLengthOf(value="x",offset="o - b"). (Note, if "o - b" can be computed, then it is and
     * the result is used in the annotation.)
     */
    @Override
    public TransferResult<CFValue, CFStore> visitNumericalAddition(
            NumericalAdditionNode n, TransferInput<CFValue, CFStore> in) {
        // type of leftNode + rightNode  is  glb(T, S) where
        // T = minusOffset(type(leftNode), rightNode) and
        // S = minusOffset(type(rightNode), leftNode)

        UBQualifier left = getUBQualifier(n.getLeftOperand(), in);
        UBQualifier T = left.minusOffset(n.getRightOperand(), atypeFactory);

        UBQualifier right = getUBQualifier(n.getRightOperand(), in);
        UBQualifier S = right.minusOffset(n.getLeftOperand(), atypeFactory);

        UBQualifier glb = T.glb(S);

        return createTransferResult(n, in, glb);
    }

    /**
     * If some Node a is known to be less than the length of some array, x, then, the type of a - b,
     * is @LTLengthOf(value="x", offset="b"). If b is known to be less than the length of some other
     * array, this doesn't add any information about the type of a - b.
     */
    @Override
    public TransferResult<CFValue, CFStore> visitNumericalSubtraction(
            NumericalSubtractionNode n, TransferInput<CFValue, CFStore> in) {
        UBQualifier left = getUBQualifier(n.getLeftOperand(), in);
        left = left.plusOffset(n.getRightOperand(), atypeFactory);
        return createTransferResult(n, in, left);
    }

    /**
     * If n is an array length field access, then the type of a.length, is the glb
     * of @LTEqLengthOf("a") and the value of a.length in the store.
     */
    @Override
    public TransferResult<CFValue, CFStore> visitFieldAccess(
            FieldAccessNode n, TransferInput<CFValue, CFStore> in) {
        if (isArrayLengthFieldAccess(n)) {
            FieldAccess arrayLength = FlowExpressions.internalReprOfFieldAccess(atypeFactory, n);
            Receiver arrayRec = arrayLength.getReceiver();
            if (CFAbstractStore.canInsertReceiver(arrayRec)) {
                UBQualifier qualifier = UBQualifier.createUBQualifier(arrayRec.toString(), "-1");
                UBQualifier previous = getUBQualifier(n, in);
                return createTransferResult(n, in, qualifier.glb(previous));
            }
        }
        return super.visitFieldAccess(n, in);
    }

    private UBQualifier getUBQualifier(Node n, TransferInput<CFValue, CFStore> in) {
        QualifierHierarchy hierarchy = analysis.getTypeFactory().getQualifierHierarchy();
        Receiver rec = FlowExpressions.internalReprOf(atypeFactory, n);
        CFValue value = null;
        if (CFAbstractStore.canInsertReceiver(rec)) {
            value = in.getRegularStore().getValue(rec);
        }
        if (value == null) {
            value = analysis.getValue(n);
        }
        UBQualifier qualifier = getUBQualifier(hierarchy, value);
        if (qualifier.isUnknown()) {
            CFValue valueFromFactory = getValueFromFactory(n.getTree(), n);
            return getUBQualifier(hierarchy, valueFromFactory);
        }
        return qualifier;
    }

    private UBQualifier getUBQualifier(QualifierHierarchy hierarchy, CFValue value) {
        if (value == null) {
            return UpperBoundUnknownQualifier.UNKNOWN;
        }
        Set<AnnotationMirror> set = value.getAnnotations();
        AnnotationMirror anno = hierarchy.findAnnotationInHierarchy(set, atypeFactory.UNKNOWN);
        if (anno == null) {
            return UpperBoundUnknownQualifier.UNKNOWN;
        }
        return UBQualifier.createUBQualifier(anno);
    }

    private TransferResult<CFValue, CFStore> createTransferResult(
            Node n, TransferInput<CFValue, CFStore> in, UBQualifier qualifier) {
        AnnotationMirror newAnno = atypeFactory.convertUBQualifierToAnnotation(qualifier);
        CFValue value = analysis.createSingleAnnotationValue(newAnno, n.getType());
        if (in.containsTwoStores()) {
            CFStore thenStore = in.getThenStore();
            CFStore elseStore = in.getElseStore();
            return new ConditionalTransferResult<>(
                    finishValue(value, thenStore, elseStore), thenStore, elseStore);
        } else {
            CFStore info = in.getRegularStore();
            return new RegularTransferResult<>(finishValue(value, info), info);
        }
    }
}<|MERGE_RESOLUTION|>--- conflicted
+++ resolved
@@ -1,27 +1,20 @@
 package org.checkerframework.checker.index.upperbound;
 
-import com.sun.source.tree.BinaryTree;
-import com.sun.source.tree.Tree;
 import java.util.List;
 import java.util.Set;
 import javax.lang.model.element.AnnotationMirror;
 import org.checkerframework.checker.index.IndexAbstractTransfer;
 import org.checkerframework.checker.index.IndexRefinementInfo;
-<<<<<<< HEAD
-import org.checkerframework.checker.index.qual.*;
-=======
+import org.checkerframework.checker.index.qual.NonNegative;
+import org.checkerframework.checker.index.qual.Positive;
 import org.checkerframework.checker.index.upperbound.UBQualifier.UpperBoundUnknownQualifier;
 import org.checkerframework.dataflow.analysis.ConditionalTransferResult;
->>>>>>> 58961ace
 import org.checkerframework.dataflow.analysis.FlowExpressions;
 import org.checkerframework.dataflow.analysis.FlowExpressions.FieldAccess;
 import org.checkerframework.dataflow.analysis.FlowExpressions.Receiver;
 import org.checkerframework.dataflow.analysis.RegularTransferResult;
 import org.checkerframework.dataflow.analysis.TransferInput;
 import org.checkerframework.dataflow.analysis.TransferResult;
-<<<<<<< HEAD
-import org.checkerframework.dataflow.cfg.node.*;
-=======
 import org.checkerframework.dataflow.cfg.node.ArrayCreationNode;
 import org.checkerframework.dataflow.cfg.node.AssignmentNode;
 import org.checkerframework.dataflow.cfg.node.FieldAccessNode;
@@ -29,7 +22,6 @@
 import org.checkerframework.dataflow.cfg.node.NumericalAdditionNode;
 import org.checkerframework.dataflow.cfg.node.NumericalSubtractionNode;
 import org.checkerframework.framework.flow.CFAbstractStore;
->>>>>>> 58961ace
 import org.checkerframework.framework.flow.CFAnalysis;
 import org.checkerframework.framework.flow.CFStore;
 import org.checkerframework.framework.flow.CFValue;
@@ -64,64 +56,11 @@
             Receiver arrayRec =
                     FlowExpressions.internalReprOf(analysis.getTypeFactory(), node.getTarget());
             String arrayString = arrayRec.toString();
+
             UBQualifier newInfo = UBQualifier.createUBQualifier(arrayString, "-1");
             UBQualifier combined = previousQualifier.glb(newInfo);
             AnnotationMirror newAnno = atypeFactory.convertUBQualifierToAnnotation(combined);
 
-<<<<<<< HEAD
-            if (dim.getTree().getKind() == Tree.Kind.PLUS) {
-                // In this case, the array is being initialized with length equal to the
-                // sum of two other expressions. If those expressions are non-negative, they
-                // become LTEL of the new array; if either is positive, the other becomes LTL.
-
-                BinaryOperationNode binaryNode = (BinaryOperationNode) dim;
-
-                Receiver rightRec =
-                        FlowExpressions.internalReprOf(
-                                analysis.getTypeFactory(), binaryNode.getRightOperand());
-                Receiver leftRec =
-                        FlowExpressions.internalReprOf(
-                                analysis.getTypeFactory(), binaryNode.getLeftOperand());
-
-                BinaryTree bTree = (BinaryTree) dim.getTree();
-                if (atypeFactory.hasLowerBoundTypeByClass(
-                        bTree.getLeftOperand(), NonNegative.class)) {
-                    AnnotationMirror newAM;
-                    if (atypeFactory.hasLowerBoundTypeByClass(
-                            bTree.getLeftOperand(), Positive.class)) {
-                        newAM = atypeFactory.createLTLengthOfAnnotation(arrayRec.toString());
-                    } else {
-                        newAM = atypeFactory.createLTEqLengthOfAnnotation(arrayRec.toString());
-                    }
-                    Set<AnnotationMirror> oldType =
-                            in.getValueOfSubNode(binaryNode.getRightOperand()).getAnnotations();
-                    AnnotationMirror oldAM =
-                            qualifierHierarchy.findAnnotationInHierarchy(oldType, UNKNOWN);
-                    combineFacts(store, rightRec, oldAM, newAM);
-                }
-
-                if (atypeFactory.hasLowerBoundTypeByClass(
-                        bTree.getRightOperand(), NonNegative.class)) {
-                    AnnotationMirror newAM;
-                    if (atypeFactory.hasLowerBoundTypeByClass(
-                            bTree.getRightOperand(), Positive.class)) {
-                        newAM = atypeFactory.createLTLengthOfAnnotation(arrayRec.toString());
-                    } else {
-                        newAM = atypeFactory.createLTEqLengthOfAnnotation(arrayRec.toString());
-                    }
-                    Set<AnnotationMirror> oldType =
-                            in.getValueOfSubNode(binaryNode.getLeftOperand()).getAnnotations();
-                    AnnotationMirror oldAM =
-                            qualifierHierarchy.findAnnotationInHierarchy(oldType, UNKNOWN);
-                    combineFacts(store, leftRec, oldAM, newAM);
-                }
-            }
-
-            Set<AnnotationMirror> oldType = in.getValueOfSubNode(dim).getAnnotations();
-            AnnotationMirror oldAM = qualifierHierarchy.findAnnotationInHierarchy(oldType, UNKNOWN);
-            AnnotationMirror newAM = atypeFactory.createLTEqLengthOfAnnotation(arrayRec.toString());
-            combineFacts(store, dimRec, oldAM, newAM);
-=======
             Receiver dimRec = FlowExpressions.internalReprOf(analysis.getTypeFactory(), dim);
             result.getRegularStore().insertValue(dimRec, newAnno);
             if (dim instanceof NumericalAdditionNode) {
@@ -131,7 +70,6 @@
                 knownToBeArrayLength(
                         (NumericalSubtractionNode) dim, arrayString, in, result.getRegularStore());
             }
->>>>>>> 58961ace
         }
         return result;
     }
@@ -166,6 +104,10 @@
      * node is added to the left node. And this means that the right node is less than or equal to
      * the length of the array when the left node is added to the right node.
      *
+     * <p>In addition, if the right node is known to be NonNegative, then the left node on its own
+     * is less than or equal to the length of the array, and vice-versa. And, when the right node is
+     * Positive, the left node is less than the length of the array, and vice-versa.
+     *
      * @param node addition node that is known to be equal to the length of the array referenced by
      *     arrayExp
      * @param arrayExp array expression
@@ -182,12 +124,28 @@
 
         UBQualifier newInfo = UBQualifier.createUBQualifier(arrayExp, "-1");
         UBQualifier newLeft = left.glb(newInfo.plusOffset(node.getRightOperand(), atypeFactory));
+        newLeft = accountForLowerBoundAnnos(node.getRightOperand(), newLeft, arrayExp);
+
         Receiver leftRec = FlowExpressions.internalReprOf(atypeFactory, node.getLeftOperand());
         store.insertValue(leftRec, atypeFactory.convertUBQualifierToAnnotation(newLeft));
 
         UBQualifier newRight = right.glb(newInfo.plusOffset(node.getLeftOperand(), atypeFactory));
+        newRight = accountForLowerBoundAnnos(node.getLeftOperand(), newRight, arrayExp);
+
         Receiver rightRec = FlowExpressions.internalReprOf(atypeFactory, node.getRightOperand());
         store.insertValue(rightRec, atypeFactory.convertUBQualifierToAnnotation(newRight));
+    }
+
+    /** If the node is NN but not POS, add an LTEL to the qual. If POS, an LTL. */
+    private UBQualifier accountForLowerBoundAnnos(Node node, UBQualifier qual, String arrayExp) {
+        if (atypeFactory.hasLowerBoundTypeByClass(node, NonNegative.class)) {
+            if (atypeFactory.hasLowerBoundTypeByClass(node, Positive.class)) {
+                qual = qual.glb(UBQualifier.createUBQualifier(arrayExp, "0"));
+            } else {
+                qual = qual.glb(UBQualifier.createUBQualifier(arrayExp, "-1"));
+            }
+        }
+        return qual;
     }
 
     @Override
