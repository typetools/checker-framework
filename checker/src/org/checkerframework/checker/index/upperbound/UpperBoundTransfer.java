package org.checkerframework.checker.index.upperbound;

import java.util.List;
import java.util.Set;
import javax.lang.model.element.AnnotationMirror;
import org.checkerframework.checker.index.IndexAbstractTransfer;
import org.checkerframework.checker.index.IndexRefinementInfo;
<<<<<<< HEAD
import org.checkerframework.checker.index.qual.NonNegative;
import org.checkerframework.checker.index.qual.Positive;
=======
>>>>>>> 4c3163a4
import org.checkerframework.checker.index.upperbound.UBQualifier.UpperBoundUnknownQualifier;
import org.checkerframework.dataflow.analysis.ConditionalTransferResult;
import org.checkerframework.dataflow.analysis.FlowExpressions;
import org.checkerframework.dataflow.analysis.FlowExpressions.FieldAccess;
import org.checkerframework.dataflow.analysis.FlowExpressions.Receiver;
import org.checkerframework.dataflow.analysis.RegularTransferResult;
import org.checkerframework.dataflow.analysis.TransferInput;
import org.checkerframework.dataflow.analysis.TransferResult;
import org.checkerframework.dataflow.cfg.node.ArrayCreationNode;
import org.checkerframework.dataflow.cfg.node.AssignmentNode;
import org.checkerframework.dataflow.cfg.node.FieldAccessNode;
import org.checkerframework.dataflow.cfg.node.Node;
import org.checkerframework.dataflow.cfg.node.NumericalAdditionNode;
import org.checkerframework.dataflow.cfg.node.NumericalSubtractionNode;
import org.checkerframework.framework.flow.CFAbstractStore;
import org.checkerframework.framework.flow.CFAnalysis;
import org.checkerframework.framework.flow.CFStore;
import org.checkerframework.framework.flow.CFValue;
import org.checkerframework.framework.type.QualifierHierarchy;

public class UpperBoundTransfer extends IndexAbstractTransfer {

    private UpperBoundAnnotatedTypeFactory atypeFactory;

    public UpperBoundTransfer(CFAnalysis analysis) {
        super(analysis);
        atypeFactory = (UpperBoundAnnotatedTypeFactory) analysis.getTypeFactory();
    }

    // Refine the type of expressions used as an array dimension to be
    // less than length of the array to which the new array is
    // assigned.  For example int[] array = new int[expr]; the type of expr is @LTEqLength("array")
    @Override
    public TransferResult<CFValue, CFStore> visitAssignment(
            AssignmentNode node, TransferInput<CFValue, CFStore> in) {
        TransferResult<CFValue, CFStore> result = super.visitAssignment(node, in);

        if (node.getExpression() instanceof ArrayCreationNode) {
            ArrayCreationNode acNode = (ArrayCreationNode) node.getExpression();
            List<Node> nodeList = acNode.getDimensions();
            if (nodeList.size() < 1) {
                return result;
            }
            Node dim = acNode.getDimension(0);

            UBQualifier previousQualifier = getUBQualifier(dim, in);
            Receiver arrayRec =
                    FlowExpressions.internalReprOf(analysis.getTypeFactory(), node.getTarget());
            String arrayString = arrayRec.toString();
<<<<<<< HEAD

            UBQualifier newInfo = UBQualifier.createUBQualifier(arrayString, "-1");
            UBQualifier combined = previousQualifier.glb(newInfo);
            AnnotationMirror newAnno = atypeFactory.convertUBQualifierToAnnotation(combined);

            Receiver dimRec = FlowExpressions.internalReprOf(analysis.getTypeFactory(), dim);
            result.getRegularStore().insertValue(dimRec, newAnno);
            if (dim instanceof NumericalAdditionNode) {
                knownToBeArrayLength(
                        (NumericalAdditionNode) dim, arrayString, in, result.getRegularStore());
            } else if (dim instanceof NumericalSubtractionNode) {
                knownToBeArrayLength(
                        (NumericalSubtractionNode) dim, arrayString, in, result.getRegularStore());
            }
=======
            UBQualifier newInfo = UBQualifier.createUBQualifier(arrayString, "-1");
            UBQualifier combined = previousQualifier.glb(newInfo);
            AnnotationMirror newAnno = atypeFactory.convertUBQualifierToAnnotation(combined);

            Receiver dimRec = FlowExpressions.internalReprOf(analysis.getTypeFactory(), dim);
            result.getRegularStore().insertValue(dimRec, newAnno);
            knownToBeLessThanLengthOf(arrayString, dim, result.getRegularStore(), in);
>>>>>>> 4c3163a4
        }
        return result;
    }

    /**
<<<<<<< HEAD
=======
     * Node is known to be less than the length of array. If the node is a plus or a minus then the
     * types of the left and right operands can be refined to include offsets.
     */
    private void knownToBeLessThanLengthOf(
            String array, Node node, CFStore store, TransferInput<CFValue, CFStore> in) {
        if (node instanceof NumericalAdditionNode) {
            knownToBeArrayLength((NumericalAdditionNode) node, array, in, store);
        } else if (node instanceof NumericalSubtractionNode) {
            knownToBeArrayLength((NumericalSubtractionNode) node, array, in, store);
        }
    }

    /**
>>>>>>> 4c3163a4
     * The subtraction node is known to be exactly the length of the array referenced by the
     * arrayExp. This means that the left node is less than or equal to the length of the array when
     * the right node is subtracted from the left node.
     *
     * @param node subtraction node that is known to be equal to the length of the array referenced
     *     by arrayExp
     * @param arrayExp array expression
     * @param in TransferInput
     * @param store location to store the refined type
     */
    private void knownToBeArrayLength(
            NumericalSubtractionNode node,
            String arrayExp,
            TransferInput<CFValue, CFStore> in,
            CFStore store) {
        UBQualifier newInfo = UBQualifier.createUBQualifier(arrayExp, "-1");
        UBQualifier left = getUBQualifier(node.getLeftOperand(), in);

        UBQualifier newLeft = left.glb(newInfo.minusOffset(node.getRightOperand(), atypeFactory));
        Receiver leftRec = FlowExpressions.internalReprOf(atypeFactory, node.getLeftOperand());
        store.insertValue(leftRec, atypeFactory.convertUBQualifierToAnnotation(newLeft));
    }

    /**
     * The addition node is known to be exactly the length of the array referenced by the arrayExp.
     * This means that the left node is less than or equal to the length of the array when the right
     * node is added to the left node. And this means that the right node is less than or equal to
     * the length of the array when the left node is added to the right node.
     *
<<<<<<< HEAD
     * <p>In addition, if the right node is known to be NonNegative, then the left node on its own
     * is less than or equal to the length of the array, and vice-versa. And, when the right node is
     * Positive, the left node is less than the length of the array, and vice-versa.
     *
=======
>>>>>>> 4c3163a4
     * @param node addition node that is known to be equal to the length of the array referenced by
     *     arrayExp
     * @param arrayExp array expression
     * @param in TransferInput
     * @param store location to store the refined types
     */
    private void knownToBeArrayLength(
            NumericalAdditionNode node,
            String arrayExp,
            TransferInput<CFValue, CFStore> in,
            CFStore store) {
        UBQualifier left = getUBQualifier(node.getLeftOperand(), in);
        UBQualifier right = getUBQualifier(node.getRightOperand(), in);

        UBQualifier newInfo = UBQualifier.createUBQualifier(arrayExp, "-1");
        UBQualifier newLeft = left.glb(newInfo.plusOffset(node.getRightOperand(), atypeFactory));
<<<<<<< HEAD
        newLeft = accountForLowerBoundAnnos(node.getRightOperand(), newLeft, arrayExp);

=======
>>>>>>> 4c3163a4
        Receiver leftRec = FlowExpressions.internalReprOf(atypeFactory, node.getLeftOperand());
        store.insertValue(leftRec, atypeFactory.convertUBQualifierToAnnotation(newLeft));

        UBQualifier newRight = right.glb(newInfo.plusOffset(node.getLeftOperand(), atypeFactory));
<<<<<<< HEAD
        newRight = accountForLowerBoundAnnos(node.getLeftOperand(), newRight, arrayExp);

=======
>>>>>>> 4c3163a4
        Receiver rightRec = FlowExpressions.internalReprOf(atypeFactory, node.getRightOperand());
        store.insertValue(rightRec, atypeFactory.convertUBQualifierToAnnotation(newRight));
    }

<<<<<<< HEAD
    /** If the node is NN but not POS, add an LTEL to the qual. If POS, an LTL. */
    private UBQualifier accountForLowerBoundAnnos(Node node, UBQualifier qual, String arrayExp) {
        if (atypeFactory.hasLowerBoundTypeByClass(node, NonNegative.class)) {
            if (atypeFactory.hasLowerBoundTypeByClass(node, Positive.class)) {
                qual = qual.glb(UBQualifier.createUBQualifier(arrayExp, "0"));
            } else {
                qual = qual.glb(UBQualifier.createUBQualifier(arrayExp, "-1"));
            }
        }
        return qual;
    }

=======
>>>>>>> 4c3163a4
    @Override
    protected void refineGT(
            Node left,
            AnnotationMirror leftAnno,
            Node right,
            AnnotationMirror rightAnno,
            CFStore store,
            TransferInput<CFValue, CFStore> in) {
        // left > right
        UBQualifier leftQualifier = UBQualifier.createUBQualifier(leftAnno);
        leftQualifier = leftQualifier.plusOffset(1);
        UBQualifier rightQualifier = UBQualifier.createUBQualifier(rightAnno);
        UBQualifier refinedRight = rightQualifier.glb(leftQualifier);

        if (isArrayLengthFieldAccess(left)) {
            String array = ((FieldAccessNode) left).getReceiver().toString();
<<<<<<< HEAD
            if (right instanceof NumericalAdditionNode) {
                knownToBeArrayLength((NumericalAdditionNode) right, array, in, store);
            } else if (right instanceof NumericalSubtractionNode) {
                knownToBeArrayLength((NumericalSubtractionNode) right, array, in, store);
            }
=======
            knownToBeLessThanLengthOf(array, right, store, in);
>>>>>>> 4c3163a4
        }

        Receiver rightRec = FlowExpressions.internalReprOf(analysis.getTypeFactory(), right);
        store.insertValue(rightRec, atypeFactory.convertUBQualifierToAnnotation(refinedRight));
    }

<<<<<<< HEAD
=======
    /**
     * This method refines the type of the right expression to the glb the previous type of right
     * and the type of left.
     *
     * <p>Also, if the left expression is an array access, then the types of sub expressions of the
     * right are refined.
     */
>>>>>>> 4c3163a4
    @Override
    protected void refineGTE(
            Node left,
            AnnotationMirror leftAnno,
            Node right,
            AnnotationMirror rightAnno,
            CFStore store,
            TransferInput<CFValue, CFStore> in) {
        UBQualifier leftQualifier = UBQualifier.createUBQualifier(leftAnno);
        UBQualifier rightQualifier = UBQualifier.createUBQualifier(rightAnno);
        UBQualifier refinedRight = rightQualifier.glb(leftQualifier);

        if (isArrayLengthFieldAccess(left)) {
            String array = ((FieldAccessNode) left).getReceiver().toString();
<<<<<<< HEAD
            if (right instanceof NumericalAdditionNode) {
                knownToBeArrayLength((NumericalAdditionNode) right, array, in, store);
            } else if (right instanceof NumericalSubtractionNode) {
                knownToBeArrayLength((NumericalSubtractionNode) right, array, in, store);
            }
=======
            knownToBeLessThanLengthOf(array, right, store, in);
>>>>>>> 4c3163a4
        }

        Receiver rightRec = FlowExpressions.internalReprOf(analysis.getTypeFactory(), right);
        store.insertValue(rightRec, atypeFactory.convertUBQualifierToAnnotation(refinedRight));
    }

    @Override
    protected TransferResult<CFValue, CFStore> strengthenAnnotationOfEqualTo(
            TransferResult<CFValue, CFStore> res,
            Node firstNode,
            Node secondNode,
            CFValue firstValue,
            CFValue secondValue,
            boolean notEqualTo) {
        TransferResult<CFValue, CFStore> result =
                super.strengthenAnnotationOfEqualTo(
                        res, firstNode, secondNode, firstValue, secondValue, notEqualTo);
        IndexRefinementInfo rfi = new IndexRefinementInfo(result, analysis, firstNode, secondNode);
        if (rfi.leftAnno == null || rfi.rightAnno == null) {
            return result;
        }

        CFStore equalsStore = notEqualTo ? rfi.elseStore : rfi.thenStore;
        CFStore notEqualStore = notEqualTo ? rfi.thenStore : rfi.elseStore;

        refineEq(rfi.left, rfi.leftAnno, rfi.right, rfi.rightAnno, equalsStore);

        refineNeqArrayLength(rfi.left, rfi.right, rfi.rightAnno, notEqualStore);
        refineNeqArrayLength(rfi.right, rfi.left, rfi.leftAnno, notEqualStore);
        return rfi.newResult;
    }

    /** Refines the type of the left and right node to glb of the left and right annotation. */
    private void refineEq(
            Node left,
            AnnotationMirror leftAnno,
            Node right,
            AnnotationMirror rightAnno,
            CFStore store) {
        UBQualifier leftQualifier = UBQualifier.createUBQualifier(leftAnno);
        UBQualifier rightQualifier = UBQualifier.createUBQualifier(rightAnno);
        UBQualifier glb = rightQualifier.glb(leftQualifier);
        AnnotationMirror glbAnno = atypeFactory.convertUBQualifierToAnnotation(glb);

        Receiver rightRec = FlowExpressions.internalReprOf(analysis.getTypeFactory(), right);
        store.insertValue(rightRec, glbAnno);

        Receiver leftRec = FlowExpressions.internalReprOf(analysis.getTypeFactory(), left);
        store.insertValue(leftRec, glbAnno);
    }

    /**
     * If arrayLengthAccess node is an array length field access and the other node is less than or
     * equal to that array length, then refine the other nodes type to less than the array length.
     */
    private void refineNeqArrayLength(
            Node arrayLengthAccess, Node otherNode, AnnotationMirror otherNodeAnno, CFStore store) {
        if (isArrayLengthFieldAccess(arrayLengthAccess)) {
            UBQualifier otherQualifier = UBQualifier.createUBQualifier(otherNodeAnno);
            FieldAccess fa =
                    FlowExpressions.internalReprOfFieldAccess(
                            atypeFactory, (FieldAccessNode) arrayLengthAccess);
            if (!fa.getReceiver().containsUnknown()) {
                String array = fa.getReceiver().toString();
                if (otherQualifier.isLessThanOrEqualTo(array)) {
                    otherQualifier = otherQualifier.glb(UBQualifier.createUBQualifier(array, "0"));
                    Receiver leftRec =
                            FlowExpressions.internalReprOf(analysis.getTypeFactory(), otherNode);
                    store.insertValue(
                            leftRec, atypeFactory.convertUBQualifierToAnnotation(otherQualifier));
                }
            }
        }
    }

    /**
     * If some Node a is known to be less than the length of some array, x, then, the type of a + b,
     * is @LTLengthOf(value="x", offset="-b"). If b is known to be less than the length of some
     * other array, y, then the type of a + b is @LTLengthOf(value={"x", "y"}, offset={"-b", "-a"}).
     *
     * <p>Alternatively, if a is known to be less than the length of x when some offset, o, is added
     * to a (the type of a is @LTLengthOf(value="x", offset="o")), then the type of a + b
     * is @LTLengthOf(value="x",offset="o - b"). (Note, if "o - b" can be computed, then it is and
     * the result is used in the annotation.)
     */
    @Override
    public TransferResult<CFValue, CFStore> visitNumericalAddition(
            NumericalAdditionNode n, TransferInput<CFValue, CFStore> in) {
        // type of leftNode + rightNode  is  glb(T, S) where
        // T = minusOffset(type(leftNode), rightNode) and
        // S = minusOffset(type(rightNode), leftNode)

        UBQualifier left = getUBQualifier(n.getLeftOperand(), in);
        UBQualifier T = left.minusOffset(n.getRightOperand(), atypeFactory);

        UBQualifier right = getUBQualifier(n.getRightOperand(), in);
        UBQualifier S = right.minusOffset(n.getLeftOperand(), atypeFactory);

        UBQualifier glb = T.glb(S);

        return createTransferResult(n, in, glb);
    }

    /**
     * If some Node a is known to be less than the length of some array, x, then, the type of a - b,
     * is @LTLengthOf(value="x", offset="b"). If b is known to be less than the length of some other
     * array, this doesn't add any information about the type of a - b.
     */
    @Override
    public TransferResult<CFValue, CFStore> visitNumericalSubtraction(
            NumericalSubtractionNode n, TransferInput<CFValue, CFStore> in) {
        UBQualifier left = getUBQualifier(n.getLeftOperand(), in);
        left = left.plusOffset(n.getRightOperand(), atypeFactory);
        return createTransferResult(n, in, left);
    }

    /**
     * If n is an array length field access, then the type of a.length, is the glb
     * of @LTEqLengthOf("a") and the value of a.length in the store.
<<<<<<< HEAD
     */
    @Override
    public TransferResult<CFValue, CFStore> visitFieldAccess(
            FieldAccessNode n, TransferInput<CFValue, CFStore> in) {
        if (isArrayLengthFieldAccess(n)) {
            FieldAccess arrayLength = FlowExpressions.internalReprOfFieldAccess(atypeFactory, n);
            Receiver arrayRec = arrayLength.getReceiver();
            if (CFAbstractStore.canInsertReceiver(arrayRec)) {
                UBQualifier qualifier = UBQualifier.createUBQualifier(arrayRec.toString(), "-1");
                UBQualifier previous = getUBQualifier(n, in);
                return createTransferResult(n, in, qualifier.glb(previous));
            }
        }
        return super.visitFieldAccess(n, in);
    }

    private UBQualifier getUBQualifier(Node n, TransferInput<CFValue, CFStore> in) {
        QualifierHierarchy hierarchy = analysis.getTypeFactory().getQualifierHierarchy();
        Receiver rec = FlowExpressions.internalReprOf(atypeFactory, n);
        CFValue value = null;
        if (CFAbstractStore.canInsertReceiver(rec)) {
            value = in.getRegularStore().getValue(rec);
        }
        if (value == null) {
            value = analysis.getValue(n);
        }
        UBQualifier qualifier = getUBQualifier(hierarchy, value);
        if (qualifier.isUnknown()) {
=======
     */
    @Override
    public TransferResult<CFValue, CFStore> visitFieldAccess(
            FieldAccessNode n, TransferInput<CFValue, CFStore> in) {
        if (isArrayLengthFieldAccess(n)) {
            FieldAccess arrayLength = FlowExpressions.internalReprOfFieldAccess(atypeFactory, n);
            Receiver arrayRec = arrayLength.getReceiver();
            if (CFAbstractStore.canInsertReceiver(arrayRec)) {
                UBQualifier qualifier = UBQualifier.createUBQualifier(arrayRec.toString(), "-1");
                UBQualifier previous = getUBQualifier(n, in);
                return createTransferResult(n, in, qualifier.glb(previous));
            }
        }
        return super.visitFieldAccess(n, in);
    }

    /**
     * Returns the UBQualifier for node. It does this by finding a {@link CFValue} for node. First
     * it checks the store in the transfer input. If one isn't there, the analysis is checked. If
     * the UNKNOWN qualifier is returned, then the AnnotatedTypeMirror from the type factory is
     * used.
     *
     * @param n node
     * @param in transfer input
     * @return the UBQualifier for node
     */
    private UBQualifier getUBQualifier(Node n, TransferInput<CFValue, CFStore> in) {
        QualifierHierarchy hierarchy = analysis.getTypeFactory().getQualifierHierarchy();
        Receiver rec = FlowExpressions.internalReprOf(atypeFactory, n);
        CFValue value = null;
        if (CFAbstractStore.canInsertReceiver(rec)) {
            value = in.getRegularStore().getValue(rec);
        }
        if (value == null) {
            value = analysis.getValue(n);
        }
        UBQualifier qualifier = getUBQualifier(hierarchy, value);
        if (qualifier.isUnknown()) {
            // The qualifier from the store or analysis might be UNKNOWN if there was some error.
            //  For example,
            // @LTLength("a") int i = 4;  // error
            // The type of i in the store is @UpperBoundUnknown, but the type of i as computed by
            // the type factory is @LTLength("a"), so use that type.

>>>>>>> 4c3163a4
            CFValue valueFromFactory = getValueFromFactory(n.getTree(), n);
            return getUBQualifier(hierarchy, valueFromFactory);
        }
        return qualifier;
    }

    private UBQualifier getUBQualifier(QualifierHierarchy hierarchy, CFValue value) {
        if (value == null) {
            return UpperBoundUnknownQualifier.UNKNOWN;
        }
        Set<AnnotationMirror> set = value.getAnnotations();
        AnnotationMirror anno = hierarchy.findAnnotationInHierarchy(set, atypeFactory.UNKNOWN);
        if (anno == null) {
            return UpperBoundUnknownQualifier.UNKNOWN;
        }
        return UBQualifier.createUBQualifier(anno);
    }

    private TransferResult<CFValue, CFStore> createTransferResult(
            Node n, TransferInput<CFValue, CFStore> in, UBQualifier qualifier) {
        AnnotationMirror newAnno = atypeFactory.convertUBQualifierToAnnotation(qualifier);
        CFValue value = analysis.createSingleAnnotationValue(newAnno, n.getType());
        if (in.containsTwoStores()) {
            CFStore thenStore = in.getThenStore();
            CFStore elseStore = in.getElseStore();
            return new ConditionalTransferResult<>(
                    finishValue(value, thenStore, elseStore), thenStore, elseStore);
        } else {
            CFStore info = in.getRegularStore();
            return new RegularTransferResult<>(finishValue(value, info), info);
        }
    }
}<|MERGE_RESOLUTION|>--- conflicted
+++ resolved
@@ -5,11 +5,8 @@
 import javax.lang.model.element.AnnotationMirror;
 import org.checkerframework.checker.index.IndexAbstractTransfer;
 import org.checkerframework.checker.index.IndexRefinementInfo;
-<<<<<<< HEAD
 import org.checkerframework.checker.index.qual.NonNegative;
 import org.checkerframework.checker.index.qual.Positive;
-=======
->>>>>>> 4c3163a4
 import org.checkerframework.checker.index.upperbound.UBQualifier.UpperBoundUnknownQualifier;
 import org.checkerframework.dataflow.analysis.ConditionalTransferResult;
 import org.checkerframework.dataflow.analysis.FlowExpressions;
@@ -59,7 +56,6 @@
             Receiver arrayRec =
                     FlowExpressions.internalReprOf(analysis.getTypeFactory(), node.getTarget());
             String arrayString = arrayRec.toString();
-<<<<<<< HEAD
 
             UBQualifier newInfo = UBQualifier.createUBQualifier(arrayString, "-1");
             UBQualifier combined = previousQualifier.glb(newInfo);
@@ -67,29 +63,12 @@
 
             Receiver dimRec = FlowExpressions.internalReprOf(analysis.getTypeFactory(), dim);
             result.getRegularStore().insertValue(dimRec, newAnno);
-            if (dim instanceof NumericalAdditionNode) {
-                knownToBeArrayLength(
-                        (NumericalAdditionNode) dim, arrayString, in, result.getRegularStore());
-            } else if (dim instanceof NumericalSubtractionNode) {
-                knownToBeArrayLength(
-                        (NumericalSubtractionNode) dim, arrayString, in, result.getRegularStore());
-            }
-=======
-            UBQualifier newInfo = UBQualifier.createUBQualifier(arrayString, "-1");
-            UBQualifier combined = previousQualifier.glb(newInfo);
-            AnnotationMirror newAnno = atypeFactory.convertUBQualifierToAnnotation(combined);
-
-            Receiver dimRec = FlowExpressions.internalReprOf(analysis.getTypeFactory(), dim);
-            result.getRegularStore().insertValue(dimRec, newAnno);
             knownToBeLessThanLengthOf(arrayString, dim, result.getRegularStore(), in);
->>>>>>> 4c3163a4
         }
         return result;
     }
 
     /**
-<<<<<<< HEAD
-=======
      * Node is known to be less than the length of array. If the node is a plus or a minus then the
      * types of the left and right operands can be refined to include offsets.
      */
@@ -103,7 +82,6 @@
     }
 
     /**
->>>>>>> 4c3163a4
      * The subtraction node is known to be exactly the length of the array referenced by the
      * arrayExp. This means that the left node is less than or equal to the length of the array when
      * the right node is subtracted from the left node.
@@ -133,13 +111,10 @@
      * node is added to the left node. And this means that the right node is less than or equal to
      * the length of the array when the left node is added to the right node.
      *
-<<<<<<< HEAD
      * <p>In addition, if the right node is known to be NonNegative, then the left node on its own
      * is less than or equal to the length of the array, and vice-versa. And, when the right node is
      * Positive, the left node is less than the length of the array, and vice-versa.
      *
-=======
->>>>>>> 4c3163a4
      * @param node addition node that is known to be equal to the length of the array referenced by
      *     arrayExp
      * @param arrayExp array expression
@@ -156,25 +131,18 @@
 
         UBQualifier newInfo = UBQualifier.createUBQualifier(arrayExp, "-1");
         UBQualifier newLeft = left.glb(newInfo.plusOffset(node.getRightOperand(), atypeFactory));
-<<<<<<< HEAD
         newLeft = accountForLowerBoundAnnos(node.getRightOperand(), newLeft, arrayExp);
 
-=======
->>>>>>> 4c3163a4
         Receiver leftRec = FlowExpressions.internalReprOf(atypeFactory, node.getLeftOperand());
         store.insertValue(leftRec, atypeFactory.convertUBQualifierToAnnotation(newLeft));
 
         UBQualifier newRight = right.glb(newInfo.plusOffset(node.getLeftOperand(), atypeFactory));
-<<<<<<< HEAD
         newRight = accountForLowerBoundAnnos(node.getLeftOperand(), newRight, arrayExp);
 
-=======
->>>>>>> 4c3163a4
         Receiver rightRec = FlowExpressions.internalReprOf(atypeFactory, node.getRightOperand());
         store.insertValue(rightRec, atypeFactory.convertUBQualifierToAnnotation(newRight));
     }
 
-<<<<<<< HEAD
     /** If the node is NN but not POS, add an LTEL to the qual. If POS, an LTL. */
     private UBQualifier accountForLowerBoundAnnos(Node node, UBQualifier qual, String arrayExp) {
         if (atypeFactory.hasLowerBoundTypeByClass(node, NonNegative.class)) {
@@ -187,8 +155,6 @@
         return qual;
     }
 
-=======
->>>>>>> 4c3163a4
     @Override
     protected void refineGT(
             Node left,
@@ -205,23 +171,13 @@
 
         if (isArrayLengthFieldAccess(left)) {
             String array = ((FieldAccessNode) left).getReceiver().toString();
-<<<<<<< HEAD
-            if (right instanceof NumericalAdditionNode) {
-                knownToBeArrayLength((NumericalAdditionNode) right, array, in, store);
-            } else if (right instanceof NumericalSubtractionNode) {
-                knownToBeArrayLength((NumericalSubtractionNode) right, array, in, store);
-            }
-=======
             knownToBeLessThanLengthOf(array, right, store, in);
->>>>>>> 4c3163a4
         }
 
         Receiver rightRec = FlowExpressions.internalReprOf(analysis.getTypeFactory(), right);
         store.insertValue(rightRec, atypeFactory.convertUBQualifierToAnnotation(refinedRight));
     }
 
-<<<<<<< HEAD
-=======
     /**
      * This method refines the type of the right expression to the glb the previous type of right
      * and the type of left.
@@ -229,7 +185,6 @@
      * <p>Also, if the left expression is an array access, then the types of sub expressions of the
      * right are refined.
      */
->>>>>>> 4c3163a4
     @Override
     protected void refineGTE(
             Node left,
@@ -244,15 +199,7 @@
 
         if (isArrayLengthFieldAccess(left)) {
             String array = ((FieldAccessNode) left).getReceiver().toString();
-<<<<<<< HEAD
-            if (right instanceof NumericalAdditionNode) {
-                knownToBeArrayLength((NumericalAdditionNode) right, array, in, store);
-            } else if (right instanceof NumericalSubtractionNode) {
-                knownToBeArrayLength((NumericalSubtractionNode) right, array, in, store);
-            }
-=======
             knownToBeLessThanLengthOf(array, right, store, in);
->>>>>>> 4c3163a4
         }
 
         Receiver rightRec = FlowExpressions.internalReprOf(analysis.getTypeFactory(), right);
@@ -372,7 +319,6 @@
     /**
      * If n is an array length field access, then the type of a.length, is the glb
      * of @LTEqLengthOf("a") and the value of a.length in the store.
-<<<<<<< HEAD
      */
     @Override
     public TransferResult<CFValue, CFStore> visitFieldAccess(
@@ -389,35 +335,6 @@
         return super.visitFieldAccess(n, in);
     }
 
-    private UBQualifier getUBQualifier(Node n, TransferInput<CFValue, CFStore> in) {
-        QualifierHierarchy hierarchy = analysis.getTypeFactory().getQualifierHierarchy();
-        Receiver rec = FlowExpressions.internalReprOf(atypeFactory, n);
-        CFValue value = null;
-        if (CFAbstractStore.canInsertReceiver(rec)) {
-            value = in.getRegularStore().getValue(rec);
-        }
-        if (value == null) {
-            value = analysis.getValue(n);
-        }
-        UBQualifier qualifier = getUBQualifier(hierarchy, value);
-        if (qualifier.isUnknown()) {
-=======
-     */
-    @Override
-    public TransferResult<CFValue, CFStore> visitFieldAccess(
-            FieldAccessNode n, TransferInput<CFValue, CFStore> in) {
-        if (isArrayLengthFieldAccess(n)) {
-            FieldAccess arrayLength = FlowExpressions.internalReprOfFieldAccess(atypeFactory, n);
-            Receiver arrayRec = arrayLength.getReceiver();
-            if (CFAbstractStore.canInsertReceiver(arrayRec)) {
-                UBQualifier qualifier = UBQualifier.createUBQualifier(arrayRec.toString(), "-1");
-                UBQualifier previous = getUBQualifier(n, in);
-                return createTransferResult(n, in, qualifier.glb(previous));
-            }
-        }
-        return super.visitFieldAccess(n, in);
-    }
-
     /**
      * Returns the UBQualifier for node. It does this by finding a {@link CFValue} for node. First
      * it checks the store in the transfer input. If one isn't there, the analysis is checked. If
@@ -445,8 +362,6 @@
             // @LTLength("a") int i = 4;  // error
             // The type of i in the store is @UpperBoundUnknown, but the type of i as computed by
             // the type factory is @LTLength("a"), so use that type.
-
->>>>>>> 4c3163a4
             CFValue valueFromFactory = getValueFromFactory(n.getTree(), n);
             return getUBQualifier(hierarchy, valueFromFactory);
         }
