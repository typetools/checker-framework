package org.checkerframework.checker.index.upperbound;

<<<<<<< HEAD
import com.sun.source.tree.Tree;
=======
>>>>>>> 281fc7c3
import java.util.ArrayList;
import java.util.List;
import java.util.Set;
import javax.lang.model.element.AnnotationMirror;
import org.checkerframework.checker.index.IndexAbstractTransfer;
import org.checkerframework.checker.index.IndexRefinementInfo;
<<<<<<< HEAD
import org.checkerframework.checker.index.IndexUtils;
=======
import org.checkerframework.checker.index.IndexUtil;
>>>>>>> 281fc7c3
import org.checkerframework.checker.index.qual.NonNegative;
import org.checkerframework.checker.index.qual.Positive;
import org.checkerframework.checker.index.upperbound.UBQualifier.LessThanLengthOf;
import org.checkerframework.checker.index.upperbound.UBQualifier.UpperBoundUnknownQualifier;
import org.checkerframework.dataflow.analysis.ConditionalTransferResult;
import org.checkerframework.dataflow.analysis.FlowExpressions;
import org.checkerframework.dataflow.analysis.FlowExpressions.FieldAccess;
import org.checkerframework.dataflow.analysis.FlowExpressions.Receiver;
import org.checkerframework.dataflow.analysis.RegularTransferResult;
import org.checkerframework.dataflow.analysis.TransferInput;
import org.checkerframework.dataflow.analysis.TransferResult;
import org.checkerframework.dataflow.cfg.node.ArrayCreationNode;
import org.checkerframework.dataflow.cfg.node.AssignmentNode;
import org.checkerframework.dataflow.cfg.node.FieldAccessNode;
import org.checkerframework.dataflow.cfg.node.Node;
import org.checkerframework.dataflow.cfg.node.NumericalAdditionNode;
import org.checkerframework.dataflow.cfg.node.NumericalMultiplicationNode;
import org.checkerframework.dataflow.cfg.node.NumericalSubtractionNode;
import org.checkerframework.dataflow.cfg.node.TypeCastNode;
import org.checkerframework.framework.flow.CFAbstractStore;
import org.checkerframework.framework.flow.CFAnalysis;
import org.checkerframework.framework.flow.CFStore;
import org.checkerframework.framework.flow.CFValue;
import org.checkerframework.framework.type.QualifierHierarchy;

public class UpperBoundTransfer extends IndexAbstractTransfer {

    private UpperBoundAnnotatedTypeFactory atypeFactory;

    public UpperBoundTransfer(CFAnalysis analysis) {
        super(analysis);
        atypeFactory = (UpperBoundAnnotatedTypeFactory) analysis.getTypeFactory();
    }

    // Refine the type of expressions used as an array dimension to be
    // less than length of the array to which the new array is assigned.
    // For example, in "int[] array = new int[expr];", the type of expr is @LTEqLength("array").
    @Override
    public TransferResult<CFValue, CFStore> visitAssignment(
            AssignmentNode node, TransferInput<CFValue, CFStore> in) {
        TransferResult<CFValue, CFStore> result = super.visitAssignment(node, in);

        Node expNode = node.getExpression();

        // strip off typecast if any
        Node expNodeSansCast =
                (expNode instanceof TypeCastNode) ? ((TypeCastNode) expNode).getOperand() : expNode;
        // null if right-hand-side is not an array creation expression
        ArrayCreationNode acNode =
                (expNodeSansCast instanceof ArrayCreationNode)
                        ? acNode = (ArrayCreationNode) expNodeSansCast
                        : null;

        if (acNode != null) {
            // Right-hand side of assignment is an array creation expression
            List<Node> nodeList = acNode.getDimensions();
            if (nodeList.size() < 1) {
                return result;
            }
            Node dim = acNode.getDimension(0);

            UBQualifier previousQualifier = getUBQualifier(dim, in);
            Receiver arrayRec =
                    FlowExpressions.internalReprOf(analysis.getTypeFactory(), node.getTarget());
            String arrayString = arrayRec.toString();
            LessThanLengthOf newInfo =
                    (LessThanLengthOf) UBQualifier.createUBQualifier(arrayString, "-1");
            UBQualifier combined = previousQualifier.glb(newInfo);
            AnnotationMirror newAnno = atypeFactory.convertUBQualifierToAnnotation(combined);

            Receiver dimRec = FlowExpressions.internalReprOf(analysis.getTypeFactory(), dim);
            result.getRegularStore().insertValue(dimRec, newAnno);
            propagateToOperands(newInfo, dim, result.getRegularStore(), in);
        }
        return result;
    }

    /**
     * Node is known to be {@code typeOfNode}. If the node is a plus or a minus then the types of
     * the left and right operands can be refined to include offsets. If the node is a
     * multiplication, its operands can also be refined. See {@link
     * #propagateToAdditionOperand(LessThanLengthOf, Node, Node, TransferInput, CFStore)}, {@link
     * #propagateToSubtractionOperands(LessThanLengthOf, NumericalSubtractionNode, TransferInput,
     * CFStore)}, and {@link #propagateToMultiplicationOperand(Node, Node, TransferInput, CFStore,
     * LessThanLengthOf)} for details.
     */
    private void propagateToOperands(
            LessThanLengthOf typeOfNode,
            Node node,
            CFStore store,
            TransferInput<CFValue, CFStore> in) {
        if (node instanceof NumericalAdditionNode) {
            Node right = ((NumericalAdditionNode) node).getRightOperand();
            Node left = ((NumericalAdditionNode) node).getLeftOperand();
            propagateToAdditionOperand(typeOfNode, left, right, in, store);
            propagateToAdditionOperand(typeOfNode, right, left, in, store);
        } else if (node instanceof NumericalSubtractionNode) {
            propagateToSubtractionOperands(typeOfNode, (NumericalSubtractionNode) node, in, store);
        } else if (node instanceof NumericalMultiplicationNode) {
            if (atypeFactory.hasLowerBoundTypeByClass(node, NonNegative.class)
                    || atypeFactory.hasLowerBoundTypeByClass(node, Positive.class)) {
                Node right = ((NumericalMultiplicationNode) node).getRightOperand();
                Node left = ((NumericalMultiplicationNode) node).getLeftOperand();
                propagateToMultiplicationOperand(left, right, in, store, typeOfNode);
                propagateToMultiplicationOperand(right, left, in, store, typeOfNode);
            }
        }
    }

    /**
     * {@code other} times {@code node} is known to be {@code typeOfMultiplication}.
     *
     * <p>This implies that if {@code other} is positive, then {@code node} is {@code
     * typeOfMultiplication}. If {@code other} is greater than 1, then {@code node} is {@code
     * typeOfMultiplication} plus 1.
     */
    private void propagateToMultiplicationOperand(
            Node node,
            Node other,
            TransferInput<CFValue, CFStore> in,
            CFStore store,
            LessThanLengthOf typeOfMultiplication) {
        if (atypeFactory.hasLowerBoundTypeByClass(other, Positive.class)) {
<<<<<<< HEAD
            UBQualifier lessThan;
            Long x =
                    IndexUtils.getMinValueOrNullFromTree(
                            other.getTree(), atypeFactory.getValueAnnotatedTypeFactory());
            if (x != null && x > 1) {
                lessThan = UBQualifier.createUBQualifier(arrayExp, "0");
            } else {
                lessThan = UBQualifier.createUBQualifier(arrayExp, "-1");
=======
            Long minValue =
                    IndexUtil.getMinValue(
                            other.getTree(), atypeFactory.getValueAnnotatedTypeFactory());
            if (minValue != null && minValue > 1) {
                typeOfMultiplication = (LessThanLengthOf) typeOfMultiplication.plusOffset(1);
>>>>>>> 281fc7c3
            }
            UBQualifier qual = getUBQualifier(node, in);
            UBQualifier newQual = qual.glb(typeOfMultiplication);
            Receiver rec = FlowExpressions.internalReprOf(atypeFactory, node);
            store.insertValue(rec, atypeFactory.convertUBQualifierToAnnotation(newQual));
        }
    }

    /**
     * The subtraction node, {@code node}, is known to be {@code typeOfSubtraction}.
     *
     * <p>This means that the left node is less than or equal to the length of the array when the
     * right node is subtracted from the left node.
     *
     * @param typeOfSubtraction type of node
     * @param node subtraction node that has typeOfSubtraction
     * @param in TransferInput
     * @param store location to store the refined type
     */
    private void propagateToSubtractionOperands(
            LessThanLengthOf typeOfSubtraction,
            NumericalSubtractionNode node,
            TransferInput<CFValue, CFStore> in,
            CFStore store) {
        UBQualifier left = getUBQualifier(node.getLeftOperand(), in);
        UBQualifier newInfo = typeOfSubtraction.minusOffset(node.getRightOperand(), atypeFactory);

        UBQualifier newLeft = left.glb(newInfo);
        Receiver leftRec = FlowExpressions.internalReprOf(atypeFactory, node.getLeftOperand());
        store.insertValue(leftRec, atypeFactory.convertUBQualifierToAnnotation(newLeft));
    }

    /**
     * Refines the type of {@code operand} to {@code typeOfAddition} plus {@code other}. If {@code
     * other} is non-negative, then {@code operand} also less than the length of the arrays in
     * {@code typeOfAddition}. If {@code other} is positive, then {@code operand} also less than the
     * length of the arrays in {@code typeOfAddition} plus 1.
     *
     * @param typeOfAddition type of {@code operand + other}
     * @param operand Node to refine
     * @param other Node added to {@code operand}
     * @param in TransferInput
     * @param store location to store the refined types
     */
    private void propagateToAdditionOperand(
            LessThanLengthOf typeOfAddition,
            Node operand,
            Node other,
            TransferInput<CFValue, CFStore> in,
            CFStore store) {
        UBQualifier operandQual = getUBQualifier(operand, in);
        UBQualifier newQual = operandQual.glb(typeOfAddition.plusOffset(other, atypeFactory));

        /** If the node is NN, add an LTEL to the qual. If POS, add an LTL. */
        if (atypeFactory.hasLowerBoundTypeByClass(other, Positive.class)) {
            newQual = newQual.glb(typeOfAddition.plusOffset(1));
        } else if (atypeFactory.hasLowerBoundTypeByClass(other, NonNegative.class)) {
            newQual = newQual.glb(typeOfAddition);
        }
        Receiver operandRec = FlowExpressions.internalReprOf(atypeFactory, operand);
        store.insertValue(operandRec, atypeFactory.convertUBQualifierToAnnotation(newQual));
    }

    @Override
    protected void refineGT(
            Node larger,
            AnnotationMirror largerAnno,
            Node smaller,
            AnnotationMirror smallerAnno,
            CFStore store,
            TransferInput<CFValue, CFStore> in) {
        // larger > smaller
        UBQualifier largerQual = UBQualifier.createUBQualifier(largerAnno);
        // larger + 1 >= smaller
        UBQualifier largerQualPlus1 = largerQual.plusOffset(1);
        UBQualifier rightQualifier = UBQualifier.createUBQualifier(smallerAnno);
        UBQualifier refinedRight = rightQualifier.glb(largerQualPlus1);

        if (largerQualPlus1.isLessThanLengthQualifier()) {
            propagateToOperands((LessThanLengthOf) largerQualPlus1, smaller, store, in);
        }

        Receiver rightRec = FlowExpressions.internalReprOf(analysis.getTypeFactory(), smaller);
        store.insertValue(rightRec, atypeFactory.convertUBQualifierToAnnotation(refinedRight));
    }

    /**
     * This method refines the type of the right expression to the glb the previous type of right
     * and the type of left.
     *
     * <p>Also, if the left expression is an array access, then the types of sub expressions of the
     * right are refined.
     */
    @Override
    protected void refineGTE(
            Node left,
            AnnotationMirror leftAnno,
            Node right,
            AnnotationMirror rightAnno,
            CFStore store,
            TransferInput<CFValue, CFStore> in) {
        UBQualifier leftQualifier = UBQualifier.createUBQualifier(leftAnno);
        UBQualifier rightQualifier = UBQualifier.createUBQualifier(rightAnno);
        UBQualifier refinedRight = rightQualifier.glb(leftQualifier);

        if (leftQualifier.isLessThanLengthQualifier()) {
            propagateToOperands((LessThanLengthOf) leftQualifier, right, store, in);
        }

        Receiver rightRec = FlowExpressions.internalReprOf(analysis.getTypeFactory(), right);
        store.insertValue(rightRec, atypeFactory.convertUBQualifierToAnnotation(refinedRight));
    }

    @Override
    protected TransferResult<CFValue, CFStore> strengthenAnnotationOfEqualTo(
            TransferResult<CFValue, CFStore> res,
            Node firstNode,
            Node secondNode,
            CFValue firstValue,
            CFValue secondValue,
            boolean notEqualTo) {
        TransferResult<CFValue, CFStore> result =
                super.strengthenAnnotationOfEqualTo(
                        res, firstNode, secondNode, firstValue, secondValue, notEqualTo);
        IndexRefinementInfo rfi = new IndexRefinementInfo(result, analysis, firstNode, secondNode);
        if (rfi.leftAnno == null || rfi.rightAnno == null) {
            return result;
        }

        CFStore equalsStore = notEqualTo ? rfi.elseStore : rfi.thenStore;
        CFStore notEqualStore = notEqualTo ? rfi.thenStore : rfi.elseStore;

        refineEq(rfi.left, rfi.leftAnno, rfi.right, rfi.rightAnno, equalsStore);

        refineNeqArrayLength(rfi.left, rfi.right, rfi.rightAnno, notEqualStore);
        refineNeqArrayLength(rfi.right, rfi.left, rfi.leftAnno, notEqualStore);
        return rfi.newResult;
    }

    /** Refines the type of the left and right node to glb of the left and right annotation. */
    private void refineEq(
            Node left,
            AnnotationMirror leftAnno,
            Node right,
            AnnotationMirror rightAnno,
            CFStore store) {
        UBQualifier leftQualifier = UBQualifier.createUBQualifier(leftAnno);
        UBQualifier rightQualifier = UBQualifier.createUBQualifier(rightAnno);
        UBQualifier glb = rightQualifier.glb(leftQualifier);
        AnnotationMirror glbAnno = atypeFactory.convertUBQualifierToAnnotation(glb);

        List<Node> internalsRight = splitAssignments(right);
        for (Node internal : internalsRight) {
            Receiver rightRec = FlowExpressions.internalReprOf(analysis.getTypeFactory(), internal);
            store.insertValue(rightRec, glbAnno);
        }

        List<Node> internalsLeft = splitAssignments(left);
        for (Node internal : internalsLeft) {
            Receiver leftRec = FlowExpressions.internalReprOf(analysis.getTypeFactory(), internal);
            store.insertValue(leftRec, glbAnno);
        }
    }

    /**
     * If arrayLengthAccess node is an array length field access and the other node is less than or
     * equal to that array length, then refine the other nodes type to less than the array length.
     */
    private void refineNeqArrayLength(
            Node arrayLengthAccess, Node otherNode, AnnotationMirror otherNodeAnno, CFStore store) {
        if (isArrayLengthFieldAccess(arrayLengthAccess)) {
            UBQualifier otherQualifier = UBQualifier.createUBQualifier(otherNodeAnno);
            FieldAccess fa =
                    FlowExpressions.internalReprOfFieldAccess(
                            atypeFactory, (FieldAccessNode) arrayLengthAccess);
            if (!fa.getReceiver().containsUnknown()) {
                String array = fa.getReceiver().toString();
                if (otherQualifier.hasArrayWithOffsetNeg1(array)) {
                    otherQualifier = otherQualifier.glb(UBQualifier.createUBQualifier(array, "0"));
                    for (Node internal : splitAssignments(otherNode)) {
                        Receiver leftRec =
                                FlowExpressions.internalReprOf(analysis.getTypeFactory(), internal);
                        store.insertValue(
                                leftRec,
                                atypeFactory.convertUBQualifierToAnnotation(otherQualifier));
                    }
                }
            }
        }
    }

    /**
     * If some Node a is known to be less than the length of some array, x, then, the type of a + b,
     * is @LTLengthOf(value="x", offset="-b"). If b is known to be less than the length of some
     * other array, y, then the type of a + b is @LTLengthOf(value={"x", "y"}, offset={"-b", "-a"}).
     *
     * <p>Alternatively, if a is known to be less than the length of x when some offset, o, is added
     * to a (the type of a is @LTLengthOf(value="x", offset="o")), then the type of a + b
     * is @LTLengthOf(value="x",offset="o - b"). (Note, if "o - b" can be computed, then it is and
     * the result is used in the annotation.)
     *
     * <p>In addition, If expression i has type @LTLengthOf(value = "f2", offset = "f1.length") int
     * and expression j is less than or equal to the length of f1, then the type of i + j is
     * .@LTLengthOf("f2").
     */
    @Override
    public TransferResult<CFValue, CFStore> visitNumericalAddition(
            NumericalAdditionNode n, TransferInput<CFValue, CFStore> in) {
        // type of leftNode + rightNode  is  glb(T, S) where
        // T = minusOffset(type(leftNode), rightNode) and
        // S = minusOffset(type(rightNode), leftNode)

        UBQualifier left = getUBQualifier(n.getLeftOperand(), in);
        UBQualifier T = left.minusOffset(n.getRightOperand(), atypeFactory);

        UBQualifier right = getUBQualifier(n.getRightOperand(), in);
        UBQualifier S = right.minusOffset(n.getLeftOperand(), atypeFactory);

        UBQualifier glb = T.glb(S);
        if (left.isLessThanLengthQualifier() && right.isLessThanLengthQualifier()) {
            // If expression i has type @LTLengthOf(value = "f2", offset = "f1.length") int and
            // expression j is less than or equal to the length of f1, then the type of i + j is
            // @LTLengthOf("f2").
            UBQualifier r = removeArrayLengths((LessThanLengthOf) left, (LessThanLengthOf) right);
            glb = glb.glb(r);
            UBQualifier l = removeArrayLengths((LessThanLengthOf) right, (LessThanLengthOf) left);
            glb = glb.glb(l);
        }

        return createTransferResult(n, in, glb);
    }

    /**
     * Return the result of adding i to j, when expression i has type @LTLengthOf(value = "f2",
     * offset = "f1.length") int and expression j is less than or equal to the length of f1, then
     * the type of i + j is @LTLengthOf("f2").
     *
     * <p>Similarly, return the result of adding i to j,when expression i has type @LTLengthOf
     * (value = "f2", offset = "f1.length - 1") int and expression j is less than the length of f1,
     * then the type of i + j is @LTLengthOf("f2").
     *
     * @param i the type of the expression added to j
     * @param j the type of the expression added to i
     * @return the type of i + j
     */
    private UBQualifier removeArrayLengths(LessThanLengthOf i, LessThanLengthOf j) {
        List<String> lessThan = new ArrayList<>();
        List<String> lessThanOrEqaul = new ArrayList<>();
        for (String array : i.getArrays()) {
            if (i.isLessThanLengthOf(array)) {
                lessThan.add(array);
            } else if (i.hasArrayWithOffsetNeg1(array)) {
                lessThanOrEqaul.add(array);
            }
        }
        // Creates a qualifier that is the same a j with the array.length offsets removed. If
        // an offset doesn't have an array.length, then the offset/array pair is removed. If
        // there are no such pairs, Unknown is returned.
        UBQualifier lessThanEqQ = j.removeArrayLengthAccess(lessThanOrEqaul);
        // Creates a qualifier that is the same a j with the array.length - 1 offsets removed. If
        // an offset doesn't have an array.length, then the offset/array pair is removed. If
        // there are no such pairs, Unknown is returned.
        UBQualifier lessThanQ = j.removeArrayLengthAccessAndNeg1(lessThan);

        return lessThanEqQ.glb(lessThanQ);
    }

    /**
     * If some Node a is known to be less than the length of some array x, then the type of a - b
     * is @LTLengthOf(value="x", offset="b"). If b is known to be less than the length of some other
     * array, this doesn't add any information about the type of a - b. But, if b is non-negative or
     * positive, then a - b should keep the types of a.
     */
    @Override
    public TransferResult<CFValue, CFStore> visitNumericalSubtraction(
            NumericalSubtractionNode n, TransferInput<CFValue, CFStore> in) {
        UBQualifier left = getUBQualifier(n.getLeftOperand(), in);
        UBQualifier leftWithOffset = left.plusOffset(n.getRightOperand(), atypeFactory);
        if (atypeFactory.hasLowerBoundTypeByClass(n.getRightOperand(), NonNegative.class)
                || atypeFactory.hasLowerBoundTypeByClass(n.getRightOperand(), Positive.class)) {
            // If the right side of the expression is NN or POS, then all the left side's
            // annotations should be kept.
            if (left.isLessThanLengthQualifier()) {
                leftWithOffset = left.glb(leftWithOffset);
            }
        }
        return createTransferResult(n, in, leftWithOffset);
    }

    /**
     * If n is an array length field access, then the type of a.length, is the glb
     * of @LTEqLengthOf("a") and the value of a.length in the store.
     */
    @Override
    public TransferResult<CFValue, CFStore> visitFieldAccess(
            FieldAccessNode n, TransferInput<CFValue, CFStore> in) {
        if (isArrayLengthFieldAccess(n)) {

            FieldAccess arrayLength = FlowExpressions.internalReprOfFieldAccess(atypeFactory, n);
            Receiver arrayRec = arrayLength.getReceiver();

            // Look up the SameLen type of the array.
            Tree arrayTree = n.getReceiver().getTree();
            AnnotationMirror sameLenAnno = atypeFactory.sameLenAnnotationFromTree(arrayTree);
            List<String> sameLenArrays =
                    sameLenAnno == null
                            ? new ArrayList<String>()
                            : IndexUtils.getValueOfAnnotationWithStringArgument(sameLenAnno);

            if (!sameLenArrays.contains(arrayRec.toString())) {
                sameLenArrays.add(arrayRec.toString());
            }

            ArrayList<String> negativeOnes = new ArrayList<>(sameLenArrays.size());
            for (String s : sameLenArrays) {
                negativeOnes.add("-1");
            }

            if (CFAbstractStore.canInsertReceiver(arrayRec)) {
                UBQualifier qualifier = UBQualifier.createUBQualifier(sameLenArrays, negativeOnes);
                UBQualifier previous = getUBQualifier(n, in);
                return createTransferResult(n, in, qualifier.glb(previous));
            }
        }
        return super.visitFieldAccess(n, in);
    }

    /**
     * Returns the UBQualifier for node. It does this by finding a {@link CFValue} for node. First
     * it checks the store in the transfer input. If one isn't there, the analysis is checked. If
     * the UNKNOWN qualifier is returned, then the AnnotatedTypeMirror from the type factory is
     * used.
     *
     * @param n node
     * @param in transfer input
     * @return the UBQualifier for node
     */
    private UBQualifier getUBQualifier(Node n, TransferInput<CFValue, CFStore> in) {
        QualifierHierarchy hierarchy = analysis.getTypeFactory().getQualifierHierarchy();
        Receiver rec = FlowExpressions.internalReprOf(atypeFactory, n);
        CFValue value = null;
        if (CFAbstractStore.canInsertReceiver(rec)) {
            value = in.getRegularStore().getValue(rec);
        }
        if (value == null) {
            value = analysis.getValue(n);
        }
        UBQualifier qualifier = getUBQualifier(hierarchy, value);
        if (qualifier.isUnknown()) {
            // The qualifier from the store or analysis might be UNKNOWN if there was some error.
            //  For example,
            // @LTLength("a") int i = 4;  // error
            // The type of i in the store is @UpperBoundUnknown, but the type of i as computed by
            // the type factory is @LTLength("a"), so use that type.
            CFValue valueFromFactory = getValueFromFactory(n.getTree(), n);
            return getUBQualifier(hierarchy, valueFromFactory);
        }
        return qualifier;
    }

    private UBQualifier getUBQualifier(QualifierHierarchy hierarchy, CFValue value) {
        if (value == null) {
            return UpperBoundUnknownQualifier.UNKNOWN;
        }
        Set<AnnotationMirror> set = value.getAnnotations();
        AnnotationMirror anno = hierarchy.findAnnotationInHierarchy(set, atypeFactory.UNKNOWN);
        if (anno == null) {
            return UpperBoundUnknownQualifier.UNKNOWN;
        }
        return UBQualifier.createUBQualifier(anno);
    }

    private TransferResult<CFValue, CFStore> createTransferResult(
            Node n, TransferInput<CFValue, CFStore> in, UBQualifier qualifier) {
        AnnotationMirror newAnno = atypeFactory.convertUBQualifierToAnnotation(qualifier);
        CFValue value = analysis.createSingleAnnotationValue(newAnno, n.getType());
        if (in.containsTwoStores()) {
            CFStore thenStore = in.getThenStore();
            CFStore elseStore = in.getElseStore();
            return new ConditionalTransferResult<>(
                    finishValue(value, thenStore, elseStore), thenStore, elseStore);
        } else {
            CFStore info = in.getRegularStore();
            return new RegularTransferResult<>(finishValue(value, info), info);
        }
    }
}<|MERGE_RESOLUTION|>--- conflicted
+++ resolved
@@ -1,20 +1,13 @@
 package org.checkerframework.checker.index.upperbound;
 
-<<<<<<< HEAD
 import com.sun.source.tree.Tree;
-=======
->>>>>>> 281fc7c3
 import java.util.ArrayList;
 import java.util.List;
 import java.util.Set;
 import javax.lang.model.element.AnnotationMirror;
 import org.checkerframework.checker.index.IndexAbstractTransfer;
 import org.checkerframework.checker.index.IndexRefinementInfo;
-<<<<<<< HEAD
-import org.checkerframework.checker.index.IndexUtils;
-=======
 import org.checkerframework.checker.index.IndexUtil;
->>>>>>> 281fc7c3
 import org.checkerframework.checker.index.qual.NonNegative;
 import org.checkerframework.checker.index.qual.Positive;
 import org.checkerframework.checker.index.upperbound.UBQualifier.LessThanLengthOf;
@@ -138,22 +131,11 @@
             CFStore store,
             LessThanLengthOf typeOfMultiplication) {
         if (atypeFactory.hasLowerBoundTypeByClass(other, Positive.class)) {
-<<<<<<< HEAD
-            UBQualifier lessThan;
-            Long x =
-                    IndexUtils.getMinValueOrNullFromTree(
-                            other.getTree(), atypeFactory.getValueAnnotatedTypeFactory());
-            if (x != null && x > 1) {
-                lessThan = UBQualifier.createUBQualifier(arrayExp, "0");
-            } else {
-                lessThan = UBQualifier.createUBQualifier(arrayExp, "-1");
-=======
             Long minValue =
                     IndexUtil.getMinValue(
                             other.getTree(), atypeFactory.getValueAnnotatedTypeFactory());
             if (minValue != null && minValue > 1) {
                 typeOfMultiplication = (LessThanLengthOf) typeOfMultiplication.plusOffset(1);
->>>>>>> 281fc7c3
             }
             UBQualifier qual = getUBQualifier(node, in);
             UBQualifier newQual = qual.glb(typeOfMultiplication);
@@ -461,7 +443,7 @@
             List<String> sameLenArrays =
                     sameLenAnno == null
                             ? new ArrayList<String>()
-                            : IndexUtils.getValueOfAnnotationWithStringArgument(sameLenAnno);
+                            : IndexUtil.getValueOfAnnotationWithStringArgument(sameLenAnno);
 
             if (!sameLenArrays.contains(arrayRec.toString())) {
                 sameLenArrays.add(arrayRec.toString());
