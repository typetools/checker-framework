--- conflicted
+++ resolved
@@ -130,21 +130,11 @@
             CFStore store,
             LessThanLengthOf typeOfMultiplication) {
         if (atypeFactory.hasLowerBoundTypeByClass(other, Positive.class)) {
-<<<<<<< HEAD
-            UBQualifier lessThan;
-            Long x =
+            Long minValue =
                     IndexUtils.getMinValueOrNullFromTree(
                             other.getTree(), atypeFactory.getValueAnnotatedTypeFactory());
-            if (x != null && x > 1) {
-                lessThan = UBQualifier.createUBQualifier(arrayExp, "0");
-            } else {
-                lessThan = UBQualifier.createUBQualifier(arrayExp, "-1");
-=======
-            Integer minValue =
-                    atypeFactory.valMinFromExpressionTree((ExpressionTree) other.getTree());
             if (minValue != null && minValue > 1) {
                 typeOfMultiplication = (LessThanLengthOf) typeOfMultiplication.plusOffset(1);
->>>>>>> 82bdbfcb
             }
             UBQualifier qual = getUBQualifier(node, in);
             UBQualifier newQual = qual.glb(typeOfMultiplication);
