package org.checkerframework.checker.index.upperbound;

import com.sun.source.tree.ExpressionTree;
import java.util.ArrayList;
import java.util.List;
import java.util.Set;
import javax.lang.model.element.AnnotationMirror;
import org.checkerframework.checker.index.IndexAbstractTransfer;
import org.checkerframework.checker.index.IndexRefinementInfo;
import org.checkerframework.checker.index.qual.NonNegative;
import org.checkerframework.checker.index.qual.Positive;
import org.checkerframework.checker.index.upperbound.UBQualifier.LessThanLengthOf;
import org.checkerframework.checker.index.upperbound.UBQualifier.UpperBoundUnknownQualifier;
import org.checkerframework.dataflow.analysis.ConditionalTransferResult;
import org.checkerframework.dataflow.analysis.FlowExpressions;
import org.checkerframework.dataflow.analysis.FlowExpressions.FieldAccess;
import org.checkerframework.dataflow.analysis.FlowExpressions.Receiver;
import org.checkerframework.dataflow.analysis.RegularTransferResult;
import org.checkerframework.dataflow.analysis.TransferInput;
import org.checkerframework.dataflow.analysis.TransferResult;
import org.checkerframework.dataflow.cfg.node.ArrayCreationNode;
import org.checkerframework.dataflow.cfg.node.AssignmentNode;
import org.checkerframework.dataflow.cfg.node.FieldAccessNode;
import org.checkerframework.dataflow.cfg.node.Node;
import org.checkerframework.dataflow.cfg.node.NumericalAdditionNode;
import org.checkerframework.dataflow.cfg.node.NumericalMultiplicationNode;
import org.checkerframework.dataflow.cfg.node.NumericalSubtractionNode;
import org.checkerframework.dataflow.cfg.node.TypeCastNode;
import org.checkerframework.dataflow.util.NodeUtils;
import org.checkerframework.framework.flow.CFAbstractStore;
import org.checkerframework.framework.flow.CFAnalysis;
import org.checkerframework.framework.flow.CFStore;
import org.checkerframework.framework.flow.CFValue;
import org.checkerframework.framework.type.QualifierHierarchy;

public class UpperBoundTransfer extends IndexAbstractTransfer {

    private UpperBoundAnnotatedTypeFactory atypeFactory;

    public UpperBoundTransfer(CFAnalysis analysis) {
        super(analysis);
        atypeFactory = (UpperBoundAnnotatedTypeFactory) analysis.getTypeFactory();
    }

    // Refine the type of expressions used as an array dimension to be
    // less than length of the array to which the new array is assigned.
    // For example, in "int[] array = new int[expr];", the type of expr is @LTEqLength("array").
    @Override
    public TransferResult<CFValue, CFStore> visitAssignment(
            AssignmentNode node, TransferInput<CFValue, CFStore> in) {
        TransferResult<CFValue, CFStore> result = super.visitAssignment(node, in);

        Node expNode = node.getExpression();

        // strip off typecast if any
        Node expNodeSansCast =
                (expNode instanceof TypeCastNode) ? ((TypeCastNode) expNode).getOperand() : expNode;
        // null if right-hand-side is not an array creation expression
        ArrayCreationNode acNode =
                (expNodeSansCast instanceof ArrayCreationNode)
                        ? acNode = (ArrayCreationNode) expNodeSansCast
                        : null;

        if (acNode != null) {
            // Right-hand side of assignment is an array creation expression
            List<Node> nodeList = acNode.getDimensions();
            if (nodeList.size() < 1) {
                return result;
            }
            Node dim = acNode.getDimension(0);

            UBQualifier previousQualifier = getUBQualifier(dim, in);
            Receiver arrayRec =
                    FlowExpressions.internalReprOf(analysis.getTypeFactory(), node.getTarget());
            String arrayString = arrayRec.toString();
            LessThanLengthOf newInfo =
                    (LessThanLengthOf) UBQualifier.createUBQualifier(arrayString, "-1");
            UBQualifier combined = previousQualifier.glb(newInfo);
            AnnotationMirror newAnno = atypeFactory.convertUBQualifierToAnnotation(combined);

            Receiver dimRec = FlowExpressions.internalReprOf(analysis.getTypeFactory(), dim);
            result.getRegularStore().insertValue(dimRec, newAnno);
            propagateToOperands(newInfo, dim, result.getRegularStore(), in);
        }
        return result;
    }

    /**
     * Node is known to be {@code typeOfNode}. If the node is a plus or a minus then the types of
     * the left and right operands can be refined to include offsets. If the node is a
     * multiplication, its operands can also be refined. See {@link
     * #propagateToAdditionOperand(LessThanLengthOf, Node, Node, TransferInput, CFStore)}, {@link
     * #propagateToSubtractionOperands(LessThanLengthOf, NumericalSubtractionNode, TransferInput,
     * CFStore)}, and {@link #propagateToMultiplicationOperand(Node, Node, TransferInput, CFStore,
     * LessThanLengthOf)} for details.
     */
    private void propagateToOperands(
            LessThanLengthOf typeOfNode,
            Node node,
            CFStore store,
            TransferInput<CFValue, CFStore> in) {
        if (node instanceof NumericalAdditionNode) {
            Node right = ((NumericalAdditionNode) node).getRightOperand();
            Node left = ((NumericalAdditionNode) node).getLeftOperand();
            propagateToAdditionOperand(typeOfNode, left, right, in, store);
            propagateToAdditionOperand(typeOfNode, right, left, in, store);
        } else if (node instanceof NumericalSubtractionNode) {
            propagateToSubtractionOperands(typeOfNode, (NumericalSubtractionNode) node, in, store);
        } else if (node instanceof NumericalMultiplicationNode) {
            if (atypeFactory.hasLowerBoundTypeByClass(node, NonNegative.class)
                    || atypeFactory.hasLowerBoundTypeByClass(node, Positive.class)) {
                Node right = ((NumericalMultiplicationNode) node).getRightOperand();
                Node left = ((NumericalMultiplicationNode) node).getLeftOperand();
                propagateToMultiplicationOperand(left, right, in, store, typeOfNode);
                propagateToMultiplicationOperand(right, left, in, store, typeOfNode);
            }
        }
    }

    /**
     * {@code other} times {@code node} is known to be {@code typeOfMultiplication}.
     *
     * <p>This implies that if {@code other} is positive, then {@code node} is {@code
     * typeOfMultiplication}. If {@code other} is greater than 1, then {@code node} is {@code
     * typeOfMultiplication} plus 1.
     */
    private void propagateToMultiplicationOperand(
            Node node,
            Node other,
            TransferInput<CFValue, CFStore> in,
            CFStore store,
            LessThanLengthOf typeOfMultiplication) {
        if (atypeFactory.hasLowerBoundTypeByClass(other, Positive.class)) {
            Integer minValue =
                    atypeFactory.valMinFromExpressionTree((ExpressionTree) other.getTree());
            if (minValue != null && minValue > 1) {
                typeOfMultiplication = (LessThanLengthOf) typeOfMultiplication.plusOffset(1);
            }
            UBQualifier qual = getUBQualifier(node, in);
            UBQualifier newQual = qual.glb(typeOfMultiplication);
            Receiver rec = FlowExpressions.internalReprOf(atypeFactory, node);
            store.insertValue(rec, atypeFactory.convertUBQualifierToAnnotation(newQual));
        }
    }

    /**
     * The subtraction node, {@code node}, is known to be {@code typeOfSubtraction}.
     *
     * <p>This means that the left node is less than or equal to the length of the array when the
     * right node is subtracted from the left node.
     *
     * @param typeOfSubtraction type of node
     * @param node subtraction node that has typeOfSubtraction
     * @param in TransferInput
     * @param store location to store the refined type
     */
    private void propagateToSubtractionOperands(
            LessThanLengthOf typeOfSubtraction,
            NumericalSubtractionNode node,
            TransferInput<CFValue, CFStore> in,
            CFStore store) {
        UBQualifier left = getUBQualifier(node.getLeftOperand(), in);
        UBQualifier newInfo = typeOfSubtraction.minusOffset(node.getRightOperand(), atypeFactory);

        UBQualifier newLeft = left.glb(newInfo);
        Receiver leftRec = FlowExpressions.internalReprOf(atypeFactory, node.getLeftOperand());
        store.insertValue(leftRec, atypeFactory.convertUBQualifierToAnnotation(newLeft));
    }

    /**
     * Refines the type of {@code operand} to {@code typeOfAddition} plus {@code other}. If {@code
     * other} is non-negative, then {@code operand} also less than the length of the arrays in
     * {@code typeOfAddition}. If {@code other} is positive, then {@code operand} also less than the
     * length of the arrays in {@code typeOfAddition} plus 1.
     *
     * @param typeOfAddition type of {@code operand + other}
     * @param operand Node to refine
     * @param other Node added to {@code operand}
     * @param in TransferInput
     * @param store location to store the refined types
     */
    private void propagateToAdditionOperand(
            LessThanLengthOf typeOfAddition,
            Node operand,
            Node other,
            TransferInput<CFValue, CFStore> in,
            CFStore store) {
        UBQualifier operandQual = getUBQualifier(operand, in);
        UBQualifier newQual = operandQual.glb(typeOfAddition.plusOffset(other, atypeFactory));

        /** If the node is NN, add an LTEL to the qual. If POS, add an LTL. */
        if (atypeFactory.hasLowerBoundTypeByClass(other, Positive.class)) {
            newQual = newQual.glb(typeOfAddition.plusOffset(1));
        } else if (atypeFactory.hasLowerBoundTypeByClass(other, NonNegative.class)) {
            newQual = newQual.glb(typeOfAddition);
        }
        Receiver operandRec = FlowExpressions.internalReprOf(atypeFactory, operand);
        store.insertValue(operandRec, atypeFactory.convertUBQualifierToAnnotation(newQual));
    }

    @Override
    protected void refineGT(
            Node larger,
            AnnotationMirror largerAnno,
            Node smaller,
            AnnotationMirror smallerAnno,
            CFStore store,
            TransferInput<CFValue, CFStore> in) {
<<<<<<< HEAD
        // left > right
        UBQualifier leftQualifier = UBQualifier.createUBQualifier(leftAnno);
        leftQualifier = leftQualifier.plusOffset(1);
        UBQualifier rightQualifier = UBQualifier.createUBQualifier(rightAnno);
        UBQualifier refinedRight = rightQualifier.glb(leftQualifier);

        if (NodeUtils.isArrayLengthFieldAccess(left)) {
            String array = ((FieldAccessNode) left).getReceiver().toString();
            knownToBeLessThanLengthOf(array, right, store, in);
=======
        // larger > smaller
        UBQualifier largerQual = UBQualifier.createUBQualifier(largerAnno);
        // larger + 1 >= smaller
        UBQualifier largerQualPlus1 = largerQual.plusOffset(1);
        UBQualifier rightQualifier = UBQualifier.createUBQualifier(smallerAnno);
        UBQualifier refinedRight = rightQualifier.glb(largerQualPlus1);

        if (largerQualPlus1.isLessThanLengthQualifier()) {
            propagateToOperands((LessThanLengthOf) largerQualPlus1, smaller, store, in);
>>>>>>> 82bdbfcb
        }

        Receiver rightRec = FlowExpressions.internalReprOf(analysis.getTypeFactory(), smaller);
        store.insertValue(rightRec, atypeFactory.convertUBQualifierToAnnotation(refinedRight));
    }

    /**
     * This method refines the type of the right expression to the glb the previous type of right
     * and the type of left.
     *
     * <p>Also, if the left expression is an array access, then the types of sub expressions of the
     * right are refined.
     */
    @Override
    protected void refineGTE(
            Node left,
            AnnotationMirror leftAnno,
            Node right,
            AnnotationMirror rightAnno,
            CFStore store,
            TransferInput<CFValue, CFStore> in) {
        UBQualifier leftQualifier = UBQualifier.createUBQualifier(leftAnno);
        UBQualifier rightQualifier = UBQualifier.createUBQualifier(rightAnno);
        UBQualifier refinedRight = rightQualifier.glb(leftQualifier);

<<<<<<< HEAD
        if (NodeUtils.isArrayLengthFieldAccess(left)) {
            String array = ((FieldAccessNode) left).getReceiver().toString();
            knownToBeLessThanLengthOf(array, right, store, in);
=======
        if (leftQualifier.isLessThanLengthQualifier()) {
            propagateToOperands((LessThanLengthOf) leftQualifier, right, store, in);
>>>>>>> 82bdbfcb
        }

        Receiver rightRec = FlowExpressions.internalReprOf(analysis.getTypeFactory(), right);
        store.insertValue(rightRec, atypeFactory.convertUBQualifierToAnnotation(refinedRight));
    }

    @Override
    protected TransferResult<CFValue, CFStore> strengthenAnnotationOfEqualTo(
            TransferResult<CFValue, CFStore> res,
            Node firstNode,
            Node secondNode,
            CFValue firstValue,
            CFValue secondValue,
            boolean notEqualTo) {
        TransferResult<CFValue, CFStore> result =
                super.strengthenAnnotationOfEqualTo(
                        res, firstNode, secondNode, firstValue, secondValue, notEqualTo);
        IndexRefinementInfo rfi = new IndexRefinementInfo(result, analysis, firstNode, secondNode);
        if (rfi.leftAnno == null || rfi.rightAnno == null) {
            return result;
        }

        CFStore equalsStore = notEqualTo ? rfi.elseStore : rfi.thenStore;
        CFStore notEqualStore = notEqualTo ? rfi.thenStore : rfi.elseStore;

        refineEq(rfi.left, rfi.leftAnno, rfi.right, rfi.rightAnno, equalsStore);

        refineNeqArrayLength(rfi.left, rfi.right, rfi.rightAnno, notEqualStore);
        refineNeqArrayLength(rfi.right, rfi.left, rfi.leftAnno, notEqualStore);
        return rfi.newResult;
    }

    /** Refines the type of the left and right node to glb of the left and right annotation. */
    private void refineEq(
            Node left,
            AnnotationMirror leftAnno,
            Node right,
            AnnotationMirror rightAnno,
            CFStore store) {
        UBQualifier leftQualifier = UBQualifier.createUBQualifier(leftAnno);
        UBQualifier rightQualifier = UBQualifier.createUBQualifier(rightAnno);
        UBQualifier glb = rightQualifier.glb(leftQualifier);
        AnnotationMirror glbAnno = atypeFactory.convertUBQualifierToAnnotation(glb);

        List<Node> internalsRight = splitAssignments(right);
        for (Node internal : internalsRight) {
            Receiver rightRec = FlowExpressions.internalReprOf(analysis.getTypeFactory(), internal);
            store.insertValue(rightRec, glbAnno);
        }

        List<Node> internalsLeft = splitAssignments(left);
        for (Node internal : internalsLeft) {
            Receiver leftRec = FlowExpressions.internalReprOf(analysis.getTypeFactory(), internal);
            store.insertValue(leftRec, glbAnno);
        }
    }

    /**
     * If arrayLengthAccess node is an array length field access and the other node is less than or
     * equal to that array length, then refine the other nodes type to less than the array length.
     */
    private void refineNeqArrayLength(
            Node arrayLengthAccess, Node otherNode, AnnotationMirror otherNodeAnno, CFStore store) {
        if (NodeUtils.isArrayLengthFieldAccess(arrayLengthAccess)) {
            UBQualifier otherQualifier = UBQualifier.createUBQualifier(otherNodeAnno);
            FieldAccess fa =
                    FlowExpressions.internalReprOfFieldAccess(
                            atypeFactory, (FieldAccessNode) arrayLengthAccess);
            if (!fa.getReceiver().containsUnknown()) {
                String array = fa.getReceiver().toString();
                if (otherQualifier.hasArrayWithOffsetNeg1(array)) {
                    otherQualifier = otherQualifier.glb(UBQualifier.createUBQualifier(array, "0"));
                    for (Node internal : splitAssignments(otherNode)) {
                        Receiver leftRec =
                                FlowExpressions.internalReprOf(analysis.getTypeFactory(), internal);
                        store.insertValue(
                                leftRec,
                                atypeFactory.convertUBQualifierToAnnotation(otherQualifier));
                    }
                }
            }
        }
    }

    /**
     * If some Node a is known to be less than the length of some array, x, then, the type of a + b,
     * is @LTLengthOf(value="x", offset="-b"). If b is known to be less than the length of some
     * other array, y, then the type of a + b is @LTLengthOf(value={"x", "y"}, offset={"-b", "-a"}).
     *
     * <p>Alternatively, if a is known to be less than the length of x when some offset, o, is added
     * to a (the type of a is @LTLengthOf(value="x", offset="o")), then the type of a + b
     * is @LTLengthOf(value="x",offset="o - b"). (Note, if "o - b" can be computed, then it is and
     * the result is used in the annotation.)
     *
     * <p>In addition, If expression i has type @LTLengthOf(value = "f2", offset = "f1.length") int
     * and expression j is less than or equal to the length of f1, then the type of i + j is
     * .@LTLengthOf("f2").
     */
    @Override
    public TransferResult<CFValue, CFStore> visitNumericalAddition(
            NumericalAdditionNode n, TransferInput<CFValue, CFStore> in) {
        // type of leftNode + rightNode  is  glb(T, S) where
        // T = minusOffset(type(leftNode), rightNode) and
        // S = minusOffset(type(rightNode), leftNode)

        UBQualifier left = getUBQualifier(n.getLeftOperand(), in);
        UBQualifier T = left.minusOffset(n.getRightOperand(), atypeFactory);

        UBQualifier right = getUBQualifier(n.getRightOperand(), in);
        UBQualifier S = right.minusOffset(n.getLeftOperand(), atypeFactory);

        UBQualifier glb = T.glb(S);
        if (left.isLessThanLengthQualifier() && right.isLessThanLengthQualifier()) {
            // If expression i has type @LTLengthOf(value = "f2", offset = "f1.length") int and
            // expression j is less than or equal to the length of f1, then the type of i + j is
            // @LTLengthOf("f2").
            UBQualifier r = removeArrayLengths((LessThanLengthOf) left, (LessThanLengthOf) right);
            glb = glb.glb(r);
            UBQualifier l = removeArrayLengths((LessThanLengthOf) right, (LessThanLengthOf) left);
            glb = glb.glb(l);
        }

        return createTransferResult(n, in, glb);
    }

    /**
     * Return the result of adding i to j, when expression i has type @LTLengthOf(value = "f2",
     * offset = "f1.length") int and expression j is less than or equal to the length of f1, then
     * the type of i + j is @LTLengthOf("f2").
     *
     * <p>Similarly, return the result of adding i to j,when expression i has type @LTLengthOf
     * (value = "f2", offset = "f1.length - 1") int and expression j is less than the length of f1,
     * then the type of i + j is @LTLengthOf("f2").
     *
     * @param i the type of the expression added to j
     * @param j the type of the expression added to i
     * @return the type of i + j
     */
    private UBQualifier removeArrayLengths(LessThanLengthOf i, LessThanLengthOf j) {
        List<String> lessThan = new ArrayList<>();
        List<String> lessThanOrEqaul = new ArrayList<>();
        for (String array : i.getArrays()) {
            if (i.isLessThanLengthOf(array)) {
                lessThan.add(array);
            } else if (i.hasArrayWithOffsetNeg1(array)) {
                lessThanOrEqaul.add(array);
            }
        }
        // Creates a qualifier that is the same a j with the array.length offsets removed. If
        // an offset doesn't have an array.length, then the offset/array pair is removed. If
        // there are no such pairs, Unknown is returned.
        UBQualifier lessThanEqQ = j.removeArrayLengthAccess(lessThanOrEqaul);
        // Creates a qualifier that is the same a j with the array.length - 1 offsets removed. If
        // an offset doesn't have an array.length, then the offset/array pair is removed. If
        // there are no such pairs, Unknown is returned.
        UBQualifier lessThanQ = j.removeArrayLengthAccessAndNeg1(lessThan);

        return lessThanEqQ.glb(lessThanQ);
    }

    /**
     * If some Node a is known to be less than the length of some array x, then the type of a - b
     * is @LTLengthOf(value="x", offset="b"). If b is known to be less than the length of some other
     * array, this doesn't add any information about the type of a - b. But, if b is non-negative or
     * positive, then a - b should keep the types of a.
     */
    @Override
    public TransferResult<CFValue, CFStore> visitNumericalSubtraction(
            NumericalSubtractionNode n, TransferInput<CFValue, CFStore> in) {
        UBQualifier left = getUBQualifier(n.getLeftOperand(), in);
        UBQualifier leftWithOffset = left.plusOffset(n.getRightOperand(), atypeFactory);
        if (atypeFactory.hasLowerBoundTypeByClass(n.getRightOperand(), NonNegative.class)
                || atypeFactory.hasLowerBoundTypeByClass(n.getRightOperand(), Positive.class)) {
            // If the right side of the expression is NN or POS, then all the left side's
            // annotations should be kept.
            if (left.isLessThanLengthQualifier()) {
                leftWithOffset = left.glb(leftWithOffset);
            }
        }
        return createTransferResult(n, in, leftWithOffset);
    }

    /**
     * If n is an array length field access, then the type of a.length, is the glb
     * of @LTEqLengthOf("a") and the value of a.length in the store.
     */
    @Override
    public TransferResult<CFValue, CFStore> visitFieldAccess(
            FieldAccessNode n, TransferInput<CFValue, CFStore> in) {
        if (NodeUtils.isArrayLengthFieldAccess(n)) {
            FieldAccess arrayLength = FlowExpressions.internalReprOfFieldAccess(atypeFactory, n);
            Receiver arrayRec = arrayLength.getReceiver();
            if (CFAbstractStore.canInsertReceiver(arrayRec)) {
                UBQualifier qualifier = UBQualifier.createUBQualifier(arrayRec.toString(), "-1");
                UBQualifier previous = getUBQualifier(n, in);
                return createTransferResult(n, in, qualifier.glb(previous));
            }
        }
        return super.visitFieldAccess(n, in);
    }

    /**
     * Returns the UBQualifier for node. It does this by finding a {@link CFValue} for node. First
     * it checks the store in the transfer input. If one isn't there, the analysis is checked. If
     * the UNKNOWN qualifier is returned, then the AnnotatedTypeMirror from the type factory is
     * used.
     *
     * @param n node
     * @param in transfer input
     * @return the UBQualifier for node
     */
    private UBQualifier getUBQualifier(Node n, TransferInput<CFValue, CFStore> in) {
        QualifierHierarchy hierarchy = analysis.getTypeFactory().getQualifierHierarchy();
        Receiver rec = FlowExpressions.internalReprOf(atypeFactory, n);
        CFValue value = null;
        if (CFAbstractStore.canInsertReceiver(rec)) {
            value = in.getRegularStore().getValue(rec);
        }
        if (value == null) {
            value = analysis.getValue(n);
        }
        UBQualifier qualifier = getUBQualifier(hierarchy, value);
        if (qualifier.isUnknown()) {
            // The qualifier from the store or analysis might be UNKNOWN if there was some error.
            //  For example,
            // @LTLength("a") int i = 4;  // error
            // The type of i in the store is @UpperBoundUnknown, but the type of i as computed by
            // the type factory is @LTLength("a"), so use that type.
            CFValue valueFromFactory = getValueFromFactory(n.getTree(), n);
            return getUBQualifier(hierarchy, valueFromFactory);
        }
        return qualifier;
    }

    private UBQualifier getUBQualifier(QualifierHierarchy hierarchy, CFValue value) {
        if (value == null) {
            return UpperBoundUnknownQualifier.UNKNOWN;
        }
        Set<AnnotationMirror> set = value.getAnnotations();
        AnnotationMirror anno = hierarchy.findAnnotationInHierarchy(set, atypeFactory.UNKNOWN);
        if (anno == null) {
            return UpperBoundUnknownQualifier.UNKNOWN;
        }
        return UBQualifier.createUBQualifier(anno);
    }

    private TransferResult<CFValue, CFStore> createTransferResult(
            Node n, TransferInput<CFValue, CFStore> in, UBQualifier qualifier) {
        AnnotationMirror newAnno = atypeFactory.convertUBQualifierToAnnotation(qualifier);
        CFValue value = analysis.createSingleAnnotationValue(newAnno, n.getType());
        if (in.containsTwoStores()) {
            CFStore thenStore = in.getThenStore();
            CFStore elseStore = in.getElseStore();
            return new ConditionalTransferResult<>(
                    finishValue(value, thenStore, elseStore), thenStore, elseStore);
        } else {
            CFStore info = in.getRegularStore();
            return new RegularTransferResult<>(finishValue(value, info), info);
        }
    }
}<|MERGE_RESOLUTION|>--- conflicted
+++ resolved
@@ -206,17 +206,6 @@
             AnnotationMirror smallerAnno,
             CFStore store,
             TransferInput<CFValue, CFStore> in) {
-<<<<<<< HEAD
-        // left > right
-        UBQualifier leftQualifier = UBQualifier.createUBQualifier(leftAnno);
-        leftQualifier = leftQualifier.plusOffset(1);
-        UBQualifier rightQualifier = UBQualifier.createUBQualifier(rightAnno);
-        UBQualifier refinedRight = rightQualifier.glb(leftQualifier);
-
-        if (NodeUtils.isArrayLengthFieldAccess(left)) {
-            String array = ((FieldAccessNode) left).getReceiver().toString();
-            knownToBeLessThanLengthOf(array, right, store, in);
-=======
         // larger > smaller
         UBQualifier largerQual = UBQualifier.createUBQualifier(largerAnno);
         // larger + 1 >= smaller
@@ -226,7 +215,6 @@
 
         if (largerQualPlus1.isLessThanLengthQualifier()) {
             propagateToOperands((LessThanLengthOf) largerQualPlus1, smaller, store, in);
->>>>>>> 82bdbfcb
         }
 
         Receiver rightRec = FlowExpressions.internalReprOf(analysis.getTypeFactory(), smaller);
@@ -252,14 +240,8 @@
         UBQualifier rightQualifier = UBQualifier.createUBQualifier(rightAnno);
         UBQualifier refinedRight = rightQualifier.glb(leftQualifier);
 
-<<<<<<< HEAD
-        if (NodeUtils.isArrayLengthFieldAccess(left)) {
-            String array = ((FieldAccessNode) left).getReceiver().toString();
-            knownToBeLessThanLengthOf(array, right, store, in);
-=======
         if (leftQualifier.isLessThanLengthQualifier()) {
             propagateToOperands((LessThanLengthOf) leftQualifier, right, store, in);
->>>>>>> 82bdbfcb
         }
 
         Receiver rightRec = FlowExpressions.internalReprOf(analysis.getTypeFactory(), right);
