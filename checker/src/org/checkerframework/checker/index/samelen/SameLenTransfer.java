--- conflicted
+++ resolved
@@ -3,11 +3,7 @@
 import com.sun.source.util.TreePath;
 import javax.lang.model.element.AnnotationMirror;
 import javax.lang.model.type.TypeKind;
-<<<<<<< HEAD
-import org.checkerframework.checker.index.IndexUtils;
-=======
 import org.checkerframework.checker.index.IndexUtil;
->>>>>>> 281fc7c3
 import org.checkerframework.checker.index.qual.SameLen;
 import org.checkerframework.dataflow.analysis.ConditionalTransferResult;
 import org.checkerframework.dataflow.analysis.FlowExpressions;
@@ -130,11 +126,7 @@
         if (currentPath == null) {
             return;
         }
-<<<<<<< HEAD
-        for (String s : IndexUtils.getValueOfAnnotationWithStringArgument(combinedSameLen)) {
-=======
         for (String s : IndexUtil.getValueOfAnnotationWithStringArgument(combinedSameLen)) {
->>>>>>> 281fc7c3
             Receiver recS;
             try {
                 recS = aTypeFactory.getReceiverFromJavaExpressionString(s, currentPath);
