--- conflicted
+++ resolved
@@ -4,11 +4,7 @@
 import javax.lang.model.element.AnnotationMirror;
 import org.checkerframework.checker.index.IndexAbstractTransfer;
 import org.checkerframework.checker.index.IndexRefinementInfo;
-<<<<<<< HEAD
-import org.checkerframework.checker.index.IndexUtils;
-=======
 import org.checkerframework.checker.index.IndexUtil;
->>>>>>> 281fc7c3
 import org.checkerframework.checker.index.qual.GTENegativeOne;
 import org.checkerframework.checker.index.qual.LowerBoundUnknown;
 import org.checkerframework.checker.index.qual.NonNegative;
@@ -129,13 +125,8 @@
     private void notEqualToValue(
             Node mLiteral, Node otherNode, AnnotationMirror otherAnno, CFStore store) {
 
-<<<<<<< HEAD
-        Long integerLiteralOrNull =
-                IndexUtils.getExactValueOrNullFromTree(
-=======
         Long integerLiteral =
                 IndexUtil.getExactValue(
->>>>>>> 281fc7c3
                         mLiteral.getTree(), aTypeFactory.getValueAnnotatedTypeFactory());
 
         if (integerLiteral == null) {
