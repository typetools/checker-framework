package org.checkerframework.checker.index.lowerbound;

<<<<<<< HEAD
import static org.checkerframework.checker.index.IndexUtils.getExactValueOrNullFromTree;
import static org.checkerframework.checker.index.IndexUtils.possibleValuesFromValueType;
=======
import static org.checkerframework.checker.index.IndexUtil.getExactValue;
import static org.checkerframework.checker.index.IndexUtil.getPossibleValues;
>>>>>>> 281fc7c3

import com.sun.source.tree.BinaryTree;
import com.sun.source.tree.ExpressionTree;
import com.sun.source.tree.MemberSelectTree;
import com.sun.source.tree.MethodInvocationTree;
import com.sun.source.tree.Tree;
import com.sun.source.tree.Tree.Kind;
import com.sun.source.tree.UnaryTree;
import java.lang.annotation.Annotation;
import java.util.Arrays;
import java.util.Collections;
import java.util.LinkedHashSet;
import java.util.List;
import java.util.Set;
import javax.lang.model.element.AnnotationMirror;
import javax.lang.model.element.Element;
import org.checkerframework.checker.index.IndexMethodIdentifier;
import org.checkerframework.checker.index.minlen.MinLenAnnotatedTypeFactory;
import org.checkerframework.checker.index.minlen.MinLenChecker;
import org.checkerframework.checker.index.qual.GTENegativeOne;
import org.checkerframework.checker.index.qual.IndexFor;
import org.checkerframework.checker.index.qual.IndexOrHigh;
import org.checkerframework.checker.index.qual.IndexOrLow;
import org.checkerframework.checker.index.qual.LowerBoundUnknown;
import org.checkerframework.checker.index.qual.MinLen;
import org.checkerframework.checker.index.qual.NonNegative;
import org.checkerframework.checker.index.qual.PolyIndex;
import org.checkerframework.checker.index.qual.PolyLowerBound;
import org.checkerframework.checker.index.qual.Positive;
import org.checkerframework.common.basetype.BaseAnnotatedTypeFactory;
import org.checkerframework.common.basetype.BaseTypeChecker;
import org.checkerframework.common.value.ValueAnnotatedTypeFactory;
import org.checkerframework.common.value.ValueChecker;
import org.checkerframework.framework.qual.PolyAll;
import org.checkerframework.framework.type.AnnotatedTypeFactory;
import org.checkerframework.framework.type.AnnotatedTypeMirror;
import org.checkerframework.framework.type.treeannotator.ImplicitsTreeAnnotator;
import org.checkerframework.framework.type.treeannotator.ListTreeAnnotator;
import org.checkerframework.framework.type.treeannotator.PropagationTreeAnnotator;
import org.checkerframework.framework.type.treeannotator.TreeAnnotator;
import org.checkerframework.javacutil.AnnotationUtils;
import org.checkerframework.javacutil.TreeUtils;

/**
 * Implements the introduction rules for the Lower Bound Checker.
 *
 * <pre>
 *  The type hierarchy is:
 *
 *  Top = lbu ("Lower Bound Unknown")
 *   |
 *  gte-1 ("Greater than or equal to -1")
 *   |
 *  nn  ("NonNegative")
 *   |
 *  pos ("Positive")
 *  </pre>
 *
 * In general, check whether the constant Value Checker can determine the value of a variable; if it
 * can, use that; if not, use more specific rules based on expression type. These rules are
 * documented on the functions implementing them.
 */
public class LowerBoundAnnotatedTypeFactory extends BaseAnnotatedTypeFactory {

    /** The canonical @{@link GTENegativeOne} annotation. */
    public final AnnotationMirror GTEN1 = AnnotationUtils.fromClass(elements, GTENegativeOne.class);
    /** The canonical @{@link NonNegative} annotation. */
    public final AnnotationMirror NN = AnnotationUtils.fromClass(elements, NonNegative.class);
    /** The canonical @{@link Positive} annotation. */
    public final AnnotationMirror POS = AnnotationUtils.fromClass(elements, Positive.class);
    /** The bottom annotation. */
    public final AnnotationMirror BOTTOM = POS;
    /** The canonical @{@link LowerBoundUnknown} annotation. */
    public final AnnotationMirror UNKNOWN =
            AnnotationUtils.fromClass(elements, LowerBoundUnknown.class);
    /** The canonical @{@link PolyLowerBound} annotation. */
    public final AnnotationMirror POLY = AnnotationUtils.fromClass(elements, PolyLowerBound.class);

    private final IndexMethodIdentifier imf;

    public LowerBoundAnnotatedTypeFactory(BaseTypeChecker checker) {
        super(checker);
        addAliasedAnnotation(IndexFor.class, NN);
        addAliasedAnnotation(IndexOrLow.class, GTEN1);
        addAliasedAnnotation(IndexOrHigh.class, NN);
        addAliasedAnnotation(PolyAll.class, POLY);
        addAliasedAnnotation(PolyIndex.class, POLY);

        imf = new IndexMethodIdentifier(processingEnv);

        this.postInit();
    }

    @Override
    protected Set<Class<? extends Annotation>> createSupportedTypeQualifiers() {
        // Because the Index Checker is a subclass, the qualifiers have to be explicitly defined.
        return new LinkedHashSet<>(
                Arrays.asList(
                        Positive.class,
                        NonNegative.class,
                        GTENegativeOne.class,
                        LowerBoundUnknown.class,
                        PolyLowerBound.class));
    }

    /**
     * Takes a value type (only interesting if it's an IntVal), and converts it to a lower bound
     * type. If the new lower bound type is more specific than type, convert type to that type.
     *
     * @param valueType the Value Checker type
     * @param type the current lower bound type of the expression being evaluated
     */
    private void addLowerBoundTypeFromValueType(
            AnnotatedTypeMirror valueType, AnnotatedTypeMirror type) {
        AnnotationMirror anm = getLowerBoundAnnotationFromValueType(valueType);
        if (!type.isAnnotatedInHierarchy(UNKNOWN)) {
            if (!AnnotationUtils.areSameByClass(anm, LowerBoundUnknown.class)) {
                type.addAnnotation(anm);
            }
            return;
        }
        if (qualHierarchy.isSubtype(anm, type.getAnnotationInHierarchy(UNKNOWN))) {
            type.replaceAnnotation(anm);
        }
    }

    @Override
    public void addComputedTypeAnnotations(Element element, AnnotatedTypeMirror type) {
        super.addComputedTypeAnnotations(element, type);
        if (element != null) {
            AnnotatedTypeMirror valueType =
                    getValueAnnotatedTypeFactory().getAnnotatedType(element);
            addLowerBoundTypeFromValueType(valueType, type);
        }
    }

    @Override
    public void addComputedTypeAnnotations(Tree tree, AnnotatedTypeMirror type, boolean iUseFlow) {
        super.addComputedTypeAnnotations(tree, type, iUseFlow);
        // If dataflow shouldn't be used to compute this type, then do not use the result from
        // the Value Checker, because dataflow is used to compute that type.  (Without this,
        // "int i = 1; --i;" fails.)
        if (iUseFlow && tree != null && TreeUtils.isExpressionTree(tree)) {
            AnnotatedTypeMirror valueType = getValueAnnotatedTypeFactory().getAnnotatedType(tree);
            addLowerBoundTypeFromValueType(valueType, type);
        }
    }

<<<<<<< HEAD
    /** Returns the value checker's annotated type factory. */
=======
    /** Returns the Value Checker's annotated type factory. */
>>>>>>> 281fc7c3
    public ValueAnnotatedTypeFactory getValueAnnotatedTypeFactory() {
        return getTypeFactoryOfSubchecker(ValueChecker.class);
    }

<<<<<<< HEAD
    /** Returns the minlen checker's annotated type factory. */
=======
    /** Returns the MinLen Checker's annotated type factory. */
>>>>>>> 281fc7c3
    public MinLenAnnotatedTypeFactory getMinLenAnnotatedTypeFactory() {
        return getTypeFactoryOfSubchecker(MinLenChecker.class);
    }

    /** Returns the type in the lower bound hierarchy that a Value Checker type corresponds to. */
    private AnnotationMirror getLowerBoundAnnotationFromValueType(AnnotatedTypeMirror valueType) {
<<<<<<< HEAD
        // In this code, AnnotationMirror is abbr. as anm.
        List<Long> possibleValues = possibleValuesFromValueType(valueType);
=======
        List<Long> possibleValues = getPossibleValues(valueType);
>>>>>>> 281fc7c3
        // possibleValues is null if the Value Checker does not have any estimate.
        if (possibleValues == null) {
            return UNKNOWN;
        }
        if (possibleValues.size() == 0) {
            return BOTTOM;
        }
        // The annotation of the whole list is the min of the list.
        long lvalMin = Collections.min(possibleValues);
        // Turn it into an integer.
        int valMin = (int) Math.max(Math.min(Integer.MAX_VALUE, lvalMin), Integer.MIN_VALUE);
        return anmFromVal(valMin);
    }

    /** Determine the annotation that should be associated with a literal. */
    private AnnotationMirror anmFromVal(int val) {
        if (val >= 1) {
            return POS;
        } else if (val >= 0) {
            return NN;
        } else if (val >= -1) {
            return GTEN1;
        } else {
            return UNKNOWN;
        }
    }

    @Override
    public TreeAnnotator createTreeAnnotator() {
        return new ListTreeAnnotator(
                new LowerBoundTreeAnnotator(this),
                new PropagationTreeAnnotator(this),
                new ImplicitsTreeAnnotator(this));
    }

    private class LowerBoundTreeAnnotator extends TreeAnnotator {
        public LowerBoundTreeAnnotator(AnnotatedTypeFactory annotatedTypeFactory) {
            super(annotatedTypeFactory);
        }

        /**
         * Sets typeDst to the immediate supertype of typeSrc, unless typeSrc is already Positive.
         * Implements the following transitions:
         *
         * <pre>
         *      pos &rarr; pos
         *      nn &rarr; pos
         *      gte-1 &rarr; nn
         *      lbu &rarr; lbu
         *  </pre>
         */
        private void promoteType(AnnotatedTypeMirror typeSrc, AnnotatedTypeMirror typeDst) {
            if (typeSrc.hasAnnotation(POS)) {
                typeDst.replaceAnnotation(POS);
            } else if (typeSrc.hasAnnotation(NN)) {
                typeDst.replaceAnnotation(POS);
            } else if (typeSrc.hasAnnotation(GTEN1)) {
                typeDst.replaceAnnotation(NN);
            } else { //Only unknown is left.
                typeDst.replaceAnnotation(UNKNOWN);
            }
        }

        /**
         * Sets typeDst to the immediate subtype of typeSrc, unless typeSrc is already
         * LowerBoundUnknown. Implements the following transitions:
         *
         * <pre>
         *       pos &rarr; nn
         *       nn &rarr; gte-1
         *       gte-1, lbu &rarr; lbu
         *  </pre>
         */
        private void demoteType(AnnotatedTypeMirror typeSrc, AnnotatedTypeMirror typeDst) {
            if (typeSrc.hasAnnotation(POS)) {
                typeDst.replaceAnnotation(NN);
            } else if (typeSrc.hasAnnotation(NN)) {
                typeDst.replaceAnnotation(GTEN1);
            } else { // GTEN1 and UNKNOWN both become UNKNOWN.
                typeDst.replaceAnnotation(UNKNOWN);
            }
        }

        /** Call increment and decrement helper functions. */
        @Override
        public Void visitUnary(UnaryTree tree, AnnotatedTypeMirror typeDst) {
            AnnotatedTypeMirror typeSrc = getAnnotatedType(tree.getExpression());
            switch (tree.getKind()) {
                case PREFIX_INCREMENT:
                    promoteType(typeSrc, typeDst);
                    break;
                case PREFIX_DECREMENT:
                    demoteType(typeSrc, typeDst);
                    break;
                case POSTFIX_INCREMENT:
                case POSTFIX_DECREMENT:
                    // Do nothing. The CF should take care of these itself.
                    break;
                default:
                    break;
            }
            return super.visitUnary(tree, typeDst);
        }

        /** Special handling for Math.max. The return is the GLB of the arguments. */
        @Override
        public Void visitMethodInvocation(MethodInvocationTree tree, AnnotatedTypeMirror type) {
            if (imf.isMathMax(tree, processingEnv)) {
                ExpressionTree left = tree.getArguments().get(0);
                ExpressionTree right = tree.getArguments().get(1);
                type.replaceAnnotation(
                        qualHierarchy.greatestLowerBound(
                                getAnnotatedType(left).getAnnotationInHierarchy(POS),
                                getAnnotatedType(right).getAnnotationInHierarchy(POS)));
            }
            return super.visitMethodInvocation(tree, type);
        }

        /**
         * Looks up the minlen of a member select tree. Returns null if the tree doesn't represent
         * an array's length field.
         */
        private Integer getMinLenFromMemberSelectTree(MemberSelectTree tree) {
            if (TreeUtils.isArrayLengthAccess(tree)) {
                AnnotatedTypeMirror minLenType =
                        getMinLenAnnotatedTypeFactory().getAnnotatedType(tree.getExpression());
                AnnotationMirror anm = minLenType.getAnnotation(MinLen.class);
                if (anm == null) {
                    return 0;
                }
                return AnnotationUtils.getElementValue(anm, "value", Integer.class, true);
            }
            return null;
        }

        /**
         * For dealing with array length expressions. Looks for array length accesses specifically,
         * then dispatches to the MinLen checker to determine the length of the relevant array. If
         * it's found, use it to give the expression a type.
         */
        @Override
        public Void visitMemberSelect(MemberSelectTree tree, AnnotatedTypeMirror type) {
            Integer minLen = getMinLenFromMemberSelectTree(tree);
            if (minLen != null) {
                type.replaceAnnotation(anmFromVal(minLen));
            }
            return super.visitMemberSelect(tree, type);
        }

        /**
         * Dispatch to binary operator helper methods. The Lower Bound Checker currently handles
         * addition, subtraction, multiplication, division, and remainder.
         */
        @Override
        public Void visitBinary(BinaryTree tree, AnnotatedTypeMirror type) {
            // Check if this is a string concatenation. If so, bail.
            if (TreeUtils.isStringConcatenation(tree)) {
                type.addAnnotation(UNKNOWN);
                return super.visitBinary(tree, type);
            }

            // Dispatch according to the operation.
            ExpressionTree left = tree.getLeftOperand();
            ExpressionTree right = tree.getRightOperand();
            // Every "addAnnotationForX" method is stateful and modifies the variable "type".
            switch (tree.getKind()) {
                case PLUS:
                    addAnnotationForPlus(left, right, type);
                    break;
                case MINUS:
                    addAnnotationForMinus(left, right, type);
                    break;
                case MULTIPLY:
                    addAnnotationForMultiply(left, right, type);
                    break;
                case DIVIDE:
                    addAnnotationForDivide(left, right, type);
                    break;
                case REMAINDER:
                    addAnnotationForRemainder(left, right, type);
                    break;
                case AND:
                    addAnnotationForAnd(left, right, type);
                    break;
                case RIGHT_SHIFT:
                    addAnnotationForRightShift(left, right, type);
                    break;
                default:
                    break;
            }
            return super.visitBinary(tree, type);
        }

        /**
         * Helper method for addAnnotationForPlus. Handles addition of constants.
         *
         * @param val the integer value of the constant
         * @param nonLiteralType the type of the side of the expression that isn't a constant
         * @param type the type of the result expression
         */
        private void addAnnotationForLiteralPlus(
                int val, AnnotatedTypeMirror nonLiteralType, AnnotatedTypeMirror type) {
            if (val == -2) {
                if (nonLiteralType.hasAnnotation(POS)) {
                    type.addAnnotation(GTEN1);
                    return;
                }
            } else if (val == -1) {
                demoteType(nonLiteralType, type);
                return;
            } else if (val == 0) {
                // This gets the type of nonLiteralType in our hierarchy (in which POS is the
                // bottom type).
                type.addAnnotation(nonLiteralType.getAnnotationInHierarchy(POS));
                return;
            } else if (val == 1) {
                promoteType(nonLiteralType, type);
                return;
            } else if (val >= 2) {
                if (!nonLiteralType.hasAnnotation(UNKNOWN)) {
                    // 2 + a positive, or a non-negative, or a non-negative-1 is a positive
                    type.addAnnotation(POS);
                    return;
                }
            }
            type.addAnnotation(UNKNOWN);
        }

        /**
         * addAnnotationForPlus handles the following cases:
         *
         * <pre>
         *      lit -2 + pos &rarr; gte-1
         *      lit -1 + * &rarr; call demote
         *      lit 0 + * &rarr; *
         *      lit 1 + * &rarr; call promote
         *      lit &ge; 2 + {gte-1, nn, or pos} &rarr; pos
         *      let all other lits, including sets, fall through:
         *      pos + pos &rarr; pos
         *      nn + * &rarr; *
         *      pos + gte-1 &rarr; nn
         *      * + * &rarr; lbu
         *  </pre>
         */
        private void addAnnotationForPlus(
                ExpressionTree leftExpr, ExpressionTree rightExpr, AnnotatedTypeMirror type) {

            // Adding two literals is handled by visitBinary, so that
            // case can be ignored.
            AnnotatedTypeMirror leftType = getAnnotatedType(leftExpr);
            // Check if the right side's value is known at compile time.

<<<<<<< HEAD
            Long valRightOrNull =
                    getExactValueOrNullFromTree(rightExpr, getValueAnnotatedTypeFactory());
            if (valRightOrNull != null) {
                addAnnotationForLiteralPlus(valRightOrNull.intValue(), leftType, type);
=======
            Long valRight = getExactValue(rightExpr, getValueAnnotatedTypeFactory());
            if (valRight != null) {
                addAnnotationForLiteralPlus(valRight.intValue(), leftType, type);
>>>>>>> 281fc7c3
                return;
            }

            AnnotatedTypeMirror rightType = getAnnotatedType(rightExpr);
            // Check if the left side's value is known at compile time.

<<<<<<< HEAD
            Long valLeftOrNull =
                    getExactValueOrNullFromTree(leftExpr, getValueAnnotatedTypeFactory());
            if (valLeftOrNull != null) {
                addAnnotationForLiteralPlus(valLeftOrNull.intValue(), rightType, type);
=======
            Long valLeft = getExactValue(leftExpr, getValueAnnotatedTypeFactory());
            if (valLeft != null) {
                addAnnotationForLiteralPlus(valLeft.intValue(), rightType, type);
>>>>>>> 281fc7c3
                return;
            }

            /* This section is handling the generic cases:
             *      pos + pos -> pos
             *      nn + * -> *
             *      pos + gte-1 -> nn
             */
            if (leftType.hasAnnotation(POS) && rightType.hasAnnotation(POS)) {
                type.addAnnotation(POS);
                return;
            }

            if (leftType.hasAnnotation(NN)) {
                type.addAnnotation(rightType.getAnnotationInHierarchy(POS));
                return;
            }
            if (rightType.hasAnnotation(NN)) {
                type.addAnnotation(leftType.getAnnotationInHierarchy(POS));
                return;
            }

            if ((leftType.hasAnnotation(POS) && rightType.hasAnnotation(GTEN1))
                    || (leftType.hasAnnotation(GTEN1) && rightType.hasAnnotation(POS))) {
                type.addAnnotation(NN);
                return;
            }

            // * + * -> lbu.
            type.addAnnotation(UNKNOWN);
        }

        /**
         * addAnnotationForMinus handles the following cases:
         *
         * <pre>
         *      * - lit &rarr; call plus(*, -1 * the value of the lit)
         *      * - * &rarr; lbu
         *  </pre>
         */
        private void addAnnotationForMinus(
                ExpressionTree leftExpr, ExpressionTree rightExpr, AnnotatedTypeMirror type) {

            // Check if the right side's value is known at compile time.
<<<<<<< HEAD
            Long valRightOrNull =
                    getExactValueOrNullFromTree(rightExpr, getValueAnnotatedTypeFactory());
            if (valRightOrNull != null) {
=======
            Long valRight = getExactValue(rightExpr, getValueAnnotatedTypeFactory());
            if (valRight != null) {
>>>>>>> 281fc7c3
                AnnotatedTypeMirror leftType = getAnnotatedType(leftExpr);
                // Instead of a separate method for subtraction, add the negative of a constant.
                addAnnotationForLiteralPlus(-1 * valRight.intValue(), leftType, type);

                // Check if the left side is a field access of an array's length. If so,
                // try to look up the MinLen of the array, and potentially keep
                // this either NN or POS instead of GTEN1 or LBU.
                if (leftExpr.getKind() == Kind.MEMBER_SELECT) {
                    MemberSelectTree mstree = (MemberSelectTree) leftExpr;
                    Integer minLen = getMinLenFromMemberSelectTree(mstree);
                    if (minLen != null) {
                        type.replaceAnnotation(anmFromVal(minLen - valRight.intValue()));
                    }
                }

                return;
            }

            // The checker can't reason about arbitrary (i.e. non-literal)
            // things that are being subtracted, so it gives up.
            type.addAnnotation(UNKNOWN);
        }

        /**
         * Helper function for addAnnotationForMultiply. Handles compile-time known constants.
         *
         * @param val the integer value of the constant
         * @param nonLiteralType the type of the side of the expression that isn't a constant
         * @param type the type of the result expression
         */
        private void addAnnotationForLiteralMultiply(
                int val, AnnotatedTypeMirror nonLiteralType, AnnotatedTypeMirror type) {
            if (val == 0) {
                type.addAnnotation(NN);
                return;
            } else if (val == 1) {
                // Make the result type equal to nonLiteralType.
                type.addAnnotation(nonLiteralType.getAnnotationInHierarchy(POS));
                return;
            } else if (val > 1) {
                if (nonLiteralType.hasAnnotation(POS) || nonLiteralType.hasAnnotation(NN)) {
                    type.addAnnotation(nonLiteralType.getAnnotationInHierarchy(POS));
                    return;
                }
            }
            type.addAnnotation(UNKNOWN);
        }

        private boolean checkForMathRandomSpecialCase(
                ExpressionTree randTree, ExpressionTree arrLenTree, AnnotatedTypeMirror type) {
            if (randTree.getKind() == Kind.METHOD_INVOCATION
                    && TreeUtils.isArrayLengthAccess(arrLenTree)) {
                MethodInvocationTree miTree = (MethodInvocationTree) randTree;

                if (imf.isMathRandom(miTree, processingEnv)) {
                    // This is Math.random() * array.length, which must be NonNegative
                    type.addAnnotation(NN);
                    return true;
                }

                if (imf.isRandomNextDouble(miTree, processingEnv)) {
                    // This is Random.nextDouble() * array.length, which must be NonNegative
                    type.addAnnotation(NN);
                    return true;
                }
            }
            return false;
        }

        /**
         * addAnnotationForMultiply handles the following cases:
         *
         * <pre>
         *        * * lit 0 &rarr; nn (=0)
         *        * * lit 1 &rarr; *
         *        pos * pos &rarr; pos
         *        pos * nn &rarr; nn
         *        nn * nn &rarr; nn
         *        * * * &rarr; lbu
         *  </pre>
         */
        private void addAnnotationForMultiply(
                ExpressionTree leftExpr, ExpressionTree rightExpr, AnnotatedTypeMirror type) {

            // Special handling for multiplying an array length by a Math.random().
            if (checkForMathRandomSpecialCase(rightExpr, leftExpr, type)
                    || checkForMathRandomSpecialCase(leftExpr, rightExpr, type)) {
                return;
            }

            AnnotatedTypeMirror leftType = getAnnotatedType(leftExpr);
            // Check if the right side's value is known at compile time.

<<<<<<< HEAD
            Long valRightOrNull =
                    getExactValueOrNullFromTree(rightExpr, getValueAnnotatedTypeFactory());
            if (valRightOrNull != null) {
                addAnnotationForLiteralMultiply(valRightOrNull.intValue(), leftType, type);
=======
            Long valRight = getExactValue(rightExpr, getValueAnnotatedTypeFactory());
            if (valRight != null) {
                addAnnotationForLiteralMultiply(valRight.intValue(), leftType, type);
>>>>>>> 281fc7c3
                return;
            }

            AnnotatedTypeMirror rightType = getAnnotatedType(rightExpr);
            // Check if the left side's value is known at compile time.
<<<<<<< HEAD
            Long valLeftOrNull =
                    getExactValueOrNullFromTree(leftExpr, getValueAnnotatedTypeFactory());
            if (valLeftOrNull != null) {
                addAnnotationForLiteralMultiply(valLeftOrNull.intValue(), rightType, type);
=======
            Long valLeft = getExactValue(leftExpr, getValueAnnotatedTypeFactory());
            if (valLeft != null) {
                addAnnotationForLiteralMultiply(valLeft.intValue(), rightType, type);
>>>>>>> 281fc7c3
                return;
            }

            /* This section handles generic annotations:
             *   pos * pos -> pos
             *   nn * pos -> nn
             *   nn * nn -> nn
             */
            if (leftType.hasAnnotation(POS) && rightType.hasAnnotation(POS)) {
                type.addAnnotation(POS);
                return;
            }
            if ((leftType.hasAnnotation(POS) && rightType.hasAnnotation(NN))
                    || (leftType.hasAnnotation(NN) && rightType.hasAnnotation(POS))) {
                type.addAnnotation(NN);
                return;
            }
            if (leftType.hasAnnotation(NN) && rightType.hasAnnotation(NN)) {
                type.addAnnotation(NN);
                return;
            }
            type.addAnnotation(UNKNOWN);
        }

        /** When the value on the left is known at compile time. */
        private void addAnnotationForLiteralDivideLeft(
                int val, AnnotatedTypeMirror rightType, AnnotatedTypeMirror type) {
            if (val == 0) {
                type.addAnnotation(NN);
            } else if (val == 1) {
                if (rightType.hasAnnotation(NN) || rightType.hasAnnotation(POS)) {
                    type.addAnnotation(NN);
                } else {
                    // (1 / x) can't be outside the range [-1, 1] when x is an integer.
                    type.addAnnotation(GTEN1);
                }
            }
        }

        /** When the value on the right is known at compile time. */
        private void addAnnotationForLiteralDivideRight(
                int val, AnnotatedTypeMirror leftType, AnnotatedTypeMirror type) {
            if (val == 0) {
                // Reaching this indicates a divide by zero error. If the value is zero, then this is
                // division by zero. Division by zero is treated as bottom (i.e. Positive) so that users
                // aren't warned about dead code that's dividing by zero. This code assumes that non-dead
                // code won't include literal divide by zeros...
                type.addAnnotation(POS);
            } else if (val == 1) {
                type.addAnnotation(leftType.getAnnotationInHierarchy(POS));
            } else if (val >= 2) {
                if (leftType.hasAnnotation(NonNegative.class)
                        || leftType.hasAnnotation(Positive.class)) {
                    type.addAnnotation(NN);
                }
            }
        }

        /**
         * addAnnotationForDivide handles these cases:
         *
         * <pre>
         * lit 0 / * &rarr; nn (=0)
         *      * / lit 0 &rarr; pos
         *      lit 1 / {pos, nn} &rarr; nn
         *      lit 1 / * &rarr; gten1
         *      * / lit 1 &rarr; *
         *      {pos, nn} / lit &gt;1 &rarr; nn
         *      pos / {pos, nn} &rarr; nn (can round to zero)
         *      * / {pos, nn} &rarr; *
         *      * / * &rarr; lbu
         *  </pre>
         */
        private void addAnnotationForDivide(
                ExpressionTree leftExpr, ExpressionTree rightExpr, AnnotatedTypeMirror type) {

            AnnotatedTypeMirror leftType = getAnnotatedType(leftExpr);
            // Check if the right side's value is known at compile time.

<<<<<<< HEAD
            Long valRightOrNull =
                    getExactValueOrNullFromTree(rightExpr, getValueAnnotatedTypeFactory());
            if (valRightOrNull != null) {
                addAnnotationForLiteralDivideRight(valRightOrNull.intValue(), leftType, type);
=======
            Long valRight = getExactValue(rightExpr, getValueAnnotatedTypeFactory());
            if (valRight != null) {
                addAnnotationForLiteralDivideRight(valRight.intValue(), leftType, type);
>>>>>>> 281fc7c3
                return;
            }

            AnnotatedTypeMirror rightType = getAnnotatedType(rightExpr);
            // Check if the left side's value is known at compile time.
<<<<<<< HEAD
            Long valLeftOrNull =
                    getExactValueOrNullFromTree(leftExpr, getValueAnnotatedTypeFactory());
            if (valLeftOrNull != null) {
                addAnnotationForLiteralDivideLeft(valLeftOrNull.intValue(), leftType, type);
=======
            Long valLeft = getExactValue(leftExpr, getValueAnnotatedTypeFactory());
            if (valLeft != null) {
                addAnnotationForLiteralDivideLeft(valLeft.intValue(), leftType, type);
>>>>>>> 281fc7c3
                return;
            }

            /* This section handles generic annotations:
             *    pos / {pos, nn} -> nn (can round to zero)
             *    * / {pos, nn} -> *
             */
            if (leftType.hasAnnotation(POS)
                    && (rightType.hasAnnotation(POS) || rightType.hasAnnotation(NN))) {
                type.addAnnotation(NN);
                return;
            }
            if (rightType.hasAnnotation(POS) || rightType.hasAnnotation(NN)) {
                type.addAnnotation(leftType.getAnnotationInHierarchy(POS));
                return;
            }
            // Everything else is unknown.
            type.addAnnotation(UNKNOWN);
        }

        /** A remainder with 1 or -1 as the divisor always results in zero. */
        private void addAnnotationForLiteralRemainder(int val, AnnotatedTypeMirror type) {
            if (val == 1 || val == -1) {
                type.addAnnotation(NN);
            }
        }

        /**
         * addAnnotationForRemainder handles these cases: * % 1/-1 &rarr; nn pos/nn % * &rarr; nn
         * gten1 % * &rarr; gten1 * % * &rarr; lbu
         */
        public void addAnnotationForRemainder(
                ExpressionTree leftExpr, ExpressionTree rightExpr, AnnotatedTypeMirror type) {
            AnnotatedTypeMirror leftType = getAnnotatedType(leftExpr);
            AnnotatedTypeMirror rightType = getAnnotatedType(rightExpr);

            // Check if the right side's value is known at compile time.
<<<<<<< HEAD
            Long valRightOrNull =
                    getExactValueOrNullFromTree(rightExpr, getValueAnnotatedTypeFactory());
            if (valRightOrNull != null) {
                addAnnotationForLiteralRemainder(valRightOrNull.intValue(), type);
=======
            Long valRight = getExactValue(rightExpr, getValueAnnotatedTypeFactory());
            if (valRight != null) {
                addAnnotationForLiteralRemainder(valRight.intValue(), type);
>>>>>>> 281fc7c3
            }

            /* This section handles generic annotations:
               pos/nn % * -> nn
               gten1 % * -> gten1
            */
            if (leftType.hasAnnotation(POS) || leftType.hasAnnotation(NN)) {
                type.addAnnotation(NN);
                return;
            }
            if (leftType.hasAnnotation(GTEN1)) {
                type.addAnnotation(GTEN1);
                return;
            }

            // Everything else is unknown.
            type.addAnnotation(UNKNOWN);
        }
    }

    /** Handles shifts. * &gt;&gt; NonNegative &rarr; NonNegative */
    private void addAnnotationForRightShift(
            ExpressionTree leftExpr, ExpressionTree rightExpr, AnnotatedTypeMirror type) {
        AnnotatedTypeMirror rightType = getAnnotatedType(rightExpr);
        AnnotatedTypeMirror leftType = getAnnotatedType(leftExpr);
        if (leftType.hasAnnotation(NN) || leftType.hasAnnotation(POS)) {
            if (rightType.hasAnnotation(NN) || rightType.hasAnnotation(POS)) {
                type.addAnnotation(NN);
                return;
            }
        }
        type.addAnnotation(UNKNOWN);
    }

    /**
     * Handles masking. Particularly, handles the following cases: * &amp; NonNegative &rarr;
     * NonNegative
     */
    private void addAnnotationForAnd(
            ExpressionTree leftExpr, ExpressionTree rightExpr, AnnotatedTypeMirror type) {
        AnnotatedTypeMirror rightType = getAnnotatedType(rightExpr);
        if (rightType.hasAnnotation(NN) || rightType.hasAnnotation(POS)) {
            type.addAnnotation(NN);
            return;
        }

        AnnotatedTypeMirror leftType = getAnnotatedType(leftExpr);
        if (leftType.hasAnnotation(NN) || leftType.hasAnnotation(POS)) {
            type.addAnnotation(NN);
            return;
        }

        type.addAnnotation(UNKNOWN);
    }
}<|MERGE_RESOLUTION|>--- conflicted
+++ resolved
@@ -1,12 +1,7 @@
 package org.checkerframework.checker.index.lowerbound;
 
-<<<<<<< HEAD
-import static org.checkerframework.checker.index.IndexUtils.getExactValueOrNullFromTree;
-import static org.checkerframework.checker.index.IndexUtils.possibleValuesFromValueType;
-=======
 import static org.checkerframework.checker.index.IndexUtil.getExactValue;
 import static org.checkerframework.checker.index.IndexUtil.getPossibleValues;
->>>>>>> 281fc7c3
 
 import com.sun.source.tree.BinaryTree;
 import com.sun.source.tree.ExpressionTree;
@@ -155,32 +150,19 @@
         }
     }
 
-<<<<<<< HEAD
-    /** Returns the value checker's annotated type factory. */
-=======
     /** Returns the Value Checker's annotated type factory. */
->>>>>>> 281fc7c3
     public ValueAnnotatedTypeFactory getValueAnnotatedTypeFactory() {
         return getTypeFactoryOfSubchecker(ValueChecker.class);
     }
 
-<<<<<<< HEAD
-    /** Returns the minlen checker's annotated type factory. */
-=======
     /** Returns the MinLen Checker's annotated type factory. */
->>>>>>> 281fc7c3
     public MinLenAnnotatedTypeFactory getMinLenAnnotatedTypeFactory() {
         return getTypeFactoryOfSubchecker(MinLenChecker.class);
     }
 
     /** Returns the type in the lower bound hierarchy that a Value Checker type corresponds to. */
     private AnnotationMirror getLowerBoundAnnotationFromValueType(AnnotatedTypeMirror valueType) {
-<<<<<<< HEAD
-        // In this code, AnnotationMirror is abbr. as anm.
-        List<Long> possibleValues = possibleValuesFromValueType(valueType);
-=======
         List<Long> possibleValues = getPossibleValues(valueType);
->>>>>>> 281fc7c3
         // possibleValues is null if the Value Checker does not have any estimate.
         if (possibleValues == null) {
             return UNKNOWN;
@@ -433,32 +415,18 @@
             AnnotatedTypeMirror leftType = getAnnotatedType(leftExpr);
             // Check if the right side's value is known at compile time.
 
-<<<<<<< HEAD
-            Long valRightOrNull =
-                    getExactValueOrNullFromTree(rightExpr, getValueAnnotatedTypeFactory());
-            if (valRightOrNull != null) {
-                addAnnotationForLiteralPlus(valRightOrNull.intValue(), leftType, type);
-=======
             Long valRight = getExactValue(rightExpr, getValueAnnotatedTypeFactory());
             if (valRight != null) {
                 addAnnotationForLiteralPlus(valRight.intValue(), leftType, type);
->>>>>>> 281fc7c3
                 return;
             }
 
             AnnotatedTypeMirror rightType = getAnnotatedType(rightExpr);
             // Check if the left side's value is known at compile time.
 
-<<<<<<< HEAD
-            Long valLeftOrNull =
-                    getExactValueOrNullFromTree(leftExpr, getValueAnnotatedTypeFactory());
-            if (valLeftOrNull != null) {
-                addAnnotationForLiteralPlus(valLeftOrNull.intValue(), rightType, type);
-=======
             Long valLeft = getExactValue(leftExpr, getValueAnnotatedTypeFactory());
             if (valLeft != null) {
                 addAnnotationForLiteralPlus(valLeft.intValue(), rightType, type);
->>>>>>> 281fc7c3
                 return;
             }
 
@@ -503,14 +471,8 @@
                 ExpressionTree leftExpr, ExpressionTree rightExpr, AnnotatedTypeMirror type) {
 
             // Check if the right side's value is known at compile time.
-<<<<<<< HEAD
-            Long valRightOrNull =
-                    getExactValueOrNullFromTree(rightExpr, getValueAnnotatedTypeFactory());
-            if (valRightOrNull != null) {
-=======
             Long valRight = getExactValue(rightExpr, getValueAnnotatedTypeFactory());
             if (valRight != null) {
->>>>>>> 281fc7c3
                 AnnotatedTypeMirror leftType = getAnnotatedType(leftExpr);
                 // Instead of a separate method for subtraction, add the negative of a constant.
                 addAnnotationForLiteralPlus(-1 * valRight.intValue(), leftType, type);
@@ -604,31 +566,17 @@
             AnnotatedTypeMirror leftType = getAnnotatedType(leftExpr);
             // Check if the right side's value is known at compile time.
 
-<<<<<<< HEAD
-            Long valRightOrNull =
-                    getExactValueOrNullFromTree(rightExpr, getValueAnnotatedTypeFactory());
-            if (valRightOrNull != null) {
-                addAnnotationForLiteralMultiply(valRightOrNull.intValue(), leftType, type);
-=======
             Long valRight = getExactValue(rightExpr, getValueAnnotatedTypeFactory());
             if (valRight != null) {
                 addAnnotationForLiteralMultiply(valRight.intValue(), leftType, type);
->>>>>>> 281fc7c3
                 return;
             }
 
             AnnotatedTypeMirror rightType = getAnnotatedType(rightExpr);
             // Check if the left side's value is known at compile time.
-<<<<<<< HEAD
-            Long valLeftOrNull =
-                    getExactValueOrNullFromTree(leftExpr, getValueAnnotatedTypeFactory());
-            if (valLeftOrNull != null) {
-                addAnnotationForLiteralMultiply(valLeftOrNull.intValue(), rightType, type);
-=======
             Long valLeft = getExactValue(leftExpr, getValueAnnotatedTypeFactory());
             if (valLeft != null) {
                 addAnnotationForLiteralMultiply(valLeft.intValue(), rightType, type);
->>>>>>> 281fc7c3
                 return;
             }
 
@@ -708,31 +656,17 @@
             AnnotatedTypeMirror leftType = getAnnotatedType(leftExpr);
             // Check if the right side's value is known at compile time.
 
-<<<<<<< HEAD
-            Long valRightOrNull =
-                    getExactValueOrNullFromTree(rightExpr, getValueAnnotatedTypeFactory());
-            if (valRightOrNull != null) {
-                addAnnotationForLiteralDivideRight(valRightOrNull.intValue(), leftType, type);
-=======
             Long valRight = getExactValue(rightExpr, getValueAnnotatedTypeFactory());
             if (valRight != null) {
                 addAnnotationForLiteralDivideRight(valRight.intValue(), leftType, type);
->>>>>>> 281fc7c3
                 return;
             }
 
             AnnotatedTypeMirror rightType = getAnnotatedType(rightExpr);
             // Check if the left side's value is known at compile time.
-<<<<<<< HEAD
-            Long valLeftOrNull =
-                    getExactValueOrNullFromTree(leftExpr, getValueAnnotatedTypeFactory());
-            if (valLeftOrNull != null) {
-                addAnnotationForLiteralDivideLeft(valLeftOrNull.intValue(), leftType, type);
-=======
             Long valLeft = getExactValue(leftExpr, getValueAnnotatedTypeFactory());
             if (valLeft != null) {
                 addAnnotationForLiteralDivideLeft(valLeft.intValue(), leftType, type);
->>>>>>> 281fc7c3
                 return;
             }
 
@@ -770,16 +704,9 @@
             AnnotatedTypeMirror rightType = getAnnotatedType(rightExpr);
 
             // Check if the right side's value is known at compile time.
-<<<<<<< HEAD
-            Long valRightOrNull =
-                    getExactValueOrNullFromTree(rightExpr, getValueAnnotatedTypeFactory());
-            if (valRightOrNull != null) {
-                addAnnotationForLiteralRemainder(valRightOrNull.intValue(), type);
-=======
             Long valRight = getExactValue(rightExpr, getValueAnnotatedTypeFactory());
             if (valRight != null) {
                 addAnnotationForLiteralRemainder(valRight.intValue(), type);
->>>>>>> 281fc7c3
             }
 
             /* This section handles generic annotations:
