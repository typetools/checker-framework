--- conflicted
+++ resolved
@@ -7,11 +7,7 @@
 import org.checkerframework.dataflow.cfg.node.BinaryOperationNode;
 import org.checkerframework.dataflow.cfg.node.Node;
 import org.checkerframework.framework.flow.CFAbstractAnalysis;
-<<<<<<< HEAD
 import org.checkerframework.framework.flow.CFAbstractStore;
-=======
-import org.checkerframework.framework.flow.CFStore;
->>>>>>> 12e4634d
 import org.checkerframework.framework.flow.CFValue;
 import org.checkerframework.framework.type.QualifierHierarchy;
 import org.checkerframework.javacutil.ErrorReporter;
@@ -36,13 +32,8 @@
     public ConditionalTransferResult<CFValue, Store> newResult;
 
     public IndexRefinementInfo(
-<<<<<<< HEAD
             TransferResult<CFValue, Store> result,
             CFAbstractAnalysis<CFValue, Store, ?> analysis,
-=======
-            TransferResult<CFValue, CFStore> result,
-            CFAbstractAnalysis<?, ?, ?> analysis,
->>>>>>> 12e4634d
             Node r,
             Node l) {
         right = r;
@@ -67,13 +58,8 @@
     }
 
     public IndexRefinementInfo(
-<<<<<<< HEAD
             TransferResult<CFValue, Store> result,
             CFAbstractAnalysis<CFValue, Store, ?> analysis,
-=======
-            TransferResult<CFValue, CFStore> result,
-            CFAbstractAnalysis<?, ?, ?> analysis,
->>>>>>> 12e4634d
             BinaryOperationNode node) {
         this(result, analysis, node.getRightOperand(), node.getLeftOperand());
     }
