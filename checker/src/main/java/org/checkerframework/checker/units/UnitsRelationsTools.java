--- conflicted
+++ resolved
@@ -21,23 +21,6 @@
 public class UnitsRelationsTools {
 
     /**
-<<<<<<< HEAD
-=======
-     * Creates an AnnotationMirror representing a unit defined by annoClass, with the default Prefix
-     * of {@code Prefix.one}.
-     *
-     * @param env the Checker Processing Environment, provided as a parameter in init() of a
-     *     UnitsRelations implementation
-     * @param annoClass the Class of an Annotation representing a Unit (eg m.class for meters)
-     * @return an AnnotationMirror of the Unit with Prefix.one, or null if it cannot be constructed
-     */
-    public static @Nullable AnnotationMirror buildAnnoMirrorWithDefaultPrefix(
-            final ProcessingEnvironment env, final Class<? extends Annotation> annoClass) {
-        return buildAnnoMirrorWithSpecificPrefix(env, annoClass, Prefix.one);
-    }
-
-    /**
->>>>>>> 8e807bef
      * Creates an AnnotationMirror representing a unit defined by annoClass, with the specific
      * Prefix p.
      *
@@ -50,13 +33,7 @@
      *     constructed
      */
     public static @Nullable AnnotationMirror buildAnnoMirrorWithSpecificPrefix(
-<<<<<<< HEAD
             final ProcessingEnvironment env, final CharSequence annoClass, final Prefix p) {
-=======
-            final ProcessingEnvironment env,
-            final Class<? extends Annotation> annoClass,
-            final Prefix p) {
->>>>>>> 8e807bef
         AnnotationBuilder builder = new AnnotationBuilder(env, annoClass);
         builder.setValue("value", p);
         return builder.build();
@@ -72,13 +49,8 @@
      * @return an AnnotationMirror of the Unit with no prefix, or null if it cannot be constructed
      */
     public static @Nullable AnnotationMirror buildAnnoMirrorWithNoPrefix(
-<<<<<<< HEAD
             final ProcessingEnvironment env, final CharSequence annoClass) {
         return AnnotationBuilder.fromName(env.getElementUtils(), annoClass);
-=======
-            final ProcessingEnvironment env, final Class<? extends Annotation> annoClass) {
-        return AnnotationBuilder.fromClass(env.getElementUtils(), annoClass);
->>>>>>> 8e807bef
     }
 
     /**
