package org.checkerframework.checker.units;

import com.sun.source.tree.BinaryTree;
import com.sun.source.tree.CompoundAssignmentTree;
import com.sun.source.tree.ExpressionTree;
import com.sun.source.tree.Tree;
import java.lang.annotation.Annotation;
import java.util.Collection;
import java.util.HashMap;
import java.util.Map;
import java.util.Set;
import java.util.TreeMap;
import java.util.TreeSet;
import javax.lang.model.element.AnnotationMirror;
import javax.lang.model.element.Name;
import javax.lang.model.util.Elements;
import javax.tools.Diagnostic.Kind;
import org.checkerframework.checker.initialization.qual.UnderInitialization;
import org.checkerframework.checker.nullness.qual.NonNull;
import org.checkerframework.checker.nullness.qual.Nullable;
import org.checkerframework.checker.nullness.qual.RequiresNonNull;
import org.checkerframework.checker.signature.qual.BinaryName;
import org.checkerframework.checker.signature.qual.CanonicalName;
import org.checkerframework.checker.signature.qual.DotSeparatedIdentifiers;
import org.checkerframework.checker.units.qual.MixedUnits;
import org.checkerframework.checker.units.qual.Prefix;
import org.checkerframework.checker.units.qual.UnitsBottom;
import org.checkerframework.checker.units.qual.UnitsMultiple;
import org.checkerframework.checker.units.qual.UnknownUnits;
import org.checkerframework.common.basetype.BaseAnnotatedTypeFactory;
import org.checkerframework.common.basetype.BaseTypeChecker;
import org.checkerframework.framework.qual.AnnotatedFor;
import org.checkerframework.framework.type.AnnotatedTypeFactory;
import org.checkerframework.framework.type.AnnotatedTypeFormatter;
import org.checkerframework.framework.type.AnnotatedTypeMirror;
import org.checkerframework.framework.type.AnnotationClassLoader;
import org.checkerframework.framework.type.MostlyNoElementQualifierHierarchy;
import org.checkerframework.framework.type.QualifierHierarchy;
import org.checkerframework.framework.type.treeannotator.ListTreeAnnotator;
import org.checkerframework.framework.type.treeannotator.LiteralTreeAnnotator;
import org.checkerframework.framework.type.treeannotator.PropagationTreeAnnotator;
import org.checkerframework.framework.type.treeannotator.TreeAnnotator;
import org.checkerframework.framework.util.DefaultQualifierKindHierarchy;
import org.checkerframework.framework.util.QualifierKind;
import org.checkerframework.framework.util.QualifierKindHierarchy;
import org.checkerframework.javacutil.AnnotationBuilder;
import org.checkerframework.javacutil.AnnotationUtils;
import org.checkerframework.javacutil.BugInCF;
import org.checkerframework.javacutil.InternalUtils;
import org.checkerframework.javacutil.TypeSystemError;
import org.checkerframework.javacutil.UserError;
import org.plumelib.reflection.Signatures;

/**
 * Annotated type factory for the Units Checker.
 *
 * <p>Handles multiple names for the same unit, with different prefixes, e.g. @kg is the same
 * as @g(Prefix.kilo).
 *
 * <p>Supports relations between units, e.g. if "m" is a variable of type "@m" and "s" is a variable
 * of type "@s", the division "m/s" is automatically annotated as "mPERs", the correct unit for the
 * result.
 */
public class UnitsAnnotatedTypeFactory extends BaseAnnotatedTypeFactory {
    private static final Class<org.checkerframework.checker.units.qual.UnitsRelations>
            unitsRelationsAnnoClass = org.checkerframework.checker.units.qual.UnitsRelations.class;

    protected final AnnotationMirror mixedUnits =
            AnnotationBuilder.fromClass(elements, MixedUnits.class);
    protected final AnnotationMirror TOP =
            AnnotationBuilder.fromClass(elements, UnknownUnits.class);
    protected final AnnotationMirror BOTTOM =
            AnnotationBuilder.fromClass(elements, UnitsBottom.class);

    /**
     * Map from canonical class name to the corresponding UnitsRelations instance. We use the string
     * to prevent instantiating the UnitsRelations multiple times.
     */
    private Map<@CanonicalName String, UnitsRelations> unitsRel;

<<<<<<< HEAD
=======
    /** Map from canonical name of external qualifiers, to their Class. */
>>>>>>> e9a756f4
    private static final Map<@CanonicalName String, Class<? extends Annotation>> externalQualsMap =
            new HashMap<>();

    private static final Map<String, AnnotationMirror> aliasMap = new HashMap<>();

    public UnitsAnnotatedTypeFactory(BaseTypeChecker checker) {
        // use true to enable flow inference, false to disable it
        super(checker, false);

        this.postInit();
    }

    // In Units Checker, we always want to print out the Invisible Qualifiers
    // (UnknownUnits), and to format the print out of qualifiers by removing
    // Prefix.one
    @Override
    protected AnnotatedTypeFormatter createAnnotatedTypeFormatter() {
        return new UnitsAnnotatedTypeFormatter(checker);
    }

    // Converts all metric-prefixed units' alias annotations (eg @kg) into base unit annotations
    // with prefix values (eg @g(Prefix.kilo))
    @Override
    public AnnotationMirror canonicalAnnotation(AnnotationMirror anno) {
        // Get the name of the aliased annotation
        String aname = AnnotationUtils.annotationName(anno);

        // See if we already have a map from this aliased annotation to its corresponding base unit
        // annotation
        if (aliasMap.containsKey(aname)) {
            // if so return it
            return aliasMap.get(aname);
        }

        boolean built = false;
        AnnotationMirror result = null;
        // if not, look for the UnitsMultiple meta annotations of this aliased annotation
        for (AnnotationMirror metaAnno :
                anno.getAnnotationType().asElement().getAnnotationMirrors()) {
            // see if the meta annotation is UnitsMultiple
            if (isUnitsMultiple(metaAnno)) {
                // retrieve the Class of the base unit annotation
                Name baseUnitAnnoClass =
                        AnnotationUtils.getElementValueClassName(metaAnno, "quantity", true);

                // retrieve the SI Prefix of the aliased annotation
                Prefix prefix =
                        AnnotationUtils.getElementValueEnum(metaAnno, "prefix", Prefix.class, true);

                // Build a base unit annotation with the prefix applied
                result =
                        UnitsRelationsTools.buildAnnoMirrorWithSpecificPrefix(
                                processingEnv, baseUnitAnnoClass, prefix);

                // TODO: assert that this annotation is a prefix multiple of a Unit that's in the
                // supported type qualifiers list currently this breaks for externally loaded
                // annotations if the order was an alias before a base annotation.
                // assert isSupportedQualifier(result);

                built = true;
                break;
            }
        }

        if (built) {
            // aliases shouldn't have Prefix.one, but if it does then clean it up here
            if (UnitsRelationsTools.getPrefix(result) == Prefix.one) {
                result = removePrefix(result);
            }

            // add this to the alias map
            aliasMap.put(aname, result);
            return result;
        }

        return super.canonicalAnnotation(anno);
    }

<<<<<<< HEAD
    /** Return a map from canonical class name to the corresponding UnitsRelations instance. */
=======
    /**
     * Returns a map from canonical class name to the corresponding UnitsRelations instance.
     *
     * @return a map from canonical class name to the corresponding UnitsRelations instance
     */
>>>>>>> e9a756f4
    protected Map<@CanonicalName String, UnitsRelations> getUnitsRel() {
        if (unitsRel == null) {
            unitsRel = new HashMap<>();
            // Always add the default units relations, for the standard units.
            unitsRel.put(
                    UnitsRelationsDefault.class.getCanonicalName(),
                    new UnitsRelationsDefault().init(processingEnv));
        }
        return unitsRel;
    }

    @Override
    protected AnnotationClassLoader createAnnotationClassLoader() {
        // Use the UnitsAnnotationClassLoader instead of the default one
        return new UnitsAnnotationClassLoader(checker);
    }

    @Override
    protected Set<Class<? extends Annotation>> createSupportedTypeQualifiers() {
        // get all the loaded annotations
        Set<Class<? extends Annotation>> qualSet = getBundledTypeQualifiers();

        // load all the external units
        loadAllExternalUnits();

        // copy all loaded external Units to qual set
        qualSet.addAll(externalQualsMap.values());

        return qualSet;
    }

    private void loadAllExternalUnits() {
        // load external individually named units
        String qualNames = checker.getOption("units");
        if (qualNames != null) {
            for (String qualName : qualNames.split(",")) {
                if (!Signatures.isBinaryName(qualName)) {
                    throw new UserError(
                            "Malformed qualifier name \"%s\" in -Aunits=%s", qualName, qualNames);
                }
                loadExternalUnit(qualName);
            }
        }

        // load external directories of units
        String qualDirectories = checker.getOption("unitsDirs");
        if (qualDirectories != null) {
            for (String directoryName : qualDirectories.split(":")) {
                loadExternalDirectory(directoryName);
            }
        }
    }

    /**
     * Loads and processes a single external units qualifier.
     *
     * @param annoName the name of a units qualifier
     */
    private void loadExternalUnit(@BinaryName String annoName) {
        // loadExternalAnnotationClass() returns null for alias units
        Class<? extends Annotation> loadedClass = loader.loadExternalAnnotationClass(annoName);
        if (loadedClass != null) {
            addUnitToExternalQualMap(loadedClass);
        }
    }

    /** Loads and processes the units qualifiers from a single external directory. */
    private void loadExternalDirectory(String directoryName) {
        Set<Class<? extends Annotation>> annoClassSet =
                loader.loadExternalAnnotationClassesFromDirectory(directoryName);

        for (Class<? extends Annotation> annoClass : annoClassSet) {
            addUnitToExternalQualMap(annoClass);
        }
    }

    /** Adds the annotation class to the external qualifier map if it is not an alias annotation. */
    private void addUnitToExternalQualMap(final Class<? extends Annotation> annoClass) {
        AnnotationMirror mirror =
                UnitsRelationsTools.buildAnnoMirrorWithNoPrefix(
                        processingEnv, annoClass.getCanonicalName());

        // if it is not an aliased annotation, add to external quals map if it isn't already in map
        if (!isAliasedAnnotation(mirror)) {
            String unitClassName = annoClass.getCanonicalName();
            if (!externalQualsMap.containsKey(unitClassName)) {
                externalQualsMap.put(unitClassName, annoClass);
            }
        }
        // if it is an aliased annotation
        else {
            // ensure it has a base unit
            @CanonicalName Name baseUnitClass = getBaseUnitAnno(mirror);
            if (baseUnitClass != null) {
                // if the base unit isn't already added, add that first
                @SuppressWarnings("signature") // https://tinyurl.com/cfissue/658
                @DotSeparatedIdentifiers String baseUnitClassName = baseUnitClass.toString();
                if (!externalQualsMap.containsKey(baseUnitClassName)) {
                    loadExternalUnit(baseUnitClassName);
                }

                // then add the aliased annotation to the alias map
                // TODO: refactor so we can directly add to alias map, skipping the assert check in
                // canonicalAnnotation.
                canonicalAnnotation(mirror);
            } else {
                // error: somehow the aliased annotation has @UnitsMultiple meta annotation, but no
                // base class defined in that meta annotation
                // TODO: error abort
            }
        }

        // process the units annotation and add its corresponding units relations class
        addUnitsRelations(annoClass);
    }

    private boolean isAliasedAnnotation(AnnotationMirror anno) {
        // loop through the meta annotations of the annotation, look for UnitsMultiple
        for (AnnotationMirror metaAnno :
                anno.getAnnotationType().asElement().getAnnotationMirrors()) {
            // see if the meta annotation is UnitsMultiple
            if (isUnitsMultiple(metaAnno)) {
                // TODO: does every alias have to have Prefix?
                return true;
            }
        }

        // if we are unable to find UnitsMultiple meta annotation, then this is not an Aliased
        // Annotation
        return false;
    }

    /**
     * Return the name of the given annotation, if it is meta-annotated with UnitsMultiple;
     * otherwise return null.
     *
     * @param anno the annotation to examine
     * @return the annotation's name, if it is meta-annotated with UnitsMultiple; otherwise null
     */
    private @Nullable @CanonicalName Name getBaseUnitAnno(AnnotationMirror anno) {
        // loop through the meta annotations of the annotation, look for UnitsMultiple
        for (AnnotationMirror metaAnno :
                anno.getAnnotationType().asElement().getAnnotationMirrors()) {
            // see if the meta annotation is UnitsMultiple
            if (isUnitsMultiple(metaAnno)) {
                // TODO: does every alias have to have Prefix?
                // Retrieve the base unit annotation.
                Name baseUnitAnnoClass =
                        AnnotationUtils.getElementValueClassName(metaAnno, "quantity", true);
                return baseUnitAnnoClass;
            }
        }
        return null;
    }

    /**
     * Returns true if {@code metaAnno} is {@link UnitsMultiple}.
     *
     * @param metaAnno an annotation mirror
     * @return true if {@code metaAnno} is {@link UnitsMultiple}
     */
    private boolean isUnitsMultiple(AnnotationMirror metaAnno) {
        return areSameByClass(metaAnno, UnitsMultiple.class);
    }

    /**
     * Look for an @UnitsRelations annotation on the qualifier and add it to the list of
     * UnitsRelations.
     *
     * @param qual the qualifier to investigate
     */
    private void addUnitsRelations(Class<? extends Annotation> qual) {
        AnnotationMirror am = AnnotationBuilder.fromClass(elements, qual);

        for (AnnotationMirror ama : am.getAnnotationType().asElement().getAnnotationMirrors()) {
            if (areSameByClass(ama, unitsRelationsAnnoClass)) {
                String theclassname =
                        AnnotationUtils.getElementValueClassName(ama, "value", true).toString();
                if (!Signatures.isClassGetName(theclassname)) {
                    throw new UserError(
                            "Malformed class name \"%s\" should be in ClassGetName format in annotation %s",
                            theclassname, ama);
                }
                Class<?> valueElement;
                try {
                    ClassLoader classLoader =
                            InternalUtils.getClassLoaderForClass(AnnotationUtils.class);
                    valueElement = Class.forName(theclassname, true, classLoader);
                } catch (ClassNotFoundException e) {
                    String msg =
                            String.format(
                                    "Could not load class '%s' for field 'value' in annotation %s",
                                    theclassname, ama);
                    throw new UserError(msg, e);
                }
                Class<? extends UnitsRelations> unitsRelationsClass;
                try {
                    unitsRelationsClass = valueElement.asSubclass(UnitsRelations.class);
                } catch (ClassCastException ex) {
                    throw new UserError(
                            "Invalid @UnitsRelations meta-annotation found in %s. "
                                    + "@UnitsRelations value %s is not a subclass of "
                                    + "org.checkerframework.checker.units.UnitsRelations.",
                            qual, ama);
                }
                String classname = unitsRelationsClass.getCanonicalName();

                if (!getUnitsRel().containsKey(classname)) {
                    try {
                        unitsRel.put(
                                classname,
                                unitsRelationsClass
                                        .getDeclaredConstructor()
                                        .newInstance()
                                        .init(processingEnv));
                    } catch (Throwable e) {
                        throw new BugInCF("Throwable when instantiating UnitsRelations", e);
                    }
                }
            }
        }
    }

    @Override
    public TreeAnnotator createTreeAnnotator() {
        // Don't call super.createTreeAnnotator because it includes PropagationTreeAnnotator which
        // is incorrect.
        return new ListTreeAnnotator(
                new UnitsPropagationTreeAnnotator(this),
                new LiteralTreeAnnotator(this).addStandardLiteralQualifiers(),
                new UnitsTreeAnnotator(this));
    }

    private static class UnitsPropagationTreeAnnotator extends PropagationTreeAnnotator {

        public UnitsPropagationTreeAnnotator(AnnotatedTypeFactory atypeFactory) {
            super(atypeFactory);
        }

        // Handled completely by UnitsTreeAnnotator
        @Override
        public Void visitBinary(BinaryTree node, AnnotatedTypeMirror type) {
            return null;
        }

        // Handled completely by UnitsTreeAnnotator
        @Override
        public Void visitCompoundAssignment(CompoundAssignmentTree node, AnnotatedTypeMirror type) {
            return null;
        }
    }

    /** A class for adding annotations based on tree. */
    private class UnitsTreeAnnotator extends TreeAnnotator {

        UnitsTreeAnnotator(UnitsAnnotatedTypeFactory atypeFactory) {
            super(atypeFactory);
        }

        @Override
        public Void visitBinary(BinaryTree node, AnnotatedTypeMirror type) {
            AnnotatedTypeMirror lht = getAnnotatedType(node.getLeftOperand());
            AnnotatedTypeMirror rht = getAnnotatedType(node.getRightOperand());
            Tree.Kind kind = node.getKind();

            // Remove Prefix.one
            if (UnitsRelationsTools.getPrefix(lht) == Prefix.one) {
                lht = UnitsRelationsTools.removePrefix(elements, lht);
            }
            if (UnitsRelationsTools.getPrefix(rht) == Prefix.one) {
                rht = UnitsRelationsTools.removePrefix(elements, rht);
            }

            AnnotationMirror bestres = null;
            for (UnitsRelations ur : getUnitsRel().values()) {
                AnnotationMirror res = useUnitsRelation(kind, ur, lht, rht);

                if (bestres != null && res != null && !bestres.equals(res)) {
                    checker.message(
                            Kind.WARNING,
                            "UnitsRelation mismatch, taking neither! Previous: "
                                    + bestres
                                    + " and current: "
                                    + res);
                    return null; // super.visitBinary(node, type);
                }

                if (res != null) {
                    bestres = res;
                }
            }

            if (bestres != null) {
                type.replaceAnnotation(bestres);
            } else {
                // If none of the units relations classes could resolve the units, then apply
                // default rules

                switch (kind) {
                    case MINUS:
                    case PLUS:
                        if (lht.getAnnotations().equals(rht.getAnnotations())) {
                            // The sum or difference has the same units as both operands.
                            type.replaceAnnotations(lht.getAnnotations());
                        } else {
                            // otherwise it results in mixed
                            type.replaceAnnotation(mixedUnits);
                        }
                        break;
                    case DIVIDE:
                        if (lht.getAnnotations().equals(rht.getAnnotations())) {
                            // If the units of the division match, return TOP
                            type.replaceAnnotation(TOP);
                        } else if (UnitsRelationsTools.hasNoUnits(rht)) {
                            // any unit divided by a scalar keeps that unit
                            type.replaceAnnotations(lht.getAnnotations());
                        } else if (UnitsRelationsTools.hasNoUnits(lht)) {
                            // scalar divided by any unit returns mixed
                            type.replaceAnnotation(mixedUnits);
                        } else {
                            // else it is a division of two units that have no defined relations
                            // from a relations class
                            // return mixed
                            type.replaceAnnotation(mixedUnits);
                        }
                        break;
                    case MULTIPLY:
                        if (UnitsRelationsTools.hasNoUnits(lht)) {
                            // any unit multiplied by a scalar keeps the unit
                            type.replaceAnnotations(rht.getAnnotations());
                        } else if (UnitsRelationsTools.hasNoUnits(rht)) {
                            // any scalar multiplied by a unit becomes the unit
                            type.replaceAnnotations(lht.getAnnotations());
                        } else {
                            // else it is a multiplication of two units that have no defined
                            // relations from a relations class
                            // return mixed
                            type.replaceAnnotation(mixedUnits);
                        }
                        break;
                    case REMAINDER:
                        // in modulo operation, it always returns the left unit regardless of what
                        // it is (unknown, or some unit)
                        type.replaceAnnotations(lht.getAnnotations());
                        break;
                    default:
                        // Placeholders for unhandled binary operations
                        // Do nothing
                }
            }

            return null;
        }

        @Override
        public Void visitCompoundAssignment(CompoundAssignmentTree node, AnnotatedTypeMirror type) {
            ExpressionTree var = node.getVariable();
            AnnotatedTypeMirror varType = getAnnotatedType(var);

            type.replaceAnnotations(varType.getAnnotations());
            return null;
        }

        private AnnotationMirror useUnitsRelation(
                Tree.Kind kind,
                UnitsRelations ur,
                AnnotatedTypeMirror lht,
                AnnotatedTypeMirror rht) {

            AnnotationMirror res = null;
            if (ur != null) {
                switch (kind) {
                    case DIVIDE:
                        res = ur.division(lht, rht);
                        break;
                    case MULTIPLY:
                        res = ur.multiplication(lht, rht);
                        break;
                    default:
                        // Do nothing
                }
            }
            return res;
        }
    }

    /** Set the Bottom qualifier as the bottom of the hierarchy. */
    @Override
    public QualifierHierarchy createQualifierHierarchy() {
        return new UnitsQualifierHierarchy();
    }

    /** Qualifier Hierarchy for the Units Checker. */
    @AnnotatedFor("nullness")
    protected class UnitsQualifierHierarchy extends MostlyNoElementQualifierHierarchy {
        /** Constructor. */
        public UnitsQualifierHierarchy() {
            super(UnitsAnnotatedTypeFactory.this.getSupportedTypeQualifiers(), elements);
        }

        @Override
        protected QualifierKindHierarchy createQualifierKindHierarchy(
                @UnderInitialization UnitsQualifierHierarchy this,
                Collection<Class<? extends Annotation>> qualifierClasses) {
            return new UnitsQualifierKindHierarchy(qualifierClasses, elements);
        }

        @Override
        protected boolean isSubtypeWithElements(
                AnnotationMirror subAnno,
                QualifierKind subKind,
                AnnotationMirror superAnno,
                QualifierKind superKind) {
            return AnnotationUtils.areSame(subAnno, superAnno);
        }

        @Override
        protected AnnotationMirror leastUpperBoundWithElements(
                AnnotationMirror a1,
                QualifierKind qualifierKind1,
                AnnotationMirror a2,
                QualifierKind qualifierKind2) {
            if (qualifierKind1.isBottom()) {
                return a2;
            } else if (qualifierKind2.isBottom()) {
                return a1;
            } else if (qualifierKind1 == qualifierKind2) {
                if (AnnotationUtils.areSame(a1, a2)) {
                    return a1;
                } else {
                    @SuppressWarnings({
                        "nullness:assignment.type.incompatible" // Every qualifier kind is a
                        // key in directSuperQualifierMap.
                    })
                    @NonNull AnnotationMirror lub =
                            ((UnitsQualifierKindHierarchy) qualifierKindHierarchy)
                                    .directSuperQualifierMap.get(qualifierKind1);
                    return lub;
                }
            }
            throw new BugInCF("Unexpected QualifierKinds: %s %s", qualifierKind1, qualifierKind2);
        }

        @Override
        protected AnnotationMirror greatestLowerBoundWithElements(
                AnnotationMirror a1,
                QualifierKind qualifierKind1,
                AnnotationMirror a2,
                QualifierKind qualifierKind2) {
            return UnitsAnnotatedTypeFactory.this.BOTTOM;
        }
    }

    /** UnitsQualifierKindHierarchy */
    @AnnotatedFor("nullness")
    protected static class UnitsQualifierKindHierarchy extends DefaultQualifierKindHierarchy {

        /**
         * Mapping from QualifierKind to an AnnotationMirror that represents its direct super
         * qualifier. Every qualifier kind maps to a nonnull AnnotationMirror.
         */
        private final Map<QualifierKind, AnnotationMirror> directSuperQualifierMap;

        /**
         * Creates a UnitsQualifierKindHierarchy.
         *
         * @param qualifierClasses classes of annotations that are the qualifiers for this hierarchy
         * @param elements element utils
         */
        public UnitsQualifierKindHierarchy(
                Collection<Class<? extends Annotation>> qualifierClasses, Elements elements) {
            super(qualifierClasses, UnitsBottom.class);
            directSuperQualifierMap = createDirectSuperQualifierMap(elements);
        }

        /**
         * Creates the direct super qualifier map.
         *
         * @param elements element utils
         * @return the map
         */
        @RequiresNonNull("this.qualifierKinds")
        private Map<QualifierKind, AnnotationMirror> createDirectSuperQualifierMap(
                @UnderInitialization UnitsQualifierKindHierarchy this, Elements elements) {
            Map<QualifierKind, AnnotationMirror> directSuperType = new TreeMap<>();
            for (QualifierKind qualifierKind : qualifierKinds) {
                QualifierKind directSuperTypeKind = getDirectSuperQualifierKind(qualifierKind);
                AnnotationMirror directSuperTypeAnno;
                try {
                    directSuperTypeAnno =
                            AnnotationBuilder.fromName(elements, directSuperTypeKind.getName());
                } catch (BugInCF ex) {
                    throw new TypeSystemError(
                            "Unit annotations must have a default for all elements.");
                }
                if (directSuperTypeAnno == null) {
                    throw new TypeSystemError(
                            "Could not create AnnotationMirror: %s", directSuperTypeAnno);
                }
                directSuperType.put(qualifierKind, directSuperTypeAnno);
            }
            return directSuperType;
        }

        /**
         * Get the direct super qualifier for the given qualifier kind.
         *
         * @param qualifierKind qualifier kind
         * @return direct super qualifier kind
         */
        private QualifierKind getDirectSuperQualifierKind(
                @UnderInitialization UnitsQualifierKindHierarchy this,
                QualifierKind qualifierKind) {
            if (qualifierKind.isTop()) {
                return qualifierKind;
            }
            Set<QualifierKind> superQuals = new TreeSet<>(qualifierKind.getStrictSuperTypes());
            while (superQuals.size() > 0) {
                Set<QualifierKind> lowest = findLowestQualifiers(superQuals);
                if (lowest.size() == 1) {
                    return lowest.iterator().next();
                }
                superQuals.removeAll(lowest);
            }
            throw new BugInCF("No direct super qualifier found for %s", qualifierKind);
        }
    }

    private AnnotationMirror removePrefix(AnnotationMirror anno) {
        return UnitsRelationsTools.removePrefix(elements, anno);
    }
}<|MERGE_RESOLUTION|>--- conflicted
+++ resolved
@@ -78,10 +78,7 @@
      */
     private Map<@CanonicalName String, UnitsRelations> unitsRel;
 
-<<<<<<< HEAD
-=======
     /** Map from canonical name of external qualifiers, to their Class. */
->>>>>>> e9a756f4
     private static final Map<@CanonicalName String, Class<? extends Annotation>> externalQualsMap =
             new HashMap<>();
 
@@ -160,15 +157,11 @@
         return super.canonicalAnnotation(anno);
     }
 
-<<<<<<< HEAD
-    /** Return a map from canonical class name to the corresponding UnitsRelations instance. */
-=======
     /**
      * Returns a map from canonical class name to the corresponding UnitsRelations instance.
      *
      * @return a map from canonical class name to the corresponding UnitsRelations instance
      */
->>>>>>> e9a756f4
     protected Map<@CanonicalName String, UnitsRelations> getUnitsRel() {
         if (unitsRel == null) {
             unitsRel = new HashMap<>();
