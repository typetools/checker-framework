package org.checkerframework.checker.units;

import com.sun.source.tree.BinaryTree;
import com.sun.source.tree.CompoundAssignmentTree;
import com.sun.source.tree.ExpressionTree;
import com.sun.source.tree.Tree;
import java.lang.annotation.Annotation;
import java.util.HashMap;
import java.util.Map;
import java.util.Set;
import javax.lang.model.element.AnnotationMirror;
import javax.lang.model.element.Name;
import javax.tools.Diagnostic.Kind;
import org.checkerframework.checker.nullness.qual.Nullable;
import org.checkerframework.checker.signature.qual.BinaryName;
import org.checkerframework.checker.signature.qual.DotSeparatedIdentifiers;
import org.checkerframework.checker.units.qual.MixedUnits;
import org.checkerframework.checker.units.qual.Prefix;
import org.checkerframework.checker.units.qual.UnitsBottom;
import org.checkerframework.checker.units.qual.UnitsMultiple;
import org.checkerframework.checker.units.qual.UnknownUnits;
import org.checkerframework.common.basetype.BaseAnnotatedTypeFactory;
import org.checkerframework.common.basetype.BaseTypeChecker;
import org.checkerframework.framework.type.AnnotatedTypeFactory;
import org.checkerframework.framework.type.AnnotatedTypeFormatter;
import org.checkerframework.framework.type.AnnotatedTypeMirror;
import org.checkerframework.framework.type.AnnotationClassLoader;
import org.checkerframework.framework.type.QualifierHierarchy;
import org.checkerframework.framework.type.treeannotator.ListTreeAnnotator;
import org.checkerframework.framework.type.treeannotator.LiteralTreeAnnotator;
import org.checkerframework.framework.type.treeannotator.PropagationTreeAnnotator;
import org.checkerframework.framework.type.treeannotator.TreeAnnotator;
import org.checkerframework.framework.util.GraphQualifierHierarchy;
import org.checkerframework.framework.util.MultiGraphQualifierHierarchy.MultiGraphFactory;
import org.checkerframework.javacutil.AnnotationBuilder;
import org.checkerframework.javacutil.AnnotationUtils;
import org.checkerframework.javacutil.BugInCF;
import org.checkerframework.javacutil.InternalUtils;
import org.checkerframework.javacutil.UserError;
import org.plumelib.reflection.Signatures;

/**
 * Annotated type factory for the Units Checker.
 *
 * <p>Handles multiple names for the same unit, with different prefixes, e.g. @kg is the same
 * as @g(Prefix.kilo).
 *
 * <p>Supports relations between units, e.g. if "m" is a variable of type "@m" and "s" is a variable
 * of type "@s", the division "m/s" is automatically annotated as "mPERs", the correct unit for the
 * result.
 */
public class UnitsAnnotatedTypeFactory extends BaseAnnotatedTypeFactory {
    private static final Class<org.checkerframework.checker.units.qual.UnitsRelations>
            unitsRelationsAnnoClass = org.checkerframework.checker.units.qual.UnitsRelations.class;

    protected final AnnotationMirror mixedUnits =
            AnnotationBuilder.fromClass(elements, MixedUnits.class);
    protected final AnnotationMirror TOP =
            AnnotationBuilder.fromClass(elements, UnknownUnits.class);
    protected final AnnotationMirror BOTTOM =
            AnnotationBuilder.fromClass(elements, UnitsBottom.class);

    /**
     * Map from canonical class name to the corresponding UnitsRelations instance. We use the string
     * to prevent instantiating the UnitsRelations multiple times.
     */
    private Map<String, UnitsRelations> unitsRel;

    private static final Map<String, Class<? extends Annotation>> externalQualsMap =
            new HashMap<>();

    private static final Map<String, AnnotationMirror> aliasMap = new HashMap<>();

    public UnitsAnnotatedTypeFactory(BaseTypeChecker checker) {
        // use true to enable flow inference, false to disable it
        super(checker, false);

        this.postInit();
    }

    // In Units Checker, we always want to print out the Invisible Qualifiers
    // (UnknownUnits), and to format the print out of qualifiers by removing
    // Prefix.one
    @Override
    protected AnnotatedTypeFormatter createAnnotatedTypeFormatter() {
        return new UnitsAnnotatedTypeFormatter(checker);
    }

    // Converts all metric-prefixed units' alias annotations (eg @kg) into base unit annotations
    // with prefix values (eg @g(Prefix.kilo))
    @Override
    public AnnotationMirror canonicalAnnotation(AnnotationMirror anno) {
        // Get the name of the aliased annotation
        String aname = anno.getAnnotationType().toString();

        // See if we already have a map from this aliased annotation to its corresponding base unit
        // annotation
        if (aliasMap.containsKey(aname)) {
            // if so return it
            return aliasMap.get(aname);
        }

        boolean built = false;
        AnnotationMirror result = null;
        // if not, look for the UnitsMultiple meta annotations of this aliased annotation
        for (AnnotationMirror metaAnno :
                anno.getAnnotationType().asElement().getAnnotationMirrors()) {
            // see if the meta annotation is UnitsMultiple
            if (isUnitsMultiple(metaAnno)) {
                // retrieve the Class of the base unit annotation
                Name baseUnitAnnoClass =
                        AnnotationUtils.getElementValueClassName(metaAnno, "quantity", true);

                // retrieve the SI Prefix of the aliased annotation
                Prefix prefix =
                        AnnotationUtils.getElementValueEnum(metaAnno, "prefix", Prefix.class, true);

                // Build a base unit annotation with the prefix applied
                result =
                        UnitsRelationsTools.buildAnnoMirrorWithSpecificPrefix(
                                processingEnv, baseUnitAnnoClass, prefix);

                // TODO: assert that this annotation is a prefix multiple of a Unit that's in the
                // supported type qualifiers list currently this breaks for externally loaded
                // annotations if the order was an alias before a base annotation.
                // assert isSupportedQualifier(result);

                built = true;
                break;
            }
        }

        if (built) {
            // aliases shouldn't have Prefix.one, but if it does then clean it up here
            if (UnitsRelationsTools.getPrefix(result) == Prefix.one) {
                result = removePrefix(result);
            }

            // add this to the alias map
            aliasMap.put(aname, result);
            return result;
        }

        return super.canonicalAnnotation(anno);
    }

    /** Return a map from canonical class name to the corresponding UnitsRelations instance. */
    protected Map<String, UnitsRelations> getUnitsRel() {
        if (unitsRel == null) {
            unitsRel = new HashMap<>();
            // Always add the default units relations, for the standard units.
            unitsRel.put(
                    UnitsRelationsDefault.class.getCanonicalName(),
                    new UnitsRelationsDefault().init(processingEnv));
        }
        return unitsRel;
    }

    @Override
    protected AnnotationClassLoader createAnnotationClassLoader() {
        // Use the UnitsAnnotationClassLoader instead of the default one
        return new UnitsAnnotationClassLoader(checker);
    }

    @Override
    protected Set<Class<? extends Annotation>> createSupportedTypeQualifiers() {
        // get all the loaded annotations
        Set<Class<? extends Annotation>> qualSet = getBundledTypeQualifiers();

        // load all the external units
        loadAllExternalUnits();

        // copy all loaded external Units to qual set
        qualSet.addAll(externalQualsMap.values());

        return qualSet;
    }

    private void loadAllExternalUnits() {
        // load external individually named units
        String qualNames = checker.getOption("units");
        if (qualNames != null) {
            for (String qualName : qualNames.split(",")) {
                if (!Signatures.isBinaryName(qualName)) {
                    throw new UserError(
                            "Malformed qualifier name \"%s\" in -Aunits=%s", qualName, qualNames);
                }
                loadExternalUnit(qualName);
            }
        }

        // load external directories of units
        String qualDirectories = checker.getOption("unitsDirs");
        if (qualDirectories != null) {
            for (String directoryName : qualDirectories.split(":")) {
                loadExternalDirectory(directoryName);
            }
        }
    }

    /**
     * Loads and processes a single external units qualifier.
     *
     * @param annoName the name of a units qualifier
     */
    private void loadExternalUnit(@BinaryName String annoName) {
        // loadExternalAnnotationClass() returns null for alias units
        Class<? extends Annotation> loadedClass = loader.loadExternalAnnotationClass(annoName);
        if (loadedClass != null) {
            addUnitToExternalQualMap(loadedClass);
        }
    }

    /** Loads and processes the units qualifiers from a single external directory. */
    private void loadExternalDirectory(String directoryName) {
        Set<Class<? extends Annotation>> annoClassSet =
                loader.loadExternalAnnotationClassesFromDirectory(directoryName);

        for (Class<? extends Annotation> annoClass : annoClassSet) {
            addUnitToExternalQualMap(annoClass);
        }
    }

    /** Adds the annotation class to the external qualifier map if it is not an alias annotation. */
    private void addUnitToExternalQualMap(final Class<? extends Annotation> annoClass) {
        AnnotationMirror mirror =
                UnitsRelationsTools.buildAnnoMirrorWithNoPrefix(
                        processingEnv, annoClass.getCanonicalName());

        // if it is not an aliased annotation, add to external quals map if it isn't already in map
        if (!isAliasedAnnotation(mirror)) {
            String unitClassName = annoClass.getCanonicalName();
            if (!externalQualsMap.containsKey(unitClassName)) {
                externalQualsMap.put(unitClassName, annoClass);
            }
        }
        // if it is an aliased annotation
        else {
            // ensure it has a base unit
            @DotSeparatedIdentifiers Name baseUnitClass = getBaseUnitAnno(mirror);
            if (baseUnitClass != null) {
                // if the base unit isn't already added, add that first
                @SuppressWarnings("signature") // https://tinyurl.com/cfissue/658
                @DotSeparatedIdentifiers String baseUnitClassName = baseUnitClass.toString();
                if (!externalQualsMap.containsKey(baseUnitClassName)) {
                    loadExternalUnit(baseUnitClassName);
                }

                // then add the aliased annotation to the alias map
                // TODO: refactor so we can directly add to alias map, skipping the assert check in
                // canonicalAnnotation.
                canonicalAnnotation(mirror);
            } else {
                // error: somehow the aliased annotation has @UnitsMultiple meta annotation, but no
                // base class defined in that meta annotation
                // TODO: error abort
            }
        }

        // process the units annotation and add its corresponding units relations class
        addUnitsRelations(annoClass);
    }

    private boolean isAliasedAnnotation(AnnotationMirror anno) {
        // loop through the meta annotations of the annotation, look for UnitsMultiple
        for (AnnotationMirror metaAnno :
                anno.getAnnotationType().asElement().getAnnotationMirrors()) {
            // see if the meta annotation is UnitsMultiple
            if (isUnitsMultiple(metaAnno)) {
                // TODO: does every alias have to have Prefix?
                return true;
            }
        }

        // if we are unable to find UnitsMultiple meta annotation, then this is not an Aliased
        // Annotation
        return false;
    }

    /**
     * Return the name of the given annotation, if it is meta-annotated with UnitsMultiple;
     * otherwise return null.
     *
     * @param anno the annotation to examine
     * @return the annotation's name, if it is meta-annotated with UnitsMultiple; otherwise null
     */
    private @Nullable @DotSeparatedIdentifiers Name getBaseUnitAnno(AnnotationMirror anno) {
        // loop through the meta annotations of the annotation, look for UnitsMultiple
        for (AnnotationMirror metaAnno :
                anno.getAnnotationType().asElement().getAnnotationMirrors()) {
            // see if the meta annotation is UnitsMultiple
            if (isUnitsMultiple(metaAnno)) {
                // TODO: does every alias have to have Prefix?
                // Retrieve the base unit annotation.
                Name baseUnitAnnoClass =
                        AnnotationUtils.getElementValueClassName(metaAnno, "quantity", true);
                return baseUnitAnnoClass;
            }
        }
        return null;
    }

    private boolean isUnitsMultiple(AnnotationMirror metaAnno) {
        return areSameByClass(metaAnno, UnitsMultiple.class);
    }

    /**
     * Look for an @UnitsRelations annotation on the qualifier and add it to the list of
     * UnitsRelations.
     *
     * @param qual the qualifier to investigate
     */
    private void addUnitsRelations(Class<? extends Annotation> qual) {
        AnnotationMirror am = AnnotationBuilder.fromClass(elements, qual);

        for (AnnotationMirror ama : am.getAnnotationType().asElement().getAnnotationMirrors()) {
<<<<<<< HEAD
            if (areSameByClass(ama, unitsRelationsAnnoClass)) {
                Name theclassname = AnnotationUtils.getElementValueClassName(ama, "value", true);
=======
            if (AnnotationUtils.areSameByClass(ama, unitsRelationsAnnoClass)) {
                String theclassname =
                        AnnotationUtils.getElementValueClassName(ama, "value", true).toString();
                if (!Signatures.isClassGetName(theclassname)) {
                    throw new UserError(
                            "Malformed class name \"%s\" should be in ClassGetName format in annotation %s",
                            theclassname, ama);
                }
>>>>>>> 49430a72
                Class<?> valueElement;
                try {
                    ClassLoader classLoader =
                            InternalUtils.getClassLoaderForClass(AnnotationUtils.class);
                    valueElement = Class.forName(theclassname, true, classLoader);
                } catch (ClassNotFoundException e) {
                    String msg =
                            String.format(
                                    "Could not load class '%s' for field 'value' in annotation %s",
                                    theclassname, ama);
                    throw new UserError(msg, e);
                }
                Class<? extends UnitsRelations> unitsRelationsClass;
                try {
                    unitsRelationsClass = valueElement.asSubclass(UnitsRelations.class);
                } catch (ClassCastException ex) {
                    throw new UserError(
                            "Invalid @UnitsRelations meta-annotation found in %s. "
                                    + "@UnitsRelations value %s is not a subclass of "
                                    + "org.checkerframework.checker.units.UnitsRelations.",
                            qual, ama);
                }
                String classname = unitsRelationsClass.getCanonicalName();

                if (!getUnitsRel().containsKey(classname)) {
                    try {
                        unitsRel.put(
                                classname,
                                unitsRelationsClass
                                        .getDeclaredConstructor()
                                        .newInstance()
                                        .init(processingEnv));
                    } catch (Throwable e) {
                        throw new BugInCF("Throwable when instantiating UnitsRelations", e);
                    }
                }
            }
        }
    }

    @Override
    public TreeAnnotator createTreeAnnotator() {
        // Don't call super.createTreeAnnotator because it includes PropagationTreeAnnotator which
        // is incorrect.
        return new ListTreeAnnotator(
                new UnitsPropagationTreeAnnotator(this),
                new LiteralTreeAnnotator(this).addStandardLiteralQualifiers(),
                new UnitsTreeAnnotator(this));
    }

    private static class UnitsPropagationTreeAnnotator extends PropagationTreeAnnotator {

        public UnitsPropagationTreeAnnotator(AnnotatedTypeFactory atypeFactory) {
            super(atypeFactory);
        }

        // Handled completely by UnitsTreeAnnotator
        @Override
        public Void visitBinary(BinaryTree node, AnnotatedTypeMirror type) {
            return null;
        }

        // Handled completely by UnitsTreeAnnotator
        @Override
        public Void visitCompoundAssignment(CompoundAssignmentTree node, AnnotatedTypeMirror type) {
            return null;
        }
    }

    /** A class for adding annotations based on tree. */
    private class UnitsTreeAnnotator extends TreeAnnotator {

        UnitsTreeAnnotator(UnitsAnnotatedTypeFactory atypeFactory) {
            super(atypeFactory);
        }

        @Override
        public Void visitBinary(BinaryTree node, AnnotatedTypeMirror type) {
            AnnotatedTypeMirror lht = getAnnotatedType(node.getLeftOperand());
            AnnotatedTypeMirror rht = getAnnotatedType(node.getRightOperand());
            Tree.Kind kind = node.getKind();

            // Remove Prefix.one
            if (UnitsRelationsTools.getPrefix(lht) == Prefix.one) {
                lht = UnitsRelationsTools.removePrefix(elements, lht);
            }
            if (UnitsRelationsTools.getPrefix(rht) == Prefix.one) {
                rht = UnitsRelationsTools.removePrefix(elements, rht);
            }

            AnnotationMirror bestres = null;
            for (UnitsRelations ur : getUnitsRel().values()) {
                AnnotationMirror res = useUnitsRelation(kind, ur, lht, rht);

                if (bestres != null && res != null && !bestres.equals(res)) {
                    checker.message(
                            Kind.WARNING,
                            "UnitsRelation mismatch, taking neither! Previous: "
                                    + bestres
                                    + " and current: "
                                    + res);
                    return null; // super.visitBinary(node, type);
                }

                if (res != null) {
                    bestres = res;
                }
            }

            if (bestres != null) {
                type.replaceAnnotation(bestres);
            } else {
                // If none of the units relations classes could resolve the units, then apply
                // default rules

                switch (kind) {
                    case MINUS:
                    case PLUS:
                        if (lht.getAnnotations().equals(rht.getAnnotations())) {
                            // The sum or difference has the same units as both operands.
                            type.replaceAnnotations(lht.getAnnotations());
                        } else {
                            // otherwise it results in mixed
                            type.replaceAnnotation(mixedUnits);
                        }
                        break;
                    case DIVIDE:
                        if (lht.getAnnotations().equals(rht.getAnnotations())) {
                            // If the units of the division match, return TOP
                            type.replaceAnnotation(TOP);
                        } else if (UnitsRelationsTools.hasNoUnits(rht)) {
                            // any unit divided by a scalar keeps that unit
                            type.replaceAnnotations(lht.getAnnotations());
                        } else if (UnitsRelationsTools.hasNoUnits(lht)) {
                            // scalar divided by any unit returns mixed
                            type.replaceAnnotation(mixedUnits);
                        } else {
                            // else it is a division of two units that have no defined relations
                            // from a relations class
                            // return mixed
                            type.replaceAnnotation(mixedUnits);
                        }
                        break;
                    case MULTIPLY:
                        if (UnitsRelationsTools.hasNoUnits(lht)) {
                            // any unit multiplied by a scalar keeps the unit
                            type.replaceAnnotations(rht.getAnnotations());
                        } else if (UnitsRelationsTools.hasNoUnits(rht)) {
                            // any scalar multiplied by a unit becomes the unit
                            type.replaceAnnotations(lht.getAnnotations());
                        } else {
                            // else it is a multiplication of two units that have no defined
                            // relations from a relations class
                            // return mixed
                            type.replaceAnnotation(mixedUnits);
                        }
                        break;
                    case REMAINDER:
                        // in modulo operation, it always returns the left unit regardless of what
                        // it is (unknown, or some unit)
                        type.replaceAnnotations(lht.getAnnotations());
                        break;
                    default:
                        // Placeholders for unhandled binary operations
                        // Do nothing
                }
            }

            return null;
        }

        @Override
        public Void visitCompoundAssignment(CompoundAssignmentTree node, AnnotatedTypeMirror type) {
            ExpressionTree var = node.getVariable();
            AnnotatedTypeMirror varType = getAnnotatedType(var);

            type.replaceAnnotations(varType.getAnnotations());
            return null;
        }

        private AnnotationMirror useUnitsRelation(
                Tree.Kind kind,
                UnitsRelations ur,
                AnnotatedTypeMirror lht,
                AnnotatedTypeMirror rht) {

            AnnotationMirror res = null;
            if (ur != null) {
                switch (kind) {
                    case DIVIDE:
                        res = ur.division(lht, rht);
                        break;
                    case MULTIPLY:
                        res = ur.multiplication(lht, rht);
                        break;
                    default:
                        // Do nothing
                }
            }
            return res;
        }
    }

    /** Set the Bottom qualifier as the bottom of the hierarchy. */
    @Override
    public QualifierHierarchy createQualifierHierarchy(MultiGraphFactory factory) {
        return new UnitsQualifierHierarchy(
                factory, AnnotationBuilder.fromClass(elements, UnitsBottom.class));
    }

    /** Qualifier Hierarchy for the Units Checker. */
    protected class UnitsQualifierHierarchy extends GraphQualifierHierarchy {

        /** Constructor. */
        public UnitsQualifierHierarchy(MultiGraphFactory mgf, AnnotationMirror unitsBottom) {
            super(mgf, unitsBottom);
        }

        @Override
        public boolean isSubtype(AnnotationMirror subAnno, AnnotationMirror superAnno) {
            if (AnnotationUtils.areSameByName(superAnno, subAnno)) {
                return AnnotationUtils.sameElementValues(superAnno, subAnno);
            }
            superAnno = removePrefix(superAnno);
            subAnno = removePrefix(subAnno);

            return super.isSubtype(subAnno, superAnno);
        }

        // Overriding leastUpperBound due to the fact that alias annotations are
        // not placed in the Supported Type Qualifiers set, instead, their base
        // SI units are in the set.
        // Whenever an alias annotation or prefix-multiple of a base SI unit is
        // used in ternary statements or through mismatched PolyUnit method
        // parameters, we handle the LUB resolution here so that these units can
        // correctly resolve to an LUB Unit.
        @Override
        public AnnotationMirror leastUpperBound(AnnotationMirror a1, AnnotationMirror a2) {
            AnnotationMirror result;

            // if the prefix is Prefix.one, automatically strip it for LUB checking
            if (UnitsRelationsTools.getPrefix(a1) == Prefix.one) {
                a1 = removePrefix(a1);
            }
            if (UnitsRelationsTools.getPrefix(a2) == Prefix.one) {
                a2 = removePrefix(a2);
            }

            // if the two units have the same base SI unit
            // TODO: it is possible to rewrite these two lines to use UnitsRelationsTools, will it
            // have worse performance?
            if (AnnotationUtils.areSameByName(a1, a2)) {
                // and if they have the same Prefix, it means it is the same unit
                if (AnnotationUtils.sameElementValues(a1, a2)) {
                    // return the unit
                    result = a1;
                }

                // if they don't have the same Prefix, find the LUB
                else {
                    // check if a1 is a prefixed multiple of a base unit
                    boolean a1Prefixed = !UnitsRelationsTools.hasNoPrefix(a1);
                    // check if a2 is a prefixed multiple of a base unit
                    boolean a2Prefixed = !UnitsRelationsTools.hasNoPrefix(a2);

                    // when calling findLub(), the left AnnoMirror has to be a type within the
                    // supertypes Map this means it has to be one of the base SI units, so always
                    // strip the left unit or ensure it has no prefix
                    if (a1Prefixed && a2Prefixed) {
                        // if both are prefixed, strip the left and find LUB
                        result = this.findLub(removePrefix(a1), a2);
                    } else if (a1Prefixed && !a2Prefixed) {
                        // if only the left is prefixed, swap order and find LUB
                        result = this.findLub(a2, a1);
                    } else {
                        // else (only right is prefixed), just find the LUB
                        result = this.findLub(a1, a2);
                    }
                }
            } else {
                // if they don't have the same base SI unit, let super find it
                result = super.leastUpperBound(a1, a2);
            }

            return result;
        }
    }

    private AnnotationMirror removePrefix(AnnotationMirror anno) {
        return UnitsRelationsTools.removePrefix(elements, anno);
    }
}<|MERGE_RESOLUTION|>--- conflicted
+++ resolved
@@ -314,11 +314,7 @@
         AnnotationMirror am = AnnotationBuilder.fromClass(elements, qual);
 
         for (AnnotationMirror ama : am.getAnnotationType().asElement().getAnnotationMirrors()) {
-<<<<<<< HEAD
             if (areSameByClass(ama, unitsRelationsAnnoClass)) {
-                Name theclassname = AnnotationUtils.getElementValueClassName(ama, "value", true);
-=======
-            if (AnnotationUtils.areSameByClass(ama, unitsRelationsAnnoClass)) {
                 String theclassname =
                         AnnotationUtils.getElementValueClassName(ama, "value", true).toString();
                 if (!Signatures.isClassGetName(theclassname)) {
@@ -326,7 +322,6 @@
                             "Malformed class name \"%s\" should be in ClassGetName format in annotation %s",
                             theclassname, ama);
                 }
->>>>>>> 49430a72
                 Class<?> valueElement;
                 try {
                     ClassLoader classLoader =
