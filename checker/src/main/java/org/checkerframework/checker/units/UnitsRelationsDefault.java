--- conflicted
+++ resolved
@@ -19,11 +19,7 @@
 /**
  * Default relations between SI units.
  *
-<<<<<<< HEAD
- * <p>TODO: What relations are missing?
-=======
  * <p>TODO: what relations are missing?
->>>>>>> 477cb10f
  */
 public class UnitsRelationsDefault implements UnitsRelations {
     /** SI units. */
