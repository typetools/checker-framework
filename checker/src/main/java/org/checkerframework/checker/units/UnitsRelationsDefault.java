package org.checkerframework.checker.units;

import javax.annotation.processing.ProcessingEnvironment;
import javax.lang.model.element.AnnotationMirror;
import javax.lang.model.util.Elements;
import org.checkerframework.checker.nullness.qual.Nullable;
import org.checkerframework.checker.units.qual.Prefix;
import org.checkerframework.checker.units.qual.h;
import org.checkerframework.checker.units.qual.km2;
import org.checkerframework.checker.units.qual.km3;
import org.checkerframework.checker.units.qual.kmPERh;
import org.checkerframework.checker.units.qual.m;
import org.checkerframework.checker.units.qual.m2;
import org.checkerframework.checker.units.qual.m3;
import org.checkerframework.checker.units.qual.mPERs;
import org.checkerframework.checker.units.qual.mPERs2;
import org.checkerframework.checker.units.qual.mm2;
import org.checkerframework.checker.units.qual.mm3;
import org.checkerframework.checker.units.qual.s;
import org.checkerframework.framework.type.AnnotatedTypeMirror;

/** Default relations between SI units. */
public class UnitsRelationsDefault implements UnitsRelations {
<<<<<<< HEAD
    /** SI units. */
    protected AnnotationMirror m, km, mm, m2, km2, mm2, m3, km3, mm3, s, h, mPERs, kmPERh, mPERs2;
    /** The Element Utilities from the Units Checker's processing environment. */
    protected Elements elements;

    /**
     * Constructs various AnnotationMirrors representing specific checker-framework provided Units
     * involved in the rules resolved in this UnitsRelations implementation.
     */
    @Override
    public UnitsRelations init(ProcessingEnvironment env) {
        elements = env.getElementUtils();

        m = UnitsRelationsTools.buildAnnoMirrorWithDefaultPrefix(env, m.class);
        km = UnitsRelationsTools.buildAnnoMirrorWithSpecificPrefix(env, m.class, Prefix.kilo);
        mm = UnitsRelationsTools.buildAnnoMirrorWithSpecificPrefix(env, m.class, Prefix.milli);

        m2 = UnitsRelationsTools.buildAnnoMirrorWithNoPrefix(env, m2.class);
        km2 = UnitsRelationsTools.buildAnnoMirrorWithNoPrefix(env, km2.class);
        mm2 = UnitsRelationsTools.buildAnnoMirrorWithNoPrefix(env, mm2.class);

        m3 = UnitsRelationsTools.buildAnnoMirrorWithNoPrefix(env, m3.class);
        km3 = UnitsRelationsTools.buildAnnoMirrorWithNoPrefix(env, km3.class);
        mm3 = UnitsRelationsTools.buildAnnoMirrorWithNoPrefix(env, mm3.class);

        s = UnitsRelationsTools.buildAnnoMirrorWithDefaultPrefix(env, s.class);
        h = UnitsRelationsTools.buildAnnoMirrorWithNoPrefix(env, h.class);

        mPERs = UnitsRelationsTools.buildAnnoMirrorWithNoPrefix(env, mPERs.class);
        kmPERh = UnitsRelationsTools.buildAnnoMirrorWithNoPrefix(env, kmPERh.class);

        mPERs2 = UnitsRelationsTools.buildAnnoMirrorWithNoPrefix(env, mPERs2.class);

        return this;
    }

    /**
     * Provides rules for resolving the result Unit of the multiplication of checker-framework
     * provided Units.
     */
    @Override
    public @Nullable AnnotationMirror multiplication(
            AnnotatedTypeMirror lht, AnnotatedTypeMirror rht) {
        // TODO: does this handle scaling correctly?

        // length * length => area
        // checking SI units only
        if (UnitsRelationsTools.hasSpecificUnitIgnoringPrefix(lht, m)
                && UnitsRelationsTools.hasSpecificUnitIgnoringPrefix(rht, m)) {
            if (UnitsRelationsTools.hasNoPrefix(lht) && UnitsRelationsTools.hasNoPrefix(rht)) {
                // m * m
                return m2;
            }

            Prefix lhtPrefix = UnitsRelationsTools.getPrefix(lht);
            Prefix rhtPrefix = UnitsRelationsTools.getPrefix(rht);

            if (bothHaveSpecificPrefix(lhtPrefix, rhtPrefix, Prefix.kilo)) {
                // km * km
                return km2;
            } else if (bothHaveSpecificPrefix(lhtPrefix, rhtPrefix, Prefix.one)) {
                // m(Prefix.one) * m(Prefix.one)
                return m2;
            } else if (bothHaveSpecificPrefix(lhtPrefix, rhtPrefix, Prefix.milli)) {
                // mm * mm
                return mm2;
            } else {
                return null;
            }
        } else if (havePairOfUnitsIgnoringOrder(lht, m, rht, m2)) {
            return m3;
        } else if (havePairOfUnitsIgnoringOrder(lht, km, rht, km2)) {
            return km3;
        } else if (havePairOfUnitsIgnoringOrder(lht, mm, rht, mm2)) {
            return mm3;
        } else if (havePairOfUnitsIgnoringOrder(lht, s, rht, mPERs)) {
            // s * mPERs or mPERs * s => m
            return m;
        } else if (havePairOfUnitsIgnoringOrder(lht, s, rht, mPERs2)) {
            // s * mPERs2 or mPERs2 * s => mPERs
            return mPERs;
        } else if (havePairOfUnitsIgnoringOrder(lht, h, rht, kmPERh)) {
            // h * kmPERh or kmPERh * h => km
            return km;
        } else {
            return null;
        }
    }

    /**
     * Provides rules for resolving the result Unit of the division of checker-framework provided
     * Units.
     */
    @Override
    public @Nullable AnnotationMirror division(AnnotatedTypeMirror lht, AnnotatedTypeMirror rht) {
        if (havePairOfUnits(lht, m, rht, s)) {
            // m / s => mPERs
            return mPERs;
        } else if (havePairOfUnits(lht, km, rht, h)) {
            // km / h => kmPERh
            return kmPERh;
        } else if (havePairOfUnits(lht, m2, rht, m)) {
            // m2 / m => m
            return m;
        } else if (havePairOfUnits(lht, km2, rht, km)) {
            // km2 / km => km
            return km;
        } else if (havePairOfUnits(lht, mm2, rht, mm)) {
            // mm2 / mm => mm
            return mm;
        } else if (havePairOfUnits(lht, m3, rht, m)) {
            // m3 / m => m2
            return m2;
        } else if (havePairOfUnits(lht, km3, rht, km)) {
            // km3 / km => km2
            return km2;
        } else if (havePairOfUnits(lht, mm3, rht, mm)) {
            // mm3 / mm => mm2
            return mm2;
        } else if (havePairOfUnits(lht, m3, rht, m2)) {
            // m3 / m2 => m
            return m;
        } else if (havePairOfUnits(lht, km3, rht, km2)) {
            // km3 / km2 => km
            return km;
        } else if (havePairOfUnits(lht, mm3, rht, mm2)) {
            // mm3 / mm2 => mm
            return mm;
        } else if (havePairOfUnits(lht, m, rht, mPERs)) {
            // m / mPERs => s
            return s;
        } else if (havePairOfUnits(lht, km, rht, kmPERh)) {
            // km / kmPERh => h
            return h;
        } else if (havePairOfUnits(lht, mPERs, rht, s)) {
            // mPERs / s = mPERs2
            return mPERs2;
        } else if (havePairOfUnits(lht, mPERs, rht, mPERs2)) {
            // mPERs / mPERs2 => s  (velocity / acceleration == time)
            return s;
        } else {
            return null;
        }
=======
  /** SI units. */
  protected AnnotationMirror m, km, mm, m2, km2, mm2, s, h, mPERs, kmPERh, mPERs2;
  /** The Element Utilities from the Units Checker's processing environment. */
  protected Elements elements;

  /**
   * Constructs various AnnotationMirrors representing specific checker-framework provided Units
   * involved in the rules resolved in this UnitsRelations implementation.
   */
  @Override
  public UnitsRelations init(ProcessingEnvironment env) {
    elements = env.getElementUtils();

    m = UnitsRelationsTools.buildAnnoMirrorWithDefaultPrefix(env, m.class);
    km = UnitsRelationsTools.buildAnnoMirrorWithSpecificPrefix(env, m.class, Prefix.kilo);
    mm = UnitsRelationsTools.buildAnnoMirrorWithSpecificPrefix(env, m.class, Prefix.milli);

    m2 = UnitsRelationsTools.buildAnnoMirrorWithNoPrefix(env, m2.class);
    km2 = UnitsRelationsTools.buildAnnoMirrorWithNoPrefix(env, km2.class);
    mm2 = UnitsRelationsTools.buildAnnoMirrorWithNoPrefix(env, mm2.class);

    s = UnitsRelationsTools.buildAnnoMirrorWithDefaultPrefix(env, s.class);
    h = UnitsRelationsTools.buildAnnoMirrorWithNoPrefix(env, h.class);

    mPERs = UnitsRelationsTools.buildAnnoMirrorWithNoPrefix(env, mPERs.class);
    kmPERh = UnitsRelationsTools.buildAnnoMirrorWithNoPrefix(env, kmPERh.class);

    mPERs2 = UnitsRelationsTools.buildAnnoMirrorWithNoPrefix(env, mPERs2.class);

    return this;
  }

  /**
   * Provides rules for resolving the result Unit of the multiplication of checker-framework
   * provided Units.
   */
  @Override
  public @Nullable AnnotationMirror multiplication(
      AnnotatedTypeMirror lht, AnnotatedTypeMirror rht) {
    // TODO: does this handle scaling correctly?

    // length * length => area
    // checking SI units only
    if (UnitsRelationsTools.hasSpecificUnitIgnoringPrefix(lht, m)
        && UnitsRelationsTools.hasSpecificUnitIgnoringPrefix(rht, m)) {
      if (UnitsRelationsTools.hasNoPrefix(lht) && UnitsRelationsTools.hasNoPrefix(rht)) {
        // m * m
        return m2;
      }

      Prefix lhtPrefix = UnitsRelationsTools.getPrefix(lht);
      Prefix rhtPrefix = UnitsRelationsTools.getPrefix(rht);

      if (bothHaveSpecificPrefix(lhtPrefix, rhtPrefix, Prefix.kilo)) {
        // km * km
        return km2;
      } else if (bothHaveSpecificPrefix(lhtPrefix, rhtPrefix, Prefix.one)) {
        // m(Prefix.one) * m(Prefix.one)
        return m2;
      } else if (bothHaveSpecificPrefix(lhtPrefix, rhtPrefix, Prefix.milli)) {
        // mm * mm
        return mm2;
      } else {
        return null;
      }
    } else if (havePairOfUnitsIgnoringOrder(lht, s, rht, mPERs)) {
      // s * mPERs or mPERs * s => m
      return m;
    } else if (havePairOfUnitsIgnoringOrder(lht, s, rht, mPERs2)) {
      // s * mPERs2 or mPERs2 * s => mPERs
      return mPERs;
    } else if (havePairOfUnitsIgnoringOrder(lht, h, rht, kmPERh)) {
      // h * kmPERh or kmPERh * h => km
      return km;
    } else {
      return null;
    }
  }

  /**
   * Provides rules for resolving the result Unit of the division of checker-framework provided
   * Units.
   */
  @Override
  public @Nullable AnnotationMirror division(AnnotatedTypeMirror lht, AnnotatedTypeMirror rht) {
    if (havePairOfUnits(lht, m, rht, s)) {
      // m / s => mPERs
      return mPERs;
    } else if (havePairOfUnits(lht, km, rht, h)) {
      // km / h => kmPERh
      return kmPERh;
    } else if (havePairOfUnits(lht, m2, rht, m)) {
      // m2 / m => m
      return m;
    } else if (havePairOfUnits(lht, km2, rht, km)) {
      // km2 / km => km
      return km;
    } else if (havePairOfUnits(lht, mm2, rht, mm)) {
      // mm2 / mm => mm
      return mm;
    } else if (havePairOfUnits(lht, m, rht, mPERs)) {
      // m / mPERs => s
      return s;
    } else if (havePairOfUnits(lht, km, rht, kmPERh)) {
      // km / kmPERh => h
      return h;
    } else if (havePairOfUnits(lht, mPERs, rht, s)) {
      // mPERs / s = mPERs2
      return mPERs2;
    } else if (havePairOfUnits(lht, mPERs, rht, mPERs2)) {
      // mPERs / mPERs2 => s  (velocity / acceleration == time)
      return s;
    } else {
      return null;
>>>>>>> 6a87aecb
    }
  }

  /**
   * Checks to see if both lhtPrefix and rhtPrefix have the same prefix as specificPrefix.
   *
   * @param lhtPrefix left hand side prefix
   * @param rhtPrefix right hand side prefix
   * @param specificPrefix specific desired prefix to match
   * @return true if all 3 Prefix are the same, false otherwise
   */
  protected boolean bothHaveSpecificPrefix(
      Prefix lhtPrefix, Prefix rhtPrefix, Prefix specificPrefix) {
    if (lhtPrefix == null || rhtPrefix == null || specificPrefix == null) {
      return false;
    }

    return lhtPrefix == rhtPrefix && rhtPrefix == specificPrefix;
  }

  /**
   * Checks to see if lht has the unit ul and if rht has the unit ur all at the same time.
   *
   * @param lht left hand annotated type
   * @param ul left hand unit
   * @param rht right hand annotated type
   * @param ur right hand unit
   * @return true if lht has lu and rht has ru, false otherwise
   */
  protected boolean havePairOfUnits(
      AnnotatedTypeMirror lht, AnnotationMirror ul, AnnotatedTypeMirror rht, AnnotationMirror ur) {
    return UnitsRelationsTools.hasSpecificUnit(lht, ul)
        && UnitsRelationsTools.hasSpecificUnit(rht, ur);
  }

  /**
   * Checks to see if lht and rht have the pair of units u1 and u2 regardless of order.
   *
   * @param lht left hand annotated type
   * @param u1 unit 1
   * @param rht right hand annotated type
   * @param u2 unit 2
   * @return true if lht and rht have the pair of units u1 and u2 regardless of order, false
   *     otherwise
   */
  protected boolean havePairOfUnitsIgnoringOrder(
      AnnotatedTypeMirror lht, AnnotationMirror u1, AnnotatedTypeMirror rht, AnnotationMirror u2) {
    return havePairOfUnits(lht, u1, rht, u2) || havePairOfUnits(lht, u2, rht, u1);
  }
}<|MERGE_RESOLUTION|>--- conflicted
+++ resolved
@@ -21,153 +21,8 @@
 
 /** Default relations between SI units. */
 public class UnitsRelationsDefault implements UnitsRelations {
-<<<<<<< HEAD
-    /** SI units. */
-    protected AnnotationMirror m, km, mm, m2, km2, mm2, m3, km3, mm3, s, h, mPERs, kmPERh, mPERs2;
-    /** The Element Utilities from the Units Checker's processing environment. */
-    protected Elements elements;
-
-    /**
-     * Constructs various AnnotationMirrors representing specific checker-framework provided Units
-     * involved in the rules resolved in this UnitsRelations implementation.
-     */
-    @Override
-    public UnitsRelations init(ProcessingEnvironment env) {
-        elements = env.getElementUtils();
-
-        m = UnitsRelationsTools.buildAnnoMirrorWithDefaultPrefix(env, m.class);
-        km = UnitsRelationsTools.buildAnnoMirrorWithSpecificPrefix(env, m.class, Prefix.kilo);
-        mm = UnitsRelationsTools.buildAnnoMirrorWithSpecificPrefix(env, m.class, Prefix.milli);
-
-        m2 = UnitsRelationsTools.buildAnnoMirrorWithNoPrefix(env, m2.class);
-        km2 = UnitsRelationsTools.buildAnnoMirrorWithNoPrefix(env, km2.class);
-        mm2 = UnitsRelationsTools.buildAnnoMirrorWithNoPrefix(env, mm2.class);
-
-        m3 = UnitsRelationsTools.buildAnnoMirrorWithNoPrefix(env, m3.class);
-        km3 = UnitsRelationsTools.buildAnnoMirrorWithNoPrefix(env, km3.class);
-        mm3 = UnitsRelationsTools.buildAnnoMirrorWithNoPrefix(env, mm3.class);
-
-        s = UnitsRelationsTools.buildAnnoMirrorWithDefaultPrefix(env, s.class);
-        h = UnitsRelationsTools.buildAnnoMirrorWithNoPrefix(env, h.class);
-
-        mPERs = UnitsRelationsTools.buildAnnoMirrorWithNoPrefix(env, mPERs.class);
-        kmPERh = UnitsRelationsTools.buildAnnoMirrorWithNoPrefix(env, kmPERh.class);
-
-        mPERs2 = UnitsRelationsTools.buildAnnoMirrorWithNoPrefix(env, mPERs2.class);
-
-        return this;
-    }
-
-    /**
-     * Provides rules for resolving the result Unit of the multiplication of checker-framework
-     * provided Units.
-     */
-    @Override
-    public @Nullable AnnotationMirror multiplication(
-            AnnotatedTypeMirror lht, AnnotatedTypeMirror rht) {
-        // TODO: does this handle scaling correctly?
-
-        // length * length => area
-        // checking SI units only
-        if (UnitsRelationsTools.hasSpecificUnitIgnoringPrefix(lht, m)
-                && UnitsRelationsTools.hasSpecificUnitIgnoringPrefix(rht, m)) {
-            if (UnitsRelationsTools.hasNoPrefix(lht) && UnitsRelationsTools.hasNoPrefix(rht)) {
-                // m * m
-                return m2;
-            }
-
-            Prefix lhtPrefix = UnitsRelationsTools.getPrefix(lht);
-            Prefix rhtPrefix = UnitsRelationsTools.getPrefix(rht);
-
-            if (bothHaveSpecificPrefix(lhtPrefix, rhtPrefix, Prefix.kilo)) {
-                // km * km
-                return km2;
-            } else if (bothHaveSpecificPrefix(lhtPrefix, rhtPrefix, Prefix.one)) {
-                // m(Prefix.one) * m(Prefix.one)
-                return m2;
-            } else if (bothHaveSpecificPrefix(lhtPrefix, rhtPrefix, Prefix.milli)) {
-                // mm * mm
-                return mm2;
-            } else {
-                return null;
-            }
-        } else if (havePairOfUnitsIgnoringOrder(lht, m, rht, m2)) {
-            return m3;
-        } else if (havePairOfUnitsIgnoringOrder(lht, km, rht, km2)) {
-            return km3;
-        } else if (havePairOfUnitsIgnoringOrder(lht, mm, rht, mm2)) {
-            return mm3;
-        } else if (havePairOfUnitsIgnoringOrder(lht, s, rht, mPERs)) {
-            // s * mPERs or mPERs * s => m
-            return m;
-        } else if (havePairOfUnitsIgnoringOrder(lht, s, rht, mPERs2)) {
-            // s * mPERs2 or mPERs2 * s => mPERs
-            return mPERs;
-        } else if (havePairOfUnitsIgnoringOrder(lht, h, rht, kmPERh)) {
-            // h * kmPERh or kmPERh * h => km
-            return km;
-        } else {
-            return null;
-        }
-    }
-
-    /**
-     * Provides rules for resolving the result Unit of the division of checker-framework provided
-     * Units.
-     */
-    @Override
-    public @Nullable AnnotationMirror division(AnnotatedTypeMirror lht, AnnotatedTypeMirror rht) {
-        if (havePairOfUnits(lht, m, rht, s)) {
-            // m / s => mPERs
-            return mPERs;
-        } else if (havePairOfUnits(lht, km, rht, h)) {
-            // km / h => kmPERh
-            return kmPERh;
-        } else if (havePairOfUnits(lht, m2, rht, m)) {
-            // m2 / m => m
-            return m;
-        } else if (havePairOfUnits(lht, km2, rht, km)) {
-            // km2 / km => km
-            return km;
-        } else if (havePairOfUnits(lht, mm2, rht, mm)) {
-            // mm2 / mm => mm
-            return mm;
-        } else if (havePairOfUnits(lht, m3, rht, m)) {
-            // m3 / m => m2
-            return m2;
-        } else if (havePairOfUnits(lht, km3, rht, km)) {
-            // km3 / km => km2
-            return km2;
-        } else if (havePairOfUnits(lht, mm3, rht, mm)) {
-            // mm3 / mm => mm2
-            return mm2;
-        } else if (havePairOfUnits(lht, m3, rht, m2)) {
-            // m3 / m2 => m
-            return m;
-        } else if (havePairOfUnits(lht, km3, rht, km2)) {
-            // km3 / km2 => km
-            return km;
-        } else if (havePairOfUnits(lht, mm3, rht, mm2)) {
-            // mm3 / mm2 => mm
-            return mm;
-        } else if (havePairOfUnits(lht, m, rht, mPERs)) {
-            // m / mPERs => s
-            return s;
-        } else if (havePairOfUnits(lht, km, rht, kmPERh)) {
-            // km / kmPERh => h
-            return h;
-        } else if (havePairOfUnits(lht, mPERs, rht, s)) {
-            // mPERs / s = mPERs2
-            return mPERs2;
-        } else if (havePairOfUnits(lht, mPERs, rht, mPERs2)) {
-            // mPERs / mPERs2 => s  (velocity / acceleration == time)
-            return s;
-        } else {
-            return null;
-        }
-=======
   /** SI units. */
-  protected AnnotationMirror m, km, mm, m2, km2, mm2, s, h, mPERs, kmPERh, mPERs2;
+  protected AnnotationMirror m, km, mm, m2, km2, mm2, m3, km3, mm3, s, h, mPERs, kmPERh, mPERs2;
   /** The Element Utilities from the Units Checker's processing environment. */
   protected Elements elements;
 
@@ -186,6 +41,10 @@
     m2 = UnitsRelationsTools.buildAnnoMirrorWithNoPrefix(env, m2.class);
     km2 = UnitsRelationsTools.buildAnnoMirrorWithNoPrefix(env, km2.class);
     mm2 = UnitsRelationsTools.buildAnnoMirrorWithNoPrefix(env, mm2.class);
+
+    m3 = UnitsRelationsTools.buildAnnoMirrorWithNoPrefix(env, m3.class);
+    km3 = UnitsRelationsTools.buildAnnoMirrorWithNoPrefix(env, km3.class);
+    mm3 = UnitsRelationsTools.buildAnnoMirrorWithNoPrefix(env, mm3.class);
 
     s = UnitsRelationsTools.buildAnnoMirrorWithDefaultPrefix(env, s.class);
     h = UnitsRelationsTools.buildAnnoMirrorWithNoPrefix(env, h.class);
@@ -231,6 +90,12 @@
       } else {
         return null;
       }
+    } else if (havePairOfUnitsIgnoringOrder(lht, m, rht, m2)) {
+      return m3;
+    } else if (havePairOfUnitsIgnoringOrder(lht, km, rht, km2)) {
+      return km3;
+    } else if (havePairOfUnitsIgnoringOrder(lht, mm, rht, mm2)) {
+      return mm3;
     } else if (havePairOfUnitsIgnoringOrder(lht, s, rht, mPERs)) {
       // s * mPERs or mPERs * s => m
       return m;
@@ -266,6 +131,24 @@
     } else if (havePairOfUnits(lht, mm2, rht, mm)) {
       // mm2 / mm => mm
       return mm;
+    } else if (havePairOfUnits(lht, m3, rht, m)) {
+      // m3 / m => m2
+      return m2;
+    } else if (havePairOfUnits(lht, km3, rht, km)) {
+      // km3 / km => km2
+      return km2;
+    } else if (havePairOfUnits(lht, mm3, rht, mm)) {
+      // mm3 / mm => mm2
+      return mm2;
+    } else if (havePairOfUnits(lht, m3, rht, m2)) {
+      // m3 / m2 => m
+      return m;
+    } else if (havePairOfUnits(lht, km3, rht, km2)) {
+      // km3 / km2 => km
+      return km;
+    } else if (havePairOfUnits(lht, mm3, rht, mm2)) {
+      // mm3 / mm2 => mm
+      return mm;
     } else if (havePairOfUnits(lht, m, rht, mPERs)) {
       // m / mPERs => s
       return s;
@@ -280,7 +163,6 @@
       return s;
     } else {
       return null;
->>>>>>> 6a87aecb
     }
   }
 
