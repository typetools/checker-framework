--- conflicted
+++ resolved
@@ -164,13 +164,7 @@
     // also use the information about initialized fields to check contracts
     AnnotationMirror invariantAnno = atypeFactory.getFieldInvariantAnnotation();
 
-<<<<<<< HEAD
-    if (!atypeFactory
-            .getQualifierHierarchy()
-            .isSubtype(invariantAnno, expr.getType(), necessaryAnnotation, expr.getType())
-=======
-    if (!qualHierarchy.isSubtype(invariantAnno, necessaryAnnotation)
->>>>>>> d8bda895
+    if (!qualHierarchy.isSubtype(invariantAnno, expr.getType(), necessaryAnnotation, expr.getType())
         || !(expr instanceof FieldAccess)) {
       return super.checkContract(expr, necessaryAnnotation, inferredAnnotation, store);
     }
@@ -251,15 +245,9 @@
       isSubtype = true;
     } else {
       assert exprAnno != null && castAnno != null;
-<<<<<<< HEAD
       isSubtype =
-          atypeFactory
-              .getQualifierHierarchy()
-              .isSubtype(
-                  exprAnno, exprType.getUnderlyingType(), castAnno, castType.getUnderlyingType());
-=======
-      isSubtype = qualHierarchy.isSubtype(exprAnno, castAnno);
->>>>>>> d8bda895
+          qualHierarchy.isSubtype(
+              exprAnno, exprType.getUnderlyingType(), castAnno, castType.getUnderlyingType());
     }
 
     if (!isSubtype) {
