--- conflicted
+++ resolved
@@ -23,18 +23,11 @@
     @Override
     public SortedSet<String> getSuppressWarningsPrefixes() {
         SortedSet<String> result = super.getSuppressWarningsPrefixes();
-<<<<<<< HEAD
         // "fbc" is for backward compatibility only.
         // Notes:
         //   * "fbc" suppresses *all* warnings, not just those related to initialization.  See
         //     https://checkerframework.org/manual/#initialization-checking-suppressing-warnings .
-        //   * "initialization" not a heckername/prefix.
-=======
-        // "fbc" is for backward compatibility only.  Note that the SuppressesWarnings strings
-        // "initialization" and "fbc" suppress *all* warnings, not just those related to
-        // initialization.  See manual section
-        // https://checkerframework.org/manual/#initialization-checking-suppressing-warnings .
->>>>>>> df48335e
+        //   * "initialization" is not a checkername/prefix.
         result.add("fbc");
         return result;
     }
