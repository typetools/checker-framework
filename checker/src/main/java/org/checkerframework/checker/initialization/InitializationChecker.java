--- conflicted
+++ resolved
@@ -1,5 +1,10 @@
 package org.checkerframework.checker.initialization;
 
+import com.sun.source.tree.ClassTree;
+import com.sun.source.tree.Tree;
+import com.sun.source.tree.VariableTree;
+import java.util.ArrayList;
+import java.util.List;
 import java.util.NavigableSet;
 import org.checkerframework.common.basetype.BaseTypeChecker;
 
@@ -26,8 +31,6 @@
     result.add("fbc");
     return result;
   }
-<<<<<<< HEAD
-=======
 
   /** Returns a list of all fields of the given class. */
   public static List<VariableTree> getAllFields(ClassTree clazz) {
@@ -47,7 +50,6 @@
     // Also support the shorter keys used by typetools
     return super.messageKeyMatches(messageKey, messageKeyInSuppressWarningsString)
         || super.messageKeyMatches(
-            messageKey.replace(".invalid", ""), messageKeyInSuppressWarningsString);
+        messageKey.replace(".invalid", ""), messageKeyInSuppressWarningsString);
   }
->>>>>>> 732a8191
 }