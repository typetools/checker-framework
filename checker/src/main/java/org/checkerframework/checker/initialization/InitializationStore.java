--- conflicted
+++ resolved
@@ -30,11 +30,7 @@
  * reference have been initialized.
  *
  * @param <V> the type of values in the abstract store
-<<<<<<< HEAD
- * @param <S> the type of teh abstract store
-=======
  * @param <S> the type of the abstract store
->>>>>>> f1c4d320
  * @see InitializationTransfer
  */
 public class InitializationStore<
