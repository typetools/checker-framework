package org.checkerframework.checker.initialization;

import java.util.HashMap;
import java.util.HashSet;
import java.util.List;
import java.util.Map;
import java.util.Set;
import javax.lang.model.element.AnnotationMirror;
import javax.lang.model.element.Element;
import javax.lang.model.element.VariableElement;
import org.checkerframework.dataflow.cfg.node.MethodInvocationNode;
import org.checkerframework.dataflow.cfg.visualize.CFGVisualizer;
import org.checkerframework.dataflow.expression.ClassName;
import org.checkerframework.dataflow.expression.FieldAccess;
import org.checkerframework.dataflow.expression.JavaExpression;
import org.checkerframework.dataflow.expression.ThisReference;
import org.checkerframework.framework.flow.CFAbstractAnalysis;
import org.checkerframework.framework.flow.CFAbstractStore;
import org.checkerframework.framework.flow.CFAbstractValue;
import org.checkerframework.framework.type.AnnotatedTypeFactory;
import org.checkerframework.framework.type.QualifierHierarchy;
import org.checkerframework.javacutil.AnnotationMirrorSet;
import org.checkerframework.javacutil.AnnotationUtils;
import org.plumelib.util.CollectionsPlume;
import org.plumelib.util.ToStringComparator;

/**
 * A store that extends {@code CFAbstractStore} and additionally tracks which fields of the 'self'
 * reference have been initialized.
 *
 * @see InitializationTransfer
 */
public class InitializationStore<V extends CFAbstractValue<V>, S extends InitializationStore<V, S>>
    extends CFAbstractStore<V, S> {

  /** The set of fields that are initialized. */
  protected final Set<VariableElement> initializedFields;
  /** The set of fields that have the 'invariant' annotation, and their value. */
  protected final Map<FieldAccess, V> invariantFields;

  /**
   * Creates a new InitializationStore.
   *
   * @param analysis the analysis class this store belongs to
   * @param sequentialSemantics should the analysis use sequential Java semantics?
   */
  public InitializationStore(CFAbstractAnalysis<V, S, ?> analysis, boolean sequentialSemantics) {
    super(analysis, sequentialSemantics);
    initializedFields = new HashSet<>(4);
    invariantFields = new HashMap<>(4);
  }

  /**
   * {@inheritDoc}
   *
   * <p>If the receiver is a field, and has an invariant annotation, then it can be considered
   * initialized.
   */
  @Override
  public void insertValue(JavaExpression je, V value, boolean permitNondeterministic) {
    if (!shouldInsert(je, value, permitNondeterministic)) {
      return;
    }

    InitializationAnnotatedTypeFactory<?, ?, ?, ?> atypeFactory =
        (InitializationAnnotatedTypeFactory<?, ?, ?, ?>) analysis.getTypeFactory();
    QualifierHierarchy qualHierarchy = atypeFactory.getQualifierHierarchy();
    AnnotationMirror invariantAnno = atypeFactory.getFieldInvariantAnnotation();

    // Remember fields that have the 'invariant' annotation in the store.
    if (je instanceof FieldAccess) {
      FieldAccess fieldAccess = (FieldAccess) je;
      if (!fieldValues.containsKey(je)) {
        AnnotationMirrorSet declaredAnnos =
            atypeFactory.getAnnotatedType(fieldAccess.getField()).getAnnotations();
        if (AnnotationUtils.containsSame(declaredAnnos, invariantAnno)) {
          if (!invariantFields.containsKey(fieldAccess)) {
            invariantFields.put(
                fieldAccess, analysis.createSingleAnnotationValue(invariantAnno, je.getType()));
          }
        }
      }
    }

    super.insertValue(je, value, permitNondeterministic);

    for (AnnotationMirror a : value.getAnnotations()) {
<<<<<<< HEAD
      if (qualifierHierarchy.isSubtype(a, je.getType(), invariantAnno, je.getType())) {
=======
      if (qualHierarchy.isSubtype(a, invariantAnno)) {
>>>>>>> d8bda895
        if (je instanceof FieldAccess) {
          FieldAccess fa = (FieldAccess) je;
          if (fa.getReceiver() instanceof ThisReference || fa.getReceiver() instanceof ClassName) {
            addInitializedField(fa.getField());
          }
        }
      }
    }
  }

  /**
   * {@inheritDoc}
   *
   * <p>Additionally, the {@link InitializationStore} keeps all field values for fields that have
   * the 'invariant' annotation.
   */
  @Override
  public void updateForMethodCall(
      MethodInvocationNode n, AnnotatedTypeFactory atypeFactory, V val) {
    // Remove invariant annotated fields to avoid performance issue reported in #1438.
    for (FieldAccess invariantField : invariantFields.keySet()) {
      fieldValues.remove(invariantField);
    }

    super.updateForMethodCall(n, atypeFactory, val);

    // Add invariant annotation again.
    fieldValues.putAll(invariantFields);
  }

  /** A copy constructor. */
  public InitializationStore(S other) {
    super(other);
    initializedFields = new HashSet<>(other.initializedFields);
    invariantFields = new HashMap<>(other.invariantFields);
  }

  /**
   * Mark the field identified by the element {@code field} as initialized if it belongs to the
   * current class, or is static (in which case there is no aliasing issue and we can just add all
   * static fields).
   *
   * @param field a field that is initialized
   */
  public void addInitializedField(FieldAccess field) {
    boolean fieldOnThisReference = field.getReceiver() instanceof ThisReference;
    boolean staticField = field.isStatic();
    if (fieldOnThisReference || staticField) {
      initializedFields.add(field.getField());
    }
  }

  /**
   * Mark the field identified by the element {@code f} as initialized (the caller needs to ensure
   * that the field belongs to the current class, or is a static field).
   *
   * @param f a field that is initialized
   */
  public void addInitializedField(VariableElement f) {
    initializedFields.add(f);
  }

  /** Is the field identified by the element {@code f} initialized? */
  public boolean isFieldInitialized(Element f) {
    return initializedFields.contains(f);
  }

  @Override
  protected boolean supersetOf(CFAbstractStore<V, S> o) {
    if (!(o instanceof InitializationStore)) {
      return false;
    }
    @SuppressWarnings("unchecked")
    S other = (S) o;

    for (Element field : other.initializedFields) {
      if (!initializedFields.contains(field)) {
        return false;
      }
    }

    for (FieldAccess invariantField : other.invariantFields.keySet()) {
      if (!invariantFields.containsKey(invariantField)) {
        return false;
      }
    }

    Map<FieldAccess, V> removedFieldValues = new HashMap<>(invariantFields.size());
    Map<FieldAccess, V> removedOtherFieldValues = new HashMap<>(other.invariantFields.size());
    try {
      // Remove invariant annotated fields to avoid performance issue reported in #1438.
      for (FieldAccess invariantField : invariantFields.keySet()) {
        V v = fieldValues.remove(invariantField);
        removedFieldValues.put(invariantField, v);
      }
      for (FieldAccess invariantField : other.invariantFields.keySet()) {
        V v = other.fieldValues.remove(invariantField);
        removedOtherFieldValues.put(invariantField, v);
      }

      return super.supersetOf(other);
    } finally {
      // Restore removed values.
      fieldValues.putAll(removedFieldValues);
      other.fieldValues.putAll(removedOtherFieldValues);
    }
  }

  @Override
  public S leastUpperBound(S other) {
    // Remove invariant annotated fields to avoid performance issue reported in #1438.
    Map<FieldAccess, V> removedFieldValues = new HashMap<>(invariantFields.size());
    Map<FieldAccess, V> removedOtherFieldValues = new HashMap<>(other.invariantFields.size());
    for (FieldAccess invariantField : invariantFields.keySet()) {
      V v = fieldValues.remove(invariantField);
      removedFieldValues.put(invariantField, v);
    }
    for (FieldAccess invariantField : other.invariantFields.keySet()) {
      V v = other.fieldValues.remove(invariantField);
      removedOtherFieldValues.put(invariantField, v);
    }

    S result = super.leastUpperBound(other);

    // Restore removed values.
    fieldValues.putAll(removedFieldValues);
    other.fieldValues.putAll(removedOtherFieldValues);

    // Set intersection for initializedFields.
    result.initializedFields.addAll(other.initializedFields);
    result.initializedFields.retainAll(initializedFields);

    // Set intersection for invariantFields.
    for (Map.Entry<FieldAccess, V> e : invariantFields.entrySet()) {
      FieldAccess key = e.getKey();
      if (other.invariantFields.containsKey(key)) {
        // TODO: Is the value other.invariantFields.get(key) the same as e.getValue()?
        // Should the two values be lubbed?
        result.invariantFields.put(key, e.getValue());
      }
    }
    // Add invariant annotation.
    result.fieldValues.putAll(result.invariantFields);

    return result;
  }

  @Override
  protected String internalVisualize(CFGVisualizer<V, S, ?> viz) {
    String superVisualize = super.internalVisualize(viz);

    String initializedVisualize =
        viz.visualizeStoreKeyVal(
            "initialized fields", ToStringComparator.sorted(initializedFields));

    List<VariableElement> invariantVars =
        CollectionsPlume.mapList(FieldAccess::getField, invariantFields.keySet());
    String invariantVisualize =
        viz.visualizeStoreKeyVal("invariant fields", ToStringComparator.sorted(invariantVars));

    if (superVisualize.isEmpty()) {
      return String.join(viz.getSeparator(), initializedVisualize, invariantVisualize);
    } else {
      return String.join(
          viz.getSeparator(), superVisualize, initializedVisualize, invariantVisualize);
    }
  }

  /**
   * Returns the analysis associated with this store.
   *
   * @return the analysis associated with this store
   */
  public CFAbstractAnalysis<V, S, ?> getAnalysis() {
    return analysis;
  }
}<|MERGE_RESOLUTION|>--- conflicted
+++ resolved
@@ -64,7 +64,7 @@
 
     InitializationAnnotatedTypeFactory<?, ?, ?, ?> atypeFactory =
         (InitializationAnnotatedTypeFactory<?, ?, ?, ?>) analysis.getTypeFactory();
-    QualifierHierarchy qualHierarchy = atypeFactory.getQualifierHierarchy();
+    QualifierHierarchy qualHierarchy = qualHierarchy;
     AnnotationMirror invariantAnno = atypeFactory.getFieldInvariantAnnotation();
 
     // Remember fields that have the 'invariant' annotation in the store.
@@ -85,11 +85,7 @@
     super.insertValue(je, value, permitNondeterministic);
 
     for (AnnotationMirror a : value.getAnnotations()) {
-<<<<<<< HEAD
-      if (qualifierHierarchy.isSubtype(a, je.getType(), invariantAnno, je.getType())) {
-=======
-      if (qualHierarchy.isSubtype(a, invariantAnno)) {
->>>>>>> d8bda895
+      if (qualHierarchy.isSubtype(a, je.getType(), invariantAnno, je.getType())) {
         if (je instanceof FieldAccess) {
           FieldAccess fa = (FieldAccess) je;
           if (fa.getReceiver() instanceof ThisReference || fa.getReceiver() instanceof ClassName) {
