package org.checkerframework.checker.initialization;

import com.sun.source.tree.ClassTree;
import com.sun.source.tree.MethodInvocationTree;
import com.sun.source.tree.MethodTree;
import com.sun.tools.javac.code.Symbol;
import java.util.ArrayList;
import java.util.List;
import javax.lang.model.element.AnnotationMirror;
import javax.lang.model.element.ExecutableElement;
import javax.lang.model.element.TypeElement;
import javax.lang.model.element.VariableElement;
import javax.lang.model.type.TypeKind;
import javax.lang.model.type.TypeMirror;
import javax.lang.model.util.ElementFilter;
import org.checkerframework.dataflow.analysis.FlowExpressions;
import org.checkerframework.dataflow.analysis.FlowExpressions.FieldAccess;
import org.checkerframework.dataflow.analysis.FlowExpressions.Receiver;
import org.checkerframework.dataflow.analysis.RegularTransferResult;
import org.checkerframework.dataflow.analysis.TransferInput;
import org.checkerframework.dataflow.analysis.TransferResult;
import org.checkerframework.dataflow.cfg.node.AssignmentNode;
import org.checkerframework.dataflow.cfg.node.FieldAccessNode;
import org.checkerframework.dataflow.cfg.node.MethodInvocationNode;
import org.checkerframework.dataflow.cfg.node.Node;
import org.checkerframework.dataflow.cfg.node.ThisLiteralNode;
import org.checkerframework.framework.flow.CFAbstractAnalysis;
import org.checkerframework.framework.flow.CFAbstractTransfer;
import org.checkerframework.framework.flow.CFAbstractValue;
import org.checkerframework.framework.type.AnnotatedTypeMirror;
import org.checkerframework.framework.type.AnnotatedTypeMirror.AnnotatedDeclaredType;
import org.checkerframework.javacutil.TreeUtils;

/**
 * A transfer function that extends {@link CFAbstractTransfer} and tracks {@link
 * InitializationStore}s. In addition to the features of {@link CFAbstractTransfer}, this transfer
 * function also track which fields of the current class ('self' receiver) have been initialized.
 *
 * <p>More precisely, the following refinements are performed:
 *
 * <ol>
 *   <li>After the call to a constructor ("this()" call), all non-null fields of the current class
 *       can safely be considered initialized.
 *   <li>After a method call with a postcondition that ensures a field to be non-null, that field
 *       can safely be considered initialized (this is done in {@link
 *       InitializationStore#insertValue(FlowExpressions.Receiver, CFAbstractValue)}).
 *   <li>All non-null fields with an initializer can be considered initialized (this is done in
 *       {@link InitializationStore#insertValue(FlowExpressions.Receiver, CFAbstractValue)}).
 *   <li>After the call to a super constructor ("super()" call), all non-null fields of the super
 *       class can safely be considered initialized.
 * </ol>
 *
 * @see InitializationStore
 * @param <T> the type of the transfer function
 */
public class InitializationTransfer<
                V extends CFAbstractValue<V>,
                T extends InitializationTransfer<V, T, S>,
                S extends InitializationStore<V, S>>
        extends CFAbstractTransfer<V, S, T> {

    protected final InitializationAnnotatedTypeFactory<?, ?, ?, ?> atypeFactory;

    public InitializationTransfer(CFAbstractAnalysis<V, S, T> analysis) {
        super(analysis);
        this.atypeFactory =
                (InitializationAnnotatedTypeFactory<?, ?, ?, ?>) analysis.getTypeFactory();
    }

    @Override
    protected boolean isNotFullyInitializedReceiver(MethodTree methodTree) {
        if (super.isNotFullyInitializedReceiver(methodTree)) {
            return true;
        }
        final AnnotatedDeclaredType receiverType =
                analysis.getTypeFactory().getAnnotatedType(methodTree).getReceiverType();
        if (receiverType != null) {
            return atypeFactory.isUnclassified(receiverType) || atypeFactory.isFree(receiverType);
        } else {
            // There is no receiver e.g. in static methods.
            return false;
        }
    }

    /**
     * Returns the fields that can safely be considered initialized after the method call {@code
     * node}.
     *
     * @param node a method call
     * @return the fields that are initialized after the method call
     */
    protected List<VariableElement> initializedFieldsAfterCall(MethodInvocationNode node) {
        List<VariableElement> result = new ArrayList<>();
        MethodInvocationTree tree = node.getTree();
        ExecutableElement method = TreeUtils.elementFromUse(tree);
        boolean isConstructor = method.getSimpleName().contentEquals("<init>");
        Node receiver = node.getTarget().getReceiver();
        String methodString = tree.getMethodSelect().toString();

        // Case 1: After a call to the constructor of the same class, all
        // invariant fields are guaranteed to be initialized.
        if (isConstructor && receiver instanceof ThisLiteralNode && methodString.equals("this")) {
            ClassTree clazz = TreeUtils.enclosingClass(analysis.getTypeFactory().getPath(tree));
            TypeElement clazzElem = TreeUtils.elementFromDeclaration(clazz);
            markInvariantFieldsAsInitialized(result, clazzElem);
        }

        // Case 4: After a call to the constructor of the super class, all
        // invariant fields of any super class are guaranteed to be initialized.
        if (isConstructor && receiver instanceof ThisLiteralNode && methodString.equals("super")) {
            ClassTree clazz = TreeUtils.enclosingClass(analysis.getTypeFactory().getPath(tree));
            TypeElement clazzElem = TreeUtils.elementFromDeclaration(clazz);
            TypeMirror superClass = clazzElem.getSuperclass();

            while (superClass != null && superClass.getKind() != TypeKind.NONE) {
                clazzElem = (TypeElement) analysis.getTypes().asElement(superClass);
                superClass = clazzElem.getSuperclass();
                markInvariantFieldsAsInitialized(result, clazzElem);
            }
        }

        return result;
    }

    /**
     * Adds all the fields of the class {@code clazzElem} that have the 'invariant annotation' to
     * the set of initialized fields {@code result}.
     */
    protected void markInvariantFieldsAsInitialized(
            List<VariableElement> result, TypeElement clazzElem) {
        List<VariableElement> fields = ElementFilter.fieldsIn(clazzElem.getEnclosedElements());
        for (VariableElement field : fields) {
            if (((Symbol) field).type.tsym.completer != Symbol.Completer.NULL_COMPLETER
                    || ((Symbol) field).type.getKind() == TypeKind.ERROR) {
                // If the type is not completed yet, we might run
                // into trouble. Skip the field.
                // TODO: is there a nicer solution?
                // This was raised by Issue 244.
                continue;
            }
            AnnotatedTypeMirror fieldType = atypeFactory.getAnnotatedType(field);
            if (atypeFactory.hasFieldInvariantAnnotation(fieldType, field)) {
                result.add(field);
            }
        }
    }

    @Override
    public TransferResult<V, S> visitAssignment(AssignmentNode n, TransferInput<V, S> in) {
        TransferResult<V, S> result = super.visitAssignment(n, in);
        assert result instanceof RegularTransferResult;
        Receiver expr = FlowExpressions.internalReprOf(analysis.getTypeFactory(), n.getTarget());

        // If this is an assignment to a field of 'this', then mark the field as
        // initialized.
        if (!expr.containsUnknown()) {
            if (expr instanceof FieldAccess) {
                FieldAccess fa = (FieldAccess) expr;
                result.getRegularStore().addInitializedField(fa);
            }
        }
        return result;
    }

    /**
     * If an invariant field is initialized and has the invariant annotation, than it has at least
     * the invariant annotation. Note that only fields of the 'this' receiver are tracked for
     * initialization.
     */
    @Override
    public TransferResult<V, S> visitFieldAccess(FieldAccessNode n, TransferInput<V, S> p) {
        TransferResult<V, S> result = super.visitFieldAccess(n, p);
        assert !result.containsTwoStores();
        S store = result.getRegularStore();
        if (store.isFieldInitialized(n.getElement())
                && n.getReceiver() instanceof ThisLiteralNode) {
            AnnotatedTypeMirror fieldAnno =
                    analysis.getTypeFactory().getAnnotatedType(n.getElement());
            // Only if the field has the type system's invariant annotation,
            // such as @NonNull.
            if (fieldAnno.hasAnnotation(atypeFactory.getFieldInvariantAnnotation())) {
                AnnotationMirror inv = atypeFactory.getFieldInvariantAnnotation();
                V oldResultValue = result.getResultValue();
                V refinedResultValue =
                        analysis.createSingleAnnotationValue(
                                inv, oldResultValue.getUnderlyingType());
                V newResultValue = refinedResultValue.mostSpecific(oldResultValue, null);
                result.setResultValue(newResultValue);
            }
        }
        return result;
    }

    @Override
    public TransferResult<V, S> visitMethodInvocation(
            MethodInvocationNode n, TransferInput<V, S> in) {
        TransferResult<V, S> result = super.visitMethodInvocation(n, in);
<<<<<<< HEAD
        assert result instanceof ConditionalTransferResult;
=======
>>>>>>> 8ec9df3a
        List<VariableElement> newlyInitializedFields = initializedFieldsAfterCall(n);
        if (!newlyInitializedFields.isEmpty()) {
            for (VariableElement f : newlyInitializedFields) {
                result.getThenStore().addInitializedField(f);
                result.getElseStore().addInitializedField(f);
            }
        }
        return result;
    }
}<|MERGE_RESOLUTION|>--- conflicted
+++ resolved
@@ -195,10 +195,6 @@
     public TransferResult<V, S> visitMethodInvocation(
             MethodInvocationNode n, TransferInput<V, S> in) {
         TransferResult<V, S> result = super.visitMethodInvocation(n, in);
-<<<<<<< HEAD
-        assert result instanceof ConditionalTransferResult;
-=======
->>>>>>> 8ec9df3a
         List<VariableElement> newlyInitializedFields = initializedFieldsAfterCall(n);
         if (!newlyInitializedFields.isEmpty()) {
             for (VariableElement f : newlyInitializedFields) {
