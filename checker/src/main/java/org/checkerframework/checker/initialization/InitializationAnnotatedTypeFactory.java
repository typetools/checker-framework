--- conflicted
+++ resolved
@@ -745,28 +745,15 @@
      * subclass NullnessQualifierHierarchy within class {@link
      * org.checkerframework.checker.nullness.NullnessChecker} for an example.
      */
-<<<<<<< HEAD
     protected abstract class InitializationQualifierHierarchy extends ComplexHierarchy {
         private final QualifierKind UNKNOWN_INIT;
         private final QualifierKind UNDER_INIT;
 
-        public InitializationQualifierHierarchy() {
+        /** Create an InitializationQualifierHierarchy. */
+        protected InitializationQualifierHierarchy() {
             super(InitializationAnnotatedTypeFactory.this.getSupportedTypeQualifiers(), elements);
             UNKNOWN_INIT = getQualifierKind(UNKNOWN_INITIALIZATION);
             UNDER_INIT = getQualifierKind(UNDER_INITALIZATION);
-=======
-    protected abstract class InitializationQualifierHierarchy extends MultiGraphQualifierHierarchy {
-
-        /**
-         * Create an InitializationQualifierHierarchy.
-         *
-         * @param f a factory to create to create a {@link
-         *     org.checkerframework.framework.util.GraphQualifierHierarchy}
-         * @param arg seems to be ignored
-         */
-        protected InitializationQualifierHierarchy(MultiGraphFactory f, Object... arg) {
-            super(f, arg);
->>>>>>> c0870417
         }
 
         /**
