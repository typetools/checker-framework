--- conflicted
+++ resolved
@@ -535,17 +535,13 @@
     }
 
     /**
-<<<<<<< HEAD
-     * Returns fields that are not yet initialized in a given store. The result is a pair of lists:
+     * Returns the fields that are not yet initialized in a given store. The result is a pair of
+     * lists:
      *
      * <ul>
      *   <li>fields that are not yet initialized and have the invariant annotation
      *   <li>fields that are not yet initialized and do not have the invariant annotation
      * </ul>
-=======
-     * Returns the (non-static) fields that have the invariant annotation and are not yet
-     * initialized in a given store.
->>>>>>> 9fffe035
      *
      * @param store a store
      * @param path the current path, used to determine the current class
@@ -583,7 +579,6 @@
     }
 
     /**
-<<<<<<< HEAD
      * Returns the fields that have the invariant annotation and are not yet initialized in a given
      * store.
      *
@@ -604,10 +599,6 @@
 
     /**
      * Returns the fields that have the invariant annotation and are initialized in a given store.
-=======
-     * Returns the (non-static) fields that have the invariant annotation and are initialized in a
-     * given store.
->>>>>>> 9fffe035
      *
      * @param store a store
      * @param path the current path; used to compute the current class
