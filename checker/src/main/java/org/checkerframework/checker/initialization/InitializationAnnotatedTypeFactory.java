package org.checkerframework.checker.initialization;

import com.sun.source.tree.ClassTree;
import com.sun.source.tree.ExpressionTree;
import com.sun.source.tree.LiteralTree;
import com.sun.source.tree.MemberReferenceTree;
import com.sun.source.tree.MemberReferenceTree.ReferenceMode;
import com.sun.source.tree.MemberSelectTree;
import com.sun.source.tree.MethodTree;
import com.sun.source.tree.NewClassTree;
import com.sun.source.tree.Tree;
import com.sun.source.tree.VariableTree;
import com.sun.source.util.TreePath;
import com.sun.tools.javac.code.Type;
import com.sun.tools.javac.tree.JCTree;
import java.lang.annotation.Annotation;
import java.util.ArrayList;
import java.util.Collection;
import java.util.Collections;
import java.util.HashSet;
import java.util.LinkedHashSet;
import java.util.List;
import java.util.Set;
import javax.lang.model.element.AnnotationMirror;
import javax.lang.model.element.Element;
import javax.lang.model.element.ElementKind;
import javax.lang.model.element.ExecutableElement;
import javax.lang.model.element.Modifier;
import javax.lang.model.element.Name;
import javax.lang.model.element.TypeElement;
import javax.lang.model.element.VariableElement;
import javax.lang.model.type.DeclaredType;
import javax.lang.model.type.TypeKind;
import javax.lang.model.type.TypeMirror;
import javax.lang.model.util.Types;
import org.checkerframework.checker.initialization.qual.FBCBottom;
import org.checkerframework.checker.initialization.qual.Initialized;
import org.checkerframework.checker.initialization.qual.NotOnlyInitialized;
import org.checkerframework.checker.initialization.qual.UnderInitialization;
import org.checkerframework.checker.initialization.qual.UnknownInitialization;
import org.checkerframework.checker.nullness.NullnessAnnotatedTypeFactory;
import org.checkerframework.checker.nullness.NullnessChecker;
import org.checkerframework.checker.nullness.qual.Nullable;
import org.checkerframework.common.basetype.BaseTypeChecker;
import org.checkerframework.framework.flow.CFAbstractAnalysis;
import org.checkerframework.framework.flow.CFAbstractValue;
import org.checkerframework.framework.qual.Unused;
import org.checkerframework.framework.type.AnnotatedTypeMirror;
import org.checkerframework.framework.type.AnnotatedTypeMirror.AnnotatedDeclaredType;
import org.checkerframework.framework.type.AnnotatedTypeMirror.AnnotatedExecutableType;
import org.checkerframework.framework.type.GenericAnnotatedTypeFactory;
import org.checkerframework.framework.type.MostlyNoElementQualifierHierarchy;
import org.checkerframework.framework.type.QualifierHierarchy;
import org.checkerframework.framework.type.treeannotator.ListTreeAnnotator;
import org.checkerframework.framework.type.treeannotator.TreeAnnotator;
import org.checkerframework.framework.type.typeannotator.ListTypeAnnotator;
import org.checkerframework.framework.type.typeannotator.TypeAnnotator;
import org.checkerframework.framework.util.QualifierKind;
import org.checkerframework.javacutil.AnnotationBuilder;
import org.checkerframework.javacutil.AnnotationUtils;
import org.checkerframework.javacutil.ElementUtils;
import org.checkerframework.javacutil.TreePathUtil;
import org.checkerframework.javacutil.TreeUtils;
import org.checkerframework.javacutil.TypesUtils;
import org.plumelib.util.IPair;

/**
 * The annotated type factory for the freedom-before-commitment type-system. The
 * freedom-before-commitment type-system and this class are abstract and need to be combined with
 * another type-system whose safe initialization should be tracked. For an example, see the {@link
 * NullnessChecker}.
 */
public abstract class InitializationAnnotatedTypeFactory<
        Value extends CFAbstractValue<Value>,
        Store extends InitializationStore<Value, Store>,
        Transfer extends InitializationTransfer<Value, Transfer, Store>,
        Flow extends CFAbstractAnalysis<Value, Store, Transfer>>
    extends GenericAnnotatedTypeFactory<Value, Store, Transfer, Flow> {

  /** {@link UnknownInitialization}. */
  protected final AnnotationMirror UNKNOWN_INITIALIZATION;

  /** {@link Initialized}. */
  protected final AnnotationMirror INITIALIZED;

  /** {@link UnderInitialization} or null. */
  protected final AnnotationMirror UNDER_INITALIZATION;

  /** {@link NotOnlyInitialized} or null. */
  protected final AnnotationMirror NOT_ONLY_INITIALIZED;

  /** {@link FBCBottom}. */
  protected final AnnotationMirror FBCBOTTOM;

  /** The java.lang.Object type. */
  protected final TypeMirror objectTypeMirror;

  /** The Unused.when field/element. */
  protected final ExecutableElement unusedWhenElement;

  /** The UnderInitialization.value field/element. */
  protected final ExecutableElement underInitializationValueElement;

  /** The UnknownInitialization.value field/element. */
  protected final ExecutableElement unknownInitializationValueElement;

  /** Cache for the initialization annotations. */
  protected final Set<Class<? extends Annotation>> initAnnos;

  /**
   * String representation of all initialization annotations.
   *
   * <p>{@link UnknownInitialization} {@link UnderInitialization} {@link Initialized} {@link
   * FBCBottom}
   *
   * <p>This is used to quickly check of an AnnotationMirror is one of the initialization
   * annotations without having to repeatedly convert them to strings.
   */
  protected final Set<String> initAnnoNames;

  /**
   * Create a new InitializationAnnotatedTypeFactory.
   *
   * @param checker the checker to which the new type factory belongs
   */
  protected InitializationAnnotatedTypeFactory(BaseTypeChecker checker) {
    super(checker, true);

    UNKNOWN_INITIALIZATION = AnnotationBuilder.fromClass(elements, UnknownInitialization.class);
    INITIALIZED = AnnotationBuilder.fromClass(elements, Initialized.class);
    UNDER_INITALIZATION = AnnotationBuilder.fromClass(elements, UnderInitialization.class);
    NOT_ONLY_INITIALIZED = AnnotationBuilder.fromClass(elements, NotOnlyInitialized.class);
    FBCBOTTOM = AnnotationBuilder.fromClass(elements, FBCBottom.class);

    objectTypeMirror = processingEnv.getElementUtils().getTypeElement("java.lang.Object").asType();
    unusedWhenElement = TreeUtils.getMethod(Unused.class, "when", 0, processingEnv);
    underInitializationValueElement =
        TreeUtils.getMethod(UnderInitialization.class, "value", 0, processingEnv);
    unknownInitializationValueElement =
        TreeUtils.getMethod(UnknownInitialization.class, "value", 0, processingEnv);

    Set<Class<? extends Annotation>> tempInitAnnos = new LinkedHashSet<>(4);
    tempInitAnnos.add(UnderInitialization.class);
    tempInitAnnos.add(Initialized.class);
    tempInitAnnos.add(UnknownInitialization.class);
    tempInitAnnos.add(FBCBottom.class);

    initAnnos = Collections.unmodifiableSet(tempInitAnnos);

    Set<String> tempInitAnnoNames = new HashSet<>(4);
    tempInitAnnoNames.add(AnnotationUtils.annotationName(UNKNOWN_INITIALIZATION));
    tempInitAnnoNames.add(AnnotationUtils.annotationName(UNDER_INITALIZATION));
    tempInitAnnoNames.add(AnnotationUtils.annotationName(INITIALIZED));
    tempInitAnnoNames.add(AnnotationUtils.annotationName(FBCBOTTOM));

    initAnnoNames = Collections.unmodifiableSet(tempInitAnnoNames);

    // No call to postInit() because this class is abstract.
    // Its subclasses must call postInit().
  }

  public Set<Class<? extends Annotation>> getInitializationAnnotations() {
    return initAnnos;
  }

  /**
   * Is the annotation {@code anno} an initialization qualifier?
   *
   * @param anno the annotation to check
   * @return true if the argument is an initialization qualifier
   */
  protected boolean isInitializationAnnotation(AnnotationMirror anno) {
    assert anno != null;
    return initAnnoNames.contains(AnnotationUtils.annotationName(anno));
  }

  /*
   * The following method can be used to appropriately configure the
   * commitment type-system.
   */

  /**
   * Returns the list of annotations that is forbidden for the constructor return type.
   *
   * @return the list of annotations that is forbidden for the constructor return type
   */
  public Set<Class<? extends Annotation>> getInvalidConstructorReturnTypeAnnotations() {
    return getInitializationAnnotations();
  }

  /**
   * Returns the annotation that makes up the invariant of this commitment type system, such as
   * {@code @NonNull}.
   *
   * @return the invariant annotation for this type system
   */
  public abstract AnnotationMirror getFieldInvariantAnnotation();

  /**
   * Returns true if {@code field} has the invariant annotation.
   *
   * <p>This method is a convenience method for {@link
   * #hasFieldInvariantAnnotation(AnnotatedTypeMirror, VariableElement)}.
   *
   * <p>If the {@code field} is a type variable, this method returns true if any possible
   * instantiation of the type parameter could have the invariant annotation. See {@link
   * NullnessAnnotatedTypeFactory#hasFieldInvariantAnnotation(VariableTree)} for an example.
   *
   * @param field field that might have invariant annotation
   * @return true if field has the invariant annotation
   */
  protected final boolean hasFieldInvariantAnnotation(VariableTree field) {
    AnnotatedTypeMirror type = getAnnotatedType(field);
    VariableElement fieldElement = TreeUtils.elementFromDeclaration(field);
    return hasFieldInvariantAnnotation(type, fieldElement);
  }

  /**
   * Returns true if {@code type} has the invariant annotation.
   *
   * <p>If the {@code type} is a type variable, this method returns true if any possible
   * instantiation of the type parameter could have the invariant annotation. See {@link
   * NullnessAnnotatedTypeFactory#hasFieldInvariantAnnotation(VariableTree)} for an example.
   *
   * @param type of field that might have invariant annotation
   * @param fieldElement the field element, which can be used to check annotations on the
   *     declaration
   * @return true if the type has the invariant annotation
   */
  protected abstract boolean hasFieldInvariantAnnotation(
      AnnotatedTypeMirror type, VariableElement fieldElement);

  /**
   * Creates a {@link UnderInitialization} annotation with the given type as its type frame
   * argument.
   *
   * @param typeFrame the type down to which some value has been initialized
   * @return an {@link UnderInitialization} annotation with the given argument
   */
  public AnnotationMirror createUnderInitializationAnnotation(TypeMirror typeFrame) {
    assert typeFrame != null;
    AnnotationBuilder builder = new AnnotationBuilder(processingEnv, UnderInitialization.class);
    builder.setValue("value", typeFrame);
    return builder.build();
  }

  /**
   * Creates a {@link UnderInitialization} annotation with the given type frame.
   *
   * @param typeFrame the type down to which some value has been initialized
   * @return an {@link UnderInitialization} annotation with the given argument
   */
  public AnnotationMirror createUnderInitializationAnnotation(Class<?> typeFrame) {
    assert typeFrame != null;
    AnnotationBuilder builder = new AnnotationBuilder(processingEnv, UnderInitialization.class);
    builder.setValue("value", typeFrame);
    return builder.build();
  }

  /**
   * Creates a {@link UnknownInitialization} annotation with a given type frame.
   *
   * @param typeFrame the type down to which some value has been initialized
   * @return an {@link UnknownInitialization} annotation with the given argument
   */
  public AnnotationMirror createUnknownInitializationAnnotation(Class<?> typeFrame) {
    assert typeFrame != null;
    AnnotationBuilder builder = new AnnotationBuilder(processingEnv, UnknownInitialization.class);
    builder.setValue("value", typeFrame);
    return builder.build();
  }

  /**
   * Creates an {@link UnknownInitialization} annotation with a given type frame.
   *
   * @param typeFrame the type down to which some value has been initialized
   * @return an {@link UnknownInitialization} annotation with the given argument
   */
  public AnnotationMirror createUnknownInitializationAnnotation(TypeMirror typeFrame) {
    assert typeFrame != null;
    AnnotationBuilder builder = new AnnotationBuilder(processingEnv, UnknownInitialization.class);
    builder.setValue("value", typeFrame);
    return builder.build();
  }

  /**
   * Returns the type frame (that is, the argument) of a given initialization annotation.
   *
   * @param annotation a {@link UnderInitialization} or {@link UnknownInitialization} annotation
   * @return the annotation's argument
   */
  public TypeMirror getTypeFrameFromAnnotation(AnnotationMirror annotation) {
    if (AnnotationUtils.areSameByName(
        annotation, "org.checkerframework.checker.initialization.qual.UnderInitialization")) {
      return AnnotationUtils.getElementValue(
          annotation, underInitializationValueElement, TypeMirror.class, objectTypeMirror);
    } else {
      return AnnotationUtils.getElementValue(
          annotation, unknownInitializationValueElement, TypeMirror.class, objectTypeMirror);
    }
  }

  /**
   * Is {@code anno} the {@link UnderInitialization} annotation (with any type frame)?
   *
   * @param anno the annotation to check
   * @return true if {@code anno} is {@link UnderInitialization}
   */
  public boolean isUnderInitialization(AnnotationMirror anno) {
    return areSameByClass(anno, UnderInitialization.class);
  }

  /**
   * Is {@code anno} the {@link UnknownInitialization} annotation (with any type frame)?
   *
   * @param anno the annotation to check
   * @return true if {@code anno} is {@link UnknownInitialization}
   */
  public boolean isUnknownInitialization(AnnotationMirror anno) {
    return areSameByClass(anno, UnknownInitialization.class);
  }

  /**
   * Is {@code anno} the bottom annotation?
   *
   * @param anno the annotation to check
   * @return true if {@code anno} is {@link FBCBottom}
   */
  public boolean isFbcBottom(AnnotationMirror anno) {
    return AnnotationUtils.areSame(anno, FBCBOTTOM);
  }

  /**
   * Is {@code anno} the {@link Initialized} annotation?
   *
   * @param anno the annotation to check
   * @return true if {@code anno} is {@link Initialized}
   */
  public boolean isInitialized(AnnotationMirror anno) {
    return AnnotationUtils.areSame(anno, INITIALIZED);
  }

  /**
   * Does {@code anno} have the annotation {@link UnderInitialization} (with any type frame)?
   *
   * @param anno the annotation to check
   * @return true if {@code anno} has {@link UnderInitialization}
   */
  public boolean isUnderInitialization(AnnotatedTypeMirror anno) {
    return anno.hasEffectiveAnnotation(UnderInitialization.class);
  }

  /**
   * Does {@code anno} have the annotation {@link UnknownInitialization} (with any type frame)?
   *
   * @param anno the annotation to check
   * @return true if {@code anno} has {@link UnknownInitialization}
   */
  public boolean isUnknownInitialization(AnnotatedTypeMirror anno) {
    return anno.hasEffectiveAnnotation(UnknownInitialization.class);
  }

  /**
   * Does {@code anno} have the bottom annotation?
   *
   * @param anno the annotation to check
   * @return true if {@code anno} has {@link FBCBottom}
   */
  public boolean isFbcBottom(AnnotatedTypeMirror anno) {
    return anno.hasEffectiveAnnotation(FBCBottom.class);
  }

  /**
   * Does {@code anno} have the annotation {@link Initialized}?
   *
   * @param anno the annotation to check
   * @return true if {@code anno} has {@link Initialized}
   */
  public boolean isInitialized(AnnotatedTypeMirror anno) {
    return anno.hasEffectiveAnnotation(Initialized.class);
  }

  /**
   * Are all fields initialized-only?
   *
   * @param classTree the class to query
   * @return true if all fields are initialized-only
   */
  protected boolean areAllFieldsInitializedOnly(ClassTree classTree) {
    for (Tree member : classTree.getMembers()) {
      if (!(member instanceof VariableTree)) {
        continue;
      }
      VariableTree var = (VariableTree) member;
      VariableElement varElt = TreeUtils.elementFromDeclaration(var);
      // var is not initialized-only
      if (getDeclAnnotation(varElt, NotOnlyInitialized.class) != null) {
        // var is not static -- need a check of initializer blocks,
        // not of constructor which is where this is used
        if (!varElt.getModifiers().contains(Modifier.STATIC)) {
          return false;
        }
      }
    }
    return true;
  }

  /**
   * {@inheritDoc}
   *
   * <p>In most cases, subclasses want to call this method first because it may clear all
   * annotations and use the hierarchy's root annotations.
   */
  @Override
  public void postAsMemberOf(AnnotatedTypeMirror type, AnnotatedTypeMirror owner, Element element) {
    super.postAsMemberOf(type, owner, element);

    if (element.getKind().isField()) {
      Collection<? extends AnnotationMirror> declaredFieldAnnotations = getDeclAnnotations(element);
      AnnotatedTypeMirror fieldAnnotations = getAnnotatedType(element);
      computeFieldAccessType(type, declaredFieldAnnotations, owner, fieldAnnotations, element);
    }
  }

  /**
   * Controls which hierarchies' qualifiers are changed based on the receiver type and the declared
   * annotations for a field.
   *
   * @see #computeFieldAccessType
   * @see #getAnnotatedTypeLhs(Tree)
   */
  private boolean computingAnnotatedTypeMirrorOfLHS = false;

  @Override
  public AnnotatedTypeMirror getAnnotatedTypeLhs(Tree lhsTree) {
    boolean oldComputingAnnotatedTypeMirrorOfLHS = computingAnnotatedTypeMirrorOfLHS;
    computingAnnotatedTypeMirrorOfLHS = true;
    AnnotatedTypeMirror result = super.getAnnotatedTypeLhs(lhsTree);
    computingAnnotatedTypeMirrorOfLHS = oldComputingAnnotatedTypeMirrorOfLHS;
    return result;
  }

  @Override
  public @Nullable AnnotatedDeclaredType getSelfType(Tree tree) {
    AnnotatedDeclaredType selfType = super.getSelfType(tree);

    TreePath path = getPath(tree);
    AnnotatedDeclaredType enclosing = selfType;
    while (path != null && enclosing != null) {
      TreePath topLevelMemberPath = findTopLevelClassMemberForTree(path);
      if (topLevelMemberPath != null && topLevelMemberPath.getLeaf() != null) {
        Tree topLevelMember = topLevelMemberPath.getLeaf();
        if (!(topLevelMember instanceof MethodTree)
            || TreeUtils.isConstructor((MethodTree) topLevelMember)) {
          setSelfTypeInInitializationCode(tree, enclosing, topLevelMemberPath);
        }
        path = topLevelMemberPath.getParentPath();
        enclosing = enclosing.getEnclosingType();
      } else {
        break;
      }
    }

    return selfType;
  }

  /**
   * In the first enclosing class, find the path to the top-level member that contains {@code path}.
   *
   * @param path the path whose leaf is the target
   * @return path to a top-level member containing the leaf of {@code path}
   */
  @SuppressWarnings("interning:not.interned") // AST node comparison
  private @Nullable TreePath findTopLevelClassMemberForTree(TreePath path) {
    if (TreeUtils.isClassTree(path.getLeaf())) {
      path = path.getParentPath();
      if (path == null) {
        return null;
      }
    }
    ClassTree enclosingClass = TreePathUtil.enclosingClass(path);
    if (enclosingClass != null) {
      List<? extends Tree> classMembers = enclosingClass.getMembers();
      TreePath searchPath = path;
      while (searchPath.getParentPath() != null
          && searchPath.getParentPath().getLeaf() != enclosingClass) {
        searchPath = searchPath.getParentPath();
        if (classMembers.contains(searchPath.getLeaf())) {
          return searchPath;
        }
      }
    }
    return null;
  }

  /**
   * Side-effects argument {@code selfType} to make it @Initialized or @UnderInitialization,
   * depending on whether all fields have been set.
   *
   * @param tree a tree
   * @param selfType the type to side-effect
   * @param path a path
   */
  protected void setSelfTypeInInitializationCode(
      Tree tree, AnnotatedDeclaredType selfType, TreePath path) {
    ClassTree enclosingClass = TreePathUtil.enclosingClass(path);
    Type classType = ((JCTree) enclosingClass).type;
    AnnotationMirror annotation = null;

    // If all fields are initialized-only, and they are all initialized,
    // then:
    //  - if the class is final, this is @Initialized
    //  - otherwise, this is @UnderInitialization(CurrentClass) as
    //    there might still be subclasses that need initialization.
    if (areAllFieldsInitializedOnly(enclosingClass)) {
      Store store = getStoreBefore(tree);
      if (store != null
          && getUninitializedInvariantFields(store, path, false, Collections.emptyList())
              .isEmpty()) {
        if (classType.isFinal()) {
          annotation = INITIALIZED;
        } else {
          annotation = createUnderInitializationAnnotation(classType);
        }
      }
    }

    if (annotation == null) {
      annotation = getUnderInitializationAnnotationOfSuperType(classType);
    }
    selfType.replaceAnnotation(annotation);
  }

  /**
   * Returns an {@link UnderInitialization} annotation that has the superclass of {@code type} as
   * type frame.
   *
   * @param type a type
   * @return true an {@link UnderInitialization} for the supertype of {@code type}
   */
  protected AnnotationMirror getUnderInitializationAnnotationOfSuperType(TypeMirror type) {
    // Find supertype if possible.
    AnnotationMirror annotation;
    List<? extends TypeMirror> superTypes = types.directSupertypes(type);
    TypeMirror superClass = null;
    for (TypeMirror superType : superTypes) {
      ElementKind kind = types.asElement(superType).getKind();
      if (kind == ElementKind.CLASS) {
        superClass = superType;
        break;
      }
    }
    // Create annotation.
    if (superClass != null) {
      annotation = createUnderInitializationAnnotation(superClass);
    } else {
      // Use Object as a valid super-class.
      annotation = createUnderInitializationAnnotation(Object.class);
    }
    return annotation;
  }

  /**
   * Returns the fields that are not yet initialized in a given store. The result is a pair of
   * lists:
   *
   * <ul>
   *   <li>fields that are not yet initialized and have the invariant annotation
   *   <li>fields that are not yet initialized and do not have the invariant annotation
   * </ul>
   *
   * @param store a store
   * @param path the current path, used to determine the current class
<<<<<<< HEAD
   * @param isStatic if true, report static fields or instance fields
=======
   * @param isStatic if true, report static fields; if false, report instance fields
>>>>>>> 1ae41a9c
   * @param receiverAnnotations the annotations on the receiver
   * @return the fields that are not yet initialized in a given store (a pair of lists)
   */
  public IPair<List<VariableTree>, List<VariableTree>> getUninitializedFields(
      Store store,
      TreePath path,
      boolean isStatic,
      Collection<? extends AnnotationMirror> receiverAnnotations) {
    ClassTree currentClass = TreePathUtil.enclosingClass(path);
    List<VariableTree> fields = TreeUtils.fieldsFromClassTree(currentClass);
    List<VariableTree> uninitWithInvariantAnno = new ArrayList<>();
    List<VariableTree> uninitWithoutInvariantAnno = new ArrayList<>();
    for (VariableTree field : fields) {
      if (isUnused(field, receiverAnnotations)) {
        continue; // don't consider unused fields
      }
      VariableElement fieldElem = TreeUtils.elementFromDeclaration(field);
      if (ElementUtils.isStatic(fieldElem) == isStatic) {
        // Has the field been initialized?
        if (!store.isFieldInitialized(fieldElem)) {
          // Does this field need to satisfy the invariant?
          if (hasFieldInvariantAnnotation(field)) {
            uninitWithInvariantAnno.add(field);
          } else {
            uninitWithoutInvariantAnno.add(field);
          }
        }
      }
    }
    return IPair.of(uninitWithInvariantAnno, uninitWithoutInvariantAnno);
  }

  /**
   * Returns the fields that have the invariant annotation and are not yet initialized in a given
   * store.
   *
   * @param store a store
   * @param path the current path, used to determine the current class
<<<<<<< HEAD
   * @param isStatic if true, report static fields or instance fields
=======
   * @param isStatic if true, report static fields; if false, report instance fields
>>>>>>> 1ae41a9c
   * @param receiverAnnotations the annotations on the receiver
   * @return the fields that have the invariant annotation and are not yet initialized in a given
   *     store (a pair of lists)
   */
  public final List<VariableTree> getUninitializedInvariantFields(
      Store store,
      TreePath path,
      boolean isStatic,
      List<? extends AnnotationMirror> receiverAnnotations) {
    return getUninitializedFields(store, path, isStatic, receiverAnnotations).first;
  }

  /**
   * Returns the fields that have the invariant annotation and are initialized in a given store.
   *
   * @param store a store
   * @param path the current path; used to compute the current class
   * @return the fields that have the invariant annotation and are initialized in a given store
   */
  public List<VariableTree> getInitializedInvariantFields(Store store, TreePath path) {
    ClassTree currentClass = TreePathUtil.enclosingClass(path);
    List<VariableTree> fields = TreeUtils.fieldsFromClassTree(currentClass);
    List<VariableTree> initializedFields = new ArrayList<>();
    for (VariableTree field : fields) {
      VariableElement fieldElem = TreeUtils.elementFromDeclaration(field);
      if (!ElementUtils.isStatic(fieldElem)) {
        // Does this field need to satisfy the invariant?
        if (hasFieldInvariantAnnotation(field)) {
          // Has the field been initialized?
          if (store.isFieldInitialized(fieldElem)) {
            initializedFields.add(field);
          }
        }
      }
    }
    return initializedFields;
  }

  /** Returns true if the field {@code f} is unused, given the annotations on the receiver. */
  private boolean isUnused(
      VariableTree field, Collection<? extends AnnotationMirror> receiverAnnos) {
    if (receiverAnnos.isEmpty()) {
      return false;
    }

    AnnotationMirror unused =
        getDeclAnnotation(TreeUtils.elementFromDeclaration(field), Unused.class);
    if (unused == null) {
      return false;
    }

    Name when = AnnotationUtils.getElementValueClassName(unused, unusedWhenElement);
    for (AnnotationMirror anno : receiverAnnos) {
      Name annoName = ((TypeElement) anno.getAnnotationType().asElement()).getQualifiedName();
      if (annoName.contentEquals(when)) {
        return true;
      }
    }

    return false;
  }

  /**
   * Returns true if the type is initialized with respect to the given frame -- that is, all of the
   * fields of the frame are initialized.
   *
   * @param type the type whose initialization type qualifiers to check
   * @param frame a class in {@code type}'s class hierarchy
   * @return true if the type is initialized for the given frame
   */
  public boolean isInitializedForFrame(AnnotatedTypeMirror type, TypeMirror frame) {
    AnnotationMirror initializationAnno =
        type.getEffectiveAnnotationInHierarchy(UNKNOWN_INITIALIZATION);
    TypeMirror typeFrame = getTypeFrameFromAnnotation(initializationAnno);
    Types types = processingEnv.getTypeUtils();
    return types.isSubtype(typeFrame, types.erasure(frame));
  }

  /**
   * Determine the type of a field access (implicit or explicit) based on the receiver type and the
   * declared annotations for the field.
   *
   * @param type type of the field access expression
   * @param declaredFieldAnnotations annotations on the element
   * @param receiverType inferred annotations of the receiver
   */
  private void computeFieldAccessType(
      AnnotatedTypeMirror type,
      Collection<? extends AnnotationMirror> declaredFieldAnnotations,
      AnnotatedTypeMirror receiverType,
      AnnotatedTypeMirror fieldAnnotations,
      Element element) {
    // not necessary for primitive fields
    if (TypesUtils.isPrimitive(type.getUnderlyingType())) {
      return;
    }
    // not necessary if there is an explicit UnknownInitialization
    // annotation on the field
    if (AnnotationUtils.containsSameByName(
        fieldAnnotations.getPrimaryAnnotations(), UNKNOWN_INITIALIZATION)) {
      return;
    }
    if (isUnknownInitialization(receiverType) || isUnderInitialization(receiverType)) {

      TypeMirror fieldDeclarationType = element.getEnclosingElement().asType();
      boolean isInitializedForFrame = isInitializedForFrame(receiverType, fieldDeclarationType);
      if (isInitializedForFrame) {
        // The receiver is initialized for this frame.
        // Change the type of the field to @UnknownInitialization so that
        // anything can be assigned to this field.
        type.replaceAnnotation(UNKNOWN_INITIALIZATION);
      } else if (computingAnnotatedTypeMirrorOfLHS) {
        // The receiver is not initialized for this frame, but the type of a lhs is being
        // computed.
        // Change the type of the field to @UnknownInitialization so that
        // anything can be assigned to this field.
        type.replaceAnnotation(UNKNOWN_INITIALIZATION);
      } else {
        // The receiver is not initialized for this frame and the type being computed is not
        // a LHS.
        // Replace all annotations with the top annotation for that hierarchy.
        type.clearPrimaryAnnotations();
        type.addAnnotations(qualHierarchy.getTopAnnotations());
      }

      if (!AnnotationUtils.containsSame(declaredFieldAnnotations, NOT_ONLY_INITIALIZED)) {
        // add root annotation for all other hierarchies, and
        // Initialized for the initialization hierarchy
        type.replaceAnnotation(INITIALIZED);
      }
    }
  }

  @Override
  protected TypeAnnotator createTypeAnnotator() {
    return new ListTypeAnnotator(super.createTypeAnnotator(), new CommitmentTypeAnnotator(this));
  }

  @Override
  protected TreeAnnotator createTreeAnnotator() {
    return new ListTreeAnnotator(super.createTreeAnnotator(), new CommitmentTreeAnnotator(this));
  }

  protected class CommitmentTypeAnnotator extends TypeAnnotator {
    public CommitmentTypeAnnotator(InitializationAnnotatedTypeFactory<?, ?, ?, ?> atypeFactory) {
      super(atypeFactory);
    }

    @Override
    public Void visitExecutable(AnnotatedExecutableType t, Void p) {
      Void result = super.visitExecutable(t, p);
      Element elem = t.getElement();
      if (elem.getKind() == ElementKind.CONSTRUCTOR) {
        AnnotatedDeclaredType returnType = (AnnotatedDeclaredType) t.getReturnType();
        DeclaredType underlyingType = returnType.getUnderlyingType();
        returnType.replaceAnnotation(getUnderInitializationAnnotationOfSuperType(underlyingType));
      }
      return result;
    }
  }

  protected class CommitmentTreeAnnotator extends TreeAnnotator {

    public CommitmentTreeAnnotator(InitializationAnnotatedTypeFactory<?, ?, ?, ?> atypeFactory) {
      super(atypeFactory);
    }

    @Override
    public Void visitMethod(MethodTree tree, AnnotatedTypeMirror p) {
      Void result = super.visitMethod(tree, p);
      if (TreeUtils.isConstructor(tree)) {
        assert p instanceof AnnotatedExecutableType;
        AnnotatedExecutableType exeType = (AnnotatedExecutableType) p;
        DeclaredType underlyingType = (DeclaredType) exeType.getReturnType().getUnderlyingType();
        AnnotationMirror a = getUnderInitializationAnnotationOfSuperType(underlyingType);
        exeType.getReturnType().replaceAnnotation(a);
      }
      return result;
    }

    @Override
    public Void visitNewClass(NewClassTree tree, AnnotatedTypeMirror p) {
      super.visitNewClass(tree, p);
      boolean allInitialized = true;
      Type type = ((JCTree) tree).type;
      for (ExpressionTree a : tree.getArguments()) {
        if (!TreeUtils.isStandaloneExpression(a)) {
          continue;
        }
        boolean oldShouldCache = shouldCache;
        shouldCache = false;
        AnnotatedTypeMirror t = getAnnotatedType(a);
        shouldCache = oldShouldCache;
        allInitialized &= (isInitialized(t) || isFbcBottom(t));
      }
      if (!allInitialized) {
        p.replaceAnnotation(createUnderInitializationAnnotation(type));
        return null;
      }
      p.replaceAnnotation(INITIALIZED);
      return null;
    }

    @Override
    public Void visitLiteral(LiteralTree tree, AnnotatedTypeMirror type) {
      if (tree.getKind() != Tree.Kind.NULL_LITERAL) {
        type.addAnnotation(INITIALIZED);
      }
      return super.visitLiteral(tree, type);
    }

    @Override
    public Void visitMemberSelect(MemberSelectTree tree, AnnotatedTypeMirror annotatedTypeMirror) {
      if (TreeUtils.isArrayLengthAccess(tree)) {
        annotatedTypeMirror.replaceAnnotation(INITIALIZED);
      }
      return super.visitMemberSelect(tree, annotatedTypeMirror);
    }
  }

  /**
   * The {@link QualifierHierarchy} for the initialization type system.
   *
   * <p>Type systems extending the Initialization Checker should call methods {@link
   * InitializationQualifierHierarchy#isSubtypeInitialization} and {@link
   * InitializationQualifierHierarchy#leastUpperBoundInitialization} for appropriate qualifiers. See
   * protected subclass NullnessQualifierHierarchy within class {@link NullnessChecker} for an
   * example.
   */
  protected abstract class InitializationQualifierHierarchy
      extends MostlyNoElementQualifierHierarchy {

    /** Qualifier kind for the @{@link UnknownInitialization} annotation. */
    private final QualifierKind UNKNOWN_INIT;

    /** Qualifier kind for the @{@link UnderInitialization} annotation. */
    private final QualifierKind UNDER_INIT;

    /** Create an InitializationQualifierHierarchy. */
    protected InitializationQualifierHierarchy() {
      super(
          InitializationAnnotatedTypeFactory.this.getSupportedTypeQualifiers(),
          elements,
          InitializationAnnotatedTypeFactory.this);
      UNKNOWN_INIT = getQualifierKind(UNKNOWN_INITIALIZATION);
      UNDER_INIT = getQualifierKind(UNDER_INITALIZATION);
    }

    /**
     * Subtype testing for initialization annotations. Will return false if either qualifier is not
     * an initialization annotation. Subclasses should override isSubtype and call this method for
     * initialization qualifiers.
     *
     * @param subAnno subtype annotation
     * @param subKind subtype kind
     * @param superAnno supertype annotation
     * @param superKind supertype kind
     * @return true if subAnno is a subtype of superAnno in the initialization hierarchy
     */
    public boolean isSubtypeInitialization(
        AnnotationMirror subAnno,
        QualifierKind subKind,
        AnnotationMirror superAnno,
        QualifierKind superKind) {
      if (!subKind.isSubtypeOf(superKind)) {
        return false;
      } else if ((subKind == UNDER_INIT && superKind == UNDER_INIT)
          || (subKind == UNDER_INIT && superKind == UNKNOWN_INIT)
          || (subKind == UNKNOWN_INIT && superKind == UNKNOWN_INIT)) {
        // Thus, we only need to look at the type frame.
        TypeMirror frame1 = getTypeFrameFromAnnotation(subAnno);
        TypeMirror frame2 = getTypeFrameFromAnnotation(superAnno);
        return types.isSubtype(frame1, frame2);
      } else {
        return true;
      }
    }

    /**
     * Compute the least upper bound of two initialization qualifiers. Returns null if one of the
     * qualifiers is not in the initialization hierarachy. Subclasses should override
     * leastUpperBound and call this method for initialization qualifiers.
     *
     * @param anno1 an initialization qualifier
     * @param qual1 a qualifier kind
     * @param anno2 an initialization qualifier
     * @param qual2 a qualifier kind
     * @return the lub of anno1 and anno2
     */
    protected AnnotationMirror leastUpperBoundInitialization(
        AnnotationMirror anno1, QualifierKind qual1, AnnotationMirror anno2, QualifierKind qual2) {
      assert isInitializationAnnotation(anno1);
      assert isInitializationAnnotation(anno2);

      // Handle the case where one is a subtype of the other.
      if (isSubtypeInitialization(anno1, qual1, anno2, qual2)) {
        return anno2;
      } else if (isSubtypeInitialization(anno2, qual2, anno1, qual1)) {
        return anno1;
      }
      boolean unknowninit1 = isUnknownInitialization(anno1);
      boolean unknowninit2 = isUnknownInitialization(anno2);
      boolean underinit1 = isUnderInitialization(anno1);
      boolean underinit2 = isUnderInitialization(anno2);

      // Handle @Initialized.
      if (isInitialized(anno1)) {
        assert underinit2;
        return createUnknownInitializationAnnotation(getTypeFrameFromAnnotation(anno2));
      } else if (isInitialized(anno2)) {
        assert underinit1;
        return createUnknownInitializationAnnotation(getTypeFrameFromAnnotation(anno1));
      }

      if (underinit1 && underinit2) {
        return createUnderInitializationAnnotation(
            lubTypeFrame(getTypeFrameFromAnnotation(anno1), getTypeFrameFromAnnotation(anno2)));
      }

      assert (unknowninit1 || underinit1) && (unknowninit2 || underinit2);
      return createUnknownInitializationAnnotation(
          lubTypeFrame(getTypeFrameFromAnnotation(anno1), getTypeFrameFromAnnotation(anno2)));
    }

    /**
     * Returns the least upper bound of two Java basetypes (without annotations).
     *
     * @param a the first argument
     * @param b the second argument
     * @return the lub of the two arguments
     */
    protected TypeMirror lubTypeFrame(TypeMirror a, TypeMirror b) {
      if (types.isSubtype(a, b)) {
        return b;
      } else if (types.isSubtype(b, a)) {
        return a;
      }

      return TypesUtils.leastUpperBound(a, b, processingEnv);
    }

    /**
     * Compute the greatest lower bound of two initialization qualifiers. Returns null if one of the
     * qualifiers is not in the initialization hierarachy. Subclasses should override
     * greatestLowerBound and call this method for initialization qualifiers.
     *
     * @param anno1 an initialization qualifier
     * @param qual1 a qualifier kind
     * @param anno2 an initialization qualifier
     * @param qual2 a qualifier kind
     * @return the glb of anno1 and anno2
     */
    protected @Nullable AnnotationMirror greatestLowerBoundInitialization(
        AnnotationMirror anno1, QualifierKind qual1, AnnotationMirror anno2, QualifierKind qual2) {
      if (!isInitializationAnnotation(anno1) || !isInitializationAnnotation(anno2)) {
        return null;
      }

      // Handle the case where one is a subtype of the other.
      if (isSubtypeInitialization(anno1, qual1, anno2, qual2)) {
        return anno1;
      } else if (isSubtypeInitialization(anno2, qual2, anno1, qual1)) {
        return anno2;
      }
      boolean unknowninit1 = isUnknownInitialization(anno1);
      boolean unknowninit2 = isUnknownInitialization(anno2);
      boolean underinit1 = isUnderInitialization(anno1);
      boolean underinit2 = isUnderInitialization(anno2);

      // Handle @Initialized.
      if (isInitialized(anno1)) {
        assert underinit2;
        return FBCBOTTOM;
      } else if (isInitialized(anno2)) {
        assert underinit1;
        return FBCBOTTOM;
      }

      TypeMirror typeFrame =
          TypesUtils.greatestLowerBound(
              getTypeFrameFromAnnotation(anno1), getTypeFrameFromAnnotation(anno2), processingEnv);
      if (typeFrame.getKind() == TypeKind.ERROR || typeFrame.getKind() == TypeKind.INTERSECTION) {
        return FBCBOTTOM;
      }

      if (underinit1 && underinit2) {
        return createUnderInitializationAnnotation(typeFrame);
      }

      assert (unknowninit1 || underinit1) && (unknowninit2 || underinit2);
      return createUnderInitializationAnnotation(typeFrame);
    }
  }

  @Override
  protected ParameterizedExecutableType methodFromUse(
      ExpressionTree tree,
      ExecutableElement methodElt,
      AnnotatedTypeMirror receiverType,
      boolean inferTypeArgs) {
    ParameterizedExecutableType x =
        super.methodFromUse(tree, methodElt, receiverType, inferTypeArgs);
    if (tree instanceof MemberReferenceTree
        && ((MemberReferenceTree) tree).getMode() == ReferenceMode.NEW) {
      x.executableType.getReturnType().replaceAnnotation(INITIALIZED);
    }
    return x;
  }
}<|MERGE_RESOLUTION|>--- conflicted
+++ resolved
@@ -571,11 +571,7 @@
    *
    * @param store a store
    * @param path the current path, used to determine the current class
-<<<<<<< HEAD
-   * @param isStatic if true, report static fields or instance fields
-=======
    * @param isStatic if true, report static fields; if false, report instance fields
->>>>>>> 1ae41a9c
    * @param receiverAnnotations the annotations on the receiver
    * @return the fields that are not yet initialized in a given store (a pair of lists)
    */
@@ -614,11 +610,7 @@
    *
    * @param store a store
    * @param path the current path, used to determine the current class
-<<<<<<< HEAD
-   * @param isStatic if true, report static fields or instance fields
-=======
    * @param isStatic if true, report static fields; if false, report instance fields
->>>>>>> 1ae41a9c
    * @param receiverAnnotations the annotations on the receiver
    * @return the fields that have the invariant annotation and are not yet initialized in a given
    *     store (a pair of lists)
