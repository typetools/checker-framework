package org.checkerframework.checker.initialization;

import com.sun.source.tree.ClassTree;
import com.sun.source.tree.ExpressionTree;
import com.sun.source.tree.LiteralTree;
import com.sun.source.tree.MemberSelectTree;
import com.sun.source.tree.MethodTree;
import com.sun.source.tree.NewClassTree;
import com.sun.source.tree.Tree;
import com.sun.source.tree.VariableTree;
import com.sun.source.util.TreePath;
import com.sun.tools.javac.code.Type;
import com.sun.tools.javac.tree.JCTree;
import java.lang.annotation.Annotation;
import java.util.ArrayList;
import java.util.Collection;
import java.util.Collections;
import java.util.HashSet;
import java.util.LinkedHashSet;
import java.util.List;
import java.util.Set;
import javax.lang.model.element.AnnotationMirror;
import javax.lang.model.element.Element;
import javax.lang.model.element.ElementKind;
import javax.lang.model.element.ExecutableElement;
import javax.lang.model.element.Modifier;
import javax.lang.model.element.Name;
import javax.lang.model.element.TypeElement;
import javax.lang.model.element.VariableElement;
import javax.lang.model.type.DeclaredType;
import javax.lang.model.type.TypeKind;
import javax.lang.model.type.TypeMirror;
import javax.lang.model.util.Types;
import org.checkerframework.checker.initialization.qual.FBCBottom;
import org.checkerframework.checker.initialization.qual.Initialized;
import org.checkerframework.checker.initialization.qual.NotOnlyInitialized;
import org.checkerframework.checker.initialization.qual.UnderInitialization;
import org.checkerframework.checker.initialization.qual.UnknownInitialization;
import org.checkerframework.checker.nullness.NullnessAnnotatedTypeFactory;
import org.checkerframework.checker.nullness.NullnessChecker;
import org.checkerframework.common.basetype.BaseTypeChecker;
import org.checkerframework.framework.flow.CFAbstractAnalysis;
import org.checkerframework.framework.flow.CFAbstractValue;
import org.checkerframework.framework.qual.Unused;
import org.checkerframework.framework.type.AnnotatedTypeMirror;
import org.checkerframework.framework.type.AnnotatedTypeMirror.AnnotatedDeclaredType;
import org.checkerframework.framework.type.AnnotatedTypeMirror.AnnotatedExecutableType;
import org.checkerframework.framework.type.GenericAnnotatedTypeFactory;
import org.checkerframework.framework.type.MostlyNoElementQualifierHierarchy;
import org.checkerframework.framework.type.QualifierHierarchy;
import org.checkerframework.framework.type.treeannotator.ListTreeAnnotator;
import org.checkerframework.framework.type.treeannotator.TreeAnnotator;
import org.checkerframework.framework.type.typeannotator.ListTypeAnnotator;
import org.checkerframework.framework.type.typeannotator.TypeAnnotator;
import org.checkerframework.framework.util.QualifierKind;
import org.checkerframework.javacutil.AnnotationBuilder;
import org.checkerframework.javacutil.AnnotationUtils;
import org.checkerframework.javacutil.ElementUtils;
import org.checkerframework.javacutil.Pair;
import org.checkerframework.javacutil.TreePathUtil;
import org.checkerframework.javacutil.TreeUtils;
import org.checkerframework.javacutil.TypesUtils;

/**
 * The annotated type factory for the freedom-before-commitment type-system. The
 * freedom-before-commitment type-system and this class are abstract and need to be combined with
 * another type-system whose safe initialization should be tracked. For an example, see the {@link
 * NullnessChecker}.
 */
public abstract class InitializationAnnotatedTypeFactory<
        Value extends CFAbstractValue<Value>,
        Store extends InitializationStore<Value, Store>,
        Transfer extends InitializationTransfer<Value, Transfer, Store>,
        Flow extends CFAbstractAnalysis<Value, Store, Transfer>>
    extends GenericAnnotatedTypeFactory<Value, Store, Transfer, Flow> {

  /** {@link UnknownInitialization}. */
  protected final AnnotationMirror UNKNOWN_INITIALIZATION;

  /** {@link Initialized}. */
  protected final AnnotationMirror INITIALIZED;

  /** {@link UnderInitialization} or null. */
  protected final AnnotationMirror UNDER_INITALIZATION;

  /** {@link NotOnlyInitialized} or null. */
  protected final AnnotationMirror NOT_ONLY_INITIALIZED;

  /** {@link FBCBottom}. */
  protected final AnnotationMirror FBCBOTTOM;

  /** The java.lang.Object type. */
  protected final TypeMirror objectTypeMirror;

  /** The Unused.when field/element. */
  protected final ExecutableElement unusedWhenElement;
  /** The UnderInitialization.value field/element. */
  protected final ExecutableElement underInitializationValueElement;
  /** The UnknownInitialization.value field/element. */
  protected final ExecutableElement unknownInitializationValueElement;

  /** Cache for the initialization annotations. */
  protected final Set<Class<? extends Annotation>> initAnnos;

  /**
   * String representation of all initialization annotations.
   *
   * <p>{@link UnknownInitialization} {@link UnderInitialization} {@link Initialized} {@link
   * FBCBottom}
   *
   * <p>This is used to quickly check of an AnnotationMirror is one of the initialization
   * annotations without having to repeatedly convert them to strings.
   */
  protected final Set<String> initAnnoNames;

  /**
   * Create a new InitializationAnnotatedTypeFactory.
   *
   * @param checker the checker to which the new type factory belongs
   */
  protected InitializationAnnotatedTypeFactory(BaseTypeChecker checker) {
    super(checker, true);

    UNKNOWN_INITIALIZATION = AnnotationBuilder.fromClass(elements, UnknownInitialization.class);
    INITIALIZED = AnnotationBuilder.fromClass(elements, Initialized.class);
    UNDER_INITALIZATION = AnnotationBuilder.fromClass(elements, UnderInitialization.class);
    NOT_ONLY_INITIALIZED = AnnotationBuilder.fromClass(elements, NotOnlyInitialized.class);
    FBCBOTTOM = AnnotationBuilder.fromClass(elements, FBCBottom.class);

    objectTypeMirror = processingEnv.getElementUtils().getTypeElement("java.lang.Object").asType();
    unusedWhenElement = TreeUtils.getMethod(Unused.class, "when", 0, processingEnv);
    underInitializationValueElement =
        TreeUtils.getMethod(UnderInitialization.class, "value", 0, processingEnv);
    unknownInitializationValueElement =
        TreeUtils.getMethod(UnknownInitialization.class, "value", 0, processingEnv);

    Set<Class<? extends Annotation>> tempInitAnnos = new LinkedHashSet<>(4);
    tempInitAnnos.add(UnderInitialization.class);
    tempInitAnnos.add(Initialized.class);
    tempInitAnnos.add(UnknownInitialization.class);
    tempInitAnnos.add(FBCBottom.class);

    initAnnos = Collections.unmodifiableSet(tempInitAnnos);

    Set<String> tempInitAnnoNames = new HashSet<>(4);
    tempInitAnnoNames.add(AnnotationUtils.annotationName(UNKNOWN_INITIALIZATION));
    tempInitAnnoNames.add(AnnotationUtils.annotationName(UNDER_INITALIZATION));
    tempInitAnnoNames.add(AnnotationUtils.annotationName(INITIALIZED));
    tempInitAnnoNames.add(AnnotationUtils.annotationName(FBCBOTTOM));

    initAnnoNames = Collections.unmodifiableSet(tempInitAnnoNames);

    // No call to postInit() because this class is abstract.
    // Its subclasses must call postInit().
  }

  public Set<Class<? extends Annotation>> getInitializationAnnotations() {
    return initAnnos;
  }

  /**
   * Is the annotation {@code anno} an initialization qualifier?
   *
   * @param anno the annotation to check
   * @return true if the argument is an initialization qualifier
   */
  protected boolean isInitializationAnnotation(AnnotationMirror anno) {
    assert anno != null;
    return initAnnoNames.contains(AnnotationUtils.annotationName(anno));
  }

  /*
   * The following method can be used to appropriately configure the
   * commitment type-system.
   */

  /**
   * Returns the list of annotations that is forbidden for the constructor return type.
   *
   * @return the list of annotations that is forbidden for the constructor return type
   */
  public Set<Class<? extends Annotation>> getInvalidConstructorReturnTypeAnnotations() {
    return getInitializationAnnotations();
  }

  /**
   * Returns the annotation that makes up the invariant of this commitment type system, such as
   * {@code @NonNull}.
   *
   * @return the invariant annotation for this type system
   */
  public abstract AnnotationMirror getFieldInvariantAnnotation();

  /**
   * Returns whether or not {@code field} has the invariant annotation.
   *
   * <p>This method is a convenience method for {@link
   * #hasFieldInvariantAnnotation(AnnotatedTypeMirror, VariableElement)}.
   *
   * <p>If the {@code field} is a type variable, this method returns true if any possible
   * instantiation of the type parameter could have the invariant annotation. See {@link
   * NullnessAnnotatedTypeFactory#hasFieldInvariantAnnotation(VariableTree)} for an example.
   *
   * @param field field that might have invariant annotation
   * @return whether or not field has the invariant annotation
   */
  protected final boolean hasFieldInvariantAnnotation(VariableTree field) {
    AnnotatedTypeMirror type = getAnnotatedType(field);
    VariableElement fieldElement = TreeUtils.elementFromDeclaration(field);
    return hasFieldInvariantAnnotation(type, fieldElement);
  }

  /**
   * Returns whether or not {@code type} has the invariant annotation.
   *
   * <p>If the {@code type} is a type variable, this method returns true if any possible
   * instantiation of the type parameter could have the invariant annotation. See {@link
   * NullnessAnnotatedTypeFactory#hasFieldInvariantAnnotation(VariableTree)} for an example.
   *
   * @param type of field that might have invariant annotation
   * @param fieldElement the field element, which can be used to check annotations on the
   *     declaration
   * @return whether or not the type has the invariant annotation
   */
  protected abstract boolean hasFieldInvariantAnnotation(
      AnnotatedTypeMirror type, VariableElement fieldElement);

  /**
   * Creates a {@link UnderInitialization} annotation with the given type as its type frame
   * argument.
   *
   * @param typeFrame the type down to which some value has been initialized
   * @return an {@link UnderInitialization} annotation with the given argument
   */
  public AnnotationMirror createUnderInitializationAnnotation(TypeMirror typeFrame) {
    assert typeFrame != null;
    AnnotationBuilder builder = new AnnotationBuilder(processingEnv, UnderInitialization.class);
    builder.setValue("value", typeFrame);
    return builder.build();
  }

  /**
   * Creates a {@link UnderInitialization} annotation with the given type frame.
   *
   * @param typeFrame the type down to which some value has been initialized
   * @return an {@link UnderInitialization} annotation with the given argument
   */
  public AnnotationMirror createUnderInitializationAnnotation(Class<?> typeFrame) {
    assert typeFrame != null;
    AnnotationBuilder builder = new AnnotationBuilder(processingEnv, UnderInitialization.class);
    builder.setValue("value", typeFrame);
    return builder.build();
  }

  /**
   * Creates a {@link UnknownInitialization} annotation with a given type frame.
   *
   * @param typeFrame the type down to which some value has been initialized
   * @return an {@link UnknownInitialization} annotation with the given argument
   */
  public AnnotationMirror createUnknownInitializationAnnotation(Class<?> typeFrame) {
    assert typeFrame != null;
    AnnotationBuilder builder = new AnnotationBuilder(processingEnv, UnknownInitialization.class);
    builder.setValue("value", typeFrame);
    return builder.build();
  }

  /**
   * Creates an {@link UnknownInitialization} annotation with a given type frame.
   *
   * @param typeFrame the type down to which some value has been initialized
   * @return an {@link UnknownInitialization} annotation with the given argument
   */
  public AnnotationMirror createUnknownInitializationAnnotation(TypeMirror typeFrame) {
    assert typeFrame != null;
    AnnotationBuilder builder = new AnnotationBuilder(processingEnv, UnknownInitialization.class);
    builder.setValue("value", typeFrame);
    return builder.build();
  }

  /**
   * Returns the type frame (that is, the argument) of a given initialization annotation.
   *
   * @param annotation a {@link UnderInitialization} or {@link UnknownInitialization} annotation
   * @return the annotation's argument
   */
  public TypeMirror getTypeFrameFromAnnotation(AnnotationMirror annotation) {
    if (AnnotationUtils.areSameByName(
        annotation, "org.checkerframework.checker.initialization.qual.UnderInitialization")) {
      return AnnotationUtils.getElementValue(
          annotation, underInitializationValueElement, TypeMirror.class, objectTypeMirror);
    } else {
      return AnnotationUtils.getElementValue(
          annotation, unknownInitializationValueElement, TypeMirror.class, objectTypeMirror);
    }
  }

  /**
   * Is {@code anno} the {@link UnderInitialization} annotation (with any type frame)?
   *
   * @param anno the annotation to check
   * @return true if {@code anno} is {@link UnderInitialization}
   */
  public boolean isUnderInitialization(AnnotationMirror anno) {
    return areSameByClass(anno, UnderInitialization.class);
  }

  /**
   * Is {@code anno} the {@link UnknownInitialization} annotation (with any type frame)?
   *
   * @param anno the annotation to check
   * @return true if {@code anno} is {@link UnknownInitialization}
   */
  public boolean isUnknownInitialization(AnnotationMirror anno) {
    return areSameByClass(anno, UnknownInitialization.class);
  }

  /**
   * Is {@code anno} the bottom annotation?
   *
   * @param anno the annotation to check
   * @return true if {@code anno} is {@link FBCBottom}
   */
  public boolean isFbcBottom(AnnotationMirror anno) {
    return AnnotationUtils.areSame(anno, FBCBOTTOM);
  }

  /**
   * Is {@code anno} the {@link Initialized} annotation?
   *
   * @param anno the annotation to check
   * @return true if {@code anno} is {@link Initialized}
   */
  public boolean isInitialized(AnnotationMirror anno) {
    return AnnotationUtils.areSame(anno, INITIALIZED);
  }

  /**
   * Does {@code anno} have the annotation {@link UnderInitialization} (with any type frame)?
   *
   * @param anno the annotation to check
   * @return true if {@code anno} has {@link UnderInitialization}
   */
  public boolean isUnderInitialization(AnnotatedTypeMirror anno) {
    return anno.hasEffectiveAnnotation(UnderInitialization.class);
  }

  /**
   * Does {@code anno} have the annotation {@link UnknownInitialization} (with any type frame)?
   *
   * @param anno the annotation to check
   * @return true if {@code anno} has {@link UnknownInitialization}
   */
  public boolean isUnknownInitialization(AnnotatedTypeMirror anno) {
    return anno.hasEffectiveAnnotation(UnknownInitialization.class);
  }

  /**
   * Does {@code anno} have the bottom annotation?
   *
   * @param anno the annotation to check
   * @return true if {@code anno} has {@link FBCBottom}
   */
  public boolean isFbcBottom(AnnotatedTypeMirror anno) {
    return anno.hasEffectiveAnnotation(FBCBottom.class);
  }

  /**
   * Does {@code anno} have the annotation {@link Initialized}?
   *
   * @param anno the annotation to check
   * @return true if {@code anno} has {@link Initialized}
   */
  public boolean isInitialized(AnnotatedTypeMirror anno) {
    return anno.hasEffectiveAnnotation(Initialized.class);
  }

  /**
   * Are all fields initialized-only?
   *
   * @param classTree the class to query
   * @return true if all fields are initialized-only
   */
  protected boolean areAllFieldsInitializedOnly(ClassTree classTree) {
    for (Tree member : classTree.getMembers()) {
      if (member.getKind() != Tree.Kind.VARIABLE) {
        continue;
      }
      VariableTree var = (VariableTree) member;
      VariableElement varElt = TreeUtils.elementFromDeclaration(var);
      // var is not initialized-only
      if (getDeclAnnotation(varElt, NotOnlyInitialized.class) != null) {
        // var is not static -- need a check of initializer blocks,
        // not of constructor which is where this is used
        if (!varElt.getModifiers().contains(Modifier.STATIC)) {
          return false;
        }
      }
    }
    return true;
  }

  /**
   * {@inheritDoc}
   *
   * <p>In most cases, subclasses want to call this method first because it may clear all
   * annotations and use the hierarchy's root annotations.
   */
  @Override
  public void postAsMemberOf(AnnotatedTypeMirror type, AnnotatedTypeMirror owner, Element element) {
    super.postAsMemberOf(type, owner, element);

    if (element.getKind().isField()) {
      Collection<? extends AnnotationMirror> declaredFieldAnnotations = getDeclAnnotations(element);
      AnnotatedTypeMirror fieldAnnotations = getAnnotatedType(element);
      computeFieldAccessType(type, declaredFieldAnnotations, owner, fieldAnnotations, element);
    }
  }

  /**
   * Controls which hierarchies' qualifiers are changed based on the receiver type and the declared
   * annotations for a field.
   *
   * @see #computeFieldAccessType
   * @see #getAnnotatedTypeLhs(Tree)
   */
  private boolean computingAnnotatedTypeMirrorOfLHS = false;

  @Override
  public AnnotatedTypeMirror getAnnotatedTypeLhs(Tree lhsTree) {
    boolean oldComputingAnnotatedTypeMirrorOfLHS = computingAnnotatedTypeMirrorOfLHS;
    computingAnnotatedTypeMirrorOfLHS = true;
    AnnotatedTypeMirror result = super.getAnnotatedTypeLhs(lhsTree);
    computingAnnotatedTypeMirrorOfLHS = oldComputingAnnotatedTypeMirrorOfLHS;
    return result;
  }

  @Override
  public AnnotatedDeclaredType getSelfType(Tree tree) {
    AnnotatedDeclaredType selfType = super.getSelfType(tree);

    TreePath path = getPath(tree);
    AnnotatedDeclaredType enclosing = selfType;
    while (path != null && enclosing != null) {
      TreePath topLevelMemberPath = findTopLevelClassMemberForTree(path);
      if (topLevelMemberPath != null && topLevelMemberPath.getLeaf() != null) {
        Tree topLevelMember = topLevelMemberPath.getLeaf();
        if (topLevelMember.getKind() != Tree.Kind.METHOD
            || TreeUtils.isConstructor((MethodTree) topLevelMember)) {
          setSelfTypeInInitializationCode(tree, enclosing, topLevelMemberPath);
        }
        path = topLevelMemberPath.getParentPath();
        enclosing = enclosing.getEnclosingType();
      } else {
        break;
      }
    }

    return selfType;
  }

  /**
   * In the first enclosing class, find the path to the top-level member that contains {@code path}.
   *
   * @param path the path whose leaf is the target
   * @return path to a top-level member containing the leaf of {@code path}
   */
  @SuppressWarnings("interning:not.interned") // AST node comparison
  private TreePath findTopLevelClassMemberForTree(TreePath path) {
    if (TreeUtils.isClassTree(path.getLeaf())) {
      path = path.getParentPath();
      if (path == null) {
        return null;
      }
    }
    ClassTree enclosingClass = TreePathUtil.enclosingClass(path);
    if (enclosingClass != null) {
      List<? extends Tree> classMembers = enclosingClass.getMembers();
      TreePath searchPath = path;
      while (searchPath.getParentPath() != null
          && searchPath.getParentPath().getLeaf() != enclosingClass) {
        searchPath = searchPath.getParentPath();
        if (classMembers.contains(searchPath.getLeaf())) {
          return searchPath;
        }
      }
    }
    return null;
  }

  /**
   * Side-effects argument {@code selfType} to make it @Initialized or @UnderInitialization,
   * depending on whether all fields have been set.
   *
   * @param tree a tree
   * @param selfType the type to side-effect
   * @param path a path
   */
  protected void setSelfTypeInInitializationCode(
      Tree tree, AnnotatedDeclaredType selfType, TreePath path) {
    ClassTree enclosingClass = TreePathUtil.enclosingClass(path);
    Type classType = ((JCTree) enclosingClass).type;
    AnnotationMirror annotation = null;

    // If all fields are initialized-only, and they are all initialized,
    // then:
    //  - if the class is final, this is @Initialized
    //  - otherwise, this is @UnderInitialization(CurrentClass) as
    //    there might still be subclasses that need initialization.
    if (areAllFieldsInitializedOnly(enclosingClass)) {
      Store store = getStoreBefore(tree);
      if (store != null
          && getUninitializedInvariantFields(store, path, false, Collections.emptyList())
              .isEmpty()) {
        if (classType.isFinal()) {
          annotation = INITIALIZED;
        } else {
          annotation = createUnderInitializationAnnotation(classType);
        }
      }
    }

    if (annotation == null) {
      annotation = getUnderInitializationAnnotationOfSuperType(classType);
    }
    selfType.replaceAnnotation(annotation);
  }

  /**
   * Returns an {@link UnderInitialization} annotation that has the superclass of {@code type} as
   * type frame.
   *
   * @param type a type
   * @return true an {@link UnderInitialization} for the supertype of {@code type}
   */
  protected AnnotationMirror getUnderInitializationAnnotationOfSuperType(TypeMirror type) {
    // Find supertype if possible.
    AnnotationMirror annotation;
    List<? extends TypeMirror> superTypes = types.directSupertypes(type);
    TypeMirror superClass = null;
    for (TypeMirror superType : superTypes) {
      ElementKind kind = types.asElement(superType).getKind();
      if (kind == ElementKind.CLASS) {
        superClass = superType;
        break;
      }
    }
    // Create annotation.
    if (superClass != null) {
      annotation = createUnderInitializationAnnotation(superClass);
    } else {
      // Use Object as a valid super-class.
      annotation = createUnderInitializationAnnotation(Object.class);
    }
    return annotation;
  }

  /**
   * Returns the fields that are not yet initialized in a given store. The result is a pair of
   * lists:
   *
   * <ul>
   *   <li>fields that are not yet initialized and have the invariant annotation
   *   <li>fields that are not yet initialized and do not have the invariant annotation
   * </ul>
   *
   * @param store a store
   * @param path the current path, used to determine the current class
   * @param isStatic whether to report static fields or instance fields
   * @param receiverAnnotations the annotations on the receiver
   * @return the fields that are not yet initialized in a given store (a pair of lists)
   */
  public Pair<List<VariableTree>, List<VariableTree>> getUninitializedFields(
      Store store,
      TreePath path,
      boolean isStatic,
      Collection<? extends AnnotationMirror> receiverAnnotations) {
    ClassTree currentClass = TreePathUtil.enclosingClass(path);
    List<VariableTree> fields = InitializationChecker.getAllFields(currentClass);
    List<VariableTree> uninitWithInvariantAnno = new ArrayList<>();
    List<VariableTree> uninitWithoutInvariantAnno = new ArrayList<>();
    for (VariableTree field : fields) {
      if (isUnused(field, receiverAnnotations)) {
        continue; // don't consider unused fields
      }
      VariableElement fieldElem = TreeUtils.elementFromDeclaration(field);
      if (ElementUtils.isStatic(fieldElem) == isStatic) {
        // Has the field been initialized?
        if (!store.isFieldInitialized(fieldElem)) {
          // Does this field need to satisfy the invariant?
          if (hasFieldInvariantAnnotation(field)) {
            uninitWithInvariantAnno.add(field);
          } else {
            uninitWithoutInvariantAnno.add(field);
          }
        }
      }
    }
    return Pair.of(uninitWithInvariantAnno, uninitWithoutInvariantAnno);
  }

  /**
   * Returns the fields that have the invariant annotation and are not yet initialized in a given
   * store.
   *
   * @param store a store
   * @param path the current path, used to determine the current class
   * @param isStatic whether to report static fields or instance fields
   * @param receiverAnnotations the annotations on the receiver
   * @return the fields that have the invariant annotation and are not yet initialized in a given
   *     store (a pair of lists)
   */
  public final List<VariableTree> getUninitializedInvariantFields(
      Store store,
      TreePath path,
      boolean isStatic,
      List<? extends AnnotationMirror> receiverAnnotations) {
    return getUninitializedFields(store, path, isStatic, receiverAnnotations).first;
  }

  /**
   * Returns the fields that have the invariant annotation and are initialized in a given store.
   *
   * @param store a store
   * @param path the current path; used to compute the current class
   * @return the fields that have the invariant annotation and are initialized in a given store
   */
  public List<VariableTree> getInitializedInvariantFields(Store store, TreePath path) {
    // TODO: Instead of passing the TreePath around, can we use
    // getCurrentClassTree?
    ClassTree currentClass = TreePathUtil.enclosingClass(path);
    List<VariableTree> fields = InitializationChecker.getAllFields(currentClass);
    List<VariableTree> initializedFields = new ArrayList<>();
    for (VariableTree field : fields) {
      VariableElement fieldElem = TreeUtils.elementFromDeclaration(field);
      if (!ElementUtils.isStatic(fieldElem)) {
        // Does this field need to satisfy the invariant?
        if (hasFieldInvariantAnnotation(field)) {
          // Has the field been initialized?
          if (store.isFieldInitialized(fieldElem)) {
            initializedFields.add(field);
          }
        }
      }
    }
    return initializedFields;
  }

  /** Returns whether the field {@code f} is unused, given the annotations on the receiver. */
  private boolean isUnused(
      VariableTree field, Collection<? extends AnnotationMirror> receiverAnnos) {
    if (receiverAnnos.isEmpty()) {
      return false;
    }

    AnnotationMirror unused =
        getDeclAnnotation(TreeUtils.elementFromDeclaration(field), Unused.class);
    if (unused == null) {
      return false;
    }

    Name when = AnnotationUtils.getElementValueClassName(unused, unusedWhenElement);
    for (AnnotationMirror anno : receiverAnnos) {
      Name annoName = ((TypeElement) anno.getAnnotationType().asElement()).getQualifiedName();
      if (annoName.contentEquals(when)) {
        return true;
      }
    }

    return false;
  }

  /**
   * Return true if the type is initialized with respect to the given frame -- that is, all of the
   * fields of the frame are initialized.
   *
   * @param type the type whose initialization type qualifiers to check
   * @param frame a class in {@code type}'s class hierarchy
   * @return true if the type is initialized for the given frame
   */
  public boolean isInitializedForFrame(AnnotatedTypeMirror type, TypeMirror frame) {
    AnnotationMirror initializationAnno =
        type.getEffectiveAnnotationInHierarchy(UNKNOWN_INITIALIZATION);
    TypeMirror typeFrame = getTypeFrameFromAnnotation(initializationAnno);
    Types types = processingEnv.getTypeUtils();
    return types.isSubtype(typeFrame, types.erasure(frame));
  }

  /**
   * Determine the type of a field access (implicit or explicit) based on the receiver type and the
   * declared annotations for the field.
   *
   * @param type type of the field access expression
   * @param declaredFieldAnnotations annotations on the element
   * @param receiverType inferred annotations of the receiver
   */
  private void computeFieldAccessType(
      AnnotatedTypeMirror type,
      Collection<? extends AnnotationMirror> declaredFieldAnnotations,
      AnnotatedTypeMirror receiverType,
      AnnotatedTypeMirror fieldAnnotations,
      Element element) {
    // not necessary for primitive fields
    if (TypesUtils.isPrimitive(type.getUnderlyingType())) {
      return;
    }
    // not necessary if there is an explicit UnknownInitialization
    // annotation on the field
    if (AnnotationUtils.containsSameByName(
        fieldAnnotations.getAnnotations(), UNKNOWN_INITIALIZATION)) {
      return;
    }
    if (isUnknownInitialization(receiverType) || isUnderInitialization(receiverType)) {

      TypeMirror fieldDeclarationType = element.getEnclosingElement().asType();
      boolean isInitializedForFrame = isInitializedForFrame(receiverType, fieldDeclarationType);
      if (isInitializedForFrame) {
        // The receiver is initialized for this frame.
        // Change the type of the field to @UnknownInitialization so that
        // anything can be assigned to this field.
        type.replaceAnnotation(UNKNOWN_INITIALIZATION);
      } else if (computingAnnotatedTypeMirrorOfLHS) {
        // The receiver is not initialized for this frame, but the type of a lhs is being
        // computed.
        // Change the type of the field to @UnknownInitialization so that
        // anything can be assigned to this field.
        type.replaceAnnotation(UNKNOWN_INITIALIZATION);
      } else {
        // The receiver is not initialized for this frame and the type being computed is not
        // a LHS.
        // Replace all annotations with the top annotation for that hierarchy.
        type.clearPrimaryAnnotations();
        type.addAnnotations(qualHierarchy.getTopAnnotations());
      }

      if (!AnnotationUtils.containsSame(declaredFieldAnnotations, NOT_ONLY_INITIALIZED)) {
        // add root annotation for all other hierarchies, and
        // Initialized for the initialization hierarchy
        type.replaceAnnotation(INITIALIZED);
      }
    }
  }

  @Override
  protected TypeAnnotator createTypeAnnotator() {
    return new ListTypeAnnotator(super.createTypeAnnotator(), new CommitmentTypeAnnotator(this));
  }

  @Override
  protected TreeAnnotator createTreeAnnotator() {
    return new ListTreeAnnotator(super.createTreeAnnotator(), new CommitmentTreeAnnotator(this));
  }

  protected class CommitmentTypeAnnotator extends TypeAnnotator {
    public CommitmentTypeAnnotator(InitializationAnnotatedTypeFactory<?, ?, ?, ?> atypeFactory) {
      super(atypeFactory);
    }

    @Override
    public Void visitExecutable(AnnotatedExecutableType t, Void p) {
      Void result = super.visitExecutable(t, p);
      Element elem = t.getElement();
      if (elem.getKind() == ElementKind.CONSTRUCTOR) {
        AnnotatedDeclaredType returnType = (AnnotatedDeclaredType) t.getReturnType();
        DeclaredType underlyingType = returnType.getUnderlyingType();
        returnType.replaceAnnotation(getUnderInitializationAnnotationOfSuperType(underlyingType));
      }
      return result;
    }
  }

  protected class CommitmentTreeAnnotator extends TreeAnnotator {

    public CommitmentTreeAnnotator(InitializationAnnotatedTypeFactory<?, ?, ?, ?> atypeFactory) {
      super(atypeFactory);
    }

    @Override
    public Void visitMethod(MethodTree tree, AnnotatedTypeMirror p) {
      Void result = super.visitMethod(tree, p);
      if (TreeUtils.isConstructor(tree)) {
        assert p instanceof AnnotatedExecutableType;
        AnnotatedExecutableType exeType = (AnnotatedExecutableType) p;
        DeclaredType underlyingType = (DeclaredType) exeType.getReturnType().getUnderlyingType();
        AnnotationMirror a = getUnderInitializationAnnotationOfSuperType(underlyingType);
        exeType.getReturnType().replaceAnnotation(a);
      }
      return result;
    }

    @Override
    public Void visitNewClass(NewClassTree tree, AnnotatedTypeMirror p) {
      super.visitNewClass(tree, p);
      boolean allInitialized = true;
<<<<<<< HEAD
      Type type = ((JCTree) node).type;
      for (ExpressionTree a : node.getArguments()) {
        if (!TreeUtils.isStandaloneExpression(a)) {
          continue;
        }
        boolean old = shouldCache;
        shouldCache = false;
=======
      Type type = ((JCTree) tree).type;
      for (ExpressionTree a : tree.getArguments()) {
>>>>>>> 3d37a427
        final AnnotatedTypeMirror t = getAnnotatedType(a);
        shouldCache = old;
        allInitialized &= (isInitialized(t) || isFbcBottom(t));
      }
      if (!allInitialized) {
        p.replaceAnnotation(createUnderInitializationAnnotation(type));
        return null;
      }
      p.replaceAnnotation(INITIALIZED);
      return null;
    }

    @Override
    public Void visitLiteral(LiteralTree tree, AnnotatedTypeMirror type) {
      if (tree.getKind() != Tree.Kind.NULL_LITERAL) {
        type.addAnnotation(INITIALIZED);
      }
      return super.visitLiteral(tree, type);
    }

    @Override
    public Void visitMemberSelect(MemberSelectTree tree, AnnotatedTypeMirror annotatedTypeMirror) {
      if (TreeUtils.isArrayLengthAccess(tree)) {
        annotatedTypeMirror.replaceAnnotation(INITIALIZED);
      }
      return super.visitMemberSelect(tree, annotatedTypeMirror);
    }
  }

  /**
   * The {@link QualifierHierarchy} for the initialization type system.
   *
   * <p>Type systems extending the Initialization Checker should call methods {@link
   * InitializationQualifierHierarchy#isSubtypeInitialization} and {@link
   * InitializationQualifierHierarchy#leastUpperBoundInitialization} for appropriate qualifiers. See
   * protected subclass NullnessQualifierHierarchy within class {@link NullnessChecker} for an
   * example.
   */
  protected abstract class InitializationQualifierHierarchy
      extends MostlyNoElementQualifierHierarchy {

    /** Qualifier kind for the @{@link UnknownInitialization} annotation. */
    private final QualifierKind UNKNOWN_INIT;
    /** Qualifier kind for the @{@link UnderInitialization} annotation. */
    private final QualifierKind UNDER_INIT;

    /** Create an InitializationQualifierHierarchy. */
    protected InitializationQualifierHierarchy() {
      super(InitializationAnnotatedTypeFactory.this.getSupportedTypeQualifiers(), elements);
      UNKNOWN_INIT = getQualifierKind(UNKNOWN_INITIALIZATION);
      UNDER_INIT = getQualifierKind(UNDER_INITALIZATION);
    }

    /**
     * Subtype testing for initialization annotations. Will return false if either qualifier is not
     * an initialization annotation. Subclasses should override isSubtype and call this method for
     * initialization qualifiers.
     *
     * @param subAnno subtype annotation
     * @param subKind subtype kind
     * @param superAnno supertype annotation
     * @param superKind supertype kind
     * @return true if subAnno is a subtype of superAnno in the initialization hierarchy
     */
    public boolean isSubtypeInitialization(
        AnnotationMirror subAnno,
        QualifierKind subKind,
        AnnotationMirror superAnno,
        QualifierKind superKind) {
      if (!subKind.isSubtypeOf(superKind)) {
        return false;
      } else if ((subKind == UNDER_INIT && superKind == UNDER_INIT)
          || (subKind == UNDER_INIT && superKind == UNKNOWN_INIT)
          || (subKind == UNKNOWN_INIT && superKind == UNKNOWN_INIT)) {
        // Thus, we only need to look at the type frame.
        TypeMirror frame1 = getTypeFrameFromAnnotation(subAnno);
        TypeMirror frame2 = getTypeFrameFromAnnotation(superAnno);
        return types.isSubtype(frame1, frame2);
      } else {
        return true;
      }
    }

    /**
     * Compute the least upper bound of two initialization qualifiers. Returns null if one of the
     * qualifiers is not in the initialization hierarachy. Subclasses should override
     * leastUpperBound and call this method for initialization qualifiers.
     *
     * @param anno1 an initialization qualifier
     * @param qual1 a qualifier kind
     * @param anno2 an initialization qualifier
     * @param qual2 a qualifier kind
     * @return the lub of anno1 and anno2
     */
    protected AnnotationMirror leastUpperBoundInitialization(
        AnnotationMirror anno1, QualifierKind qual1, AnnotationMirror anno2, QualifierKind qual2) {
      if (!isInitializationAnnotation(anno1) || !isInitializationAnnotation(anno2)) {
        return null;
      }

      // Handle the case where one is a subtype of the other.
      if (isSubtypeInitialization(anno1, qual1, anno2, qual2)) {
        return anno2;
      } else if (isSubtypeInitialization(anno2, qual2, anno1, qual1)) {
        return anno1;
      }
      boolean unknowninit1 = isUnknownInitialization(anno1);
      boolean unknowninit2 = isUnknownInitialization(anno2);
      boolean underinit1 = isUnderInitialization(anno1);
      boolean underinit2 = isUnderInitialization(anno2);

      // Handle @Initialized.
      if (isInitialized(anno1)) {
        assert underinit2;
        return createUnknownInitializationAnnotation(getTypeFrameFromAnnotation(anno2));
      } else if (isInitialized(anno2)) {
        assert underinit1;
        return createUnknownInitializationAnnotation(getTypeFrameFromAnnotation(anno1));
      }

      if (underinit1 && underinit2) {
        return createUnderInitializationAnnotation(
            lubTypeFrame(getTypeFrameFromAnnotation(anno1), getTypeFrameFromAnnotation(anno2)));
      }

      assert (unknowninit1 || underinit1) && (unknowninit2 || underinit2);
      return createUnknownInitializationAnnotation(
          lubTypeFrame(getTypeFrameFromAnnotation(anno1), getTypeFrameFromAnnotation(anno2)));
    }

    /**
     * Returns the least upper bound of two types.
     *
     * @param a the first argument
     * @param b the second argument
     * @return the lub of the two arguments
     */
    protected TypeMirror lubTypeFrame(TypeMirror a, TypeMirror b) {
      if (types.isSubtype(a, b)) {
        return b;
      } else if (types.isSubtype(b, a)) {
        return a;
      }

      return TypesUtils.leastUpperBound(a, b, processingEnv);
    }

    /**
     * Compute the greatest lower bound of two initialization qualifiers. Returns null if one of the
     * qualifiers is not in the initialization hierarachy. Subclasses should override
     * greatestLowerBound and call this method for initialization qualifiers.
     *
     * @param anno1 an initialization qualifier
     * @param qual1 a qualifier kind
     * @param anno2 an initialization qualifier
     * @param qual2 a qualifier kind
     * @return the glb of anno1 and anno2
     */
    protected AnnotationMirror greatestLowerBoundInitialization(
        AnnotationMirror anno1, QualifierKind qual1, AnnotationMirror anno2, QualifierKind qual2) {
      if (!isInitializationAnnotation(anno1) || !isInitializationAnnotation(anno2)) {
        return null;
      }

      // Handle the case where one is a subtype of the other.
      if (isSubtypeInitialization(anno1, qual1, anno2, qual2)) {
        return anno1;
      } else if (isSubtypeInitialization(anno2, qual2, anno1, qual1)) {
        return anno2;
      }
      boolean unknowninit1 = isUnknownInitialization(anno1);
      boolean unknowninit2 = isUnknownInitialization(anno2);
      boolean underinit1 = isUnderInitialization(anno1);
      boolean underinit2 = isUnderInitialization(anno2);

      // Handle @Initialized.
      if (isInitialized(anno1)) {
        assert underinit2;
        return FBCBOTTOM;
      } else if (isInitialized(anno2)) {
        assert underinit1;
        return FBCBOTTOM;
      }

      TypeMirror typeFrame =
          TypesUtils.greatestLowerBound(
              getTypeFrameFromAnnotation(anno1), getTypeFrameFromAnnotation(anno2), processingEnv);
      if (typeFrame.getKind() == TypeKind.ERROR || typeFrame.getKind() == TypeKind.INTERSECTION) {
        return FBCBOTTOM;
      }

      if (underinit1 && underinit2) {
        return createUnderInitializationAnnotation(typeFrame);
      }

      assert (unknowninit1 || underinit1) && (unknowninit2 || underinit2);
      return createUnderInitializationAnnotation(typeFrame);
    }
  }
}<|MERGE_RESOLUTION|>--- conflicted
+++ resolved
@@ -792,18 +792,13 @@
     public Void visitNewClass(NewClassTree tree, AnnotatedTypeMirror p) {
       super.visitNewClass(tree, p);
       boolean allInitialized = true;
-<<<<<<< HEAD
-      Type type = ((JCTree) node).type;
-      for (ExpressionTree a : node.getArguments()) {
+      Type type = ((JCTree) tree).type;
+      for (ExpressionTree a : tree.getArguments()) {
         if (!TreeUtils.isStandaloneExpression(a)) {
           continue;
         }
         boolean old = shouldCache;
         shouldCache = false;
-=======
-      Type type = ((JCTree) tree).type;
-      for (ExpressionTree a : tree.getArguments()) {
->>>>>>> 3d37a427
         final AnnotatedTypeMirror t = getAnnotatedType(a);
         shouldCache = old;
         allInitialized &= (isInitialized(t) || isFbcBottom(t));
