--- conflicted
+++ resolved
@@ -797,17 +797,13 @@
       boolean allInitialized = true;
       Type type = ((JCTree) tree).type;
       for (ExpressionTree a : tree.getArguments()) {
-<<<<<<< HEAD
         if (!TreeUtils.isStandaloneExpression(a)) {
           continue;
         }
         boolean old = shouldCache;
         shouldCache = false;
-        final AnnotatedTypeMirror t = getAnnotatedType(a);
+        AnnotatedTypeMirror t = getAnnotatedType(a);
         shouldCache = old;
-=======
-        AnnotatedTypeMirror t = getAnnotatedType(a);
->>>>>>> 9be94d86
         allInitialized &= (isInitialized(t) || isFbcBottom(t));
       }
       if (!allInitialized) {
