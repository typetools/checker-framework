--- conflicted
+++ resolved
@@ -173,16 +173,9 @@
    */
   private TransferResult<CFValue, CFStore> refineNonEmptyToPresentStreamResult(
       MethodInvocationNode n, TransferResult<CFValue, CFStore> result) {
-<<<<<<< HEAD
     if (NodeUtils.isMethodInvocation(
         n, nonEmptyToPresentStreamMethods, optionalTypeFactory.getProcessingEnv())) {
-      if (isReceiverNonEmpty(n)) {
-=======
-    if (nonEmptyToPresentStreamMethods.stream()
-        .anyMatch(
-            op -> NodeUtils.isMethodInvocation(n, op, optionalTypeFactory.getProcessingEnv()))) {
       if (isReceiverParameterNonEmpty(n)) {
->>>>>>> e936fd33
         // The receiver of the stream operation is @Non-Empty, therefore the result is @Present.
         JavaExpression internalRepr = JavaExpression.fromNode(n);
         if (isAssumePureOrAssumeDeterministicEnabled) {
