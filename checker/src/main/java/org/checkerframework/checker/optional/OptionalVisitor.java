package org.checkerframework.checker.optional;

import com.sun.source.tree.BinaryTree;
import com.sun.source.tree.BlockTree;
import com.sun.source.tree.ConditionalExpressionTree;
import com.sun.source.tree.ExpressionStatementTree;
import com.sun.source.tree.ExpressionTree;
import com.sun.source.tree.IfTree;
import com.sun.source.tree.MemberReferenceTree;
import com.sun.source.tree.MethodInvocationTree;
import com.sun.source.tree.MethodTree;
import com.sun.source.tree.ParenthesizedTree;
import com.sun.source.tree.StatementTree;
import com.sun.source.tree.Tree;
import com.sun.source.tree.Tree.Kind;
import com.sun.source.tree.UnaryTree;
import com.sun.source.tree.VariableTree;
import com.sun.source.util.TreePath;
import java.util.Arrays;
import java.util.Collection;
import java.util.HashMap;
import java.util.HashSet;
import java.util.List;
import java.util.Map;
import java.util.Set;
import java.util.stream.Collectors;
import javax.annotation.processing.ProcessingEnvironment;
import javax.lang.model.element.AnnotationMirror;
import javax.lang.model.element.ElementKind;
import javax.lang.model.element.ExecutableElement;
import javax.lang.model.element.Name;
import javax.lang.model.element.VariableElement;
import javax.lang.model.type.DeclaredType;
import javax.lang.model.type.TypeKind;
import javax.lang.model.type.TypeMirror;
import org.checkerframework.checker.compilermsgs.qual.CompilerMessageKey;
import org.checkerframework.checker.nonempty.qual.NonEmpty;
import org.checkerframework.checker.nonempty.qual.RequiresNonEmpty;
import org.checkerframework.checker.nullness.qual.Nullable;
import org.checkerframework.checker.optional.qual.OptionalCreator;
import org.checkerframework.checker.optional.qual.OptionalEliminator;
import org.checkerframework.checker.optional.qual.OptionalPropagator;
import org.checkerframework.common.basetype.BaseAnnotatedTypeFactory;
import org.checkerframework.common.basetype.BaseTypeChecker;
import org.checkerframework.common.basetype.BaseTypeValidator;
import org.checkerframework.common.basetype.BaseTypeVisitor;
import org.checkerframework.dataflow.expression.JavaExpression;
import org.checkerframework.dataflow.qual.Pure;
import org.checkerframework.framework.type.AnnotatedTypeFactory;
import org.checkerframework.framework.type.AnnotatedTypeMirror;
import org.checkerframework.framework.type.AnnotatedTypeMirror.AnnotatedDeclaredType;
import org.checkerframework.javacutil.TreePathUtil;
import org.checkerframework.javacutil.TreeUtils;
import org.checkerframework.javacutil.TypesUtils;
import org.plumelib.util.IPair;

/**
 * The OptionalVisitor enforces the Optional Checker rules. These rules are described in the Checker
 * Framework Manual.
 *
 * @checker_framework.manual #optional-checker Optional Checker
 */
public class OptionalVisitor
    extends BaseTypeVisitor</* OptionalAnnotatedTypeFactory*/ BaseAnnotatedTypeFactory> {

  /** The Collection type. */
  private final TypeMirror collectionType;

  /** The element for java.util.Optional.get(). */
  private final ExecutableElement optionalGet;

  /** The element for java.util.Optional.isPresent(). */
  private final ExecutableElement optionalIsPresent;

  /** The element for java.util.Optional.isEmpty(), or null if running under JDK 8. */
  private final @Nullable ExecutableElement optionalIsEmpty;

  /** The element for java.util.stream.Stream.filter(). */
  private final ExecutableElement streamFilter;

  /** The element for java.util.stream.Stream.map(). */
  private final ExecutableElement streamMap;

  /** The set of methods to be verified by the Non-Empty Checker. */
  private final Set<MethodTree> methodsToVerifyWithNonEmptyChecker;

  /** Map of the names of callees to the methods that call them. */
  private final Map<String, Set<MethodTree>> calleesToCallers;

  /**
   * Create an OptionalVisitor.
   *
   * @param checker the associated OptionalChecker
   */
  public OptionalVisitor(BaseTypeChecker checker) {
    super(checker);
    collectionType = types.erasure(TypesUtils.typeFromClass(Collection.class, types, elements));

    ProcessingEnvironment env = checker.getProcessingEnvironment();
    optionalGet = TreeUtils.getMethod("java.util.Optional", "get", 0, env);
    optionalIsPresent = TreeUtils.getMethod("java.util.Optional", "isPresent", 0, env);
    optionalIsEmpty = TreeUtils.getMethodOrNull("java.util.Optional", "isEmpty", 0, env);

    streamFilter = TreeUtils.getMethod("java.util.stream.Stream", "filter", 1, env);
    streamMap = TreeUtils.getMethod("java.util.stream.Stream", "map", 1, env);
    methodsToVerifyWithNonEmptyChecker = new HashSet<>();
    calleesToCallers = new HashMap<>();
  }

  @Override
  protected BaseTypeValidator createTypeValidator() {
    return new OptionalTypeValidator(checker, this, atypeFactory);
  }

  /**
   * Gets the set of methods that should be verified using the {@link
   * org.checkerframework.checker.nonempty.NonEmptyChecker}.
   *
   * <p>This should only really be called by the Non-Empty Checker.
   *
   * @return the set of methods that should be verified using the {@link
   *     org.checkerframework.checker.nonempty.NonEmptyChecker}
   */
  @Pure
  public Set<MethodTree> getMethodsToVerifyWithNonEmptyChecker() {
    return methodsToVerifyWithNonEmptyChecker;
  }

  /**
   * Returns true iff {@code expression} is a call to java.util.Optional.get.
   *
   * @param expression an expression
   * @return true iff {@code expression} is a call to java.util.Optional.get
   */
  private boolean isCallToGet(ExpressionTree expression) {
    ProcessingEnvironment env = checker.getProcessingEnvironment();
    return TreeUtils.isMethodInvocation(expression, optionalGet, env);
  }

  /**
   * Is the expression a call to {@code isPresent} or {@code isEmpty}? If not, returns null. If so,
   * returns a pair of (boolean, receiver expression). The boolean is true if the given expression
   * is a call to {@code isPresent} and is false if the given expression is a call to {@code
   * isEmpty}.
   *
   * @param expression an expression
   * @return a pair of a boolean (indicating whether the expression is a call to {@code
   *     Optional.isPresent} or to {@code Optional.isEmpty}) and its receiver; or null if not a call
   *     to either of the methods
   */
  private @Nullable IPair<Boolean, @Nullable ExpressionTree> isCallToIsPresent(
      ExpressionTree expression) {
    ProcessingEnvironment env = checker.getProcessingEnvironment();
    boolean negate = false;
    while (true) {
      switch (expression.getKind()) {
        case PARENTHESIZED:
          expression = ((ParenthesizedTree) expression).getExpression();
          break;
        case LOGICAL_COMPLEMENT:
          expression = ((UnaryTree) expression).getExpression();
          negate = !negate;
          break;
        case METHOD_INVOCATION:
          if (TreeUtils.isMethodInvocation(expression, optionalIsPresent, env)) {
            return IPair.of(!negate, TreeUtils.getReceiverTree(expression));
          } else if (optionalIsEmpty != null
              && TreeUtils.isMethodInvocation(expression, optionalIsEmpty, env)) {
            return IPair.of(negate, TreeUtils.getReceiverTree(expression));
          } else {
            return null;
          }
        default:
          return null;
      }
    }
  }

  /**
   * Returns true iff the method being called is Optional creation: empty, of, ofNullable.
   *
   * @param methInvok a method invocation
   * @return true iff the method being called is Optional creation: empty, of, ofNullable
   */
  private boolean isOptionalCreation(MethodInvocationTree methInvok) {
    ExecutableElement method = TreeUtils.elementFromUse(methInvok);
    return atypeFactory.getDeclAnnotation(method, OptionalCreator.class) != null;
  }

  /**
   * Returns true iff the method being called is Optional propagation: filter, flatMap, map, or.
   *
   * @param methInvok a method invocation
   * @return true true iff the method being called is Optional propagation: filter, flatMap, map, or
   */
  private boolean isOptionalPropagation(MethodInvocationTree methInvok) {
    ExecutableElement method = TreeUtils.elementFromUse(methInvok);
    return atypeFactory.getDeclAnnotation(method, OptionalPropagator.class) != null;
  }

  /**
   * Returns true iff the method being called is Optional elimination: get, orElse, orElseGet,
   * orElseThrow.
   *
   * @param methInvok a method invocation
   * @return true iff the method being called is Optional elimination: get, orElse, orElseGet,
   *     orElseThrow
   */
  private boolean isOptionalElimination(MethodInvocationTree methInvok) {
    ExecutableElement method = TreeUtils.elementFromUse(methInvok);
    return atypeFactory.getDeclAnnotation(method, OptionalEliminator.class) != null;
  }

  @Override
  public Void visitConditionalExpression(ConditionalExpressionTree tree, Void p) {
    handleTernaryIsPresentGet(tree);
    return super.visitConditionalExpression(tree, p);
  }

  /**
   * Part of rule #3.
   *
   * <p>Pattern match for: {@code VAR.isPresent() ? VAR.get().METHOD() : VALUE}
   *
   * <p>Prefer: {@code VAR.map(METHOD).orElse(VALUE);}
   *
   * @param tree a conditional expression that can perhaps be simplified
   */
  // TODO: Should handle this via a transfer function, instead of pattern-matching.
  public void handleTernaryIsPresentGet(ConditionalExpressionTree tree) {

    ExpressionTree condExpr = TreeUtils.withoutParens(tree.getCondition());
    IPair<Boolean, ExpressionTree> isPresentCall = isCallToIsPresent(condExpr);
    if (isPresentCall == null) {
      return;
    }
    ExpressionTree trueExpr = TreeUtils.withoutParens(tree.getTrueExpression());
    ExpressionTree falseExpr = TreeUtils.withoutParens(tree.getFalseExpression());
    if (!isPresentCall.first) {
      ExpressionTree tmp = trueExpr;
      trueExpr = falseExpr;
      falseExpr = tmp;
    }

    if (trueExpr.getKind() != Tree.Kind.METHOD_INVOCATION) {
      return;
    }
    ExpressionTree trueReceiver = TreeUtils.getReceiverTree(trueExpr);
    if (!isCallToGet(trueReceiver)) {
      return;
    }
    ExpressionTree getReceiver = TreeUtils.getReceiverTree(trueReceiver);

    // What is a better way to do this than string comparison?
    // Use transfer functions and Store entries.
    ExpressionTree receiver = isPresentCall.second;
    if (sameExpression(receiver, getReceiver)) {
      ExecutableElement ele = TreeUtils.elementFromUse((MethodInvocationTree) trueExpr);

      checker.reportWarning(
          tree,
          "prefer.map.and.orelse",
          receiver,
          // The literal "ENCLOSINGCLASS::" is gross.
          // TODO: add this to the error message.
          // ElementUtils.getQualifiedClassName(ele);
          ele.getSimpleName(),
          falseExpr);
    }
  }

  /**
   * Returns true if the two trees represent the same expression.
   *
   * @param tree1 the first tree
   * @param tree2 the second tree
   * @return true if the two trees represent the same expression
   */
  private boolean sameExpression(ExpressionTree tree1, ExpressionTree tree2) {
    JavaExpression r1 = JavaExpression.fromTree(tree1);
    JavaExpression r2 = JavaExpression.fromTree(tree2);
    if (r1 != null && !r1.containsUnknown() && r2 != null && !r2.containsUnknown()) {
      return r1.equals(r2);
    } else {
      return tree1.toString().equals(tree2.toString());
    }
  }

  @Override
  public Void visitIf(IfTree tree, Void p) {
    handleConditionalStatementIsPresentGet(tree);
    return super.visitIf(tree, p);
  }

  /**
   * Part of rule #3.
   *
   * <p>Pattern match for: {@code if (VAR.isPresent()) { METHOD(VAR.get()); }}
   *
   * <p>Prefer: {@code VAR.ifPresent(METHOD);}
   *
   * @param tree an if statement that can perhaps be simplified
   */
  public void handleConditionalStatementIsPresentGet(IfTree tree) {

    ExpressionTree condExpr = TreeUtils.withoutParens(tree.getCondition());
    IPair<Boolean, ExpressionTree> isPresentCall = isCallToIsPresent(condExpr);
    if (isPresentCall == null) {
      return;
    }

    StatementTree thenStmt = skipBlocks(tree.getThenStatement());
    StatementTree elseStmt = skipBlocks(tree.getElseStatement());
    if (!isPresentCall.first) {
      StatementTree tmp = thenStmt;
      thenStmt = elseStmt;
      elseStmt = tmp;
    }

    if (!(elseStmt == null
        || (elseStmt.getKind() == Tree.Kind.BLOCK
            && ((BlockTree) elseStmt).getStatements().isEmpty()))) {
      // else block is missing or is an empty block: "{}"
      return;
    }

    if (thenStmt.getKind() != Tree.Kind.EXPRESSION_STATEMENT) {
      return;
    }
    ExpressionTree thenExpr = ((ExpressionStatementTree) thenStmt).getExpression();
    if (thenExpr.getKind() != Tree.Kind.METHOD_INVOCATION) {
      return;
    }
    MethodInvocationTree invok = (MethodInvocationTree) thenExpr;
    List<? extends ExpressionTree> args = invok.getArguments();
    if (args.size() != 1) {
      return;
    }
    ExpressionTree arg = TreeUtils.withoutParens(args.get(0));
    if (!isCallToGet(arg)) {
      return;
    }
    ExpressionTree receiver = isPresentCall.second;
    ExpressionTree getReceiver = TreeUtils.getReceiverTree(arg);
    if (!receiver.toString().equals(getReceiver.toString())) {
      return;
    }
    ExpressionTree method = invok.getMethodSelect();

    String methodString = method.toString();
    int dotPos = methodString.lastIndexOf(".");
    if (dotPos != -1) {
      methodString = methodString.substring(0, dotPos) + "::" + methodString.substring(dotPos + 1);
    }

    checker.reportWarning(tree, "prefer.ifpresent", receiver, methodString);
  }

  @Override
  public Void visitMethodInvocation(MethodInvocationTree tree, Void p) {
    handleCreationElimination(tree);
    handleNestedOptionalCreation(tree);
    updateCalleesToCallers(tree);
    return super.visitMethodInvocation(tree, p);
  }

  /**
   * Updates {@link calleesToCallers} given a method invocation.
   *
   * <p>Check whether the method is in the set of methods that must be checked by the Non-Empty
   * checker whenever a method invocation is encountered. If the method is in the set, its caller
   * should also be checked by the Non-Empty Checker.
   *
   * <p>This ensures that the <i>clients</i> of any methods that must be checked by the Non-Empty
   * Checker (i.e., methods that have preconditions related to the Non-Empty type system) are
   * included in the set of methods to check.
   *
   * @param tree a method invocation tree
   */
  private void updateCalleesToCallers(MethodInvocationTree tree) {
    String callee = tree.getMethodSelect().toString();
    MethodTree caller = TreePathUtil.enclosingMethod(this.getCurrentPath());
    if (caller != null) {
      // Using the names of methods (as opposed to their fully-qualified name or signature) is a
      // safe (but imprecise) over-approximation of all the methods that must be verified with the
      // Non-Empty Checker. Overloads of methods will be detected.
      Set<String> namesOfMethodsForNonEmptyChecker =
          methodsToVerifyWithNonEmptyChecker.stream()
              .map(MethodTree::getName)
              .map(Name::toString)
              .collect(Collectors.toSet());
      if (namesOfMethodsForNonEmptyChecker.contains(callee)) {
        Set<MethodTree> callers =
            calleesToCallers.computeIfAbsent(callee, (__) -> new HashSet<MethodTree>());
        callers.add(caller);
      }
    }
  }

  @Override
  public void processMethodTree(MethodTree tree) {
    if (this.isAnnotatedWithNonEmptyPrecondition(tree)
        || this.isAnyFormalAnnotatedWithNonEmpty(tree)) {
      updateMethodToCheckWithNonEmptyCheckerGivenPreconditions(tree);
    }
    if (this.isReturnTypeAnnotatedWithNonEmpty(tree)) {
      methodsToVerifyWithNonEmptyChecker.add(tree);
    }
    super.processMethodTree(tree);
  }

  /**
   * Updates {@link methodsToVerifyWithNonEmptyChecker} when a method with a precondition from the
   * Non-Empty type system (e.g., {@link RequiresNonEmpty}) or a formal annotated with {@link
   * NonEmpty} is visited.
   *
   * <p>If the method being visited is in {@link calleesToCallers}, the methods to check with the
   * Non-Empty Checker should be updated with all the methods that dispatch calls to this method.
   *
   * @param methodDecl a method declaration that definitely has a precondition regarding
   *     {@code @NonEmpty}
   */
<<<<<<< HEAD
  private void updateMethodToCheckWithNonEmptyCheckerGivenPreconditions(MethodTree methodDecl) {
    String methodName = methodDecl.getName().toString();
    if (methodNamesToEnclosingMethods.containsKey(methodName)) {
      methodsToVerifyWithNonEmptyChecker.addAll(methodNamesToEnclosingMethods.get(methodName));
=======
  private void updateMethodToCheckWithNonEmptyCheckerGivenPreconditions(MethodTree tree) {
    String methodName = tree.getName().toString();
    if (calleesToCallers.containsKey(methodName)) {
      methodsToVerifyWithNonEmptyChecker.addAll(calleesToCallers.get(methodName));
>>>>>>> 9114b211
    }
    methodsToVerifyWithNonEmptyChecker.add(methodDecl);
  }

  /**
   * Returns true if a method is explicitly annotated with {@link RequiresNonEmpty}.
   *
   * @param methodDecl a method declaration
   * @return true if a method is explicitly annotated with {@link RequiresNonEmpty}
   */
<<<<<<< HEAD
  private boolean isAnnotatedWithNonEmptyPrecondition(MethodTree methodDecl) {
    return TreeUtils.annotationsFromTypeAnnotationTrees(methodDecl.getModifiers().getAnnotations())
        .stream()
        .anyMatch(am -> atypeFactory.areSameByClass(am, RequiresNonEmpty.class));
=======
  private boolean isAnnotatedWithNonEmptyPrecondition(MethodTree tree) {
    List<? extends AnnotationMirror> annos =
        TreeUtils.annotationsFromTypeAnnotationTrees(tree.getModifiers().getAnnotations());
    return atypeFactory.containsSameByClass(annos, RequiresNonEmpty.class);
>>>>>>> 9114b211
  }

  /**
   * Returns true if any formal parameter of the method is explicitly annotated with {@link
   * NonEmpty}.
   *
   * @param methodDecl a method declaration
   * @return true if any formal parameter of the method is explicitly annotated with {@link
   *     NonEmpty}
   */
<<<<<<< HEAD
  private boolean isAnyFormalAnnotatedWithNonEmpty(MethodTree methodDecl) {
    List<? extends VariableTree> params = methodDecl.getParameters();
    AnnotationMirrorSet annotationMirrors = new AnnotationMirrorSet();
=======
  private boolean isAnyFormalAnnotatedWithNonEmpty(MethodTree tree) {
    List<? extends VariableTree> params = tree.getParameters();
>>>>>>> 9114b211
    for (VariableTree vt : params) {
      List<? extends AnnotationMirror> annos =
          TreeUtils.annotationsFromTypeAnnotationTrees(vt.getModifiers().getAnnotations());
      if (atypeFactory.containsSameByClass(annos, NonEmpty.class)) {
        return true;
      }
    }
    return false;
  }

  /**
   * Returns true if the return type of the method is explicitly annotated with {@link NonEmpty}.
   *
   * @param methodDecl a method declaration
   * @return true if the return type of the method is explicitly annotated with {@link NonEmpty}
   */
  private boolean isReturnTypeAnnotatedWithNonEmpty(MethodTree methodDecl) {
    if (methodDecl.getReturnType() == null) {
      return false;
    }
<<<<<<< HEAD
    return TreeUtils.typeOf(methodDecl.getReturnType()).getAnnotationMirrors().stream()
        .anyMatch(am -> atypeFactory.areSameByClass(am, NonEmpty.class));
=======
    List<? extends AnnotationMirror> annos =
        TreeUtils.typeOf(tree.getReturnType()).getAnnotationMirrors();
    return atypeFactory.containsSameByClass(annos, NonEmpty.class);
>>>>>>> 9114b211
  }

  @Override
  public Void visitBinary(BinaryTree tree, Void p) {
    handleCompareToNull(tree);
    return super.visitBinary(tree, p);
  }

  /**
   * Partially enforces Rule #1.
   *
   * <p>If an Optional value is compared with the null literal, it indicates that the programmer
   * expects it might have been assigned a null value (or no value at all) somewhere in the code.
   *
   * @param tree a binary tree representing a binary operation.
   */
  private void handleCompareToNull(BinaryTree tree) {
    if (!isEqualityOperation(tree)) {
      return;
    }
    ExpressionTree leftOp = TreeUtils.withoutParens(tree.getLeftOperand());
    ExpressionTree rightOp = TreeUtils.withoutParens(tree.getRightOperand());
    TypeMirror leftOpType = TreeUtils.typeOf(leftOp);
    TypeMirror rightOpType = TreeUtils.typeOf(rightOp);

    if (leftOp.getKind() == Tree.Kind.NULL_LITERAL && isOptionalType(rightOpType)) {
      checker.reportWarning(tree, "optional.null.comparison");
    }
    if (rightOp.getKind() == Tree.Kind.NULL_LITERAL && isOptionalType(leftOpType)) {
      checker.reportWarning(tree, "optional.null.comparison");
    }
  }

  /**
   * Returns true if the binary operation is {@code ==} or {@code !=}.
   *
   * @param tree a binary operation
   * @return true if the binary operation is {@code ==} or {@code !=}
   */
  private boolean isEqualityOperation(BinaryTree tree) {
    return tree.getKind() == Tree.Kind.EQUAL_TO || tree.getKind() == Tree.Kind.NOT_EQUAL_TO;
  }

  // Partially enforces Rule #1.  (Only handles the literal `null`, not all nullable expressions.)
  @Override
  protected boolean commonAssignmentCheck(
      AnnotatedTypeMirror varType,
      ExpressionTree valueExpTree,
      @CompilerMessageKey String errorKey,
      Object... extraArgs) {
    boolean result = super.commonAssignmentCheck(varType, valueExpTree, errorKey, extraArgs);
    ExpressionTree valueWithoutParens = TreeUtils.withoutParens(valueExpTree);
    if (valueWithoutParens.getKind() == Kind.NULL_LITERAL
        && isOptionalType(varType.getUnderlyingType())) {
      checker.reportWarning(valueWithoutParens, "optional.null.assignment");
      return false;
    }
    return result;
  }

  /**
   * Rule #4.
   *
   * <p>Pattern match for: {@code CREATION().PROPAGATION()*.ELIMINATION()}
   *
   * <p>Prefer: {@code VAR.ifPresent(METHOD);}
   *
   * @param tree a method invocation that can perhaps be simplified
   */
  public void handleCreationElimination(MethodInvocationTree tree) {
    if (!isOptionalElimination(tree)) {
      return;
    }
    ExpressionTree receiver = TreeUtils.getReceiverTree(tree);
    while (true) {
      if (receiver == null) {
        // The receiver can be null if the receiver is the implicit "this.".
        return;
      }
      if (receiver.getKind() != Tree.Kind.METHOD_INVOCATION) {
        return;
      }
      MethodInvocationTree methodCall = (MethodInvocationTree) receiver;
      if (isOptionalPropagation(methodCall)) {
        receiver = TreeUtils.getReceiverTree(methodCall);
        continue;
      } else if (isOptionalCreation(methodCall)) {
        checker.reportWarning(tree, "introduce.eliminate");
        return;
      } else {
        return;
      }
    }
  }

  /**
   * Partial support for Rule #5 and Rule #7.
   *
   * <p>Rule #5: Avoid nested Optional chains, or operations that have an intermediate Optional
   * value.
   *
   * <p>Rule #7: Don't use Optional to wrap any collection type.
   *
   * <p>Certain types are illegal, such as {@code Optional<Optional>}. The type validator may see a
   * supertype of the most precise run-time type; for example, it may see the type as {@code
   * Optional<? extends Object>}, and it would not flag any problem with such a type. This method
   * checks at {@code Optional} creation sites.
   *
   * <p>TODO: This finds only some {@code Optional<Optional>}: those that consist of {@code
   * Optional.of(optionalExpr)} or {@code Optional.ofNullable(optionalExpr)}, where {@code
   * optionalExpr} has type {@code Optional}. There are other ways that {@code Optional<Optional>}
   * can be created, such as {@code optionalExpr.map(Optional::of)}.
   *
   * <p>TODO: Also check at collection creation sites, but there are so many of them, and there
   * often are not values of the element type at the collection creation site.
   *
   * @param tree a method invocation that might create an Optional of an illegal type
   */
  public void handleNestedOptionalCreation(MethodInvocationTree tree) {
    if (!isOptionalCreation(tree)) {
      return;
    }
    if (tree.getArguments().isEmpty()) {
      // This is a call to Optional.empty(), which takes no argument.
      return;
    }
    ExpressionTree arg = tree.getArguments().get(0);
    AnnotatedTypeMirror argAtm = atypeFactory.getAnnotatedType(arg);
    TypeMirror argType = argAtm.getUnderlyingType();
    if (isOptionalType(argType)) {
      checker.reportWarning(tree, "optional.nesting");
    } else if (isCollectionType(argType)) {
      checker.reportWarning(tree, "optional.collection");
    }
  }

  /**
   * Rule #6 (partial).
   *
   * <p>Don't use Optional in fields and method parameters.
   */
  @Override
  public Void visitVariable(VariableTree tree, Void p) {
    updateMethodsToVerifyWithNonEmptyCheckerGivenNonEmptyVariable(tree);
    VariableElement ve = TreeUtils.elementFromDeclaration(tree);
    TypeMirror tm = ve.asType();
    if (isOptionalType(tm)) {
      ElementKind ekind = TreeUtils.elementFromDeclaration(tree).getKind();
      if (ekind.isField()) {
        checker.reportWarning(tree, "optional.field");
      } else if (ekind == ElementKind.PARAMETER) {
        TreePath paramPath = getCurrentPath();
        Tree parent = paramPath.getParentPath().getLeaf();
        if (parent.getKind() == Tree.Kind.LAMBDA_EXPRESSION) {
          // Exception to rule: lambda parameters can have type Optional.
        } else {
          checker.reportWarning(tree, "optional.parameter");
        }
      }
    }
    return super.visitVariable(tree, p);
  }

  /**
   * Given a variable declaration, add the enclosing method in which it is found (if one exists) to
   * the set of methods that must be verified with the Non-Empty Checker.
   *
   * @param tree a variable declaration
   */
  private void updateMethodsToVerifyWithNonEmptyCheckerGivenNonEmptyVariable(VariableTree tree) {
    List<? extends AnnotationMirror> annos =
        TreeUtils.annotationsFromTypeAnnotationTrees(tree.getModifiers().getAnnotations());
    if (atypeFactory.containsSameByClass(annos, NonEmpty.class)) {
      MethodTree enclosingMethod = TreePathUtil.enclosingMethod(this.getCurrentPath());
      if (enclosingMethod != null) {
        methodsToVerifyWithNonEmptyChecker.add(enclosingMethod);
      }
    }
  }

  /**
   * Handles Rule #5, part of Rule #6, and also Rule #7.
   *
   * <p>Rule #5: Avoid nested Optional chains, or operations that have an intermediate Optional
   * value.
   *
   * <p>Rule #6: Don't use Optional in fields, parameters, and collections.
   *
   * <p>Rule #7: Don't use Optional to wrap any collection type.
   *
   * <p>The validator is called on the type of every expression, such as on the right-hand side of
   * {@code x = Optional.of(Optional.of("baz"));}. However, the type of the right-hand side is
   * {@code Optional<? extends Object>}, not {@code Optional<Optional<String>>}. Therefore, to fully
   * check for improper types, it is necessary to examine, in the type checker, the argument to
   * construction of an Optional. Method {@link handleNestedOptionalCreation} does so.
   */
  private final class OptionalTypeValidator extends BaseTypeValidator {

    public OptionalTypeValidator(
        BaseTypeChecker checker, BaseTypeVisitor<?> visitor, AnnotatedTypeFactory atypeFactory) {
      super(checker, visitor, atypeFactory);
    }

    /**
     * Handles Rule #5, part of Rule #6, and also Rule #7.
     *
     * <p>Rule #5: Avoid nested Optional chains, or operations that have an intermediate Optional
     * value.
     *
     * <p>Rule #6: Don't use Optional in fields, parameters, and collections.
     *
     * <p>Rule #7: Don't use Optional to wrap any collection type.
     */
    @Override
    public Void visitDeclared(AnnotatedDeclaredType type, Tree tree) {
      TypeMirror tm = type.getUnderlyingType();
      if (isCollectionType(tm)) {
        List<? extends TypeMirror> typeArgs = ((DeclaredType) tm).getTypeArguments();
        if (typeArgs.size() == 1) {
          // TODO: handle collections that have more than one type parameter
          TypeMirror typeArg = typeArgs.get(0);
          if (isOptionalType(typeArg)) {
            checker.reportWarning(tree, "optional.as.element.type");
          }
        }
      } else if (isOptionalType(tm)) {
        List<? extends TypeMirror> typeArgs = ((DeclaredType) tm).getTypeArguments();
        // If typeArgs.size()==0, then the user wrote a raw type `Optional`.
        if (typeArgs.size() == 1) {
          TypeMirror typeArg = typeArgs.get(0);
          if (isCollectionType(typeArg)) {
            checker.reportWarning(tree, "optional.collection");
          }
          if (isOptionalType(typeArg)) {
            checker.reportWarning(tree, "optional.nesting");
          }
        }
      }
      return super.visitDeclared(type, tree);
    }
  }

  /**
   * Return true if tm is a subtype of Collection (other than the Null type).
   *
   * @param tm a type
   * @return true if the given type is a subtype of Collection
   */
  private boolean isCollectionType(TypeMirror tm) {
    return tm.getKind() == TypeKind.DECLARED && types.isSubtype(tm, collectionType);
  }

  /** The fully-qualified names of the 4 optional classes in java.util. */
  private static final Set<String> fqOptionalTypes =
      new HashSet<>(
          Arrays.asList(
              "java.util.Optional",
              "java.util.OptionalDouble",
              "java.util.OptionalInt",
              "java.util.OptionalLong"));

  /**
   * Return true if tm is class Optional, OptionalDouble, OptionalInt, or OptionalLong in java.util.
   *
   * @param tm a type
   * @return true if the given type is Optional, OptionalDouble, OptionalInt, or OptionalLong
   */
  private boolean isOptionalType(TypeMirror tm) {
    return TypesUtils.isDeclaredOfName(tm, fqOptionalTypes);
  }

  /**
   * If the given tree is a block tree with a single element, return the enclosed non-block
   * statement. Otherwise, return the same tree.
   *
   * @param tree a statement tree
   * @return the single enclosed statement, if it exists; otherwise, the same tree
   */
  // TODO: The Optional Checker should work over the CFG, then it would not need this any longer.
  public static StatementTree skipBlocks(StatementTree tree) {
    if (tree == null) {
      return tree;
    }
    StatementTree s = tree;
    while (s.getKind() == Tree.Kind.BLOCK) {
      List<? extends StatementTree> stmts = ((BlockTree) s).getStatements();
      if (stmts.size() == 1) {
        s = stmts.get(0);
      } else {
        return s;
      }
    }
    return s;
  }

  @Override
  public Void visitMemberReference(MemberReferenceTree tree, Void p) {
    if (isFilterIsPresentMapGet(tree)) {
      // TODO: This is a (sound) workaround until
      // https://github.com/typetools/checker-framework/issues/1345
      // is fixed.
      return null;
    }
    return super.visitMemberReference(tree, p);
  }

  /**
   * Returns true if {@code memberRefTree} is the {@code Optional::get} in {@code
   * Stream.filter(Optional::isPresent).map(Optional::get)}.
   *
   * @param memberRefTree a member reference tree
   * @return true if {@code memberRefTree} the {@code Optional::get} in {@code
   *     Stream.filter(Optional::isPresent).map(Optional::get)}
   */
  private boolean isFilterIsPresentMapGet(MemberReferenceTree memberRefTree) {
    if (!TreeUtils.elementFromUse(memberRefTree).equals(optionalGet)) {
      // The method reference is not Optional::get
      return false;
    }
    // "getPath" means "the path to the node `Optional::get`".
    TreePath getPath = getCurrentPath();
    TreePath getParentPath = getPath.getParentPath();
    // "getParent" means "the parent of the node `Optional::get`".
    Tree getParent = getParentPath.getLeaf();
    if (getParent.getKind() == Tree.Kind.METHOD_INVOCATION) {
      MethodInvocationTree hasGetAsArgumentTree = (MethodInvocationTree) getParent;
      ExecutableElement hasGetAsArgumentElement = TreeUtils.elementFromUse(hasGetAsArgumentTree);
      if (!hasGetAsArgumentElement.equals(streamMap)) {
        // Optional::get is not an argument to stream#map
        return false;
      }
      // hasGetAsArgumentTree is an invocation of Stream#map(...).
      Tree mapReceiverTree = TreeUtils.getReceiverTree(hasGetAsArgumentTree);
      // Will check whether mapParent is the call `Stream.filter(Optional::isPresent)`.
      if (mapReceiverTree != null && mapReceiverTree.getKind() == Tree.Kind.METHOD_INVOCATION) {
        MethodInvocationTree fluentToMapTree = (MethodInvocationTree) mapReceiverTree;
        ExecutableElement fluentToMapElement = TreeUtils.elementFromUse(fluentToMapTree);
        if (!fluentToMapElement.equals(streamFilter)) {
          // The receiver of map(Optional::get) is not Stream#filter
          return false;
        }
        MethodInvocationTree filterInvocationTree = fluentToMapTree;
        ExpressionTree filterArgTree = filterInvocationTree.getArguments().get(0);
        if (filterArgTree.getKind() == Tree.Kind.MEMBER_REFERENCE) {
          ExecutableElement filterArgElement =
              TreeUtils.elementFromUse((MemberReferenceTree) filterArgTree);
          return filterArgElement.equals(optionalIsPresent);
        }
      }
    }
    return false;
  }
}<|MERGE_RESOLUTION|>--- conflicted
+++ resolved
@@ -420,17 +420,10 @@
    * @param methodDecl a method declaration that definitely has a precondition regarding
    *     {@code @NonEmpty}
    */
-<<<<<<< HEAD
   private void updateMethodToCheckWithNonEmptyCheckerGivenPreconditions(MethodTree methodDecl) {
     String methodName = methodDecl.getName().toString();
-    if (methodNamesToEnclosingMethods.containsKey(methodName)) {
-      methodsToVerifyWithNonEmptyChecker.addAll(methodNamesToEnclosingMethods.get(methodName));
-=======
-  private void updateMethodToCheckWithNonEmptyCheckerGivenPreconditions(MethodTree tree) {
-    String methodName = tree.getName().toString();
     if (calleesToCallers.containsKey(methodName)) {
       methodsToVerifyWithNonEmptyChecker.addAll(calleesToCallers.get(methodName));
->>>>>>> 9114b211
     }
     methodsToVerifyWithNonEmptyChecker.add(methodDecl);
   }
@@ -441,17 +434,10 @@
    * @param methodDecl a method declaration
    * @return true if a method is explicitly annotated with {@link RequiresNonEmpty}
    */
-<<<<<<< HEAD
   private boolean isAnnotatedWithNonEmptyPrecondition(MethodTree methodDecl) {
-    return TreeUtils.annotationsFromTypeAnnotationTrees(methodDecl.getModifiers().getAnnotations())
-        .stream()
-        .anyMatch(am -> atypeFactory.areSameByClass(am, RequiresNonEmpty.class));
-=======
-  private boolean isAnnotatedWithNonEmptyPrecondition(MethodTree tree) {
     List<? extends AnnotationMirror> annos =
-        TreeUtils.annotationsFromTypeAnnotationTrees(tree.getModifiers().getAnnotations());
+        TreeUtils.annotationsFromTypeAnnotationTrees(methodDecl.getModifiers().getAnnotations());
     return atypeFactory.containsSameByClass(annos, RequiresNonEmpty.class);
->>>>>>> 9114b211
   }
 
   /**
@@ -462,14 +448,8 @@
    * @return true if any formal parameter of the method is explicitly annotated with {@link
    *     NonEmpty}
    */
-<<<<<<< HEAD
   private boolean isAnyFormalAnnotatedWithNonEmpty(MethodTree methodDecl) {
     List<? extends VariableTree> params = methodDecl.getParameters();
-    AnnotationMirrorSet annotationMirrors = new AnnotationMirrorSet();
-=======
-  private boolean isAnyFormalAnnotatedWithNonEmpty(MethodTree tree) {
-    List<? extends VariableTree> params = tree.getParameters();
->>>>>>> 9114b211
     for (VariableTree vt : params) {
       List<? extends AnnotationMirror> annos =
           TreeUtils.annotationsFromTypeAnnotationTrees(vt.getModifiers().getAnnotations());
@@ -490,14 +470,9 @@
     if (methodDecl.getReturnType() == null) {
       return false;
     }
-<<<<<<< HEAD
-    return TreeUtils.typeOf(methodDecl.getReturnType()).getAnnotationMirrors().stream()
-        .anyMatch(am -> atypeFactory.areSameByClass(am, NonEmpty.class));
-=======
     List<? extends AnnotationMirror> annos =
-        TreeUtils.typeOf(tree.getReturnType()).getAnnotationMirrors();
+        TreeUtils.typeOf(methodDecl.getReturnType()).getAnnotationMirrors();
     return atypeFactory.containsSameByClass(annos, NonEmpty.class);
->>>>>>> 9114b211
   }
 
   @Override
