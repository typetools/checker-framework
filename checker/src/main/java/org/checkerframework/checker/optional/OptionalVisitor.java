--- conflicted
+++ resolved
@@ -641,18 +641,10 @@
    *
    * @param tree a variable declaration
    */
-<<<<<<< HEAD
-  private void handleNonEmptyVariableDeclaration(VariableTree tree) {
+  private void updateMethodsToVerifyWithNonEmptyCheckerGivenNonEmptyVariable(VariableTree tree) {
     List<? extends AnnotationMirror> annos =
         TreeUtils.annotationsFromTypeAnnotationTrees(tree.getModifiers().getAnnotations());
     if (atypeFactory.containsSameByClass(annos, NonEmpty.class)) {
-=======
-  private void updateMethodsToVerifyWithNonEmptyCheckerGivenNonEmptyVariable(VariableTree tree) {
-    boolean isAnnotatedWithNonEmpty =
-        TreeUtils.annotationsFromTypeAnnotationTrees(tree.getModifiers().getAnnotations()).stream()
-            .anyMatch(am -> atypeFactory.areSameByClass(am, NonEmpty.class));
-    if (isAnnotatedWithNonEmpty) {
->>>>>>> 20e60eec
       MethodTree enclosingMethod = TreePathUtil.enclosingMethod(this.getCurrentPath());
       if (enclosingMethod != null) {
         methodsToVerifyWithNonEmptyChecker.add(enclosingMethod);
