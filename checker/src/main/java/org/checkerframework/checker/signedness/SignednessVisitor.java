package org.checkerframework.checker.signedness;

import com.sun.source.tree.BinaryTree;
import com.sun.source.tree.CompoundAssignmentTree;
import com.sun.source.tree.ExpressionTree;
import com.sun.source.tree.MethodInvocationTree;
import com.sun.source.tree.MethodTree;
import com.sun.source.tree.Tree;
import javax.lang.model.element.ExecutableElement;
import org.checkerframework.checker.interning.InterningVisitor;
import org.checkerframework.checker.interning.qual.EqualsMethod;
import org.checkerframework.checker.signedness.qual.PolySigned;
import org.checkerframework.checker.signedness.qual.Signed;
import org.checkerframework.checker.signedness.qual.Unsigned;
import org.checkerframework.common.basetype.BaseTypeChecker;
import org.checkerframework.common.basetype.BaseTypeVisitor;
import org.checkerframework.framework.type.AnnotatedTypeMirror;
import org.checkerframework.framework.type.AnnotatedTypeMirror.AnnotatedExecutableType;
import org.checkerframework.javacutil.AnnotationMirrorSet;
import org.checkerframework.javacutil.BugInCF;
import org.checkerframework.javacutil.TreeUtils;
import org.plumelib.util.IPair;

/**
 * The SignednessVisitor enforces the Signedness Checker rules. These rules are described in the
 * Checker Framework Manual.
 *
 * @checker_framework.manual #signedness-checker Signedness Checker
 */
public class SignednessVisitor extends BaseTypeVisitor<SignednessAnnotatedTypeFactory> {

  public SignednessVisitor(BaseTypeChecker checker) {
    super(checker);
  }

  /**
   * Determines if an annotated type is annotated as {@link Unsigned} or {@link PolySigned}
   *
   * @param type the annotated type to be checked
   * @return true if the annotated type is annotated as {@link Unsigned} or {@link PolySigned}
   */
  private boolean hasUnsignedAnnotation(AnnotatedTypeMirror type) {
    return type.hasPrimaryAnnotation(Unsigned.class) || type.hasPrimaryAnnotation(PolySigned.class);
  }

  /**
   * Determines if an annotated type is annotated as {@link Signed} or {@link PolySigned}
   *
   * @param type the annotated type to be checked
   * @return true if the annotated type is annotated as {@link Signed} or {@link PolySigned}
   */
  private boolean hasSignedAnnotation(AnnotatedTypeMirror type) {
    return type.hasPrimaryAnnotation(Signed.class) || type.hasPrimaryAnnotation(PolySigned.class);
  }

  /**
   * Enforces the following rules on binary operations involving Unsigned and Signed types:
   *
   * <ul>
   *   <li>Do not allow any Unsigned types or PolySigned types in {@literal {/, %}} operations.
   *   <li>Do not allow signed right shift {@literal {>>}} on an Unsigned type or a PolySigned type.
   *   <li>Do not allow unsigned right shift {@literal {>>>}} on a Signed type or a PolySigned type.
   *   <li>Allow any left shift {@literal {<<}}.
   *   <li>Do not allow non-equality comparisons {@literal {<, <=, >, >=}} on Unsigned types or
   *       PolySigned types.
   *   <li>Do not allow the mixing of Signed and Unsigned types.
   * </ul>
   */
  @Override
  public Void visitBinary(BinaryTree tree, Void p) {
    // Used in diagnostic messages.
    ExpressionTree leftOp = tree.getLeftOperand();
    ExpressionTree rightOp = tree.getRightOperand();

    IPair<AnnotatedTypeMirror, AnnotatedTypeMirror> argTypes =
        atypeFactory.binaryTreeArgTypes(tree);
    AnnotatedTypeMirror leftOpType = argTypes.first;
    AnnotatedTypeMirror rightOpType = argTypes.second;

    Tree.Kind kind = tree.getKind();

    switch (kind) {
      case DIVIDE:
      case REMAINDER:
        if (hasUnsignedAnnotation(leftOpType)) {
          checker.reportError(leftOp, "operation.unsignedlhs", kind, leftOpType, rightOpType);
        } else if (hasUnsignedAnnotation(rightOpType)) {
          checker.reportError(rightOp, "operation.unsignedrhs", kind, leftOpType, rightOpType);
        }
        break;

      case RIGHT_SHIFT:
        if (hasUnsignedAnnotation(leftOpType)
            && !atypeFactory.isMaskedShiftEitherSignedness(tree, getCurrentPath())
            && !atypeFactory.isCastedShiftEitherSignedness(tree, getCurrentPath())) {
          checker.reportError(leftOp, "shift.signed", kind, leftOpType, rightOpType);
        }
        break;

      case UNSIGNED_RIGHT_SHIFT:
        if (hasSignedAnnotation(leftOpType)
            && !atypeFactory.isMaskedShiftEitherSignedness(tree, getCurrentPath())
            && !atypeFactory.isCastedShiftEitherSignedness(tree, getCurrentPath())) {
          checker.reportError(leftOp, "shift.unsigned", kind, leftOpType, rightOpType);
        }
        break;

      case LEFT_SHIFT:
        break;

      case GREATER_THAN:
      case GREATER_THAN_EQUAL:
      case LESS_THAN:
      case LESS_THAN_EQUAL:
        if (hasUnsignedAnnotation(leftOpType)) {
          checker.reportError(leftOp, "comparison.unsignedlhs", leftOpType, rightOpType);
        } else if (hasUnsignedAnnotation(rightOpType)) {
          checker.reportError(rightOp, "comparison.unsignedrhs", leftOpType, rightOpType);
        }
        break;

      case EQUAL_TO:
      case NOT_EQUAL_TO:
        if (!atypeFactory.maybeIntegral(leftOpType) || !atypeFactory.maybeIntegral(rightOpType)) {
          break;
        }
        if (leftOpType.hasPrimaryAnnotation(Unsigned.class)
            && rightOpType.hasPrimaryAnnotation(Signed.class)) {
          checker.reportError(tree, "comparison.mixed.unsignedlhs", leftOpType, rightOpType);
        } else if (leftOpType.hasPrimaryAnnotation(Signed.class)
            && rightOpType.hasPrimaryAnnotation(Unsigned.class)) {
          checker.reportError(tree, "comparison.mixed.unsignedrhs", leftOpType, rightOpType);
        }
        break;

      case PLUS:
        if (TreeUtils.isStringConcatenation(tree)) {
<<<<<<< HEAD
          if (!qualHierarchy.isSubtypeShallowEffective(leftOpType, atypeFactory.SIGNED)) {
=======
          AnnotationMirror leftAnno = leftOpType.getEffectiveAnnotation();
          AnnotationMirror rightAnno = rightOpType.getEffectiveAnnotation();

          TypeMirror leftOpTM = leftOpType.getUnderlyingType();
          TypeMirror rightOpTM = rightOpType.getUnderlyingType();
          if (!TypesUtils.isCharOrCharacter(leftOpTM)
              && !qualHierarchy.isSubtype(leftAnno, atypeFactory.SIGNED)) {
>>>>>>> 0fc4f1e0
            checker.reportError(leftOp, "unsigned.concat");
          } else if (!qualHierarchy.isSubtypeShallowEffective(rightOpType, atypeFactory.SIGNED)) {
            checker.reportError(rightOp, "unsigned.concat");
          }
          break;
        }
        // Other plus binary trees should be handled in the default case.
        // fall through
      default:
        if (leftOpType.hasPrimaryAnnotation(Unsigned.class)
            && rightOpType.hasPrimaryAnnotation(Signed.class)) {
          checker.reportError(tree, "operation.mixed.unsignedlhs", kind, leftOpType, rightOpType);
        } else if (leftOpType.hasPrimaryAnnotation(Signed.class)
            && rightOpType.hasPrimaryAnnotation(Unsigned.class)) {
          checker.reportError(tree, "operation.mixed.unsignedrhs", kind, leftOpType, rightOpType);
        }
        break;
    }
    return super.visitBinary(tree, p);
  }

  // Ensure that method annotations are not written on methods they don't apply to.
  // Copied from InterningVisitor
  @Override
  public Void visitMethod(MethodTree tree, Void p) {
    ExecutableElement methElt = TreeUtils.elementFromDeclaration(tree);
    boolean hasEqualsMethodAnno =
        atypeFactory.getDeclAnnotation(methElt, EqualsMethod.class) != null;
    int params = methElt.getParameters().size();
    if (hasEqualsMethodAnno && !(params == 1 || params == 2)) {
      checker.reportError(
          tree, "invalid.method.annotation", "@EqualsMethod", "1 or 2", methElt, params);
    }

    return super.visitMethod(tree, p);
  }

  @Override
  public Void visitMethodInvocation(MethodInvocationTree tree, Void p) {
    ExecutableElement methElt = TreeUtils.elementFromUse(tree);
    boolean hasEqualsMethodAnno =
        atypeFactory.getDeclAnnotation(methElt, EqualsMethod.class) != null;
    if (hasEqualsMethodAnno || InterningVisitor.isInvocationOfEquals(tree)) {
      int params = methElt.getParameters().size();
      if (!(params == 1 || params == 2)) {
        checker.reportError(
            tree, "invalid.method.annotation", "@EqualsMethod", "1 or 2", methElt, params);
      } else {
        AnnotatedTypeMirror leftOpType;
        AnnotatedTypeMirror rightOpType;
        if (params == 1) {
          leftOpType = atypeFactory.getReceiverType(tree);
          rightOpType = atypeFactory.getAnnotatedType(tree.getArguments().get(0));
        } else if (params == 2) {
          leftOpType = atypeFactory.getAnnotatedType(tree.getArguments().get(0));
          rightOpType = atypeFactory.getAnnotatedType(tree.getArguments().get(1));
        } else {
          throw new BugInCF("Checked that params is 1 or 2");
        }
        if (!atypeFactory.maybeIntegral(leftOpType) || !atypeFactory.maybeIntegral(rightOpType)) {
          // nothing to do
        } else if (leftOpType.hasPrimaryAnnotation(Unsigned.class)
            && rightOpType.hasPrimaryAnnotation(Signed.class)) {
          checker.reportError(tree, "comparison.mixed.unsignedlhs", leftOpType, rightOpType);
        } else if (leftOpType.hasPrimaryAnnotation(Signed.class)
            && rightOpType.hasPrimaryAnnotation(Unsigned.class)) {
          checker.reportError(tree, "comparison.mixed.unsignedrhs", leftOpType, rightOpType);
        }
      }
      // Don't check against the annotated method declaration (which super would do).
      return null;
    }

    return super.visitMethodInvocation(tree, p);
  }

  /**
   * Returns a string representation of {@code kind}, with trailing _ASSIGNMENT stripped off if any.
   *
   * @param kind a tree kind
   * @return a string representation of {@code kind}, with trailing _ASSIGNMENT stripped off if any
   */
  private String kindWithoutAssignment(Tree.Kind kind) {
    String result = kind.toString();
    if (result.endsWith("_ASSIGNMENT")) {
      return result.substring(0, result.length() - "_ASSIGNMENT".length());
    } else {
      return result;
    }
  }

  /**
   * Enforces the following rules on compound assignments involving Unsigned and Signed types:
   *
   * <ul>
   *   <li>Do not allow any Unsigned types or PolySigned types in {@literal {/=, %=}} assignments.
   *   <li>Do not allow signed right shift {@literal {>>=}} to assign to an Unsigned type or a
   *       PolySigned type.
   *   <li>Do not allow unsigned right shift {@literal {>>>=}} to assign to a Signed type or a
   *       PolySigned type.
   *   <li>Allow any left shift {@literal {<<=}} assignment.
   *   <li>Do not allow mixing of Signed and Unsigned types.
   * </ul>
   */
  @Override
  public Void visitCompoundAssignment(CompoundAssignmentTree tree, Void p) {

    ExpressionTree var = tree.getVariable();
    ExpressionTree expr = tree.getExpression();

    IPair<AnnotatedTypeMirror, AnnotatedTypeMirror> argTypes =
        atypeFactory.compoundAssignmentTreeArgTypes(tree);
    AnnotatedTypeMirror varType = argTypes.first;
    AnnotatedTypeMirror exprType = argTypes.second;

    Tree.Kind kind = tree.getKind();

    switch (kind) {
      case DIVIDE_ASSIGNMENT:
      case REMAINDER_ASSIGNMENT:
        if (hasUnsignedAnnotation(varType)) {
          checker.reportError(
              var,
              "compound.assignment.unsigned.variable",
              kindWithoutAssignment(kind),
              varType,
              exprType);
        } else if (hasUnsignedAnnotation(exprType)) {
          checker.reportError(
              expr,
              "compound.assignment.unsigned.expression",
              kindWithoutAssignment(kind),
              varType,
              exprType);
        }
        break;

      case RIGHT_SHIFT_ASSIGNMENT:
        if (hasUnsignedAnnotation(varType)) {
          checker.reportError(
              var,
              "compound.assignment.shift.signed",
              kindWithoutAssignment(kind),
              varType,
              exprType);
        }
        break;

      case UNSIGNED_RIGHT_SHIFT_ASSIGNMENT:
        if (hasSignedAnnotation(varType)) {
          checker.reportError(
              var,
              "compound.assignment.shift.unsigned",
              kindWithoutAssignment(kind),
              varType,
              exprType);
        }
        break;

      case LEFT_SHIFT_ASSIGNMENT:
        break;

      case PLUS_ASSIGNMENT:
        if (TreeUtils.isStringCompoundConcatenation(tree)) {
<<<<<<< HEAD
          if (!qualHierarchy.isSubtypeShallowEffective(exprType, atypeFactory.SIGNED)) {
=======
          TypeMirror exprTM = exprType.getUnderlyingType();
          if (TypesUtils.isCharOrCharacter(exprTM)) {
            break;
          }
          AnnotationMirror anno = exprType.getEffectiveAnnotation();
          if (!qualHierarchy.isSubtype(anno, atypeFactory.SIGNED)) {
>>>>>>> 0fc4f1e0
            checker.reportError(tree.getExpression(), "unsigned.concat");
          }
          break;
        }
        // Other plus binary trees should be handled in the default case.
        // fall through
      default:
        if (varType.hasPrimaryAnnotation(Unsigned.class)
            && exprType.hasPrimaryAnnotation(Signed.class)) {
          checker.reportError(
              expr,
              "compound.assignment.mixed.unsigned.variable",
              kindWithoutAssignment(kind),
              varType,
              exprType);
        } else if (varType.hasPrimaryAnnotation(Signed.class)
            && exprType.hasPrimaryAnnotation(Unsigned.class)) {
          checker.reportError(
              expr,
              "compound.assignment.mixed.unsigned.expression",
              kindWithoutAssignment(kind),
              varType,
              exprType);
        }
        break;
    }
    return super.visitCompoundAssignment(tree, p);
  }

  @Override
  protected boolean isTypeCastSafe(AnnotatedTypeMirror castType, AnnotatedTypeMirror exprType) {
    if (!atypeFactory.maybeIntegral(castType)) {
      // If the cast is not a number or a char, then it is legal.
      return true;
    }
    return super.isTypeCastSafe(castType, exprType);
  }

  @Override
  protected AnnotationMirrorSet getExceptionParameterLowerBoundAnnotations() {
    return new AnnotationMirrorSet(atypeFactory.SIGNED);
  }

  @Override
  protected void checkConstructorResult(
      AnnotatedExecutableType constructorType, ExecutableElement constructorElement) {}
}<|MERGE_RESOLUTION|>--- conflicted
+++ resolved
@@ -135,17 +135,7 @@
 
       case PLUS:
         if (TreeUtils.isStringConcatenation(tree)) {
-<<<<<<< HEAD
           if (!qualHierarchy.isSubtypeShallowEffective(leftOpType, atypeFactory.SIGNED)) {
-=======
-          AnnotationMirror leftAnno = leftOpType.getEffectiveAnnotation();
-          AnnotationMirror rightAnno = rightOpType.getEffectiveAnnotation();
-
-          TypeMirror leftOpTM = leftOpType.getUnderlyingType();
-          TypeMirror rightOpTM = rightOpType.getUnderlyingType();
-          if (!TypesUtils.isCharOrCharacter(leftOpTM)
-              && !qualHierarchy.isSubtype(leftAnno, atypeFactory.SIGNED)) {
->>>>>>> 0fc4f1e0
             checker.reportError(leftOp, "unsigned.concat");
           } else if (!qualHierarchy.isSubtypeShallowEffective(rightOpType, atypeFactory.SIGNED)) {
             checker.reportError(rightOp, "unsigned.concat");
@@ -310,16 +300,7 @@
 
       case PLUS_ASSIGNMENT:
         if (TreeUtils.isStringCompoundConcatenation(tree)) {
-<<<<<<< HEAD
           if (!qualHierarchy.isSubtypeShallowEffective(exprType, atypeFactory.SIGNED)) {
-=======
-          TypeMirror exprTM = exprType.getUnderlyingType();
-          if (TypesUtils.isCharOrCharacter(exprTM)) {
-            break;
-          }
-          AnnotationMirror anno = exprType.getEffectiveAnnotation();
-          if (!qualHierarchy.isSubtype(anno, atypeFactory.SIGNED)) {
->>>>>>> 0fc4f1e0
             checker.reportError(tree.getExpression(), "unsigned.concat");
           }
           break;
