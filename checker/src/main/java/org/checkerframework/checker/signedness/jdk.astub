import org.checkerframework.checker.signedness.qual.*;

package com.sun.corba.se.impl.encoding;

class CDROutputStream {
    public final void write(@PolySignedness byte b[]);
    public final void write(@PolySignedness byte b[], int off, int len);
}

package com.sun.corba.se.impl.io;

class IIOPOutputStream {
    public final void write(@PolySignedness byte b[]);
    public final void write(@PolySignedness byte b[], int off, int len);
}

package com.sun.corba.se.impl.orbutil;

class HexOutputStream {
    public synchronized void write(@PolySignedness byte[] b);
    public synchronized void write(@PolySignedness byte[] b, int off, int len);
}

package com.sun.imageio.plugins.png;

class PNGImageWriter {
    public void write(@PolySignedness byte[] b, int off, int len);
    public void write(@PolySignedness byte[] b, int off, int len);
}

package com.sun.org.apache.xml.internal.security.utils;

class DigesterOutputStream {
    public void write(@PolySignedness byte[] arg0);
    public void write(@PolySignedness byte[] arg0, int arg1, int arg2);
}

class SignerOutputStream {
    public void write(@PolySignedness byte[] arg0) ;
    public void write(@PolySignedness byte[] arg0, int arg1, int arg2);
}

class UnsyncBufferedOutputStream {
    public void write(@PolySignedness byte[] arg0);
    public void write(@PolySignedness byte[] arg0, int arg1, int len);
}

class UnsyncByteArrayOutputStream {
    public void write(@PolySignedness byte[] arg0);
    public void write(@PolySignedness byte[] arg0, int arg1, int arg2);
}

package java.lang;

class Integer {
    public static String toUnsignedString(@Unsigned int i, int radix);

    static int formatUnsignedInt(@Unsigned int val, int shift, char[] buf, int offset, int len);

    public static String toUnsignedString(@Unsigned int i);

    public static @Unsigned int parseUnsignedInt(String s, int radix);

    public static @Unsigned int parseUnsignedInt(String s);

    public static int compareUnsigned(@Unsigned int x, @Unsigned int y);

    public static long toUnsignedLong(@Unsigned int x);

    public static @Unsigned int divideUnsigned(@Unsigned int dividend, @Unsigned int divisor);

    public static @Unsigned int remainderUnsigned(@Unsigned int dividend, @Unsigned int divisor);

}

class Long {
    public static String toUnsignedString(@Unsigned long i, int radix);

    // This is commented out until implicitly signed boxed types are implemented
    //private static @Unsigned BigInteger toUnsignedBigInteger(@Unsigned long i);

    static int formatUnsignedLong(@Unsigned long val, int shift, char[] buf, int offset, int len);

    public static String toUnsignedString(@Unsigned long i);

    public static @Unsigned long parseUnsignedLong(String s, int radix);

    public static @Unsigned long parseUnsignedLong(String s);

    public static int compareUnsigned(@Unsigned long x, @Unsigned long y);

    public static @Unsigned long divideUnsigned(@Unsigned long dividend, @Unsigned long divisor);

    public static @Unsigned long remainderUnsigned(@Unsigned long dividend, @Unsigned long divisor);
}

package java.io;

class BufferedOutputStream {
    public synchronized void write(@PolySignedness byte b[], int off, int len);
}

class ByteArrayOutputStream {
    public synchronized void write(@PolySignedness byte b[], int off, int len);
}

class DataOutputStream {
    public synchronized void write(@PolySignedness byte b[], int off, int len);
}

class FileOutputStream {
    public void write(@PolySignedness byte b[]);
    public void write(@PolySignedness byte b[], int off, int len);
}

class FilterOutputStream {
    public void write(@PolySignedness byte b[]);
    public void write(@PolySignedness byte b[], int off, int len);
}

class ObjectOutput {
    public void write(@PolySignedness byte b[]);
    public void write(@PolySignedness byte b[], int off, int len);
}

class ObjectOutputStream {
    public void write(@PolySignedness byte[] buf);
    public void write(@PolySignedness byte[] buf, int off, int len);
}

class OutputStream {
    public void write(@PolySignedness byte b[]);
    public void write(@PolySignedness byte b[], int off, int len);
}

class PipedOutputStream {
    public void write(@PolySignedness byte b[], int off, int len);
}

class PrintStream {
    public void write(@PolySignedness byte buf[], int off, int len);
}

class RandomAccessFile {
    public void write(@PolySignedness byte b[]);
    public void write(@PolySignedness byte b[], int off, int len);
}

package java.net;

class SocketOutputStream {
    public void write(@PolySignedness byte b[]);
    public void write(@PolySignedness byte b[], int off, int len);
}

package java.nio.file;

class Files {
    public static Path write(Path path, @PolySignedness byte[] bytes, OpenOption... options);
}

package java.rmi.server;

class LogStream {
    public void write(@PolySignedness byte b[], int off, int len);
}

package java.security;

class DigestOutputStream {
    public void write(@PolySignedness byte[] b, int off, int len);
}

package java.util;

class Arrays {

    public static void fill(@PolySignedness byte[] a, @PolySignedness byte val);
    public static void fill(@PolySignedness char[] a, @PolySignedness char val);
    public static void fill(@PolySignedness short[] a, @PolySignedness short val);
    public static void fill(@PolySignedness int[] a, @PolySignedness int val);
    public static void fill(@PolySignedness long[] a, @PolySignedness long val);
    public static void fill(@PolySignedness byte[] a, int fromIndex, int toIndex, @PolySignedness byte val);
    public static void fill(@PolySignedness char[] a, int fromIndex, int toIndex, @PolySignedness char val);
    public static void fill(@PolySignedness short[] a, int fromIndex, int toIndex, @PolySignedness short val);
    public static void fill(@PolySignedness int[] a, int fromIndex, int toIndex, @PolySignedness int val);
    public static void fill(@PolySignedness long[] a, int fromIndex, int toIndex, @PolySignedness long val);
<<<<<<< HEAD
}

package java.util.zip;

class CheckedOutputStream {
    public void write(@PolySignedness byte[] b, int off, int len);
}

class DeflaterOutputStream {
    public void write(@PolySignedness byte[] b, int off, int len);
}

class GZIPOutputStream {
    public synchronized void write(@PolySignedness byte[] buf, int off, int len);
}

class InflaterOutputStream {
    public void write(@PolySignedness byte[] b, int off, int len);
}

class ZipOutputStream {
    public synchronized void write(@PolySignedness byte[] b, int off, int len);
}

package javax.imageio.stream;

class FileCacheImageOutputStream {
    public void write(@PolySignedness byte[] b, int off, int len);
    public void write(@PolySignedness byte[] b, int off, int len);
}

class ImageOutputStreamImpl {
    public void write(@PolySignedness byte b[]);
    public abstract void write(@PolySignedness byte b[], int off, int len);
}

class MemoryCache {
    public void write(@PolySignedness byte[] b, int off, int len, long pos);
}

class MemoryCacheImageOutputStream {
    public void write(@PolySignedness byte[] b, int off, int len);
}

package javax.sound.sampled;

class SourceDataLine {
    public int write(@PolySignedness byte[] b, int off, int len);
}

package javax.swing.text.rtf;

class AbstractFilter {
    public void write(@PolySignedness byte[] buf, int off, int len);
}

package org.omg.CORBA;

class OctetSeqHelper {
    public static void write (org.omg.CORBA.portable.OutputStream ostream, @PolySignedness byte[] value);
}

package org.omg.PortableInterceptor;

class ObjectIdHelper {
  public static void write (org.omg.CORBA.portable.OutputStream ostream, @PolySignedness byte[] value);
=======

    public static @PolySignedness byte[] copyOfRange(@PolySignedness byte[] original, int from, int to;
    public static @PolySignedness short[] copyOfRange(@PolySignedness short[] original, int from, int to;
    public static @PolySignedness int[] copyOfRange(@PolySignedness int[] original, int from, int to;
    public static @PolySignedness long[] copyOfRange(@PolySignedness long[] original, int from, int to;
    public static @PolySignedness char[] copyOfRange(@PolySignedness char[] original, int from, int to;
    public static @PolySignedness float[] copyOfRange(@PolySignedness float[] original, int from, int to;
    public static @PolySignedness double[] copyOfRange(@PolySignedness double[] original, int from, int to;
    public static @PolySignedness boolean[] copyOfRange(@PolySignedness boolean[] original, int from, int to;

>>>>>>> 2ce17561
}<|MERGE_RESOLUTION|>--- conflicted
+++ resolved
@@ -185,74 +185,6 @@
     public static void fill(@PolySignedness short[] a, int fromIndex, int toIndex, @PolySignedness short val);
     public static void fill(@PolySignedness int[] a, int fromIndex, int toIndex, @PolySignedness int val);
     public static void fill(@PolySignedness long[] a, int fromIndex, int toIndex, @PolySignedness long val);
-<<<<<<< HEAD
-}
-
-package java.util.zip;
-
-class CheckedOutputStream {
-    public void write(@PolySignedness byte[] b, int off, int len);
-}
-
-class DeflaterOutputStream {
-    public void write(@PolySignedness byte[] b, int off, int len);
-}
-
-class GZIPOutputStream {
-    public synchronized void write(@PolySignedness byte[] buf, int off, int len);
-}
-
-class InflaterOutputStream {
-    public void write(@PolySignedness byte[] b, int off, int len);
-}
-
-class ZipOutputStream {
-    public synchronized void write(@PolySignedness byte[] b, int off, int len);
-}
-
-package javax.imageio.stream;
-
-class FileCacheImageOutputStream {
-    public void write(@PolySignedness byte[] b, int off, int len);
-    public void write(@PolySignedness byte[] b, int off, int len);
-}
-
-class ImageOutputStreamImpl {
-    public void write(@PolySignedness byte b[]);
-    public abstract void write(@PolySignedness byte b[], int off, int len);
-}
-
-class MemoryCache {
-    public void write(@PolySignedness byte[] b, int off, int len, long pos);
-}
-
-class MemoryCacheImageOutputStream {
-    public void write(@PolySignedness byte[] b, int off, int len);
-}
-
-package javax.sound.sampled;
-
-class SourceDataLine {
-    public int write(@PolySignedness byte[] b, int off, int len);
-}
-
-package javax.swing.text.rtf;
-
-class AbstractFilter {
-    public void write(@PolySignedness byte[] buf, int off, int len);
-}
-
-package org.omg.CORBA;
-
-class OctetSeqHelper {
-    public static void write (org.omg.CORBA.portable.OutputStream ostream, @PolySignedness byte[] value);
-}
-
-package org.omg.PortableInterceptor;
-
-class ObjectIdHelper {
-  public static void write (org.omg.CORBA.portable.OutputStream ostream, @PolySignedness byte[] value);
-=======
 
     public static @PolySignedness byte[] copyOfRange(@PolySignedness byte[] original, int from, int to;
     public static @PolySignedness short[] copyOfRange(@PolySignedness short[] original, int from, int to;
@@ -263,5 +195,70 @@
     public static @PolySignedness double[] copyOfRange(@PolySignedness double[] original, int from, int to;
     public static @PolySignedness boolean[] copyOfRange(@PolySignedness boolean[] original, int from, int to;
 
->>>>>>> 2ce17561
+}
+
+package java.util.zip;
+
+class CheckedOutputStream {
+    public void write(@PolySignedness byte[] b, int off, int len);
+}
+
+class DeflaterOutputStream {
+    public void write(@PolySignedness byte[] b, int off, int len);
+}
+
+class GZIPOutputStream {
+    public synchronized void write(@PolySignedness byte[] buf, int off, int len);
+}
+
+class InflaterOutputStream {
+    public void write(@PolySignedness byte[] b, int off, int len);
+}
+
+class ZipOutputStream {
+    public synchronized void write(@PolySignedness byte[] b, int off, int len);
+}
+
+package javax.imageio.stream;
+
+class FileCacheImageOutputStream {
+    public void write(@PolySignedness byte[] b, int off, int len);
+    public void write(@PolySignedness byte[] b, int off, int len);
+}
+
+class ImageOutputStreamImpl {
+    public void write(@PolySignedness byte b[]);
+    public abstract void write(@PolySignedness byte b[], int off, int len);
+}
+
+class MemoryCache {
+    public void write(@PolySignedness byte[] b, int off, int len, long pos);
+}
+
+class MemoryCacheImageOutputStream {
+    public void write(@PolySignedness byte[] b, int off, int len);
+}
+
+package javax.sound.sampled;
+
+class SourceDataLine {
+    public int write(@PolySignedness byte[] b, int off, int len);
+}
+
+package javax.swing.text.rtf;
+
+class AbstractFilter {
+    public void write(@PolySignedness byte[] buf, int off, int len);
+}
+
+package org.omg.CORBA;
+
+class OctetSeqHelper {
+    public static void write (org.omg.CORBA.portable.OutputStream ostream, @PolySignedness byte[] value);
+}
+
+package org.omg.PortableInterceptor;
+
+class ObjectIdHelper {
+  public static void write (org.omg.CORBA.portable.OutputStream ostream, @PolySignedness byte[] value);
 }