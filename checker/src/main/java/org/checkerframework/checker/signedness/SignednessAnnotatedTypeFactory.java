--- conflicted
+++ resolved
@@ -168,50 +168,6 @@
     }
     TypeMirror javaType = type.getUnderlyingType();
     TypeKind javaTypeKind = javaType.getKind();
-<<<<<<< HEAD
-    if (tree.getKind() != Tree.Kind.VARIABLE) {
-      if (javaTypeKind == TypeKind.BYTE
-          || javaTypeKind == TypeKind.CHAR
-          || javaTypeKind == TypeKind.SHORT
-          || javaTypeKind == TypeKind.INT
-          || javaTypeKind == TypeKind.LONG) {
-        ValueAnnotatedTypeFactory valueFactory = getTypeFactoryOfSubchecker(ValueChecker.class);
-        AnnotatedTypeMirror valueATM = valueFactory.getAnnotatedType(tree);
-        // These annotations are trusted rather than checked.  Maybe have an option to
-        // disable using them?
-        if ((valueATM.hasPrimaryAnnotation(INT_RANGE_FROM_NON_NEGATIVE)
-                || valueATM.hasPrimaryAnnotation(INT_RANGE_FROM_POSITIVE))
-            && type.hasPrimaryAnnotation(SIGNED)) {
-          type.replaceAnnotation(SIGNED_POSITIVE);
-        } else {
-          Range treeRange = ValueCheckerUtils.getPossibleValues(valueATM, valueFactory);
-
-          if (treeRange != null) {
-            switch (javaType.getKind()) {
-              case BYTE:
-              case CHAR:
-                if (treeRange.isWithin(0, Byte.MAX_VALUE)) {
-                  type.replaceAnnotation(SIGNED_POSITIVE);
-                }
-                break;
-              case SHORT:
-                if (treeRange.isWithin(0, Short.MAX_VALUE)) {
-                  type.replaceAnnotation(SIGNED_POSITIVE);
-                }
-                break;
-              case INT:
-                if (treeRange.isWithin(0, Integer.MAX_VALUE)) {
-                  type.replaceAnnotation(SIGNED_POSITIVE);
-                }
-                break;
-              case LONG:
-                if (treeRange.isWithin(0, Long.MAX_VALUE)) {
-                  type.replaceAnnotation(SIGNED_POSITIVE);
-                }
-                break;
-              default:
-                // Nothing
-=======
     if (tree.getKind() == Tree.Kind.VARIABLE) {
       return;
     }
@@ -229,7 +185,7 @@
     if ((valueATM.hasPrimaryAnnotation(INT_RANGE_FROM_NON_NEGATIVE)
             || valueATM.hasPrimaryAnnotation(INT_RANGE_FROM_POSITIVE))
         && type.hasPrimaryAnnotation(SIGNED)) {
-      type.replaceAnnotation(SIGNEDNESS_GLB);
+      type.replaceAnnotation(SIGNED_POSITIVE);
     } else {
       Range treeRange = ValueCheckerUtils.getPossibleValues(valueATM, valueFactory);
 
@@ -238,23 +194,22 @@
           case BYTE:
           case CHAR:
             if (treeRange.isWithin(0, Byte.MAX_VALUE)) {
-              type.replaceAnnotation(SIGNEDNESS_GLB);
->>>>>>> 9fe08a40
+              type.replaceAnnotation(SIGNED_POSITIVE);
             }
             break;
           case SHORT:
             if (treeRange.isWithin(0, Short.MAX_VALUE)) {
-              type.replaceAnnotation(SIGNEDNESS_GLB);
+              type.replaceAnnotation(SIGNED_POSITIVE);
             }
             break;
           case INT:
             if (treeRange.isWithin(0, Integer.MAX_VALUE)) {
-              type.replaceAnnotation(SIGNEDNESS_GLB);
+              type.replaceAnnotation(SIGNED_POSITIVE);
             }
             break;
           case LONG:
             if (treeRange.isWithin(0, Long.MAX_VALUE)) {
-              type.replaceAnnotation(SIGNEDNESS_GLB);
+              type.replaceAnnotation(SIGNED_POSITIVE);
             }
             break;
           default:
@@ -340,15 +295,9 @@
         case UNSIGNED_RIGHT_SHIFT:
           TreePath path = getPath(tree);
           if (path != null
-<<<<<<< HEAD
-              && (isMaskedShiftEitherSignedness(tree, path)
-                  || isCastedShiftEitherSignedness(tree, path))) {
-            type.replaceAnnotation(SIGNED_POSITIVE);
-=======
               && (SignednessShifts.isMaskedShiftEitherSignedness(tree, path)
                   || SignednessShifts.isCastedShiftEitherSignedness(tree, path))) {
-            type.replaceAnnotation(SIGNEDNESS_GLB);
->>>>>>> 9fe08a40
+            type.replaceAnnotation(SIGNED_POSITIVE);
           } else {
             AnnotatedTypeMirror lht = getAnnotatedType(tree.getLeftOperand());
             type.replaceAnnotations(lht.getPrimaryAnnotations());
