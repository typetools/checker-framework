--- conflicted
+++ resolved
@@ -398,283 +398,6 @@
     }
   }
 
-<<<<<<< HEAD
-  // The remainder of this file contains code to special-case shifts whose result does not depend
-  // on the MSB of the first argument, due to subsequent masking or casts.
-
-  /**
-   * Returns true iff the given tree node is a mask operation (&amp; or |).
-   *
-   * @param tree a tree to test
-   * @return true iff node is a mask operation (&amp; or |)
-   */
-  private boolean isMask(Tree tree) {
-    Tree.Kind kind = tree.getKind();
-
-    return kind == Tree.Kind.AND || kind == Tree.Kind.OR;
-  }
-
-  // TODO: Return a TypeKind rather than a PrimitiveTypeTree?
-  /**
-   * Returns the type of a primitive cast, or null if the argument is not a cast to a primitive.
-   *
-   * @param tree a tree that might be a cast to a primitive
-   * @return type of a primitive cast, or null if not a cast to a primitive
-   */
-  private @Nullable PrimitiveTypeTree primitiveTypeCast(Tree tree) {
-    if (tree.getKind() != Tree.Kind.TYPE_CAST) {
-      return null;
-    }
-
-    TypeCastTree cast = (TypeCastTree) tree;
-    Tree castType = cast.getType();
-
-    Tree underlyingType;
-    if (castType.getKind() == Tree.Kind.ANNOTATED_TYPE) {
-      underlyingType = ((AnnotatedTypeTree) castType).getUnderlyingType();
-    } else {
-      underlyingType = castType;
-    }
-
-    if (underlyingType.getKind() != Tree.Kind.PRIMITIVE_TYPE) {
-      return null;
-    }
-
-    return (PrimitiveTypeTree) underlyingType;
-  }
-
-  /**
-   * Returns true iff the given tree is a literal.
-   *
-   * @param expr a tree to test
-   * @return true iff expr is a literal
-   */
-  private boolean isLiteral(ExpressionTree expr) {
-    return expr instanceof LiteralTree;
-  }
-
-  /**
-   * Returns the long value of an Integer or a Long
-   *
-   * @param obj either an Integer or a Long
-   * @return the long value of obj
-   */
-  private long getLong(Object obj) {
-    return ((Number) obj).longValue();
-  }
-
-  /**
-   * Given a masking operation of the form {@code expr & maskLit} or {@code expr | maskLit}, return
-   * true iff the masking operation results in the same output regardless of the value of the
-   * shiftAmount most significant bits of expr. This is if the shiftAmount most significant bits of
-   * mask are 0 for AND, and 1 for OR. For example, assuming that shiftAmount is 4, the following is
-   * true about AND and OR masks:
-   *
-   * <p>{@code expr & 0x0[anything] == 0x0[something] ;}
-   *
-   * <p>{@code expr | 0xF[anything] == 0xF[something] ;}
-   *
-   * @param maskKind the kind of mask (AND or OR)
-   * @param shiftAmountLit the LiteralTree whose value is shiftAmount
-   * @param maskLit the LiteralTree whose value is mask
-   * @param shiftedTypeKind the type of shift operation; int or long
-   * @return true iff the shiftAmount most significant bits of mask are 0 for AND, and 1 for OR
-   */
-  private boolean maskIgnoresMSB(
-      Tree.Kind maskKind,
-      LiteralTree shiftAmountLit,
-      LiteralTree maskLit,
-      TypeKind shiftedTypeKind) {
-    long shiftAmount = getLong(shiftAmountLit.getValue());
-
-    // Shift of zero is a nop
-    if (shiftAmount == 0) {
-      return true;
-    }
-
-    long mask = getLong(maskLit.getValue());
-    // Shift the shiftAmount most significant bits to become the shiftAmount least significant
-    // bits, zeroing out the rest.
-    if (shiftedTypeKind == TypeKind.INT) {
-      mask <<= 32;
-    }
-    mask >>>= (64 - shiftAmount);
-
-    if (maskKind == Tree.Kind.AND) {
-      // Check that the shiftAmount most significant bits of the mask were 0.
-      return mask == 0;
-    } else if (maskKind == Tree.Kind.OR) {
-      // Check that the shiftAmount most significant bits of the mask were 1.
-      return mask == (1 << shiftAmount) - 1;
-    } else {
-      throw new TypeSystemError("Invalid Masking Operation");
-    }
-  }
-
-  /**
-   * Given a casted right shift of the form {@code (type) (baseExpr >> shiftAmount)} or {@code
-   * (type) (baseExpr >>> shiftAmount)}, return true iff the expression's value is the same
-   * regardless of the type of right shift (signed or unsigned). This is true if the cast ignores
-   * the shiftAmount most significant bits of the shift result -- that is, if the cast ignores all
-   * the new bits that the right shift introduced on the left.
-   *
-   * <p>For example, the function returns true for
-   *
-   * <pre>{@code (short) (myInt >> 16)}</pre>
-   *
-   * and for
-   *
-   * <pre>{@code (short) (myInt >>> 16)}</pre>
-   *
-   * because these two expressions are guaranteed to have the same result.
-   *
-   * @param shiftTypeKind the kind of the type of the shift literal (BYTE, CHAR, SHORT, INT, or
-   *     LONG)
-   * @param castTypeKind the kind of the cast target type (BYTE, CHAR, SHORT, INT, or LONG)
-   * @param shiftAmountLit the LiteralTree whose value is shiftAmount
-   * @return true iff introduced bits are discarded
-   */
-  private boolean castIgnoresMSB(
-      TypeKind shiftTypeKind, TypeKind castTypeKind, LiteralTree shiftAmountLit) {
-
-    // Determine number of bits in the shift type, note shifts upcast to int.
-    // Also determine the shift amount as it is dependent on the shift type.
-    long shiftBits;
-    long shiftAmount;
-    switch (shiftTypeKind) {
-      case INT:
-        shiftBits = 32;
-        // When the LHS of the shift is an int, the 5 lower order bits of the RHS are used.
-        shiftAmount = 0x1F & getLong(shiftAmountLit.getValue());
-        break;
-      case LONG:
-        shiftBits = 64;
-        // When the LHS of the shift is a long, the 6 lower order bits of the RHS are used.
-        shiftAmount = 0x3F & getLong(shiftAmountLit.getValue());
-        break;
-      default:
-        throw new TypeSystemError("Invalid shift type");
-    }
-
-    // Determine number of bits in the cast type
-    long castBits;
-    switch (castTypeKind) {
-      case BYTE:
-        castBits = 8;
-        break;
-      case CHAR:
-        castBits = 8;
-        break;
-      case SHORT:
-        castBits = 16;
-        break;
-      case INT:
-        castBits = 32;
-        break;
-      case LONG:
-        castBits = 64;
-        break;
-      default:
-        throw new TypeSystemError("Invalid cast target");
-    }
-
-    long bitsDiscarded = shiftBits - castBits;
-
-    return shiftAmount <= bitsDiscarded || shiftAmount == 0;
-  }
-
-  /**
-   * Returns true if a right shift operation, {@code >>} or {@code >>>}, is masked with a masking
-   * operation of the form {@code shiftExpr & maskLit} or {@code shiftExpr | maskLit} such that the
-   * mask renders the shift signedness ({@code >>} vs {@code >>>}) irrelevant by destroying the bits
-   * duplicated into the shift result. For example, the following pairs of right shifts on {@code
-   * byte b} both produce the same results under any input, because of their masks:
-   *
-   * <p>{@code (b >> 4) & 0x0F == (b >>> 4) & 0x0F;}
-   *
-   * <p>{@code (b >> 4) | 0xF0 == (b >>> 4) | 0xF0;}
-   *
-   * @param shiftExpr a right shift expression: {@code expr1 >> expr2} or {@code expr1 >>> expr2}
-   * @param path the path to {@code shiftExpr}
-   * @return true iff the right shift is masked such that a signed or unsigned right shift has the
-   *     same effect
-   */
-  /*package-private*/ boolean isMaskedShiftEitherSignedness(BinaryTree shiftExpr, TreePath path) {
-    IPair<Tree, Tree> enclosingPair = TreePathUtil.enclosingNonParen(path);
-    // enclosing immediately contains shiftExpr or a parenthesized version of shiftExpr
-    Tree enclosing = enclosingPair.first;
-    // enclosingChild is a child of enclosing:  shiftExpr or a parenthesized version of it.
-    @SuppressWarnings("interning:assignment") // comparing AST nodes
-    @InternedDistinct Tree enclosingChild = enclosingPair.second;
-
-    if (!isMask(enclosing)) {
-      return false;
-    }
-
-    BinaryTree maskExpr = (BinaryTree) enclosing;
-    ExpressionTree shiftAmountExpr = shiftExpr.getRightOperand();
-
-    // Determine which child of maskExpr leads to shiftExpr. The other one is the mask.
-    ExpressionTree mask =
-        maskExpr.getRightOperand() == enclosingChild
-            ? maskExpr.getLeftOperand()
-            : maskExpr.getRightOperand();
-
-    // Strip away the parentheses from the mask if any exist
-    mask = TreeUtils.withoutParens(mask);
-
-    if (!isLiteral(shiftAmountExpr) || !isLiteral(mask)) {
-      return false;
-    }
-
-    LiteralTree shiftLit = (LiteralTree) shiftAmountExpr;
-    LiteralTree maskLit = (LiteralTree) mask;
-
-    return maskIgnoresMSB(
-        maskExpr.getKind(), shiftLit, maskLit, TreeUtils.typeOf(shiftExpr).getKind());
-  }
-
-  /**
-   * Returns true if a right shift operation, {@code >>} or {@code >>>}, is type casted such that
-   * the cast renders the shift signedness ({@code >>} vs {@code >>>}) irrelevant by discarding the
-   * bits duplicated into the shift result. For example, the following pair of right shifts on
-   * {@code short s} both produce the same results under any input, because of type casting:
-   *
-   * <p>{@code (byte)(s >> 8) == (byte)(b >>> 8);}
-   *
-   * @param shiftExpr a right shift expression: {@code expr1 >> expr2} or {@code expr1 >>> expr2}
-   * @param path the path to {@code shiftExpr}
-   * @return true iff the right shift is type casted such that a signed or unsigned right shift has
-   *     the same effect
-   */
-  /*package-private*/ boolean isCastedShiftEitherSignedness(BinaryTree shiftExpr, TreePath path) {
-    // enclosing immediately contains shiftExpr or a parenthesized version of shiftExpr
-    Tree enclosing = TreePathUtil.enclosingNonParen(path).first;
-
-    PrimitiveTypeTree castPrimitiveType = primitiveTypeCast(enclosing);
-    if (castPrimitiveType == null) {
-      return false;
-    }
-    TypeKind castTypeKind = castPrimitiveType.getPrimitiveTypeKind();
-
-    // Determine the type of the shift result
-    TypeKind shiftTypeKind = TreeUtils.typeOf(shiftExpr).getKind();
-
-    // Determine shift literal
-    ExpressionTree shiftAmountExpr = shiftExpr.getRightOperand();
-    if (!isLiteral(shiftAmountExpr)) {
-      return false;
-    }
-    LiteralTree shiftLit = (LiteralTree) shiftAmountExpr;
-
-    boolean result = castIgnoresMSB(shiftTypeKind, castTypeKind, shiftLit);
-    return result;
-  }
-
-  // End of special-case code for shifts that do not depend on the MSB of the first argument.
-
-=======
->>>>>>> 3e54ba09
   /**
    * Requires that, when two formal parameter types are annotated with {@code @PolySigned}, the two
    * arguments must have the same signedness type annotation.
