--- conflicted
+++ resolved
@@ -290,19 +290,6 @@
             type.replaceAnnotations(lht.getAnnotations());
           }
           break;
-<<<<<<< HEAD
-=======
-        case PLUS:
-          if (TreeUtils.isStringConcatenation(tree)) {
-            TypeMirror lht = TreeUtils.typeOf(tree.getLeftOperand());
-            TypeMirror rht = TreeUtils.typeOf(tree.getRightOperand());
-
-            if (TypesUtils.isCharOrCharacter(lht) || TypesUtils.isCharOrCharacter(rht)) {
-              type.replaceAnnotation(SIGNED);
-            }
-          }
-          break;
->>>>>>> f5b797bd
         default:
           // Do nothing
       }
@@ -675,17 +662,6 @@
 
   // End of special-case code for shifts that do not depend on the MSB of the first argument.
 
-<<<<<<< HEAD
-=======
-  @Override
-  public boolean isRelevantImpl(TypeMirror tm) {
-    if (TypesUtils.isFloatingPoint(tm)) {
-      return false;
-    }
-    return true;
-  }
-
->>>>>>> f5b797bd
   /**
    * Requires that, when two formal parameter types are annotated with {@code @PolySigned}, the two
    * arguments must have the same signedness type annotation.
