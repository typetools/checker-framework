package org.checkerframework.checker.signedness;

import com.sun.source.tree.BinaryTree;
import com.sun.source.tree.CompoundAssignmentTree;
import com.sun.source.tree.Tree;
import java.lang.annotation.Annotation;
import java.util.Set;
import javax.lang.model.element.AnnotationMirror;
import javax.lang.model.element.Element;
import javax.lang.model.type.PrimitiveType;
import javax.lang.model.type.TypeKind;
import javax.lang.model.type.TypeMirror;
import org.checkerframework.checker.nullness.qual.Nullable;
import org.checkerframework.checker.signedness.qual.Signed;
import org.checkerframework.checker.signedness.qual.SignedPositive;
import org.checkerframework.checker.signedness.qual.SignednessBottom;
import org.checkerframework.checker.signedness.qual.SignednessGlb;
import org.checkerframework.checker.signedness.qual.UnknownSignedness;
import org.checkerframework.checker.signedness.qual.Unsigned;
import org.checkerframework.common.basetype.BaseAnnotatedTypeFactory;
import org.checkerframework.common.basetype.BaseTypeChecker;
import org.checkerframework.common.value.ValueAnnotatedTypeFactory;
import org.checkerframework.common.value.ValueChecker;
import org.checkerframework.common.value.ValueCheckerUtils;
import org.checkerframework.common.value.qual.IntRangeFromNonNegative;
import org.checkerframework.common.value.qual.IntRangeFromPositive;
import org.checkerframework.common.value.util.NumberUtils;
import org.checkerframework.common.value.util.Range;
import org.checkerframework.framework.type.AnnotatedTypeFactory;
import org.checkerframework.framework.type.AnnotatedTypeMirror;
import org.checkerframework.framework.type.AnnotatedTypeMirror.AnnotatedDeclaredType;
import org.checkerframework.framework.type.AnnotatedTypeMirror.AnnotatedPrimitiveType;
import org.checkerframework.framework.type.DefaultTypeHierarchy;
import org.checkerframework.framework.type.QualifierHierarchy;
import org.checkerframework.framework.type.TypeHierarchy;
import org.checkerframework.framework.type.treeannotator.ListTreeAnnotator;
import org.checkerframework.framework.type.treeannotator.PropagationTreeAnnotator;
import org.checkerframework.framework.type.treeannotator.TreeAnnotator;
import org.checkerframework.javacutil.AnnotationBuilder;
import org.checkerframework.javacutil.AnnotationUtils;
import org.checkerframework.javacutil.BugInCF;
import org.checkerframework.javacutil.TypesUtils;

/**
 * The type factory for the Signedness Checker.
 *
 * @checker_framework.manual #signedness-checker Signedness Checker
 */
public class SignednessAnnotatedTypeFactory extends BaseAnnotatedTypeFactory {

    /** The @UnknownSignedness annotation. */
    private final AnnotationMirror UNKNOWN_SIGNEDNESS =
            AnnotationBuilder.fromClass(elements, UnknownSignedness.class);
    /** The @Signed annotation. */
    private final AnnotationMirror SIGNED = AnnotationBuilder.fromClass(elements, Signed.class);
<<<<<<< HEAD
    /** The @SignedPositive annotation. */
    private final AnnotationMirror SIGNED_POSITIVE =
            AnnotationBuilder.fromClass(elements, SignedPositive.class);
=======
    /** The @Unigned annotation. */
    private final AnnotationMirror UNSIGNED = AnnotationBuilder.fromClass(elements, Unsigned.class);
>>>>>>> 99446d65
    /** The @SignednessGlb annotation. */
    private final AnnotationMirror SIGNEDNESS_GLB =
            AnnotationBuilder.fromClass(elements, SignednessGlb.class);
    /** The @SignednessBottom annotation. */
    private final AnnotationMirror SIGNEDNESS_BOTTOM =
            AnnotationBuilder.fromClass(elements, SignednessBottom.class);

    /** The @NonNegative annotation of the Index Checker, as represented by the Value Checker. */
    private final AnnotationMirror INT_RANGE_FROM_NON_NEGATIVE =
            AnnotationBuilder.fromClass(elements, IntRangeFromNonNegative.class);
    /** The @Positive annotation of the Index Checker, as represented by the Value Checker. */
    private final AnnotationMirror INT_RANGE_FROM_POSITIVE =
            AnnotationBuilder.fromClass(elements, IntRangeFromPositive.class);

    ValueAnnotatedTypeFactory valueFactory = getTypeFactoryOfSubchecker(ValueChecker.class);

    /** Create a SignednessAnnotatedTypeFactory. */
    public SignednessAnnotatedTypeFactory(BaseTypeChecker checker) {
        super(checker);

        addAliasedAnnotation(SignedPositive.class, SIGNEDNESS_GLB);

        addAliasedAnnotation("jdk.jfr.Unsigned", UNSIGNED);

        postInit();
    }

    @Override
    protected Set<Class<? extends Annotation>> createSupportedTypeQualifiers() {
        Set<Class<? extends Annotation>> result = getBundledTypeQualifiers();
        result.remove(SignedPositive.class); // this method should not return aliases
        return result;
    }

    @Override
    protected void addComputedTypeAnnotations(
            Tree tree, AnnotatedTypeMirror type, boolean iUseFlow) {
        if (!computingAnnotatedTypeMirrorOfLHS) {
            addSignednessGlbAnnotation(tree, type);
        }

        super.addComputedTypeAnnotations(tree, type, iUseFlow);
    }

    /**
     * True when the AnnotatedTypeMirror currently being computed is the left hand side of an
     * assignment or pseudo-assignment.
     *
     * @see #addComputedTypeAnnotations(Tree, AnnotatedTypeMirror, boolean)
     * @see #getAnnotatedTypeLhs(Tree)
     */
    private boolean computingAnnotatedTypeMirrorOfLHS = false;

    @Override
    public AnnotatedTypeMirror getAnnotatedTypeLhs(Tree lhsTree) {
        boolean oldComputingAnnotatedTypeMirrorOfLHS = computingAnnotatedTypeMirrorOfLHS;
        computingAnnotatedTypeMirrorOfLHS = true;
        AnnotatedTypeMirror result = super.getAnnotatedTypeLhs(lhsTree);
        computingAnnotatedTypeMirrorOfLHS = oldComputingAnnotatedTypeMirrorOfLHS;
        return result;
    }

    /**
     * Refines an integer expression to @SignednessGlb if its value is within the signed positive
     * range (i.e. its MSB is zero).
     *
     * @param tree an AST node, whose type may be refined
     * @param type the type of the tree
     */
    private void addSignednessGlbAnnotation(Tree tree, AnnotatedTypeMirror type) {
        TypeMirror javaType = type.getUnderlyingType();
        TypeKind javaTypeKind = javaType.getKind();
        if (tree.getKind() != Tree.Kind.VARIABLE) {
            if (javaTypeKind == TypeKind.BYTE
                    || javaTypeKind == TypeKind.CHAR
                    || javaTypeKind == TypeKind.SHORT
                    || javaTypeKind == TypeKind.INT
                    || javaTypeKind == TypeKind.LONG) {
                AnnotatedTypeMirror valueATM = valueFactory.getAnnotatedType(tree);
                // These annotations are trusted rather than checked.  Maybe have an option to
                // disable using them?
                if ((valueATM.hasAnnotation(INT_RANGE_FROM_NON_NEGATIVE)
                                || valueATM.hasAnnotation(INT_RANGE_FROM_POSITIVE))
                        && type.hasAnnotation(SIGNED)) {
                    type.replaceAnnotation(SIGNEDNESS_GLB);
                } else {
                    Range treeRange = ValueCheckerUtils.getPossibleValues(valueATM, valueFactory);

                    if (treeRange != null) {
                        switch (javaType.getKind()) {
                            case BYTE:
                            case CHAR:
                                if (treeRange.isWithin(0, Byte.MAX_VALUE)) {
                                    type.replaceAnnotation(SIGNEDNESS_GLB);
                                }
                                break;
                            case SHORT:
                                if (treeRange.isWithin(0, Short.MAX_VALUE)) {
                                    type.replaceAnnotation(SIGNEDNESS_GLB);
                                }
                                break;
                            case INT:
                                if (treeRange.isWithin(0, Integer.MAX_VALUE)) {
                                    type.replaceAnnotation(SIGNEDNESS_GLB);
                                }
                                break;
                            case LONG:
                                if (treeRange.isWithin(0, Long.MAX_VALUE)) {
                                    type.replaceAnnotation(SIGNEDNESS_GLB);
                                }
                                break;
                            default:
                                // Nothing
                        }
                    }
                }
            }
        }
    }

    @Override
    public AnnotatedTypeMirror getWidenedPrimitive(
            AnnotatedTypeMirror type, TypeMirror widenedTypeMirror) {
        AnnotatedTypeMirror result = super.getWidenedPrimitive(type, widenedTypeMirror);
        if (!types.isSameType(result.getUnderlyingType(), widenedTypeMirror)
                && NumberUtils.unboxPrimitive(type.getUnderlyingType()) == TypeKind.CHAR) {
            // The widening changed the Java type, and the original type was char or Character.
            result.replaceAnnotation(SIGNED_POSITIVE);
        }
        System.out.printf(
                "Signed getWidenedPrimitive(%s, %s) => %s%n", type, widenedTypeMirror, result);
        return result;
    }

    @Override
    protected TreeAnnotator createTreeAnnotator() {
        return new ListTreeAnnotator(
                new SignednessTreeAnnotator(this), super.createTreeAnnotator());
    }

    /**
     * This TreeAnnotator ensures that:
     *
     * <ul>
     *   <li>boolean expressions are not given Unsigned or Signed annotations by {@link
     *       PropagationTreeAnnotator},
     *   <li>shift results take on the type of their left operand,
     *   <li>the types of identifiers are refined based on the results of the Value Checker.
     * </ul>
     */
    private class SignednessTreeAnnotator extends TreeAnnotator {

        public SignednessTreeAnnotator(AnnotatedTypeFactory atypeFactory) {
            super(atypeFactory);
        }

        /**
         * Change the type of booleans to {@code @UnknownSignedness} so that the {@link
         * PropagationTreeAnnotator} does not change the type of them.
         */
        private void annotateBooleanAsUnknownSignedness(AnnotatedTypeMirror type) {
            switch (type.getKind()) {
                case BOOLEAN:
                    type.addAnnotation(UNKNOWN_SIGNEDNESS);
                    break;
                default:
                    // Nothing for other cases.
            }
        }

        // TODO: Add behavior like PropagationTreeAnnotator that takes account of widened types.
        @Override
        public Void visitBinary(BinaryTree tree, AnnotatedTypeMirror type) {
            switch (tree.getKind()) {
                case LEFT_SHIFT:
                case RIGHT_SHIFT:
                case UNSIGNED_RIGHT_SHIFT:
                    AnnotatedTypeMirror lht = getAnnotatedType(tree.getLeftOperand());
                    type.replaceAnnotations(lht.getAnnotations());
                    break;
                default:
                    // Do nothing
            }
            annotateBooleanAsUnknownSignedness(type);
            return null;
        }

        public Void visitBinary_from_PropagationTreeAnnotator(
                BinaryTree node, AnnotatedTypeMirror type) {
            System.out.printf("PTA.visitBinary#1(%s, %s)%n", node, type);

            // TODO: This doesn't use the widened type as it should.
            AnnotatedTypeMirror a = atypeFactory.getAnnotatedType(node.getLeftOperand());
            AnnotatedTypeMirror b = atypeFactory.getAnnotatedType(node.getRightOperand());
            Set<? extends AnnotationMirror> lubs =
                    qualHierarchy.leastUpperBounds(
                            a.getEffectiveAnnotations(), b.getEffectiveAnnotations());
            System.out.printf("PTA.visitBinary#2: a=%s, b=%s, lobs=%s%n", a, b, lubs);
            type.addMissingAnnotations(lubs);
            System.out.printf("PTA.visitBinary#3(%s, %s)%n", node, type);
            return null;
        }

        @Override
        public Void visitCompoundAssignment(CompoundAssignmentTree tree, AnnotatedTypeMirror type) {
            annotateBooleanAsUnknownSignedness(type);
            return null;
        }
    }

    @Override
    protected void addAnnotationsFromDefaultForType(
            @Nullable Element element, AnnotatedTypeMirror type) {
        if (TypesUtils.isFloating(type.getUnderlyingType())
                || TypesUtils.isBoxedFloating(type.getUnderlyingType())
                || type.getKind() == TypeKind.CHAR
                || TypesUtils.isDeclaredOfName(type.getUnderlyingType(), "java.lang.Character")) {
            // Floats are always signed and chars are always unsigned.
            super.addAnnotationsFromDefaultForType(null, type);
        } else {
            super.addAnnotationsFromDefaultForType(element, type);
        }
    }

    @Override
    protected TypeHierarchy createTypeHierarchy() {
        return new SignednessTypeHierarchy(
                checker,
                getQualifierHierarchy(),
                checker.getBooleanOption("ignoreRawTypeArguments", true),
                checker.hasOption("invariantArrays"));
    }

    /**
     * The type hierarchy for the signedness type system. If A is narrower (fewer bits) than B, then
     * A with any qualifier is a subtype of @SignedPositive B.
     */
    protected class SignednessTypeHierarchy extends DefaultTypeHierarchy {

        /**
         * Create a new SignednessTypeHierarchy.
         *
         * @param checker the checker
         * @param qualifierHierarchy the qualifier hierarchy
         * @param ignoreRawTypes from -AignoreRawTypes
         * @param invariantArrayComponents from -AinvariantArrays
         */
        public SignednessTypeHierarchy(
                BaseTypeChecker checker,
                QualifierHierarchy qualifierHierarchy,
                boolean ignoreRawTypes,
                boolean invariantArrayComponents) {
            super(checker, qualifierHierarchy, ignoreRawTypes, invariantArrayComponents);
        }

        @Override
        public Boolean visitPrimitive_Primitive(
                AnnotatedPrimitiveType subtype, AnnotatedPrimitiveType supertype, Void p) {

            boolean superResult = super.visitPrimitive_Primitive(subtype, supertype, p);
            if (superResult) {
                return true;
            }

            PrimitiveType subPrimitive = subtype.getUnderlyingType();
            PrimitiveType superPrimitive = supertype.getUnderlyingType();
            if (isNarrowerIntegral(subPrimitive, superPrimitive)) {
                AnnotationMirror superAnno = supertype.getAnnotationInHierarchy(UNKNOWN_SIGNEDNESS);
                if (!AnnotationUtils.areSameByName(superAnno, SIGNEDNESS_BOTTOM)) {
                    return true;
                }
            }

            return false;
        }

        @Override
        public Boolean visitPrimitive_Declared(
                AnnotatedPrimitiveType subtype, AnnotatedDeclaredType supertype, Void p) {
            boolean superBoxed = TypesUtils.isBoxedPrimitive(supertype.getUnderlyingType());
            if (superBoxed) {
                return visitPrimitive_Primitive(subtype, getUnboxedType(supertype), p);
            }
            return super.visitPrimitive_Declared(subtype, supertype, p);
        }

        @Override
        public Boolean visitDeclared_Declared(
                AnnotatedDeclaredType subtype, AnnotatedDeclaredType supertype, Void p) {
            boolean subBoxed = TypesUtils.isBoxedPrimitive(subtype.getUnderlyingType());
            if (subBoxed) {
                boolean superBoxed = TypesUtils.isBoxedPrimitive(supertype.getUnderlyingType());
                if (superBoxed) {
                    return visitPrimitive_Primitive(
                            getUnboxedType(subtype), getUnboxedType(supertype), p);
                }
            }
            return super.visitDeclared_Declared(subtype, supertype, p);
        }

        @Override
        public Boolean visitDeclared_Primitive(
                AnnotatedDeclaredType subtype, AnnotatedPrimitiveType supertype, Void p) {
            boolean subBoxed = TypesUtils.isBoxedPrimitive(subtype.getUnderlyingType());
            if (subBoxed) {
                return visitPrimitive_Primitive(getUnboxedType(subtype), supertype, p);
            }
            return super.visitDeclared_Primitive(subtype, supertype, p);
        }

        /**
         * Returns true if both types are integral and the first type is strictly narrower
         * (represented by fewer bits) than the second type.
         *
         * @param a a primitive type
         * @param b a primitive type
         * @return true if {@code a} is represented by fewer bits than {@code b}
         */
        private boolean isNarrowerIntegral(PrimitiveType a, PrimitiveType b) {
            int aBits = numIntegralBits(a);
            if (aBits == -1) {
                return false;
            }
            int bBits = numIntegralBits(b);
            if (bBits == -1) {
                return false;
            }
            return aBits < bBits;
        }

        /**
         * Returns the number of bits in the representation of an integral primitive type. Returns
         * -1 if the type is not an integral primitive type.
         *
         * @param p a primitive type
         * @return the number of bits in its representation, or -1 if not integral
         */
        private int numIntegralBits(PrimitiveType p) {
            switch (p.getKind()) {
                case BYTE:
                    return 8;
                case SHORT:
                    return 16;
                case CHAR:
                    return 16;
                case INT:
                    return 32;
                case LONG:
                    return 64;
                case BOOLEAN:
                case DOUBLE:
                case FLOAT:
                    return -1;
                default:
                    throw new BugInCF("Unexpected primitive type " + p);
            }
        }
    }
}<|MERGE_RESOLUTION|>--- conflicted
+++ resolved
@@ -53,14 +53,11 @@
             AnnotationBuilder.fromClass(elements, UnknownSignedness.class);
     /** The @Signed annotation. */
     private final AnnotationMirror SIGNED = AnnotationBuilder.fromClass(elements, Signed.class);
-<<<<<<< HEAD
+    /** The @Unigned annotation. */
+    private final AnnotationMirror UNSIGNED = AnnotationBuilder.fromClass(elements, Unsigned.class);
     /** The @SignedPositive annotation. */
     private final AnnotationMirror SIGNED_POSITIVE =
             AnnotationBuilder.fromClass(elements, SignedPositive.class);
-=======
-    /** The @Unigned annotation. */
-    private final AnnotationMirror UNSIGNED = AnnotationBuilder.fromClass(elements, Unsigned.class);
->>>>>>> 99446d65
     /** The @SignednessGlb annotation. */
     private final AnnotationMirror SIGNEDNESS_GLB =
             AnnotationBuilder.fromClass(elements, SignednessGlb.class);
