--- conflicted
+++ resolved
@@ -663,20 +663,9 @@
 
   // End of special-case code for shifts that do not depend on the MSB of the first argument.
 
-<<<<<<< HEAD
-=======
-  @Override
-  public boolean isRelevantImpl(TypeMirror tm) {
-    if (TypesUtils.isFloatingPoint(tm)) {
-      return false;
-    }
-    return true;
-  }
-
   /** A type mirror that is always relevant. */
   private static final TypeMirror alwaysRelevantTM = GenericAnnotatedTypeFactory.alwaysRelevantTM;
 
->>>>>>> 14c92458
   /**
    * Requires that, when two formal parameter types are annotated with {@code @PolySigned}, the two
    * arguments must have the same signedness type annotation.
