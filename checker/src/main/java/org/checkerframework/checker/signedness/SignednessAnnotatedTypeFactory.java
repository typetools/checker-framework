--- conflicted
+++ resolved
@@ -6,11 +6,8 @@
 import java.lang.annotation.Annotation;
 import java.util.Set;
 import javax.lang.model.element.AnnotationMirror;
-<<<<<<< HEAD
 import javax.lang.model.element.Element;
-=======
 import javax.lang.model.type.PrimitiveType;
->>>>>>> 25d045ff
 import javax.lang.model.type.TypeKind;
 import javax.lang.model.type.TypeMirror;
 import org.checkerframework.checker.nullness.qual.Nullable;
@@ -38,11 +35,8 @@
 import org.checkerframework.framework.type.treeannotator.PropagationTreeAnnotator;
 import org.checkerframework.framework.type.treeannotator.TreeAnnotator;
 import org.checkerframework.javacutil.AnnotationBuilder;
-<<<<<<< HEAD
-=======
 import org.checkerframework.javacutil.AnnotationUtils;
 import org.checkerframework.javacutil.BugInCF;
->>>>>>> 25d045ff
 import org.checkerframework.javacutil.TypesUtils;
 
 /**
@@ -235,7 +229,6 @@
     }
 
     @Override
-<<<<<<< HEAD
     protected void addAnnotationsFromDefaultQualifierForUse(
             @Nullable Element element, AnnotatedTypeMirror type) {
         if (TypesUtils.isFloating(type.getUnderlyingType())
@@ -246,7 +239,10 @@
             super.addAnnotationsFromDefaultQualifierForUse(null, type);
         } else {
             super.addAnnotationsFromDefaultQualifierForUse(element, type);
-=======
+        }
+    }
+
+    @Override
     protected TypeHierarchy createTypeHierarchy() {
         return new SignednessTypeHierarchy(
                 checker,
@@ -378,7 +374,6 @@
                 default:
                     throw new BugInCF("Unexpected primitive type " + p);
             }
->>>>>>> 25d045ff
         }
     }
 }