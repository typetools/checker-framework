package org.checkerframework.checker.i18nformatter;

import com.sun.source.tree.LiteralTree;
import com.sun.source.tree.Tree;
import java.io.File;
import java.io.FileInputStream;
import java.io.FileNotFoundException;
import java.io.InputStream;
import java.util.Collections;
import java.util.HashMap;
import java.util.Locale;
import java.util.Map;
import java.util.Objects;
import java.util.Properties;
import java.util.ResourceBundle;
import javax.lang.model.element.AnnotationMirror;
import org.checkerframework.checker.i18nformatter.qual.I18nConversionCategory;
import org.checkerframework.checker.i18nformatter.qual.I18nFormat;
import org.checkerframework.checker.i18nformatter.qual.I18nFormatBottom;
import org.checkerframework.checker.i18nformatter.qual.I18nFormatFor;
import org.checkerframework.checker.i18nformatter.qual.I18nInvalidFormat;
import org.checkerframework.checker.i18nformatter.qual.I18nUnknownFormat;
import org.checkerframework.checker.i18nformatter.util.I18nFormatUtil;
import org.checkerframework.checker.signature.qual.CanonicalName;
import org.checkerframework.common.basetype.BaseAnnotatedTypeFactory;
import org.checkerframework.common.basetype.BaseTypeChecker;
import org.checkerframework.framework.type.AnnotatedTypeFactory;
import org.checkerframework.framework.type.AnnotatedTypeMirror;
import org.checkerframework.framework.type.MostlyNoElementQualifierHierarchy;
import org.checkerframework.framework.type.QualifierHierarchy;
import org.checkerframework.framework.type.treeannotator.ListTreeAnnotator;
import org.checkerframework.framework.type.treeannotator.TreeAnnotator;
import org.checkerframework.framework.util.QualifierKind;
import org.checkerframework.javacutil.AnnotationBuilder;
import org.checkerframework.javacutil.AnnotationUtils;
import org.checkerframework.javacutil.TypeSystemError;
import org.plumelib.reflection.Signatures;

/**
 * Adds {@link I18nFormat} to the type of tree, if it is a {@code String} or {@code char} literal
 * that represents a satisfiable format. The annotation's value is set to be a list of appropriate
 * {@link I18nConversionCategory} values for every parameter of the format.
 *
 * <p>It also creates a map from the provided translation file if exists. This map will be used to
 * get the corresponding value of a key when {@link java.util.ResourceBundle#getString} method is
 * invoked.
 *
 * @checker_framework.manual #i18n-formatter-checker Internationalization Format String Checker
 */
public class I18nFormatterAnnotatedTypeFactory extends BaseAnnotatedTypeFactory {

  /** The @{@link I18nUnknownFormat} annotation. */
  protected final AnnotationMirror I18NUNKNOWNFORMAT =
      AnnotationBuilder.fromClass(elements, I18nUnknownFormat.class);

  /** The @{@link I18nFormatBottom} annotation. */
  protected final AnnotationMirror I18NFORMATBOTTOM =
      AnnotationBuilder.fromClass(elements, I18nFormatBottom.class);

  /** The fully-qualified name of {@link I18nFormat}. */
  protected static final @CanonicalName String I18NFORMAT_NAME =
      I18nFormat.class.getCanonicalName();

  /** The fully-qualified name of {@link I18nInvalidFormat}. */
  protected static final @CanonicalName String I18NINVALIDFORMAT_NAME =
      I18nInvalidFormat.class.getCanonicalName();

  /** The fully-qualified name of {@link I18nFormatFor}. */
  protected static final @CanonicalName String I18NFORMATFOR_NAME =
      I18nFormatFor.class.getCanonicalName();

  /** Map from a translation file key to its value in the file. */
  public final Map<String, String> translations = Collections.unmodifiableMap(buildLookup());

  /** Syntax tree utilities. */
  protected final I18nFormatterTreeUtil treeUtil = new I18nFormatterTreeUtil(checker);

  /** Create a new I18nFormatterAnnotatedTypeFactory. */
  public I18nFormatterAnnotatedTypeFactory(BaseTypeChecker checker) {
    super(checker);

    this.postInit();
  }

  /**
   * Builds a map from a translation file key to its value in the file. Builds the map for all files
   * in the "-Apropfiles" command-line argument.
   *
   * <p>Called only once, during initialization.
   *
   * @return a map from a translation file key to its value in the file
   */
  private Map<String, String> buildLookup() {
    Map<String, String> result = new HashMap<>();

<<<<<<< HEAD
    for (String propfile : checker.getStringsOption("propfiles", File.pathSeparator)) {
      Properties prop = new Properties();

      ClassLoader cl = this.getClass().getClassLoader();
      if (cl == null) {
        // The class loader is null if the system class loader was used.
        cl = ClassLoader.getSystemClassLoader();
      }
      try (InputStream in = cl.getResourceAsStream(propfile)) {
        if (in != null) {
          prop.load(in);
        } else {
          // If the classloader didn't manage to load the file, try whether a
          // FileInputStream works. For absolute paths this might help.
          try (InputStream fis = new FileInputStream(propfile)) {
            prop.load(fis);
          } catch (FileNotFoundException e) {
            System.err.println("Couldn't find the properties file: " + propfile);
            // report(null, "propertykeychecker.filenotfound", propfile);
            // return Collections.emptySet();
            continue;
=======
    if (checker.hasOption("propfiles")) {
      for (String propfile : checker.getStringsOption("propfiles", File.pathSeparator)) {
        Properties prop = new Properties();
        ClassLoader cl = this.getClass().getClassLoader();
        if (cl == null) {
          // The class loader is null if the system class loader was used.
          cl = ClassLoader.getSystemClassLoader();
        }
        try (InputStream in = cl.getResourceAsStream(propfile)) {
          if (in != null) {
            prop.load(in);
          } else {
            // If the classloader didn't manage to load the file, try whether a
            // FileInputStream works. For absolute paths this might help.
            try (InputStream fis = new FileInputStream(propfile)) {
              prop.load(fis);
            } catch (FileNotFoundException e) {
              System.err.println("Couldn't find the properties file: " + propfile);
              // report(null, "propertykeychecker.filenotfound", propfile);
              // return Collections.emptySet();
              continue;
            }
>>>>>>> a1582130
          }

          for (String key : prop.stringPropertyNames()) {
            result.put(key, prop.getProperty(key));
          }
        } catch (Exception e) {
          // TODO: is there a nicer way to report messages, that are not connected to
          // an AST node?  One cannot use `report`, because it needs a node.
          System.err.println(
              "Exception in PropertyKeyChecker.keysOfPropertyFile while processing "
                  + propfile
                  + ": "
                  + e);
          e.printStackTrace();
        }

        for (String key : prop.stringPropertyNames()) {
          result.put(key, prop.getProperty(key));
        }
      } catch (Exception e) {
        // TODO: is there a nicer way to report messages, that are not connected to
        // an AST node?  One cannot use `report`, because it needs a node.
        System.err.println(
            "Exception in PropertyKeyChecker.keysOfPropertyFile while processing "
                + propfile
                + ": "
                + e);
        e.printStackTrace();
      }
    }

    if (checker.hasOption("bundlenames")) {
      for (String bundleName : checker.getStringsOption("bundlenames", ':')) {
        if (!Signatures.isBinaryName(bundleName)) {
          System.err.println(
              "Malformed resource bundle: <" + bundleName + "> should be a binary name.");
          continue;
        }
        ResourceBundle bundle = ResourceBundle.getBundle(bundleName);
        if (bundle == null) {
          System.err.println(
              "Couldn't find the resource bundle: <"
                  + bundleName
                  + "> for locale <"
                  + Locale.getDefault()
                  + ">.");
          continue;
        }

        for (String key : bundle.keySet()) {
          result.put(key, bundle.getString(key));
        }
      }
    }

    return result;
  }

  @Override
  protected QualifierHierarchy createQualifierHierarchy() {
    return new I18nFormatterQualifierHierarchy();
  }

  @Override
  public TreeAnnotator createTreeAnnotator() {
    return new ListTreeAnnotator(super.createTreeAnnotator(), new I18nFormatterTreeAnnotator(this));
  }

  private class I18nFormatterTreeAnnotator extends TreeAnnotator {
    public I18nFormatterTreeAnnotator(AnnotatedTypeFactory atypeFactory) {
      super(atypeFactory);
    }

    @Override
    public Void visitLiteral(LiteralTree tree, AnnotatedTypeMirror type) {
      if (!type.hasPrimaryAnnotationInHierarchy(I18NUNKNOWNFORMAT)) {
        String format = null;
        if (tree.getKind() == Tree.Kind.STRING_LITERAL) {
          format = (String) tree.getValue();
        }
        if (format != null) {
          AnnotationMirror anno;
          try {
            I18nConversionCategory[] cs = I18nFormatUtil.formatParameterCategories(format);
            anno = I18nFormatterAnnotatedTypeFactory.this.treeUtil.categoriesToFormatAnnotation(cs);
          } catch (IllegalArgumentException e) {
            anno =
                I18nFormatterAnnotatedTypeFactory.this.treeUtil.exceptionToInvalidFormatAnnotation(
                    e);
          }
          type.addAnnotation(anno);
        }
      }

      return super.visitLiteral(tree, type);
    }
  }

  /** I18nFormatterQualifierHierarchy. */
  class I18nFormatterQualifierHierarchy extends MostlyNoElementQualifierHierarchy {

    /** Qualifier kind for the @{@link I18nFormat} annotation. */
    private final QualifierKind I18NFORMAT_KIND;

    /** Qualifier kind for the @{@link I18nFormatFor} annotation. */
    private final QualifierKind I18NFORMATFOR_KIND;

    /** Qualifier kind for the @{@link I18nInvalidFormat} annotation. */
    private final QualifierKind I18NINVALIDFORMAT_KIND;

    /** Creates I18nFormatterQualifierHierarchy. */
    public I18nFormatterQualifierHierarchy() {
      super(
          I18nFormatterAnnotatedTypeFactory.this.getSupportedTypeQualifiers(),
          elements,
          I18nFormatterAnnotatedTypeFactory.this);
      this.I18NFORMAT_KIND = this.getQualifierKind(I18NFORMAT_NAME);
      this.I18NFORMATFOR_KIND = this.getQualifierKind(I18NFORMATFOR_NAME);
      this.I18NINVALIDFORMAT_KIND = this.getQualifierKind(I18NINVALIDFORMAT_NAME);
    }

    @Override
    protected boolean isSubtypeWithElements(
        AnnotationMirror subAnno,
        QualifierKind subKind,
        AnnotationMirror superAnno,
        QualifierKind superKind) {
      if (subKind == I18NFORMAT_KIND && superKind == I18NFORMAT_KIND) {

        I18nConversionCategory[] rhsArgTypes = treeUtil.formatAnnotationToCategories(subAnno);
        I18nConversionCategory[] lhsArgTypes = treeUtil.formatAnnotationToCategories(superAnno);

        if (rhsArgTypes.length > lhsArgTypes.length) {
          return false;
        }

        for (int i = 0; i < rhsArgTypes.length; ++i) {
          if (!I18nConversionCategory.isSubsetOf(lhsArgTypes[i], rhsArgTypes[i])) {
            return false;
          }
        }
        return true;
      } else if ((subKind == I18NINVALIDFORMAT_KIND && superKind == I18NINVALIDFORMAT_KIND)
          || (subKind == I18NFORMATFOR_KIND && superKind == I18NFORMATFOR_KIND)) {
        return Objects.equals(
            treeUtil.getI18nInvalidFormatValue(subAnno),
            treeUtil.getI18nInvalidFormatValue(superAnno));
      }
      throw new TypeSystemError("Unexpected QualifierKinds: %s %s", subKind, superKind);
    }

    @Override
    protected AnnotationMirror leastUpperBoundWithElements(
        AnnotationMirror anno1,
        QualifierKind qualifierKind1,
        AnnotationMirror anno2,
        QualifierKind qualifierKind2,
        QualifierKind lubKind) {
      if (qualifierKind1.isBottom()) {
        return anno2;
      } else if (qualifierKind2.isBottom()) {
        return anno1;
      } else if (qualifierKind1 == I18NFORMAT_KIND && qualifierKind2 == I18NFORMAT_KIND) {
        I18nConversionCategory[] shorterArgTypesList = treeUtil.formatAnnotationToCategories(anno1);
        I18nConversionCategory[] longerArgTypesList = treeUtil.formatAnnotationToCategories(anno2);
        if (shorterArgTypesList.length > longerArgTypesList.length) {
          I18nConversionCategory[] temp = longerArgTypesList;
          longerArgTypesList = shorterArgTypesList;
          shorterArgTypesList = temp;
        }

        // From the manual:
        // It is legal to use a format string with fewer format specifiers
        // than required, but a warning is issued.

        I18nConversionCategory[] resultArgTypes =
            new I18nConversionCategory[longerArgTypesList.length];

        for (int i = 0; i < shorterArgTypesList.length; ++i) {
          resultArgTypes[i] =
              I18nConversionCategory.intersect(shorterArgTypesList[i], longerArgTypesList[i]);
        }
        for (int i = shorterArgTypesList.length; i < longerArgTypesList.length; ++i) {
          resultArgTypes[i] = longerArgTypesList[i];
        }
        return treeUtil.categoriesToFormatAnnotation(resultArgTypes);
      } else if (qualifierKind1 == I18NINVALIDFORMAT_KIND
          && qualifierKind2 == I18NINVALIDFORMAT_KIND) {
        assert !anno1.getElementValues().isEmpty();
        assert !anno1.getElementValues().isEmpty();

        if (AnnotationUtils.areSame(anno1, anno2)) {
          return anno1;
        }

        return treeUtil.stringToInvalidFormatAnnotation(
            "("
                + treeUtil.invalidFormatAnnotationToErrorMessage(anno1)
                + " or "
                + treeUtil.invalidFormatAnnotationToErrorMessage(anno2)
                + ")");
      } else if (qualifierKind1 == I18NFORMATFOR_KIND && AnnotationUtils.areSame(anno1, anno2)) {
        // @I18nFormatFor annotations are unrelated by subtyping, unless they are identical.
        return anno1;
      }

      return I18NUNKNOWNFORMAT;
    }

    @Override
    protected AnnotationMirror greatestLowerBoundWithElements(
        AnnotationMirror anno1,
        QualifierKind qualifierKind1,
        AnnotationMirror anno2,
        QualifierKind qualifierKind2,
        QualifierKind glbKind) {
      if (qualifierKind1.isTop()) {
        return anno2;
      } else if (qualifierKind2.isTop()) {
        return anno1;
      } else if (qualifierKind1 == I18NFORMAT_KIND && qualifierKind2 == I18NFORMAT_KIND) {
        I18nConversionCategory[] anno1ArgTypes = treeUtil.formatAnnotationToCategories(anno1);
        I18nConversionCategory[] anno2ArgTypes = treeUtil.formatAnnotationToCategories(anno2);

        // From the manual:
        // It is legal to use a format string with fewer format specifiers
        // than required, but a warning is issued.
        int length = anno1ArgTypes.length;
        if (anno2ArgTypes.length < length) {
          length = anno2ArgTypes.length;
        }

        I18nConversionCategory[] anno3ArgTypes = new I18nConversionCategory[length];

        for (int i = 0; i < length; ++i) {
          anno3ArgTypes[i] = I18nConversionCategory.union(anno1ArgTypes[i], anno2ArgTypes[i]);
        }
        return treeUtil.categoriesToFormatAnnotation(anno3ArgTypes);
      } else if (qualifierKind1 == I18NINVALIDFORMAT_KIND
          && qualifierKind2 == I18NINVALIDFORMAT_KIND) {

        assert !anno2.getElementValues().isEmpty();

        if (AnnotationUtils.areSame(anno1, anno2)) {
          return anno1;
        }

        return treeUtil.stringToInvalidFormatAnnotation(
            "("
                + treeUtil.invalidFormatAnnotationToErrorMessage(anno1)
                + " and "
                + treeUtil.invalidFormatAnnotationToErrorMessage(anno2)
                + ")");
      } else if (qualifierKind1 == I18NFORMATFOR_KIND && AnnotationUtils.areSame(anno1, anno2)) {
        // @I18nFormatFor annotations are unrelated by subtyping, unless they are identical.
        return anno1;
      }

      return I18NFORMATBOTTOM;
    }
  }
}<|MERGE_RESOLUTION|>--- conflicted
+++ resolved
@@ -93,29 +93,6 @@
   private Map<String, String> buildLookup() {
     Map<String, String> result = new HashMap<>();
 
-<<<<<<< HEAD
-    for (String propfile : checker.getStringsOption("propfiles", File.pathSeparator)) {
-      Properties prop = new Properties();
-
-      ClassLoader cl = this.getClass().getClassLoader();
-      if (cl == null) {
-        // The class loader is null if the system class loader was used.
-        cl = ClassLoader.getSystemClassLoader();
-      }
-      try (InputStream in = cl.getResourceAsStream(propfile)) {
-        if (in != null) {
-          prop.load(in);
-        } else {
-          // If the classloader didn't manage to load the file, try whether a
-          // FileInputStream works. For absolute paths this might help.
-          try (InputStream fis = new FileInputStream(propfile)) {
-            prop.load(fis);
-          } catch (FileNotFoundException e) {
-            System.err.println("Couldn't find the properties file: " + propfile);
-            // report(null, "propertykeychecker.filenotfound", propfile);
-            // return Collections.emptySet();
-            continue;
-=======
     if (checker.hasOption("propfiles")) {
       for (String propfile : checker.getStringsOption("propfiles", File.pathSeparator)) {
         Properties prop = new Properties();
@@ -138,7 +115,6 @@
               // return Collections.emptySet();
               continue;
             }
->>>>>>> a1582130
           }
 
           for (String key : prop.stringPropertyNames()) {
@@ -154,19 +130,6 @@
                   + e);
           e.printStackTrace();
         }
-
-        for (String key : prop.stringPropertyNames()) {
-          result.put(key, prop.getProperty(key));
-        }
-      } catch (Exception e) {
-        // TODO: is there a nicer way to report messages, that are not connected to
-        // an AST node?  One cannot use `report`, because it needs a node.
-        System.err.println(
-            "Exception in PropertyKeyChecker.keysOfPropertyFile while processing "
-                + propfile
-                + ": "
-                + e);
-        e.printStackTrace();
       }
     }
 
