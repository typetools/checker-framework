--- conflicted
+++ resolved
@@ -151,16 +151,6 @@
         return anno != null;
     }
 
-<<<<<<< HEAD
-    /** Reports an error. Takes a {@link Result} to report the location. */
-    public final <E> void failure(Result<E> res, @CompilerMessageKey String msg, Object... args) {
-        checker.reportError(res.location, msg, args);
-    }
-
-    /** Reports an warning. Takes a {@link Result} to report the location. */
-    public final <E> void warning(Result<E> res, @CompilerMessageKey String msg, Object... args) {
-        checker.reportWarning(res.location, msg, args);
-=======
     /**
      * Reports an error.
      *
@@ -181,7 +171,6 @@
      */
     public final void warning(Result<?> res, @CompilerMessageKey String msgKey, Object... args) {
         checker.reportWarning(res.location, msgKey, args);
->>>>>>> db7d3883
     }
 
     private I18nConversionCategory[] asFormatCallCategoriesLowLevel(MethodInvocationNode node) {
