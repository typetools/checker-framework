--- conflicted
+++ resolved
@@ -175,15 +175,11 @@
      * @param argType an argument type
      * @return true if {@code argType} can be an argument used by this format specifier
      */
-<<<<<<< HEAD
-    public boolean isAssignableFrom(Class<?> argType) {
-=======
     @SuppressWarnings("nullness:enhancedfor.type.incompatible") // https://tinyurl.com/cfissue/4004
     public boolean isAssignableFrom(Class<?> argType) {
         if (types == null) {
             return true;
         }
->>>>>>> c3ba9ece
         for (Class<? extends Object> c : types) {
             if (c.isAssignableFrom(argType)) {
                 return true;
