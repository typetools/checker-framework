package org.checkerframework.checker.fenum;

import com.sun.source.tree.BinaryTree;
import com.sun.source.tree.CaseTree;
import com.sun.source.tree.ExpressionTree;
import com.sun.source.tree.NewClassTree;
import com.sun.source.tree.SwitchTree;
import com.sun.source.tree.Tree;
import java.util.List;
import javax.lang.model.element.ExecutableElement;
import javax.lang.model.type.TypeMirror;
import org.checkerframework.common.basetype.BaseTypeChecker;
import org.checkerframework.common.basetype.BaseTypeVisitor;
import org.checkerframework.framework.type.AnnotatedTypeMirror;
import org.checkerframework.framework.type.AnnotatedTypeMirror.AnnotatedDeclaredType;
import org.checkerframework.framework.type.AnnotatedTypeMirror.AnnotatedExecutableType;
import org.checkerframework.javacutil.AnnotationMirrorSet;
import org.checkerframework.javacutil.TreeUtils;

public class FenumVisitor extends BaseTypeVisitor<FenumAnnotatedTypeFactory> {
  public FenumVisitor(BaseTypeChecker checker) {
    super(checker);
  }

  @Override
  public Void visitBinary(BinaryTree tree, Void p) {
    if (!TreeUtils.isStringConcatenation(tree)) {
      // TODO: ignore string concatenations

      // The Fenum Checker is only concerned with primitive types, so just check that
      // the primary annotations are equivalent.
      AnnotatedTypeMirror lhsAtm = atypeFactory.getAnnotatedType(tree.getLeftOperand());
      AnnotatedTypeMirror rhsAtm = atypeFactory.getAnnotatedType(tree.getRightOperand());

      AnnotationMirrorSet lhs = lhsAtm.getEffectiveAnnotations();
      AnnotationMirrorSet rhs = rhsAtm.getEffectiveAnnotations();
<<<<<<< HEAD
      TypeMirror lhsTM = lhsAtm.getUnderlyingType();
      TypeMirror rhsTM = rhsAtm.getUnderlyingType();
      QualifierHierarchy qualHierarchy = atypeFactory.getQualifierHierarchy();
      if (!(qualHierarchy.isSubtype(lhs, lhsTM, rhs, rhsTM)
          || qualHierarchy.isSubtype(rhs, rhsTM, lhs, lhsTM))) {
=======
      if (!(qualHierarchy.isSubtype(lhs, rhs) || qualHierarchy.isSubtype(rhs, lhs))) {
>>>>>>> d8bda895
        checker.reportError(tree, "binary", lhsAtm, rhsAtm);
      }
    }
    return super.visitBinary(tree, p);
  }

  @Override
  public Void visitSwitch(SwitchTree tree, Void p) {
    ExpressionTree expr = tree.getExpression();
    AnnotatedTypeMirror exprType = atypeFactory.getAnnotatedType(expr);

    for (CaseTree caseExpr : tree.getCases()) {
      List<? extends ExpressionTree> realCaseExprs = TreeUtils.caseTreeGetExpressions(caseExpr);
      // Check all the case options against the switch expression type:
      for (ExpressionTree realCaseExpr : realCaseExprs) {
        AnnotatedTypeMirror caseType = atypeFactory.getAnnotatedType(realCaseExpr);

        // There is currently no "switch" message key, so it is treated
        // identically to "type.incompatible".
        this.commonAssignmentCheck(exprType, caseType, caseExpr, "type.incompatible");
      }
    }
    return super.visitSwitch(tree, p);
  }

  @Override
  protected void checkConstructorInvocation(
      AnnotatedDeclaredType dt, AnnotatedExecutableType constructor, NewClassTree src) {
    // Ignore the default annotation on the constructor
  }

  @Override
  protected void checkConstructorResult(
      AnnotatedExecutableType constructorType, ExecutableElement constructorElement) {
    // Skip this check
  }

  @Override
  protected AnnotationMirrorSet getExceptionParameterLowerBoundAnnotations() {
    return new AnnotationMirrorSet(atypeFactory.FENUM_UNQUALIFIED);
  }

  // TODO: should we require a match between switch expression and cases?

  @Override
  public boolean isValidUse(
      AnnotatedDeclaredType declarationType, AnnotatedDeclaredType useType, Tree tree) {
    // The checker calls this method to compare the annotation used in a type to the modifier it
    // adds to the class declaration. As our default modifier is FenumBottom, this results in an
    // error when a non-subtype is used. Can we use FenumTop as default instead?
    return true;
  }
}<|MERGE_RESOLUTION|>--- conflicted
+++ resolved
@@ -34,15 +34,10 @@
 
       AnnotationMirrorSet lhs = lhsAtm.getEffectiveAnnotations();
       AnnotationMirrorSet rhs = rhsAtm.getEffectiveAnnotations();
-<<<<<<< HEAD
       TypeMirror lhsTM = lhsAtm.getUnderlyingType();
       TypeMirror rhsTM = rhsAtm.getUnderlyingType();
-      QualifierHierarchy qualHierarchy = atypeFactory.getQualifierHierarchy();
       if (!(qualHierarchy.isSubtype(lhs, lhsTM, rhs, rhsTM)
           || qualHierarchy.isSubtype(rhs, rhsTM, lhs, lhsTM))) {
-=======
-      if (!(qualHierarchy.isSubtype(lhs, rhs) || qualHierarchy.isSubtype(rhs, lhs))) {
->>>>>>> d8bda895
         checker.reportError(tree, "binary", lhsAtm, rhsAtm);
       }
     }
