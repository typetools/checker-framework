package org.checkerframework.checker.mustcall;

import com.sun.source.tree.ClassTree;
import com.sun.source.tree.ExpressionTree;
import com.sun.source.tree.IdentifierTree;
import com.sun.source.tree.Tree;
import com.sun.source.tree.VariableTree;
import com.sun.source.util.TreePath;
import java.util.List;
import java.util.concurrent.atomic.AtomicLong;
import javax.annotation.processing.ProcessingEnvironment;
import javax.lang.model.element.AnnotationMirror;
import javax.lang.model.element.Element;
import javax.lang.model.type.TypeMirror;
import org.checkerframework.checker.mustcall.qual.MustCall;
import org.checkerframework.checker.nullness.qual.MonotonicNonNull;
import org.checkerframework.checker.nullness.qual.Nullable;
import org.checkerframework.checker.resourceleak.ResourceLeakChecker;
import org.checkerframework.dataflow.analysis.TransferInput;
import org.checkerframework.dataflow.analysis.TransferResult;
import org.checkerframework.dataflow.cfg.node.AssignmentNode;
import org.checkerframework.dataflow.cfg.node.LocalVariableNode;
import org.checkerframework.dataflow.cfg.node.MethodInvocationNode;
import org.checkerframework.dataflow.cfg.node.Node;
import org.checkerframework.dataflow.cfg.node.ObjectCreationNode;
import org.checkerframework.dataflow.cfg.node.StringConversionNode;
import org.checkerframework.dataflow.cfg.node.SwitchExpressionNode;
import org.checkerframework.dataflow.cfg.node.TernaryExpressionNode;
import org.checkerframework.dataflow.expression.JavaExpression;
import org.checkerframework.framework.flow.CFAnalysis;
import org.checkerframework.framework.flow.CFStore;
import org.checkerframework.framework.flow.CFTransfer;
import org.checkerframework.framework.flow.CFValue;
import org.checkerframework.javacutil.ElementUtils;
import org.checkerframework.javacutil.TreePathUtil;
import org.checkerframework.javacutil.TreeUtils;
import org.checkerframework.javacutil.TypesUtils;
import org.checkerframework.javacutil.trees.TreeBuilder;

/**
 * Transfer function for the must-call type system. Its primary purposes are (1) to create temporary
 * variables for expressions (which allow those expressions to have refined information in the
 * store, which the consistency checker can use), and (2) to reset refined information when a method
 * annotated with @CreatesMustCallFor is called.
 */
public class MustCallTransfer extends CFTransfer {

  /** For building new AST nodes. */
  private final TreeBuilder treeBuilder;

  /** The type factory. */
  private final MustCallAnnotatedTypeFactory atypeFactory;

  /**
   * A cache for the default type for java.lang.String, to avoid needing to look it up for every
   * implicit string conversion. See {@link #getDefaultStringType(StringConversionNode)}.
   */
  private @MonotonicNonNull AnnotationMirror defaultStringType;

  /** True if -AnoCreatesMustCallFor was passed on the command line. */
  private final boolean noCreatesMustCallFor;

  /**
   * True if -AenableWpiForRlc was passed on the command line. See {@link
   * ResourceLeakChecker#ENABLE_WPI_FOR_RLC}.
   */
  private final boolean enableWpiForRlc;

  /**
   * Create a MustCallTransfer.
   *
   * @param analysis the analysis
   */
  public MustCallTransfer(CFAnalysis analysis) {
    super(analysis);
    atypeFactory = (MustCallAnnotatedTypeFactory) analysis.getTypeFactory();
    noCreatesMustCallFor =
        atypeFactory.getChecker().hasOption(MustCallChecker.NO_CREATES_MUSTCALLFOR);
    enableWpiForRlc = atypeFactory.getChecker().hasOption(ResourceLeakChecker.ENABLE_WPI_FOR_RLC);
    ProcessingEnvironment env = atypeFactory.getChecker().getProcessingEnvironment();
    treeBuilder = new TreeBuilder(env);
  }

  @Override
  public TransferResult<CFValue, CFStore> visitStringConversion(
      StringConversionNode n, TransferInput<CFValue, CFStore> p) {
    // Implicit String conversions should assume that the String's type is
    // whatever the default for String is, not that the conversion is polymorphic.
    TransferResult<CFValue, CFStore> result = super.visitStringConversion(n, p);
    LocalVariableNode temp = getOrCreateTempVar(n);
    if (temp != null) {
      AnnotationMirror defaultStringType = getDefaultStringType(n);
      JavaExpression localExp = JavaExpression.fromNode(temp);
      insertIntoStores(result, localExp, defaultStringType);
    }
    return result;
  }

  /**
   * Returns the default type for java.lang.String, which is cached in this class to avoid
   * recomputing it. If the cache is currently unset, this method sets it.
   *
   * @param n a string conversion node, from which the type is computed if it is required
   * @return the type of java.lang.String
   */
  private AnnotationMirror getDefaultStringType(StringConversionNode n) {
    if (this.defaultStringType == null) {
      this.defaultStringType =
          atypeFactory
              .getAnnotatedType(TypesUtils.getTypeElement(n.getType()))
              .getPrimaryAnnotationInHierarchy(atypeFactory.TOP);
      assert this.defaultStringType != null : "@AssumeAssertion(nullness): same hierarchy";
    }
    return this.defaultStringType;
  }

  @Override
  public TransferResult<CFValue, CFStore> visitAssignment(
      AssignmentNode n, TransferInput<CFValue, CFStore> in) {
    TransferResult<CFValue, CFStore> result = super.visitAssignment(n, in);
    // Remove "close" from the type in the store for resource variables.
    // The Resource Leak Checker relies on this code to avoid checking that
    // resource variables are closed.
    if (ElementUtils.isResourceVariable(TreeUtils.elementFromTree(n.getTarget().getTree()))) {
      CFStore store = result.getRegularStore();
      JavaExpression expr = JavaExpression.fromNode(n.getTarget());
      CFValue value = store.getValue(expr);
      AnnotationMirror withClose =
          atypeFactory.getAnnotationByClass(value.getAnnotations(), MustCall.class);
      if (withClose == null) {
        return result;
      }
      AnnotationMirror withoutClose = atypeFactory.withoutClose(withClose);
      insertIntoStores(result, expr, withoutClose);
    }
    return result;
  }

  @Override
  public TransferResult<CFValue, CFStore> visitMethodInvocation(
      MethodInvocationNode n, TransferInput<CFValue, CFStore> in) {
    TransferResult<CFValue, CFStore> result = super.visitMethodInvocation(n, in);

    updateStoreWithTempVar(result, n);
    if (!noCreatesMustCallFor) {
      List<JavaExpression> targetExprs =
          CreatesMustCallForToJavaExpression.getCreatesMustCallForExpressionsAtInvocation(
              n, atypeFactory, atypeFactory);
      for (JavaExpression targetExpr : targetExprs) {
        AnnotationMirror defaultType =
            atypeFactory
                .getAnnotatedType(TypesUtils.getTypeElement(targetExpr.getType()))
                .getPrimaryAnnotationInHierarchy(atypeFactory.TOP);

        if (result.containsTwoStores()) {
          CFStore thenStore = result.getThenStore();
          lubWithStoreValue(thenStore, targetExpr, defaultType);

          CFStore elseStore = result.getElseStore();
          lubWithStoreValue(elseStore, targetExpr, defaultType);
        } else {
          CFStore store = result.getRegularStore();
          lubWithStoreValue(store, targetExpr, defaultType);
        }
      }
    }
    return result;
  }

  /**
   * Computes the LUB of the current value in the store for expr, if it exists, and defaultType.
   * Inserts that LUB into the store as the new value for expr.
   *
   * @param store a CFStore
   * @param expr an expression that might be in the store
   * @param defaultType the default type of the expression's static type
   */
  private void lubWithStoreValue(CFStore store, JavaExpression expr, AnnotationMirror defaultType) {
    CFValue value = store.getValue(expr);
    CFValue defaultTypeAsCFValue =
        analysis.createSingleAnnotationValue(defaultType, expr.getType());
    CFValue newValue = defaultTypeAsCFValue.leastUpperBound(value);
    store.clearValue(expr);
    store.insertValue(expr, newValue);
  }

  /**
   * See {@link ResourceLeakChecker#ENABLE_WPI_FOR_RLC}.
   *
   * @param tree a tree
   * @return false if Resource Leak Checker is running as one of the upstream checkers and the
   *     -AenableWpiForRlc flag is not passed as a command line argument, otherwise returns the
   *     result of the super call
   */
  @Override
  protected boolean shouldPerformWholeProgramInference(Tree tree) {
<<<<<<< HEAD
    if (!isWpiEnabledForRLC() && atypeFactory.getCheckerNames().contains("resourceleak")) {
=======
    if (!isWpiEnabledForRLC()
        && atypeFactory.getCheckerNames().contains(ResourceLeakChecker.class.getCanonicalName())) {
>>>>>>> 041fc0a7
      return false;
    }
    return super.shouldPerformWholeProgramInference(tree);
  }

  /**
   * See {@link ResourceLeakChecker#ENABLE_WPI_FOR_RLC}.
   *
   * @param expressionTree a tree
   * @param lhsTree its element
   * @return false if Resource Leak Checker is running as one of the upstream checkers and the
   *     -AenableWpiForRlc flag is not passed as a command line argument, otherwise returns the
   *     result of the super call
   */
  @Override
  protected boolean shouldPerformWholeProgramInference(Tree expressionTree, Tree lhsTree) {
<<<<<<< HEAD
    if (!isWpiEnabledForRLC() && atypeFactory.getCheckerNames().contains("resourceleak")) {
=======
    if (!isWpiEnabledForRLC()
        && atypeFactory.getCheckerNames().contains(ResourceLeakChecker.class.getCanonicalName())) {
>>>>>>> 041fc0a7
      return false;
    }
    return super.shouldPerformWholeProgramInference(expressionTree, lhsTree);
  }

  @Override
  public TransferResult<CFValue, CFStore> visitObjectCreation(
      ObjectCreationNode node, TransferInput<CFValue, CFStore> input) {
    TransferResult<CFValue, CFStore> result = super.visitObjectCreation(node, input);
    updateStoreWithTempVar(result, node);
    return result;
  }

  @Override
  public TransferResult<CFValue, CFStore> visitTernaryExpression(
      TernaryExpressionNode node, TransferInput<CFValue, CFStore> input) {
    TransferResult<CFValue, CFStore> result = super.visitTernaryExpression(node, input);
    if (!TypesUtils.isPrimitiveOrBoxed(node.getType())) {
      // Add the synthetic variable created during CFG construction to the temporary
      // variable map (rather than creating a redundant temp var)
      atypeFactory.tempVars.put(node.getTree(), node.getTernaryExpressionVar());
    }
    return result;
  }

  @Override
  public TransferResult<CFValue, CFStore> visitSwitchExpressionNode(
      SwitchExpressionNode node, TransferInput<CFValue, CFStore> input) {
    TransferResult<CFValue, CFStore> result = super.visitSwitchExpressionNode(node, input);
    if (!TypesUtils.isPrimitiveOrBoxed(node.getType())) {
      // Add the synthetic variable created during CFG construction to the temporary
      // variable map (rather than creating a redundant temp var)
      atypeFactory.tempVars.put(node.getTree(), node.getSwitchExpressionVar());
    }
    return result;
  }

  /**
   * This method either creates or looks up the temp var t for node, and then updates the store to
   * give t the same type as {@code node}.
   *
   * @param node the node to be assigned to a temporary variable
   * @param result the transfer result containing the store to be modified
   */
  public void updateStoreWithTempVar(TransferResult<CFValue, CFStore> result, Node node) {
    // Must-call obligations on primitives are not supported.
    if (!TypesUtils.isPrimitiveOrBoxed(node.getType())) {
      LocalVariableNode temp = getOrCreateTempVar(node);
      if (temp != null) {
        JavaExpression localExp = JavaExpression.fromNode(temp);
        AnnotationMirror anm =
            atypeFactory
                .getAnnotatedType(node.getTree())
                .getPrimaryAnnotationInHierarchy(atypeFactory.TOP);
        insertIntoStores(result, localExp, anm == null ? atypeFactory.TOP : anm);
      }
    }
  }

  /**
   * Either returns the temporary variable associated with node, or creates one if one does not
   * exist.
   *
   * @param node a node, which must be an expression (not a statement)
   * @return a temporary variable node representing {@code node} that can be placed into a store
   */
  private @Nullable LocalVariableNode getOrCreateTempVar(Node node) {
    LocalVariableNode localVariableNode = atypeFactory.tempVars.get(node.getTree());
    if (localVariableNode == null) {
      VariableTree temp = createTemporaryVar(node);
      if (temp != null) {
        IdentifierTree identifierTree = treeBuilder.buildVariableUse(temp);
        localVariableNode = new LocalVariableNode(identifierTree);
        localVariableNode.setInSource(true);
        atypeFactory.tempVars.put(node.getTree(), localVariableNode);
      }
    }
    return localVariableNode;
  }

  /**
   * Creates a variable declaration for the given expression node, if possible.
   *
   * <p>Note that error reporting code assumes that the names of temporary variables are not legal
   * Java identifiers (see <a
   * href="https://docs.oracle.com/javase/specs/jls/se17/html/jls-3.html#jls-3.8">JLS 3.8</a>). The
   * temporary variable names generated here include an {@code '-'} character to make the names
   * invalid.
   *
   * @param node an expression node
   * @return a variable tree for the node, or null if an appropriate containing element cannot be
   *     located
   */
  protected @Nullable VariableTree createTemporaryVar(Node node) {
    ExpressionTree tree = (ExpressionTree) node.getTree();
    TypeMirror treeType = TreeUtils.typeOf(tree);
    Element enclosingElement;
    TreePath path = atypeFactory.getPath(tree);
    if (path == null) {
      enclosingElement = TreeUtils.elementFromUse(tree).getEnclosingElement();
    } else {
      ClassTree classTree = TreePathUtil.enclosingClass(path);
      enclosingElement = TreeUtils.elementFromDeclaration(classTree);
    }
    if (enclosingElement == null) {
      return null;
    }
    // Declare and initialize a new, unique variable
    VariableTree tmpVarTree =
        treeBuilder.buildVariableDecl(treeType, uniqueName("temp-var"), enclosingElement, tree);
    return tmpVarTree;
  }

  /** A unique identifier counter for node names. */
  private static AtomicLong uid = new AtomicLong();

  /**
   * Creates a unique, arbitrary string that can be used as a name for a temporary variable, using
   * the given prefix. Can be used up to Long.MAX_VALUE times.
   *
   * <p>Note that the correctness of the Resource Leak Checker depends on these names actually being
   * unique, because {@code LocalVariableNode}s derived from them are used as keys in a map.
   *
   * @param prefix the prefix for the name
   * @return a unique name that starts with the prefix
   */
  protected String uniqueName(String prefix) {
    return prefix + "-" + uid.getAndIncrement();
  }

  /**
   * Checks if WPI is enabled for the Resource Leak Checker inference. See {@link
   * ResourceLeakChecker#ENABLE_WPI_FOR_RLC}.
   *
   * @return returns true if WPI is enabled for the Resource Leak Checker
   */
  protected boolean isWpiEnabledForRLC() {
    return enableWpiForRlc;
  }
}<|MERGE_RESOLUTION|>--- conflicted
+++ resolved
@@ -194,12 +194,8 @@
    */
   @Override
   protected boolean shouldPerformWholeProgramInference(Tree tree) {
-<<<<<<< HEAD
-    if (!isWpiEnabledForRLC() && atypeFactory.getCheckerNames().contains("resourceleak")) {
-=======
     if (!isWpiEnabledForRLC()
         && atypeFactory.getCheckerNames().contains(ResourceLeakChecker.class.getCanonicalName())) {
->>>>>>> 041fc0a7
       return false;
     }
     return super.shouldPerformWholeProgramInference(tree);
@@ -216,12 +212,8 @@
    */
   @Override
   protected boolean shouldPerformWholeProgramInference(Tree expressionTree, Tree lhsTree) {
-<<<<<<< HEAD
-    if (!isWpiEnabledForRLC() && atypeFactory.getCheckerNames().contains("resourceleak")) {
-=======
     if (!isWpiEnabledForRLC()
         && atypeFactory.getCheckerNames().contains(ResourceLeakChecker.class.getCanonicalName())) {
->>>>>>> 041fc0a7
       return false;
     }
     return super.shouldPerformWholeProgramInference(expressionTree, lhsTree);
