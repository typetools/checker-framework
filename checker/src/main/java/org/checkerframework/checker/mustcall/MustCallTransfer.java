package org.checkerframework.checker.mustcall;

import com.sun.source.tree.ClassTree;
import com.sun.source.tree.ExpressionTree;
import com.sun.source.tree.IdentifierTree;
import com.sun.source.tree.VariableTree;
import com.sun.source.util.TreePath;
import java.util.List;
import java.util.concurrent.atomic.AtomicLong;
import javax.annotation.processing.ProcessingEnvironment;
import javax.lang.model.element.AnnotationMirror;
import javax.lang.model.element.Element;
import javax.lang.model.type.TypeMirror;
import org.checkerframework.checker.mustcall.qual.MustCall;
import org.checkerframework.checker.nullness.qual.MonotonicNonNull;
import org.checkerframework.checker.nullness.qual.Nullable;
import org.checkerframework.dataflow.analysis.TransferInput;
import org.checkerframework.dataflow.analysis.TransferResult;
import org.checkerframework.dataflow.cfg.node.AssignmentNode;
import org.checkerframework.dataflow.cfg.node.LocalVariableNode;
import org.checkerframework.dataflow.cfg.node.MethodInvocationNode;
import org.checkerframework.dataflow.cfg.node.Node;
import org.checkerframework.dataflow.cfg.node.ObjectCreationNode;
import org.checkerframework.dataflow.cfg.node.StringConversionNode;
import org.checkerframework.dataflow.cfg.node.SwitchExpressionNode;
import org.checkerframework.dataflow.cfg.node.TernaryExpressionNode;
import org.checkerframework.dataflow.expression.JavaExpression;
import org.checkerframework.framework.flow.CFAnalysis;
import org.checkerframework.framework.flow.CFStore;
import org.checkerframework.framework.flow.CFTransfer;
import org.checkerframework.framework.flow.CFValue;
import org.checkerframework.javacutil.ElementUtils;
import org.checkerframework.javacutil.TreePathUtil;
import org.checkerframework.javacutil.TreeUtils;
import org.checkerframework.javacutil.TypesUtils;
import org.checkerframework.javacutil.trees.TreeBuilder;

/**
 * Transfer function for the must-call type system. Its primary purposes are (1) to create temporary
 * variables for expressions (which allow those expressions to have refined information in the
 * store, which the consistency checker can use), and (2) to reset refined information when a method
 * annotated with @CreatesMustCallFor is called.
 */
public class MustCallTransfer extends CFTransfer {

  /** For building new AST nodes. */
  private final TreeBuilder treeBuilder;

  /** The type factory. */
  private final MustCallAnnotatedTypeFactory atypeFactory;

  /**
   * A cache for the default type for java.lang.String, to avoid needing to look it up for every
   * implicit string conversion. See {@link #getDefaultStringType(StringConversionNode)}.
   */
  private @MonotonicNonNull AnnotationMirror defaultStringType;

  /** True if -AnoCreatesMustCallFor was passed on the command line. */
  private final boolean noCreatesMustCallFor;

  /**
   * Create a MustCallTransfer.
   *
   * @param analysis the analysis
   */
  public MustCallTransfer(CFAnalysis analysis) {
    super(analysis);
    atypeFactory = (MustCallAnnotatedTypeFactory) analysis.getTypeFactory();
    noCreatesMustCallFor =
        atypeFactory.getChecker().hasOption(MustCallChecker.NO_CREATES_MUSTCALLFOR);
    ProcessingEnvironment env = atypeFactory.getChecker().getProcessingEnvironment();
    treeBuilder = new TreeBuilder(env);
  }

  @Override
  public TransferResult<CFValue, CFStore> visitStringConversion(
      StringConversionNode n, TransferInput<CFValue, CFStore> p) {
    // Implicit String conversions should assume that the String's type is
    // whatever the default for String is, not that the conversion is polymorphic.
    TransferResult<CFValue, CFStore> result = super.visitStringConversion(n, p);
    LocalVariableNode temp = getOrCreateTempVar(n);
    if (temp != null) {
      AnnotationMirror defaultStringType = getDefaultStringType(n);
      JavaExpression localExp = JavaExpression.fromNode(temp);
      insertIntoStores(result, localExp, defaultStringType);
    }
    return result;
  }

  /**
   * Returns the default type for java.lang.String, which is cached in this class to avoid
   * recomputing it. If the cache is currently unset, this method sets it.
   *
   * @param n a string conversion node, from which the type is computed if it is required
   * @return the type of java.lang.String
   */
  private AnnotationMirror getDefaultStringType(StringConversionNode n) {
    if (this.defaultStringType == null) {
      this.defaultStringType =
          atypeFactory
              .getAnnotatedType(TypesUtils.getTypeElement(n.getType()))
<<<<<<< HEAD
              .getAnnotationInHierarchy(atypeFactory.TOP);
      assert this.defaultStringType != null : "@AssumeAssertion(nullness): same hierarchy";
=======
              .getPrimaryAnnotationInHierarchy(atypeFactory.TOP);
>>>>>>> b610a9f1
    }
    return this.defaultStringType;
  }

  @Override
  public TransferResult<CFValue, CFStore> visitAssignment(
      AssignmentNode n, TransferInput<CFValue, CFStore> in) {
    TransferResult<CFValue, CFStore> result = super.visitAssignment(n, in);
    // Remove "close" from the type in the store for resource variables.
    // The Resource Leak Checker relies on this code to avoid checking that
    // resource variables are closed.
    if (ElementUtils.isResourceVariable(TreeUtils.elementFromTree(n.getTarget().getTree()))) {
      CFStore store = result.getRegularStore();
      JavaExpression expr = JavaExpression.fromNode(n.getTarget());
      CFValue value = store.getValue(expr);
      AnnotationMirror withClose =
          atypeFactory.getAnnotationByClass(value.getAnnotations(), MustCall.class);
      if (withClose == null) {
        return result;
      }
      AnnotationMirror withoutClose = atypeFactory.withoutClose(withClose);
      insertIntoStores(result, expr, withoutClose);
    }
    return result;
  }

  @Override
  public TransferResult<CFValue, CFStore> visitMethodInvocation(
      MethodInvocationNode n, TransferInput<CFValue, CFStore> in) {
    TransferResult<CFValue, CFStore> result = super.visitMethodInvocation(n, in);

    updateStoreWithTempVar(result, n);
    if (!noCreatesMustCallFor) {
      List<JavaExpression> targetExprs =
          CreatesMustCallForToJavaExpression.getCreatesMustCallForExpressionsAtInvocation(
              n, atypeFactory, atypeFactory);
      for (JavaExpression targetExpr : targetExprs) {
        AnnotationMirror defaultType =
            atypeFactory
                .getAnnotatedType(TypesUtils.getTypeElement(targetExpr.getType()))
                .getPrimaryAnnotationInHierarchy(atypeFactory.TOP);

        if (result.containsTwoStores()) {
          CFStore thenStore = result.getThenStore();
          lubWithStoreValue(thenStore, targetExpr, defaultType);

          CFStore elseStore = result.getElseStore();
          lubWithStoreValue(elseStore, targetExpr, defaultType);
        } else {
          CFStore store = result.getRegularStore();
          lubWithStoreValue(store, targetExpr, defaultType);
        }
      }
    }
    return result;
  }

  /**
   * Computes the LUB of the current value in the store for expr, if it exists, and defaultType.
   * Inserts that LUB into the store as the new value for expr.
   *
   * @param store a CFStore
   * @param expr an expression that might be in the store
   * @param defaultType the default type of the expression's static type
   */
  private void lubWithStoreValue(CFStore store, JavaExpression expr, AnnotationMirror defaultType) {
    CFValue value = store.getValue(expr);
    CFValue defaultTypeAsCFValue =
        analysis.createSingleAnnotationValue(defaultType, expr.getType());
    CFValue newValue = defaultTypeAsCFValue.leastUpperBound(value);
    store.clearValue(expr);
    store.insertValue(expr, newValue);
  }

  @Override
  public TransferResult<CFValue, CFStore> visitObjectCreation(
      ObjectCreationNode node, TransferInput<CFValue, CFStore> input) {
    TransferResult<CFValue, CFStore> result = super.visitObjectCreation(node, input);
    updateStoreWithTempVar(result, node);
    return result;
  }

  @Override
  public TransferResult<CFValue, CFStore> visitTernaryExpression(
      TernaryExpressionNode node, TransferInput<CFValue, CFStore> input) {
    TransferResult<CFValue, CFStore> result = super.visitTernaryExpression(node, input);
    if (!TypesUtils.isPrimitiveOrBoxed(node.getType())) {
      // Add the synthetic variable created during CFG construction to the temporary
      // variable map (rather than creating a redundant temp var)
      atypeFactory.tempVars.put(node.getTree(), node.getTernaryExpressionVar());
    }
    return result;
  }

  @Override
  public TransferResult<CFValue, CFStore> visitSwitchExpressionNode(
      SwitchExpressionNode node, TransferInput<CFValue, CFStore> input) {
    TransferResult<CFValue, CFStore> result = super.visitSwitchExpressionNode(node, input);
    if (!TypesUtils.isPrimitiveOrBoxed(node.getType())) {
      // Add the synthetic variable created during CFG construction to the temporary
      // variable map (rather than creating a redundant temp var)
      atypeFactory.tempVars.put(node.getTree(), node.getSwitchExpressionVar());
    }
    return result;
  }

  /**
   * This method either creates or looks up the temp var t for node, and then updates the store to
   * give t the same type as {@code node}.
   *
   * @param node the node to be assigned to a temporary variable
   * @param result the transfer result containing the store to be modified
   */
  public void updateStoreWithTempVar(TransferResult<CFValue, CFStore> result, Node node) {
    // Must-call obligations on primitives are not supported.
    if (!TypesUtils.isPrimitiveOrBoxed(node.getType())) {
      LocalVariableNode temp = getOrCreateTempVar(node);
      if (temp != null) {
        JavaExpression localExp = JavaExpression.fromNode(temp);
        AnnotationMirror anm =
            atypeFactory
                .getAnnotatedType(node.getTree())
                .getPrimaryAnnotationInHierarchy(atypeFactory.TOP);
        insertIntoStores(result, localExp, anm == null ? atypeFactory.TOP : anm);
      }
    }
  }

  /**
   * Either returns the temporary variable associated with node, or creates one if one does not
   * exist.
   *
   * @param node a node, which must be an expression (not a statement)
   * @return a temporary variable node representing {@code node} that can be placed into a store
   */
  private @Nullable LocalVariableNode getOrCreateTempVar(Node node) {
    LocalVariableNode localVariableNode = atypeFactory.tempVars.get(node.getTree());
    if (localVariableNode == null) {
      VariableTree temp = createTemporaryVar(node);
      if (temp != null) {
        IdentifierTree identifierTree = treeBuilder.buildVariableUse(temp);
        localVariableNode = new LocalVariableNode(identifierTree);
        localVariableNode.setInSource(true);
        atypeFactory.tempVars.put(node.getTree(), localVariableNode);
      }
    }
    return localVariableNode;
  }

  /**
   * Creates a variable declaration for the given expression node, if possible.
   *
   * @param node an expression node
   * @return a variable tree for the node, or null if an appropriate containing element cannot be
   *     located
   */
  protected @Nullable VariableTree createTemporaryVar(Node node) {
    ExpressionTree tree = (ExpressionTree) node.getTree();
    TypeMirror treeType = TreeUtils.typeOf(tree);
    Element enclosingElement;
    TreePath path = atypeFactory.getPath(tree);
    if (path == null) {
      enclosingElement = TreeUtils.elementFromUse(tree).getEnclosingElement();
    } else {
      ClassTree classTree = TreePathUtil.enclosingClass(path);
      enclosingElement = TreeUtils.elementFromDeclaration(classTree);
    }
    if (enclosingElement == null) {
      return null;
    }
    // Declare and initialize a new, unique variable
    VariableTree tmpVarTree =
        treeBuilder.buildVariableDecl(treeType, uniqueName("temp-var"), enclosingElement, tree);
    return tmpVarTree;
  }

  /** A unique identifier counter for node names. */
  private static AtomicLong uid = new AtomicLong();

  /**
   * Creates a unique, arbitrary string that can be used as a name for a temporary variable, using
   * the given prefix. Can be used up to Long.MAX_VALUE times.
   *
   * <p>Note that the correctness of the Resource Leak Checker depends on these names actually being
   * unique, because {@code LocalVariableNode}s derived from them are used as keys in a map.
   *
   * @param prefix the prefix for the name
   * @return a unique name that starts with the prefix
   */
  protected String uniqueName(String prefix) {
    return prefix + "-" + uid.getAndIncrement();
  }
}<|MERGE_RESOLUTION|>--- conflicted
+++ resolved
@@ -99,12 +99,8 @@
       this.defaultStringType =
           atypeFactory
               .getAnnotatedType(TypesUtils.getTypeElement(n.getType()))
-<<<<<<< HEAD
-              .getAnnotationInHierarchy(atypeFactory.TOP);
+              .getPrimaryAnnotationInHierarchy(atypeFactory.TOP);
       assert this.defaultStringType != null : "@AssumeAssertion(nullness): same hierarchy";
-=======
-              .getPrimaryAnnotationInHierarchy(atypeFactory.TOP);
->>>>>>> b610a9f1
     }
     return this.defaultStringType;
   }
