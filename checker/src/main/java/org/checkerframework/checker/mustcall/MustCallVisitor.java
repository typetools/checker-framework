--- conflicted
+++ resolved
@@ -271,17 +271,12 @@
       AnnotationMirror valueAnno = valueType.getAnnotationInHierarchy(atypeFactory.TOP);
       if (atypeFactory
           .getQualifierHierarchy()
-<<<<<<< HEAD
           .isSubtype(
               atypeFactory.withoutClose(valueAnno),
               valueType,
               atypeFactory.withoutClose(varAnno),
               varType)) {
-        return;
-=======
-          .isSubtype(atypeFactory.withoutClose(valueAnno), atypeFactory.withoutClose(varAnno))) {
         return true;
->>>>>>> 96f5140d
       }
       // Note that in this case, the rest of the common assignment check should fail (barring
       // an exception).  Control falls through here to avoid duplicating error-issuing code.
