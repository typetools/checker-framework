--- conflicted
+++ resolved
@@ -264,16 +264,9 @@
     // MustCall type. For example, consider the method call:
     //   void foo(@MustCall("bar") ThisClass this)
     // If we now call o.foo() where o has @MustCall({"bar, baz"}), the receiver subtype check
-<<<<<<< HEAD
-    // would
-    // throw an error, since o is not a subtype of @MustCall("bar"). However, since foo cannot
-    // take ownership of its receiver, it does not matter what it 'thinks' the @MustCall methods
-    // of the receiver are. Hence, it is always sound to skip this check.
-=======
     // would throw an error, since o is not a subtype of @MustCall("bar"). However, since foo
     // cannot take ownership of its receiver, it does not matter what it 'thinks' the @MustCall
     // methods of the receiver are. Hence, it is always sound to skip this check.
->>>>>>> c30210c9
     return true;
   }
 
