package org.checkerframework.checker.mustcall;

import com.sun.source.tree.CompilationUnitTree;
import com.sun.source.tree.ExpressionTree;
import com.sun.source.tree.IdentifierTree;
import com.sun.source.tree.MemberReferenceTree;
import com.sun.source.tree.MethodInvocationTree;
import com.sun.source.tree.NewClassTree;
import com.sun.source.tree.Tree;
import java.lang.annotation.Annotation;
import java.util.Arrays;
import java.util.Collection;
import java.util.Collections;
import java.util.HashMap;
import java.util.IdentityHashMap;
import java.util.LinkedHashSet;
import java.util.List;
import java.util.Map;
import java.util.Set;
import javax.annotation.processing.ProcessingEnvironment;
import javax.lang.model.element.AnnotationMirror;
import javax.lang.model.element.Element;
import javax.lang.model.element.ElementKind;
import javax.lang.model.element.ExecutableElement;
import javax.lang.model.element.TypeElement;
import javax.lang.model.type.TypeMirror;
import org.checkerframework.checker.mustcall.qual.CreatesMustCallFor;
import org.checkerframework.checker.mustcall.qual.InheritableMustCall;
import org.checkerframework.checker.mustcall.qual.MustCall;
import org.checkerframework.checker.mustcall.qual.MustCallAlias;
import org.checkerframework.checker.mustcall.qual.MustCallUnknown;
import org.checkerframework.checker.mustcall.qual.Owning;
import org.checkerframework.checker.mustcall.qual.PolyMustCall;
import org.checkerframework.checker.nullness.qual.Nullable;
import org.checkerframework.checker.resourceleak.ResourceLeakChecker;
import org.checkerframework.common.basetype.BaseAnnotatedTypeFactory;
import org.checkerframework.common.basetype.BaseTypeChecker;
import org.checkerframework.dataflow.cfg.block.Block;
import org.checkerframework.dataflow.cfg.node.LocalVariableNode;
import org.checkerframework.dataflow.cfg.node.Node;
import org.checkerframework.framework.flow.CFStore;
import org.checkerframework.framework.type.AnnotatedTypeFactory;
import org.checkerframework.framework.type.AnnotatedTypeMirror;
import org.checkerframework.framework.type.AnnotatedTypeMirror.AnnotatedArrayType;
import org.checkerframework.framework.type.AnnotatedTypeMirror.AnnotatedExecutableType;
import org.checkerframework.framework.type.GenericAnnotatedTypeFactory;
import org.checkerframework.framework.type.QualifierHierarchy;
import org.checkerframework.framework.type.QualifierUpperBounds;
import org.checkerframework.framework.type.SubtypeIsSubsetQualifierHierarchy;
import org.checkerframework.framework.type.poly.DefaultQualifierPolymorphism;
import org.checkerframework.framework.type.poly.QualifierPolymorphism;
import org.checkerframework.framework.type.treeannotator.ListTreeAnnotator;
import org.checkerframework.framework.type.treeannotator.TreeAnnotator;
import org.checkerframework.framework.type.typeannotator.DefaultQualifierForUseTypeAnnotator;
import org.checkerframework.framework.type.typeannotator.ListTypeAnnotator;
import org.checkerframework.framework.type.typeannotator.TypeAnnotator;
import org.checkerframework.javacutil.AnnotationBuilder;
import org.checkerframework.javacutil.AnnotationMirrorMap;
import org.checkerframework.javacutil.AnnotationMirrorSet;
import org.checkerframework.javacutil.AnnotationUtils;
import org.checkerframework.javacutil.ElementUtils;
import org.checkerframework.javacutil.TreeUtils;
import org.checkerframework.javacutil.TypeSystemError;
import org.checkerframework.javacutil.TypesUtils;

/**
 * The annotated type factory for the Must Call Checker. Primarily responsible for the subtyping
 * rules between @MustCall annotations.
 */
public class MustCallAnnotatedTypeFactory extends BaseAnnotatedTypeFactory
    implements CreatesMustCallForElementSupplier {

  /** The {@code @}{@link MustCallUnknown} annotation. */
  public final AnnotationMirror TOP;

  /** The {@code @}{@link MustCall}{@code ()} annotation. It is the default in unannotated code. */
  public final AnnotationMirror BOTTOM;

  /** The {@code @}{@link PolyMustCall} annotation. */
  public final AnnotationMirror POLY;

  /**
   * Map from trees representing expressions to the temporary variables that represent them in the
   * store.
   *
   * <p>Consider the following code, adapted from Apache Zookeeper:
   *
   * <pre>
   *   sock = SocketChannel.open();
   *   sock.socket().setSoLinger(false, -1);
   * </pre>
   *
   * This code is safe from resource leaks: sock is an unconnected socket and therefore has no
   * must-call obligation. The expression sock.socket() similarly has no must-call obligation
   * because it is a resource alias, but without a temporary variable that represents that
   * expression in the store, the resource leak checker wouldn't be able to determine that.
   *
   * <p>These temporary variables are only created once---here---but are used by all three parts of
   * the resource leak checker by calling {@link #getTempVar(Node)}. The temporary variables are
   * shared in the same way that subcheckers share CFG structure; see {@link
   * #getSharedCFGForTree(Tree)}.
   */
  /*package-private*/ final IdentityHashMap<Tree, LocalVariableNode> tempVars =
      new IdentityHashMap<>(100);

  /** The MustCall.value field/element. */
  private final ExecutableElement mustCallValueElement =
      TreeUtils.getMethod(MustCall.class, "value", 0, processingEnv);

  /** The InheritableMustCall.value field/element. */
  /*package-private*/ final ExecutableElement inheritableMustCallValueElement =
      TreeUtils.getMethod(InheritableMustCall.class, "value", 0, processingEnv);

  /** The CreatesMustCallFor.List.value field/element. */
  private final ExecutableElement createsMustCallForListValueElement =
      TreeUtils.getMethod(CreatesMustCallFor.List.class, "value", 0, processingEnv);

  /** The CreatesMustCallFor.value field/element. */
  private final ExecutableElement createsMustCallForValueElement =
      TreeUtils.getMethod(CreatesMustCallFor.class, "value", 0, processingEnv);

  /** True if -AnoLightweightOwnership was passed on the command line. */
  private final boolean noLightweightOwnership;

  /**
   * True if -AenableWpiForRlc (see {@link ResourceLeakChecker#ENABLE_WPI_FOR_RLC}) was passed on
   * the command line.
   */
  private final boolean enableWpiForRlc;

  /**
   * Creates a MustCallAnnotatedTypeFactory.
   *
   * @param checker the checker associated with this type factory
   */
  public MustCallAnnotatedTypeFactory(BaseTypeChecker checker) {
    super(checker);
    TOP = AnnotationBuilder.fromClass(elements, MustCallUnknown.class);
    BOTTOM = createMustCall(Collections.emptyList());
    POLY = AnnotationBuilder.fromClass(elements, PolyMustCall.class);
    addAliasedTypeAnnotation(InheritableMustCall.class, MustCall.class, true);
    if (!checker.hasOption(MustCallChecker.NO_RESOURCE_ALIASES)) {
      // In NO_RESOURCE_ALIASES mode, all @MustCallAlias annotations are ignored.
      addAliasedTypeAnnotation(MustCallAlias.class, POLY);
    }
    noLightweightOwnership = checker.hasOption(MustCallChecker.NO_LIGHTWEIGHT_OWNERSHIP);
    enableWpiForRlc = checker.hasOption(ResourceLeakChecker.ENABLE_WPI_FOR_RLC);
    this.postInit();
  }

  @Override
  public void setRoot(@Nullable CompilationUnitTree root) {
    super.setRoot(root);
    // TODO: This should probably be guarded by isSafeToClearSharedCFG from
    // GenericAnnotatedTypeFactory, but this works here because we know the Must Call Checker is
    // always the first subchecker that's sharing tempvars.
    tempVars.clear();
  }

  @Override
  protected Set<Class<? extends Annotation>> createSupportedTypeQualifiers() {
    // Explicitly name the qualifiers, in order to exclude @MustCallAlias.
    return new LinkedHashSet<>(
        Arrays.asList(MustCall.class, MustCallUnknown.class, PolyMustCall.class));
  }

  @Override
  protected TreeAnnotator createTreeAnnotator() {
    return new ListTreeAnnotator(super.createTreeAnnotator(), new MustCallTreeAnnotator(this));
  }

  @Override
  protected TypeAnnotator createTypeAnnotator() {
    return new ListTypeAnnotator(super.createTypeAnnotator(), new MustCallTypeAnnotator(this));
  }

  /**
   * Returns a {@literal @}MustCall annotation that is like the input, but it does not have "close".
   * Returns the argument annotation mirror (not a new one) if the argument doesn't have "close" as
   * one of its elements.
   *
   * <p>If the argument is null, returns bottom.
   *
   * @param anno a MustCall annotation
   * @return a MustCall annotation that does not have "close" as one of its values, but is otherwise
   *     identical to anno
   */
  public AnnotationMirror withoutClose(@Nullable AnnotationMirror anno) {
    if (anno == null || AnnotationUtils.areSame(anno, BOTTOM)) {
      return BOTTOM;
    } else if (!AnnotationUtils.areSameByName(
        anno, "org.checkerframework.checker.mustcall.qual.MustCall")) {
      return anno;
    }
    List<String> values =
        AnnotationUtils.getElementValueArray(anno, mustCallValueElement, String.class);
    // Use `removeAll` because `remove` only removes the first occurrence.
    if (values.removeAll(Collections.singletonList("close"))) {
      return createMustCall(values);
    } else {
      return anno;
    }
  }

  /** Treat non-owning method parameters as @MustCallUnknown (top) when the method is called. */
  @Override
  public void methodFromUsePreSubstitution(
      ExpressionTree tree, AnnotatedExecutableType type, boolean resolvePolyQuals) {
    ExecutableElement declaration;
    if (tree instanceof MethodInvocationTree) {
      declaration = TreeUtils.elementFromUse((MethodInvocationTree) tree);
    } else if (tree instanceof MemberReferenceTree) {
      declaration = (ExecutableElement) TreeUtils.elementFromUse(tree);
    } else {
      throw new TypeSystemError("unexpected type of method tree: " + tree.getKind());
    }
    changeNonOwningParameterTypesToTop(declaration, type);
    super.methodFromUsePreSubstitution(tree, type, resolvePolyQuals);
  }

  @Override
  protected void constructorFromUsePreSubstitution(
      NewClassTree tree, AnnotatedExecutableType type, boolean resolvePolyQuals) {
    ExecutableElement declaration = TreeUtils.elementFromUse(tree);
    changeNonOwningParameterTypesToTop(declaration, type);
    super.constructorFromUsePreSubstitution(tree, type, resolvePolyQuals);
  }

  /**
   * Class to implement the customized semantics of {@link MustCallAlias} (and {@link PolyMustCall})
   * annotations; see the {@link MustCallAlias} documentation for details.
   */
  private class MustCallQualifierPolymorphism extends DefaultQualifierPolymorphism {
    /**
     * Creates a {@link MustCallQualifierPolymorphism}.
     *
     * @param env the processing environment
     * @param factory the factory for the current checker
     */
    public MustCallQualifierPolymorphism(ProcessingEnvironment env, AnnotatedTypeFactory factory) {
      super(env, factory);
    }

    @Override
    protected void replace(
        AnnotatedTypeMirror type, AnnotationMirrorMap<AnnotationMirror> replacements) {
      AnnotationMirrorMap<AnnotationMirror> realReplacements = replacements;
      AnnotationMirror extantPolyAnnoReplacement = null;
      TypeElement typeElement = TypesUtils.getTypeElement(type.getUnderlyingType());
      // only customize replacement for type elements
      if (typeElement != null) {
        assert replacements.size() == 1 && replacements.containsKey(POLY);
        extantPolyAnnoReplacement = replacements.get(POLY);
        if (AnnotationUtils.areSameByName(
            extantPolyAnnoReplacement, MustCall.class.getCanonicalName())) {
          List<String> extentReplacementVals =
              AnnotationUtils.getElementValueArray(
                  extantPolyAnnoReplacement,
                  getMustCallValueElement(),
                  String.class,
                  Collections.emptyList());
<<<<<<< HEAD
          // Replacement is only customized when the parameter type has a non-empty must-call
          // obligation.
=======
          // Replacement is only customized when the parameter type has a non-empty
          // must-call obligation.
>>>>>>> 9e6ba9a2
          if (!extentReplacementVals.isEmpty()) {
            AnnotationMirror inheritableMustCall =
                getDeclAnnotation(typeElement, InheritableMustCall.class);
            if (inheritableMustCall != null) {
              List<String> inheritableMustCallVals =
                  AnnotationUtils.getElementValueArray(
                      inheritableMustCall,
                      inheritableMustCallValueElement,
                      String.class,
                      Collections.emptyList());
              if (!inheritableMustCallVals.equals(extentReplacementVals)) {
                // Use the must call values from the @InheritableMustCall annotation
                // instead. This allows for wrapper types to have a must-call method
<<<<<<< HEAD
                // with a different name than the must-call method for the wrapped type.
=======
                // with a different name than the must-call method for the wrapped
                // type.
>>>>>>> 9e6ba9a2
                AnnotationMirror mustCall = createMustCall(inheritableMustCallVals);
                realReplacements = new AnnotationMirrorMap<>();
                realReplacements.put(POLY, mustCall);
              }
            }
          }
        }
      }
      super.replace(type, realReplacements);
    }
  }

  @Override
  protected QualifierPolymorphism createQualifierPolymorphism() {
    return new MustCallQualifierPolymorphism(processingEnv, this);
  }

  /**
   * Changes the type of each parameter not annotated as @Owning to @MustCallUnknown (top). Also
   * replaces the component type of the varargs array, if applicable.
   *
   * <p>This method is not responsible for handling receivers, which can never be owning.
   *
   * @param declaration a method or constructor declaration
   * @param type the method or constructor's type
   */
  private void changeNonOwningParameterTypesToTop(
      ExecutableElement declaration, AnnotatedExecutableType type) {
    // Formal parameters without a declared owning annotation are disregarded by the RLC
    // _analysis_, as their @MustCall obligation is set to Top in this method. However,
    // this computation is not desirable for RLC _inference_ in unannotated programs,
    // where a goal is to infer and add @Owning annotations to formal parameters.
    if (getWholeProgramInference() != null && !isWpiEnabledForRLC()) {
      return;
    }
    List<AnnotatedTypeMirror> parameterTypes = type.getParameterTypes();
    for (int i = 0; i < parameterTypes.size(); i++) {
      Element paramDecl = declaration.getParameters().get(i);
      if (noLightweightOwnership || getDeclAnnotation(paramDecl, Owning.class) == null) {
        AnnotatedTypeMirror paramType = parameterTypes.get(i);
        if (!paramType.hasPrimaryAnnotation(POLY)) {
          paramType.replaceAnnotation(TOP);
        }
      }
    }
    if (declaration.isVarArgs()) {
      // also modify the component type of a varargs array
      AnnotatedTypeMirror varargsType =
          ((AnnotatedArrayType) parameterTypes.get(parameterTypes.size() - 1)).getComponentType();
      if (!varargsType.hasPrimaryAnnotation(POLY)) {
        varargsType.replaceAnnotation(TOP);
      }
    }
  }

  @Override
  protected DefaultQualifierForUseTypeAnnotator createDefaultForUseTypeAnnotator() {
    return new MustCallDefaultQualifierForUseTypeAnnotator();
  }

  /**
   * Returns the {@link MustCall#value} element. For use with {@link
   * AnnotationUtils#getElementValueArray}.
   *
   * @return the {@link MustCall#value} element
   */
  public ExecutableElement getMustCallValueElement() {
    return mustCallValueElement;
  }

  /** Support @InheritableMustCall meaning @MustCall on all subtype elements. */
  class MustCallDefaultQualifierForUseTypeAnnotator extends DefaultQualifierForUseTypeAnnotator {

    /** Creates a {@code MustCallDefaultQualifierForUseTypeAnnotator}. */
    public MustCallDefaultQualifierForUseTypeAnnotator() {
      super(MustCallAnnotatedTypeFactory.this);
    }

    @Override
    protected AnnotationMirrorSet getExplicitAnnos(Element element) {
      AnnotationMirrorSet explict = super.getExplicitAnnos(element);
      if (explict.isEmpty() && ElementUtils.isTypeElement(element)) {
        AnnotationMirror inheritableMustCall =
            getDeclAnnotation(element, InheritableMustCall.class);
        if (inheritableMustCall != null) {
          List<String> mustCallVal =
              AnnotationUtils.getElementValueArray(
                  inheritableMustCall, inheritableMustCallValueElement, String.class);
          return AnnotationMirrorSet.singleton(createMustCall(mustCallVal));
        }
      }
      return explict;
    }
  }

  @Override
  protected QualifierUpperBounds createQualifierUpperBounds() {
    return new MustCallQualifierUpperBounds();
  }

  /** Support @InheritableMustCall meaning @MustCall on all subtypes. */
  class MustCallQualifierUpperBounds extends QualifierUpperBounds {

    /**
     * Creates a {@link QualifierUpperBounds} from the MustCall Checker the annotations that are in
     * the type hierarchy.
     */
    public MustCallQualifierUpperBounds() {
      super(MustCallAnnotatedTypeFactory.this);
    }

    @Override
    protected AnnotationMirrorSet getAnnotationFromElement(Element element) {
      AnnotationMirrorSet explict = super.getAnnotationFromElement(element);
      if (!explict.isEmpty()) {
        return explict;
      }
      AnnotationMirror inheritableMustCall = getDeclAnnotation(element, InheritableMustCall.class);
      if (inheritableMustCall != null) {
        List<String> mustCallVal =
            AnnotationUtils.getElementValueArray(
                inheritableMustCall, inheritableMustCallValueElement, String.class);
        return AnnotationMirrorSet.singleton(createMustCall(mustCallVal));
      }
      return AnnotationMirrorSet.emptySet();
    }
  }

  /**
   * Cache of the MustCall annotations that have actually been created. Most programs require few
   * distinct MustCall annotations (e.g. MustCall() and MustCall("close")).
   */
  private final Map<List<String>, AnnotationMirror> mustCallAnnotations = new HashMap<>(10);

  /**
   * Creates a {@link MustCall} annotation whose values are the given strings.
   *
   * @param val the methods that should be called
   * @return an annotation indicating that the given methods should be called
   */
  public AnnotationMirror createMustCall(List<String> val) {
    return mustCallAnnotations.computeIfAbsent(val, this::createMustCallImpl);
  }

  /**
   * Creates a {@link MustCall} annotation whose values are the given strings.
   *
   * <p>This internal version bypasses the cache, and is only used for new annotations.
   *
   * @param methodList the methods that should be called
   * @return an annotation indicating that the given methods should be called
   */
  private AnnotationMirror createMustCallImpl(List<String> methodList) {
    AnnotationBuilder builder = new AnnotationBuilder(processingEnv, MustCall.class);
    String[] methodArray = methodList.toArray(new String[methodList.size()]);
    Arrays.sort(methodArray);
    builder.setValue("value", methodArray);
    return builder.build();
  }

  @Override
  protected QualifierHierarchy createQualifierHierarchy() {
    return new MustCallQualifierHierarchy(
        this.getSupportedTypeQualifiers(), this.getProcessingEnv(), this);
  }

  /**
   * Fetches the store from the results of dataflow for {@code first}. If {@code afterFirstStore} is
   * true, then the store after {@code first} is returned; if {@code afterFirstStore} is false, the
   * store before {@code succ} is returned.
   *
   * @param afterFirstStore whether to use the store after the first block or the store before its
   *     successor, succ
   * @param first a block
   * @param succ first's successor
   * @return the appropriate CFStore, populated with MustCall annotations, from the results of
   *     running dataflow
   */
  public CFStore getStoreForBlock(boolean afterFirstStore, Block first, Block succ) {
    return afterFirstStore ? flowResult.getStoreAfter(first) : flowResult.getStoreBefore(succ);
  }

  /**
   * Returns the CreatesMustCallFor.value field/element.
   *
   * @return the CreatesMustCallFor.value field/element
   */
  @Override
  public ExecutableElement getCreatesMustCallForValueElement() {
    return createsMustCallForValueElement;
  }

  /**
   * Returns the CreatesMustCallFor.List.value field/element.
   *
   * @return the CreatesMustCallFor.List.value field/element
   */
  @Override
  public ExecutableElement getCreatesMustCallForListValueElement() {
    return createsMustCallForListValueElement;
  }

  /**
   * The TreeAnnotator for the MustCall type system.
   *
   * <p>This tree annotator treats non-owning method parameters as bottom, regardless of their
   * declared type, when they appear in the body of the method. Doing so is safe because being
   * non-owning means, by definition, that their must-call obligations are only relevant in the
   * callee. (This behavior is disabled if the {@code -AnoLightweightOwnership} option is passed to
   * the checker.)
   *
   * <p>The tree annotator also changes the type of resource variables to remove "close" from their
   * must-call types, because the try-with-resources statement guarantees that close() is called on
   * all such variables.
   */
  private class MustCallTreeAnnotator extends TreeAnnotator {
    /**
     * Create a MustCallTreeAnnotator.
     *
     * @param mustCallAnnotatedTypeFactory the type factory
     */
    public MustCallTreeAnnotator(MustCallAnnotatedTypeFactory mustCallAnnotatedTypeFactory) {
      super(mustCallAnnotatedTypeFactory);
    }

    @Override
    public Void visitIdentifier(IdentifierTree tree, AnnotatedTypeMirror type) {
      Element elt = TreeUtils.elementFromUse(tree);
      // The following changes are not desired for RLC _inference_ in unannotated programs,
      // where a goal is to infer and add @Owning annotations to formal parameters.
      // Therefore, if WPI is enabled, they should not be executed.
      if (getWholeProgramInference() == null
          && elt.getKind() == ElementKind.PARAMETER
          && (noLightweightOwnership || getDeclAnnotation(elt, Owning.class) == null)) {
        if (!type.hasPrimaryAnnotation(POLY)) {
          // Parameters that are not annotated with @Owning should be treated as bottom
          // (to suppress warnings about them). An exception is polymorphic parameters,
          // which might be @MustCallAlias (and so wouldn't be annotated with @Owning):
<<<<<<< HEAD
          // these are not modified, to support verification of @MustCallAlias annotations.
=======
          // these are not modified, to support verification of @MustCallAlias
          // annotations.
>>>>>>> 9e6ba9a2
          type.replaceAnnotation(BOTTOM);
        }
      }
      return super.visitIdentifier(tree, type);
    }
  }

  /**
   * Return the temporary variable for node, if it exists. See {@code #tempVars}.
   *
   * @param node a CFG node
   * @return the corresponding temporary variable, or null if there is not one
   */
  public @Nullable LocalVariableNode getTempVar(Node node) {
    return tempVars.get(node.getTree());
  }

  /**
   * Checks if WPI is enabled for the Resource Leak Checker inference. See {@link
   * ResourceLeakChecker#ENABLE_WPI_FOR_RLC}.
   *
   * @return returns true if WPI is enabled for the Resource Leak Checker
   */
  protected boolean isWpiEnabledForRLC() {
    return enableWpiForRlc;
  }

  /**
   * Returns true if the given type should never have a must-call obligation.
   *
   * @param type the type to check
   * @return true if the given type should never have a must-call obligation
   */
  public boolean shouldHaveNoMustCallObligation(TypeMirror type) {
    return type.getKind().isPrimitive() || TypesUtils.isClass(type) || TypesUtils.isString(type);
  }

  /** Qualifier hierarchy for the Must Call Checker. */
  class MustCallQualifierHierarchy extends SubtypeIsSubsetQualifierHierarchy {

    /**
     * Creates a SubtypeIsSubsetQualifierHierarchy from the given classes.
     *
     * @param qualifierClasses classes of annotations that are the qualifiers for this hierarchy
     * @param processingEnv processing environment
     * @param atypeFactory the associated type factory
     */
    public MustCallQualifierHierarchy(
        Collection<Class<? extends Annotation>> qualifierClasses,
        ProcessingEnvironment processingEnv,
        GenericAnnotatedTypeFactory<?, ?, ?, ?> atypeFactory) {
      super(qualifierClasses, processingEnv, atypeFactory);
    }

    @Override
    public boolean isSubtypeShallow(
        AnnotationMirror subQualifier,
        TypeMirror subType,
        AnnotationMirror superQualifier,
        TypeMirror superType) {
      if (shouldHaveNoMustCallObligation(subType) || shouldHaveNoMustCallObligation(superType)) {
        return true;
      }
      return super.isSubtypeShallow(subQualifier, subType, superQualifier, superType);
    }

    @Override
    public @Nullable AnnotationMirror leastUpperBoundShallow(
        AnnotationMirror qualifier1, TypeMirror tm1, AnnotationMirror qualifier2, TypeMirror tm2) {
      boolean tm1NoMustCall = shouldHaveNoMustCallObligation(tm1);
      boolean tm2NoMustCall = shouldHaveNoMustCallObligation(tm2);
      if (tm1NoMustCall == tm2NoMustCall) {
        return super.leastUpperBoundShallow(qualifier1, tm1, qualifier2, tm2);
      } else if (tm1NoMustCall) {
        return qualifier1;
      } else { // if (tm2NoMustCall) {
        return qualifier2;
      }
    }
  }
}<|MERGE_RESOLUTION|>--- conflicted
+++ resolved
@@ -259,13 +259,8 @@
                   getMustCallValueElement(),
                   String.class,
                   Collections.emptyList());
-<<<<<<< HEAD
-          // Replacement is only customized when the parameter type has a non-empty must-call
-          // obligation.
-=======
           // Replacement is only customized when the parameter type has a non-empty
           // must-call obligation.
->>>>>>> 9e6ba9a2
           if (!extentReplacementVals.isEmpty()) {
             AnnotationMirror inheritableMustCall =
                 getDeclAnnotation(typeElement, InheritableMustCall.class);
@@ -279,12 +274,8 @@
               if (!inheritableMustCallVals.equals(extentReplacementVals)) {
                 // Use the must call values from the @InheritableMustCall annotation
                 // instead. This allows for wrapper types to have a must-call method
-<<<<<<< HEAD
-                // with a different name than the must-call method for the wrapped type.
-=======
                 // with a different name than the must-call method for the wrapped
                 // type.
->>>>>>> 9e6ba9a2
                 AnnotationMirror mustCall = createMustCall(inheritableMustCallVals);
                 realReplacements = new AnnotationMirrorMap<>();
                 realReplacements.put(POLY, mustCall);
@@ -523,12 +514,8 @@
           // Parameters that are not annotated with @Owning should be treated as bottom
           // (to suppress warnings about them). An exception is polymorphic parameters,
           // which might be @MustCallAlias (and so wouldn't be annotated with @Owning):
-<<<<<<< HEAD
-          // these are not modified, to support verification of @MustCallAlias annotations.
-=======
           // these are not modified, to support verification of @MustCallAlias
           // annotations.
->>>>>>> 9e6ba9a2
           type.replaceAnnotation(BOTTOM);
         }
       }
