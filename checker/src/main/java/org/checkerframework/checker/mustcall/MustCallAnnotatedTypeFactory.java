--- conflicted
+++ resolved
@@ -462,14 +462,15 @@
   }
 
   /**
-<<<<<<< HEAD
    * Checks if WPI is enabled for the Resource Leak Checker inference.
    *
    * @return returns true if WPI is enabled for the Resource Leak Checker
    */
   protected boolean isWPIEnabledForRLC() {
     return enableWPIForRLC;
-=======
+  }
+
+  /**
    * Returns true if the given type should never have a must-call obligation.
    *
    * @param type the type to check
@@ -521,6 +522,5 @@
         return qualifier2;
       }
     }
->>>>>>> 558d3e75
   }
 }