--- conflicted
+++ resolved
@@ -589,13 +589,8 @@
    * afterFirstStore} is true, then the store after {@code firstBlock} is returned; if {@code
    * afterFirstStore} is false, the store before {@code succBlock} is returned.
    *
-<<<<<<< HEAD
-   * @param afterFirstStore if true, use the store after the first block or the store before its
-   *     successor, {@code succBlock}
-=======
-   * @param afterFirstStore if true, use the store after the firstBlock block; if false, use the
-   *     store before its successor, succBlock
->>>>>>> 1ae41a9c
+   * @param afterFirstStore if true, use the store after the first block; if false, use the store
+   *     before its successor, {@code succBlock}
    * @param firstBlock a CFG block
    * @param succBlock {@code firstBlock}'s successor
    * @return the appropriate CFStore, populated with MustCall annotations, from the results of
