package org.checkerframework.checker.propkey;

import com.sun.source.tree.BinaryTree;
import com.sun.source.tree.CompoundAssignmentTree;
import com.sun.source.tree.LiteralTree;
import com.sun.source.tree.Tree;
import java.io.File;
import java.io.FileInputStream;
import java.io.FileNotFoundException;
import java.io.InputStream;
import java.lang.annotation.Annotation;
import java.util.Collections;
import java.util.HashSet;
import java.util.List;
import java.util.Locale;
import java.util.Properties;
import java.util.ResourceBundle;
import java.util.Set;
import javax.lang.model.element.AnnotationMirror;
import javax.tools.Diagnostic;
import org.checkerframework.checker.propkey.qual.PropertyKey;
import org.checkerframework.common.basetype.BaseAnnotatedTypeFactory;
import org.checkerframework.common.basetype.BaseTypeChecker;
import org.checkerframework.framework.type.AnnotatedTypeMirror;
import org.checkerframework.framework.type.treeannotator.ListTreeAnnotator;
import org.checkerframework.framework.type.treeannotator.TreeAnnotator;
import org.checkerframework.javacutil.AnnotationBuilder;
import org.plumelib.reflection.Signatures;
import org.plumelib.util.CollectionsPlume;

/**
 * This AnnotatedTypeFactory adds PropertyKey annotations to String literals that contain values
 * from lookupKeys.
 */
public class PropertyKeyAnnotatedTypeFactory extends BaseAnnotatedTypeFactory {

  private final Set<String> lookupKeys;

  public PropertyKeyAnnotatedTypeFactory(BaseTypeChecker checker) {
    super(checker);
    this.lookupKeys = Collections.unmodifiableSet(buildLookupKeys());

    this.postInit();
  }

  @Override
  public TreeAnnotator createTreeAnnotator() {
    return new ListTreeAnnotator(
        super.createTreeAnnotator(), new KeyLookupTreeAnnotator(this, PropertyKey.class));
  }

  // To allow subclasses access to createTreeAnnotator from the BATF.
  protected TreeAnnotator createBasicTreeAnnotator() {
    return super.createTreeAnnotator();
  }

  /**
   * This TreeAnnotator checks for every String literal whether it is included in the lookup keys.
   * If it is, the given annotation is added to the literal; otherwise, nothing happens. Subclasses
   * of this AnnotatedTypeFactory can directly reuse this class and use a different annotation as
   * parameter.
   */
  protected class KeyLookupTreeAnnotator extends TreeAnnotator {
    AnnotationMirror theAnnot;

    public KeyLookupTreeAnnotator(BaseAnnotatedTypeFactory atf, Class<? extends Annotation> annot) {
      super(atf);
      theAnnot = AnnotationBuilder.fromClass(elements, annot);
    }

    @Override
    public Void visitLiteral(LiteralTree tree, AnnotatedTypeMirror type) {
      if (!type.hasPrimaryAnnotationInHierarchy(theAnnot)
          && tree.getKind() == Tree.Kind.STRING_LITERAL
          && strContains(lookupKeys, tree.getValue().toString())) {
        type.addAnnotation(theAnnot);
      }
      // A possible extension is to record all the keys that have been used and
      // in the end output a list of keys that were not used in the program,
      // possibly pointing to the opposite problem, keys that were supposed to
      // be used somewhere, but have not been, maybe because of copy-and-paste errors.
      return super.visitLiteral(tree, type);
    }

    // Result of binary op might not be a property key.
    @Override
    public Void visitBinary(BinaryTree tree, AnnotatedTypeMirror type) {
      type.removePrimaryAnnotation(theAnnot);
      return null; // super.visitBinary(tree, type);
    }

    // Result of unary op might not be a property key.
    @Override
    public Void visitCompoundAssignment(CompoundAssignmentTree tree, AnnotatedTypeMirror type) {
      type.removePrimaryAnnotation(theAnnot);
      return null; // super.visitCompoundAssignment(tree, type);
    }
  }

  /**
   * Instead of a precise comparison, we incrementally remove leading dot-separated strings until we
   * find a match. For example if messages contains "y.z" and we look for "x.y.z" we find a match
   * after removing the first "x.".
   *
   * <p>Compare to SourceChecker.fullMessageOf.
   */
  private static boolean strContains(Set<String> messages, String messageKey) {
    String key = messageKey;

    do {
      if (messages.contains(key)) {
        return true;
      }

      int dot = key.indexOf('.');
      if (dot < 0) {
        return false;
      }
      key = key.substring(dot + 1);
    } while (true);
  }

  /**
   * Returns a set of the valid keys that can be used.
   *
   * @return the valid keys that can be used
   */
  public Set<String> getLookupKeys() {
    return this.lookupKeys;
  }

  private Set<String> buildLookupKeys() {
    Set<String> result = new HashSet<>();

    if (checker.hasOption("propfiles")) {
      result.addAll(keysOfPropertyFiles(checker.getStringsOption("propfiles", File.pathSeparator)));
    }
    if (checker.hasOption("bundlenames")) {
      result.addAll(keysOfResourceBundle(checker.getStringsOption("bundlenames", ':')));
    }

    return result;
  }

  /**
   * Obtains the keys from all the property files.
   *
   * @param propfilesArr an array of property files, separated by {@link File#pathSeparator}
   * @return a set of all the keys found in all the property files
   */
<<<<<<< HEAD
  private Set<String> keysOfPropertyFiles(List<String> propfiles) {

    if (propfiles.isEmpty()) {
      return Collections.emptySet();
    }

    Set<String> result = new HashSet<>(CollectionsPlume.mapCapacity(propfiles));
=======
  private Set<String> keysOfPropertyFiles(String[] propfilesArr) {

    if (propfilesArr.length == 0) {
      return Collections.emptySet();
    }

    Set<String> result = new HashSet<>(CollectionsPlume.mapCapacity(propfilesArr.length));
>>>>>>> 78b67ad0

    for (String propfile : propfiles) {
      try {
        Properties prop = new Properties();

        ClassLoader cl = this.getClass().getClassLoader();
        if (cl == null) {
          // The class loader is null if the system class loader was used.
          cl = ClassLoader.getSystemClassLoader();
        }

        try (InputStream in = cl.getResourceAsStream(propfile)) {
          if (in != null) {
            prop.load(in);
          } else {
            // If the classloader didn't manage to load the file, try whether a
            // FileInputStream works. For absolute paths this might help.
            try (InputStream fis = new FileInputStream(propfile)) {
              prop.load(fis);
            } catch (FileNotFoundException e) {
              checker.message(
                  Diagnostic.Kind.WARNING, "Couldn't find the properties file: " + propfile);
              // report(null, "propertykeychecker.filenotfound", propfile);
              // return Collections.emptySet();
              continue;
            }
          }
        }

        result.addAll(prop.stringPropertyNames());

      } catch (Exception e) {
        // TODO: is there a nicer way to report messages, that are not connected to an AST
        // node?
        // One cannot use `report`, because it needs a node.
        checker.message(
            Diagnostic.Kind.WARNING, "Exception in PropertyKeyChecker.keysOfPropertyFile: " + e);
        e.printStackTrace();
      }
    }

    return result;
  }

  /**
   * Returns the keys for the given resource bundles.
   *
   * @param bundleNamesArr names of resource bundles
   * @return the keys for the given resource bundles
   */
<<<<<<< HEAD
  private Set<String> keysOfResourceBundle(List<String> bundleNames) {

    if (bundleNames.isEmpty()) {
      return Collections.emptySet();
    }

    Set<String> result = new HashSet<>(CollectionsPlume.mapCapacity(bundleNames));
=======
  private Set<String> keysOfResourceBundle(String[] bundleNamesArr) {

    if (bundleNamesArr.length == 0) {
      return Collections.emptySet();
    }

    Set<String> result = new HashSet<>(CollectionsPlume.mapCapacity(bundleNamesArr.length));
>>>>>>> 78b67ad0

    for (String bundleName : bundleNames) {
      if (!Signatures.isBinaryName(bundleName)) {
        System.err.println(
            "Malformed resource bundle: <" + bundleName + "> should be a binary name.");
        continue;
      }
      ResourceBundle bundle = ResourceBundle.getBundle(bundleName);
      if (bundle == null) {
        checker.message(
            Diagnostic.Kind.WARNING,
            "Couldn't find the resource bundle: <"
                + bundleName
                + "> for locale <"
                + Locale.getDefault()
                + ">");
        continue;
      }

      result.addAll(bundle.keySet());
    }
    return result;
  }
}<|MERGE_RESOLUTION|>--- conflicted
+++ resolved
@@ -145,10 +145,9 @@
   /**
    * Obtains the keys from all the property files.
    *
-   * @param propfilesArr an array of property files, separated by {@link File#pathSeparator}
+   * @param propfiles an array of property files, separated by {@link File#pathSeparator}
    * @return a set of all the keys found in all the property files
    */
-<<<<<<< HEAD
   private Set<String> keysOfPropertyFiles(List<String> propfiles) {
 
     if (propfiles.isEmpty()) {
@@ -156,15 +155,6 @@
     }
 
     Set<String> result = new HashSet<>(CollectionsPlume.mapCapacity(propfiles));
-=======
-  private Set<String> keysOfPropertyFiles(String[] propfilesArr) {
-
-    if (propfilesArr.length == 0) {
-      return Collections.emptySet();
-    }
-
-    Set<String> result = new HashSet<>(CollectionsPlume.mapCapacity(propfilesArr.length));
->>>>>>> 78b67ad0
 
     for (String propfile : propfiles) {
       try {
@@ -212,10 +202,9 @@
   /**
    * Returns the keys for the given resource bundles.
    *
-   * @param bundleNamesArr names of resource bundles
+   * @param bundleNames names of resource bundles
    * @return the keys for the given resource bundles
    */
-<<<<<<< HEAD
   private Set<String> keysOfResourceBundle(List<String> bundleNames) {
 
     if (bundleNames.isEmpty()) {
@@ -223,15 +212,6 @@
     }
 
     Set<String> result = new HashSet<>(CollectionsPlume.mapCapacity(bundleNames));
-=======
-  private Set<String> keysOfResourceBundle(String[] bundleNamesArr) {
-
-    if (bundleNamesArr.length == 0) {
-      return Collections.emptySet();
-    }
-
-    Set<String> result = new HashSet<>(CollectionsPlume.mapCapacity(bundleNamesArr.length));
->>>>>>> 78b67ad0
 
     for (String bundleName : bundleNames) {
       if (!Signatures.isBinaryName(bundleName)) {
