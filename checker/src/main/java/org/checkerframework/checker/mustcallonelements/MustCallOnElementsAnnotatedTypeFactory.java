--- conflicted
+++ resolved
@@ -132,18 +132,11 @@
     super(checker);
     TOP = AnnotationBuilder.fromClass(elements, MustCallOnElementsUnknown.class);
     BOTTOM = createMustCallOnElements(Collections.emptyList());
-<<<<<<< HEAD
     noLightweightOwnership = checker.hasOption(MustCallOnElementsChecker.NO_LIGHTWEIGHT_OWNERSHIP);
     enableWpiForRlc = checker.hasOption(ResourceLeakChecker.ENABLE_WPI_FOR_RLC);
     if (checker instanceof MustCallOnElementsChecker) {
       this.postInit();
     }
-=======
-    // noLightweightOwnership =
-    // checker.hasOption(MustCallOnElementsChecker.NO_LIGHTWEIGHT_OWNERSHIP);
-    // enableWpiForRlc = checker.hasOption(ResourceLeakChecker.ENABLE_WPI_FOR_RLC);
-    this.postInit();
->>>>>>> a6dd4286
   }
 
   /**
