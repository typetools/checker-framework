--- conflicted
+++ resolved
@@ -32,134 +32,6 @@
     // noLightweightOwnership =
     // checker.hasOption(MustCallOnElementsChecker.NO_LIGHTWEIGHT_OWNERSHIP);
   }
-
-  /**
-<<<<<<< HEAD
-   * Issues an error if the given re-assignment to an {@code @OwningArray} array is not valid. A
-   * re-assignment is valid if the called methods type of the lhs before the assignment satisfies
-   * the must-call obligations of the field.
-=======
-   * Checks whether the loop either: - initializes entries of an @Owning array - calls a method on
-   * entries of an @OwningArray array The pattern-match checks: - does the loop have a single
-   * statement? - is the statement an assignment? - is the LHS an element of an @OwningArray? - is
-   * the RHS a newly constructed Resource (of the form: new Resource();)? ...
-   */
-  @Override
-  public Void visitForLoop(ForLoopTree tree, Void p) {
-    BlockTree blockT = (BlockTree) tree.getStatement();
-    // pattern match the initializer, condition and update
-    if (blockT.getStatements().size() != 1 // ensure loop body has only one statement
-        || !(blockT.getStatements().get(0) instanceof ExpressionStatementTree)
-        || tree.getCondition().getKind() != Tree.Kind.LESS_THAN // ensure condition is: <
-        || tree.getUpdate().size() != 1
-        || tree.getInitializer().size() != 1) // ensure there's only one loop variable
-    return super.visitForLoop(tree, p);
-
-    // pattern-match the method body
-    ExpressionTree stmtTree =
-        ((ExpressionStatementTree) blockT.getStatements().get(0)).getExpression();
-    ExpressionTree lhs;
-    if (stmtTree instanceof AssignmentTree) { // possibly allocating loop
-      lhs = ((AssignmentTree) stmtTree).getVariable();
-    } else if (stmtTree instanceof MethodInvocationTree) { // possiblity deallocating loop
-      lhs = ((MethodInvocationTree) stmtTree).getMethodSelect();
-      if (lhs instanceof MemberSelectTree) {
-        lhs = ((MemberSelectTree) lhs).getExpression();
-      } else {
-        return super.visitForLoop(tree, p);
-      }
-    } else { // neither
-      return super.visitForLoop(tree, p);
-    }
-    // verifiy lhs is an index of @OwningArray
-    Element lhsElt = TreeUtils.elementFromTree(lhs);
-    boolean lhsIsOwningArray = atypeFactory.getDeclAnnotation(lhsElt, OwningArray.class) != null;
-    // ensure lhs contains @OwningArray and is an array access
-    if (!lhsIsOwningArray || lhs.getKind() != Tree.Kind.ARRAY_ACCESS)
-      return super.visitForLoop(tree, p);
-    ArrayAccessTree arrayAccT = (ArrayAccessTree) lhs;
-    // ensure index is same as the one initialized in the loop header
-    StatementTree init = tree.getInitializer().get(0);
-    ExpressionTree idx = arrayAccT.getIndex();
-    if (!(init instanceof VariableTree)
-        || !(idx instanceof IdentifierTree)
-        || !((IdentifierTree) idx).getName().equals(((VariableTree) init).getName()))
-      return super.visitForLoop(tree, p);
-    // ensure indexed array is the same as the one we took the length of in loop condition
-    Name arrayNameInBody = arrayNameFromExpression(arrayAccT.getExpression());
-    if (arrayNameInBody == null) {
-      // expected array, but does not directly evaluate to an identifier
-      checker.reportWarning(arrayAccT, "unexpected.array.expression");
-      return super.visitForLoop(tree, p);
-    }
-    Name arrayNameInHeader =
-        verifyAllElementsAreCalledOn(
-            (StatementTree) tree.getInitializer().get(0),
-            (BinaryTree) tree.getCondition(),
-            (ExpressionStatementTree) tree.getUpdate().get(0));
-    if (arrayNameInHeader == null) {
-      // header is not as expected, but loop body correctly initializes a resource
-      checker.reportWarning(tree, "owningArray.allocation.unsuccessful", arrayNameInBody);
-      return super.visitForLoop(tree, p);
-    }
-    if (arrayNameInHeader != arrayNameInBody) {
-      // array name in header and footer not equal
-      return super.visitForLoop(tree, p);
-    }
-    // pattern match succeeded
-
-    if (stmtTree instanceof AssignmentTree) {
-      AssignmentTree assgn = (AssignmentTree) stmtTree;
-      if (!(assgn.getExpression() instanceof NewClassTree)) {
-        checker.reportWarning(assgn, "unexpected.rhs.allocatingassignment");
-      }
-      // mark for-loop as 'allocating-for-loop'
-      ExpressionTree className = ((NewClassTree) assgn.getExpression()).getIdentifier();
-      Element rhsElt = TreeUtils.elementFromTree(className);
-      MustCallAnnotatedTypeFactory mcTypeFactory = new MustCallAnnotatedTypeFactory(checker);
-      AnnotationMirror mcAnno =
-          mcTypeFactory.getAnnotatedType(rhsElt).getPrimaryAnnotation(MustCall.class);
-      List<String> mcValues =
-          AnnotationUtils.getElementValueArray(
-              mcAnno, mcTypeFactory.getMustCallValueElement(), String.class);
-      // System.out.println(
-      //                    "Annotation type in the pattern matcher is " +
-      //                    arrayNameInHeader + " " + arrayNameInBody);
-      // check whether the RHS actually has must-call obligations
-      if (mcValues != null) {
-        ExpressionTree condition = tree.getCondition();
-        MustCallOnElementsAnnotatedTypeFactory.createArrayObligationForAssignment(assgn);
-        MustCallOnElementsAnnotatedTypeFactory.createArrayObligationForLessThan(
-            condition, mcValues);
-        MustCallOnElementsAnnotatedTypeFactory.putArrayAffectedByLoopWithThisCondition(
-            condition, ((ArrayAccessTree) lhs).getExpression());
-      }
-    } else {
-      MemberSelectTree methodCall =
-          (MemberSelectTree) ((MethodInvocationTree) stmtTree).getMethodSelect();
-      Name methodName = methodCall.getIdentifier();
-      ExpressionTree condition = tree.getCondition();
-      MustCallOnElementsAnnotatedTypeFactory.fulfillArrayObligationForMethodAccess(methodCall);
-      MustCallOnElementsAnnotatedTypeFactory.closeArrayObligationForLessThan(
-          condition, methodName.toString());
-      MustCallOnElementsAnnotatedTypeFactory.putArrayAffectedByLoopWithThisCondition(
-          condition, methodCall.getExpression());
-    }
-
-    return super.visitForLoop(tree, p);
-  }
-
-  /**
-   * Decides for a for-loop header whether the loop iterates over all elements of some array based
-   * on a pattern-match.
->>>>>>> a6dd4286
-   *
-   * <p>Despite the name of this method, the argument {@code node} might be the first and only
-   * assignment to a field.
-   *
-   * @param obligations current tracked Obligations
-   * @param node an assignment to a non-final, owning field
-   */
 
   // @Override
   // public Void visitAssignment(AssignmentTree node, Void p) {
