--- conflicted
+++ resolved
@@ -160,17 +160,7 @@
 
     @Override
     protected QualifierHierarchy createQualifierHierarchy() {
-<<<<<<< HEAD
-        return createMultiGraphQualifierHierarchy();
-    }
-
-    @Override
-    public QualifierHierarchy createQualifierHierarchyWithMultiGraphFactory(
-            MultiGraphFactory factory) {
-        return new RegexQualifierHierarchy(factory, REGEXBOTTOM);
-=======
         return new RegexQualifierHierarchy(this.getSupportedTypeQualifiers(), elements);
->>>>>>> dc30a317
     }
 
     /**
