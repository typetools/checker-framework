package org.checkerframework.checker.regex;

import com.sun.source.tree.BinaryTree;
import com.sun.source.tree.CompoundAssignmentTree;
import com.sun.source.tree.ExpressionTree;
import com.sun.source.tree.LiteralTree;
import com.sun.source.tree.MethodInvocationTree;
import com.sun.source.tree.Tree;
import java.lang.annotation.Annotation;
import java.util.Collection;
import java.util.Set;
import java.util.regex.Pattern;
import javax.lang.model.element.AnnotationMirror;
import javax.lang.model.element.ExecutableElement;
import javax.lang.model.type.TypeKind;
import javax.lang.model.util.Elements;
import org.checkerframework.checker.nullness.qual.Nullable;
import org.checkerframework.checker.regex.qual.PartialRegex;
import org.checkerframework.checker.regex.qual.PolyRegex;
import org.checkerframework.checker.regex.qual.Regex;
import org.checkerframework.checker.regex.qual.RegexBottom;
import org.checkerframework.checker.regex.qual.UnknownRegex;
import org.checkerframework.checker.regex.util.RegexUtil;
import org.checkerframework.common.basetype.BaseAnnotatedTypeFactory;
import org.checkerframework.common.basetype.BaseTypeChecker;
import org.checkerframework.framework.flow.CFAbstractAnalysis;
import org.checkerframework.framework.flow.CFAnalysis;
import org.checkerframework.framework.flow.CFStore;
import org.checkerframework.framework.flow.CFTransfer;
import org.checkerframework.framework.flow.CFValue;
import org.checkerframework.framework.type.AnnotatedTypeFactory;
import org.checkerframework.framework.type.AnnotatedTypeMirror;
import org.checkerframework.framework.type.AnnotatedTypeMirror.AnnotatedIntersectionType;
import org.checkerframework.framework.type.AnnotatedTypeMirror.AnnotatedTypeVariable;
import org.checkerframework.framework.type.AnnotatedTypeMirror.AnnotatedWildcardType;
import org.checkerframework.framework.type.MostlyNoElementQualifierHierarchy;
import org.checkerframework.framework.type.QualifierHierarchy;
import org.checkerframework.framework.type.treeannotator.ListTreeAnnotator;
import org.checkerframework.framework.type.treeannotator.LiteralTreeAnnotator;
import org.checkerframework.framework.type.treeannotator.PropagationTreeAnnotator;
import org.checkerframework.framework.type.treeannotator.TreeAnnotator;
import org.checkerframework.framework.util.QualifierKind;
import org.checkerframework.javacutil.AnnotationBuilder;
import org.checkerframework.javacutil.AnnotationMirrorSet;
import org.checkerframework.javacutil.AnnotationUtils;
import org.checkerframework.javacutil.TreeUtils;
import org.checkerframework.javacutil.TypeSystemError;

/**
 * Adds {@link Regex} to the type of tree, in the following cases:
 *
 * <ol>
 *   <li value="1">a {@code String} or {@code char} literal that is a valid regular expression
 *   <li value="2">concatenation of two valid regular expression values (either {@code String} or
 *       {@code char}) or two partial regular expression values that make a valid regular expression
 *       when concatenated.
 *   <li value="3">for calls to Pattern.compile, change the group count value of the return type to
 *       be the same as the parameter. For calls to the asRegex methods of the classes in
 *       asRegexClasses, the returned {@code @Regex String} gets the same group count as the second
 *       argument to the call to asRegex.
 *       <!--<li value="4">initialization of a char array that when converted to a String
 * is a valid regular expression.</li>-->
 * </ol>
 *
 * Provides a basic analysis of concatenation of partial regular expressions to determine if a valid
 * regular expression is produced by concatenating non-regular expression Strings. Do do this,
 * {@link PartialRegex} is added to the type of tree in the following cases:
 *
 * <ol>
 *   <li value="1">a String literal that is not a valid regular expression.
 *   <li value="2">concatenation of two partial regex Strings that doesn't result in a regex String
 *       or a partial regex and regex String.
 * </ol>
 *
 * Also, adds {@link PolyRegex} to the type of String/char concatenation of a Regex and a PolyRegex
 * or two PolyRegexs.
 */
public class RegexAnnotatedTypeFactory extends BaseAnnotatedTypeFactory {

  /** The @{@link Regex} annotation. */
  protected final AnnotationMirror REGEX = AnnotationBuilder.fromClass(elements, Regex.class);

  /** The @{@link RegexBottom} annotation. */
  protected final AnnotationMirror REGEXBOTTOM =
      AnnotationBuilder.fromClass(elements, RegexBottom.class);

  /** The @{@link PartialRegex} annotation. */
  protected final AnnotationMirror PARTIALREGEX =
      AnnotationBuilder.fromClass(elements, PartialRegex.class);

  /** The @{@link PolyRegex} annotation. */
  protected final AnnotationMirror POLYREGEX =
      AnnotationBuilder.fromClass(elements, PolyRegex.class);

  /** The @{@link UnknownRegex} annotation. */
  protected final AnnotationMirror UNKNOWNREGEX =
      AnnotationBuilder.fromClass(elements, UnknownRegex.class);

  /** A set containing just {@link #UNKNOWNREGEX}. */
  final AnnotationMirrorSet UNKNOWNREGEX_SET = AnnotationMirrorSet.singleton(UNKNOWNREGEX);

  /** The method that returns the value element of a {@code @Regex} annotation. */
  protected final ExecutableElement regexValueElement =
      TreeUtils.getMethod(
          "org.checkerframework.checker.regex.qual.Regex", "value", 0, processingEnv);

  /**
   * The value method of the PartialRegex qualifier.
   *
   * @see org.checkerframework.checker.regex.qual.PartialRegex
   */
  private final ExecutableElement partialRegexValueElement =
      TreeUtils.getMethod(PartialRegex.class, "value", 0, processingEnv);

  /**
   * The Pattern.compile method.
   *
   * @see java.util.regex.Pattern#compile(String)
   */
  private final ExecutableElement patternCompile =
      TreeUtils.getMethod("java.util.regex.Pattern", "compile", 1, processingEnv);

  /**
   * The Pattern.compile method that takes two formal parameters (second one is flags).
   *
   * @see java.util.regex.Pattern#compile(String, int)
   */
  private final ExecutableElement patternCompile2 =
      TreeUtils.getMethod("java.util.regex.Pattern", "compile", 2, processingEnv);

  /**
   * Create a new RegexAnnotatedTypeFactory.
   *
   * @param checker the checker
   */
  @SuppressWarnings("nullness:method.invocation") // #979: inference failed
  public RegexAnnotatedTypeFactory(BaseTypeChecker checker) {
    super(checker);

    this.postInit();
  }

  @Override
  protected Set<Class<? extends Annotation>> createSupportedTypeQualifiers() {
    return getBundledTypeQualifiers(
        Regex.class, PartialRegex.class,
        RegexBottom.class, UnknownRegex.class);
  }

  @Override
  public CFTransfer createFlowTransferFunction(
      CFAbstractAnalysis<CFValue, CFStore, CFTransfer> analysis) {
    return new RegexTransfer((CFAnalysis) analysis);
  }

  /** Returns a new Regex annotation with the given group count. */
  /*package-private*/ AnnotationMirror createRegexAnnotation(int groupCount) {
    AnnotationBuilder builder = new AnnotationBuilder(processingEnv, Regex.class);
    if (groupCount > 0) {
      builder.setValue("value", groupCount);
    }
    return builder.build();
  }

  @Override
  protected QualifierHierarchy createQualifierHierarchy() {
    return new RegexQualifierHierarchy(this.getSupportedTypeQualifiers(), elements);
  }

  /**
   * A custom qualifier hierarchy for the Regex Checker. This makes a regex annotation a subtype of
   * all regex annotations with lower group count values. For example, {@code @Regex(3)} is a
   * subtype of {@code @Regex(1)}. All regex annotations are subtypes of {@code @Regex}, which has a
   * default value of 0.
   */
  private final class RegexQualifierHierarchy extends MostlyNoElementQualifierHierarchy {

    /** Qualifier kind for the @{@link Regex} annotation. */
    private final QualifierKind REGEX_KIND;

    /** Qualifier kind for the @{@link PartialRegex} annotation. */
    private final QualifierKind PARTIALREGEX_KIND;

    /**
     * Creates a RegexQualifierHierarchy from the given classes.
     *
     * @param qualifierClasses classes of annotations that are the qualifiers for this hierarchy
     * @param elements element utils
     */
    private RegexQualifierHierarchy(
        Collection<Class<? extends Annotation>> qualifierClasses, Elements elements) {
      super(qualifierClasses, elements);
      REGEX_KIND = getQualifierKind(REGEX);
      PARTIALREGEX_KIND = getQualifierKind(PARTIALREGEX);
    }

    @Override
    protected boolean isSubtypeWithElements(
        AnnotationMirror subAnno,
        QualifierKind subKind,
        AnnotationMirror superAnno,
        QualifierKind superKind) {
      if (subKind == REGEX_KIND && superKind == REGEX_KIND) {
        int rhsValue = getRegexValue(subAnno);
        int lhsValue = getRegexValue(superAnno);
        return lhsValue <= rhsValue;
      } else if (subKind == PARTIALREGEX_KIND && superKind == PARTIALREGEX_KIND) {
        return AnnotationUtils.areSame(subAnno, superAnno);
      }
      throw new TypeSystemError("Unexpected qualifiers: %s %s", subAnno, superAnno);
    }

    @Override
    protected AnnotationMirror leastUpperBoundWithElements(
        AnnotationMirror a1,
        QualifierKind qualifierKind1,
        AnnotationMirror a2,
        QualifierKind qualifierKind2,
        QualifierKind lubKind) {
      if (qualifierKind1 == REGEX_KIND && qualifierKind2 == REGEX_KIND) {
        int value1 = getRegexValue(a1);
        int value2 = getRegexValue(a2);
        if (value1 < value2) {
          return a1;
        } else {
          return a2;
        }
      } else if (qualifierKind1 == PARTIALREGEX_KIND && qualifierKind2 == PARTIALREGEX_KIND) {
        if (AnnotationUtils.areSame(a1, a2)) {
          return a1;
        } else {
          return UNKNOWNREGEX;
        }
      } else if (qualifierKind1 == PARTIALREGEX_KIND || qualifierKind1 == REGEX_KIND) {
        return a1;
      } else if (qualifierKind2 == PARTIALREGEX_KIND || qualifierKind2 == REGEX_KIND) {
        return a2;
      }
      throw new TypeSystemError("Unexpected qualifiers: %s %s", a1, a2);
    }

    @Override
    protected AnnotationMirror greatestLowerBoundWithElements(
        AnnotationMirror a1,
        QualifierKind qualifierKind1,
        AnnotationMirror a2,
        QualifierKind qualifierKind2,
        QualifierKind glbKind) {
      if (qualifierKind1 == REGEX_KIND && qualifierKind2 == REGEX_KIND) {
        int value1 = getRegexValue(a1);
        int value2 = getRegexValue(a2);
        if (value1 > value2) {
          return a1;
        } else {
          return a2;
        }
      } else if (qualifierKind1 == PARTIALREGEX_KIND && qualifierKind2 == PARTIALREGEX_KIND) {
        if (AnnotationUtils.areSame(a1, a2)) {
          return a1;
        } else {
          return REGEXBOTTOM;
        }
      } else if (qualifierKind1 == PARTIALREGEX_KIND || qualifierKind1 == REGEX_KIND) {
        return a1;
      } else if (qualifierKind2 == PARTIALREGEX_KIND || qualifierKind2 == REGEX_KIND) {
        return a2;
      }
      throw new TypeSystemError("Unexpected qualifiers: %s %s", a1, a2);
    }

    /**
     * Gets the value out of a regex annotation.
     *
     * @param anno a @Regex annotation
     * @return the {@code value} element of the annotation
     */
    private int getRegexValue(AnnotationMirror anno) {
      return AnnotationUtils.getElementValue(anno, regexValueElement, Integer.class, 0);
    }
  }

  /**
   * Returns the group count value of the given annotation or 0 if there's a problem getting the
   * group count value.
   *
   * @param anno a @Regex annotation
   * @return the {@code value} element of the annotation
   */
  public int getGroupCount(AnnotationMirror anno) {
    if (anno == null) {
      return 0;
    }
    return AnnotationUtils.getElementValue(anno, regexValueElement, Integer.class, 0);
  }

  /** Returns the number of groups in the given regex String. */
  public static int getGroupCount(@Regex String regexp) {
    return Pattern.compile(regexp).matcher("").groupCount();
  }

  @Override
  public AnnotationMirrorSet getWidenedAnnotations(
      AnnotationMirrorSet annos, TypeKind typeKind, TypeKind widenedTypeKind) {
    return UNKNOWNREGEX_SET;
  }

  @Override
  public TreeAnnotator createTreeAnnotator() {
    // Don't call super.createTreeAnnotator because the PropagationTreeAnnotator types binary
    // expressions as lub.
    return new ListTreeAnnotator(
        new LiteralTreeAnnotator(this).addStandardLiteralQualifiers(),
        new RegexTreeAnnotator(this),
        new RegexPropagationTreeAnnotator(this));
  }

  private static class RegexPropagationTreeAnnotator extends PropagationTreeAnnotator {

    public RegexPropagationTreeAnnotator(AnnotatedTypeFactory atypeFactory) {
      super(atypeFactory);
    }

    @Override
    public Void visitBinary(BinaryTree tree, AnnotatedTypeMirror type) {
      // Don't call super method which will try to create a LUB
      // Even when it is not yet valid: i.e. between a @PolyRegex and a @Regex
      return null;
    }
  }

  private class RegexTreeAnnotator extends TreeAnnotator {

    public RegexTreeAnnotator(AnnotatedTypeFactory atypeFactory) {
      super(atypeFactory);
    }

    /**
     * Case 1: valid regular expression String or char literal. Adds PartialRegex annotation to
     * String literals that are not valid regular expressions.
     */
    @Override
    public Void visitLiteral(LiteralTree tree, AnnotatedTypeMirror type) {
      if (!type.hasPrimaryAnnotationInHierarchy(REGEX)) {
        String regex = null;
        if (tree.getKind() == Tree.Kind.STRING_LITERAL) {
          regex = (String) tree.getValue();
        } else if (tree.getKind() == Tree.Kind.CHAR_LITERAL) {
          regex = Character.toString((Character) tree.getValue());
        }
        if (regex != null) {
          if (RegexUtil.isRegex(regex)) {
            int groupCount = getGroupCount(regex);
            type.addAnnotation(createRegexAnnotation(groupCount));
          } else {
            type.addAnnotation(createPartialRegexAnnotation(regex));
          }
        }
      }
      return super.visitLiteral(tree, type);
    }

    /**
     * Case 2: concatenation of Regex or PolyRegex String/char literals. Also handles concatenation
     * of partial regular expressions.
     */
    @Override
    public Void visitBinary(BinaryTree tree, AnnotatedTypeMirror type) {
      if (!type.hasPrimaryAnnotationInHierarchy(REGEX) && TreeUtils.isStringConcatenation(tree)) {
        AnnotatedTypeMirror lExpr = getAnnotatedType(tree.getLeftOperand());
        AnnotatedTypeMirror rExpr = getAnnotatedType(tree.getRightOperand());

        Integer lGroupCount = getMinimumRegexCount(lExpr);
        Integer rGroupCount = getMinimumRegexCount(rExpr);
        boolean lExprRE = lGroupCount != null;
        boolean rExprRE = rGroupCount != null;
        boolean lExprPart = lExpr.hasPrimaryAnnotation(PartialRegex.class);
        boolean rExprPart = rExpr.hasPrimaryAnnotation(PartialRegex.class);
        boolean lExprPoly = lExpr.hasPrimaryAnnotation(PolyRegex.class);
        boolean rExprPoly = rExpr.hasPrimaryAnnotation(PolyRegex.class);

        if (lExprRE && rExprRE) {
          // Remove current @Regex annotation and add a new one with the correct group count value.
          type.replaceAnnotation(createRegexAnnotation(lGroupCount + rGroupCount));
        } else if ((lExprPoly && rExprPoly) || (lExprPoly && rExprRE) || (lExprRE && rExprPoly)) {
          type.addAnnotation(POLYREGEX);
        } else if (lExprPart && rExprPart) {
          String lRegex = getPartialRegexValue(lExpr);
          String rRegex = getPartialRegexValue(rExpr);
          String concat = lRegex + rRegex;
          if (RegexUtil.isRegex(concat)) {
            int groupCount = getGroupCount(concat);
            type.addAnnotation(createRegexAnnotation(groupCount));
          } else {
            type.addAnnotation(createPartialRegexAnnotation(concat));
          }
        } else if (lExprRE && rExprPart) {
          String rRegex = getPartialRegexValue(rExpr);
          String concat = "e" + rRegex;
          type.addAnnotation(createPartialRegexAnnotation(concat));
        } else if (lExprPart && rExprRE) {
          String lRegex = getPartialRegexValue(lExpr);
          String concat = lRegex + "e";
          type.addAnnotation(createPartialRegexAnnotation(concat));
        }
      }
      return null; // super.visitBinary(tree, type);
    }

    /** Case 2: Also handle compound String concatenation. */
    @Override
    public Void visitCompoundAssignment(CompoundAssignmentTree tree, AnnotatedTypeMirror type) {
      if (TreeUtils.isStringCompoundConcatenation(tree)) {
        AnnotatedTypeMirror rhs = getAnnotatedType(tree.getExpression());
        AnnotatedTypeMirror lhs = getAnnotatedType(tree.getVariable());

        Integer lhsRegexCount = getMinimumRegexCount(lhs);
        Integer rhsRegexCount = getMinimumRegexCount(rhs);

        if (lhsRegexCount != null && rhsRegexCount != null) {
          int lCount = getGroupCount(lhs.getPrimaryAnnotation(Regex.class));
          int rCount = getGroupCount(rhs.getPrimaryAnnotation(Regex.class));
          type.removePrimaryAnnotationInHierarchy(REGEX);
          type.addAnnotation(createRegexAnnotation(lCount + rCount));
        }
      }
      return null; // super.visitCompoundAssignment(tree, type);
    }

    /**
     * Case 3: For a call to Pattern.compile, add an annotation to the return type that has the same
     * group count value as the parameter. For calls to {@code asRegex(String, int)} change the
     * return type to have the same group count as the value of the second argument.
     */
    @Override
    public Void visitMethodInvocation(MethodInvocationTree tree, AnnotatedTypeMirror type) {
      if (TreeUtils.isMethodInvocation(tree, patternCompile, processingEnv)
          || TreeUtils.isMethodInvocation(tree, patternCompile2, processingEnv)) {
        ExpressionTree arg0 = tree.getArguments().get(0);

        AnnotatedTypeMirror argType = getAnnotatedType(arg0);
        Integer regexCount = getMinimumRegexCount(argType);
        AnnotationMirror bottomAnno =
            getAnnotatedType(arg0).getPrimaryAnnotation(RegexBottom.class);

        if (regexCount != null) {
          // Remove current @Regex annotation...
          // ...and add a new one with the correct group count value.
          type.replaceAnnotation(createRegexAnnotation(regexCount));
        } else if (bottomAnno != null) {
          type.replaceAnnotation(AnnotationBuilder.fromClass(elements, RegexBottom.class));
        }
      }
      return super.visitMethodInvocation(tree, type);
    }

    /** Returns a new PartialRegex annotation with the given partial regular expression. */
    private AnnotationMirror createPartialRegexAnnotation(String partial) {
      AnnotationBuilder builder = new AnnotationBuilder(processingEnv, PartialRegex.class);
      builder.setValue("value", partial);
      return builder.build();
    }

    /**
     * Returns the {@code value} element of a {@code @PartialRegex} annotation, if there is one in
     * {@code type}.
     *
     * @param type a type
     * @return the {@code value} element of a {@code @PartialRegex} annotation, or "" if none
     */
    private String getPartialRegexValue(AnnotatedTypeMirror type) {
      AnnotationMirror partialRegexAnno = type.getPrimaryAnnotation(PartialRegex.class);
      if (partialRegexAnno == null) {
        return "";
      }
      return AnnotationUtils.getElementValue(
          partialRegexAnno, partialRegexValueElement, String.class, "");
    }

    /**
     * Returns the value of the Regex annotation on the given type or NULL if there is no Regex
     * annotation. If type is a TYPEVAR, WILDCARD, or INTERSECTION type, visit first their primary
     * annotation then visit their upper bounds to get the Regex annotation. The method gets
     * "minimum" regex count because, depending on the bounds of a typevar or wildcard, the actual
     * type may have more than the upper bound's count.
     *
     * @param type type that may carry a Regex annotation
     * @return the Integer value of the Regex annotation (0 if no value exists)
     */
<<<<<<< HEAD
    private @Nullable Integer getMinimumRegexCount(AnnotatedTypeMirror type) {
      AnnotationMirror primaryRegexAnno = type.getAnnotation(Regex.class);
=======
    private Integer getMinimumRegexCount(AnnotatedTypeMirror type) {
      AnnotationMirror primaryRegexAnno = type.getPrimaryAnnotation(Regex.class);
>>>>>>> b610a9f1
      if (primaryRegexAnno == null) {
        switch (type.getKind()) {
          case TYPEVAR:
            return getMinimumRegexCount(((AnnotatedTypeVariable) type).getUpperBound());

          case WILDCARD:
            return getMinimumRegexCount(((AnnotatedWildcardType) type).getExtendsBound());

          case INTERSECTION:
            Integer maxBound = null;
            for (AnnotatedTypeMirror bound : ((AnnotatedIntersectionType) type).getBounds()) {
              Integer boundRegexNum = getMinimumRegexCount(bound);
              if (boundRegexNum != null) {
                if (maxBound == null || boundRegexNum > maxBound) {
                  maxBound = boundRegexNum;
                }
              }
            }
            return maxBound;
          default:
            // Nothing to do for other cases.
        }

        return null;
      }

      return getGroupCount(primaryRegexAnno);
    }

    // This won't work correctly until flow sensitivity is supported by the
    // the Regex Checker. For example:
    //
    //  char @Regex [] arr = {'r', 'e'};
    //  arr[0] = '('; // type is still "char @Regex []", but this is no longer correct
    //
    // There are associated tests in tests/regex/Simple.java:testCharArrays
    // that can be uncommented when this is uncommented.
    // /**
    //  * Case 4: a char array that as a String is a valid regular expression.
    //  */
    // @Override
    // public Void visitNewArray(NewArrayTree tree, AnnotatedTypeMirror type) {
    //     boolean isCharArray = ((ArrayType) type.getUnderlyingType())
    //             .getComponentType().getKind() == TypeKind.CHAR;
    //     if (isCharArray && tree.getInitializers() != null) {
    //         List<? extends ExpressionTree> initializers = tree.getInitializers();
    //         StringBuilder charArray = new StringBuilder();
    //         boolean allLiterals = true;
    //         for (int i = 0; allLiterals && i < initializers.size(); i++) {
    //             ExpressionTree e = initializers.get(i);
    //             if (e.getKind() == Tree.Kind.CHAR_LITERAL) {
    //                 charArray.append(((LiteralTree) e).getValue());
    //             } else if (getAnnotatedType(e).hasPrimaryAnnotation(Regex.class)) {
    //                 // if there's an @Regex char in the array then substitute
    //                 // it with a .
    //                 charArray.append('.');
    //             } else {
    //                 allLiterals = false;
    //             }
    //         }
    //         if (allLiterals && RegexUtil.isRegex(charArray.toString())) {
    //             type.addAnnotation(Regex.class);
    //         }
    //     }
    //     return super.visitNewArray(tree, type);
    // }
  }
}<|MERGE_RESOLUTION|>--- conflicted
+++ resolved
@@ -486,13 +486,8 @@
      * @param type type that may carry a Regex annotation
      * @return the Integer value of the Regex annotation (0 if no value exists)
      */
-<<<<<<< HEAD
     private @Nullable Integer getMinimumRegexCount(AnnotatedTypeMirror type) {
-      AnnotationMirror primaryRegexAnno = type.getAnnotation(Regex.class);
-=======
-    private Integer getMinimumRegexCount(AnnotatedTypeMirror type) {
       AnnotationMirror primaryRegexAnno = type.getPrimaryAnnotation(Regex.class);
->>>>>>> b610a9f1
       if (primaryRegexAnno == null) {
         switch (type.getKind()) {
           case TYPEVAR:
