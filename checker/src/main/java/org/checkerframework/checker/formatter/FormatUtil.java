--- conflicted
+++ resolved
@@ -151,37 +151,25 @@
     /**
      * Return the conversion character that is in the given format specifier
      *
-<<<<<<< HEAD
-     * @param formatSpecifier a format specifier; see {@url
-=======
      * @param formatSpecifier a format specifier; see
->>>>>>> 2b029991
      *     https://docs.oracle.com/en/java/javase/11/docs/api/java.base/java/util/Formatter.html#syntax}
      * @return the conversion character that is in the given format specifier
      * @deprecated This method is public only for testing. Use {@link
      *     #conversionCharFromFormat(Matcher)}.
      */
     @Deprecated // used only for testing.  Use conversionCharFromFormat(Matcher).
-<<<<<<< HEAD
-    public static char conversionCharFromFormat(String format) {
-        Matcher m = fsPattern.matcher(format);
-=======
     public static char conversionCharFromFormat(String formatSpecifier) {
         Matcher m = fsPattern.matcher(formatSpecifier);
->>>>>>> 2b029991
         assert m.find();
         return conversionCharFromFormat(m);
     }
 
-<<<<<<< HEAD
-=======
     /**
      * Parse the given format string, return information about its format specifiers.
      *
      * @param format a format string
      * @return the list of Conversions from the format specifiers in the format string
      */
->>>>>>> 2b029991
     private static Conversion[] parse(String format) {
         ArrayList<Conversion> cs = new ArrayList<>();
         Matcher m = fsPattern.matcher(format);
