package org.checkerframework.checker.formatter;

import com.sun.source.tree.ExpressionTree;
import com.sun.source.tree.LiteralTree;
import com.sun.source.tree.Tree;
import java.util.Collection;
import java.util.IllegalFormatException;
import java.util.Set;
import javax.lang.model.element.AnnotationMirror;
import javax.lang.model.type.TypeKind;
import javax.lang.model.type.TypeMirror;
import org.checkerframework.afu.scenelib.Annotation;
import org.checkerframework.afu.scenelib.el.AField;
import org.checkerframework.afu.scenelib.el.AMethod;
import org.checkerframework.checker.formatter.qual.ConversionCategory;
import org.checkerframework.checker.formatter.qual.Format;
import org.checkerframework.checker.formatter.qual.FormatBottom;
import org.checkerframework.checker.formatter.qual.FormatMethod;
import org.checkerframework.checker.formatter.qual.InvalidFormat;
import org.checkerframework.checker.formatter.qual.UnknownFormat;
import org.checkerframework.checker.formatter.util.FormatUtil;
import org.checkerframework.checker.nullness.qual.Nullable;
import org.checkerframework.checker.signature.qual.CanonicalName;
import org.checkerframework.common.basetype.BaseAnnotatedTypeFactory;
import org.checkerframework.common.basetype.BaseTypeChecker;
import org.checkerframework.common.wholeprograminference.WholeProgramInferenceJavaParserStorage;
import org.checkerframework.framework.type.AnnotatedTypeFactory;
import org.checkerframework.framework.type.AnnotatedTypeMirror;
import org.checkerframework.framework.type.MostlyNoElementQualifierHierarchy;
import org.checkerframework.framework.type.QualifierHierarchy;
import org.checkerframework.framework.type.treeannotator.ListTreeAnnotator;
import org.checkerframework.framework.type.treeannotator.TreeAnnotator;
import org.checkerframework.framework.util.QualifierKind;
import org.checkerframework.javacutil.AnnotationBuilder;
import org.checkerframework.javacutil.AnnotationMirrorSet;
import org.checkerframework.javacutil.AnnotationUtils;
import org.checkerframework.javacutil.TreeUtils;
import org.checkerframework.javacutil.TypeSystemError;

/**
 * Adds {@link Format} to the type of tree, if it is a {@code String} or {@code char} literal that
 * represents a satisfiable format. The annotation's value is set to be a list of appropriate {@link
 * ConversionCategory} values for every parameter of the format.
 *
 * @see ConversionCategory
 */
public class FormatterAnnotatedTypeFactory extends BaseAnnotatedTypeFactory {

  /** The @{@link UnknownFormat} annotation. */
  protected final AnnotationMirror UNKNOWNFORMAT =
      AnnotationBuilder.fromClass(elements, UnknownFormat.class);

  /** The @{@link FormatBottom} annotation. */
  protected final AnnotationMirror FORMATBOTTOM =
      AnnotationBuilder.fromClass(elements, FormatBottom.class);

  /** The @{@link FormatMethod} annotation. */
  protected final AnnotationMirror FORMATMETHOD =
      AnnotationBuilder.fromClass(elements, FormatMethod.class);

  /** The fully-qualified name of the {@link Format} qualifier. */
  protected static final @CanonicalName String FORMAT_NAME = Format.class.getCanonicalName();

  /** The fully-qualified name of the {@link InvalidFormat} qualifier. */
  protected static final @CanonicalName String INVALIDFORMAT_NAME =
      InvalidFormat.class.getCanonicalName();

  /** Syntax tree utilities. */
  protected final FormatterTreeUtil treeUtil = new FormatterTreeUtil(checker);

  /** Creates a FormatterAnnotatedTypeFactory. */
  public FormatterAnnotatedTypeFactory(BaseTypeChecker checker) {
    super(checker);

    addAliasedDeclAnnotation(
        com.google.errorprone.annotations.FormatMethod.class, FormatMethod.class, FORMATMETHOD);

    this.postInit();
  }

  @Override
  protected QualifierHierarchy createQualifierHierarchy() {
    return new FormatterQualifierHierarchy();
  }

  @Override
  protected TreeAnnotator createTreeAnnotator() {
    return new ListTreeAnnotator(super.createTreeAnnotator(), new FormatterTreeAnnotator(this));
  }

  /**
   * {@inheritDoc}
   *
   * <p>If a method is annotated with {@code @FormatMethod}, remove any {@code @Format} annotation
   * from its first argument.
   */
  @Override
  public void wpiPrepareMethodForWriting(AMethod method) {
    super.wpiPrepareMethodForWriting(method);
    if (hasFormatMethodAnno(method)) {
      AField param = method.parameters.get(0);
      if (param != null) {
        Set<Annotation> paramTypeAnnos = param.type.tlAnnotationsHere;
        paramTypeAnnos.removeIf(
            a -> a.def.name.equals("org.checkerframework.checker.formatter.qual.Format"));
      }
    }
  }

  /**
   * {@inheritDoc}
   *
   * <p>If a method is annotated with {@code @FormatMethod}, remove any {@code @Format} annotation
   * from its first argument.
   */
  @Override
  public void wpiPrepareMethodForWriting(
      WholeProgramInferenceJavaParserStorage.CallableDeclarationAnnos methodAnnos,
      Collection<WholeProgramInferenceJavaParserStorage.CallableDeclarationAnnos> inSupertypes,
      Collection<WholeProgramInferenceJavaParserStorage.CallableDeclarationAnnos> inSubtypes) {
    super.wpiPrepareMethodForWriting(methodAnnos, inSupertypes, inSubtypes);
    if (hasFormatMethodAnno(methodAnnos)) {
      AnnotatedTypeMirror atm = methodAnnos.getParameterType(0);
      atm.removePrimaryAnnotationByClass(org.checkerframework.checker.formatter.qual.Format.class);
    }
  }

  /**
   * Returns true if the method has a {@code @FormatMethod} annotation.
   *
   * @param methodAnnos method annotations
   * @return true if the method has a {@code @FormatMethod} annotation
   */
  private boolean hasFormatMethodAnno(AMethod methodAnnos) {
    for (Annotation anno : methodAnnos.tlAnnotationsHere) {
      String annoName = anno.def.name;
      if (annoName.equals("org.checkerframework.checker.formatter.qual.FormatMethod")
          || anno.def.name.equals("com.google.errorprone.annotations.FormatMethod")) {
        return true;
      }
    }
    return false;
  }

  /**
   * Returns true if the method has a {@code @FormatMethod} annotation.
   *
   * @param methodAnnos method annotations
   * @return true if the method has a {@code @FormatMethod} annotation
   */
  private boolean hasFormatMethodAnno(
      WholeProgramInferenceJavaParserStorage.CallableDeclarationAnnos methodAnnos) {
    AnnotationMirrorSet declarationAnnos = methodAnnos.getDeclarationAnnotations();
<<<<<<< HEAD
    return !declarationAnnos.isEmpty()
        && (AnnotationUtils.containsSameByClass(
                declarationAnnos, org.checkerframework.checker.formatter.qual.FormatMethod.class)
            || AnnotationUtils.containsSameByName(
                declarationAnnos, "com.google.errorprone.annotations.FormatMethod"));
=======
    return containsSameByClass(
            declarationAnnos, org.checkerframework.checker.formatter.qual.FormatMethod.class)
        || AnnotationUtils.containsSameByName(
            declarationAnnos, "com.google.errorprone.annotations.FormatMethod");
>>>>>>> 238e276d
  }

  /** The tree annotator for the Format String Checker. */
  private class FormatterTreeAnnotator extends TreeAnnotator {
    /**
     * Create the tree annotator for the Format String Checker.
     *
     * @param atypeFactory the Format String Checker type factory
     */
    public FormatterTreeAnnotator(AnnotatedTypeFactory atypeFactory) {
      super(atypeFactory);
    }

    @Override
    public Void visitLiteral(LiteralTree tree, AnnotatedTypeMirror type) {
      if (!type.hasPrimaryAnnotationInHierarchy(UNKNOWNFORMAT)) {
        String format = null;
        if (tree.getKind() == Tree.Kind.STRING_LITERAL) {
          format = (String) tree.getValue();
        }
        if (format != null) {
          AnnotationMirror anno;
          try {
            ConversionCategory[] cs = FormatUtil.formatParameterCategories(format);
            anno = FormatterAnnotatedTypeFactory.this.treeUtil.categoriesToFormatAnnotation(cs);
          } catch (IllegalFormatException e) {
            anno =
                FormatterAnnotatedTypeFactory.this.treeUtil.exceptionToInvalidFormatAnnotation(e);
          }
          type.addAnnotation(anno);
        }
      }
      return super.visitLiteral(tree, type);
    }
  }

  /** Qualifier hierarchy for the Formatter Checker. */
  class FormatterQualifierHierarchy extends MostlyNoElementQualifierHierarchy {

    /** Qualifier kind for the @{@link Format} annotation. */
    private final QualifierKind FORMAT_KIND;

    /** Qualifier kind for the @{@link InvalidFormat} annotation. */
    private final QualifierKind INVALIDFORMAT_KIND;

    /** Creates a {@link FormatterQualifierHierarchy}. */
    public FormatterQualifierHierarchy() {
      super(
          FormatterAnnotatedTypeFactory.this.getSupportedTypeQualifiers(),
          elements,
          FormatterAnnotatedTypeFactory.this);
      FORMAT_KIND = getQualifierKind(FORMAT_NAME);
      INVALIDFORMAT_KIND = getQualifierKind(INVALIDFORMAT_NAME);
    }

    @Override
    protected boolean isSubtypeWithElements(
        AnnotationMirror subAnno,
        QualifierKind subKind,
        AnnotationMirror superAnno,
        QualifierKind superKind) {
      if (subKind == FORMAT_KIND && superKind == FORMAT_KIND) {
        ConversionCategory[] rhsArgTypes = treeUtil.formatAnnotationToCategories(subAnno);
        ConversionCategory[] lhsArgTypes = treeUtil.formatAnnotationToCategories(superAnno);

        if (rhsArgTypes.length > lhsArgTypes.length) {
          return false;
        }

        for (int i = 0; i < rhsArgTypes.length; ++i) {
          if (!ConversionCategory.isSubsetOf(lhsArgTypes[i], rhsArgTypes[i])) {
            return false;
          }
        }
        return true;
      } else if (subKind == INVALIDFORMAT_KIND && superKind == INVALIDFORMAT_KIND) {
        return true;
      }
      throw new TypeSystemError("Unexpected kinds: %s %s", subKind, superKind);
    }

    @Override
    protected AnnotationMirror leastUpperBoundWithElements(
        AnnotationMirror anno1,
        QualifierKind qualifierKind1,
        AnnotationMirror anno2,
        QualifierKind qualifierKind2,
        QualifierKind lubKind) {
      if (qualifierKind1.isBottom()) {
        return anno2;
      } else if (qualifierKind2.isBottom()) {
        return anno1;
      } else if (qualifierKind1 == FORMAT_KIND && qualifierKind2 == FORMAT_KIND) {
        ConversionCategory[] shorterArgTypesList = treeUtil.formatAnnotationToCategories(anno1);
        ConversionCategory[] longerArgTypesList = treeUtil.formatAnnotationToCategories(anno2);
        if (shorterArgTypesList.length > longerArgTypesList.length) {
          ConversionCategory[] temp = longerArgTypesList;
          longerArgTypesList = shorterArgTypesList;
          shorterArgTypesList = temp;
        }

        // From the manual:
        // It is legal to use a format string with fewer format specifiers
        // than required, but a warning is issued.

        ConversionCategory[] resultArgTypes = new ConversionCategory[longerArgTypesList.length];

        for (int i = 0; i < shorterArgTypesList.length; ++i) {
          resultArgTypes[i] =
              ConversionCategory.intersect(shorterArgTypesList[i], longerArgTypesList[i]);
        }
        for (int i = shorterArgTypesList.length; i < longerArgTypesList.length; ++i) {
          resultArgTypes[i] = longerArgTypesList[i];
        }
        return treeUtil.categoriesToFormatAnnotation(resultArgTypes);
      } else if (qualifierKind1 == INVALIDFORMAT_KIND && qualifierKind2 == INVALIDFORMAT_KIND) {

        assert !anno1.getElementValues().isEmpty();
        assert !anno2.getElementValues().isEmpty();

        if (AnnotationUtils.areSame(anno1, anno2)) {
          return anno1;
        }

        return treeUtil.stringToInvalidFormatAnnotation(
            "("
                + treeUtil.invalidFormatAnnotationToErrorMessage(anno1)
                + " or "
                + treeUtil.invalidFormatAnnotationToErrorMessage(anno2)
                + ")");
      }

      return UNKNOWNFORMAT;
    }

    @Override
    protected AnnotationMirror greatestLowerBoundWithElements(
        AnnotationMirror anno1,
        QualifierKind qualifierKind1,
        AnnotationMirror anno2,
        QualifierKind qualifierKind2,
        QualifierKind glbKind) {
      if (qualifierKind1.isTop()) {
        return anno2;
      } else if (qualifierKind2.isTop()) {
        return anno1;
      } else if (qualifierKind1 == FORMAT_KIND && qualifierKind2 == FORMAT_KIND) {
        ConversionCategory[] anno1ArgTypes = treeUtil.formatAnnotationToCategories(anno1);
        ConversionCategory[] anno2ArgTypes = treeUtil.formatAnnotationToCategories(anno2);

        // From the manual:
        // It is legal to use a format string with fewer format specifiers
        // than required, but a warning is issued.
        int length = anno1ArgTypes.length;
        if (anno2ArgTypes.length < length) {
          length = anno2ArgTypes.length;
        }

        ConversionCategory[] anno3ArgTypes = new ConversionCategory[length];

        for (int i = 0; i < length; ++i) {
          anno3ArgTypes[i] = ConversionCategory.union(anno1ArgTypes[i], anno2ArgTypes[i]);
        }
        return treeUtil.categoriesToFormatAnnotation(anno3ArgTypes);
      } else if (qualifierKind1 == INVALIDFORMAT_KIND && qualifierKind2 == INVALIDFORMAT_KIND) {

        assert !anno1.getElementValues().isEmpty();
        assert !anno2.getElementValues().isEmpty();

        if (AnnotationUtils.areSame(anno1, anno2)) {
          return anno1;
        }

        return treeUtil.stringToInvalidFormatAnnotation(
            "("
                + treeUtil.invalidFormatAnnotationToErrorMessage(anno1)
                + " and "
                + treeUtil.invalidFormatAnnotationToErrorMessage(anno2)
                + ")");
      }

      return FORMATBOTTOM;
    }
  }

  /**
   * Returns the annotation type mirror for the type of {@code expressionTree} with default
   * annotations applied.
   */
  @Override
  public @Nullable AnnotatedTypeMirror getDummyAssignedTo(ExpressionTree expressionTree) {
    TypeMirror type = TreeUtils.typeOf(expressionTree);
    if (type.getKind() != TypeKind.VOID) {
      AnnotatedTypeMirror atm = type(expressionTree);
      addDefaultAnnotations(atm);
      return atm;
    }
    return null;
  }
}<|MERGE_RESOLUTION|>--- conflicted
+++ resolved
@@ -151,18 +151,11 @@
   private boolean hasFormatMethodAnno(
       WholeProgramInferenceJavaParserStorage.CallableDeclarationAnnos methodAnnos) {
     AnnotationMirrorSet declarationAnnos = methodAnnos.getDeclarationAnnotations();
-<<<<<<< HEAD
     return !declarationAnnos.isEmpty()
-        && (AnnotationUtils.containsSameByClass(
+        && (containsSameByClass(
                 declarationAnnos, org.checkerframework.checker.formatter.qual.FormatMethod.class)
-            || AnnotationUtils.containsSameByName(
+            || containsSameByName(
                 declarationAnnos, "com.google.errorprone.annotations.FormatMethod"));
-=======
-    return containsSameByClass(
-            declarationAnnos, org.checkerframework.checker.formatter.qual.FormatMethod.class)
-        || AnnotationUtils.containsSameByName(
-            declarationAnnos, "com.google.errorprone.annotations.FormatMethod");
->>>>>>> 238e276d
   }
 
   /** The tree annotator for the Format String Checker. */
