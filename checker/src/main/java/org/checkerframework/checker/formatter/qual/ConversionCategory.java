--- conflicted
+++ resolved
@@ -133,7 +133,6 @@
      */
     ConversionCategory(@Nullable String chars, Class<?> @Nullable ... types) {
         this.chars = chars;
-<<<<<<< HEAD
         if (types == null) {
             this.types = types;
         } else {
@@ -182,9 +181,6 @@
             return boolean.class;
         }
         return c;
-=======
-        this.types = types;
->>>>>>> c3ba9ece
     }
 
     /**
@@ -328,15 +324,11 @@
      * @param argType an argument type
      * @return true if {@code argType} can be an argument used by this format specifier
      */
-<<<<<<< HEAD
-    public boolean isAssignableFrom(Class<?> argType) {
-=======
     @SuppressWarnings("nullness:enhancedfor.type.incompatible") // https://tinyurl.com/cfissue/4004
     public boolean isAssignableFrom(Class<?> argType) {
         if (types == null) {
             return true;
         }
->>>>>>> c3ba9ece
         for (Class<? extends Object> c : types) {
             if (c.isAssignableFrom(argType)) {
                 return true;
@@ -345,15 +337,12 @@
         return false;
     }
 
-<<<<<<< HEAD
-=======
     /**
      * Return the name of the class.
      *
      * @param cls a class
      * @return the name of the class
      */
->>>>>>> c3ba9ece
     private String className(Class<?> cls) {
         if (cls == Boolean.class) {
             return "boolean";
