--- conflicted
+++ resolved
@@ -269,7 +269,6 @@
         return GENERAL;
     }
 
-<<<<<<< HEAD
     /**
      * Returns true if {@code argType} can be an argument used by this format specifier.
      *
@@ -288,42 +287,6 @@
         return false;
     }
 
-    /**
-     * Return the name of the class.
-     *
-     * @param cls a class
-     * @return the name of the class
-     */
-    private String className(Class<?> cls) {
-        if (cls == Boolean.class) {
-            return "boolean";
-        }
-        if (cls == Character.class) {
-            return "char";
-        }
-        if (cls == Byte.class) {
-            return "byte";
-        }
-        if (cls == Short.class) {
-            return "short";
-        }
-        if (cls == Integer.class) {
-            return "int";
-        }
-        if (cls == Long.class) {
-            return "long";
-        }
-        if (cls == Float.class) {
-            return "float";
-        }
-        if (cls == Double.class) {
-            return "double";
-        }
-        return cls.getSimpleName();
-    }
-
-=======
->>>>>>> 09c44203
     /** Returns a pretty printed {@link ConversionCategory}. */
     @Pure
     @Override
