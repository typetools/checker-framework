package org.checkerframework.checker.formatter.qual;

import java.math.BigDecimal;
import java.math.BigInteger;
import java.util.Arrays;
import java.util.Calendar;
import java.util.Date;
import java.util.HashSet;
import java.util.Set;
import java.util.StringJoiner;
import org.checkerframework.checker.nullness.qual.Nullable;
import org.checkerframework.dataflow.qual.Pure;
import org.checkerframework.framework.qual.AnnotatedFor;

/**
 * Elements of this enumeration are used in a {@link Format Format} annotation to indicate the valid
 * types that may be passed as a format parameter. For example:
 *
 * <blockquote>
 *
 * <pre>{@literal @}Format({GENERAL, INT}) String f = "String '%s' has length %d";
 *
 * String.format(f, "Example", 7);</pre>
 *
 * </blockquote>
 *
 * The annotation indicates that the format string requires any Object as the first parameter
 * ({@link ConversionCategory#GENERAL}) and an integer as the second parameter ({@link
 * ConversionCategory#INT}).
 *
 * @see Format
 * @checker_framework.manual #formatter-checker Format String Checker
 */
@AnnotatedFor("nullness")
public enum ConversionCategory {
    /** Use if the parameter can be of any type. Applicable for conversions b, B, h, H, s, S. */
    GENERAL("bBhHsS", (Class<?>[]) null /* everything */),

    /**
     * Use if the parameter is of a basic types which represent Unicode characters: char, Character,
     * byte, Byte, short, and Short. This conversion may also be applied to the types int and
     * Integer when Character.isValidCodePoint(int) returns true. Applicable for conversions c, C.
     */
    CHAR("cC", Character.class, Byte.class, Short.class, Integer.class),

    /**
     * Use if the parameter is an integral type: byte, Byte, short, Short, int and Integer, long,
     * Long, and BigInteger. Applicable for conversions d, o, x, X.
     */
    INT("doxX", Byte.class, Short.class, Integer.class, Long.class, BigInteger.class),

    /**
     * Use if the parameter is a floating-point type: float, Float, double, Double, and BigDecimal.
     * Applicable for conversions e, E, f, g, G, a, A.
     */
    FLOAT("eEfgGaA", Float.class, Double.class, BigDecimal.class),

    /**
     * Use if the parameter is a type which is capable of encoding a date or time: long, Long,
     * Calendar, and Date. Applicable for conversions t, T.
     */
    @SuppressWarnings("JdkObsolete")
    TIME("tT", Long.class, Calendar.class, Date.class),

    /**
     * Use if the parameter is both a char and an int.
     *
     * <p>In a format string, multiple conversions may be applied to the same parameter. This is
     * seldom needed, but the following is an example of such use:
     *
     * <pre>
     *   format("Test %1$c %1$d", (int)42);
     * </pre>
     *
     * In this example, the first parameter is interpreted as both a character and an int, therefore
     * the parameter must be compatible with both conversion, and can therefore neither be char nor
     * long. This intersection of conversions is called CHAR_AND_INT.
     *
     * <p>One other conversion intersection is interesting, namely the intersection of INT and TIME,
     * resulting in INT_AND_TIME.
     *
     * <p>All other intersection either lead to an already existing type, or NULL, in which case it
     * is illegal to pass object's of any type as parameter.
     */
    CHAR_AND_INT(null, Byte.class, Short.class, Integer.class),

    /**
     * Use if the parameter is both an int and a time.
     *
     * @see CHAR_AND_INT
     */
    INT_AND_TIME(null, Long.class),

    /**
     * Use if no object of any type can be passed as parameter. In this case, the only legal value
     * is null. This is seldomly needed, and indicates an error in most cases. For example:
     *
     * <pre>
     *   format("Test %1$f %1$d", null);
     * </pre>
     *
     * Only null can be legally passed, passing a value such as 4 or 4.2 would lead to an exception.
     */
    NULL(null),

    /**
     * Use if a parameter is not used by the formatter. This is seldomly needed, and indicates an
     * error in most cases. For example:
     *
     * <pre>
     *   format("Test %1$s %3$s", "a","unused","b");
     * </pre>
     *
     * Only the first "a" and third "b" parameters are used, the second "unused" parameter is
     * ignored.
     */
    UNUSED(null, (Class<?>[]) null /* everything */);

    /** The argument types. Null means every type. */
    @SuppressWarnings("ImmutableEnumChecker") // TODO: clean this up!
    public final Class<?> @Nullable [] types;

    /** The format specifier characters. Null means users cannot specify it directly. */
    public final @Nullable String chars;

    /**
     * Create a new conversion category.
     *
     * @param chars the format specifier characters. Null means users cannot specify it directly.
     * @param types the argument types. Null means every type.
     */
    ConversionCategory(@Nullable String chars, Class<?> @Nullable ... types) {
        this.chars = chars;
        this.types = types;
    }

    /**
     * Converts a conversion character to a category. For example:
     *
     * <pre>{@code
     * ConversionCategory.fromConversionChar('d') == ConversionCategory.INT
     * }</pre>
     *
     * @param c a conversion character
     * @return the category for the given conversion character
     */
    @SuppressWarnings("nullness:dereference.of.nullable") // `chars` field is non-null for these
    public static ConversionCategory fromConversionChar(char c) {
        for (ConversionCategory v : new ConversionCategory[] {GENERAL, CHAR, INT, FLOAT, TIME}) {
            if (v.chars.contains(String.valueOf(c))) {
                return v;
            }
        }
        throw new IllegalArgumentException("Bad conversion character " + c);
    }

    private static <E> Set<E> arrayToSet(E[] a) {
        return new HashSet<>(Arrays.asList(a));
    }

    public static boolean isSubsetOf(ConversionCategory a, ConversionCategory b) {
        return intersect(a, b) == a;
    }

    /**
     * Returns the intersection of two categories. This is seldomly needed.
     *
     * <blockquote>
     *
     * <pre>
     * ConversionCategory.intersect(INT, TIME) == INT_AND_TIME;
     * </pre>
     *
     * </blockquote>
     *
     * @param a a category
     * @param b a category
     * @return the intersection of the two categories (their greatest lower bound)
     */
    public static ConversionCategory intersect(ConversionCategory a, ConversionCategory b) {
        if (a == UNUSED) {
            return b;
        }
        if (b == UNUSED) {
            return a;
        }
        if (a == GENERAL) {
            return b;
        }
        if (b == GENERAL) {
            return a;
        }

        @SuppressWarnings(
                "nullness:argument.type.incompatible") // `types` field is null only for UNUSED and
        // GENERAL
        Set<Class<?>> as = arrayToSet(a.types);
        @SuppressWarnings(
                "nullness:argument.type.incompatible") // `types` field is null only for UNUSED and
        // GENERAL
        Set<Class<?>> bs = arrayToSet(b.types);
        as.retainAll(bs); // intersection
        for (ConversionCategory v :
                new ConversionCategory[] {
                    CHAR, INT, FLOAT, TIME, CHAR_AND_INT, INT_AND_TIME, NULL
                }) {
            @SuppressWarnings(
                    "nullness:argument.type.incompatible") // `types` field is null only for UNUSED
            // and GENERAL
            Set<Class<?>> vs = arrayToSet(v.types);
            if (vs.equals(as)) {
                return v;
            }
        }
        throw new RuntimeException();
    }

    /**
     * Returns the union of two categories. This is seldomly needed.
     *
     * <blockquote>
     *
     * <pre>
     * ConversionCategory.union(INT, TIME) == GENERAL;
     * </pre>
     *
     * </blockquote>
     *
     * @param a a category
     * @param b a category
     * @return the union of the two categories (their least upper bound)
     */
    public static ConversionCategory union(ConversionCategory a, ConversionCategory b) {
        if (a == UNUSED || b == UNUSED) {
            return UNUSED;
        }
        if (a == GENERAL || b == GENERAL) {
            return GENERAL;
        }
        if ((a == CHAR_AND_INT && b == INT_AND_TIME) || (a == INT_AND_TIME && b == CHAR_AND_INT)) {
            // This is special-cased because the union of a.types and b.types
            // does not include BigInteger.class, whereas the types for INT does.
            // Returning INT here to prevent returning GENERAL below.
            return INT;
        }

        @SuppressWarnings(
                "nullness:argument.type.incompatible") // `types` field is null only for UNUSED and
        // GENERAL
        Set<Class<?>> as = arrayToSet(a.types);
        @SuppressWarnings(
                "nullness:argument.type.incompatible") // `types` field is null only for UNUSED and
        // GENERAL
        Set<Class<?>> bs = arrayToSet(b.types);
        as.addAll(bs); // union
        for (ConversionCategory v :
                new ConversionCategory[] {
                    NULL, CHAR_AND_INT, INT_AND_TIME, CHAR, INT, FLOAT, TIME
                }) {
            @SuppressWarnings(
                    "nullness:argument.type.incompatible") // `types` field is null only for UNUSED
            // and GENERAL
            Set<Class<?>> vs = arrayToSet(v.types);
            if (vs.equals(as)) {
                return v;
            }
        }

        return GENERAL;
    }

<<<<<<< HEAD
=======
    /**
     * Returns true if {@code argType} can be an argument used by this format specifier.
     *
     * @param argType an argument type
     * @return true if {@code argType} can be an argument used by this format specifier
     */
    public boolean isAssignableFrom(Class<?> argType) {
        if (types == null) {
            return true;
        }
        for (Class<?> c : types) {
            if (c.isAssignableFrom(argType)) {
                return true;
            }
        }
        return false;
    }

>>>>>>> 89537ee3
    /** Returns a pretty printed {@link ConversionCategory}. */
    @Pure
    @Override
    public String toString() {
        StringBuilder sb = new StringBuilder();
        sb.append(name());
        sb.append(" conversion category");

        if (types == null || types.length == 0) {
            return sb.toString();
        }

        StringJoiner sj = new StringJoiner(", ", "(one of: ", ")");
        for (Class<?> cls : types) {
            sj.add(cls.getSimpleName());
        }
        sb.append(" ");
        sb.append(sj);

        return sb.toString();
    }
}<|MERGE_RESOLUTION|>--- conflicted
+++ resolved
@@ -269,8 +269,6 @@
         return GENERAL;
     }
 
-<<<<<<< HEAD
-=======
     /**
      * Returns true if {@code argType} can be an argument used by this format specifier.
      *
@@ -289,7 +287,6 @@
         return false;
     }
 
->>>>>>> 89537ee3
     /** Returns a pretty printed {@link ConversionCategory}. */
     @Pure
     @Override
