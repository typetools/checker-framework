package org.checkerframework.checker.formatter.qual;

import java.math.BigDecimal;
import java.math.BigInteger;
import java.util.ArrayList;
import java.util.Arrays;
import java.util.Calendar;
import java.util.Date;
import java.util.HashSet;
import java.util.List;
import java.util.Set;
import java.util.StringJoiner;
import org.checkerframework.checker.nullness.qual.Nullable;
import org.checkerframework.dataflow.qual.Pure;
import org.checkerframework.framework.qual.AnnotatedFor;

/**
 * Elements of this enumeration are used in a {@link Format Format} annotation to indicate the valid
 * types that may be passed as a format parameter. For example:
 *
 * <blockquote>
 *
 * <pre>{@literal @}Format({GENERAL, INT}) String f = "String '%s' has length %d";
 *
 * String.format(f, "Example", 7);</pre>
 *
 * </blockquote>
 *
 * The annotation indicates that the format string requires any Object as the first parameter
 * ({@link ConversionCategory#GENERAL}) and an integer as the second parameter ({@link
 * ConversionCategory#INT}).
 *
 * @see Format
 * @checker_framework.manual #formatter-checker Format String Checker
 */
@SuppressWarnings("unchecked") // ".class" expressions in varargs position
@AnnotatedFor("nullness")
public enum ConversionCategory {
    /** Use if the parameter can be of any type. Applicable for conversions b, B, h, H, s, S. */
<<<<<<< HEAD
    GENERAL("bBhHsS", (Class<? extends Object>[]) null /* everything */),
=======
    GENERAL("bBhHsS", (Class<?>[]) null /* everything */),
>>>>>>> ff4f5d5c

    /**
     * Use if the parameter is of a basic types which represent Unicode characters: char, Character,
     * byte, Byte, short, and Short. This conversion may also be applied to the types int and
     * Integer when Character.isValidCodePoint(int) returns true. Applicable for conversions c, C.
     */
    CHAR("cC", Character.class, Byte.class, Short.class, Integer.class),

    /**
     * Use if the parameter is an integral type: byte, Byte, short, Short, int and Integer, long,
     * Long, and BigInteger. Applicable for conversions d, o, x, X.
     */
    INT("doxX", Byte.class, Short.class, Integer.class, Long.class, BigInteger.class),

    /**
     * Use if the parameter is a floating-point type: float, Float, double, Double, and BigDecimal.
     * Applicable for conversions e, E, f, g, G, a, A.
     */
    FLOAT("eEfgGaA", Float.class, Double.class, BigDecimal.class),

    /**
     * Use if the parameter is a type which is capable of encoding a date or time: long, Long,
     * Calendar, and Date. Applicable for conversions t, T.
     */
    @SuppressWarnings("JdkObsolete")
    TIME("tT", Long.class, Calendar.class, Date.class),

    /**
     * Use if the parameter is both a char and an int.
     *
     * <p>In a format string, multiple conversions may be applied to the same parameter. This is
     * seldom needed, but the following is an example of such use:
     *
     * <pre>
     *   format("Test %1$c %1$d", (int)42);
     * </pre>
     *
     * In this example, the first parameter is interpreted as both a character and an int, therefore
     * the parameter must be compatible with both conversion, and can therefore neither be char nor
     * long. This intersection of conversions is called CHAR_AND_INT.
     *
     * <p>One other conversion intersection is interesting, namely the intersection of INT and TIME,
     * resulting in INT_AND_TIME.
     *
     * <p>All other intersection either lead to an already existing type, or NULL, in which case it
     * is illegal to pass object's of any type as parameter.
     */
    CHAR_AND_INT(null, Byte.class, Short.class, Integer.class),

    /**
     * Use if the parameter is both an int and a time.
     *
     * @see CHAR_AND_INT
     */
    INT_AND_TIME(null, Long.class),

    /**
     * Use if no object of any type can be passed as parameter. In this case, the only legal value
     * is null. This is seldomly needed, and indicates an error in most cases. For example:
     *
     * <pre>
     *   format("Test %1$f %1$d", null);
     * </pre>
     *
     * Only null can be legally passed, passing a value such as 4 or 4.2 would lead to an exception.
     */
    NULL(null),

    /**
     * Use if a parameter is not used by the formatter. This is seldomly needed, and indicates an
     * error in most cases. For example:
     *
     * <pre>
     *   format("Test %1$s %3$s", "a","unused","b");
     * </pre>
     *
     * Only the first "a" and third "b" parameters are used, the second "unused" parameter is
     * ignored.
     */
<<<<<<< HEAD
    UNUSED(null, (Class<? extends Object>[]) null /* everything */);
=======
    UNUSED(null, (Class<?>[]) null /* everything */);
>>>>>>> ff4f5d5c

    /** The argument types. Null means every type. */
    @SuppressWarnings("ImmutableEnumChecker") // TODO: clean this up!
    public final Class<?> @Nullable [] types;

    /** The format specifier characters. Null means users cannot specify it directly. */
    public final @Nullable String chars;

    /**
     * Create a new conversion category.
     *
     * @param chars the format specifier characters. Null means users cannot specify it directly.
     * @param types the argument types. Null means every type.
     */
<<<<<<< HEAD
    ConversionCategory(@Nullable String chars, Class<? extends Object> @Nullable ... types) {
        this.chars = chars;
        if (types == null) {
            this.types = types;
        } else {
            List<Class<?>> typesWithPrimitives = new ArrayList<>();
            for (Class<?> type : types) {
                typesWithPrimitives.add(type);
                Class<?> unwrapped = unwrapPrimitive(type);
                if (unwrapped != null) {
                    typesWithPrimitives.add(unwrapped);
                }
            }
            this.types = typesWithPrimitives.toArray(new Class<?>[typesWithPrimitives.size()]);
        }
    }

    /**
     * If the given class is a primitive wrapper, return the corresponding primitive class.
     * Otherwise return null.
     *
     * @param c a class
     * @return the unwrapped primitive, or null
     */
    // With this @SuppressWarnings annotation, `./gradlew :checker-qual:checkNullness` yields
    // nullness:unneeded.suppression.
    // @SuppressWarnings("nullness:return.type.incompatible") // Checker Framework bug?
    private static @Nullable Class<? extends Object> unwrapPrimitive(Class<?> c) {
        if (c == Byte.class) {
            return byte.class;
        }
        if (c == Character.class) {
            return char.class;
        }
        if (c == Short.class) {
            return short.class;
        }
        if (c == Integer.class) {
            return int.class;
        }
        if (c == Long.class) {
            return long.class;
        }
        if (c == Float.class) {
            return float.class;
        }
        if (c == Double.class) {
            return double.class;
        }
        if (c == Boolean.class) {
            return boolean.class;
        }
        return null;
=======
    ConversionCategory(@Nullable String chars, Class<?> @Nullable ... types) {
        this.chars = chars;
        this.types = types;
>>>>>>> ff4f5d5c
    }

    /**
     * Converts a conversion character to a category. For example:
     *
     * <pre>{@code
     * ConversionCategory.fromConversionChar('d') == ConversionCategory.INT
     * }</pre>
     *
     * @param c a conversion character
     * @return the category for the given conversion character
     */
    @SuppressWarnings("nullness:dereference.of.nullable") // `chars` field is non-null for these
    public static ConversionCategory fromConversionChar(char c) {
        for (ConversionCategory v : new ConversionCategory[] {GENERAL, CHAR, INT, FLOAT, TIME}) {
            if (v.chars.contains(String.valueOf(c))) {
                return v;
            }
        }
        throw new IllegalArgumentException("Bad conversion character " + c);
    }

    private static <E> Set<E> arrayToSet(E[] a) {
        return new HashSet<>(Arrays.asList(a));
    }

    public static boolean isSubsetOf(ConversionCategory a, ConversionCategory b) {
        return intersect(a, b) == a;
    }

    /**
     * Returns the intersection of two categories. This is seldomly needed.
     *
     * <blockquote>
     *
     * <pre>
     * ConversionCategory.intersect(INT, TIME) == INT_AND_TIME;
     * </pre>
     *
     * </blockquote>
     *
     * @param a a category
     * @param b a category
     * @return the intersection of the two categories (their greatest lower bound)
     */
    public static ConversionCategory intersect(ConversionCategory a, ConversionCategory b) {
        if (a == UNUSED) {
            return b;
        }
        if (b == UNUSED) {
            return a;
        }
        if (a == GENERAL) {
            return b;
        }
        if (b == GENERAL) {
            return a;
        }

        @SuppressWarnings(
                "nullness:argument.type.incompatible") // `types` field is null only for UNUSED and
        // GENERAL
        Set<Class<?>> as = arrayToSet(a.types);
        @SuppressWarnings(
                "nullness:argument.type.incompatible") // `types` field is null only for UNUSED and
        // GENERAL
        Set<Class<?>> bs = arrayToSet(b.types);
        as.retainAll(bs); // intersection
        for (ConversionCategory v :
                new ConversionCategory[] {
                    CHAR, INT, FLOAT, TIME, CHAR_AND_INT, INT_AND_TIME, NULL
                }) {
            @SuppressWarnings(
                    "nullness:argument.type.incompatible") // `types` field is null only for UNUSED
            // and GENERAL
            Set<Class<?>> vs = arrayToSet(v.types);
            if (vs.equals(as)) {
                return v;
            }
        }
        throw new RuntimeException();
    }

    /**
     * Returns the union of two categories. This is seldomly needed.
     *
     * <blockquote>
     *
     * <pre>
     * ConversionCategory.union(INT, TIME) == GENERAL;
     * </pre>
     *
     * </blockquote>
     *
     * @param a a category
     * @param b a category
     * @return the union of the two categories (their least upper bound)
     */
    public static ConversionCategory union(ConversionCategory a, ConversionCategory b) {
        if (a == UNUSED || b == UNUSED) {
            return UNUSED;
        }
        if (a == GENERAL || b == GENERAL) {
            return GENERAL;
        }
        if ((a == CHAR_AND_INT && b == INT_AND_TIME) || (a == INT_AND_TIME && b == CHAR_AND_INT)) {
            // This is special-cased because the union of a.types and b.types
            // does not include BigInteger.class, whereas the types for INT does.
            // Returning INT here to prevent returning GENERAL below.
            return INT;
        }

        @SuppressWarnings(
                "nullness:argument.type.incompatible") // `types` field is null only for UNUSED and
        // GENERAL
        Set<Class<?>> as = arrayToSet(a.types);
        @SuppressWarnings(
                "nullness:argument.type.incompatible") // `types` field is null only for UNUSED and
        // GENERAL
        Set<Class<?>> bs = arrayToSet(b.types);
        as.addAll(bs); // union
        for (ConversionCategory v :
                new ConversionCategory[] {
                    NULL, CHAR_AND_INT, INT_AND_TIME, CHAR, INT, FLOAT, TIME
                }) {
            @SuppressWarnings(
                    "nullness:argument.type.incompatible") // `types` field is null only for UNUSED
            // and GENERAL
            Set<Class<?>> vs = arrayToSet(v.types);
            if (vs.equals(as)) {
                return v;
            }
        }

        return GENERAL;
    }

    /**
     * Returns true if {@code argType} can be an argument used by this format specifier.
     *
     * @param argType an argument type
     * @return true if {@code argType} can be an argument used by this format specifier
     */
    public boolean isAssignableFrom(Class<?> argType) {
        if (types == null) {
            return true;
        }
        for (Class<?> c : types) {
            if (c.isAssignableFrom(argType)) {
                return true;
            }
        }
        return false;
    }

    /** Returns a pretty printed {@link ConversionCategory}. */
    @Pure
    @Override
    public String toString() {
        StringBuilder sb = new StringBuilder();
        sb.append(name());
        sb.append(" conversion category");

        if (types == null || types.length == 0) {
            return sb.toString();
        }

        StringJoiner sj = new StringJoiner(", ", "(one of: ", ")");
        for (Class<?> cls : types) {
            sj.add(cls.getSimpleName());
        }
        sb.append(" ");
        sb.append(sj);

        return sb.toString();
    }
}<|MERGE_RESOLUTION|>--- conflicted
+++ resolved
@@ -37,11 +37,7 @@
 @AnnotatedFor("nullness")
 public enum ConversionCategory {
     /** Use if the parameter can be of any type. Applicable for conversions b, B, h, H, s, S. */
-<<<<<<< HEAD
-    GENERAL("bBhHsS", (Class<? extends Object>[]) null /* everything */),
-=======
     GENERAL("bBhHsS", (Class<?>[]) null /* everything */),
->>>>>>> ff4f5d5c
 
     /**
      * Use if the parameter is of a basic types which represent Unicode characters: char, Character,
@@ -121,11 +117,7 @@
      * Only the first "a" and third "b" parameters are used, the second "unused" parameter is
      * ignored.
      */
-<<<<<<< HEAD
-    UNUSED(null, (Class<? extends Object>[]) null /* everything */);
-=======
     UNUSED(null, (Class<?>[]) null /* everything */);
->>>>>>> ff4f5d5c
 
     /** The argument types. Null means every type. */
     @SuppressWarnings("ImmutableEnumChecker") // TODO: clean this up!
@@ -140,8 +132,7 @@
      * @param chars the format specifier characters. Null means users cannot specify it directly.
      * @param types the argument types. Null means every type.
      */
-<<<<<<< HEAD
-    ConversionCategory(@Nullable String chars, Class<? extends Object> @Nullable ... types) {
+    ConversionCategory(@Nullable String chars, Class<?> @Nullable ... types) {
         this.chars = chars;
         if (types == null) {
             this.types = types;
@@ -194,11 +185,6 @@
             return boolean.class;
         }
         return null;
-=======
-    ConversionCategory(@Nullable String chars, Class<?> @Nullable ... types) {
-        this.chars = chars;
-        this.types = types;
->>>>>>> ff4f5d5c
     }
 
     /**
