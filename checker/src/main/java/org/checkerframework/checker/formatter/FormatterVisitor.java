package org.checkerframework.checker.formatter;

import com.sun.source.tree.ExpressionTree;
import com.sun.source.tree.IdentifierTree;
import com.sun.source.tree.MethodInvocationTree;
import com.sun.source.tree.MethodTree;
import com.sun.source.tree.Tree;
import com.sun.source.tree.VariableTree;
import java.util.List;
import javax.lang.model.element.AnnotationMirror;
import javax.lang.model.element.ExecutableElement;
import javax.lang.model.element.VariableElement;
import javax.lang.model.type.TypeKind;
import javax.lang.model.type.TypeMirror;
import org.checkerframework.checker.compilermsgs.qual.CompilerMessageKey;
import org.checkerframework.checker.formatter.FormatterTreeUtil.FormatCall;
import org.checkerframework.checker.formatter.FormatterTreeUtil.InvocationType;
import org.checkerframework.checker.formatter.FormatterTreeUtil.Result;
import org.checkerframework.checker.formatter.qual.ConversionCategory;
import org.checkerframework.checker.formatter.qual.FormatMethod;
import org.checkerframework.checker.nullness.qual.Nullable;
import org.checkerframework.common.basetype.BaseTypeChecker;
import org.checkerframework.common.basetype.BaseTypeVisitor;
import org.checkerframework.common.wholeprograminference.WholeProgramInference;
import org.checkerframework.framework.type.AnnotatedTypeMirror;
import org.checkerframework.javacutil.AnnotationUtils;
import org.checkerframework.javacutil.ElementUtils;
import org.checkerframework.javacutil.TreeUtils;
import org.checkerframework.javacutil.TypesUtils;

/**
 * Whenever a format method invocation is found in the syntax tree, checks are performed as
 * specified in the Format String Checker manual.
 *
 * @checker_framework.manual #formatter-guarantees Format String Checker
 */
public class FormatterVisitor extends BaseTypeVisitor<FormatterAnnotatedTypeFactory> {
    public FormatterVisitor(BaseTypeChecker checker) {
        super(checker);
    }

    @Override
    @SuppressWarnings("fallthrough")
    public Void visitMethodInvocation(MethodInvocationTree node, Void p) {
        FormatterTreeUtil tu = atypeFactory.treeUtil;
        if (tu.isFormatCall(node, atypeFactory)) {
            FormatCall fc = atypeFactory.treeUtil.new FormatCall(node, atypeFactory);
            MethodTree enclosingMethod = TreeUtils.enclosingMethod(atypeFactory.getPath(fc.node));

            Result<String> errMissingFormat = fc.hasFormatAnnotation();
            if (errMissingFormat != null) {
                // The string's type has no @Format annotation.
                if (isWrappedFormatCall(fc, enclosingMethod)) {
                    // Nothing to do, because call is legal.
                } else {
                    // I.1
                    tu.failure(errMissingFormat, "format.string.invalid", errMissingFormat.value());
                }
            } else {
                // The string has a @Format annotation.
                Result<InvocationType> invc = fc.getInvocationType();
                ConversionCategory[] formatCats = fc.getFormatCategories();
                switch (invc.value()) {
                    case VARARG:
                        Result<TypeMirror>[] argTypes = fc.getArgTypes();
                        int argl = argTypes.length;
                        int formatl = formatCats.length;
                        if (argl < formatl) {
                            // For assignments, format.missing.arguments is issued
                            // from commonAssignmentCheck.
                            // II.1
                            tu.failure(invc, "format.missing.arguments", formatl, argl);
                        } else {
                            if (argl > formatl) {
                                // II.2
                                tu.warning(invc, "format.excess.arguments", formatl, argl);
                            }
                            for (int i = 0; i < formatl; ++i) {
                                ConversionCategory formatCat = formatCats[i];
                                Result<TypeMirror> arg = argTypes[i];
                                TypeMirror argType = arg.value();

                                switch (formatCat) {
                                    case UNUSED:
                                        // I.2
                                        tu.warning(arg, "format.argument.unused", " " + (1 + i));
                                        break;
                                    case NULL:
                                        // I.3
<<<<<<< HEAD
                                        if (argType.getKind() == TypeKind.NULL) {
                                            tu.warning(arg, "format.specifier.null", " " + (1 + i));
                                        } else {
                                            tu.failure(arg, "format.specifier.null", " " + (1 + i));
                                        }
=======
                                        tu.failure(arg, "format.specifier.null", " " + (1 + i));
>>>>>>> 218e050c
                                        break;
                                    case GENERAL:
                                        break;
                                    default:
                                        if (!fc.isValidArgument(formatCat, argType)) {
                                            // II.3
                                            ExecutableElement method =
                                                    TreeUtils.elementFromUse(node);
                                            CharSequence methodName =
                                                    ElementUtils.getSimpleNameOrDescription(method);
                                            tu.failure(
                                                    arg,
                                                    "argument.type.incompatible",
<<<<<<< HEAD
                                                    "in varargs position",
=======
                                                    "", // argeter name is not useful
>>>>>>> 218e050c
                                                    methodName,
                                                    argType,
                                                    formatCat);
                                        }
                                        break;
                                }
                            }
                        }
                        break;
                    case ARRAY:
                        // III
                        tu.warning(invc, "format.indirect.arguments");
                        /* fallthrough */
                    case NULLARRAY:
                        for (ConversionCategory cat : formatCats) {
                            if (cat == ConversionCategory.NULL) {
                                // I.3
                                tu.warning(invc, "format.specifier.null", "");
                            }
                            if (cat == ConversionCategory.UNUSED) {
                                // I.2
                                tu.warning(invc, "format.argument.unused", "");
                            }
                        }
<<<<<<< HEAD
=======
                        // III
                        if (!isWrappedFormatCall(fc, enclosingMethod)) {
                            tu.warning(invc, "format.indirect.arguments");
                        }
>>>>>>> 218e050c
                        break;
                }
            }

            // Support -Ainfer command-line argument.
            WholeProgramInference wpi = atypeFactory.getWholeProgramInference();
            if (wpi != null && forwardsArguments(node, enclosingMethod)) {
                wpi.addMethodDeclarationAnnotation(
                        TreeUtils.elementFromDeclaration(enclosingMethod),
                        atypeFactory.FORMATMETHOD);
            }
        }
        return super.visitMethodInvocation(node, p);
    }

    /**
     * Returns true if {@code fc} is within a method m annotated as {@code @FormatMethod}, and fc's
     * arguments are m's formal parameters. In other words, fc forwards m's arguments to another
     * format method.
     *
     * @param fc an invocation of a format method
     * @param enclosingMethod the method that contains the call
     * @return true if {@code fc} is a call to a format method that forwards its containing method's
     *     arguments
     */
    private boolean isWrappedFormatCall(FormatCall fc, @Nullable MethodTree enclosingMethod) {
        if (enclosingMethod == null) {
            return false;
        }
        ExecutableElement enclosingMethodElement =
                TreeUtils.elementFromDeclaration(enclosingMethod);
        boolean withinFormatMethod =
                (atypeFactory.getDeclAnnotation(enclosingMethodElement, FormatMethod.class)
                        != null);
        return withinFormatMethod && forwardsArguments(fc.node, enclosingMethod);
    }

    /**
     * Returns true if {@code fc} is within a method m, and fc's arguments are m's formal
     * parameters. In other words, fc forwards m's arguments.
     *
     * @param invocTree an invocation of a method
     * @param enclosingMethod the method that contains the call
     * @return true if {@code fc} is a call to a method that forwards its containing method's
     *     arguments
     */
    private boolean forwardsArguments(
            MethodInvocationTree invocTree, @Nullable MethodTree enclosingMethod) {

        if (enclosingMethod == null) {
            return false;
        }
        ExecutableElement enclosingMethodElement =
                TreeUtils.elementFromDeclaration(enclosingMethod);

        List<? extends ExpressionTree> args = invocTree.getArguments();
        List<? extends VariableTree> params = enclosingMethod.getParameters();
        List<? extends VariableElement> paramElements = enclosingMethodElement.getParameters();

        // Strip off leading Locale arguments.
        if (!args.isEmpty() && FormatterTreeUtil.isLocale(args.get(0), atypeFactory)) {
            args = args.subList(1, args.size());
        }
        if (!params.isEmpty()
                && TypesUtils.isDeclaredOfName(paramElements.get(0).asType(), "java.util.Locale")) {
            params = params.subList(1, params.size());
        }

        if (args.size() != params.size()) {
            return false;
        }
        for (int i = 0; i < args.size(); i++) {
            ExpressionTree arg = args.get(i);
            if (!(arg instanceof IdentifierTree
                    && ((IdentifierTree) arg).getName() == params.get(i).getName())) {
                return false;
            }
        }

        return true;
    }

    @Override
    protected void commonAssignmentCheck(
            AnnotatedTypeMirror varType,
            AnnotatedTypeMirror valueType,
            Tree valueTree,
            @CompilerMessageKey String errorKey,
            Object... extraArgs) {
        super.commonAssignmentCheck(varType, valueType, valueTree, errorKey, extraArgs);

        AnnotationMirror rhs = valueType.getAnnotationInHierarchy(atypeFactory.UNKNOWNFORMAT);
        AnnotationMirror lhs = varType.getAnnotationInHierarchy(atypeFactory.UNKNOWNFORMAT);

        // From the manual: "It is legal to use a format string with fewer format specifiers
        // than required, but a warning is issued."
        // The format.missing.arguments warning is issued here for assignments.
        // For method calls, it is issued in visitMethodInvocation.
        if (rhs != null
                && lhs != null
                && AnnotationUtils.areSameByName(rhs, FormatterAnnotatedTypeFactory.FORMAT_NAME)
                && AnnotationUtils.areSameByName(lhs, FormatterAnnotatedTypeFactory.FORMAT_NAME)) {
            ConversionCategory[] rhsArgTypes =
                    atypeFactory.treeUtil.formatAnnotationToCategories(rhs);
            ConversionCategory[] lhsArgTypes =
                    atypeFactory.treeUtil.formatAnnotationToCategories(lhs);

            if (rhsArgTypes.length < lhsArgTypes.length) {
                checker.reportWarning(
                        valueTree,
                        "format.missing.arguments",
                        varType.toString(),
                        valueType.toString());
            }
        }
    }
}<|MERGE_RESOLUTION|>--- conflicted
+++ resolved
@@ -87,15 +87,11 @@
                                         break;
                                     case NULL:
                                         // I.3
-<<<<<<< HEAD
                                         if (argType.getKind() == TypeKind.NULL) {
                                             tu.warning(arg, "format.specifier.null", " " + (1 + i));
                                         } else {
                                             tu.failure(arg, "format.specifier.null", " " + (1 + i));
                                         }
-=======
-                                        tu.failure(arg, "format.specifier.null", " " + (1 + i));
->>>>>>> 218e050c
                                         break;
                                     case GENERAL:
                                         break;
@@ -109,11 +105,7 @@
                                             tu.failure(
                                                     arg,
                                                     "argument.type.incompatible",
-<<<<<<< HEAD
                                                     "in varargs position",
-=======
-                                                    "", // argeter name is not useful
->>>>>>> 218e050c
                                                     methodName,
                                                     argType,
                                                     formatCat);
@@ -125,7 +117,9 @@
                         break;
                     case ARRAY:
                         // III
-                        tu.warning(invc, "format.indirect.arguments");
+                        if (!isWrappedFormatCall(fc, enclosingMethod)) {
+                            tu.warning(invc, "format.indirect.arguments");
+                        }
                         /* fallthrough */
                     case NULLARRAY:
                         for (ConversionCategory cat : formatCats) {
@@ -138,13 +132,6 @@
                                 tu.warning(invc, "format.argument.unused", "");
                             }
                         }
-<<<<<<< HEAD
-=======
-                        // III
-                        if (!isWrappedFormatCall(fc, enclosingMethod)) {
-                            tu.warning(invc, "format.indirect.arguments");
-                        }
->>>>>>> 218e050c
                         break;
                 }
             }
