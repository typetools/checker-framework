--- conflicted
+++ resolved
@@ -238,21 +238,12 @@
         while (paramIndex < params.size()) {
             ExpressionTree argTree = args.get(callIndex);
             if (argTree.getKind() != Tree.Kind.IDENTIFIER) {
-<<<<<<< HEAD
                 return false;
             }
             VariableTree param = params.get(paramIndex);
             if (param.getName() != ((IdentifierTree) argTree).getName()) {
                 return false;
             }
-=======
-                return false;
-            }
-            VariableTree param = params.get(paramIndex);
-            if (param.getName() != ((IdentifierTree) argTree).getName()) {
-                return false;
-            }
->>>>>>> a5d11675
             paramIndex++;
             callIndex++;
         }
