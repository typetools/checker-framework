--- conflicted
+++ resolved
@@ -76,16 +76,10 @@
                             }
                             for (int i = 0; i < formatl; ++i) {
                                 ConversionCategory formatCat = formatCats[i];
-<<<<<<< HEAD
-                                Result<TypeMirror> param = paramTypes[i];
-                                TypeMirror paramType = param.value();
-                                ExpressionTree paramTree = param.location;
-                                System.out.printf(
-                                        "formatCat=%s, paramTree=%s%n", formatCat, paramTree);
-=======
                                 Result<TypeMirror> arg = argTypes[i];
                                 TypeMirror argType = arg.value();
->>>>>>> 5da4f4de
+                                ExpressionTree argTree = arg.location;
+                                System.out.printf("formatCat=%s, argTree=%s%n", formatCat, argTree);
 
                                 switch (formatCat) {
                                     case UNUSED:
@@ -108,11 +102,7 @@
                                             tu.failure(
                                                     arg,
                                                     "argument.type.incompatible",
-<<<<<<< HEAD
                                                     "in varargs position",
-=======
-                                                    "", // argeter name is not useful
->>>>>>> 5da4f4de
                                                     methodName,
                                                     argType,
                                                     formatCat);
