--- conflicted
+++ resolved
@@ -214,20 +214,13 @@
     public class FormatCall {
         /** The call itself. */
         final MethodInvocationTree invocationTree;
-<<<<<<< HEAD
-        // /** The index of the format string in the arguments. */
-        // private final int formatStringIndex;
         /** The format string argument. */
-=======
-
->>>>>>> c0b1499a
         private final ExpressionTree formatStringTree;
         /** The type of the format string argument. */
         private final AnnotatedTypeMirror formatStringType;
         /** The arguments that follow the format string argument. */
         private final List<? extends ExpressionTree> args;
         /** The type factory. */
-<<<<<<< HEAD
         private final FormatterAnnotatedTypeFactory atypeFactory;
 
         /**
@@ -249,30 +242,6 @@
             this.formatStringTree = formatStringTree;
             this.formatStringType = formatStringType;
             this.args = args;
-=======
-        private final AnnotatedTypeFactory atypeFactory;
-
-        /**
-         * Create a new FormatCall object.
-         *
-         * @param invocationTree the call itself
-         * @param atypeFactory the type factory
-         */
-        public FormatCall(MethodInvocationTree invocationTree, AnnotatedTypeFactory atypeFactory) {
-            this.invocationTree = invocationTree;
-
-            List<? extends ExpressionTree> theargs;
-            theargs = invocationTree.getArguments();
-            if (isLocale(theargs.get(0), atypeFactory)) {
-                // call with Locale as first argument
-                theargs = theargs.subList(1, theargs.size());
-            }
-
-            // TODO Check that the first parameter exists and is a string.
-            formatStringTree = theargs.get(0);
-            formatStringType = atypeFactory.getAnnotatedType(formatStringTree);
-            this.args = theargs.subList(1, theargs.size());
->>>>>>> c0b1499a
             this.atypeFactory = atypeFactory;
         }
 
