package org.checkerframework.checker.formatter;

import com.sun.source.tree.ExpressionTree;
import com.sun.source.tree.MethodInvocationTree;
import com.sun.source.tree.Tree;
import com.sun.source.tree.TypeCastTree;
import com.sun.source.util.SimpleTreeVisitor;
import java.util.IllegalFormatException;
import java.util.List;
import javax.annotation.processing.ProcessingEnvironment;
import javax.lang.model.element.AnnotationMirror;
import javax.lang.model.element.ExecutableElement;
import javax.lang.model.type.ArrayType;
import javax.lang.model.type.NullType;
import javax.lang.model.type.TypeKind;
import javax.lang.model.type.TypeMirror;
import javax.lang.model.util.SimpleTypeVisitor7;
import org.checkerframework.checker.compilermsgs.qual.CompilerMessageKey;
import org.checkerframework.checker.formatter.qual.ConversionCategory;
import org.checkerframework.checker.formatter.qual.Format;
import org.checkerframework.checker.formatter.qual.FormatMethod;
import org.checkerframework.checker.formatter.qual.InvalidFormat;
import org.checkerframework.checker.formatter.qual.ReturnsFormat;
import org.checkerframework.checker.nullness.qual.Nullable;
import org.checkerframework.common.basetype.BaseTypeChecker;
import org.checkerframework.dataflow.cfg.node.ArrayCreationNode;
import org.checkerframework.dataflow.cfg.node.FieldAccessNode;
import org.checkerframework.dataflow.cfg.node.MethodInvocationNode;
import org.checkerframework.dataflow.cfg.node.Node;
import org.checkerframework.framework.type.AnnotatedTypeFactory;
import org.checkerframework.framework.type.AnnotatedTypeMirror;
import org.checkerframework.javacutil.AnnotationBuilder;
import org.checkerframework.javacutil.AnnotationUtils;
import org.checkerframework.javacutil.TreeUtils;
import org.checkerframework.javacutil.TypesUtils;

/**
 * This class provides a collection of utilities to ease working with syntax trees that have
 * something to do with Formatters.
 */
public class FormatterTreeUtil {
    /** The checker. */
    public final BaseTypeChecker checker;
    /** The processing environment. */
    public final ProcessingEnvironment processingEnv;

    /** The value() element/field of an @InvalidFormat annotation. */
    protected final ExecutableElement invalidFormatValueElement;

    // private final ExecutableElement formatArgTypesElement;

    public FormatterTreeUtil(BaseTypeChecker checker) {
        this.checker = checker;
        this.processingEnv = checker.getProcessingEnvironment();
        invalidFormatValueElement =
                TreeUtils.getMethod(
                        InvalidFormat.class.getCanonicalName(), "value", 0, processingEnv);
        /*
        this.formatArgTypesElement =
                TreeUtils.getMethod(
                        Format.class.getCanonicalName(),
                        "value",
                        0,
                        processingEnv);
         */
    }

    /** Describes the ways a format method may be invoked. */
    public static enum InvocationType {
        /**
         * The parameters are passed as varargs. For example:
         *
         * <blockquote>
         *
         * <pre>
         * String.format("%s %d", "Example", 7);
         * </pre>
         *
         * </blockquote>
         */
        VARARG,

        /**
         * The parameters are passed as array. For example:
         *
         * <blockquote>
         *
         * <pre>
         * Object[] a = new Object[]{"Example",7};
         * String.format("%s %d", a);
         * </pre>
         *
         * </blockquote>
         */
        ARRAY,

        /**
         * A null array is passed to the format method. This happens seldomly.
         *
         * <blockquote>
         *
         * <pre>
         * String.format("%s %d", (Object[])null);
         * </pre>
         *
         * </blockquote>
         */
        NULLARRAY;
    }

    /** A wrapper around a value of type E, plus an ExpressionTree location. */
    public static class Result<E> {
        private final E value;
        public final ExpressionTree location;

        public Result(E value, ExpressionTree location) {
            this.value = value;
            this.location = location;
        }

        public E value() {
            return value;
        }
    }

    /**
     * Returns true if the call is to a method with the @ReturnsFormat annotation. An example of
     * such a method is FormatUtil.asFormat.
     */
    public boolean isAsFormatCall(MethodInvocationNode node, AnnotatedTypeFactory atypeFactory) {
        ExecutableElement method = node.getTarget().getMethod();
        AnnotationMirror anno = atypeFactory.getDeclAnnotation(method, ReturnsFormat.class);
        return anno != null;
    }

    private ConversionCategory[] asFormatCallCategoriesLowLevel(MethodInvocationNode node) {
        Node vararg = node.getArgument(1);
        if (!(vararg instanceof ArrayCreationNode)) {
            return null;
        }
        List<Node> convs = ((ArrayCreationNode) vararg).getInitializers();
        ConversionCategory[] res = new ConversionCategory[convs.size()];
        for (int i = 0; i < convs.size(); ++i) {
            Node conv = convs.get(i);
            if (conv instanceof FieldAccessNode) {
                Class<? extends Object> clazz =
                        TypesUtils.getClassFromType(((FieldAccessNode) conv).getType());
                if (clazz == ConversionCategory.class) {
                    res[i] = ConversionCategory.valueOf(((FieldAccessNode) conv).getFieldName());
                    continue; /* avoid returning null */
                }
            }
            return null;
        }
        return res;
    }

    public Result<ConversionCategory[]> asFormatCallCategories(MethodInvocationNode node) {
        // TODO make sure the method signature looks good
        return new Result<>(asFormatCallCategoriesLowLevel(node), node.getTree());
    }

    /**
     * Returns true if {@code node} is a call to a method annotated with {@code @FormatMethod}.
     *
     * @param node a method call
     * @param atypeFactory a type factory
     * @return true if {@code node} is a call to a method annotated with {@code @FormatMethod}
     */
    public boolean isFormatMethodCall(
            MethodInvocationTree node, AnnotatedTypeFactory atypeFactory) {
        ExecutableElement method = TreeUtils.elementFromUse(node);
        AnnotationMirror anno = atypeFactory.getDeclAnnotation(method, FormatMethod.class);
        return anno != null;
    }

    /**
     * Creates a new FormatCall, or returns null.
     *
     * @param invocationTree a method invocation, where the method is annotated @FormatMethod
     * @param atypeFactory the type factory
     * @return a new FormatCall, or null if the invocation is of a method that is improperly
     *     annotated @FormatMethod
     */
    public @Nullable FormatCall create(
            MethodInvocationTree invocationTree, AnnotatedTypeFactory atypeFactory) {
        FormatterTreeUtil ftu = ((FormatterAnnotatedTypeFactory) atypeFactory).treeUtil;
        if (!ftu.isFormatMethodCall(invocationTree, atypeFactory)) {
            return null;
        }

        ExecutableElement methodElement = TreeUtils.elementFromUse(invocationTree);
        int formatStringIndex = FormatterVisitor.formatStringIndex(methodElement);
        if (formatStringIndex == -1) {
<<<<<<< HEAD
=======
            // Reporting the error is redundant if the method was declared in source code, because
            // the visitor will have reported it; but it is necessary if the method was declared in
            // byte code.
>>>>>>> a5d11675
            atypeFactory
                    .getChecker()
                    .reportError(
                            invocationTree, "format.method.invalid", methodElement.getSimpleName());
            return null;
        }
        ExpressionTree formatStringTree = invocationTree.getArguments().get(formatStringIndex);
        AnnotatedTypeMirror formatStringType = atypeFactory.getAnnotatedType(formatStringTree);
        List<? extends ExpressionTree> allArgs = invocationTree.getArguments();
        List<? extends ExpressionTree> args =
                allArgs.subList(formatStringIndex + 1, allArgs.size());

        return new FormatCall(
                invocationTree, formatStringTree, formatStringType, args, atypeFactory);
    }

    /** Represents a format method invocation in the syntax tree. */
    public class FormatCall {
        /** The call itself. */
        final MethodInvocationTree invocationTree;
        /** The format string argument. */
        private final ExpressionTree formatStringTree;
        /** The type of the format string argument. */
        private final AnnotatedTypeMirror formatStringType;
        /** The arguments that follow the format string argument. */
        private final List<? extends ExpressionTree> args;
        /** The type factory. */
        private final AnnotatedTypeFactory atypeFactory;

        /**
         * Create a new FormatCall object.
         *
         * @param invocationTree the call itself
         * @param formatStringTree the format string argument
         * @param formatStringType the type of the format string argument
         * @param args the arguments that follow the format string argument
         * @param atypeFactory the type factory
         */
        private FormatCall(
                MethodInvocationTree invocationTree,
                ExpressionTree formatStringTree,
                AnnotatedTypeMirror formatStringType,
                List<? extends ExpressionTree> args,
                AnnotatedTypeFactory atypeFactory) {
            this.invocationTree = invocationTree;
            this.formatStringTree = formatStringTree;
            this.formatStringType = formatStringType;
            this.args = args;
            this.atypeFactory = atypeFactory;
        }

        /**
         * Returns an error description if the format-string argument's type is <em>not</em>
         * annotated as {@code @Format}. Returns null if it is annotated.
         *
         * @return an error description if the format string is not annotated as {@code @Format}, or
         *     null if it is
         */
        public final Result<String> errMissingFormatAnnotation() {
            if (!formatStringType.hasAnnotation(Format.class)) {
                String msg = "(is a @Format annotation missing?)";
                AnnotationMirror inv = formatStringType.getAnnotation(InvalidFormat.class);
                if (inv != null) {
                    msg = invalidFormatAnnotationToErrorMessage(inv);
                }
                return new Result<>(msg, formatStringTree);
            }
            return null;
        }

        /**
         * Returns the type of method invocation.
         *
         * @see InvocationType
         */
        public final Result<InvocationType> getInvocationType() {
            InvocationType type = InvocationType.VARARG;

            if (args.size() == 1) {
                final ExpressionTree first = args.get(0);
                TypeMirror argType = atypeFactory.getAnnotatedType(first).getUnderlyingType();
                // figure out if argType is an array
                type =
                        argType.accept(
                                new SimpleTypeVisitor7<InvocationType, Class<Void>>() {
                                    @Override
                                    protected InvocationType defaultAction(
                                            TypeMirror e, Class<Void> p) {
                                        // not an array
                                        return InvocationType.VARARG;
                                    }

                                    @Override
                                    public InvocationType visitArray(ArrayType t, Class<Void> p) {
                                        // it's an array, now figure out if it's a (Object[])null
                                        // array
                                        return first.accept(
                                                new SimpleTreeVisitor<
                                                        InvocationType, Class<Void>>() {
                                                    @Override
                                                    protected InvocationType defaultAction(
                                                            Tree node, Class<Void> p) {
                                                        // just a normal array
                                                        return InvocationType.ARRAY;
                                                    }

                                                    @Override
                                                    public InvocationType visitTypeCast(
                                                            TypeCastTree node, Class<Void> p) {
                                                        // it's a (Object[])null
                                                        return atypeFactory
                                                                                .getAnnotatedType(
                                                                                        node
                                                                                                .getExpression())
                                                                                .getUnderlyingType()
                                                                                .getKind()
                                                                        == TypeKind.NULL
                                                                ? InvocationType.NULLARRAY
                                                                : InvocationType.ARRAY;
                                                    }
                                                },
                                                p);
                                    }

                                    @Override
                                    public InvocationType visitNull(NullType t, Class<Void> p) {
                                        return InvocationType.NULLARRAY;
                                    }
                                },
                                Void.TYPE);
            }

            ExpressionTree loc = invocationTree.getMethodSelect();
            if (type != InvocationType.VARARG && !args.isEmpty()) {
                loc = args.get(0);
            }
            return new Result<>(type, loc);
        }

        /**
         * Returns the conversion category for every parameter.
         *
         * @return the conversion categories of all the parameters
         * @see ConversionCategory
         */
        public final ConversionCategory[] getFormatCategories() {
            AnnotationMirror anno = formatStringType.getAnnotation(Format.class);
            return formatAnnotationToCategories(anno);
        }

        /**
         * Returns the types of the arguments to the call. Use {@link #isValidArgument} and {@link
         * #isArgumentNull} to work with the result.
         *
         * @return the types of the arguments to the call
         */
        public final Result<TypeMirror>[] getArgTypes() {
            // One to suppress warning in javac, the other to suppress warning in Eclipse...
            @SuppressWarnings({"rawtypes", "unchecked"})
            Result<TypeMirror>[] res = new Result[args.size()];
            for (int i = 0; i < res.length; ++i) {
                ExpressionTree arg = args.get(i);
                TypeMirror argType;
                if (TreeUtils.isNullExpression(arg)) {
                    argType = atypeFactory.getProcessingEnv().getTypeUtils().getNullType();
                } else {
                    argType = atypeFactory.getAnnotatedType(arg).getUnderlyingType();
                }
                res[i] = new Result<>(argType, arg);
            }
            return res;
        }

        /**
         * Checks if the type of an argument returned from {@link #getArgTypes()} is valid for the
         * passed ConversionCategory.
         *
         * @param formatCat a format specifier
         * @param argType an argument type
         * @return true if the argument can be passed to the format specifier
         */
        public final boolean isValidArgument(ConversionCategory formatCat, TypeMirror argType) {
            if (argType.getKind() == TypeKind.NULL || isArgumentNull(argType)) {
                return true;
            }
            Class<? extends Object> type = TypesUtils.getClassFromType(argType);
            return formatCat.isAssignableFrom(type);
        }

        /**
         * Checks if the argument returned from {@link #getArgTypes()} is a {@code null} expression.
         *
         * @param type a type
         * @return true if the argument is a {@code null} expression
         */
        public final boolean isArgumentNull(TypeMirror type) {
            // TODO: Just check whether it is the VOID TypeMirror.

            // is it the null literal
            return type.accept(
                    new SimpleTypeVisitor7<Boolean, Class<Void>>() {
                        @Override
                        protected Boolean defaultAction(TypeMirror e, Class<Void> p) {
                            // it's not the null literal
                            return false;
                        }

                        @Override
                        public Boolean visitNull(NullType t, Class<Void> p) {
                            // it's the null literal
                            return true;
                        }
                    },
                    Void.TYPE);
        }
    }

    // The failure() method is required so that FormatterTransfer, which has no access to the
    // FormatterChecker, can report errors.
    /**
     * Reports an error.
     *
     * @param res used for source location information
     * @param msgKey the diagnostic message key
     * @param args arguments to the diagnostic message
     */
    public final void failure(Result<?> res, @CompilerMessageKey String msgKey, Object... args) {
        checker.reportError(res.location, msgKey, args);
    }

    /**
     * Reports a warning.
     *
     * @param res used for source location information
     * @param msgKey the diagnostic message key
     * @param args arguments to the diagnostic message
     */
    public final void warning(Result<?> res, @CompilerMessageKey String msgKey, Object... args) {
        checker.reportWarning(res.location, msgKey, args);
    }

    /**
     * Takes an exception that describes an invalid formatter string and, returns a syntax trees
     * element that represents a {@link InvalidFormat} annotation with the exception's error message
     * as value.
     */
    public AnnotationMirror exceptionToInvalidFormatAnnotation(IllegalFormatException ex) {
        return stringToInvalidFormatAnnotation(ex.getMessage());
    }

    /**
     * Creates an {@link InvalidFormat} annotation with the given string as its value.
     *
     * @param invalidFormatString an invalid formatter string
     * @return an {@link InvalidFormat} annotation with the given string as its value
     */
    // package-private
    AnnotationMirror stringToInvalidFormatAnnotation(String invalidFormatString) {
        AnnotationBuilder builder = new AnnotationBuilder(processingEnv, InvalidFormat.class);
        builder.setValue("value", invalidFormatString);
        return builder.build();
    }

    /**
     * Gets the value() element/field out of an InvalidFormat annotation.
     *
     * @param anno an InvalidFormat annotation
     * @return its value() element/field
     */
    private String getInvalidFormatValue(AnnotationMirror anno) {
        return (String) anno.getElementValues().get(invalidFormatValueElement).getValue();
    }

    /**
     * Takes a syntax tree element that represents a {@link InvalidFormat} annotation, and returns
     * its value.
     *
     * @param anno an InvalidFormat annotation
     * @return its value() element/field
     */
    public String invalidFormatAnnotationToErrorMessage(AnnotationMirror anno) {
        return "\"" + getInvalidFormatValue(anno) + "\"";
    }

    /**
     * Creates a {@code @}{@link Format} annotation with the given list as its value.
     *
     * @param args conversion categories for the {@code @Format} annotation
     * @return a {@code @}{@link Format} annotation with the given list as its value
     */
    public AnnotationMirror categoriesToFormatAnnotation(ConversionCategory[] args) {
        AnnotationBuilder builder = new AnnotationBuilder(processingEnv, Format.class);
        builder.setValue("value", args);
        return builder.build();
    }

    /**
     * Takes a syntax tree element that represents a {@link Format} annotation, and returns its
     * value.
     */
    public ConversionCategory[] formatAnnotationToCategories(AnnotationMirror anno) {
        List<ConversionCategory> list =
                AnnotationUtils.getElementValueEnumArray(
                        anno, "value", ConversionCategory.class, false);
        return list.toArray(new ConversionCategory[] {});
    }
}<|MERGE_RESOLUTION|>--- conflicted
+++ resolved
@@ -192,12 +192,9 @@
         ExecutableElement methodElement = TreeUtils.elementFromUse(invocationTree);
         int formatStringIndex = FormatterVisitor.formatStringIndex(methodElement);
         if (formatStringIndex == -1) {
-<<<<<<< HEAD
-=======
             // Reporting the error is redundant if the method was declared in source code, because
             // the visitor will have reported it; but it is necessary if the method was declared in
             // byte code.
->>>>>>> a5d11675
             atypeFactory
                     .getChecker()
                     .reportError(
