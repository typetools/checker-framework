--- conflicted
+++ resolved
@@ -127,28 +127,16 @@
 
     private ConversionCategory[] asFormatCallCategoriesLowLevel(MethodInvocationNode node) {
         Node vararg = node.getArgument(1);
-<<<<<<< HEAD
-
         if (!(vararg instanceof ArrayCreationNode)) {
             return null;
         }
-
-=======
-        if (!(vararg instanceof ArrayCreationNode)) {
-            return null;
-        }
->>>>>>> 208ef4d2
         List<Node> convs = ((ArrayCreationNode) vararg).getInitializers();
         ConversionCategory[] res = new ConversionCategory[convs.size()];
         for (int i = 0; i < convs.size(); ++i) {
             Node conv = convs.get(i);
             if (conv instanceof FieldAccessNode) {
                 Class<? extends Object> clazz =
-<<<<<<< HEAD
                         TypesUtils.getClassFromType(((FieldAccessNode) conv).getType());
-=======
-                        typeMirrorToClass(((FieldAccessNode) conv).getType());
->>>>>>> 208ef4d2
                 if (clazz == ConversionCategory.class) {
                     res[i] = ConversionCategory.valueOf(((FieldAccessNode) conv).getFieldName());
                     continue; /* avoid returning null */
