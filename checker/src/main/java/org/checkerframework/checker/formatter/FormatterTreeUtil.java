package org.checkerframework.checker.formatter;

import com.sun.source.tree.ExpressionTree;
import com.sun.source.tree.MethodInvocationTree;
import com.sun.source.tree.Tree;
import com.sun.source.tree.TypeCastTree;
import com.sun.source.util.SimpleTreeVisitor;
import java.util.IllegalFormatException;
import java.util.List;
import java.util.Locale;
import javax.annotation.processing.ProcessingEnvironment;
import javax.lang.model.element.AnnotationMirror;
import javax.lang.model.element.ExecutableElement;
import javax.lang.model.type.ArrayType;
import javax.lang.model.type.NullType;
import javax.lang.model.type.TypeKind;
import javax.lang.model.type.TypeMirror;
import javax.lang.model.util.SimpleTypeVisitor7;
import org.checkerframework.checker.compilermsgs.qual.CompilerMessageKey;
import org.checkerframework.checker.formatter.qual.ConversionCategory;
import org.checkerframework.checker.formatter.qual.Format;
import org.checkerframework.checker.formatter.qual.FormatMethod;
import org.checkerframework.checker.formatter.qual.InvalidFormat;
import org.checkerframework.checker.formatter.qual.ReturnsFormat;
import org.checkerframework.common.basetype.BaseTypeChecker;
import org.checkerframework.dataflow.cfg.node.ArrayCreationNode;
import org.checkerframework.dataflow.cfg.node.FieldAccessNode;
import org.checkerframework.dataflow.cfg.node.MethodInvocationNode;
import org.checkerframework.dataflow.cfg.node.Node;
import org.checkerframework.framework.type.AnnotatedTypeFactory;
import org.checkerframework.framework.type.AnnotatedTypeMirror;
import org.checkerframework.javacutil.AnnotationBuilder;
import org.checkerframework.javacutil.AnnotationUtils;
import org.checkerframework.javacutil.TreeUtils;
import org.checkerframework.javacutil.TypesUtils;

/**
 * This class provides a collection of utilities to ease working with syntax trees that have
 * something to do with Formatters.
 */
public class FormatterTreeUtil {
    /** The checker. */
    public final BaseTypeChecker checker;
    /** The processing environment. */
    public final ProcessingEnvironment processingEnv;

    /** The value() element/field of an @InvalidFormat annotation. */
    protected final ExecutableElement invalidFormatValueElement;

    // private final ExecutableElement formatArgTypesElement;

    public FormatterTreeUtil(BaseTypeChecker checker) {
        this.checker = checker;
        this.processingEnv = checker.getProcessingEnvironment();
        invalidFormatValueElement =
                TreeUtils.getMethod(
                        InvalidFormat.class.getCanonicalName(), "value", 0, processingEnv);
        /*
        this.formatArgTypesElement =
                TreeUtils.getMethod(
                        Format.class.getCanonicalName(),
                        "value",
                        0,
                        processingEnv);
         */
    }

    /** Describes the ways a format method may be invoked. */
    public static enum InvocationType {
        /**
         * The parameters are passed as varargs. For example:
         *
         * <blockquote>
         *
         * <pre>
         * String.format("%s %d", "Example", 7);
         * </pre>
         *
         * </blockquote>
         */
        VARARG,

        /**
         * The parameters are passed as array. For example:
         *
         * <blockquote>
         *
         * <pre>
         * Object[] a = new Object[]{"Example",7};
         * String.format("%s %d", a);
         * </pre>
         *
         * </blockquote>
         */
        ARRAY,

        /**
         * A null array is passed to the format method. This happens seldomly.
         *
         * <blockquote>
         *
         * <pre>
         * String.format("%s %d", (Object[])null);
         * </pre>
         *
         * </blockquote>
         */
        NULLARRAY;
    }

    /** A wrapper around a value of type E, plus an ExpressionTree location. */
    public static class Result<E> {
        private final E value;
        public final ExpressionTree location;

        public Result(E value, ExpressionTree location) {
            this.value = value;
            this.location = location;
        }

        public E value() {
            return value;
        }
    }

    /**
     * Returns true if the call is to a method with the @ReturnsFormat annotation. An example of
     * such a method is FormatUtil.asFormat.
     */
    public boolean isAsFormatCall(MethodInvocationNode node, AnnotatedTypeFactory atypeFactory) {
        ExecutableElement method = node.getTarget().getMethod();
        AnnotationMirror anno = atypeFactory.getDeclAnnotation(method, ReturnsFormat.class);
        return anno != null;
    }

    private ConversionCategory[] asFormatCallCategoriesLowLevel(MethodInvocationNode node) {
        Node vararg = node.getArgument(1);
        if (!(vararg instanceof ArrayCreationNode)) {
            return null;
        }
        List<Node> convs = ((ArrayCreationNode) vararg).getInitializers();
        ConversionCategory[] res = new ConversionCategory[convs.size()];
        for (int i = 0; i < convs.size(); ++i) {
            Node conv = convs.get(i);
            if (conv instanceof FieldAccessNode) {
                Class<? extends Object> clazz =
                        TypesUtils.getClassFromType(((FieldAccessNode) conv).getType());
                if (clazz == ConversionCategory.class) {
                    res[i] = ConversionCategory.valueOf(((FieldAccessNode) conv).getFieldName());
                    continue; /* avoid returning null */
                }
            }
            return null;
        }
        return res;
    }

    public Result<ConversionCategory[]> asFormatCallCategories(MethodInvocationNode node) {
        // TODO make sure the method signature looks good
        return new Result<>(asFormatCallCategoriesLowLevel(node), node.getTree());
    }

    /** Returns true if {@code node} is a call to a method annotated with {@code @FormatMethod}. */
    public boolean isFormatCall(MethodInvocationTree node, AnnotatedTypeFactory atypeFactory) {
        ExecutableElement method = TreeUtils.elementFromUse(node);
        AnnotationMirror anno = atypeFactory.getDeclAnnotation(method, FormatMethod.class);
        return anno != null;
    }

    /**
     * Returns true if the given ExpressionTree has type java.util.Locale.
     *
     * @param e an expression
     * @param atypeFactory the type factory
     * @return true if the given ExpressionTree has type java.util.Locale
     */
    public static boolean isLocale(ExpressionTree e, AnnotatedTypeFactory atypeFactory) {
        return (TypesUtils.getClassFromType(atypeFactory.getAnnotatedType(e).getUnderlyingType())
                == Locale.class);
    }

    /** Represents a format method invocation in the syntax tree. */
    public class FormatCall {
        /** The call itself. */
        final MethodInvocationTree invocationTree;

        private final ExpressionTree formatStringTree;
        /** The type of the format string argument. */
        private final AnnotatedTypeMirror formatStringType;
        /** The arguments that follow the format string argument. */
        private final List<? extends ExpressionTree> args;
        /** The type factory. */
        private final AnnotatedTypeFactory atypeFactory;

        /**
         * Create a new FormatCall object.
         *
         * @param invocationTree the call itself
         * @param atypeFactory the type factory
         */
        public FormatCall(MethodInvocationTree invocationTree, AnnotatedTypeFactory atypeFactory) {
            this.invocationTree = invocationTree;

            List<? extends ExpressionTree> theargs;
            theargs = invocationTree.getArguments();
            if (isLocale(theargs.get(0), atypeFactory)) {
                // call with Locale as first argument
                theargs = theargs.subList(1, theargs.size());
            }

            // TODO Check that the first parameter exists and is a string.
            formatStringTree = theargs.get(0);
            formatStringType = atypeFactory.getAnnotatedType(formatStringTree);
            this.args = theargs.subList(1, theargs.size());
            this.atypeFactory = atypeFactory;
        }

        /**
         * Returns an error description if the format-string argument's type is <em>not</em>
         * annotated as {@code @Format}. Returns null if it is annotated.
         *
         * @return an error description if the format string is not annotated as {@code @Format}, or
         *     null if it is
         */
<<<<<<< HEAD
        public final Result<String> hasFormatAnnotation() {
            if (!formatStringType.hasAnnotation(Format.class)) {
=======
        public final Result<String> errMissingFormatAnnotation() {
            if (!formatAnno.hasAnnotation(Format.class)) {
>>>>>>> ff5bad2b
                String msg = "(is a @Format annotation missing?)";
                AnnotationMirror inv = formatStringType.getAnnotation(InvalidFormat.class);
                if (inv != null) {
                    msg = invalidFormatAnnotationToErrorMessage(inv);
                }
                return new Result<>(msg, formatStringTree);
            }
            return null;
        }

        /**
         * Returns the type of method invocation.
         *
         * @see InvocationType
         */
        public final Result<InvocationType> getInvocationType() {
            InvocationType type = InvocationType.VARARG;

            if (args.size() == 1) {
                final ExpressionTree first = args.get(0);
                TypeMirror argType = atypeFactory.getAnnotatedType(first).getUnderlyingType();
                // figure out if argType is an array
                type =
                        argType.accept(
                                new SimpleTypeVisitor7<InvocationType, Class<Void>>() {
                                    @Override
                                    protected InvocationType defaultAction(
                                            TypeMirror e, Class<Void> p) {
                                        // not an array
                                        return InvocationType.VARARG;
                                    }

                                    @Override
                                    public InvocationType visitArray(ArrayType t, Class<Void> p) {
                                        // it's an array, now figure out if it's a (Object[])null
                                        // array
                                        return first.accept(
                                                new SimpleTreeVisitor<
                                                        InvocationType, Class<Void>>() {
                                                    @Override
                                                    protected InvocationType defaultAction(
                                                            Tree node, Class<Void> p) {
                                                        // just a normal array
                                                        return InvocationType.ARRAY;
                                                    }

                                                    @Override
                                                    public InvocationType visitTypeCast(
                                                            TypeCastTree node, Class<Void> p) {
                                                        // it's a (Object[])null
                                                        return atypeFactory
                                                                                .getAnnotatedType(
                                                                                        node
                                                                                                .getExpression())
                                                                                .getUnderlyingType()
                                                                                .getKind()
                                                                        == TypeKind.NULL
                                                                ? InvocationType.NULLARRAY
                                                                : InvocationType.ARRAY;
                                                    }
                                                },
                                                p);
                                    }

                                    @Override
                                    public InvocationType visitNull(NullType t, Class<Void> p) {
                                        return InvocationType.NULLARRAY;
                                    }
                                },
                                Void.TYPE);
            }

            ExpressionTree loc = invocationTree.getMethodSelect();
            if (type != InvocationType.VARARG && !args.isEmpty()) {
                loc = args.get(0);
            }
            return new Result<>(type, loc);
        }

        /**
         * Returns the conversion category for every parameter.
         *
         * @see ConversionCategory
         */
        public final ConversionCategory[] getFormatCategories() {
            AnnotationMirror anno = formatStringType.getAnnotation(Format.class);
            return formatAnnotationToCategories(anno);
        }

        /**
         * Returns the types of the arguments to the call. Use {@link #isValidArgument} and {@link
         * #isArgumentNull} to work with the result.
         *
         * @return the types of the arguments to the call
         */
        public final Result<TypeMirror>[] getArgTypes() {
            // One to suppress warning in javac, the other to suppress warning in Eclipse...
            @SuppressWarnings({"rawtypes", "unchecked"})
            Result<TypeMirror>[] res = new Result[args.size()];
            for (int i = 0; i < res.length; ++i) {
                ExpressionTree arg = args.get(i);
                TypeMirror argType;
                if (TreeUtils.isNullExpression(arg)) {
                    argType = atypeFactory.getProcessingEnv().getTypeUtils().getNullType();
                } else {
                    argType = atypeFactory.getAnnotatedType(arg).getUnderlyingType();
                }
                res[i] = new Result<>(argType, arg);
            }
            return res;
        }

        /**
         * Checks if the type of an argument returned from {@link #getArgTypes()} is valid for the
         * passed ConversionCategory.
         *
         * @param formatCat a format specifier
         * @param argType an argument type
         * @return true if the argument can be passed to the format specifier
         */
        public final boolean isValidArgument(ConversionCategory formatCat, TypeMirror argType) {
            if (argType.getKind() == TypeKind.NULL || isArgumentNull(argType)) {
                return true;
            }
            Class<? extends Object> type = TypesUtils.getClassFromType(argType);
            return formatCat.isAssignableFrom(type);
        }

        /**
         * Checks if the argument returned from {@link #getArgTypes()} is a {@code null} expression.
         *
         * @param type a type
         * @return true if the argument is a {@code null} expression
         */
        public final boolean isArgumentNull(TypeMirror type) {
            // TODO: Just check whether it is the VOID TypeMirror.

            // is it the null literal
            return type.accept(
                    new SimpleTypeVisitor7<Boolean, Class<Void>>() {
                        @Override
                        protected Boolean defaultAction(TypeMirror e, Class<Void> p) {
                            // it's not the null literal
                            return false;
                        }

                        @Override
                        public Boolean visitNull(NullType t, Class<Void> p) {
                            // it's the null literal
                            return true;
                        }
                    },
                    Void.TYPE);
        }
    }

    // The failure() method is required so that FormatterTransfer, which has no access to the
    // FormatterChecker, can report errors.
    /**
     * Reports an error.
     *
     * @param res used for source location information
     * @param msgKey the diagnostic message key
     * @param args arguments to the diagnostic message
     */
    public final void failure(Result<?> res, @CompilerMessageKey String msgKey, Object... args) {
        checker.reportError(res.location, msgKey, args);
    }

    /**
     * Reports a warning.
     *
     * @param res used for source location information
     * @param msgKey the diagnostic message key
     * @param args arguments to the diagnostic message
     */
    public final void warning(Result<?> res, @CompilerMessageKey String msgKey, Object... args) {
        checker.reportWarning(res.location, msgKey, args);
    }

    /**
     * Takes an exception that describes an invalid formatter string and, returns a syntax trees
     * element that represents a {@link InvalidFormat} annotation with the exception's error message
     * as value.
     */
    public AnnotationMirror exceptionToInvalidFormatAnnotation(IllegalFormatException ex) {
        return stringToInvalidFormatAnnotation(ex.getMessage());
    }

    /**
     * Creates an {@link InvalidFormat} annotation with the given string as its value.
     *
     * @param invalidFormatString an invalid formatter string
     * @return an {@link InvalidFormat} annotation with the given string as its value
     */
    // package-private
    AnnotationMirror stringToInvalidFormatAnnotation(String invalidFormatString) {
        AnnotationBuilder builder = new AnnotationBuilder(processingEnv, InvalidFormat.class);
        builder.setValue("value", invalidFormatString);
        return builder.build();
    }

    /**
     * Gets the value() element/field out of an InvalidFormat annotation.
     *
     * @param anno an InvalidFormat annotation
     * @return its value() element/field
     */
    private String getInvalidFormatValue(AnnotationMirror anno) {
        return (String) anno.getElementValues().get(invalidFormatValueElement).getValue();
    }

    /**
     * Takes a syntax tree element that represents a {@link InvalidFormat} annotation, and returns
     * its value.
     *
     * @param anno an InvalidFormat annotation
     * @return its value() element/field
     */
    public String invalidFormatAnnotationToErrorMessage(AnnotationMirror anno) {
        return "\"" + getInvalidFormatValue(anno) + "\"";
    }

    /**
     * Creates a {@code @}{@link Format} annotation with the given list as its value.
     *
     * @param args conversion categories for the {@code @Format} annotation
     * @return a {@code @}{@link Format} annotation with the given list as its value
     */
    public AnnotationMirror categoriesToFormatAnnotation(ConversionCategory[] args) {
        AnnotationBuilder builder = new AnnotationBuilder(processingEnv, Format.class);
        builder.setValue("value", args);
        return builder.build();
    }

    /**
     * Takes a syntax tree element that represents a {@link Format} annotation, and returns its
     * value.
     */
    public ConversionCategory[] formatAnnotationToCategories(AnnotationMirror anno) {
        List<ConversionCategory> list =
                AnnotationUtils.getElementValueEnumArray(
                        anno, "value", ConversionCategory.class, false);
        return list.toArray(new ConversionCategory[] {});
    }
}<|MERGE_RESOLUTION|>--- conflicted
+++ resolved
@@ -222,13 +222,8 @@
          * @return an error description if the format string is not annotated as {@code @Format}, or
          *     null if it is
          */
-<<<<<<< HEAD
-        public final Result<String> hasFormatAnnotation() {
+        public final Result<String> errMissingFormatAnnotation() {
             if (!formatStringType.hasAnnotation(Format.class)) {
-=======
-        public final Result<String> errMissingFormatAnnotation() {
-            if (!formatAnno.hasAnnotation(Format.class)) {
->>>>>>> ff5bad2b
                 String msg = "(is a @Format annotation missing?)";
                 AnnotationMirror inv = formatStringType.getAnnotation(InvalidFormat.class);
                 if (inv != null) {
