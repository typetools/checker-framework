package org.checkerframework.checker.formatter;

import com.sun.source.tree.ExpressionTree;
import com.sun.source.tree.MethodInvocationTree;
import com.sun.source.tree.Tree;
import com.sun.source.tree.TypeCastTree;
import com.sun.source.util.SimpleTreeVisitor;
import java.util.IllegalFormatException;
import java.util.List;
import javax.annotation.processing.ProcessingEnvironment;
import javax.lang.model.element.AnnotationMirror;
import javax.lang.model.element.ExecutableElement;
import javax.lang.model.type.ArrayType;
import javax.lang.model.type.NullType;
import javax.lang.model.type.TypeKind;
import javax.lang.model.type.TypeMirror;
import javax.lang.model.util.SimpleTypeVisitor8;
import org.checkerframework.checker.compilermsgs.qual.CompilerMessageKey;
import org.checkerframework.checker.formatter.qual.ConversionCategory;
import org.checkerframework.checker.formatter.qual.Format;
import org.checkerframework.checker.formatter.qual.FormatMethod;
import org.checkerframework.checker.formatter.qual.InvalidFormat;
import org.checkerframework.checker.formatter.qual.ReturnsFormat;
import org.checkerframework.checker.nullness.qual.Nullable;
import org.checkerframework.common.basetype.BaseTypeChecker;
import org.checkerframework.dataflow.cfg.node.ArrayCreationNode;
import org.checkerframework.dataflow.cfg.node.FieldAccessNode;
import org.checkerframework.dataflow.cfg.node.MethodInvocationNode;
import org.checkerframework.dataflow.cfg.node.Node;
import org.checkerframework.framework.type.AnnotatedTypeFactory;
import org.checkerframework.framework.type.AnnotatedTypeMirror;
import org.checkerframework.javacutil.AnnotationBuilder;
import org.checkerframework.javacutil.AnnotationUtils;
import org.checkerframework.javacutil.TreeUtils;
import org.checkerframework.javacutil.TypesUtils;

/**
 * This class provides a collection of utilities to ease working with syntax trees that have
 * something to do with Formatters.
 */
public class FormatterTreeUtil {
  /** The checker. */
  public final BaseTypeChecker checker;

  /** The processing environment. */
  public final ProcessingEnvironment processingEnv;

  /** The value() element/field of an @Format annotation. */
  protected final ExecutableElement formatValueElement;

  /** The value() element/field of an @InvalidFormat annotation. */
  protected final ExecutableElement invalidFormatValueElement;

  // private final ExecutableElement formatArgTypesElement;

  public FormatterTreeUtil(BaseTypeChecker checker) {
    this.checker = checker;
    this.processingEnv = checker.getProcessingEnvironment();
    formatValueElement = TreeUtils.getMethod(Format.class, "value", 0, processingEnv);
    invalidFormatValueElement = TreeUtils.getMethod(InvalidFormat.class, "value", 0, processingEnv);
    /*
    this.formatArgTypesElement =
            TreeUtils.getMethod(
                    Format.class,
                    "value",
                    0,
                    processingEnv);
     */
  }

  /** Describes the ways a format method may be invoked. */
  public static enum InvocationType {
    /**
     * The parameters are passed as varargs. For example:
     *
     * <blockquote>
     *
     * <pre>
     * String.format("%s %d", "Example", 7);
     * </pre>
     *
     * </blockquote>
     */
    VARARG,

    /**
     * The parameters are passed as array. For example:
     *
     * <blockquote>
     *
     * <pre>
     * Object[] a = new Object[]{"Example",7};
     * String.format("%s %d", a);
     * </pre>
     *
     * </blockquote>
     */
    ARRAY,

    /**
     * A null array is passed to the format method. This happens seldomly.
     *
     * <blockquote>
     *
     * <pre>
     * String.format("%s %d", (Object[])null);
     * </pre>
     *
     * </blockquote>
     */
    NULLARRAY;
  }

  /** A wrapper around a value of type E, plus an ExpressionTree location. */
  public static class Result<E> {
    private final E value;
    public final ExpressionTree location;

    public Result(E value, ExpressionTree location) {
      this.value = value;
      this.location = location;
    }

    public E value() {
      return value;
    }
  }

  /**
   * Returns true if the call is to a method with the @ReturnsFormat annotation. An example of such
   * a method is FormatUtil.asFormat.
   */
  public boolean isAsFormatCall(MethodInvocationNode node, AnnotatedTypeFactory atypeFactory) {
    ExecutableElement method = node.getTarget().getMethod();
    AnnotationMirror anno = atypeFactory.getDeclAnnotation(method, ReturnsFormat.class);
    return anno != null;
  }

  private ConversionCategory @Nullable [] asFormatCallCategoriesLowLevel(
      MethodInvocationNode node) {
    Node vararg = node.getArgument(1);
    if (!(vararg instanceof ArrayCreationNode)) {
      return null;
    }
    List<Node> convs = ((ArrayCreationNode) vararg).getInitializers();
    ConversionCategory[] res = new ConversionCategory[convs.size()];
    for (int i = 0; i < convs.size(); ++i) {
      Node conv = convs.get(i);
      if (conv instanceof FieldAccessNode) {
        Class<? extends Object> clazz =
            TypesUtils.getClassFromType(((FieldAccessNode) conv).getType());
        if (clazz == ConversionCategory.class) {
          res[i] = ConversionCategory.valueOf(((FieldAccessNode) conv).getFieldName());
          continue; /* avoid returning null */
        }
      }
      return null;
    }
    return res;
  }

  public Result<ConversionCategory[]> asFormatCallCategories(MethodInvocationNode node) {
    // TODO make sure the method signature looks good
    return new Result<>(asFormatCallCategoriesLowLevel(node), node.getTree());
  }

  /**
   * Returns true if {@code tree} is a call to a method annotated with {@code @FormatMethod}.
   *
   * @param tree a method call
   * @param atypeFactory a type factory
   * @return true if {@code tree} is a call to a method annotated with {@code @FormatMethod}
   */
  public boolean isFormatMethodCall(MethodInvocationTree tree, AnnotatedTypeFactory atypeFactory) {
    ExecutableElement method = TreeUtils.elementFromUse(tree);
    AnnotationMirror anno = atypeFactory.getDeclAnnotation(method, FormatMethod.class);
    return anno != null;
  }

  /**
   * Creates a new FormatCall, or returns null.
   *
   * @param invocationTree a method invocation, where the method is annotated @FormatMethod
   * @param atypeFactory the type factory
   * @return a new FormatCall, or null if the invocation is of a method that is improperly
   *     annotated @FormatMethod
   */
  public @Nullable FormatCall create(
      MethodInvocationTree invocationTree, AnnotatedTypeFactory atypeFactory) {
    FormatterTreeUtil ftu = ((FormatterAnnotatedTypeFactory) atypeFactory).treeUtil;
    if (!ftu.isFormatMethodCall(invocationTree, atypeFactory)) {
      return null;
    }

    ExecutableElement methodElement = TreeUtils.elementFromUse(invocationTree);
    int formatStringIndex = FormatterVisitor.formatStringIndex(methodElement);
    if (formatStringIndex == -1) {
      // Reporting the error is redundant if the method was declared in source code, because
      // the visitor will have reported it; but it is necessary if the method was declared in
      // byte code.
      atypeFactory
          .getChecker()
          .reportError(invocationTree, "format.method", methodElement.getSimpleName());
      return null;
    }
    ExpressionTree formatStringTree = invocationTree.getArguments().get(formatStringIndex);
    AnnotatedTypeMirror formatStringType = atypeFactory.getAnnotatedType(formatStringTree);
    List<? extends ExpressionTree> allArgs = invocationTree.getArguments();
    List<? extends ExpressionTree> args = allArgs.subList(formatStringIndex + 1, allArgs.size());

    return new FormatCall(invocationTree, formatStringTree, formatStringType, args, atypeFactory);
  }

  /** Represents a format method invocation in the syntax tree. */
  public class FormatCall {
    /** The call itself. */
    /*package-private*/ final MethodInvocationTree invocationTree;

    /** The format string argument. */
    private final ExpressionTree formatStringTree;

    /** The type of the format string argument. */
    private final AnnotatedTypeMirror formatStringType;

    /** The arguments that follow the format string argument. */
    private final List<? extends ExpressionTree> args;

    /** The type factory. */
    private final AnnotatedTypeFactory atypeFactory;

    /**
     * Create a new FormatCall object.
     *
     * @param invocationTree the call itself
     * @param formatStringTree the format string argument
     * @param formatStringType the type of the format string argument
     * @param args the arguments that follow the format string argument
     * @param atypeFactory the type factory
     */
    private FormatCall(
        MethodInvocationTree invocationTree,
        ExpressionTree formatStringTree,
        AnnotatedTypeMirror formatStringType,
        List<? extends ExpressionTree> args,
        AnnotatedTypeFactory atypeFactory) {
      this.invocationTree = invocationTree;
      this.formatStringTree = formatStringTree;
      this.formatStringType = formatStringType;
      this.args = args;
      this.atypeFactory = atypeFactory;
    }

    /**
     * Returns an error description if the format-string argument's type is <em>not</em> annotated
     * as {@code @Format}. Returns null if it is annotated.
     *
     * @return an error description if the format string is not annotated as {@code @Format}, or
     *     null if it is
     */
<<<<<<< HEAD
    public final @Nullable Result<String> errMissingFormatAnnotation() {
      if (!formatStringType.hasAnnotation(Format.class)) {
=======
    public final Result<String> errMissingFormatAnnotation() {
      if (!formatStringType.hasPrimaryAnnotation(Format.class)) {
>>>>>>> b610a9f1
        String msg = "(is a @Format annotation missing?)";
        AnnotationMirror inv = formatStringType.getPrimaryAnnotation(InvalidFormat.class);
        if (inv != null) {
          msg = invalidFormatAnnotationToErrorMessage(inv);
        }
        return new Result<>(msg, formatStringTree);
      }
      return null;
    }

    /**
     * Returns the type of method invocation.
     *
     * @see InvocationType
     */
    public final Result<InvocationType> getInvocationType() {
      InvocationType type = InvocationType.VARARG;

      if (args.size() == 1) {
        ExpressionTree first = args.get(0);
        TypeMirror argType = atypeFactory.getAnnotatedType(first).getUnderlyingType();
        // figure out if argType is an array
        type =
            argType.accept(
                new SimpleTypeVisitor8<InvocationType, Class<Void>>() {
                  @Override
                  protected InvocationType defaultAction(TypeMirror e, Class<Void> p) {
                    // not an array
                    return InvocationType.VARARG;
                  }

                  @Override
                  public InvocationType visitArray(ArrayType t, Class<Void> p) {
                    // it's an array, now figure out if it's a (Object[])null
                    // array
                    return first.accept(
                        new SimpleTreeVisitor<InvocationType, Class<Void>>() {
                          @Override
                          protected InvocationType defaultAction(Tree tree, Class<Void> p) {
                            // just a normal array
                            return InvocationType.ARRAY;
                          }

                          @Override
                          public InvocationType visitTypeCast(TypeCastTree tree, Class<Void> p) {
                            // it's a (Object[])null
                            return atypeFactory
                                        .getAnnotatedType(tree.getExpression())
                                        .getUnderlyingType()
                                        .getKind()
                                    == TypeKind.NULL
                                ? InvocationType.NULLARRAY
                                : InvocationType.ARRAY;
                          }
                        },
                        p);
                  }

                  @Override
                  public InvocationType visitNull(NullType t, Class<Void> p) {
                    return InvocationType.NULLARRAY;
                  }
                },
                Void.TYPE);
      }

      ExpressionTree loc = invocationTree.getMethodSelect();
      if (type != InvocationType.VARARG && !args.isEmpty()) {
        loc = args.get(0);
      }
      return new Result<>(type, loc);
    }

    /**
     * Returns the conversion category for every parameter.
     *
     * @return the conversion categories of all the parameters
     * @see ConversionCategory
     */
    public final ConversionCategory[] getFormatCategories() {
      AnnotationMirror anno = formatStringType.getPrimaryAnnotation(Format.class);
      return formatAnnotationToCategories(anno);
    }

    /**
     * Returns the types of the arguments to the call. Use {@link #isValidArgument} and {@link
     * #isArgumentNull} to work with the result.
     *
     * @return the types of the arguments to the call
     */
    public final Result<TypeMirror>[] getArgTypes() {
      // One to suppress warning in javac, the other to suppress warning in Eclipse...
      @SuppressWarnings({"rawtypes", "unchecked"})
      Result<TypeMirror>[] res = new Result[args.size()];
      for (int i = 0; i < res.length; ++i) {
        ExpressionTree arg = args.get(i);
        TypeMirror argType;
        if (TreeUtils.isNullExpression(arg)) {
          argType = atypeFactory.getProcessingEnv().getTypeUtils().getNullType();
        } else {
          argType = atypeFactory.getAnnotatedType(arg).getUnderlyingType();
        }
        res[i] = new Result<>(argType, arg);
      }
      return res;
    }

    /**
     * Checks if the type of an argument returned from {@link #getArgTypes()} is valid for the
     * passed ConversionCategory.
     *
     * @param formatCat a format specifier
     * @param argType an argument type
     * @return true if the argument can be passed to the format specifier
     */
    public final boolean isValidArgument(ConversionCategory formatCat, TypeMirror argType) {
      if (argType.getKind() == TypeKind.NULL || isArgumentNull(argType)) {
        return true;
      }
      Class<? extends Object> type = TypesUtils.getClassFromType(argType);
      return formatCat.isAssignableFrom(type);
    }

    /**
     * Checks if the argument returned from {@link #getArgTypes()} is a {@code null} expression.
     *
     * @param type a type
     * @return true if the argument is a {@code null} expression
     */
    public final boolean isArgumentNull(TypeMirror type) {
      // TODO: Just check whether it is the VOID TypeMirror.

      // is it the null literal
      return type.accept(
          new SimpleTypeVisitor8<Boolean, Class<Void>>() {
            @Override
            protected Boolean defaultAction(TypeMirror e, Class<Void> p) {
              // it's not the null literal
              return false;
            }

            @Override
            public Boolean visitNull(NullType t, Class<Void> p) {
              // it's the null literal
              return true;
            }
          },
          Void.TYPE);
    }
  }

  // The failure() method is required so that FormatterTransfer, which has no access to the
  // FormatterChecker, can report errors.
  /**
   * Reports an error.
   *
   * @param res used for source location information
   * @param msgKey the diagnostic message key
   * @param args arguments to the diagnostic message
   */
  public final void failure(Result<?> res, @CompilerMessageKey String msgKey, Object... args) {
    checker.reportError(res.location, msgKey, args);
  }

  /**
   * Reports a warning.
   *
   * @param res used for source location information
   * @param msgKey the diagnostic message key
   * @param args arguments to the diagnostic message
   */
  public final void warning(Result<?> res, @CompilerMessageKey String msgKey, Object... args) {
    checker.reportWarning(res.location, msgKey, args);
  }

  /**
   * Takes an exception that describes an invalid formatter string and, returns a syntax trees
   * element that represents a {@link InvalidFormat} annotation with the exception's error message
   * as value.
   */
  public AnnotationMirror exceptionToInvalidFormatAnnotation(IllegalFormatException ex) {
    return stringToInvalidFormatAnnotation(ex.getMessage());
  }

  /**
   * Creates an {@link InvalidFormat} annotation with the given string as its value.
   *
   * @param invalidFormatString an invalid formatter string
   * @return an {@link InvalidFormat} annotation with the given string as its value
   */
  /*package-private*/ AnnotationMirror stringToInvalidFormatAnnotation(String invalidFormatString) {
    AnnotationBuilder builder = new AnnotationBuilder(processingEnv, InvalidFormat.class);
    builder.setValue("value", invalidFormatString);
    return builder.build();
  }

  /**
   * Gets the value() element/field out of an InvalidFormat annotation.
   *
   * @param anno an InvalidFormat annotation
   * @return its value() element/field
   */
  private String getInvalidFormatValue(AnnotationMirror anno) {
    return (String) anno.getElementValues().get(invalidFormatValueElement).getValue();
  }

  /**
   * Takes a syntax tree element that represents a {@link InvalidFormat} annotation, and returns its
   * value.
   *
   * @param anno an InvalidFormat annotation
   * @return its value() element/field
   */
  public String invalidFormatAnnotationToErrorMessage(AnnotationMirror anno) {
    return "\"" + getInvalidFormatValue(anno) + "\"";
  }

  /**
   * Creates a {@code @}{@link Format} annotation with the given list as its value.
   *
   * @param args conversion categories for the {@code @Format} annotation
   * @return a {@code @}{@link Format} annotation with the given list as its value
   */
  public AnnotationMirror categoriesToFormatAnnotation(ConversionCategory[] args) {
    AnnotationBuilder builder = new AnnotationBuilder(processingEnv, Format.class);
    builder.setValue("value", args);
    return builder.build();
  }

  /**
   * Returns the value of a {@code @}{@link Format} annotation.
   *
   * @param anno a {@code @}{@link Format} annotation
   * @return the annotation's {@code value} element
   */
  @SuppressWarnings("GetClassOnEnum")
  public ConversionCategory[] formatAnnotationToCategories(AnnotationMirror anno) {
    return AnnotationUtils.getElementValueEnumArray(
        anno, formatValueElement, ConversionCategory.class);
  }
}<|MERGE_RESOLUTION|>--- conflicted
+++ resolved
@@ -257,13 +257,8 @@
      * @return an error description if the format string is not annotated as {@code @Format}, or
      *     null if it is
      */
-<<<<<<< HEAD
     public final @Nullable Result<String> errMissingFormatAnnotation() {
-      if (!formatStringType.hasAnnotation(Format.class)) {
-=======
-    public final Result<String> errMissingFormatAnnotation() {
       if (!formatStringType.hasPrimaryAnnotation(Format.class)) {
->>>>>>> b610a9f1
         String msg = "(is a @Format annotation missing?)";
         AnnotationMirror inv = formatStringType.getPrimaryAnnotation(InvalidFormat.class);
         if (inv != null) {
