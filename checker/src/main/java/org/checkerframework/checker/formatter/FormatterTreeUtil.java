package org.checkerframework.checker.formatter;

import com.sun.source.tree.ExpressionTree;
import com.sun.source.tree.MethodInvocationTree;
import com.sun.source.tree.Tree;
import com.sun.source.tree.TypeCastTree;
import com.sun.source.util.SimpleTreeVisitor;
import java.util.IllegalFormatException;
import java.util.List;
import java.util.Locale;
import javax.annotation.processing.ProcessingEnvironment;
import javax.lang.model.element.AnnotationMirror;
import javax.lang.model.element.ExecutableElement;
import javax.lang.model.type.ArrayType;
import javax.lang.model.type.NullType;
import javax.lang.model.type.TypeKind;
import javax.lang.model.type.TypeMirror;
import javax.lang.model.util.SimpleTypeVisitor7;
import org.checkerframework.checker.compilermsgs.qual.CompilerMessageKey;
import org.checkerframework.checker.formatter.qual.ConversionCategory;
import org.checkerframework.checker.formatter.qual.Format;
import org.checkerframework.checker.formatter.qual.FormatMethod;
import org.checkerframework.checker.formatter.qual.InvalidFormat;
import org.checkerframework.checker.formatter.qual.ReturnsFormat;
import org.checkerframework.common.basetype.BaseTypeChecker;
import org.checkerframework.dataflow.cfg.node.ArrayCreationNode;
import org.checkerframework.dataflow.cfg.node.FieldAccessNode;
import org.checkerframework.dataflow.cfg.node.MethodInvocationNode;
import org.checkerframework.dataflow.cfg.node.Node;
import org.checkerframework.framework.type.AnnotatedTypeFactory;
import org.checkerframework.framework.type.AnnotatedTypeMirror;
import org.checkerframework.javacutil.AnnotationBuilder;
import org.checkerframework.javacutil.AnnotationUtils;
import org.checkerframework.javacutil.TreeUtils;
import org.checkerframework.javacutil.TypesUtils;

/**
 * This class provides a collection of utilities to ease working with syntax trees that have
 * something to do with Formatters.
 */
public class FormatterTreeUtil {
    public final BaseTypeChecker checker;
    public final ProcessingEnvironment processingEnv;

    // private final ExecutableElement formatArgTypesElement;

    public FormatterTreeUtil(BaseTypeChecker checker) {
        this.checker = checker;
        this.processingEnv = checker.getProcessingEnvironment();
        /*
        this.formatArgTypesElement =
                TreeUtils.getMethod(
                        org.checkerframework.checker.formatter.qual.Format.class.getCanonicalName(),
                        "value",
                        0,
                        processingEnv);
         */
    }

    /** Describes the ways a format method may be invoked. */
    public enum InvocationType {
        /**
         * The parameters are passed as varargs. For example:
         *
         * <blockquote>
         *
         * <pre>
         * String.format("%s %d", "Example", 7);
         * </pre>
         *
         * </blockquote>
         */
        VARARG,

        /**
         * The parameters are passed as array. For example:
         *
         * <blockquote>
         *
         * <pre>
         * Object[] a = new Object[]{"Example",7};
         * String.format("%s %d", a);
         * </pre>
         *
         * </blockquote>
         */
        ARRAY,

        /**
         * A null array is passed to the format method. This happens seldomly.
         *
         * <blockquote>
         *
         * <pre>
         * String.format("%s %d", (Object[])null);
         * </pre>
         *
         * </blockquote>
         */
        NULLARRAY;
    }

    /** A wrapper around a value of type E, plus an ExpressionTree location. */
    public static class Result<E> {
        private final E value;
        public final ExpressionTree location;

        public Result(E value, ExpressionTree location) {
            this.value = value;
            this.location = location;
        }

        public E value() {
            return value;
        }
    }

    /**
     * Returns true if the call is to a method with the @ReturnsFormat annotation. An example of
     * such a method is FormatUtil.asFormat.
     */
    public boolean isAsFormatCall(MethodInvocationNode node, AnnotatedTypeFactory atypeFactory) {
        ExecutableElement method = node.getTarget().getMethod();
        AnnotationMirror anno = atypeFactory.getDeclAnnotation(method, ReturnsFormat.class);
        return anno != null;
    }

    private ConversionCategory[] asFormatCallCategoriesLowLevel(MethodInvocationNode node) {
        Node vararg = node.getArgument(1);
        if (!(vararg instanceof ArrayCreationNode)) {
            return null;
        }
        List<Node> convs = ((ArrayCreationNode) vararg).getInitializers();
        ConversionCategory[] res = new ConversionCategory[convs.size()];
        for (int i = 0; i < convs.size(); ++i) {
            Node conv = convs.get(i);
            if (conv instanceof FieldAccessNode) {
                Class<? extends Object> clazz =
                        TypesUtils.getClassFromType(((FieldAccessNode) conv).getType());
                if (clazz == ConversionCategory.class) {
                    res[i] = ConversionCategory.valueOf(((FieldAccessNode) conv).getFieldName());
                    continue; /* avoid returning null */
                }
            }
            return null;
        }
        return res;
    }

    public Result<ConversionCategory[]> asFormatCallCategories(MethodInvocationNode node) {
        // TODO make sure the method signature looks good
        return new Result<>(asFormatCallCategoriesLowLevel(node), node.getTree());
    }

    /** Returns true if {@code node} is a call to a method annotated with {@code @FormatMethod}. */
    public boolean isFormatCall(MethodInvocationTree node, AnnotatedTypeFactory atypeFactory) {
        ExecutableElement method = TreeUtils.elementFromUse(node);
        AnnotationMirror anno = atypeFactory.getDeclAnnotation(method, FormatMethod.class);
        return anno != null;
    }

    /**
     * Returns true if the given ExpressionTree has type java.util.Locale.
     *
     * @param e an expression
     * @param atypeFactory the type factory
     * @return true if the given ExpressionTree has type java.util.Locale
     */
    public static boolean isLocale(ExpressionTree e, AnnotatedTypeFactory atypeFactory) {
        return (TypesUtils.getClassFromType(atypeFactory.getAnnotatedType(e).getUnderlyingType())
                == Locale.class);
    }

    /** Represents a format method invocation in the syntax tree. */
    public class FormatCall {
        private final AnnotatedTypeMirror formatAnno;
        private final List<? extends ExpressionTree> args;
        final MethodInvocationTree node;
        private final ExpressionTree formatArg;
        private final AnnotatedTypeFactory atypeFactory;

        public FormatCall(MethodInvocationTree node, AnnotatedTypeFactory atypeFactory) {
            this.node = node;
            // TODO figure out how to make passing of environment
            // objects such as atypeFactory, processingEnv, ... nicer
            this.atypeFactory = atypeFactory;
            List<? extends ExpressionTree> theargs;

            theargs = node.getArguments();
            if (isLocale(theargs.get(0), atypeFactory)) {
                // call with Locale as first argument
                theargs = theargs.subList(1, theargs.size());
            }

            // TODO Check that the first parameter exists and is a string.
            formatArg = theargs.get(0);
            formatAnno = atypeFactory.getAnnotatedType(formatArg);
            this.args = theargs.subList(1, theargs.size());
        }

        /**
         * Returns null if the format-string argument's type is annotated as {@code @Format}.
         * Returns an error description if not annotated as {@code @Format}.
         */
        public final Result<String> hasFormatAnnotation() {
            if (!formatAnno.hasAnnotation(Format.class)) {
                String msg = "(is a @Format annotation missing?)";
                AnnotationMirror inv = formatAnno.getAnnotation(InvalidFormat.class);
                if (inv != null) {
                    msg = invalidFormatAnnotationToErrorMessage(inv);
                }
                return new Result<>(msg, formatArg);
            }
            return null;
        }

        /**
         * Returns the type of method invocation.
         *
         * @see InvocationType
         */
        public final Result<InvocationType> getInvocationType() {
            InvocationType type = InvocationType.VARARG;

            if (args.size() == 1) {
                final ExpressionTree first = args.get(0);
                TypeMirror argType = atypeFactory.getAnnotatedType(first).getUnderlyingType();
                // figure out if argType is an array
                type =
                        argType.accept(
                                new SimpleTypeVisitor7<InvocationType, Class<Void>>() {
                                    @Override
                                    protected InvocationType defaultAction(
                                            TypeMirror e, Class<Void> p) {
                                        // not an array
                                        return InvocationType.VARARG;
                                    }

                                    @Override
                                    public InvocationType visitArray(ArrayType t, Class<Void> p) {
                                        // it's an array, now figure out if it's a (Object[])null
                                        // array
                                        return first.accept(
                                                new SimpleTreeVisitor<
                                                        InvocationType, Class<Void>>() {
                                                    @Override
                                                    protected InvocationType defaultAction(
                                                            Tree node, Class<Void> p) {
                                                        // just a normal array
                                                        return InvocationType.ARRAY;
                                                    }

                                                    @Override
                                                    public InvocationType visitTypeCast(
                                                            TypeCastTree node, Class<Void> p) {
                                                        // it's a (Object[])null
                                                        return atypeFactory
                                                                                .getAnnotatedType(
                                                                                        node
                                                                                                .getExpression())
                                                                                .getUnderlyingType()
                                                                                .getKind()
                                                                        == TypeKind.NULL
                                                                ? InvocationType.NULLARRAY
                                                                : InvocationType.ARRAY;
                                                    }
                                                },
                                                p);
                                    }

                                    @Override
                                    public InvocationType visitNull(NullType t, Class<Void> p) {
                                        return InvocationType.NULLARRAY;
                                    }
                                },
                                Void.TYPE);
            }

            ExpressionTree loc = node.getMethodSelect();
            if (type != InvocationType.VARARG && !args.isEmpty()) {
                loc = args.get(0);
            }
            return new Result<>(type, loc);
        }

        /**
         * Returns the conversion category for every parameter.
         *
         * @see ConversionCategory
         */
        public final ConversionCategory[] getFormatCategories() {
            AnnotationMirror anno = formatAnno.getAnnotation(Format.class);
            return formatAnnotationToCategories(anno);
        }

        /**
         * Returns the types of the arguments to the call. Use {@link #isValidArgument} and {@link
         * #isArgumentNull} to work with the result.
         *
         * @return the types of the arguments to the call
         */
        public final Result<TypeMirror>[] getArgTypes() {
            // One to suppress warning in javac, the other to suppress warning in Eclipse...
            @SuppressWarnings({"rawtypes", "unchecked"})
            Result<TypeMirror>[] res = new Result[args.size()];
            for (int i = 0; i < res.length; ++i) {
                ExpressionTree arg = args.get(i);
                TypeMirror argType;
                if (TreeUtils.isNullExpression(arg)) {
                    argType = atypeFactory.getProcessingEnv().getTypeUtils().getNullType();
                } else {
                    argType = atypeFactory.getAnnotatedType(arg).getUnderlyingType();
                }
                res[i] = new Result<>(argType, arg);
            }
            return res;
        }

        /**
         * Checks if the type of an argument returned from {@link #getArgTypes()} is valid for the
         * passed ConversionCategory.
         *
         * @param formatCat a format specifier
         * @param argType an argument type
         * @return true if the argument can be passed to the format specifier
         */
        public final boolean isValidArgument(ConversionCategory formatCat, TypeMirror argType) {
<<<<<<< HEAD
            if (argType.getKind() == TypeKind.NULL || isArgumentNull(argType)) {
                return true;
            }
            Class<? extends Object> type = typeMirrorToClass(argType);
=======
            Class<? extends Object> type = TypesUtils.getClassFromType(argType);
>>>>>>> c05da05b
            if (type == null) {
                // we did not recognize the argument type
                return false;
            }
            return formatCat.isAssignableFrom(type);
        }

        /**
         * Checks if the argument returned from {@link #getArgTypes()} is a {@code null} expression.
         *
         * @param type a type
         * @return true if the argument is a {@code null} expression
         */
        public final boolean isArgumentNull(TypeMirror type) {
            // TODO: Just check whether it is the VOID TypeMirror.

            // is it the null literal
            return type.accept(
                    new SimpleTypeVisitor7<Boolean, Class<Void>>() {
                        @Override
                        protected Boolean defaultAction(TypeMirror e, Class<Void> p) {
                            // it's not the null literal
                            return false;
                        }

                        @Override
                        public Boolean visitNull(NullType t, Class<Void> p) {
                            // it's the null literal
                            return true;
                        }
                    },
                    Void.TYPE);
        }
    }

    // The failure() method is required so that FormatterTransfer, which has no access to the
    // FormatterChecker, can report errors.
    /**
     * Reports an error.
     *
     * @param res used for source location information
     * @param msgKey the diagnostic message key
     * @param args arguments to the diagnostic message
     */
    public final void failure(Result<?> res, @CompilerMessageKey String msgKey, Object... args) {
        checker.reportError(res.location, msgKey, args);
    }

    /**
     * Reports a warning.
     *
     * @param res used for source location information
     * @param msgKey the diagnostic message key
     * @param args arguments to the diagnostic message
     */
    public final void warning(Result<?> res, @CompilerMessageKey String msgKey, Object... args) {
        checker.reportWarning(res.location, msgKey, args);
    }

    /**
     * Takes an exception that describes an invalid formatter string and, returns a syntax trees
     * element that represents a {@link InvalidFormat} annotation with the exception's error message
     * as value.
     */
    public AnnotationMirror exceptionToInvalidFormatAnnotation(IllegalFormatException ex) {
        return stringToInvalidFormatAnnotation(ex.getMessage());
    }

    /**
     * Creates an {@link InvalidFormat} annotation with the given string as its value.
     *
     * @param invalidFormatString an invalid formatter string
     * @return an {@link InvalidFormat} annotation with the given string as its value
     */
    // package-private
    AnnotationMirror stringToInvalidFormatAnnotation(String invalidFormatString) {
        AnnotationBuilder builder = new AnnotationBuilder(processingEnv, InvalidFormat.class);
        builder.setValue("value", invalidFormatString);
        return builder.build();
    }

    /**
     * Takes a syntax tree element that represents a {@link InvalidFormat} annotation, and returns
     * its value.
     */
    public String invalidFormatAnnotationToErrorMessage(AnnotationMirror anno) {
        return "\"" + AnnotationUtils.getElementValue(anno, "value", String.class, true) + "\"";
    }

    /**
     * Creates a {@code @}{@link Format} annotation with the given list as its value.
     *
     * @param args conversion categories for the {@code @Format} annotation
     * @return a {@code @}{@link Format} annotation with the given list as its value
     */
    public AnnotationMirror categoriesToFormatAnnotation(ConversionCategory[] args) {
        AnnotationBuilder builder = new AnnotationBuilder(processingEnv, Format.class);
        builder.setValue("value", args);
        return builder.build();
    }

    /**
     * Takes a syntax tree element that represents a {@link Format} annotation, and returns its
     * value.
     */
    public ConversionCategory[] formatAnnotationToCategories(AnnotationMirror anno) {
        List<ConversionCategory> list =
                AnnotationUtils.getElementValueEnumArray(
                        anno, "value", ConversionCategory.class, false);
        return list.toArray(new ConversionCategory[] {});
    }
}<|MERGE_RESOLUTION|>--- conflicted
+++ resolved
@@ -325,18 +325,10 @@
          * @return true if the argument can be passed to the format specifier
          */
         public final boolean isValidArgument(ConversionCategory formatCat, TypeMirror argType) {
-<<<<<<< HEAD
             if (argType.getKind() == TypeKind.NULL || isArgumentNull(argType)) {
                 return true;
             }
-            Class<? extends Object> type = typeMirrorToClass(argType);
-=======
             Class<? extends Object> type = TypesUtils.getClassFromType(argType);
->>>>>>> c05da05b
-            if (type == null) {
-                // we did not recognize the argument type
-                return false;
-            }
             return formatCat.isAssignableFrom(type);
         }
 
