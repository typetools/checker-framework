package org.checkerframework.checker.formatter;

import com.sun.source.tree.ExpressionTree;
import com.sun.source.tree.MethodInvocationTree;
import com.sun.source.tree.Tree;
import com.sun.source.tree.TypeCastTree;
import com.sun.source.util.SimpleTreeVisitor;
import java.util.IllegalFormatException;
import java.util.List;
import java.util.Locale;
import javax.annotation.processing.ProcessingEnvironment;
import javax.lang.model.element.AnnotationMirror;
import javax.lang.model.element.ExecutableElement;
import javax.lang.model.type.ArrayType;
import javax.lang.model.type.NullType;
import javax.lang.model.type.TypeKind;
import javax.lang.model.type.TypeMirror;
import javax.lang.model.util.SimpleTypeVisitor7;
import org.checkerframework.checker.compilermsgs.qual.CompilerMessageKey;
import org.checkerframework.checker.formatter.qual.ConversionCategory;
import org.checkerframework.checker.formatter.qual.Format;
import org.checkerframework.checker.formatter.qual.FormatMethod;
import org.checkerframework.checker.formatter.qual.InvalidFormat;
import org.checkerframework.checker.formatter.qual.ReturnsFormat;
import org.checkerframework.common.basetype.BaseTypeChecker;
import org.checkerframework.dataflow.cfg.node.ArrayCreationNode;
import org.checkerframework.dataflow.cfg.node.FieldAccessNode;
import org.checkerframework.dataflow.cfg.node.MethodInvocationNode;
import org.checkerframework.dataflow.cfg.node.Node;
import org.checkerframework.framework.type.AnnotatedTypeFactory;
import org.checkerframework.framework.type.AnnotatedTypeMirror;
import org.checkerframework.javacutil.AnnotationBuilder;
import org.checkerframework.javacutil.AnnotationUtils;
import org.checkerframework.javacutil.TreeUtils;
import org.checkerframework.javacutil.TypesUtils;

/**
 * This class provides a collection of utilities to ease working with syntax trees that have
 * something to do with Formatters.
 */
public class FormatterTreeUtil {
    /** The checker. */
    public final BaseTypeChecker checker;
    /** The processing environment. */
    public final ProcessingEnvironment processingEnv;

    /** The value() element/field of an @InvalidFormat annotation. */
    protected final ExecutableElement invalidFormatValueElement;

    // private final ExecutableElement formatArgTypesElement;

    public FormatterTreeUtil(BaseTypeChecker checker) {
        this.checker = checker;
        this.processingEnv = checker.getProcessingEnvironment();
        invalidFormatValueElement =
                TreeUtils.getMethod(
                        InvalidFormat.class.getCanonicalName(), "value", 0, processingEnv);
        /*
        this.formatArgTypesElement =
                TreeUtils.getMethod(
                        Format.class.getCanonicalName(),
                        "value",
                        0,
                        processingEnv);
         */
    }

    /** Describes the ways a format method may be invoked. */
    public static enum InvocationType {
        /**
         * The parameters are passed as varargs. For example:
         *
         * <blockquote>
         *
         * <pre>
         * String.format("%s %d", "Example", 7);
         * </pre>
         *
         * </blockquote>
         */
        VARARG,

        /**
         * The parameters are passed as array. For example:
         *
         * <blockquote>
         *
         * <pre>
         * Object[] a = new Object[]{"Example",7};
         * String.format("%s %d", a);
         * </pre>
         *
         * </blockquote>
         */
        ARRAY,

        /**
         * A null array is passed to the format method. This happens seldomly.
         *
         * <blockquote>
         *
         * <pre>
         * String.format("%s %d", (Object[])null);
         * </pre>
         *
         * </blockquote>
         */
        NULLARRAY;
    }

    /** A wrapper around a value of type E, plus an ExpressionTree location. */
    public static class Result<E> {
        private final E value;
        public final ExpressionTree location;

        public Result(E value, ExpressionTree location) {
            this.value = value;
            this.location = location;
        }

        public E value() {
            return value;
        }
    }

    /**
     * Returns true if the call is to a method with the @ReturnsFormat annotation. An example of
     * such a method is FormatUtil.asFormat.
     */
    public boolean isAsFormatCall(MethodInvocationNode node, AnnotatedTypeFactory atypeFactory) {
        ExecutableElement method = node.getTarget().getMethod();
        AnnotationMirror anno = atypeFactory.getDeclAnnotation(method, ReturnsFormat.class);
        return anno != null;
    }

    private ConversionCategory[] asFormatCallCategoriesLowLevel(MethodInvocationNode node) {
        Node vararg = node.getArgument(1);
        if (!(vararg instanceof ArrayCreationNode)) {
            return null;
        }
        List<Node> convs = ((ArrayCreationNode) vararg).getInitializers();
        ConversionCategory[] res = new ConversionCategory[convs.size()];
        for (int i = 0; i < convs.size(); ++i) {
            Node conv = convs.get(i);
            if (conv instanceof FieldAccessNode) {
                Class<? extends Object> clazz =
                        TypesUtils.getClassFromType(((FieldAccessNode) conv).getType());
                if (clazz == ConversionCategory.class) {
                    res[i] = ConversionCategory.valueOf(((FieldAccessNode) conv).getFieldName());
                    continue; /* avoid returning null */
                }
            }
            return null;
        }
        return res;
    }

    public Result<ConversionCategory[]> asFormatCallCategories(MethodInvocationNode node) {
        // TODO make sure the method signature looks good
        return new Result<>(asFormatCallCategoriesLowLevel(node), node.getTree());
    }

    /**
     * Returns true if {@code node} is a call to a method annotated with {@code @FormatMethod}.
     *
     * @param node a method call
     * @param atypeFactory a type factory
     * @return true if {@code node} is a call to a method annotated with {@code @FormatMethod}
     */
    public boolean isFormatMethodCall(
            MethodInvocationTree node, AnnotatedTypeFactory atypeFactory) {
        ExecutableElement method = TreeUtils.elementFromUse(node);
        AnnotationMirror anno = atypeFactory.getDeclAnnotation(method, FormatMethod.class);
        return anno != null;
    }

    /**
     * Returns true if the given ExpressionTree has type java.util.Locale.
     *
     * @param e an expression
     * @param atypeFactory the type factory
     * @return true if the given ExpressionTree has type java.util.Locale
     */
    public static boolean isLocale(ExpressionTree e, AnnotatedTypeFactory atypeFactory) {
        return (TypesUtils.getClassFromType(atypeFactory.getAnnotatedType(e).getUnderlyingType())
                == Locale.class);
    }

    /**
     * Creates a new FormatCall, or returns null.
     *
     * @param invocationTree a method invocation, where the method is annotated @FormatMethod
     * @param atypeFactory the type factory
     * @return a new FormatCall, or null if the invocation is of a method that is improperly
     *     annotated @FormatMethod
     */
    public FormatCall create(
            MethodInvocationTree invocationTree, AnnotatedTypeFactory atypeFactory) {
        // TODO figure out how to make passing of environment
        // objects such as atypeFactory, processingEnv, ... nicer
        List<? extends ExpressionTree> theargs;

        theargs = invocationTree.getArguments();
        if (isLocale(theargs.get(0), atypeFactory)) {
            // call with Locale as first argument
            theargs = theargs.subList(1, theargs.size());
        }

        // TODO Check that the first parameter exists and is a string.
        ExpressionTree formatStringTree = theargs.get(0);
        AnnotatedTypeMirror formatStringType = atypeFactory.getAnnotatedType(formatStringTree);
        List<? extends ExpressionTree> args = theargs.subList(1, theargs.size());
        return new FormatCall(
                invocationTree, formatStringTree, formatStringType, args, atypeFactory);
    }

    /** Represents a format method invocation in the syntax tree. */
    public class FormatCall {
        /** The call itself. */
        final MethodInvocationTree invocationTree;
        /** The format string argument. */
        private final ExpressionTree formatStringTree;
        /** The type of the format string argument. */
        private final AnnotatedTypeMirror formatStringType;
        /** The arguments that follow the format string argument. */
        private final List<? extends ExpressionTree> args;
        /** The type factory. */
        private final AnnotatedTypeFactory atypeFactory;

        /**
         * Create a new FormatCall object.
         *
         * @param invocationTree the call itself
<<<<<<< HEAD
         * @param atypeFactory the type factory
         */
        public FormatCall(MethodInvocationTree invocationTree, AnnotatedTypeFactory atypeFactory) {
            this.invocationTree = invocationTree;

            List<? extends ExpressionTree> theargs;
            theargs = invocationTree.getArguments();
            if (isLocale(theargs.get(0), atypeFactory)) {
                // call with Locale as first argument
                theargs = theargs.subList(1, theargs.size());
            }

            // TODO Check that the first parameter exists and is a string.
            formatStringTree = theargs.get(0);
            formatStringType = atypeFactory.getAnnotatedType(formatStringTree);
            this.args = theargs.subList(1, theargs.size());
=======
         * @param formatStringTree the format string argument
         * @param formatStringType the type of the format string argument
         * @param args the arguments that follow the format string argument
         * @param atypeFactory the type factory
         */
        private FormatCall(
                MethodInvocationTree invocationTree,
                ExpressionTree formatStringTree,
                AnnotatedTypeMirror formatStringType,
                List<? extends ExpressionTree> args,
                AnnotatedTypeFactory atypeFactory) {
            this.invocationTree = invocationTree;
            this.formatStringTree = formatStringTree;
            this.formatStringType = formatStringType;
            this.args = args;
>>>>>>> 5d188afb
            this.atypeFactory = atypeFactory;
        }

        /**
         * Returns an error description if the format-string argument's type is <em>not</em>
         * annotated as {@code @Format}. Returns null if it is annotated.
         *
         * @return an error description if the format string is not annotated as {@code @Format}, or
         *     null if it is
         */
        public final Result<String> errMissingFormatAnnotation() {
            if (!formatStringType.hasAnnotation(Format.class)) {
                String msg = "(is a @Format annotation missing?)";
                AnnotationMirror inv = formatStringType.getAnnotation(InvalidFormat.class);
                if (inv != null) {
                    msg = invalidFormatAnnotationToErrorMessage(inv);
                }
                return new Result<>(msg, formatStringTree);
            }
            return null;
        }

        /**
         * Returns the type of method invocation.
         *
         * @see InvocationType
         */
        public final Result<InvocationType> getInvocationType() {
            InvocationType type = InvocationType.VARARG;

            if (args.size() == 1) {
                final ExpressionTree first = args.get(0);
                TypeMirror argType = atypeFactory.getAnnotatedType(first).getUnderlyingType();
                // figure out if argType is an array
                type =
                        argType.accept(
                                new SimpleTypeVisitor7<InvocationType, Class<Void>>() {
                                    @Override
                                    protected InvocationType defaultAction(
                                            TypeMirror e, Class<Void> p) {
                                        // not an array
                                        return InvocationType.VARARG;
                                    }

                                    @Override
                                    public InvocationType visitArray(ArrayType t, Class<Void> p) {
                                        // it's an array, now figure out if it's a (Object[])null
                                        // array
                                        return first.accept(
                                                new SimpleTreeVisitor<
                                                        InvocationType, Class<Void>>() {
                                                    @Override
                                                    protected InvocationType defaultAction(
                                                            Tree node, Class<Void> p) {
                                                        // just a normal array
                                                        return InvocationType.ARRAY;
                                                    }

                                                    @Override
                                                    public InvocationType visitTypeCast(
                                                            TypeCastTree node, Class<Void> p) {
                                                        // it's a (Object[])null
                                                        return atypeFactory
                                                                                .getAnnotatedType(
                                                                                        node
                                                                                                .getExpression())
                                                                                .getUnderlyingType()
                                                                                .getKind()
                                                                        == TypeKind.NULL
                                                                ? InvocationType.NULLARRAY
                                                                : InvocationType.ARRAY;
                                                    }
                                                },
                                                p);
                                    }

                                    @Override
                                    public InvocationType visitNull(NullType t, Class<Void> p) {
                                        return InvocationType.NULLARRAY;
                                    }
                                },
                                Void.TYPE);
            }

            ExpressionTree loc = invocationTree.getMethodSelect();
            if (type != InvocationType.VARARG && !args.isEmpty()) {
                loc = args.get(0);
            }
            return new Result<>(type, loc);
        }

        /**
         * Returns the conversion category for every parameter.
         *
         * @return the conversion categories of all the parameters
         * @see ConversionCategory
         */
        public final ConversionCategory[] getFormatCategories() {
            AnnotationMirror anno = formatStringType.getAnnotation(Format.class);
            return formatAnnotationToCategories(anno);
        }

        /**
         * Returns the types of the arguments to the call. Use {@link #isValidArgument} and {@link
         * #isArgumentNull} to work with the result.
         *
         * @return the types of the arguments to the call
         */
        public final Result<TypeMirror>[] getArgTypes() {
            // One to suppress warning in javac, the other to suppress warning in Eclipse...
            @SuppressWarnings({"rawtypes", "unchecked"})
            Result<TypeMirror>[] res = new Result[args.size()];
            for (int i = 0; i < res.length; ++i) {
                ExpressionTree arg = args.get(i);
                TypeMirror argType;
                if (TreeUtils.isNullExpression(arg)) {
                    argType = atypeFactory.getProcessingEnv().getTypeUtils().getNullType();
                } else {
                    argType = atypeFactory.getAnnotatedType(arg).getUnderlyingType();
                }
                res[i] = new Result<>(argType, arg);
            }
            return res;
        }

        /**
         * Checks if the type of an argument returned from {@link #getArgTypes()} is valid for the
         * passed ConversionCategory.
         *
         * @param formatCat a format specifier
         * @param argType an argument type
         * @return true if the argument can be passed to the format specifier
         */
        public final boolean isValidArgument(ConversionCategory formatCat, TypeMirror argType) {
            if (argType.getKind() == TypeKind.NULL || isArgumentNull(argType)) {
                return true;
            }
            Class<? extends Object> type = TypesUtils.getClassFromType(argType);
            return formatCat.isAssignableFrom(type);
        }

        /**
         * Checks if the argument returned from {@link #getArgTypes()} is a {@code null} expression.
         *
         * @param type a type
         * @return true if the argument is a {@code null} expression
         */
        public final boolean isArgumentNull(TypeMirror type) {
            // TODO: Just check whether it is the VOID TypeMirror.

            // is it the null literal
            return type.accept(
                    new SimpleTypeVisitor7<Boolean, Class<Void>>() {
                        @Override
                        protected Boolean defaultAction(TypeMirror e, Class<Void> p) {
                            // it's not the null literal
                            return false;
                        }

                        @Override
                        public Boolean visitNull(NullType t, Class<Void> p) {
                            // it's the null literal
                            return true;
                        }
                    },
                    Void.TYPE);
        }
    }

    // The failure() method is required so that FormatterTransfer, which has no access to the
    // FormatterChecker, can report errors.
    /**
     * Reports an error.
     *
     * @param res used for source location information
     * @param msgKey the diagnostic message key
     * @param args arguments to the diagnostic message
     */
    public final void failure(Result<?> res, @CompilerMessageKey String msgKey, Object... args) {
        checker.reportError(res.location, msgKey, args);
    }

    /**
     * Reports a warning.
     *
     * @param res used for source location information
     * @param msgKey the diagnostic message key
     * @param args arguments to the diagnostic message
     */
    public final void warning(Result<?> res, @CompilerMessageKey String msgKey, Object... args) {
        checker.reportWarning(res.location, msgKey, args);
    }

    /**
     * Takes an exception that describes an invalid formatter string and, returns a syntax trees
     * element that represents a {@link InvalidFormat} annotation with the exception's error message
     * as value.
     */
    public AnnotationMirror exceptionToInvalidFormatAnnotation(IllegalFormatException ex) {
        return stringToInvalidFormatAnnotation(ex.getMessage());
    }

    /**
     * Creates an {@link InvalidFormat} annotation with the given string as its value.
     *
     * @param invalidFormatString an invalid formatter string
     * @return an {@link InvalidFormat} annotation with the given string as its value
     */
    // package-private
    AnnotationMirror stringToInvalidFormatAnnotation(String invalidFormatString) {
        AnnotationBuilder builder = new AnnotationBuilder(processingEnv, InvalidFormat.class);
        builder.setValue("value", invalidFormatString);
        return builder.build();
    }

    /**
     * Gets the value() element/field out of an InvalidFormat annotation.
     *
     * @param anno an InvalidFormat annotation
     * @return its value() element/field
     */
    private String getInvalidFormatValue(AnnotationMirror anno) {
        return (String) anno.getElementValues().get(invalidFormatValueElement).getValue();
    }

    /**
     * Takes a syntax tree element that represents a {@link InvalidFormat} annotation, and returns
     * its value.
     *
     * @param anno an InvalidFormat annotation
     * @return its value() element/field
     */
    public String invalidFormatAnnotationToErrorMessage(AnnotationMirror anno) {
        return "\"" + getInvalidFormatValue(anno) + "\"";
    }

    /**
     * Creates a {@code @}{@link Format} annotation with the given list as its value.
     *
     * @param args conversion categories for the {@code @Format} annotation
     * @return a {@code @}{@link Format} annotation with the given list as its value
     */
    public AnnotationMirror categoriesToFormatAnnotation(ConversionCategory[] args) {
        AnnotationBuilder builder = new AnnotationBuilder(processingEnv, Format.class);
        builder.setValue("value", args);
        return builder.build();
    }

    /**
     * Takes a syntax tree element that represents a {@link Format} annotation, and returns its
     * value.
     */
    public ConversionCategory[] formatAnnotationToCategories(AnnotationMirror anno) {
        List<ConversionCategory> list =
                AnnotationUtils.getElementValueEnumArray(
                        anno, "value", ConversionCategory.class, false);
        return list.toArray(new ConversionCategory[] {});
    }
}<|MERGE_RESOLUTION|>--- conflicted
+++ resolved
@@ -231,24 +231,6 @@
          * Create a new FormatCall object.
          *
          * @param invocationTree the call itself
-<<<<<<< HEAD
-         * @param atypeFactory the type factory
-         */
-        public FormatCall(MethodInvocationTree invocationTree, AnnotatedTypeFactory atypeFactory) {
-            this.invocationTree = invocationTree;
-
-            List<? extends ExpressionTree> theargs;
-            theargs = invocationTree.getArguments();
-            if (isLocale(theargs.get(0), atypeFactory)) {
-                // call with Locale as first argument
-                theargs = theargs.subList(1, theargs.size());
-            }
-
-            // TODO Check that the first parameter exists and is a string.
-            formatStringTree = theargs.get(0);
-            formatStringType = atypeFactory.getAnnotatedType(formatStringTree);
-            this.args = theargs.subList(1, theargs.size());
-=======
          * @param formatStringTree the format string argument
          * @param formatStringType the type of the format string argument
          * @param args the arguments that follow the format string argument
@@ -264,7 +246,6 @@
             this.formatStringTree = formatStringTree;
             this.formatStringType = formatStringType;
             this.args = args;
->>>>>>> 5d188afb
             this.atypeFactory = atypeFactory;
         }
 
