--- conflicted
+++ resolved
@@ -324,16 +324,11 @@
          * @param argType an argument
          * @return true if the argument can be passed to the format specifier
          */
-<<<<<<< HEAD
-        public final boolean isValidArgument(ConversionCategory formatCat, TypeMirror paramType) {
-            if (paramType.getKind() == TypeKind.NULL || isArgumentNull(paramType)) {
+        public final boolean isValidArgument(ConversionCategory formatCat, TypeMirror argType) {
+            if (argType.getKind() == TypeKind.NULL || isArgumentNull(argType)) {
                 return true;
             }
-            Class<? extends Object> type = typeMirrorToClass(paramType);
-=======
-        public final boolean isValidArgument(ConversionCategory formatCat, TypeMirror argType) {
             Class<? extends Object> type = typeMirrorToClass(argType);
->>>>>>> 5da4f4de
             if (type == null) {
                 // we did not recognize the parameter type
                 System.out.printf("isValidArgument: type = null for %s%n", paramType);
