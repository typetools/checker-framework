package org.checkerframework.checker.formatter;

import com.sun.source.tree.ExpressionTree;
import com.sun.source.tree.MethodInvocationTree;
import com.sun.source.tree.Tree;
import com.sun.source.tree.TypeCastTree;
import com.sun.source.util.SimpleTreeVisitor;
import java.util.IllegalFormatException;
import java.util.List;
import java.util.Locale;
import javax.annotation.processing.ProcessingEnvironment;
import javax.lang.model.element.AnnotationMirror;
import javax.lang.model.element.ExecutableElement;
import javax.lang.model.element.TypeElement;
import javax.lang.model.type.ArrayType;
import javax.lang.model.type.DeclaredType;
import javax.lang.model.type.NullType;
import javax.lang.model.type.PrimitiveType;
import javax.lang.model.type.TypeKind;
import javax.lang.model.type.TypeMirror;
import javax.lang.model.util.SimpleElementVisitor7;
import javax.lang.model.util.SimpleTypeVisitor7;
import org.checkerframework.checker.compilermsgs.qual.CompilerMessageKey;
import org.checkerframework.checker.formatter.qual.ConversionCategory;
import org.checkerframework.checker.formatter.qual.Format;
import org.checkerframework.checker.formatter.qual.FormatMethod;
import org.checkerframework.checker.formatter.qual.InvalidFormat;
import org.checkerframework.checker.formatter.qual.ReturnsFormat;
import org.checkerframework.checker.signature.qual.BinaryName;
import org.checkerframework.common.basetype.BaseTypeChecker;
import org.checkerframework.dataflow.cfg.node.ArrayCreationNode;
import org.checkerframework.dataflow.cfg.node.FieldAccessNode;
import org.checkerframework.dataflow.cfg.node.MethodInvocationNode;
import org.checkerframework.dataflow.cfg.node.Node;
import org.checkerframework.framework.type.AnnotatedTypeFactory;
import org.checkerframework.framework.type.AnnotatedTypeMirror;
import org.checkerframework.javacutil.AnnotationBuilder;
import org.checkerframework.javacutil.AnnotationUtils;
import org.checkerframework.javacutil.TreeUtils;

/**
 * This class provides a collection of utilities to ease working with syntax trees that have
 * something to do with Formatters.
 */
public class FormatterTreeUtil {
    public final BaseTypeChecker checker;
    public final ProcessingEnvironment processingEnv;

    // private final ExecutableElement formatArgTypesElement;

    public FormatterTreeUtil(BaseTypeChecker checker) {
        this.checker = checker;
        this.processingEnv = checker.getProcessingEnvironment();
        /*
        this.formatArgTypesElement =
                TreeUtils.getMethod(
                        org.checkerframework.checker.formatter.qual.Format.class.getCanonicalName(),
                        "value",
                        0,
                        processingEnv);
         */
    }

    /** Describes the ways a format method may be invoked. */
    public enum InvocationType {
        /**
         * The parameters are passed as varargs. For example:
         *
         * <blockquote>
         *
         * <pre>
         * String.format("%s %d", "Example", 7);
         * </pre>
         *
         * </blockquote>
         */
        VARARG,

        /**
         * The parameters are passed as array. For example:
         *
         * <blockquote>
         *
         * <pre>
         * Object[] a = new Object[]{"Example",7};
         * String.format("%s %d", a);
         * </pre>
         *
         * </blockquote>
         */
        ARRAY,

        /**
         * A null array is passed to the format method. This happens seldomly.
         *
         * <blockquote>
         *
         * <pre>
         * String.format("%s %d", (Object[])null);
         * </pre>
         *
         * </blockquote>
         */
        NULLARRAY;
    }

    /** A wrapper around a value of type E, plus an ExpressionTree location. */
    public static class Result<E> {
        private final E value;
        public final ExpressionTree location;

        public Result(E value, ExpressionTree location) {
            this.value = value;
            this.location = location;
        }

        public E value() {
            return value;
        }
    }

    /**
     * Returns true if the call is to a method with the @ReturnsFormat annotation. An example of
     * such a method is FormatUtil.asFormat.
     */
    public boolean isAsFormatCall(MethodInvocationNode node, AnnotatedTypeFactory atypeFactory) {
        ExecutableElement method = node.getTarget().getMethod();
        AnnotationMirror anno = atypeFactory.getDeclAnnotation(method, ReturnsFormat.class);
        return anno != null;
    }

    private ConversionCategory[] asFormatCallCategoriesLowLevel(MethodInvocationNode node) {
        Node vararg = node.getArgument(1);
        if (vararg instanceof ArrayCreationNode) {
            List<Node> convs = ((ArrayCreationNode) vararg).getInitializers();
            ConversionCategory[] res = new ConversionCategory[convs.size()];
            for (int i = 0; i < convs.size(); ++i) {
                Node conv = convs.get(i);
                if (conv instanceof FieldAccessNode) {
                    Class<? extends Object> clazz =
                            typeMirrorToClass(((FieldAccessNode) conv).getType());
                    if (clazz == ConversionCategory.class) {
                        res[i] =
                                ConversionCategory.valueOf(((FieldAccessNode) conv).getFieldName());
                        continue; /* avoid returning null */
                    }
                }
                return null;
            }
            return res;
        }
        return null;
    }

    public Result<ConversionCategory[]> asFormatCallCategories(MethodInvocationNode node) {
        // TODO make sure the method signature looks good
        return new Result<>(asFormatCallCategoriesLowLevel(node), node.getTree());
    }

    /** Returns true if {@code node} is a call to a method annotated with {@code @FormatMethod}. */
    public boolean isFormatCall(MethodInvocationTree node, AnnotatedTypeFactory atypeFactory) {
        ExecutableElement method = TreeUtils.elementFromUse(node);
        AnnotationMirror anno = atypeFactory.getDeclAnnotation(method, FormatMethod.class);
        return anno != null;
    }

    /** Returns true if the given ExpressionTree has type java.util.Locale. */
    public static boolean isLocale(ExpressionTree e, AnnotatedTypeFactory atypeFactory) {
        return (typeMirrorToClass(atypeFactory.getAnnotatedType(e).getUnderlyingType())
                == Locale.class);
    }

    /** Represents a format method invocation in the syntax tree. */
    public class FormatCall {
        private final AnnotatedTypeMirror formatAnno;
        private final List<? extends ExpressionTree> args;
        final MethodInvocationTree node;
        private final ExpressionTree formatArg;
        private final AnnotatedTypeFactory atypeFactory;

        public FormatCall(MethodInvocationTree node, AnnotatedTypeFactory atypeFactory) {
            this.node = node;
            // TODO figure out how to make passing of environment
            // objects such as atypeFactory, processingEnv, ... nicer
            this.atypeFactory = atypeFactory;
            List<? extends ExpressionTree> theargs;

            theargs = node.getArguments();
            if (isLocale(theargs.get(0), atypeFactory)) {
                // call with Locale as first argument
                theargs = theargs.subList(1, theargs.size());
            }

            // TODO Check that the first parameter exists and is a string.
            formatArg = theargs.get(0);
            formatAnno = atypeFactory.getAnnotatedType(formatArg);
            this.args = theargs.subList(1, theargs.size());
        }

        /**
         * Returns null if the format-string argument's type is annotated as {@code @Format}.
         * Returns an error description if not annotated as {@code @Format}.
         */
        public final Result<String> hasFormatAnnotation() {
            if (!formatAnno.hasAnnotation(Format.class)) {
                String msg = "(is a @Format annotation missing?)";
                AnnotationMirror inv = formatAnno.getAnnotation(InvalidFormat.class);
                if (inv != null) {
                    msg = invalidFormatAnnotationToErrorMessage(inv);
                }
                return new Result<>(msg, formatArg);
            }
            return null;
        }

        /**
         * Returns the type of method invocation.
         *
         * @see InvocationType
         */
        public final Result<InvocationType> getInvocationType() {
            InvocationType type = InvocationType.VARARG;

            if (args.size() == 1) {
                final ExpressionTree first = args.get(0);
                TypeMirror argType = atypeFactory.getAnnotatedType(first).getUnderlyingType();
                // figure out if argType is an array
                type =
                        argType.accept(
                                new SimpleTypeVisitor7<InvocationType, Class<Void>>() {
                                    @Override
                                    protected InvocationType defaultAction(
                                            TypeMirror e, Class<Void> p) {
                                        // not an array
                                        return InvocationType.VARARG;
                                    }

                                    @Override
                                    public InvocationType visitArray(ArrayType t, Class<Void> p) {
                                        // it's an array, now figure out if it's a (Object[])null
                                        // array
                                        return first.accept(
                                                new SimpleTreeVisitor<
                                                        InvocationType, Class<Void>>() {
                                                    @Override
                                                    protected InvocationType defaultAction(
                                                            Tree node, Class<Void> p) {
                                                        // just a normal array
                                                        return InvocationType.ARRAY;
                                                    }

                                                    @Override
                                                    public InvocationType visitTypeCast(
                                                            TypeCastTree node, Class<Void> p) {
                                                        // it's a (Object[])null
                                                        return atypeFactory
                                                                                .getAnnotatedType(
                                                                                        node
                                                                                                .getExpression())
                                                                                .getUnderlyingType()
                                                                                .getKind()
                                                                        == TypeKind.NULL
                                                                ? InvocationType.NULLARRAY
                                                                : InvocationType.ARRAY;
                                                    }
                                                },
                                                p);
                                    }

                                    @Override
                                    public InvocationType visitNull(NullType t, Class<Void> p) {
                                        return InvocationType.NULLARRAY;
                                    }
                                },
                                Void.TYPE);
            }

            ExpressionTree loc = node.getMethodSelect();
            if (type != InvocationType.VARARG && !args.isEmpty()) {
                loc = args.get(0);
            }
            return new Result<>(type, loc);
        }

        /**
         * Returns the conversion category for every parameter.
         *
         * @see ConversionCategory
         */
        public final ConversionCategory[] getFormatCategories() {
            AnnotationMirror anno = formatAnno.getAnnotation(Format.class);
            return formatAnnotationToCategories(anno);
        }

        /**
         * Returns the type of the function's parameters. Use {@link
         * #isValidParameter(ConversionCategory, TypeMirror) isValidParameter} and {@link
         * #isParameterNull(TypeMirror) isParameterNull} to work with the result.
         */
        public final Result<TypeMirror>[] getParamTypes() {
            // One to suppress warning in javac, the other to suppress warning in Eclipse...
            @SuppressWarnings({"rawtypes", "unchecked"})
            Result<TypeMirror>[] res = new Result[args.size()];
            for (int i = 0; i < res.length; ++i) {
                ExpressionTree arg = args.get(i);
                TypeMirror argType = atypeFactory.getAnnotatedType(arg).getUnderlyingType();
                res[i] = new Result<>(argType, arg);
            }
            return res;
        }

        /**
         * Checks if the type of a parameter returned from {@link #getParamTypes()} is valid for the
         * passed ConversionCategory.
         */
        public final boolean isValidParameter(ConversionCategory formatCat, TypeMirror paramType) {
            Class<? extends Object> type = typeMirrorToClass(paramType);
            if (type == null) {
                // we did not recognize the parameter type
                return false;
            }
            for (Class<? extends Object> c : formatCat.types) {
                if (c.isAssignableFrom(type)) {
                    return true;
                }
            }
            return false;
        }

        /**
         * Checks if the parameter returned from {@link #getParamTypes()} is a {@code null}
         * expression.
         */
        public final boolean isParameterNull(TypeMirror type) {
            // is it the null literal
            return type.accept(
                    new SimpleTypeVisitor7<Boolean, Class<Void>>() {
                        @Override
                        protected Boolean defaultAction(TypeMirror e, Class<Void> p) {
                            // it's not the null literal
                            return false;
                        }

                        @Override
                        public Boolean visitNull(NullType t, Class<Void> p) {
                            // it's the null literal
                            return true;
                        }
                    },
                    Void.TYPE);
        }
    }

<<<<<<< HEAD
    /** Reports an error. Takes a {@link Result} to report the location. */
    public final <E> void failure(Result<E> res, @CompilerMessageKey String msg, Object... args) {
        checker.reportError(res.location, msg, args);
    }

    /** Reports an warning. Takes a {@link Result} to report the location. */
    public final <E> void warning(Result<E> res, @CompilerMessageKey String msg, Object... args) {
        checker.reportWarning(res.location, msg, args);
=======
    /**
     * Reports an error.
     *
     * @param res used for source location information
     * @param msgKey the diagnostic message key
     * @param args arguments to the diagnostic message
     */
    public final void failure(Result<?> res, @CompilerMessageKey String msgKey, Object... args) {
        checker.reportError(res.location, msgKey, args);
    }

    /**
     * Reports a warning.
     *
     * @param res used for source location information
     * @param msgKey the diagnostic message key
     * @param args arguments to the diagnostic message
     */
    public final void warning(Result<?> res, @CompilerMessageKey String msgKey, Object... args) {
        checker.reportWarning(res.location, msgKey, args);
>>>>>>> db7d3883
    }

    /**
     * Takes an exception that describes an invalid formatter string and, returns a syntax trees
     * element that represents a {@link InvalidFormat} annotation with the exception's error message
     * as value.
     */
    public AnnotationMirror exceptionToInvalidFormatAnnotation(IllegalFormatException ex) {
        return stringToInvalidFormatAnnotation(ex.getMessage());
    }

    /**
     * Takes an invalid formatter string and, returns a syntax trees element that represents a
     * {@link InvalidFormat} annotation with the invalid formatter string as value.
     */
    // package-private
    AnnotationMirror stringToInvalidFormatAnnotation(String invalidFormatString) {
        AnnotationBuilder builder =
                new AnnotationBuilder(processingEnv, InvalidFormat.class.getCanonicalName());
        builder.setValue("value", invalidFormatString);
        return builder.build();
    }

    /**
     * Takes a syntax tree element that represents a {@link InvalidFormat} annotation, and returns
     * its value.
     */
    public String invalidFormatAnnotationToErrorMessage(AnnotationMirror anno) {
        return "\"" + AnnotationUtils.getElementValue(anno, "value", String.class, true) + "\"";
    }

    /**
     * Takes a list of ConversionCategory elements, and returns a syntax tree element that
     * represents a {@link Format} annotation with the list as value.
     */
    public AnnotationMirror categoriesToFormatAnnotation(ConversionCategory[] args) {
        AnnotationBuilder builder =
                new AnnotationBuilder(processingEnv, Format.class.getCanonicalName());
        builder.setValue("value", args);
        return builder.build();
    }

    /**
     * Takes a syntax tree element that represents a {@link Format} annotation, and returns its
     * value.
     */
    public ConversionCategory[] formatAnnotationToCategories(AnnotationMirror anno) {
        List<ConversionCategory> list =
                AnnotationUtils.getElementValueEnumArray(
                        anno, "value", ConversionCategory.class, false);
        return list.toArray(new ConversionCategory[] {});
    }

    /** Converts a TypeMirror to a Class. */
    private static class TypeMirrorToClassVisitor
            extends SimpleTypeVisitor7<Class<? extends Object>, Class<Void>> {
        @Override
        public Class<? extends Object> visitPrimitive(PrimitiveType t, Class<Void> v) {
            switch (t.getKind()) {
                case BOOLEAN:
                    return Boolean.class;
                case BYTE:
                    return Byte.class;
                case CHAR:
                    return Character.class;
                case SHORT:
                    return Short.class;
                case INT:
                    return Integer.class;
                case LONG:
                    return Long.class;
                case FLOAT:
                    return Float.class;
                case DOUBLE:
                    return Double.class;
                default:
                    return null;
            }
        }

        @Override
        public Class<? extends Object> visitDeclared(DeclaredType dt, Class<Void> v) {
            return dt.asElement()
                    .accept(
                            new SimpleElementVisitor7<Class<? extends Object>, Class<Void>>() {
                                @Override
                                public Class<? extends Object> visitType(
                                        TypeElement e, Class<Void> v) {
                                    try {
                                        @SuppressWarnings(
                                                "signature") // https://tinyurl.com/cfissue/658:
                                        // Name.toString should be @PolySignature
                                        @BinaryName String cname = e.getQualifiedName().toString();
                                        return Class.forName(cname);
                                    } catch (ClassNotFoundException e1) {
                                        return null; // the lookup should work for all
                                        // the classes we care about
                                    }
                                }
                            },
                            Void.TYPE);
        }
    }

    /** The singleton instance of TypeMirrorToClassVisitor. */
    private static TypeMirrorToClassVisitor typeMirrorToClassVisitor =
            new TypeMirrorToClassVisitor();

    /**
     * Converts a TypeMirror to a Class.
     *
     * @param type a TypeMirror
     * @return the class corresponding to the argument
     */
    private static final Class<? extends Object> typeMirrorToClass(final TypeMirror type) {
        return type.accept(typeMirrorToClassVisitor, Void.TYPE);
    }
}<|MERGE_RESOLUTION|>--- conflicted
+++ resolved
@@ -351,16 +351,6 @@
         }
     }
 
-<<<<<<< HEAD
-    /** Reports an error. Takes a {@link Result} to report the location. */
-    public final <E> void failure(Result<E> res, @CompilerMessageKey String msg, Object... args) {
-        checker.reportError(res.location, msg, args);
-    }
-
-    /** Reports an warning. Takes a {@link Result} to report the location. */
-    public final <E> void warning(Result<E> res, @CompilerMessageKey String msg, Object... args) {
-        checker.reportWarning(res.location, msg, args);
-=======
     /**
      * Reports an error.
      *
@@ -381,7 +371,6 @@
      */
     public final void warning(Result<?> res, @CompilerMessageKey String msgKey, Object... args) {
         checker.reportWarning(res.location, msgKey, args);
->>>>>>> db7d3883
     }
 
     /**
