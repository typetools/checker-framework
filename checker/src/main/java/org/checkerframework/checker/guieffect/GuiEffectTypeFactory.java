--- conflicted
+++ resolved
@@ -71,9 +71,6 @@
    */
   protected final Set<TypeElement> uiAnonClasses = new HashSet<>();
 
-<<<<<<< HEAD
-  @SuppressWarnings("nullness:method.invocation") // #979: inference failed
-=======
   /** The @{@link AlwaysSafe} annotation. */
   protected final AnnotationMirror ALWAYSSAFE =
       AnnotationBuilder.fromClass(elements, AlwaysSafe.class);
@@ -84,7 +81,7 @@
   /** The @{@link UI} annotation. */
   protected final AnnotationMirror UI = AnnotationBuilder.fromClass(elements, UI.class);
 
->>>>>>> b610a9f1
+  @SuppressWarnings("nullness:method.invocation") // #979: inference failed
   public GuiEffectTypeFactory(BaseTypeChecker checker, boolean spew) {
     // use true to enable flow inference, false to disable it
     super(checker, false);
