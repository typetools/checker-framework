package org.checkerframework.checker.guieffect;

import com.sun.source.tree.AssignmentTree;
import com.sun.source.tree.ClassTree;
import com.sun.source.tree.ExpressionTree;
import com.sun.source.tree.LambdaExpressionTree;
import com.sun.source.tree.MethodInvocationTree;
import com.sun.source.tree.MethodTree;
import com.sun.source.tree.NewClassTree;
import com.sun.source.tree.ReturnTree;
import com.sun.source.tree.Tree;
import com.sun.source.tree.VariableTree;
import com.sun.source.util.TreePath;
import java.util.ArrayDeque;
import java.util.Collections;
import java.util.List;
import java.util.Map;
import java.util.Set;
import javax.lang.model.element.AnnotationMirror;
import javax.lang.model.element.ExecutableElement;
import javax.lang.model.element.TypeElement;
import javax.lang.model.element.VariableElement;
import javax.lang.model.type.DeclaredType;
import org.checkerframework.checker.guieffect.qual.AlwaysSafe;
import org.checkerframework.checker.guieffect.qual.PolyUI;
import org.checkerframework.checker.guieffect.qual.PolyUIEffect;
import org.checkerframework.checker.guieffect.qual.PolyUIType;
import org.checkerframework.checker.guieffect.qual.SafeEffect;
import org.checkerframework.checker.guieffect.qual.UI;
import org.checkerframework.checker.guieffect.qual.UIEffect;
import org.checkerframework.common.basetype.BaseTypeChecker;
import org.checkerframework.common.basetype.BaseTypeVisitor;
import org.checkerframework.framework.type.AnnotatedTypeFactory.ParameterizedExecutableType;
import org.checkerframework.framework.type.AnnotatedTypeMirror;
import org.checkerframework.framework.type.AnnotatedTypeMirror.AnnotatedDeclaredType;
import org.checkerframework.framework.type.AnnotatedTypeMirror.AnnotatedExecutableType;
import org.checkerframework.framework.util.AnnotatedTypes;
import org.checkerframework.javacutil.AnnotationBuilder;
import org.checkerframework.javacutil.ElementUtils;
import org.checkerframework.javacutil.Pair;
import org.checkerframework.javacutil.TreePathUtil;
import org.checkerframework.javacutil.TreeUtils;
import org.checkerframework.javacutil.TypesUtils;

/** Require that only UI code invokes code with the UI effect. */
public class GuiEffectVisitor extends BaseTypeVisitor<GuiEffectTypeFactory> {

  protected final boolean debugSpew;

  // effStack and currentMethods should always be the same size.
  protected final ArrayDeque<Effect> effStack;
  protected final ArrayDeque<MethodTree> currentMethods;

  public GuiEffectVisitor(BaseTypeChecker checker) {
    super(checker);
    debugSpew = checker.getLintOption("debugSpew", false);
    if (debugSpew) {
      System.err.println("Running GuiEffectVisitor");
    }
    effStack = new ArrayDeque<>();
    currentMethods = new ArrayDeque<>();
  }

  @Override
  protected GuiEffectTypeFactory createTypeFactory() {
    return new GuiEffectTypeFactory(checker, debugSpew);
  }

  // The issue is that the receiver implicitly receives an @AlwaysSafe anno, so calls on @UI
  // references fail because the framework doesn't implicitly upcast the receiver (which in
  // general wouldn't be sound).
  // TODO: Fix method receiver defaults: method-polymorphic for any polymorphic method, UI
  //       for any UI instantiations, safe otherwise
  @Override
  protected void checkMethodInvocability(
      AnnotatedExecutableType method, MethodInvocationTree node) {
    // The inherited version of this complains about invoking methods of @UI instantiations of
    // classes, which by default are annotated @AlwaysSafe, which for data type qualifiers is
    // reasonable, but it not what we want, since we want .
    // TODO: Undo this hack!
  }

  protected class GuiEffectOverrideChecker extends OverrideChecker {
    /**
     * Extend the receiver part of the method override check. We extend the standard check, to
     * additionally permit narrowing the receiver's permission to {@code @AlwaysSafe} in a safe
     * instantiation of a {@code @PolyUIType}. Returns true if the override is permitted.
     */
    @Override
    protected boolean checkReceiverOverride() {
      // We cannot reuse the inherited method because it directly issues the failure, but we
      // want a more permissive check.  So this is copied down and modified from
      // BaseTypeVisitor.OverrideChecker.checkReceiverOverride.
      // isSubtype() requires its arguments to be actual subtypes with
      // respect to JLS, but the overrider receiver is not a subtype of the
      // overridden receiver.  Hence copying the annotations.
      // TODO: Does this need to be improved for generic receivers?  I.e., do we need to
      // add extra checking to reject the case of also changing qualifiers in type parameters?
      // Such as overriding a {@code @PolyUI C<@UI T>} by {@code @AlwaysSafe C<@AlwaysSafe
      // T>}?  The change to the receiver permission is acceptable, while the change to the
      // parameter should be rejected.
      AnnotatedTypeMirror overriddenReceiver =
          overrider.getReceiverType().getErased().shallowCopy(false);
      overriddenReceiver.addAnnotations(overridden.getReceiverType().getAnnotations());
      if (!atypeFactory
          .getTypeHierarchy()
          .isSubtype(overriddenReceiver, overrider.getReceiverType().getErased())) {
        // This is the point at which the default check would issue an error.
        // We additionally permit overrides to move from @PolyUI receivers to @AlwaysSafe
        // receivers, if it's in a @AlwaysSafe specialization of a @PolyUIType
        boolean safeParent = overriddenType.getAnnotation(AlwaysSafe.class) != null;
        boolean polyParentDecl =
            atypeFactory.getDeclAnnotation(
                    overriddenType.getUnderlyingType().asElement(), PolyUIType.class)
                != null;
        // TODO: How much validation do I need here?  Do I need to check that the overridden
        // receiver was really @PolyUI and the method is really an @PolyUIEffect?  I don't think so
<<<<<<< HEAD
        // - we know it's a polymorphic parent type, so all receivers would be @PolyUI.  Java would
        // already reject before running type annotation processors if the Java types were wrong.
        // The *only* extra leeway we want to permit is overriding @PolyUI receiver to @AlwaysSafe.
        // But with generics, the tentative check below is inadequate.
=======
        // - we know it's a polymorphic parent type, so all receivers would be @PolyUI.
        // Java would already reject before running type annotation processors if the Java
        // types were wrong.
        // The *only* extra leeway we want to permit is overriding @PolyUI receiver to
        // @AlwaysSafe.  But with generics, the tentative check below is inadequate.
>>>>>>> b79ec907
        boolean safeReceiverOverride =
            overrider.getReceiverType().getAnnotation(AlwaysSafe.class) != null;
        if (safeParent && polyParentDecl && safeReceiverOverride) {
          return true;
        }
        checker.reportError(
            overriderTree,
            "override.receiver.invalid",
            overrider.getReceiverType(),
            overridden.getReceiverType(),
            overrider,
            overriderType,
            overridden,
            overriddenType);
        return false;
      }
      return true;
    }

    /**
     * Create a GuiEffectOverrideChecker.
     *
     * @param overriderTree the AST node of the overriding method or method reference
     * @param overrider the type of the overriding method
     * @param overridingType the type enclosing the overrider method, usually an
     *     AnnotatedDeclaredType; for Method References may be something else
     * @param overridingReturnType the return type of the overriding method
     * @param overridden the type of the overridden method
     * @param overriddenType the declared type enclosing the overridden method
     * @param overriddenReturnType the return type of the overridden method
     */
    public GuiEffectOverrideChecker(
        Tree overriderTree,
        AnnotatedExecutableType overrider,
        AnnotatedTypeMirror overridingType,
        AnnotatedTypeMirror overridingReturnType,
        AnnotatedExecutableType overridden,
        AnnotatedDeclaredType overriddenType,
        AnnotatedTypeMirror overriddenReturnType) {
      super(
          overriderTree,
          overrider,
          overridingType,
          overridingReturnType,
          overridden,
          overriddenType,
          overriddenReturnType);
    }
  }

  @Override
  protected OverrideChecker createOverrideChecker(
      Tree overriderTree,
      AnnotatedExecutableType overrider,
      AnnotatedTypeMirror overridingType,
      AnnotatedTypeMirror overridingReturnType,
      AnnotatedExecutableType overridden,
      AnnotatedTypeMirror.AnnotatedDeclaredType overriddenType,
      AnnotatedTypeMirror overriddenReturnType) {
    return new GuiEffectOverrideChecker(
        overriderTree,
        overrider,
        overridingType,
        overridingReturnType,
        overridden,
        overriddenType,
        overriddenReturnType);
  }

  @Override
  protected Set<? extends AnnotationMirror> getExceptionParameterLowerBoundAnnotations() {
    return Collections.singleton(AnnotationBuilder.fromClass(elements, AlwaysSafe.class));
  }

  @Override
  public boolean isValidUse(
      AnnotatedTypeMirror.AnnotatedDeclaredType declarationType,
      AnnotatedTypeMirror.AnnotatedDeclaredType useType,
      Tree tree) {
    boolean ret =
        useType.hasAnnotation(AlwaysSafe.class)
            || useType.hasAnnotation(PolyUI.class)
            || atypeFactory.isPolymorphicType(
                (TypeElement) declarationType.getUnderlyingType().asElement())
            || (useType.hasAnnotation(UI.class) && declarationType.hasAnnotation(UI.class));
    if (debugSpew && !ret) {
      System.err.println("use: " + useType);
      System.err.println("use safe: " + useType.hasAnnotation(AlwaysSafe.class));
      System.err.println("use poly: " + useType.hasAnnotation(PolyUI.class));
      System.err.println("use ui: " + useType.hasAnnotation(UI.class));
      System.err.println("declaration safe: " + declarationType.hasAnnotation(AlwaysSafe.class));
      System.err.println(
          "declaration poly: "
              + atypeFactory.isPolymorphicType(
                  (TypeElement) declarationType.getUnderlyingType().asElement()));
      System.err.println("declaration ui: " + declarationType.hasAnnotation(UI.class));
      System.err.println("declaration: " + declarationType);
    }
    return ret;
  }

  @Override
  @SuppressWarnings("interning:not.interned") // comparing AST nodes
  public Void visitLambdaExpression(LambdaExpressionTree node, Void p) {
    Void v = super.visitLambdaExpression(node, p);
    // If this is a lambda inferred to be @UI, scan up the path and re-check any assignments
    // involving it.
    if (atypeFactory.isDirectlyMarkedUIThroughInference(node)) {
      // Backtrack path to the lambda expression itself
      TreePath path = visitorState.getPath();
      while (path.getLeaf() != node) {
        assert path.getLeaf().getKind() != Tree.Kind.COMPILATION_UNIT;
        path = path.getParentPath();
      }
      scanUp(path);
    }
    return v;
  }

  @Override
  protected void checkExtendsImplements(ClassTree classTree) {
    // Skip this check
  }

  @Override
  protected void checkConstructorResult(
      AnnotatedExecutableType constructorType, ExecutableElement constructorElement) {
    // Skip this check.
  }

  // Check that the invoked effect is <= permitted effect (effStack.peek())
  @Override
  public Void visitMethodInvocation(MethodInvocationTree node, Void p) {
    if (debugSpew) {
      System.err.println("For invocation " + node + " in " + currentMethods.peek().getName());
    }

    // Target method annotations
    ExecutableElement methodElt = TreeUtils.elementFromUse(node);
    if (debugSpew) {
      System.err.println("methodElt found");
    }

    Tree callerTree = TreePathUtil.enclosingMethodOrLambda(getCurrentPath());
    if (callerTree == null) {
      // Static initializer; let's assume this is safe to have the UI effect
      if (debugSpew) {
        System.err.println("No enclosing method: likely static initializer");
      }
      return super.visitMethodInvocation(node, p);
    }
    if (debugSpew) {
      System.err.println("callerTree found: " + callerTree.getKind());
    }

    Effect targetEffect =
        atypeFactory.getComputedEffectAtCallsite(node, visitorState.getMethodReceiver(), methodElt);

    Effect callerEffect = null;
    if (callerTree.getKind() == Tree.Kind.METHOD) {
      ExecutableElement callerElt = TreeUtils.elementFromDeclaration((MethodTree) callerTree);
      if (debugSpew) {
        System.err.println("callerElt found");
      }

      callerEffect = atypeFactory.getDeclaredEffect(callerElt);
      final DeclaredType callerReceiverType = this.visitorState.getClassType().getUnderlyingType();
      assert callerReceiverType != null;
      final TypeElement callerReceiverElt = (TypeElement) callerReceiverType.asElement();
      // Note: All these checks should be fast in the common case, but happen for every method call
      // inside the anonymous class. Consider a cache here if profiling surfaces this as taking too
      // long.
      if (TypesUtils.isAnonymous(callerReceiverType)
          // Skip if already inferred @UI
          && !effStack.peek().isUI()
          // Ignore if explicitly annotated
          && !atypeFactory.fromElement(callerReceiverElt).hasAnnotation(AlwaysSafe.class)
          && !atypeFactory.fromElement(callerReceiverElt).hasAnnotation(UI.class)) {
        boolean overridesPolymorphic = false;
        Map<AnnotatedTypeMirror.AnnotatedDeclaredType, ExecutableElement> overriddenMethods =
            AnnotatedTypes.overriddenMethods(elements, atypeFactory, callerElt);
        for (Map.Entry<AnnotatedTypeMirror.AnnotatedDeclaredType, ExecutableElement> pair :
            overriddenMethods.entrySet()) {
          AnnotatedTypeMirror.AnnotatedDeclaredType overriddenType = pair.getKey();
          AnnotatedExecutableType overriddenMethod =
              AnnotatedTypes.asMemberOf(types, atypeFactory, overriddenType, pair.getValue());
          if (atypeFactory.getDeclAnnotation(overriddenMethod.getElement(), PolyUIEffect.class)
                  != null
              && atypeFactory.getDeclAnnotation(
                      overriddenType.getUnderlyingType().asElement(), PolyUIType.class)
                  != null) {
            overridesPolymorphic = true;
            break;
          }
        }
        // Perform anonymous class polymorphic effect inference:
        // method overrides @PolyUIEffect method of @PolyUIClass class, calls @UIEffect =>
        // @UI anon class
        if (overridesPolymorphic && targetEffect.isUI()) {
          // Mark the anonymous class as @UI
          atypeFactory.constrainAnonymousClassToUI(callerReceiverElt);
          // Then re-calculate this method's effect (it might still not be an
          // @PolyUIEffect method).
          callerEffect = atypeFactory.getDeclaredEffect(callerElt);
          effStack.pop();
          effStack.push(callerEffect);
        }
      }

      // Field initializers inside anonymous inner classes show up with a null current-method
      // --- the traversal goes straight from the class to the initializer.
      assert (currentMethods.peek() == null || callerEffect.equals(effStack.peek()));
    } else if (callerTree.getKind() == Tree.Kind.LAMBDA_EXPRESSION) {
      callerEffect =
          atypeFactory.getInferedEffectForLambdaExpression((LambdaExpressionTree) callerTree);
      // Perform lambda polymorphic effect inference: @PolyUI lambda, calling @UIEffect => @UI
      // lambda
      if (targetEffect.isUI() && callerEffect.isPoly()) {
        atypeFactory.constrainLambdaToUI((LambdaExpressionTree) callerTree);
        callerEffect = new Effect(UIEffect.class);
      }
    }
    assert callerEffect != null;

    if (!Effect.lessThanOrEqualTo(targetEffect, callerEffect)) {
      checker.reportError(node, "call.invalid.ui", targetEffect, callerEffect);
      if (debugSpew) {
        System.err.println("Issuing error for node: " + node);
      }
    }
    if (debugSpew) {
      System.err.println("Successfully finished main non-recursive checkinv of invocation " + node);
    }
    return super.visitMethodInvocation(node, p);
  }

  @Override
  public Void visitMethod(MethodTree node, Void p) {
    // TODO: If the type we're in is a polymorphic (over effect qualifiers) type, the receiver must
    // be @PolyUI.  Otherwise a "non-polymorphic" method of a polymorphic type could be called on a
    // UI instance, which then gets a Safe reference to itself (unsound!) that it can then pass off
    // elsewhere (dangerous!).  So all receivers in methods of a @PolyUIType must be @PolyUI.

    // TODO: What do we do then about classes that inherit from a concrete instantiation?  If it
    // subclasses a Safe instantiation, all is well.  If it subclasses a UI instantiation, then the
    // receivers should probably be @UI in both new and override methods, so calls to polymorphic
    // methods of the parent class will work correctly.  In which case for proving anything, the
    // qualifier on sublasses of UI instantiations would always have to be @UI... Need to write down
    // |- t for this system!  And the judgments for method overrides and inheritance!  Those are
    // actually the hardest part of the system.

    ExecutableElement methElt = TreeUtils.elementFromDeclaration(node);
    if (debugSpew) {
      System.err.println("Visiting method " + methElt + " of " + methElt.getEnclosingElement());
    }

    // Check for conflicting (multiple) annotations
    assert (methElt != null);
    // TypeMirror scratch = methElt.getReturnType();
    AnnotationMirror targetUIP = atypeFactory.getDeclAnnotation(methElt, UIEffect.class);
    AnnotationMirror targetSafeP = atypeFactory.getDeclAnnotation(methElt, SafeEffect.class);
    AnnotationMirror targetPolyP = atypeFactory.getDeclAnnotation(methElt, PolyUIEffect.class);
    TypeElement targetClassElt = (TypeElement) methElt.getEnclosingElement();

    if ((targetUIP != null && (targetSafeP != null || targetPolyP != null))
        || (targetSafeP != null && targetPolyP != null)) {
      checker.reportError(node, "annotations.conflicts");
    }
    if (targetPolyP != null && !atypeFactory.isPolymorphicType(targetClassElt)) {
      checker.reportError(node, "polymorphism.invalid");
    }
    if (targetUIP != null && atypeFactory.isUIType(targetClassElt)) {
      checker.reportWarning(node, "effects.redundant.uitype");
    }

    // TODO: Report an error for polymorphic method bodies??? Until we fix the receiver
    // defaults, it won't really be correct
    @SuppressWarnings("unused") // call has side effects
    Effect.EffectRange range =
        atypeFactory.findInheritedEffectRange(
            ((TypeElement) methElt.getEnclosingElement()), methElt, true, node);
    // if (targetUIP == null && targetSafeP == null && targetPolyP == null) {
    // implicitly annotate this method with the LUB of the effects of the methods it overrides
    // atypeFactory.fromElement(methElt).addAnnotation(range != null ? range.min.getAnnot()
    // : (isUIType(((TypeElement)methElt.getEnclosingElement())) ? UI.class :
    // AlwaysSafe.class));
    // TODO: This line does nothing! AnnotatedTypeMirror.addAnnotation
    // silently ignores non-qualifier annotations!
    // System.err.println("ERROR: TREE ANNOTATOR SHOULD HAVE ADDED EXPLICIT ANNOTATION! ("
    //     +node.getName()+")");
    // atypeFactory
    //         .fromElement(methElt)
    //         .addAnnotation(atypeFactory.getDeclaredEffect(methElt).getAnnot());
    // }

    // We hang onto the current method here for ease.  We back up the old
    // current method because this code is reentrant when we traverse methods of an inner class
    currentMethods.addFirst(node);
    // effStack.push(targetSafeP != null ? new Effect(AlwaysSafe.class) :
    //                (targetPolyP != null ? new Effect(PolyUI.class) :
    //                   (targetUIP != null ? new Effect(UI.class) :
    //                      (range != null ? range.min :
    // (isUIType(((TypeElement)methElt.getEnclosingElement())) ? new Effect(UI.class) : new
    // Effect(AlwaysSafe.class))))));
    effStack.addFirst(atypeFactory.getDeclaredEffect(methElt));
    if (debugSpew) {
      System.err.println("Pushing " + effStack.peek() + " onto the stack when checking " + methElt);
    }

    Void ret = super.visitMethod(node, p);
    currentMethods.removeFirst();
    effStack.removeFirst();
    return ret;
  }

  @Override
  @SuppressWarnings("interning:not.interned") // comparing AST nodes
  public Void visitNewClass(NewClassTree node, Void p) {
    Void v = super.visitNewClass(node, p);
    // If this is an anonymous inner class inferred to be @UI, scan up the path and re-check any
    // assignments involving it.
    if (atypeFactory.isDirectlyMarkedUIThroughInference(node)) {
      // Backtrack path to the new class expression itself
      TreePath path = visitorState.getPath();
      while (path.getLeaf() != node) {
        assert path.getLeaf().getKind() != Tree.Kind.COMPILATION_UNIT;
        path = path.getParentPath();
      }
      scanUp(visitorState.getPath().getParentPath());
    }
    return v;
  }

  /**
   * This method is called to traverse the path back up from any anonymous inner class or lambda
   * which has been inferred to be UI affecting and re-run {@code commonAssignmentCheck} as needed
   * on places where the class declaration or lambda expression are being assigned to a variable,
   * passed as a parameter or returned from a method. This is necessary because the normal visitor
   * traversal only checks assignments on the way down the AST, before inference has had a chance to
   * run.
   *
   * @param path the path to traverse up from a UI-affecting class
   */
  private void scanUp(TreePath path) {
    Tree tree = path.getLeaf();
    switch (tree.getKind()) {
      case ASSIGNMENT:
        AssignmentTree assignmentTree = (AssignmentTree) tree;
        commonAssignmentCheck(
            atypeFactory.getAnnotatedType(assignmentTree.getVariable()),
            atypeFactory.getAnnotatedType(assignmentTree.getExpression()),
            assignmentTree.getExpression(),
            "assignment.type.incompatible");
        break;
      case VARIABLE:
        VariableTree variableTree = (VariableTree) tree;
        commonAssignmentCheck(
            atypeFactory.getAnnotatedType(variableTree),
            atypeFactory.getAnnotatedType(variableTree.getInitializer()),
            variableTree.getInitializer(),
            "assignment.type.incompatible");
        break;
      case METHOD_INVOCATION:
        MethodInvocationTree invocationTree = (MethodInvocationTree) tree;
        List<? extends ExpressionTree> args = invocationTree.getArguments();
        ParameterizedExecutableType mType = atypeFactory.methodFromUse(invocationTree);
        AnnotatedExecutableType invokedMethod = mType.executableType;
        ExecutableElement method = invokedMethod.getElement();
        CharSequence methodName = ElementUtils.getSimpleNameOrDescription(method);
        List<? extends VariableElement> methodParams = method.getParameters();
        List<AnnotatedTypeMirror> argsTypes =
            AnnotatedTypes.expandVarArgs(
                atypeFactory, invokedMethod, invocationTree.getArguments());
        for (int i = 0; i < args.size(); ++i) {
          if (args.get(i).getKind() == Tree.Kind.NEW_CLASS
              || args.get(i).getKind() == Tree.Kind.LAMBDA_EXPRESSION) {
            commonAssignmentCheck(
                argsTypes.get(i),
                atypeFactory.getAnnotatedType(args.get(i)),
                args.get(i),
                "argument.type.incompatible",
                methodParams.get(i),
                methodName);
          }
        }
        break;
      case RETURN:
        ReturnTree returnTree = (ReturnTree) tree;
        if (returnTree.getExpression().getKind() == Tree.Kind.NEW_CLASS
            || returnTree.getExpression().getKind() == Tree.Kind.LAMBDA_EXPRESSION) {
          Tree enclosing = TreePathUtil.enclosingMethodOrLambda(path);
          AnnotatedTypeMirror ret = null;
          if (enclosing.getKind() == Tree.Kind.METHOD) {
            MethodTree enclosingMethod = (MethodTree) enclosing;
            boolean valid = validateTypeOf(enclosing);
            if (valid) {
              ret = atypeFactory.getMethodReturnType(enclosingMethod, returnTree);
            }
          } else {
            ret =
                atypeFactory
                    .getFunctionTypeFromTree((LambdaExpressionTree) enclosing)
                    .getReturnType();
          }

          if (ret != null) {
            Pair<Tree, AnnotatedTypeMirror> preAssignmentContext =
                visitorState.getAssignmentContext();
            try {
              visitorState.setAssignmentContext(Pair.of((Tree) returnTree, ret));
              commonAssignmentCheck(
                  ret,
                  atypeFactory.getAnnotatedType(returnTree.getExpression()),
                  returnTree.getExpression(),
                  "return.type.incompatible");
            } finally {
              visitorState.setAssignmentContext(preAssignmentContext);
            }
          }
        }
        break;
      case METHOD:
        // Stop scanning at method boundaries, since the expression can't escape the method
        // without either being assigned to a field or returned.
        return;
      case CLASS:
        // Can't ever happen, because we stop scanning at either method or field initializer
        // boundaries
        assert false;
        return;
      default:
        scanUp(path.getParentPath());
    }
  }

  // @Override
  // public Void visitMemberSelect(MemberSelectTree node, Void p) {
  // TODO: Same effect checks as for methods
  // return super.visitMemberSelect(node, p);
  // }

  // @Override
  // public void processClassTree(ClassTree node) {
  // TODO: Check constraints on this class decl vs. parent class decl., and interfaces
  // TODO: This has to wait for now: maybe this will be easier with the isValidUse on the
  // TypeFactory.
  // AnnotatedTypeMirror.AnnotatedDeclaredType atype = atypeFactory.fromClass(node);

  // Push a null method and UI effect onto the stack for static field initialization
  // TODO: Figure out if this is safe! For static data, almost certainly,
  // but for statically initialized instance fields, I'm assuming those
  // are implicitly moved into each constructor, which must then be @UI.
  // currentMethods.addFirst(null);
  // effStack.addFirst(new Effect(UIEffect.class));
  // super.processClassTree(node);
  // currentMethods.removeFirst();
  // effStack.removeFirst();
  // }
}<|MERGE_RESOLUTION|>--- conflicted
+++ resolved
@@ -115,18 +115,11 @@
                 != null;
         // TODO: How much validation do I need here?  Do I need to check that the overridden
         // receiver was really @PolyUI and the method is really an @PolyUIEffect?  I don't think so
-<<<<<<< HEAD
-        // - we know it's a polymorphic parent type, so all receivers would be @PolyUI.  Java would
-        // already reject before running type annotation processors if the Java types were wrong.
-        // The *only* extra leeway we want to permit is overriding @PolyUI receiver to @AlwaysSafe.
-        // But with generics, the tentative check below is inadequate.
-=======
         // - we know it's a polymorphic parent type, so all receivers would be @PolyUI.
         // Java would already reject before running type annotation processors if the Java
         // types were wrong.
         // The *only* extra leeway we want to permit is overriding @PolyUI receiver to
         // @AlwaysSafe.  But with generics, the tentative check below is inadequate.
->>>>>>> b79ec907
         boolean safeReceiverOverride =
             overrider.getReceiverType().getAnnotation(AlwaysSafe.class) != null;
         if (safeParent && polyParentDecl && safeReceiverOverride) {
