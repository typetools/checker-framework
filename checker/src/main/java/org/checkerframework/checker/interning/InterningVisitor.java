package org.checkerframework.checker.interning;

import com.sun.source.tree.BinaryTree;
import com.sun.source.tree.BlockTree;
import com.sun.source.tree.ClassTree;
import com.sun.source.tree.ConditionalExpressionTree;
import com.sun.source.tree.ExpressionTree;
import com.sun.source.tree.IdentifierTree;
import com.sun.source.tree.IfTree;
import com.sun.source.tree.LiteralTree;
import com.sun.source.tree.MemberSelectTree;
import com.sun.source.tree.MethodInvocationTree;
import com.sun.source.tree.MethodTree;
import com.sun.source.tree.NewClassTree;
import com.sun.source.tree.ReturnTree;
import com.sun.source.tree.Scope;
import com.sun.source.tree.StatementTree;
import com.sun.source.tree.Tree;
import com.sun.source.util.TreePath;
import java.util.Comparator;
import java.util.List;
import java.util.Set;
import javax.lang.model.element.AnnotationMirror;
import javax.lang.model.element.Element;
import javax.lang.model.element.ElementKind;
import javax.lang.model.element.ExecutableElement;
import javax.lang.model.element.Name;
import javax.lang.model.element.TypeElement;
import javax.lang.model.type.DeclaredType;
import javax.lang.model.type.TypeKind;
import javax.lang.model.type.TypeMirror;
import javax.lang.model.util.ElementFilter;
import javax.tools.Diagnostic.Kind;
import org.checkerframework.checker.interning.qual.CompareToMethod;
import org.checkerframework.checker.interning.qual.EqualsMethod;
import org.checkerframework.checker.interning.qual.InternMethod;
import org.checkerframework.checker.interning.qual.Interned;
import org.checkerframework.checker.interning.qual.InternedDistinct;
import org.checkerframework.checker.interning.qual.UsesObjectEquals;
import org.checkerframework.common.basetype.BaseTypeChecker;
import org.checkerframework.common.basetype.BaseTypeVisitor;
import org.checkerframework.framework.type.AnnotatedTypeFactory.ParameterizedExecutableType;
import org.checkerframework.framework.type.AnnotatedTypeMirror;
import org.checkerframework.framework.type.AnnotatedTypeMirror.AnnotatedExecutableType;
import org.checkerframework.framework.util.Heuristics;
import org.checkerframework.javacutil.AnnotationBuilder;
import org.checkerframework.javacutil.ElementUtils;
import org.checkerframework.javacutil.TreeUtils;
import org.checkerframework.javacutil.TypesUtils;

/**
 * Typechecks source code for interning violations. A type is considered interned if its primary
 * annotation is {@link Interned} or {@link InternedDistinct}. This visitor reports errors or
 * warnings for violations for the following cases:
 *
 * <ol>
 *   <li value="1">either argument to a "==" or "!=" comparison is not Interned (error
 *       "not.interned"). As a special case, the comparison is permitted if either arugment is
 *       InternedDistinct.
 *   <li value="2">the receiver and argument for a call to an equals method are both Interned
 *       (optional warning "unnecessary.equals")
 * </ol>
 *
 * @see BaseTypeVisitor
 */
public final class InterningVisitor extends BaseTypeVisitor<InterningAnnotatedTypeFactory> {

    /** The @Interned annotation. */
    private final AnnotationMirror INTERNED = AnnotationBuilder.fromClass(elements, Interned.class);
    /** The @InternedDistinct annotation. */
    private final AnnotationMirror INTERNED_DISTINCT =
            AnnotationBuilder.fromClass(elements, InternedDistinct.class);
    /**
     * The declared type of which the equality tests should be tested, if the user explicitly passed
     * one. The user can pass the class name via the {@code -Acheckclass=...} option. Null if no
     * class is specified, or the class specified isn't in the classpath.
     */
    private final DeclaredType typeToCheck = typeToCheck();

    /** The Comparable.compareTo method. */
    private final ExecutableElement comparableCompareTo =
            TreeUtils.getMethod(
                    "java.lang.Comparable", "compareTo", 1, checker.getProcessingEnvironment());

    /** Create an InterningVisitor. */
    public InterningVisitor(BaseTypeChecker checker) {
        super(checker);
    }

    /**
     * @return true if interning should be verified for the input expression. By default, all
     *     classes are checked for interning unless {@code -Acheckclass} is specified.
     * @see <a href="https://checkerframework.org/manual/#interning-checks">What the Interning
     *     Checker checks</a>
     */
    private boolean shouldCheckExpression(ExpressionTree tree) {
        if (typeToCheck == null) {
            return true;
        }

        TypeMirror type = TreeUtils.typeOf(tree);
        return types.isSubtype(type, typeToCheck) || types.isSubtype(typeToCheck, type);
    }

    /** Checks comparison operators, == and !=, for INTERNING violations. */
    @Override
    public Void visitBinary(BinaryTree node, Void p) {

        // No checking unless the operator is "==" or "!=".
        if (!(node.getKind() == Tree.Kind.EQUAL_TO || node.getKind() == Tree.Kind.NOT_EQUAL_TO)) {
            return super.visitBinary(node, p);
        }

        ExpressionTree leftOp = node.getLeftOperand();
        ExpressionTree rightOp = node.getRightOperand();

        // Check passes if either arg is null.
        if (leftOp.getKind() == Tree.Kind.NULL_LITERAL
                || rightOp.getKind() == Tree.Kind.NULL_LITERAL) {
            return super.visitBinary(node, p);
        }

        AnnotatedTypeMirror left = atypeFactory.getAnnotatedType(leftOp);
        AnnotatedTypeMirror right = atypeFactory.getAnnotatedType(rightOp);

        // If either argument is a primitive, check passes due to auto-unboxing
        if (left.getKind().isPrimitive() || right.getKind().isPrimitive()) {
            return super.visitBinary(node, p);
        }

        if (left.hasEffectiveAnnotation(INTERNED_DISTINCT)
                || right.hasEffectiveAnnotation(INTERNED_DISTINCT)) {
            return super.visitBinary(node, p);
        }

        // If shouldCheckExpression returns true for either the LHS or RHS,
        // this method proceeds with the interning check.

        // Justification: Consider the following scenario:

        // interface I { ... }
        // class A { ... }
        // class B extends A implements I { ... }
        // ...
        // I i;
        // A a;
        // ...
        // if (a == i) { ... }

        // The Java compiler does not issue a compilation error for the (a == i) comparison because,
        // even though A does not implement I, 'a' could be assigned an instance of B, and B does
        // implement I (note that the compiler does not need to know about the existence of B
        // in order to assume this).

        // Now suppose the user passes -AcheckClass=A on the command-line.
        // I is not a subtype or supertype of A, so shouldCheckExpression will not return true for
        // I.
        // But the interning check must be performed, given the argument above.  Therefore if
        // shouldCheckExpression returns true for either the LHS or the RHS, this method proceeds
        // with the interning check.

        if (!shouldCheckExpression(leftOp) && !shouldCheckExpression(rightOp)) {
            return super.visitBinary(node, p);
        }

        // Syntactic checks for legal uses of ==
        if (suppressInsideComparison(node)) {
            return super.visitBinary(node, p);
        }
        if (suppressEarlyEquals(node)) {
            return super.visitBinary(node, p);
        }
        if (suppressEarlyCompareTo(node)) {
            return super.visitBinary(node, p);
        }

        if (suppressEqualsIfClassIsAnnotated(left, right)) {
            return super.visitBinary(node, p);
        }

        Element leftElt = null;
        Element rightElt = null;
        if (left instanceof AnnotatedTypeMirror.AnnotatedDeclaredType) {
            leftElt = ((DeclaredType) left.getUnderlyingType()).asElement();
        }
        if (right instanceof AnnotatedTypeMirror.AnnotatedDeclaredType) {
            rightElt = ((DeclaredType) right.getUnderlyingType()).asElement();
        }

        // If neither @Interned or @UsesObjectEquals, report error.
        if (!(left.hasEffectiveAnnotation(INTERNED)
                || (leftElt != null && leftElt.getAnnotation(UsesObjectEquals.class) != null))) {
            checker.reportError(leftOp, "not.interned", left);
        }
        if (!(right.hasEffectiveAnnotation(INTERNED)
                || (rightElt != null && rightElt.getAnnotation(UsesObjectEquals.class) != null))) {
            checker.reportError(rightOp, "not.interned", right);
        }
        return super.visitBinary(node, p);
    }

    /**
     * If lint option "dotequals" is specified, warn if the .equals method is used where reference
     * equality is safe.
     */
    @Override
    public Void visitMethodInvocation(MethodInvocationTree node, Void p) {
        if (isInvocationOfEquals(node)) {
            AnnotatedTypeMirror recv = atypeFactory.getReceiverType(node);
            AnnotatedTypeMirror comp = atypeFactory.getAnnotatedType(node.getArguments().get(0));

            if (this.checker.getLintOption("dotequals", true)
                    && recv.hasEffectiveAnnotation(INTERNED)
                    && comp.hasEffectiveAnnotation(INTERNED)) {
                checker.reportWarning(node, "unnecessary.equals");
            }
        }

        return super.visitMethodInvocation(node, p);
    }

    // Ensure that method annotations are not written on methods they don't apply to.
    @Override
    public Void visitMethod(MethodTree node, Void p) {
        ExecutableElement methElt = TreeUtils.elementFromDeclaration(node);
        boolean hasCompareToMethodAnno =
                atypeFactory.getDeclAnnotation(methElt, CompareToMethod.class) != null;
        boolean hasEqualsMethodAnno =
                atypeFactory.getDeclAnnotation(methElt, EqualsMethod.class) != null;
        boolean hasInternMethodAnno =
                atypeFactory.getDeclAnnotation(methElt, InternMethod.class) != null;
        int params = methElt.getParameters().size();
        if (hasCompareToMethodAnno && !(params == 1 || params == 2)) {
            checker.reportError(
                    node,
                    "invalid.method.annotation",
                    "@CompareToMethod",
                    "1 or 2",
                    methElt,
                    params);
        } else if (hasEqualsMethodAnno && !(params == 1 || params == 2)) {
            checker.reportError(
                    node, "invalid.method.annotation", "@EqualsMethod", "1 or 2", methElt, params);
        } else if (hasInternMethodAnno && !(params == 0)) {
            checker.reportError(
                    node, "invalid.method.annotation", "@InternMethod", "0", methElt, params);
        }

        return super.visitMethod(node, p);
    }

    /**
     * Method to implement the @UsesObjectEquals functionality. If a class is annotated
     * with @UsesObjectEquals, it must:
     *
     * <ul>
     *   <li>not override .equals(Object) and be a subclass of a class annotated
     *       with @UsesObjectEquals, or
     *   <li>override equals(Object) with body "this == arg"
     * </ul>
     *
     * If a class is not annotated with @UsesObjectEquals, it must:
     *
     * <ul>
     *   <li>not have a superclass annotated with @UsesObjectEquals
     * </ul>
     *
     * @see
     *     org.checkerframework.common.basetype.BaseTypeVisitor#visitClass(com.sun.source.tree.ClassTree,
     *     java.lang.Object)
     */
    @Override
    public void processClassTree(ClassTree classTree) {
        TypeElement elt = TreeUtils.elementFromDeclaration(classTree);
        AnnotationMirror annotation = atypeFactory.getDeclAnnotation(elt, UsesObjectEquals.class);

        // If @UsesObjectEquals is present, check to make sure the class does not override equals
        // and its supertype is Object or is annotated with @UsesObjectEquals.
        if (annotation != null) {
            MethodTree equalsMethod = equalsImplementation(classTree);
            if (equalsMethod != null) {
                if (!isReferenceEqualityImplementation(equalsMethod)) {
                    checker.reportError(classTree, "overrides.equals");
                }
            } else {
                // Does not override equals()
                TypeMirror superClass = elt.getSuperclass();
                if (superClass != null
                        // The super class of an interface is "none" rather than null.
                        && superClass.getKind() == TypeKind.DECLARED) {
                    TypeElement superClassElement = TypesUtils.getTypeElement(superClass);
                    if (superClassElement != null
                            && !ElementUtils.isObject(superClassElement)
                            && atypeFactory.getDeclAnnotation(
                                            superClassElement, UsesObjectEquals.class)
                                    == null) {
                        checker.reportError(classTree, "superclass.notannotated");
                    }
                }
            }
        }

        super.processClassTree(classTree);
    }

    /**
     * Returns true if the given equals() method implements reference equality.
     *
     * @param equalsMethod an overriding implementation of Object.equals()
     * @return true if the given equals() method implements reference equality
     */
    private boolean isReferenceEqualityImplementation(MethodTree equalsMethod) {
        BlockTree body = equalsMethod.getBody();
        List<? extends StatementTree> bodyStatements = body.getStatements();
        if (bodyStatements.size() == 1) {
            StatementTree bodyStatement = bodyStatements.get(0);
            if (bodyStatement.getKind() == Tree.Kind.RETURN) {
                ExpressionTree returnExpr =
                        TreeUtils.withoutParens(((ReturnTree) bodyStatement).getExpression());
                if (returnExpr.getKind() == Tree.Kind.EQUAL_TO) {
                    BinaryTree bt = (BinaryTree) returnExpr;
                    ExpressionTree lhsTree = bt.getLeftOperand();
                    ExpressionTree rhsTree = bt.getRightOperand();
                    if (lhsTree.getKind() == Tree.Kind.IDENTIFIER
                            && rhsTree.getKind() == Tree.Kind.IDENTIFIER) {
                        Name leftName = ((IdentifierTree) lhsTree).getName();
                        Name rightName = ((IdentifierTree) rhsTree).getName();
                        Name paramName = equalsMethod.getParameters().get(0).getName();
                        if ((leftName.contentEquals("this") && rightName.equals(paramName))
                                || (leftName.equals(paramName)
                                        && rightName.contentEquals("this"))) {
                            return true;
                        }
                    }
                }
            }
        }
        return false;
    }

    @Override
    protected void checkConstructorResult(
            AnnotatedExecutableType constructorType, ExecutableElement constructorElement) {
        if (constructorElement.getEnclosingElement().getKind() == ElementKind.ENUM) {
            // Enums constructor are only called once per enum constant.
            return;
        }
        super.checkConstructorResult(constructorType, constructorElement);
    }

    @Override
    public boolean validateTypeOf(Tree tree) {
        // Don't check the result type of a constructor, because it must be @UnknownInterned, even
        // if the type on the class declaration is @Interned.
        if (tree.getKind() == Tree.Kind.METHOD && TreeUtils.isConstructor((MethodTree) tree)) {
            return true;
        } else if (tree.getKind() == Tree.Kind.NEW_CLASS) {
            NewClassTree newClassTree = (NewClassTree) tree;
            TypeMirror typeMirror = TreeUtils.typeOf(newClassTree);
            Set<AnnotationMirror> bounds = atypeFactory.getTypeDeclarationBounds(typeMirror);
            // Don't issue an invalid type warning for creations of objects of interned classes;
            // instead, issue an interned.object.creation if required.
            if (atypeFactory.containsSameByClass(bounds, Interned.class)) {
                ParameterizedExecutableType fromUse = atypeFactory.constructorFromUse(newClassTree);
                AnnotatedExecutableType constructor = fromUse.executableType;
                if (!checkCreationOfInternedObject(newClassTree, constructor)) {
                    return false;
                }
            }
        }
        return super.validateTypeOf(tree);
    }

    /**
     * Issue an error if {@code newInternedObject} is not immediately interned.
     *
     * @param newInternedObject call to a constructor of an interned class
     * @param constructor declared type of the constructor
     * @return false unless {@code newInternedObject} is immediately interned.
     */
    private boolean checkCreationOfInternedObject(
            NewClassTree newInternedObject, AnnotatedExecutableType constructor) {
        if (constructor.getReturnType().hasAnnotation(Interned.class)) {
            return true;
        }
        TreePath path = getCurrentPath();
        if (path != null) {
            TreePath parentPath = path.getParentPath();
            while (parentPath != null
                    && parentPath.getLeaf().getKind() == Tree.Kind.PARENTHESIZED) {
                parentPath = parentPath.getParentPath();
            }
            if (parentPath != null && parentPath.getParentPath() != null) {
                Tree parent = parentPath.getParentPath().getLeaf();
                if (parent.getKind() == Tree.Kind.METHOD_INVOCATION) {
                    // Allow new MyInternType().intern(), where "intern" is any method marked
                    // @InternMethod.
                    ExecutableElement elt = TreeUtils.elementFromUse((MethodInvocationTree) parent);
                    if (atypeFactory.getDeclAnnotation(elt, InternMethod.class) != null) {
                        return true;
                    }
                }
            }
        }

        checker.reportError(newInternedObject, "interned.object.creation");
        return false;
    }

    // **********************************************************************
    // Helper methods
    // **********************************************************************

    /**
     * Returns the method that overrides Object.equals, or null.
     *
     * @param node a class
     * @return the class's implementation of equals, or null
     */
    private MethodTree equalsImplementation(ClassTree node) {
        List<? extends Tree> members = node.getMembers();
        for (Tree member : members) {
            if (member instanceof MethodTree) {
                MethodTree mTree = (MethodTree) member;
                ExecutableElement enclosing = TreeUtils.elementFromDeclaration(mTree);
                if (overrides(enclosing, Object.class, "equals")) {
                    return mTree;
                }
            }
        }
        return null;
    }

    /**
     * Tests whether a method invocation is an invocation of {@link #equals} with one argument.
     *
     * <p>Returns true even if a method overloads {@link Object#equals(Object)}, because of the
     * common idiom of writing an equals method with a non-Object parameter, in addition to the
     * equals method that overrides {@link Object#equals(Object)}.
     *
     * @param node a method invocation node
     * @return true iff {@code node} is a invocation of {@code equals()}
     */
    private boolean isInvocationOfEquals(MethodInvocationTree node) {
        ExecutableElement method = TreeUtils.elementFromUse(node);
        return (method.getParameters().size() == 1
                && method.getReturnType().getKind() == TypeKind.BOOLEAN
                // method symbols only have simple names
                && method.getSimpleName().contentEquals("equals"));
    }

    /**
     * Pattern matches particular comparisons to avoid common false positives in the {@link
     * Comparable#compareTo(Object)} and {@link Object#equals(Object)}.
     *
     * <p>Specifically, this method tests if: the comparison is a == comparison, it is the test of
     * an if statement that's the first statement in the method, and one of the following is true:
     *
     * <ol>
     *   <li>the method overrides {@link Comparator#compare}, the "then" branch of the if statement
     *       returns zero, and the comparison tests equality of the method's two parameters
     *   <li>the method overrides {@link Object#equals(Object)} and the comparison tests "this"
     *       against the method's parameter
     *   <li>the method overrides {@link Comparable#compareTo(Object)}, the "then" branch of the if
     *       statement returns zero, and the comparison tests "this" against the method's parameter
     * </ol>
     *
     * @param node the comparison to check
     * @return true if one of the supported heuristics is matched, false otherwise
     */
    // TODO: handle != comparisons too!
    // TODO: handle more methods, such as early return from addAll when this == arg
    private boolean suppressInsideComparison(final BinaryTree node) {
        // Only handle == binary trees
        if (node.getKind() != Tree.Kind.EQUAL_TO) {
            return false;
        }

        Tree left = node.getLeftOperand();
        Tree right = node.getRightOperand();

        // Only valid if we're comparing identifiers.
        if (!(left.getKind() == Tree.Kind.IDENTIFIER && right.getKind() == Tree.Kind.IDENTIFIER)) {
            return false;
        }

        TreePath path = getCurrentPath();
        TreePath parentPath = path.getParentPath();
        Tree parent = parentPath.getLeaf();

        // Ensure the == is in a return or in an if, and that enclosing statement is the first
        // statement in the method.
        if (parent.getKind() == Tree.Kind.RETURN) {
            // ensure the return statement is the first statement in the method
            if (parentPath.getParentPath().getParentPath().getLeaf().getKind()
                    != Tree.Kind.METHOD) {
                return false;
            }

<<<<<<< HEAD
            parentPath = parentPath.getParentPath();
        }

        // The call to Heuristics.matchParents already ensured there is an enclosing if statement
        assert ifStatementTree != null;
        // The call to Heuristics.matchParents already ensured there is an enclosing method
        assert methodTree != null;

        StatementTree stmnt = methodTree.getBody().getStatements().get(0);
        // The call to Heuristics.matchParents already ensured the enclosing method has at least one
        // statement (an if statement) in the body
        assert stmnt != null;

        @SuppressWarnings("interning:not.interned") // comparing AST nodes
        boolean notSameNode = stmnt != ifStatementTree;
        if (notSameNode) {
            return false; // The if statement is not the first statement in the method.
=======
            // maybe set some variables??
        } else if (Heuristics.matchParents(getCurrentPath(), Tree.Kind.IF, Tree.Kind.METHOD)) {
            // Ensure the if statement is the first statement in the method

            // Retrieve the enclosing if statement tree and method tree
            Tree ifStatementTree = null;
            MethodTree methodTree = null;
            // Set ifStatementTree and methodTree
            {
                TreePath ppath = parentPath;
                Tree tree;
                while ((tree = ppath.getLeaf()) != null) {
                    if (tree.getKind() == Tree.Kind.IF) {
                        ifStatementTree = tree;
                    } else if (tree.getKind() == Tree.Kind.METHOD) {
                        methodTree = (MethodTree) tree;
                        break;
                    }
                    ppath = ppath.getParentPath();
                }
            }
            assert ifStatementTree != null;
            assert methodTree != null;
            StatementTree firstStmnt = methodTree.getBody().getStatements().get(0);
            assert firstStmnt != null;
            if (ifStatementTree != firstStmnt) {
                return false; // The if statement is not the first statement in the method.
            }
        } else {
            return false;
>>>>>>> 320d60e3
        }

        ExecutableElement enclosingMethod =
                TreeUtils.elementFromDeclaration(visitorState.getMethodTree());
        assert enclosingMethod != null;

        final Element lhs = TreeUtils.elementFromUse((IdentifierTree) left);
        final Element rhs = TreeUtils.elementFromUse((IdentifierTree) right);

        // Matcher to check for if statement that returns zero
        Heuristics.Matcher matcherIfReturnsZero =
                new Heuristics.Matcher() {

                    @Override
                    public Boolean visitIf(IfTree tree, Void p) {
                        return visit(tree.getThenStatement(), p);
                    }

                    @Override
                    public Boolean visitBlock(BlockTree tree, Void p) {
                        if (tree.getStatements().isEmpty()) {
                            return false;
                        }
                        return visit(tree.getStatements().get(0), p);
                    }

                    @Override
                    public Boolean visitReturn(ReturnTree tree, Void p) {
                        ExpressionTree expr = tree.getExpression();
                        return (expr != null
                                && expr.getKind() == Tree.Kind.INT_LITERAL
                                && ((LiteralTree) expr).getValue().equals(0));
                    }
                };

        boolean hasCompareToMethodAnno =
                atypeFactory.getDeclAnnotation(enclosingMethod, CompareToMethod.class) != null;
        boolean hasEqualsMethodAnno =
                atypeFactory.getDeclAnnotation(enclosingMethod, EqualsMethod.class) != null;
        int params = enclosingMethod.getParameters().size();

        // Determine whether or not the "then" statement of the if has a single
        // "return 0" statement (for the Comparator.compare heuristic).
        if (overrides(enclosingMethod, Comparator.class, "compare")
                || (hasCompareToMethodAnno && params == 2)) {
            final boolean returnsZero =
                    new Heuristics.Within(new Heuristics.OfKind(Tree.Kind.IF, matcherIfReturnsZero))
                            .match(getCurrentPath());

            if (!returnsZero) {
                return false;
            }

            assert params == 2;
            Element p1 = enclosingMethod.getParameters().get(0);
            Element p2 = enclosingMethod.getParameters().get(1);
            return (p1.equals(lhs) && p2.equals(rhs)) || (p1.equals(rhs) && p2.equals(lhs));

        } else if (overrides(enclosingMethod, Object.class, "equals")
                || (hasEqualsMethodAnno && params == 1)) {
            assert params == 1;
            Element param = enclosingMethod.getParameters().get(0);
            Element thisElt = getThis(trees.getScope(getCurrentPath()));
            assert thisElt != null;
            return (thisElt.equals(lhs) && param.equals(rhs))
                    || (thisElt.equals(rhs) && param.equals(lhs));

        } else if (hasEqualsMethodAnno && params == 2) {
            Element p1 = enclosingMethod.getParameters().get(0);
            Element p2 = enclosingMethod.getParameters().get(1);
            return (p1.equals(lhs) && p2.equals(rhs)) || (p1.equals(rhs) && p2.equals(lhs));

        } else if (overrides(enclosingMethod, Comparable.class, "compareTo")
                || (hasCompareToMethodAnno && params == 1)) {

            final boolean returnsZero =
                    new Heuristics.Within(new Heuristics.OfKind(Tree.Kind.IF, matcherIfReturnsZero))
                            .match(getCurrentPath());

            if (!returnsZero) {
                return false;
            }

            assert params == 1;
            Element param = enclosingMethod.getParameters().get(0);
            Element thisElt = getThis(trees.getScope(getCurrentPath()));
            assert thisElt != null;
            return (thisElt.equals(lhs) && param.equals(rhs))
                    || (thisElt.equals(rhs) && param.equals(lhs));
        }

        return false;
    }

    /**
     * Returns true if two expressions originating from the same scope are identical, i.e. they are
     * syntactically represented in the same way (modulo parentheses) and represent the same value.
     *
     * <p>For example, given an expression (a == b) || a.equals(b) sameTree can be called to
     * determine that the first 'a' and second 'a' refer to the same variable, which is the case
     * since both expressions 'a' originate from the same scope.
     *
     * <p>If the expression includes one or more method calls, assumes the method calls are
     * deterministic.
     *
     * @param expr1 the first expression to compare
     * @param expr2 the second expression to compare - expr2 must originate from the same scope as
     *     expr1
     * @return true if the expressions expr1 and expr2 are identical
     */
    private static boolean sameTree(ExpressionTree expr1, ExpressionTree expr2) {
        return TreeUtils.withoutParens(expr1)
                .toString()
                .equals(TreeUtils.withoutParens(expr2).toString());
    }

    /**
     * Pattern matches to prevent false positives of the forms:
     *
     * <pre>{@code
     * (a == b) || a.equals(b)
     * (a == b) || (a != null ? a.equals(b) : false)
     * (a == b) || (a != null && a.equals(b))
     * }</pre>
     *
     * Returns true iff the given node fits this pattern.
     *
     * @return true iff the node fits a pattern such as (a == b || a.equals(b))
     */
    private boolean suppressEarlyEquals(final BinaryTree node) {
        // Only handle == binary trees
        if (node.getKind() != Tree.Kind.EQUAL_TO) {
            return false;
        }

        // should strip parens
        final ExpressionTree left = TreeUtils.withoutParens(node.getLeftOperand());
        final ExpressionTree right = TreeUtils.withoutParens(node.getRightOperand());

        // looking for ((a == b || a.equals(b))
        Heuristics.Matcher matcherEqOrEquals =
                new Heuristics.Matcher() {

                    /** Returns true if e is either "e1 != null" or "e2 != null". */
                    private boolean isNeqNull(
                            ExpressionTree e, ExpressionTree e1, ExpressionTree e2) {
                        e = TreeUtils.withoutParens(e);
                        if (e.getKind() != Tree.Kind.NOT_EQUAL_TO) {
                            return false;
                        }
                        ExpressionTree neqLeft = ((BinaryTree) e).getLeftOperand();
                        ExpressionTree neqRight = ((BinaryTree) e).getRightOperand();
                        return (((sameTree(neqLeft, e1) || sameTree(neqLeft, e2))
                                        && neqRight.getKind() == Tree.Kind.NULL_LITERAL)
                                // also check for "null != e1" and "null != e2"
                                || ((sameTree(neqRight, e1) || sameTree(neqRight, e2))
                                        && neqLeft.getKind() == Tree.Kind.NULL_LITERAL));
                    }

                    @Override
                    public Boolean visitBinary(BinaryTree tree, Void p) {
                        ExpressionTree leftTree = tree.getLeftOperand();
                        ExpressionTree rightTree = tree.getRightOperand();

                        if (tree.getKind() == Tree.Kind.CONDITIONAL_OR) {
                            if (sameTree(leftTree, node)) {
                                // left is "a==b"
                                // check right, which should be a.equals(b) or b.equals(a) or
                                // similar
                                return visit(rightTree, p);
                            } else {
                                return false;
                            }
                        }

                        if (tree.getKind() == Tree.Kind.CONDITIONAL_AND) {
                            // looking for: (a != null && a.equals(b)))
                            if (isNeqNull(leftTree, left, right)) {
                                return visit(rightTree, p);
                            }
                            return false;
                        }

                        return false;
                    }

                    @Override
                    public Boolean visitConditionalExpression(
                            ConditionalExpressionTree tree, Void p) {
                        // looking for: (a != null ? a.equals(b) : false)
                        ExpressionTree cond = tree.getCondition();
                        ExpressionTree trueExp = tree.getTrueExpression();
                        ExpressionTree falseExp = tree.getFalseExpression();
                        if (isNeqNull(cond, left, right)
                                && (falseExp.getKind() == Tree.Kind.BOOLEAN_LITERAL)
                                && ((LiteralTree) falseExp).getValue().equals(false)) {
                            return visit(trueExp, p);
                        }
                        return false;
                    }

                    @Override
                    public Boolean visitMethodInvocation(MethodInvocationTree tree, Void p) {
                        if (!isInvocationOfEquals(tree)) {
                            return false;
                        }

                        List<? extends ExpressionTree> args = tree.getArguments();
                        if (args.size() != 1) {
                            return false;
                        }
                        ExpressionTree arg = args.get(0);
                        // if (arg.getKind() != Tree.Kind.IDENTIFIER) {
                        //     return false;
                        // }
                        // Element argElt = TreeUtils.elementFromUse((IdentifierTree) arg);

                        ExpressionTree exp = tree.getMethodSelect();
                        if (exp.getKind() != Tree.Kind.MEMBER_SELECT) {
                            return false;
                        }
                        MemberSelectTree member = (MemberSelectTree) exp;
                        ExpressionTree receiver = member.getExpression();
                        // Element refElt = TreeUtils.elementFromUse(receiver);

                        // if (!((refElt.equals(lhs) && argElt.equals(rhs)) ||
                        //       ((refElt.equals(rhs) && argElt.equals(lhs))))) {
                        //     return false;
                        // }

                        if (sameTree(receiver, left) && sameTree(arg, right)) {
                            return true;
                        }
                        if (sameTree(receiver, right) && sameTree(arg, left)) {
                            return true;
                        }

                        return false;
                    }
                };

        boolean okay =
                new Heuristics.Within(
                                new Heuristics.OfKind(Tree.Kind.CONDITIONAL_OR, matcherEqOrEquals))
                        .match(getCurrentPath());
        return okay;
    }

    /**
     * Pattern matches to prevent false positives of the form {@code (a == b || a.compareTo(b) ==
     * 0)}. Returns true iff the given node fits this pattern.
     *
     * @return true iff the node fits the pattern (a == b || a.compareTo(b) == 0)
     */
    private boolean suppressEarlyCompareTo(final BinaryTree node) {
        // Only handle == binary trees
        if (node.getKind() != Tree.Kind.EQUAL_TO) {
            return false;
        }

        Tree left = TreeUtils.withoutParens(node.getLeftOperand());
        Tree right = TreeUtils.withoutParens(node.getRightOperand());

        // Only valid if we're comparing identifiers.
        if (!(left.getKind() == Tree.Kind.IDENTIFIER && right.getKind() == Tree.Kind.IDENTIFIER)) {
            return false;
        }

        final Element lhs = TreeUtils.elementFromUse((IdentifierTree) left);
        final Element rhs = TreeUtils.elementFromUse((IdentifierTree) right);

        // looking for ((a == b || a.compareTo(b) == 0)
        Heuristics.Matcher matcherEqOrCompareTo =
                new Heuristics.Matcher() {

                    @Override
                    public Boolean visitBinary(BinaryTree tree, Void p) {
                        if (tree.getKind() == Tree.Kind.EQUAL_TO) { // a.compareTo(b) == 0
                            ExpressionTree leftTree =
                                    tree.getLeftOperand(); // looking for a.compareTo(b) or
                            // b.compareTo(a)
                            ExpressionTree rightTree = tree.getRightOperand(); // looking for 0

                            if (rightTree.getKind() != Tree.Kind.INT_LITERAL) {
                                return false;
                            }
                            LiteralTree rightLiteral = (LiteralTree) rightTree;
                            if (!rightLiteral.getValue().equals(0)) {
                                return false;
                            }

                            return visit(leftTree, p);
                        } else {
                            // a == b || a.compareTo(b) == 0
                            @SuppressWarnings(
                                    "interning:assignment.type.incompatible" // AST node comparisons
                            )
                            @InternedDistinct ExpressionTree leftTree = tree.getLeftOperand(); // looking for a==b
                            ExpressionTree rightTree =
                                    tree.getRightOperand(); // looking for a.compareTo(b) == 0
                            // or b.compareTo(a) == 0
                            if (leftTree != node) {
                                return false;
                            }
                            if (rightTree.getKind() != Tree.Kind.EQUAL_TO) {
                                return false;
                            }
                            return visit(rightTree, p);
                        }
                    }

                    @Override
                    public Boolean visitMethodInvocation(MethodInvocationTree tree, Void p) {
                        if (!TreeUtils.isMethodInvocation(
                                tree, comparableCompareTo, checker.getProcessingEnvironment())) {
                            return false;
                        }

                        List<? extends ExpressionTree> args = tree.getArguments();
                        if (args.size() != 1) {
                            return false;
                        }
                        ExpressionTree arg = args.get(0);
                        if (arg.getKind() != Tree.Kind.IDENTIFIER) {
                            return false;
                        }
                        Element argElt = TreeUtils.elementFromUse(arg);

                        ExpressionTree exp = tree.getMethodSelect();
                        if (exp.getKind() != Tree.Kind.MEMBER_SELECT) {
                            return false;
                        }
                        MemberSelectTree member = (MemberSelectTree) exp;
                        if (member.getExpression().getKind() != Tree.Kind.IDENTIFIER) {
                            return false;
                        }

                        Element refElt = TreeUtils.elementFromUse(member.getExpression());

                        if (!((refElt.equals(lhs) && argElt.equals(rhs))
                                || (refElt.equals(rhs) && argElt.equals(lhs)))) {
                            return false;
                        }
                        return true;
                    }
                };

        boolean okay =
                new Heuristics.Within(
                                new Heuristics.OfKind(
                                        Tree.Kind.CONDITIONAL_OR, matcherEqOrCompareTo))
                        .match(getCurrentPath());
        return okay;
    }

    /**
     * Given {@code a == b}, where a has type A and b has type B, don't issue a warning when either
     * the declaration of A or that of B is annotated with @Interned because {@code a == b} will be
     * true only if a's run-time type is B (or lower), in which case a is actually interned.
     */
    private boolean suppressEqualsIfClassIsAnnotated(
            AnnotatedTypeMirror left, AnnotatedTypeMirror right) {
        // It would be better to just test their greatest lower bound.
        // That could permit some comparisons that this forbids.
        return classIsAnnotated(left) || classIsAnnotated(right);
    }

    /** Returns true if the type's declaration has an @Interned annotation. */
    private boolean classIsAnnotated(AnnotatedTypeMirror type) {

        TypeMirror tm = type.getUnderlyingType();
        if (tm == null) {
            // Maybe a type variable or wildcard had no upper bound
            return false;
        }

        tm = TypesUtils.findConcreteUpperBound(tm);
        if (tm == null || tm.getKind() == TypeKind.ARRAY) {
            // Bound of a wildcard might be null
            return false;
        }

        if (tm.getKind() != TypeKind.DECLARED) {
            checker.message(
                    Kind.WARNING,
                    "InterningVisitor.classIsAnnotated: tm = %s (%s)",
                    tm,
                    tm.getClass());
        }
        Element classElt = ((DeclaredType) tm).asElement();
        if (classElt == null) {
            checker.message(
                    Kind.WARNING,
                    "InterningVisitor.classIsAnnotated: classElt = null for tm = %s (%s)",
                    tm,
                    tm.getClass());
        }
        if (classElt != null) {
            Set<AnnotationMirror> bound = atypeFactory.getTypeDeclarationBounds(tm);
            return atypeFactory.containsSameByClass(bound, Interned.class);
        }
        return false;
    }

    /**
     * Determines the element corresponding to "this" inside a scope. Returns null within static
     * methods.
     *
     * @param scope the scope to search for the element corresponding to "this" in
     * @return the element corresponding to "this" in the given scope, or null if not found
     */
    private Element getThis(Scope scope) {
        for (Element e : scope.getLocalElements()) {
            if (e.getSimpleName().contentEquals("this")) {
                return e;
            }
        }
        return null;
    }

    /**
     * Determines whether or not the given element overrides the named method in the named class.
     *
     * @param e an element for a method
     * @param clazz the class
     * @param method the name of a method
     * @return true if the method given by {@code e} overrides the named method in the named class;
     *     false otherwise
     */
    private boolean overrides(ExecutableElement e, Class<?> clazz, String method) {

        // Get the element named by "clazz".
        TypeElement clazzElt = elements.getTypeElement(clazz.getCanonicalName());
        assert clazzElt != null;

        // Check all of the methods in the class for name matches and overriding.
        for (ExecutableElement elt : ElementFilter.methodsIn(clazzElt.getEnclosedElements())) {
            if (elt.getSimpleName().contentEquals(method) && elements.overrides(e, elt, clazzElt)) {
                return true;
            }
        }

        return false;
    }

    /** @see #typeToCheck */
    DeclaredType typeToCheck() {
        String className = checker.getOption("checkclass");
        if (className == null) {
            return null;
        }

        TypeElement classElt = elements.getTypeElement(className);
        if (classElt == null) {
            return null;
        }

        return types.getDeclaredType(classElt);
    }

    @Override
    protected boolean isTypeCastSafe(AnnotatedTypeMirror castType, AnnotatedTypeMirror exprType) {
        if (castType.getKind().isPrimitive()) {
            return true;
        }
        return super.isTypeCastSafe(castType, exprType);
    }
}<|MERGE_RESOLUTION|>--- conflicted
+++ resolved
@@ -497,25 +497,6 @@
                 return false;
             }
 
-<<<<<<< HEAD
-            parentPath = parentPath.getParentPath();
-        }
-
-        // The call to Heuristics.matchParents already ensured there is an enclosing if statement
-        assert ifStatementTree != null;
-        // The call to Heuristics.matchParents already ensured there is an enclosing method
-        assert methodTree != null;
-
-        StatementTree stmnt = methodTree.getBody().getStatements().get(0);
-        // The call to Heuristics.matchParents already ensured the enclosing method has at least one
-        // statement (an if statement) in the body
-        assert stmnt != null;
-
-        @SuppressWarnings("interning:not.interned") // comparing AST nodes
-        boolean notSameNode = stmnt != ifStatementTree;
-        if (notSameNode) {
-            return false; // The if statement is not the first statement in the method.
-=======
             // maybe set some variables??
         } else if (Heuristics.matchParents(getCurrentPath(), Tree.Kind.IF, Tree.Kind.METHOD)) {
             // Ensure the if statement is the first statement in the method
@@ -541,12 +522,13 @@
             assert methodTree != null;
             StatementTree firstStmnt = methodTree.getBody().getStatements().get(0);
             assert firstStmnt != null;
-            if (ifStatementTree != firstStmnt) {
+            @SuppressWarnings("interning:not.interned") // comparing AST nodes
+            boolean notSameNode = firstStmnt != ifStatementTree;
+            if (notSameNode) {
                 return false; // The if statement is not the first statement in the method.
             }
         } else {
             return false;
->>>>>>> 320d60e3
         }
 
         ExecutableElement enclosingMethod =
