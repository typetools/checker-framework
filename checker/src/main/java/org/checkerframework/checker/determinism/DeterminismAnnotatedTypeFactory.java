package org.checkerframework.checker.determinism;

import com.sun.source.tree.ExpressionTree;
import com.sun.source.tree.MemberSelectTree;
import com.sun.source.tree.MethodInvocationTree;
import java.lang.annotation.Annotation;
import java.util.*;
import javax.lang.model.element.AnnotationMirror;
import javax.lang.model.element.Element;
import javax.lang.model.element.ElementKind;
import javax.lang.model.element.ExecutableElement;
import javax.lang.model.element.TypeElement;
import javax.lang.model.type.ArrayType;
import javax.lang.model.type.TypeKind;
import javax.lang.model.type.TypeMirror;
import org.checkerframework.checker.determinism.qual.Det;
import org.checkerframework.checker.determinism.qual.NonDet;
import org.checkerframework.checker.determinism.qual.OrderNonDet;
import org.checkerframework.checker.determinism.qual.PolyDet;
import org.checkerframework.common.basetype.BaseAnnotatedTypeFactory;
import org.checkerframework.common.basetype.BaseTypeChecker;
import org.checkerframework.dataflow.cfg.node.Node;
import org.checkerframework.framework.flow.CFAbstractAnalysis;
import org.checkerframework.framework.flow.CFAnalysis;
import org.checkerframework.framework.flow.CFStore;
import org.checkerframework.framework.flow.CFTransfer;
import org.checkerframework.framework.flow.CFValue;
import org.checkerframework.framework.source.Result;
import org.checkerframework.framework.type.AnnotatedTypeFactory;
import org.checkerframework.framework.type.AnnotatedTypeMirror;
import org.checkerframework.framework.type.AnnotatedTypeMirror.AnnotatedArrayType;
import org.checkerframework.framework.type.AnnotatedTypeMirror.AnnotatedDeclaredType;
import org.checkerframework.framework.type.AnnotatedTypeMirror.AnnotatedExecutableType;
import org.checkerframework.framework.type.QualifierHierarchy;
import org.checkerframework.framework.type.poly.QualifierPolymorphism;
import org.checkerframework.framework.type.treeannotator.ListTreeAnnotator;
import org.checkerframework.framework.type.treeannotator.TreeAnnotator;
import org.checkerframework.framework.type.typeannotator.ListTypeAnnotator;
import org.checkerframework.framework.type.typeannotator.TypeAnnotator;
import org.checkerframework.framework.util.GraphQualifierHierarchy;
import org.checkerframework.framework.util.MultiGraphQualifierHierarchy;
import org.checkerframework.javacutil.AnnotationBuilder;
import org.checkerframework.javacutil.AnnotationUtils;
import org.checkerframework.javacutil.TreeUtils;
import org.checkerframework.javacutil.TypesUtils;

/** The annotated type factory for the determinism type-system. */
public class DeterminismAnnotatedTypeFactory extends BaseAnnotatedTypeFactory {
    /** The @NonDet annotation. */
    public final AnnotationMirror NONDET = AnnotationBuilder.fromClass(elements, NonDet.class);
    /** The @OrderNonDet annotation. */
    public final AnnotationMirror ORDERNONDET =
            AnnotationBuilder.fromClass(elements, OrderNonDet.class);
    /** The @Det annotation. */
    public final AnnotationMirror DET = AnnotationBuilder.fromClass(elements, Det.class);
    /** The @PolyDet annotation. */
    public final AnnotationMirror POLYDET;
    /** The @PolyDet("up") annotation. */
    public final AnnotationMirror POLYDET_UP;
    /** The @PolyDet("down") annotation. */
    public final AnnotationMirror POLYDET_DOWN;
    /** The @PolyDet("use") annotation. */
    public final AnnotationMirror POLYDET_USE;

    /** The java.util.Set interface. */
    private final TypeMirror SetInterfaceTypeMirror =
            TypesUtils.typeFromClass(Set.class, types, processingEnv.getElementUtils());
    /** The java.util.List interface. */
    private final TypeMirror ListInterfaceTypeMirror =
            TypesUtils.typeFromClass(List.class, types, processingEnv.getElementUtils());
    /** The java.util.Collection class. */
    private final TypeMirror CollectionInterfaceTypeMirror =
            TypesUtils.typeFromClass(Collection.class, types, processingEnv.getElementUtils());
    /** The java.util.Iterator class. */
    private final TypeMirror IteratorTypeMirror =
            TypesUtils.typeFromClass(Iterator.class, types, processingEnv.getElementUtils());
    /** The java.util.Arrays class. */
    private final TypeMirror ArraysTypeMirror =
            TypesUtils.typeFromClass(Arrays.class, types, processingEnv.getElementUtils());
    /** The java.util.Collections class. */
    private final TypeMirror CollectionsTypeMirror =
            TypesUtils.typeFromClass(Collections.class, types, processingEnv.getElementUtils());
    /** The java.util.AbstractList class. */
    private final TypeMirror AbstractListTypeMirror =
            TypesUtils.typeFromClass(AbstractList.class, types, processingEnv.getElementUtils());
    /** The java.util.AbstractList class. */
    private final TypeMirror AbstractSequentialListTypeMirror =
            TypesUtils.typeFromClass(
                    AbstractSequentialList.class, types, processingEnv.getElementUtils());
    /** The java.util.ArrayList class. */
    private final TypeMirror ArrayListTypeMirror =
            TypesUtils.typeFromClass(ArrayList.class, types, processingEnv.getElementUtils());
    /** The java.util.LinkedList class. */
    private final TypeMirror LinkedListTypeMirror =
            TypesUtils.typeFromClass(LinkedList.class, types, processingEnv.getElementUtils());
    /** The java.util.NavigableSet class. */
    private final TypeMirror NavigableSetTypeMirror =
            TypesUtils.typeFromClass(NavigableSet.class, types, processingEnv.getElementUtils());
    /** The java.util.SortedSet class. */
    private final TypeMirror SortedSetTypeMirror =
            TypesUtils.typeFromClass(SortedSet.class, types, processingEnv.getElementUtils());
    /** The java.util.TreeSet class. */
    private final TypeMirror TreeSetTypeMirror =
            TypesUtils.typeFromClass(TreeSet.class, types, processingEnv.getElementUtils());
    /** The java.util.Enumeration interface. */
    private final TypeMirror EnumerationTypeMirror =
            TypesUtils.typeFromClass(Enumeration.class, types, processingEnv.getElementUtils());

    public DeterminismAnnotatedTypeFactory(BaseTypeChecker checker) {
        super(checker);

        POLYDET = newPolyDet("");
        POLYDET_UP = newPolyDet("up");
        POLYDET_DOWN = newPolyDet("down");
        POLYDET_USE = newPolyDet("use");

        postInit();
    }

    /** Creates an AnnotationMirror for {@code @PolyDet} with {@code arg} as its value. */
    private AnnotationMirror newPolyDet(String arg) {
        AnnotationBuilder builder = new AnnotationBuilder(processingEnv, PolyDet.class);
        builder.setValue("value", arg);
        return builder.build();
    }

    @Override
    public QualifierPolymorphism createQualifierPolymorphism() {
        return new DeterminismQualifierPolymorphism(processingEnv, this);
    }

    @Override
    public CFTransfer createFlowTransferFunction(
            CFAbstractAnalysis<CFValue, CFStore, CFTransfer> analysis) {
        return new DeterminismTransfer((CFAnalysis) analysis);
    }

    @Override
    protected Set<Class<? extends Annotation>> createSupportedTypeQualifiers() {
        return new LinkedHashSet<>(
                Arrays.asList(Det.class, OrderNonDet.class, NonDet.class, PolyDet.class));
    }

    @Override
    public TreeAnnotator createTreeAnnotator() {
        return new ListTreeAnnotator(
                new DeterminismTreeAnnotator(this), super.createTreeAnnotator());
    }

    @Override
    protected TypeAnnotator createTypeAnnotator() {
        return new ListTypeAnnotator(
                super.createTypeAnnotator(),
                new DeterminismAnnotatedTypeFactory.DeterminismTypeAnnotator(this));
    }

    private class DeterminismTreeAnnotator extends TreeAnnotator {

        public DeterminismTreeAnnotator(AnnotatedTypeFactory atypeFactory) {
            super(atypeFactory);
        }

        // TODO: The below comment "is not {@code List}" seems wrong.  It should be "@OrderNonDet
        // List", right?
        /**
         * Replaces the annotation on the return type of a method invocation as follows:
         *
         * <ol>
         *   <li>If {@code @PolyDet} resolves to {@code OrderNonDet} on a return type that isn't an
         *       array or a collection, it is replaced with {@code @NonDet}.
         *   <li>Return type of equals() gets the annotation {@code @Det}, when both the receiver
         *       and the argument satisfy these conditions:
         *       <ol>
         *         <li>the type is {@code @OrderNonDet Set}, and
         *         <li>its type argument is not {@code List} or a subtype
         *       </ol>
         * </ol>
         *
         * @param node method invocation tree
         * @param annotatedRetType annotated return type
         * @return visitMethodInvocation() of the super class
         */
        @Override
        public Void visitMethodInvocation(
                MethodInvocationTree node, AnnotatedTypeMirror annotatedRetType) {
            AnnotatedTypeMirror receiverType = getReceiverType(node);

            // ReceiverType is null for abstract classes
            // (Example: Ordering.natural() in tests/all-systems/PolyCollectorTypeVars.java)
            if (receiverType == null) {
                return super.visitMethodInvocation(node, annotatedRetType);
            }

            ExecutableElement m = methodFromUse(node).methodType.getElement();

            // If return type (non-array, non-collection, and non-iterator) resolves to
            // @OrderNonDet, replaces the annotation on the return type with @NonDet.
            if (annotatedRetType.getAnnotations().contains(ORDERNONDET)
                    && !mayBeOrderNonDet(annotatedRetType.getUnderlyingType())) {
                annotatedRetType.replaceAnnotation(NONDET);
            }

            // TODO: Why is this referring to the manual rather than the documentation at the top of
            // the method?  This implies they are different.  Why doesn't the method docementation
            // reference the manual?

            // Annotates the return type of "equals()" method called on a Set receiver
            // as described in https://checkerframework.org/manual/#improved-precision-set-equals.

            // Example1: @OrderNonDet Set<@OrderNonDet List<@Det Integer>> s1;
            //           @OrderNonDet Set<@OrderNonDet List<@Det Integer>> s2;
            // s1.equals(s2) is @NonDet

            // Example 2: @OrderNonDet Set<@Det List<@Det Integer>> s1;
            //            @OrderNonDet Set<@Det List<@Det Integer>> s2;
            // s1.equals(s2) is @Det
            // TODO-rashmi: this can be more precise (@Det receiver and @OrderNonDet argument)
            TypeElement receiverUnderlyingType =
                    TypesUtils.getTypeElement(receiverType.getUnderlyingType());

            // Without this check, NullPointerException in Collections class with buildJdk.
            // Likely cause: Collections has a private constructor?
            // Error at line: public class Collections {
            // TODO-rashmi: check why?
            if (receiverUnderlyingType == null) {
                return super.visitMethodInvocation(node, annotatedRetType);
            }

            if (isEqualsMethod(m)) {
                AnnotatedTypeMirror argument = getAnnotatedType(node.getArguments().get(0));
                if (isSet(receiverUnderlyingType.asType())
                        && receiverType.hasAnnotation(ORDERNONDET)
                        && !hasOrderNonDetListAsTypeArgument(receiverType)
                        && isSet(TypesUtils.getTypeElement(argument.getUnderlyingType()).asType())
                        && argument.hasAnnotation(ORDERNONDET)
                        && !hasOrderNonDetListAsTypeArgument(argument)) {
                    annotatedRetType.replaceAnnotation(DET);
                }
            }

            // The following code fixes Issue#14
            // (https://github.com/t-rasmud/checker-framework/issues/14).
            // Checks if the return type is not a TYPEVAR, and if the invoked method belongs
            // to a set of (hardcoded) Collection methods in the JDK that return a generic type.
            // If the check succeeds, annotates the return type depending on the
            // type of the receiver and the method invoked.
            // Note: Annotating a generic type with @PolyDet (or any annotation for that matter)
            // constrains both its upper and lower bounds which was the root cause for Issue#14.
            // Therefore, we do not annotate the return types of these methods in the JDK.
            // Instead, we annotate the return type at the method invocation.
            if (annotatedRetType.getUnderlyingType().getKind() != TypeKind.TYPEVAR) {
                if (isIteratorNext(receiverUnderlyingType, m)
                        || isAbstractListWithTypeVarReturn(receiverUnderlyingType, m)
                        || isArrayListWithTypeVarReturn(receiverUnderlyingType, m)
                        || isLinkedListWithTypeVarReturn(receiverUnderlyingType, m)
                        || isEnumerationWithTypeVarReturn(receiverUnderlyingType, m)) {
                    // Annotates the return types of these methods as @PolyDet("up").
                    if (isReceiverOrArgPoly(receiverType, node)) {
                        annotatedRetType.replaceAnnotation(POLYDET_UP);
                        return super.visitMethodInvocation(node, annotatedRetType);
                    }
                    if (isReceiverAndArgsDet(receiverType, node)) {
                        annotatedRetType.replaceAnnotation(DET);
                    } else {
                        annotatedRetType.replaceAnnotation(NONDET);
                    }
                }
                if (isTreeSetWithTypeVarReturn(receiverUnderlyingType, m)
                        || isNavigableSetWithTypeVarReturn(receiverUnderlyingType, m)
                        || isSortedSetWithTypeVarReturn(receiverUnderlyingType, m)) {
                    // Annotates the return types of these methods as @PolyDet("down").
                    if (isReceiverOrArgPoly(receiverType, node)) {
                        annotatedRetType.replaceAnnotation(POLYDET_DOWN);
                        return super.visitMethodInvocation(node, annotatedRetType);
                    }
                    if (isReceiverAndArgsDetOrOrderNonDet(receiverType, node)) {
                        annotatedRetType.replaceAnnotation(DET);
                    } else {
                        annotatedRetType.replaceAnnotation(NONDET);
                    }
                }
            }

            return super.visitMethodInvocation(node, annotatedRetType);
        }

        /** Annotates the length property of a {@code @NonDet} array as {@code @NonDet}. */
        @Override
        public Void visitMemberSelect(
                MemberSelectTree node, AnnotatedTypeMirror annotatedTypeMirror) {
            if (TreeUtils.isArrayLengthAccess(node)) {
                AnnotatedArrayType arrType =
                        (AnnotatedArrayType) getAnnotatedType(node.getExpression());
                if (arrType.hasAnnotation(NONDET)) {
                    annotatedTypeMirror.replaceAnnotation(NONDET);
                }
            }
            return super.visitMemberSelect(node, annotatedTypeMirror);
        }
    }

    /**
     * Returns true if any of the arguments of the method invocation {@code node} or the {@code
     * receiverType} is annotated as {@code @PolyDet}.
     */
    private boolean isReceiverOrArgPoly(
            AnnotatedTypeMirror receiverType, MethodInvocationTree node) {
        if (receiverType.hasAnnotation(POLYDET)) {
            return true;
        }
        for (ExpressionTree arg : node.getArguments()) {
            AnnotatedTypeMirror argType = getAnnotatedType(arg);
            if (argType.hasAnnotation(POLYDET)) {
                return true;
            }
        }
        return false;
    }

    /**
     * Returns true if all the arguments of the method invocation {@code node} and the {@code
     * receiverType} are annotated as {@code @Det}.
     */
    private boolean isReceiverAndArgsDet(
            AnnotatedTypeMirror receiverType, MethodInvocationTree node) {
        // TODO: The structure of isReceiverOrArgPoly is inconsistent with this method and with
        // isReceiverAndArgsDetOrOrderNonDet.
        // isReceiverOrArgPoly uses a short-cutting `return` but this does not.  Try to make code
        // use a consistent style.  When a reader sees a difference in coding paradigms, the reader
        // will assume there is a specific reason for it.  I would use the short-cutting version,
        // because it's no longer, but has less indentation; but either way, give the code similar
        // style.
        if (receiverType.hasAnnotation(DET)) {
            for (ExpressionTree arg : node.getArguments()) {
                AnnotatedTypeMirror argType = getAnnotatedType(arg);
                if (!argType.hasAnnotation(DET)) {
                    return false;
                }
            }
            return true;
        }
        return false;
    }

    /**
     * Returns true if all the arguments of the method invocation {@code node} and the {@code
     * receiverType} are annotated either as {@code @Det} or {@code @OrderNonDet}.
     */
    private boolean isReceiverAndArgsDetOrOrderNonDet(
            AnnotatedTypeMirror receiverType, MethodInvocationTree node) {
        if (receiverType.hasAnnotation(DET) || receiverType.hasAnnotation(ORDERNONDET)) {
            for (ExpressionTree arg : node.getArguments()) {
                AnnotatedTypeMirror argType = getAnnotatedType(arg);
                if (argType.hasAnnotation(NONDET)) {
                    return false;
                }
            }
            return true;
        }
        return false;
    }

    /**
     * Returns true if {@code @OrderNonDet List} appears as a top-level type argument in {@code
     * atm}.
     */
    private boolean hasOrderNonDetListAsTypeArgument(AnnotatedTypeMirror atm) {
        AnnotatedDeclaredType declaredType = (AnnotatedDeclaredType) atm;
        for (AnnotatedTypeMirror argType : declaredType.getTypeArguments()) {
            if (isList(argType.getUnderlyingType()) && argType.hasAnnotation(ORDERNONDET)) {
                return true;
            }
        }
        return false;
    }

    /**
     * Returns true if {@code javaType} may be annotated as {@code @OrderNonDet}.
     *
     * @param javaType the type to be checked
     * @return true if {@code javaType} is Collection (or a subtype), Iterator (or a subtype), or an
     *     array
     */
    public boolean mayBeOrderNonDet(TypeMirror javaType) {
        return (javaType.getKind() == TypeKind.ARRAY
                || isCollection(TypesUtils.getTypeElement(javaType).asType())
                || isIterator(TypesUtils.getTypeElement(javaType).asType()));
    }

    protected class DeterminismTypeAnnotator extends TypeAnnotator {
        public DeterminismTypeAnnotator(DeterminismAnnotatedTypeFactory atypeFactory) {
            super(atypeFactory);
        }

        // TODO: in the comment, "arguments" should be "parameters".
        // TODO: its' inconsistent that the first bullet point says "annotates unannotated" but the
        // second bullet point says "annotates", which implies it is not defaulting.  You could
        // replace both by "Defaults" (using "default" as a verb).
        // TODO: The method has 3 features, but the example relates to the middle one.  There is no
        // indication of this in the comment, which makes it confusing to read.
        // TODO: The explanation is confusing.  It says that "a[0] is @PolyDet", but that does not
        // seem to be true, and the whole point of this method is that it isn't true.  (Maybe it
        // *should* be true, but that's different.)  I'm not sure a counterfactual is helpful here.
        // If you want to discuss problems, talk about types (what the type of an expression should
        // be) rather than talking about what "would be flagged as an error", which requires further
        // reasoning about all the behaviors of the checker, when the point here is to set the type
        // of an expression.  Likewise, the assignment "i = " is a distraction.  You could just as
        // well have written "... a[0] ..." to show that a[0] is being used as an rvalue, without
        // bringing in assignment which isn't relevant to the discussion and therefore is more
        // likely to confuse than to clarify.
        /**
         * Places the implicit annotation {@code Det} on the type of the main method's parameter.
         *
         * <p>Places the following default annotations:
         *
         * <ol>
         *   <li>Annotates unannotated component types of array arguments and return types as {@code
         *       ...[@PolyDet]}.
         *   <li>Annotates the return type for methods with no @PolyDet formal parameters (including
         *       the receiver) as {@code @Det}.
         * </ol>
         *
         * <p>Example: Consider the following code:
         *
         * <pre><code>
         * &nbsp; void testArr(int[] a) {
         * &nbsp; @Det int i = a[0];
         * &nbsp; }
         * </code></pre>
         *
         * Here, the line {@code @Det int i = a[0];} should be flagged as an error since {@code
         * a[0]} is {@code @PolyDet}. Without the method {@code visitExecutable}, the argument
         * {@code a} defaults to {@code @PolyDet[@Det]} and the line {@code @Det int i = a[0];} is
         * not flagged as an error by the checker.
         */
        @Override
        public Void visitExecutable(final AnnotatedExecutableType t, final Void p) {
            if (isMainMethod(t.getElement())) {
                // TODO: There is repeated logic for this case, both in method
                // addComputedTypeAnnotations and in this method.  Please avoid duplication:  put
                // the logic in just one place.  Or explain why it is essential for it to be
                // duplicated (but I would not expect that to be necessary).
                AnnotatedTypeMirror paramType = t.getParameterTypes().get(0);
                paramType.replaceAnnotation(DET);
            } else {
                for (AnnotatedTypeMirror paramType : t.getParameterTypes()) {
                    defaultArrayElementAsPolyDet(paramType);
                }

                // t.getReceiverType() is null for both "Object <init>()"
                // and for static methods.
                // TODO: It's considered better style (and may be more efficient) to use
                // ".isempty()" rather than ".size() == 0".
                if (t.getReturnType().getAnnotations().size() == 0
<<<<<<< HEAD
                        && (t.getReceiverType() == null
                                || (t.getReceiverType().getAnnotations().size() != 0
                                        && !t.getReceiverType().hasAnnotation(POLYDET)))) {
                    // True if some formal parameter has a @PolyDet annotation
                    boolean hasPolyDet = false;
=======
                        && (t.getReceiverType() == null)) {
                    boolean unannotatedOrPolyDet = false;
>>>>>>> 5f1b637a
                    for (AnnotatedTypeMirror paramType : t.getParameterTypes()) {
                        // The default is @PolyDet, so treat unannotated the same as @PolyDet
                        if (paramType.getAnnotations().size() == 0
                                || paramType.hasAnnotation(POLYDET)) {
                            unannotatedOrPolyDet = true;
                            break;
                        }
                    }
                    if (!unannotatedOrPolyDet) {
                        t.getReturnType().replaceAnnotation(DET);
                    }
                }
                defaultArrayElementAsPolyDet(t.getReturnType());
            }
            return super.visitExecutable(t, p);
        }
    }

    // TODO: It would be great to handle as many TODOs as possible.  Otherwise, once you address
    // them, the code has to be reviewed again.
    // TODO-rashmi: handle multidimensional arrays - here, addComputedTypes, DeterminismVisitor
    // and test.
    // TODO: You never need to write "Helper method that".  It is obvious from the `private`
    // modifier, and documentation should focus first on what the method does, and only secondarily
    // on how it is intended to be used.
    // TODO: It's inconsistent that the documentation says "component type" and the method name is
    // "element type".
    // TODO: The documentation "the array type" indicates that the argument must be an array.  That
    // is not true.  The parameter name `arrType` is also misleading, though clear documentatino
    // might be enough to fix that problem.
    /**
     * Helper method that places the default annotation on component type of the array type {@code
     * arrType} as @PolyDet.
     */
    private void defaultArrayElementAsPolyDet(AnnotatedTypeMirror arrType) {
        if (arrType.getKind() == TypeKind.ARRAY) {
            // TODO: do not capitalize variable names.
            AnnotatedArrayType AnnoArrType = (AnnotatedArrayType) arrType;
            // TODO: It's unclear how this example is related to the method.  What is it an example
            // of?  The example code is a method call, so it cannot be the argument to this method,
            // and the doucmentation gives no indication of how the method was called.  Examples
            // with no context appeared elsewhere in the code, too, and it does more harm than good.
            // Example: @Det int @Det[] returnArrExplicit(){}
            // Here, AnnoArrType is @Det int @Det[].
            // TODO: what is the point of the facts on the following two lines?  It's confusing to
            // state facts without indicating why they are relevant or what the reader should infer
            // from them.
            // arrParamType.getExplicitAnnotations().size() returns 0,
            // arrParamType.getAnnotations().size() returns 1.
            // getExplicitAnnotations works only with type use locations?
            if (AnnoArrType.getAnnotations().size() == 0) {
                if (AnnoArrType.getComponentType().getUnderlyingType().getKind()
                        != TypeKind.TYPEVAR) {
                    AnnoArrType.getComponentType().replaceAnnotation(POLYDET);
                }
            }
        }
    }

    /** @return true if {@code method} is equals */
    public static boolean isEqualsMethod(ExecutableElement method) {
        return (method.getReturnType().getKind() == TypeKind.BOOLEAN
                && method.getSimpleName().contentEquals("equals")
                && method.getParameters().size() == 1
                && TypesUtils.isObject(method.getParameters().get(0).asType()));
    }

    /** @return true if {@code method} is a main method */
    public static boolean isMainMethod(ExecutableElement method) {
        if (method.getReturnType().getKind() == TypeKind.VOID
                && method.getSimpleName().contentEquals("main")
                && method.getParameters().size() == 1
                && method.getParameters().get(0).asType().getKind() == TypeKind.ARRAY) {
            ArrayType arrayType = (ArrayType) method.getParameters().get(0).asType();
            if (TypesUtils.isString(arrayType.getComponentType())) {
                return true;
            }
        }
        return false;
    }

    /**
     * Adds implicit annotation for main method parameter ({@code @Det}) and default annotations for
     * the component types of other array parameters ({@code ...[@PolyDet]}).
     *
     * <p>Note: The annotation on an array type defaults to {@code @PolyDet[]} and this defaulting
     * is handled by declarative mechanism.
     *
     * <p>Example: Consider the following code:
     *
     * <pre><code>
     * &nbsp; void testArr(int[] a) {
     * &nbsp;   ...
     * &nbsp; }
     * </code></pre>
     *
     * This method {@code addComputedTypeAnnotations} annotates the component type of parameter
     * {@code int[] a} as {@code @PolyDet int[] a}.
     */
    // TODO: How is this method related to visitExecutable?  The logic seems very similar.  Why does
    // it have to be duplicated?  If it's duplicated, why is the style/structure of the code
    // different in the two methods?
    @Override
    public void addComputedTypeAnnotations(Element elt, AnnotatedTypeMirror type) {
        if (elt.getKind() == ElementKind.PARAMETER) {
            if (elt.getEnclosingElement().getKind() == ElementKind.METHOD) {
                ExecutableElement method = (ExecutableElement) elt.getEnclosingElement();
                if (isMainMethod(method)) {
                    if (type.getAnnotations().size() > 0 && !type.hasAnnotation(DET)) {
                        checker.report(Result.failure("invalid.annotation.on.parameter"), elt);
                    }
                    type.addMissingAnnotations(Collections.singleton(DET));
                    // TODO: Here is another comment that I cannot understand.  Why is the
                    // testArrParam method declaration important?
                    // Note: void testArrParam(@PolyDet int @PolyDet [] arr) {}
                    // getExplicitAnnotations().size() for arr is 0,
                    // getAnnotations().size() for arr is 1.
                } else if (type.getKind() == TypeKind.ARRAY && type.getAnnotations().size() == 0) {
                    AnnotatedArrayType arrType = (AnnotatedArrayType) type;
                    if (arrType.getComponentType().getKind() != TypeKind.TYPEVAR) {
                        arrType.getComponentType()
                                .addMissingAnnotations(Collections.singleton(POLYDET));
                    }
                }
            }
        }
        super.addComputedTypeAnnotations(elt, type);
    }

    /** @return true if {@code tm} is Set or a subtype of Set */
    private boolean isSet(TypeMirror tm) {
        return types.isSubtype(types.erasure(tm), types.erasure(SetInterfaceTypeMirror));
    }

    /** @return true if {@code tm} is a List or a subtype of List */
    public boolean isList(TypeMirror tm) {
        return types.isSubtype(types.erasure(tm), types.erasure(ListInterfaceTypeMirror));
    }

    /** @return true if {@code tm} is Collection or a subtype of Collection */
    public boolean isCollection(TypeMirror tm) {
        return types.isSubtype(types.erasure(tm), types.erasure(CollectionInterfaceTypeMirror));
    }

    /** @return true if {@code tm} is Iterator or a subtype of Iterator */
    public boolean isIterator(TypeMirror tm) {
        return types.isSubtype(types.erasure(tm), types.erasure(IteratorTypeMirror));
    }

    /** @return true if {@code tm} is the Arrays class */
    public boolean isArrays(TypeMirror tm) {
        return types.isSameType(tm, ArraysTypeMirror);
    }

    /** @return true if {@code tm} is the Collections class */
    public boolean isCollections(TypeMirror tm) {
        return types.isSameType(tm, CollectionsTypeMirror);
    }

    // TODO: The term "its subtype" implies there is exactly one subtype (which is rare and not what
    // you mean).  "a subtype" doesn't make this implication.
    /** @return true if {@code tm} is AbstractList or its subtype */
    public boolean isAbstractList(TypeMirror tm) {
        return types.isSubtype(types.erasure(tm), types.erasure(AbstractListTypeMirror));
    }

    /** @return true if {@code tm} is AbstractSequentialList or its subtype */
    public boolean isAbstractSequentialList(TypeMirror tm) {
        return types.isSubtype(types.erasure(tm), types.erasure(AbstractSequentialListTypeMirror));
    }

    /** @return true if {@code tm} is ArrayList or its subtype */
    public boolean isArrayList(TypeMirror tm) {
        return types.isSubtype(types.erasure(tm), types.erasure(ArrayListTypeMirror));
    }

    /** @return true if {@code tm} is LinkedList or its subtype */
    public boolean isLinkedList(TypeMirror tm) {
        return types.isSubtype(types.erasure(tm), types.erasure(LinkedListTypeMirror));
    }

    /** @return true if {@code tm} is NavigableSet or its subtype */
    public boolean isNavigableSet(TypeMirror tm) {
        return types.isSubtype(types.erasure(tm), types.erasure(NavigableSetTypeMirror));
    }

    /** @return true if {@code tm} is SortedSet or its subtype */
    public boolean isSortedSet(TypeMirror tm) {
        return types.isSubtype(types.erasure(tm), types.erasure(SortedSetTypeMirror));
    }

    /** @return true if {@code tm} is TreeSet or its subtype */
    public boolean isTreeSet(TypeMirror tm) {
        return types.isSubtype(types.erasure(tm), types.erasure(TreeSetTypeMirror));
    }

    /** @return true if {@code tm} is Enumeration or its subtype */
    public boolean isEnumeration(TypeMirror tm) {
        return types.isSubtype(types.erasure(tm), types.erasure(EnumerationTypeMirror));
    }

    // TODO: The comment "returns a generic type" is at odds with the method name "isIteratorNext"
    /**
     * Returns true if {@code receiverUnderlyingType} is Iterator and if {@code
     * invokedMethodElement} returns a generic type.
     */
    private boolean isIteratorNext(
            TypeElement receiverUnderlyingType, ExecutableElement invokedMethodElement) {
        if (isIterator(receiverUnderlyingType.asType())) {
            if (invokedMethodElement.getSimpleName().contentEquals("next")
                    && invokedMethodElement.getReturnType().getKind() == TypeKind.TYPEVAR
                    && invokedMethodElement.getParameters().size() == 0) {
                return true;
            }
        }
        return false;
    }

    /**
     * Returns true if {@code receiverUnderlyingType} is AbstractList, AbstractSequentialList, or
     * List and if {@code invokedMethodElement} returns a generic type.
     */
    private boolean isAbstractListWithTypeVarReturn(
            TypeElement receiverUnderlyingType, ExecutableElement invokedMethodElement) {
        if (isAbstractList(receiverUnderlyingType.asType())
                || isAbstractSequentialList(receiverUnderlyingType.asType())
                || isList(receiverUnderlyingType.asType())) {
            if (invokedMethodElement.getSimpleName().contentEquals("get")
                    && invokedMethodElement.getReturnType().getKind() == TypeKind.TYPEVAR
                    && invokedMethodElement.getParameters().size() == 1
                    && invokedMethodElement.getParameters().get(0).asType().getKind()
                            == TypeKind.INT) {
                return true;
            }
            if (invokedMethodElement.getSimpleName().contentEquals("set")
                    && invokedMethodElement.getReturnType().getKind() == TypeKind.TYPEVAR
                    && invokedMethodElement.getParameters().size() == 2
                    && invokedMethodElement.getParameters().get(0).asType().getKind()
                            == TypeKind.INT
                    && invokedMethodElement.getParameters().get(1).asType().getKind()
                            == TypeKind.TYPEVAR) {
                return true;
            }
            if (invokedMethodElement.getSimpleName().contentEquals("remove")
                    && invokedMethodElement.getReturnType().getKind() == TypeKind.TYPEVAR
                    && invokedMethodElement.getParameters().size() == 1
                    && invokedMethodElement.getParameters().get(0).asType().getKind()
                            == TypeKind.INT) {
                return true;
            }
        }
        return false;
    }

    /**
     * Returns true if {@code receiverUnderlyingType} is NavigableSet and if {@code
     * invokedMethodElement} returns a generic type.
     */
    private boolean isNavigableSetWithTypeVarReturn(
            TypeElement receiverUnderlyingType, ExecutableElement invokedMethodElement) {
        if (isNavigableSet(receiverUnderlyingType.asType())) {
            if (invokedMethodElement.getSimpleName().contentEquals("lower")
                    && invokedMethodElement.getReturnType().getKind() == TypeKind.TYPEVAR
                    && invokedMethodElement.getParameters().size() == 1
                    && invokedMethodElement.getParameters().get(0).asType().getKind()
                            == TypeKind.TYPEVAR) {
                return true;
            }
            if (invokedMethodElement.getSimpleName().contentEquals("floor")
                    && invokedMethodElement.getReturnType().getKind() == TypeKind.TYPEVAR
                    && invokedMethodElement.getParameters().size() == 1
                    && invokedMethodElement.getParameters().get(0).asType().getKind()
                            == TypeKind.TYPEVAR) {
                return true;
            }
            if (invokedMethodElement.getSimpleName().contentEquals("ceiling")
                    && invokedMethodElement.getReturnType().getKind() == TypeKind.TYPEVAR
                    && invokedMethodElement.getParameters().size() == 0) {
                return true;
            }
            if (invokedMethodElement.getSimpleName().contentEquals("higher")
                    && invokedMethodElement.getReturnType().getKind() == TypeKind.TYPEVAR
                    && invokedMethodElement.getParameters().size() == 0) {
                return true;
            }
            if (invokedMethodElement.getSimpleName().contentEquals("pollFirst")
                    && invokedMethodElement.getReturnType().getKind() == TypeKind.TYPEVAR
                    && invokedMethodElement.getParameters().size() == 0) {
                return true;
            }
            if (invokedMethodElement.getSimpleName().contentEquals("pollLast")
                    && invokedMethodElement.getReturnType().getKind() == TypeKind.TYPEVAR
                    && invokedMethodElement.getParameters().size() == 0) {
                return true;
            }
        }
        return false;
    }

    /**
     * Returns true if {@code receiverUnderlyingType} is ArrayList and if {@code
     * invokedMethodElement} returns a generic type.
     */
    private boolean isArrayListWithTypeVarReturn(
            TypeElement receiverUnderlyingType, ExecutableElement invokedMethodElement) {
        if (isArrayList(receiverUnderlyingType.asType())) {
            if (invokedMethodElement.getSimpleName().contentEquals("elementData")
                    && invokedMethodElement.getReturnType().getKind() == TypeKind.TYPEVAR
                    && invokedMethodElement.getParameters().size() == 1
                    && invokedMethodElement.getParameters().get(0).asType().getKind()
                            == TypeKind.INT) {
                return true;
            }
            if (invokedMethodElement.getSimpleName().contentEquals("get")
                    && invokedMethodElement.getReturnType().getKind() == TypeKind.TYPEVAR
                    && invokedMethodElement.getParameters().size() == 1
                    && invokedMethodElement.getParameters().get(0).asType().getKind()
                            == TypeKind.INT) {
                return true;
            }
            if (invokedMethodElement.getSimpleName().contentEquals("set")
                    && invokedMethodElement.getReturnType().getKind() == TypeKind.TYPEVAR
                    && invokedMethodElement.getParameters().size() == 2
                    && invokedMethodElement.getParameters().get(0).asType().getKind()
                            == TypeKind.INT
                    && invokedMethodElement.getParameters().get(1).asType().getKind()
                            == TypeKind.TYPEVAR) {
                return true;
            }
            if (invokedMethodElement.getSimpleName().contentEquals("remove")
                    && invokedMethodElement.getReturnType().getKind() == TypeKind.TYPEVAR
                    && invokedMethodElement.getParameters().size() == 1
                    && invokedMethodElement.getParameters().get(0).asType().getKind()
                            == TypeKind.INT) {
                return true;
            }
        }
        return false;
    }

    /**
     * Returns true if {@code receiverUnderlyingType} is LinkedList and if {@code
     * invokedMethodElement} returns a generic type.
     */
    private boolean isLinkedListWithTypeVarReturn(
            TypeElement receiverUnderlyingType, ExecutableElement invokedMethodElement) {
        if (isLinkedList(receiverUnderlyingType.asType())) {
            if (invokedMethodElement.getSimpleName().contentEquals("unlink")
                    && invokedMethodElement.getReturnType().getKind() == TypeKind.TYPEVAR
                    && invokedMethodElement.getParameters().size() == 1
                    && (types.isSameType(
                            invokedMethodElement.getParameters().get(0).asType(),
                            TypesUtils.typeFromClass(
                                    Node.class, types, processingEnv.getElementUtils())))) {
                return true;
            }
            if (invokedMethodElement.getSimpleName().contentEquals("getFirst")
                    && invokedMethodElement.getReturnType().getKind() == TypeKind.TYPEVAR
                    && invokedMethodElement.getParameters().size() == 0) {
                return true;
            }
            if (invokedMethodElement.getSimpleName().contentEquals("getLast")
                    && invokedMethodElement.getReturnType().getKind() == TypeKind.TYPEVAR
                    && invokedMethodElement.getParameters().size() == 0) {
                return true;
            }
            if (invokedMethodElement.getSimpleName().contentEquals("removeFirst")
                    && invokedMethodElement.getReturnType().getKind() == TypeKind.TYPEVAR
                    && invokedMethodElement.getParameters().size() == 0) {
                return true;
            }
            if (invokedMethodElement.getSimpleName().contentEquals("removeLast")
                    && invokedMethodElement.getReturnType().getKind() == TypeKind.TYPEVAR
                    && invokedMethodElement.getParameters().size() == 0) {
                return true;
            }
            if (invokedMethodElement.getSimpleName().contentEquals("get")
                    && invokedMethodElement.getReturnType().getKind() == TypeKind.TYPEVAR
                    && invokedMethodElement.getParameters().size() == 1
                    && invokedMethodElement.getParameters().get(0).asType().getKind()
                            == TypeKind.INT) {
                return true;
            }
            if (invokedMethodElement.getSimpleName().contentEquals("set")
                    && invokedMethodElement.getReturnType().getKind() == TypeKind.TYPEVAR
                    && invokedMethodElement.getParameters().size() == 2
                    && invokedMethodElement.getParameters().get(0).asType().getKind()
                            == TypeKind.INT
                    && invokedMethodElement.getParameters().get(1).asType().getKind()
                            == TypeKind.TYPEVAR) {
                return true;
            }
            if (invokedMethodElement.getSimpleName().contentEquals("remove")
                    && invokedMethodElement.getReturnType().getKind() == TypeKind.TYPEVAR
                    && invokedMethodElement.getParameters().size() == 1
                    && invokedMethodElement.getParameters().get(0).asType().getKind()
                            == TypeKind.INT) {
                return true;
            }
            if (invokedMethodElement.getSimpleName().contentEquals("peek")
                    && invokedMethodElement.getReturnType().getKind() == TypeKind.TYPEVAR
                    && invokedMethodElement.getParameters().size() == 0) {
                return true;
            }
            if (invokedMethodElement.getSimpleName().contentEquals("element")
                    && invokedMethodElement.getReturnType().getKind() == TypeKind.TYPEVAR
                    && invokedMethodElement.getParameters().size() == 0) {
                return true;
            }
            if (invokedMethodElement.getSimpleName().contentEquals("poll")
                    && invokedMethodElement.getReturnType().getKind() == TypeKind.TYPEVAR
                    && invokedMethodElement.getParameters().size() == 0) {
                return true;
            }
            if (invokedMethodElement.getSimpleName().contentEquals("remove")
                    && invokedMethodElement.getReturnType().getKind() == TypeKind.TYPEVAR
                    && invokedMethodElement.getParameters().size() == 0) {
                return true;
            }
            if (invokedMethodElement.getSimpleName().contentEquals("peekFirst")
                    && invokedMethodElement.getReturnType().getKind() == TypeKind.TYPEVAR
                    && invokedMethodElement.getParameters().size() == 0) {
                return true;
            }
            if (invokedMethodElement.getSimpleName().contentEquals("peekLast")
                    && invokedMethodElement.getReturnType().getKind() == TypeKind.TYPEVAR
                    && invokedMethodElement.getParameters().size() == 0) {
                return true;
            }
            if (invokedMethodElement.getSimpleName().contentEquals("pollFirst")
                    && invokedMethodElement.getReturnType().getKind() == TypeKind.TYPEVAR
                    && invokedMethodElement.getParameters().size() == 0) {
                return true;
            }
            if (invokedMethodElement.getSimpleName().contentEquals("pollLast")
                    && invokedMethodElement.getReturnType().getKind() == TypeKind.TYPEVAR
                    && invokedMethodElement.getParameters().size() == 0) {
                return true;
            }
            if (invokedMethodElement.getSimpleName().contentEquals("pop")
                    && invokedMethodElement.getReturnType().getKind() == TypeKind.TYPEVAR
                    && invokedMethodElement.getParameters().size() == 0) {
                return true;
            }
        }
        return false;
    }

    /**
     * Returns true if {@code receiverUnderlyingType} is SortedSet and if {@code
     * invokedMethodElement} returns a generic type.
     */
    private boolean isSortedSetWithTypeVarReturn(
            TypeElement receiverUnderlyingType, ExecutableElement invokedMethodElement) {
        if (isSortedSet(receiverUnderlyingType.asType())) {
            if (invokedMethodElement.getSimpleName().contentEquals("first")
                    && invokedMethodElement.getReturnType().getKind() == TypeKind.TYPEVAR
                    && invokedMethodElement.getParameters().size() == 0) {
                return true;
            }
            if (invokedMethodElement.getSimpleName().contentEquals("last")
                    && invokedMethodElement.getReturnType().getKind() == TypeKind.TYPEVAR
                    && invokedMethodElement.getParameters().size() == 0) {
                return true;
            }
        }
        return false;
    }

    /**
     * Returns true if {@code receiverUnderlyingType} is TreeSet and if {@code invokedMethodElement}
     * returns a generic type.
     */
    private boolean isTreeSetWithTypeVarReturn(
            TypeElement receiverUnderlyingType, ExecutableElement invokedMethodElement) {
        if (isTreeSet(receiverUnderlyingType.asType())) {
            if (invokedMethodElement.getSimpleName().contentEquals("first")
                    && invokedMethodElement.getReturnType().getKind() == TypeKind.TYPEVAR
                    && invokedMethodElement.getParameters().size() == 0) {
                return true;
            }
            if (invokedMethodElement.getSimpleName().contentEquals("last")
                    && invokedMethodElement.getReturnType().getKind() == TypeKind.TYPEVAR
                    && invokedMethodElement.getParameters().size() == 0) {
                return true;
            }
            if (invokedMethodElement.getSimpleName().contentEquals("lower")
                    && invokedMethodElement.getReturnType().getKind() == TypeKind.TYPEVAR
                    && invokedMethodElement.getParameters().size() == 1
                    && invokedMethodElement.getParameters().get(0).asType().getKind()
                            == TypeKind.TYPEVAR) {
                return true;
            }
            if (invokedMethodElement.getSimpleName().contentEquals("floor")
                    && invokedMethodElement.getReturnType().getKind() == TypeKind.TYPEVAR
                    && invokedMethodElement.getParameters().size() == 1
                    && invokedMethodElement.getParameters().get(0).asType().getKind()
                            == TypeKind.TYPEVAR) {
                return true;
            }
            if (invokedMethodElement.getSimpleName().contentEquals("ceiling")
                    && invokedMethodElement.getReturnType().getKind() == TypeKind.TYPEVAR
                    && invokedMethodElement.getParameters().size() == 1
                    && invokedMethodElement.getParameters().get(0).asType().getKind()
                            == TypeKind.TYPEVAR) {
                return true;
            }
            if (invokedMethodElement.getSimpleName().contentEquals("higher")
                    && invokedMethodElement.getReturnType().getKind() == TypeKind.TYPEVAR
                    && invokedMethodElement.getParameters().size() == 1
                    && invokedMethodElement.getParameters().get(0).asType().getKind()
                            == TypeKind.TYPEVAR) {
                return true;
            }
            if (invokedMethodElement.getSimpleName().contentEquals("pollFirst")
                    && invokedMethodElement.getReturnType().getKind() == TypeKind.TYPEVAR
                    && invokedMethodElement.getParameters().size() == 0) {
                return true;
            }
            if (invokedMethodElement.getSimpleName().contentEquals("pollLast")
                    && invokedMethodElement.getReturnType().getKind() == TypeKind.TYPEVAR
                    && invokedMethodElement.getParameters().size() == 0) {
                return true;
            }
        }
        return false;
    }

    /**
     * Returns true if {@code receiverUnderlyingType} is Enumeration and if {@code
     * invokedMethodElement} returns a generic type.
     */
    private boolean isEnumerationWithTypeVarReturn(
            TypeElement receiverUnderlyingType, ExecutableElement invokedMethodElement) {
        if (isEnumeration(receiverUnderlyingType.asType())) {
            if (invokedMethodElement.getSimpleName().contentEquals("nextElement")
                    && invokedMethodElement.getReturnType().getKind() == TypeKind.TYPEVAR
                    && invokedMethodElement.getParameters().size() == 0) {
                return true;
            }
        }
        return false;
    }

    @Override
    public QualifierHierarchy createQualifierHierarchy(
            MultiGraphQualifierHierarchy.MultiGraphFactory factory) {
        return new DeterminismQualifierHierarchy(factory, DET);
    }

    class DeterminismQualifierHierarchy extends GraphQualifierHierarchy {

        public DeterminismQualifierHierarchy(MultiGraphFactory f, AnnotationMirror bottom) {
            super(f, bottom);
        }

        /**
         * Treats {@code @PolyDet} with values as {@code @PolyDet} without values in the qualifier
         * hierarchy.
         */
        @Override
        public boolean isSubtype(AnnotationMirror subAnno, AnnotationMirror superAnno) {
            if (AnnotationUtils.areSameIgnoringValues(subAnno, POLYDET)) {
                subAnno = POLYDET;
            }
            if (AnnotationUtils.areSameIgnoringValues(superAnno, POLYDET)) {
                superAnno = POLYDET;
            }
            return super.isSubtype(subAnno, superAnno);
        }
    }
}<|MERGE_RESOLUTION|>--- conflicted
+++ resolved
@@ -205,7 +205,8 @@
             // reference the manual?
 
             // Annotates the return type of "equals()" method called on a Set receiver
-            // as described in https://checkerframework.org/manual/#improved-precision-set-equals.
+            // as described in
+            // https://checkerframework.org/manual/#determinism-improved-precision-set-equals.
 
             // Example1: @OrderNonDet Set<@OrderNonDet List<@Det Integer>> s1;
             //           @OrderNonDet Set<@OrderNonDet List<@Det Integer>> s2;
@@ -452,16 +453,8 @@
                 // TODO: It's considered better style (and may be more efficient) to use
                 // ".isempty()" rather than ".size() == 0".
                 if (t.getReturnType().getAnnotations().size() == 0
-<<<<<<< HEAD
-                        && (t.getReceiverType() == null
-                                || (t.getReceiverType().getAnnotations().size() != 0
-                                        && !t.getReceiverType().hasAnnotation(POLYDET)))) {
-                    // True if some formal parameter has a @PolyDet annotation
-                    boolean hasPolyDet = false;
-=======
                         && (t.getReceiverType() == null)) {
                     boolean unannotatedOrPolyDet = false;
->>>>>>> 5f1b637a
                     for (AnnotatedTypeMirror paramType : t.getParameterTypes()) {
                         // The default is @PolyDet, so treat unannotated the same as @PolyDet
                         if (paramType.getAnnotations().size() == 0
@@ -571,7 +564,11 @@
                 ExecutableElement method = (ExecutableElement) elt.getEnclosingElement();
                 if (isMainMethod(method)) {
                     if (type.getAnnotations().size() > 0 && !type.hasAnnotation(DET)) {
-                        checker.report(Result.failure("invalid.annotation.on.parameter"), elt);
+                        checker.report(
+                                Result.failure(
+                                        "invalid.annotation.on.parameter",
+                                        type.getAnnotationInHierarchy(NONDET)),
+                                elt);
                     }
                     type.addMissingAnnotations(Collections.singleton(DET));
                     // TODO: Here is another comment that I cannot understand.  Why is the
