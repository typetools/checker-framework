--- conflicted
+++ resolved
@@ -189,7 +189,6 @@
                 p.replaceAnnotation(NONDET);
             }
 
-<<<<<<< HEAD
             // TODO: This logic should not be performed here, at the call site.  Rather, it should
             // be done as defaulting, at the method definition.  That way, the .class file will
             // contain correct information for use by other tools.  More generally, checking for
@@ -206,8 +205,6 @@
 
             // TODO: This doesn't say where a reader of the code can find "the specification"?  You
             // should refer to the manual.  Is this behavior documented there?
-=======
->>>>>>> 68ee60de
             // Annotates the return type of "equals()" method called on a Set receiver
             // as described in the specification.
             // Example1: @OrderNonDet Set<@OrderNonDet List<@Det Integer>> s1;
@@ -309,21 +306,14 @@
                 if (retType.getKind() == TypeKind.ARRAY) {
                     AnnotatedTypeMirror.AnnotatedArrayType arrRetType =
                             (AnnotatedTypeMirror.AnnotatedArrayType) retType;
-<<<<<<< HEAD
-                    if (arrRetType.getAnnotations().size() == 0
-                            // TODO: Why does this check for type variables but the similar code in
-                            // the for loop below does not?
-                            && arrRetType.getComponentType().getUnderlyingType().getKind()
-                                    != TypeKind.TYPEVAR) {
-                        arrRetType.replaceAnnotation(POLYDET);
-                        arrRetType.getComponentType().replaceAnnotation(POLYDET);
-=======
+
                     if (arrRetType.getAnnotations().size() == 0) {
+                        // TODO: Why does this check for type variables but the similar code in
+                        // the for loop below does not?
                         if (arrRetType.getComponentType().getUnderlyingType().getKind()
                                 != TypeKind.TYPEVAR) {
                             arrRetType.getComponentType().replaceAnnotation(POLYDET);
                         }
->>>>>>> 68ee60de
                     }
                 }
 
