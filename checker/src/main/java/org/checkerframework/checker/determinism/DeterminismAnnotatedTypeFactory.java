--- conflicted
+++ resolved
@@ -226,43 +226,33 @@
                     annotatedRetType.replaceAnnotation(DET);
                 }
             }
-<<<<<<< HEAD
-
-            if (p.getUnderlyingType().getKind() != TypeKind.TYPEVAR) {
-                if (isIteratorNext(receiverUnderlyingType, invokedMethodElement)
-                        || isAbstractListWithTypeVarReturn(
-                                receiverUnderlyingType, invokedMethodElement)
-                        || isArrayListWithTypeVarReturn(
-                                receiverUnderlyingType, invokedMethodElement)
-                        || isLinkedListWithTypeVarReturn(
-                                receiverUnderlyingType, invokedMethodElement)
-                        || isEnumerationWithTypeVarReturn(
-                                receiverUnderlyingType, invokedMethodElement)) {
+
+            if (annotatedRetType.getUnderlyingType().getKind() != TypeKind.TYPEVAR) {
+                if (isIteratorNext(receiverUnderlyingType, m)
+                        || isAbstractListWithTypeVarReturn(receiverUnderlyingType, m)
+                        || isArrayListWithTypeVarReturn(receiverUnderlyingType, m)
+                        || isLinkedListWithTypeVarReturn(receiverUnderlyingType, m)
+                        || isEnumerationWithTypeVarReturn(receiverUnderlyingType, m)) {
                     if (receiverType.hasAnnotation(NONDET)
                             || receiverType.hasAnnotation(ORDERNONDET)) {
-                        p.replaceAnnotation(NONDET);
+                        annotatedRetType.replaceAnnotation(NONDET);
                     } else {
-                        p.replaceAnnotation(DET);
+                        annotatedRetType.replaceAnnotation(DET);
                     }
                 }
-                if (isTreeSetWithTypeVarReturn(receiverUnderlyingType, invokedMethodElement)
-                        || isNavigableSetWithTypeVarReturn(
-                                receiverUnderlyingType, invokedMethodElement)
-                        || isSortedSetWithTypeVarReturn(
-                                receiverUnderlyingType, invokedMethodElement)) {
+                if (isTreeSetWithTypeVarReturn(receiverUnderlyingType, m)
+                        || isNavigableSetWithTypeVarReturn(receiverUnderlyingType, m)
+                        || isSortedSetWithTypeVarReturn(receiverUnderlyingType, m)) {
                     if (receiverType.hasAnnotation(DET)
                             || receiverType.hasAnnotation(ORDERNONDET)) {
-                        p.replaceAnnotation(DET);
+                        annotatedRetType.replaceAnnotation(DET);
                     } else {
-                        p.replaceAnnotation(NONDET);
+                        annotatedRetType.replaceAnnotation(NONDET);
                     }
                 }
             }
 
-            return super.visitMethodInvocation(node, p);
-=======
             return super.visitMethodInvocation(node, annotatedRetType);
->>>>>>> c0a5b302
         }
 
         /** Annotates the length property of a {@code @NonDet} array as {@code @NonDet}. */
@@ -470,11 +460,7 @@
 
     /** @return true if {@code tm} is Iterator or a subtype of Iterator */
     public boolean isIterator(TypeMirror tm) {
-<<<<<<< HEAD
-        return types.isSubtype(tm, IteratorTypeMirror);
-=======
         return types.isSubtype(types.erasure(tm), types.erasure(IteratorTypeMirror));
->>>>>>> c0a5b302
     }
 
     /** @return true if {@code tm} is the Arrays class */
