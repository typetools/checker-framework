package org.checkerframework.checker.index.lowerbound;

import com.sun.source.tree.BinaryTree;
import com.sun.source.tree.ExpressionTree;
import com.sun.source.tree.LiteralTree;
import com.sun.source.tree.MemberSelectTree;
import com.sun.source.tree.MethodInvocationTree;
import com.sun.source.tree.Tree;
import com.sun.source.tree.UnaryTree;
import java.lang.annotation.Annotation;
import java.util.Arrays;
import java.util.LinkedHashSet;
import java.util.Set;
import javax.lang.model.element.AnnotationMirror;
import javax.lang.model.element.Element;
import javax.lang.model.type.TypeMirror;
import org.checkerframework.checker.index.BaseAnnotatedTypeFactoryForIndexChecker;
import org.checkerframework.checker.index.IndexMethodIdentifier;
import org.checkerframework.checker.index.inequality.LessThanAnnotatedTypeFactory;
import org.checkerframework.checker.index.inequality.LessThanChecker;
import org.checkerframework.checker.index.qual.GTENegativeOne;
import org.checkerframework.checker.index.qual.IndexFor;
import org.checkerframework.checker.index.qual.IndexOrHigh;
import org.checkerframework.checker.index.qual.IndexOrLow;
import org.checkerframework.checker.index.qual.LengthOf;
import org.checkerframework.checker.index.qual.LowerBoundBottom;
import org.checkerframework.checker.index.qual.LowerBoundUnknown;
import org.checkerframework.checker.index.qual.NegativeIndexFor;
import org.checkerframework.checker.index.qual.NonNegative;
import org.checkerframework.checker.index.qual.PolyIndex;
import org.checkerframework.checker.index.qual.PolyLowerBound;
import org.checkerframework.checker.index.qual.Positive;
import org.checkerframework.checker.index.qual.SubstringIndexFor;
import org.checkerframework.checker.index.searchindex.SearchIndexAnnotatedTypeFactory;
import org.checkerframework.checker.index.searchindex.SearchIndexChecker;
import org.checkerframework.checker.nullness.qual.Nullable;
import org.checkerframework.checker.signedness.qual.SignedPositive;
import org.checkerframework.checker.signedness.qual.SignednessGlb;
import org.checkerframework.common.basetype.BaseTypeChecker;
import org.checkerframework.common.value.ValueAnnotatedTypeFactory;
import org.checkerframework.common.value.ValueChecker;
import org.checkerframework.common.value.ValueCheckerUtils;
import org.checkerframework.common.value.qual.BottomVal;
import org.checkerframework.common.value.util.Range;
import org.checkerframework.dataflow.cfg.node.NumericalMultiplicationNode;
import org.checkerframework.framework.type.AnnotatedTypeFactory;
import org.checkerframework.framework.type.AnnotatedTypeMirror;
import org.checkerframework.framework.type.treeannotator.ListTreeAnnotator;
import org.checkerframework.framework.type.treeannotator.TreeAnnotator;
import org.checkerframework.javacutil.AnnotationBuilder;
import org.checkerframework.javacutil.TreeUtils;

/**
 * Implements the introduction rules for the Lower Bound Checker.
 *
 * <pre>
 *  The type hierarchy is:
 *
 *  Top = lbu ("Lower Bound Unknown")
 *   |
 *  gte-1 ("Greater than or equal to -1")
 *   |
 *  nn  ("NonNegative")
 *   |
 *  pos ("Positive")
 *  </pre>
 *
 * In general, check whether the constant Value Checker can determine the value of a variable; if it
 * can, use that; if not, use more specific rules based on expression type. This class implements
 * the following type rules:
 *
 * <ul>
 *   <li>1. If the value checker type for any expression is &ge; 1, refine that expression's type to
 *       positive.
 *   <li>2. If the value checker type for any expression is &ge; 0 and case 1 did not apply, then
 *       refine that expression's type to non-negative.
 *   <li>3. If the value checker type for any expression is &ge; -1 and cases 1 and 2 did not apply,
 *       then refine that expression's type to GTEN1.
 *   <li>4. A unary prefix decrement shifts the type "down" in the hierarchy (i.e. {@code --i} when
 *       {@code i} is non-negative implies that {@code i} will be GTEN1 afterwards). Should this be
 *       3 rules?
 *   <li>5. A unary prefix increment shifts the type "up" in the hierarchy (i.e. {@code ++i} when
 *       {@code i} is non-negative implies that {@code i} will be positive afterwards). Should this
 *       be 3 rules?
 *   <li>6. Unary negation on a NegativeIndexFor from the SearchIndex type system results in a
 *       non-negative.
 *   <li>7. The result of a call to Math.max is the GLB of its arguments.
 *   <li>8. If an array has a MinLen type &ge; 1 and its length is accessed, the length expression
 *       is positive.
 * </ul>
 */
public class LowerBoundAnnotatedTypeFactory extends BaseAnnotatedTypeFactoryForIndexChecker {

  /** The canonical @{@link GTENegativeOne} annotation. */
  public final AnnotationMirror GTEN1 = AnnotationBuilder.fromClass(elements, GTENegativeOne.class);

  /** The canonical @{@link NonNegative} annotation. */
  public final AnnotationMirror NN = AnnotationBuilder.fromClass(elements, NonNegative.class);

  /** The canonical @{@link Positive} annotation. */
  public final AnnotationMirror POS = AnnotationBuilder.fromClass(elements, Positive.class);

  /** The bottom annotation. */
  public final AnnotationMirror BOTTOM =
      AnnotationBuilder.fromClass(elements, LowerBoundBottom.class);

  /** The canonical @{@link LowerBoundUnknown} annotation. */
  public final AnnotationMirror UNKNOWN =
      AnnotationBuilder.fromClass(elements, LowerBoundUnknown.class);

  /** The canonical @{@link PolyLowerBound} annotation. */
  public final AnnotationMirror POLY = AnnotationBuilder.fromClass(elements, PolyLowerBound.class);

  /** Predicates about method calls. */
  private final IndexMethodIdentifier imf;

  /**
   * Create a new LowerBoundAnnotatedTypeFactory.
   *
   * @param checker the type-checker
   */
  public LowerBoundAnnotatedTypeFactory(BaseTypeChecker checker) {
    super(checker);
    // Any annotations that are aliased to @NonNegative, @Positive, or @GTENegativeOne must also
    // be aliased in the constructor of ValueAnnotatedTypeFactory to the appropriate
    // @IntRangeFrom* annotation.
    addAliasedTypeAnnotation(IndexFor.class, NN);
    addAliasedTypeAnnotation(IndexOrLow.class, GTEN1);
    addAliasedTypeAnnotation(IndexOrHigh.class, NN);
    addAliasedTypeAnnotation(LengthOf.class, NN);
    addAliasedTypeAnnotation(PolyIndex.class, POLY);
    addAliasedTypeAnnotation(SubstringIndexFor.class, GTEN1);

    addAliasedTypeAnnotation(SignedPositive.class, NN);
    addAliasedTypeAnnotation(SignednessGlb.class, NN);

    imf = new IndexMethodIdentifier(this);

    this.postInit();
  }

  @Override
  protected Set<Class<? extends Annotation>> createSupportedTypeQualifiers() {
    // Because the Index Checker is a subclass, the qualifiers have to be explicitly defined.
    return new LinkedHashSet<>(
        Arrays.asList(
            Positive.class,
            NonNegative.class,
            GTENegativeOne.class,
            LowerBoundUnknown.class,
            PolyLowerBound.class,
            LowerBoundBottom.class));
  }

  /**
   * Takes a value type (only interesting if it's an IntVal), and converts it to a lower bound type.
   * If the new lower bound type is more specific than type, convert type to that type.
   *
   * @param valueType the Value Checker type
   * @param type the current lower bound type of the expression being evaluated
   */
  private void addLowerBoundTypeFromValueType(
      AnnotatedTypeMirror valueType, AnnotatedTypeMirror type) {
    AnnotationMirror anm = getLowerBoundAnnotationFromValueType(valueType);
    if (!type.hasPrimaryAnnotationInHierarchy(UNKNOWN)) {
      if (!areSameByClass(anm, LowerBoundUnknown.class)) {
        type.addAnnotation(anm);
      }
      return;
    }
<<<<<<< HEAD
    TypeMirror valueTM = valueType.getUnderlyingType();
    if (qualHierarchy.isSubtypeShallowEffective(anm, type)) {
=======
    if (qualHierarchy.isSubtype(anm, type.getPrimaryAnnotationInHierarchy(UNKNOWN))) {
>>>>>>> 0fc4f1e0
      type.replaceAnnotation(anm);
    }
  }

  /** Handles cases 1, 2, and 3. */
  @Override
  public void addComputedTypeAnnotations(Element element, AnnotatedTypeMirror type) {
    super.addComputedTypeAnnotations(element, type);
    if (element != null) {
      AnnotatedTypeMirror valueType = getValueAnnotatedTypeFactory().getAnnotatedType(element);
      addLowerBoundTypeFromValueType(valueType, type);
    }
  }

  /** Handles cases 1, 2, and 3. */
  @Override
  public void addComputedTypeAnnotations(Tree tree, AnnotatedTypeMirror type, boolean iUseFlow) {
    super.addComputedTypeAnnotations(tree, type, iUseFlow);
    // If dataflow shouldn't be used to compute this type, then do not use the result from
    // the Value Checker, because dataflow is used to compute that type.  (Without this,
    // "int i = 1; --i;" fails.)
    if (tree != null
        // Necessary to check that an ajava file isn't being parsed, because the call
        // to the Value Checker's getAnnotatedType() method can fail during parsing:
        // the check in GenericAnnotatedTypeFactory#addComputedTypeAnnotations only
        // checks if the **current** type factory is parsing, not whether the parent
        // checker's type factory is parsing.
        && !ajavaTypes.isParsing()
        && TreeUtils.isExpressionTree(tree)
        && (iUseFlow || tree instanceof LiteralTree)) {
      AnnotatedTypeMirror valueType = getValueAnnotatedTypeFactory().getAnnotatedType(tree);
      addLowerBoundTypeFromValueType(valueType, type);
    }
  }

  /** Returns the Value Checker's annotated type factory. */
  public ValueAnnotatedTypeFactory getValueAnnotatedTypeFactory() {
    return getTypeFactoryOfSubchecker(ValueChecker.class);
  }

  /** Returns the SearchIndexFor Checker's annotated type factory. */
  public SearchIndexAnnotatedTypeFactory getSearchIndexAnnotatedTypeFactory() {
    return getTypeFactoryOfSubchecker(SearchIndexChecker.class);
  }

  /** Returns the LessThan Checker's annotated type factory. */
  public LessThanAnnotatedTypeFactory getLessThanAnnotatedTypeFactory() {
    return getTypeFactoryOfSubchecker(LessThanChecker.class);
  }

  /** Returns the type in the lower bound hierarchy that a Value Checker type corresponds to. */
  private AnnotationMirror getLowerBoundAnnotationFromValueType(AnnotatedTypeMirror valueType) {
    Range possibleValues =
        ValueCheckerUtils.getPossibleValues(valueType, getValueAnnotatedTypeFactory());
    // possibleValues is null if the Value Checker does not have any estimate.
    if (possibleValues == null) {
      // possibleValues is null if there is no IntVal annotation on the type - such as
      // when there is a BottomVal annotation. In that case, give this the LBC's bottom type.
      if (containsSameByClass(valueType.getPrimaryAnnotations(), BottomVal.class)) {
        return BOTTOM;
      }
      return UNKNOWN;
    }
    // The annotation of the whole list is the min of the list.
    long lvalMin = possibleValues.from;
    // Turn it into an integer.
    int valMin = (int) Math.max(Math.min(Integer.MAX_VALUE, lvalMin), Integer.MIN_VALUE);
    return anmFromVal(valMin);
  }

  /** Determine the annotation that should be associated with a literal. */
  AnnotationMirror anmFromVal(long val) {
    if (val >= 1) {
      return POS;
    } else if (val >= 0) {
      return NN;
    } else if (val >= -1) {
      return GTEN1;
    } else {
      return UNKNOWN;
    }
  }

  @Override
  public TreeAnnotator createTreeAnnotator() {
    return new ListTreeAnnotator(new LowerBoundTreeAnnotator(this), super.createTreeAnnotator());
  }

  private class LowerBoundTreeAnnotator extends TreeAnnotator {
    public LowerBoundTreeAnnotator(AnnotatedTypeFactory annotatedTypeFactory) {
      super(annotatedTypeFactory);
    }

    /**
     * Sets typeDst to the immediate supertype of typeSrc, unless typeSrc is already Positive.
     * Implements the following transitions:
     *
     * <pre>
     *      pos &rarr; pos
     *      nn &rarr; pos
     *      gte-1 &rarr; nn
     *      lbu &rarr; lbu
     *  </pre>
     */
    private void promoteType(AnnotatedTypeMirror typeSrc, AnnotatedTypeMirror typeDst) {
      if (typeSrc.hasPrimaryAnnotation(POS)) {
        typeDst.replaceAnnotation(POS);
      } else if (typeSrc.hasPrimaryAnnotation(NN)) {
        typeDst.replaceAnnotation(POS);
      } else if (typeSrc.hasPrimaryAnnotation(GTEN1)) {
        typeDst.replaceAnnotation(NN);
      } else { // Only unknown is left.
        typeDst.replaceAnnotation(UNKNOWN);
      }
    }

    /**
     * Sets typeDst to the immediate subtype of typeSrc, unless typeSrc is already
     * LowerBoundUnknown. Implements the following transitions:
     *
     * <pre>
     *       pos &rarr; nn
     *       nn &rarr; gte-1
     *       gte-1, lbu &rarr; lbu
     *  </pre>
     */
    private void demoteType(AnnotatedTypeMirror typeSrc, AnnotatedTypeMirror typeDst) {
      if (typeSrc.hasPrimaryAnnotation(POS)) {
        typeDst.replaceAnnotation(NN);
      } else if (typeSrc.hasPrimaryAnnotation(NN)) {
        typeDst.replaceAnnotation(GTEN1);
      } else { // GTEN1 and UNKNOWN both become UNKNOWN.
        typeDst.replaceAnnotation(UNKNOWN);
      }
    }

    /** Call increment and decrement helper functions. Handles cases 4, 5 and 6. */
    @Override
    public Void visitUnary(UnaryTree tree, AnnotatedTypeMirror typeDst) {
      AnnotatedTypeMirror typeSrc = getAnnotatedType(tree.getExpression());
      switch (tree.getKind()) {
        case PREFIX_INCREMENT:
          promoteType(typeSrc, typeDst);
          break;
        case PREFIX_DECREMENT:
          demoteType(typeSrc, typeDst);
          break;
        case POSTFIX_INCREMENT:
        case POSTFIX_DECREMENT:
          // Do nothing. The CF should take care of these itself.
          break;
        case BITWISE_COMPLEMENT:
          handleBitWiseComplement(
              getSearchIndexAnnotatedTypeFactory().getAnnotatedType(tree.getExpression()), typeDst);
          break;
        default:
          break;
      }
      return super.visitUnary(tree, typeDst);
    }

    /**
     * Bitwise complement converts between {@code @NegativeIndexFor} and {@code @IndexOrHigh}. This
     * handles the lowerbound part of that type, so the result is converted to {@code @NonNegative}.
     *
     * @param searchIndexType the type of an expression in a bitwise complement. For instance, in
     *     {@code ~x}, this is the type of {@code x}.
     * @param typeDst the type of the entire bitwise complement expression. It is modified by this
     *     method.
     */
    private void handleBitWiseComplement(
        AnnotatedTypeMirror searchIndexType, AnnotatedTypeMirror typeDst) {
      if (containsSameByClass(searchIndexType.getPrimaryAnnotations(), NegativeIndexFor.class)) {
        typeDst.addAnnotation(NN);
      }
    }

    /** Special handling for Math.max. The return is the GLB of the arguments. Case 7. */
    @Override
    public Void visitMethodInvocation(MethodInvocationTree tree, AnnotatedTypeMirror type) {
      if (imf.isMathMax(tree)) {
        ExpressionTree left = tree.getArguments().get(0);
        ExpressionTree right = tree.getArguments().get(1);
        AnnotatedTypeMirror leftType = getAnnotatedType(left);
        AnnotatedTypeMirror rightType = getAnnotatedType(right);
        type.replaceAnnotation(
<<<<<<< HEAD
            qualHierarchy.greatestLowerBoundShallow(
                leftType.getAnnotationInHierarchy(POS), leftType.getUnderlyingType(),
                rightType.getAnnotationInHierarchy(POS), rightType.getUnderlyingType()));
=======
            qualHierarchy.greatestLowerBound(
                leftType.getPrimaryAnnotationInHierarchy(POS),
                rightType.getPrimaryAnnotationInHierarchy(POS)));
>>>>>>> 0fc4f1e0
      }
      return super.visitMethodInvocation(tree, type);
    }

    /**
     * For dealing with array length expressions. Looks for array length accesses specifically, then
     * dispatches to the MinLen checker to determine the length of the relevant array. If it's
     * found, use it to give the expression a type. Case 8.
     */
    @Override
    public Void visitMemberSelect(MemberSelectTree tree, AnnotatedTypeMirror type) {
      Integer minLen = getMinLenFromMemberSelectTree(tree);
      if (minLen != null) {
        type.replaceAnnotation(anmFromVal(minLen));
      }
      return super.visitMemberSelect(tree, type);
    }

    /**
     * Does not dispatch to binary operator helper methods. The Lower Bound Checker handles binary
     * operations via its transfer function.
     */
    @Override
    public Void visitBinary(BinaryTree tree, AnnotatedTypeMirror type) {
      type.addAnnotation(UNKNOWN);
      return super.visitBinary(tree, type);
    }
  }

  /**
   * Looks up the minlen of a member select tree. Returns null if the tree doesn't represent an
   * array's length field.
   */
  @Nullable Integer getMinLenFromMemberSelectTree(MemberSelectTree tree) {
    if (TreeUtils.isArrayLengthAccess(tree)) {
      return ValueCheckerUtils.getMinLenFromTree(tree, getValueAnnotatedTypeFactory());
    }
    return null;
  }

  /**
   * Looks up the minlen of a method invocation tree. Returns null if the tree doesn't represent an
   * string length method.
   */
  @Nullable Integer getMinLenFromMethodInvocationTree(MethodInvocationTree tree) {
    if (imf.isLengthOfMethodInvocation(tree)) {
      return ValueCheckerUtils.getMinLenFromTree(tree, getValueAnnotatedTypeFactory());
    }
    return null;
  }

  /**
   * Given a multiplication, return its type if the LBC special-cases it, or null otherwise.
   *
   * <p>The LBC special-cases {@code Math.random() * array.length} and {@code Random.nextDouble() *
   * array.length}.
   *
   * @param node a multiplication node that may need special casing
   * @return an AnnotationMirror representing the result if the special case is valid, or null if
   *     not
   */
  @Nullable AnnotationMirror checkForMathRandomSpecialCase(NumericalMultiplicationNode node) {
    AnnotationMirror forwardRes =
        checkForMathRandomSpecialCase(
            node.getLeftOperand().getTree(), node.getRightOperand().getTree());
    if (forwardRes != null) {
      return forwardRes;
    }
    AnnotationMirror backwardsRes =
        checkForMathRandomSpecialCase(
            node.getRightOperand().getTree(), node.getLeftOperand().getTree());
    if (backwardsRes != null) {
      return backwardsRes;
    }
    return null;
  }

  /**
   * Return a non-null value if randTree is a call to Math.random() or Random.nextDouble(), and
   * arrLenTree is someArray.length.
   */
  private @Nullable AnnotationMirror checkForMathRandomSpecialCase(Tree randTree, Tree arrLenTree) {
    if (randTree.getKind() == Tree.Kind.METHOD_INVOCATION
        && TreeUtils.isArrayLengthAccess(arrLenTree)) {
      MethodInvocationTree miTree = (MethodInvocationTree) randTree;

      if (imf.isMathRandom(miTree, processingEnv)) {
        // This is Math.random() * array.length, which must be NonNegative
        return NN;
      }

      if (imf.isRandomNextDouble(miTree, processingEnv)) {
        // This is Random.nextDouble() * array.length, which must be NonNegative
        return NN;
      }
    }
    return null;
  }

  /** Checks if the expression is non-negative, i.e. it has Positive on NonNegative annotation. */
  public boolean isNonNegative(Tree tree) {
    // TODO: consolidate with the isNonNegative method in LowerBoundTransfer
    AnnotatedTypeMirror treeType = getAnnotatedType(tree);
    return treeType.hasPrimaryAnnotation(NonNegative.class)
        || treeType.hasPrimaryAnnotation(Positive.class);
  }
}<|MERGE_RESOLUTION|>--- conflicted
+++ resolved
@@ -168,12 +168,8 @@
       }
       return;
     }
-<<<<<<< HEAD
     TypeMirror valueTM = valueType.getUnderlyingType();
     if (qualHierarchy.isSubtypeShallowEffective(anm, type)) {
-=======
-    if (qualHierarchy.isSubtype(anm, type.getPrimaryAnnotationInHierarchy(UNKNOWN))) {
->>>>>>> 0fc4f1e0
       type.replaceAnnotation(anm);
     }
   }
@@ -360,15 +356,9 @@
         AnnotatedTypeMirror leftType = getAnnotatedType(left);
         AnnotatedTypeMirror rightType = getAnnotatedType(right);
         type.replaceAnnotation(
-<<<<<<< HEAD
             qualHierarchy.greatestLowerBoundShallow(
                 leftType.getAnnotationInHierarchy(POS), leftType.getUnderlyingType(),
                 rightType.getAnnotationInHierarchy(POS), rightType.getUnderlyingType()));
-=======
-            qualHierarchy.greatestLowerBound(
-                leftType.getPrimaryAnnotationInHierarchy(POS),
-                rightType.getPrimaryAnnotationInHierarchy(POS)));
->>>>>>> 0fc4f1e0
       }
       return super.visitMethodInvocation(tree, type);
     }
