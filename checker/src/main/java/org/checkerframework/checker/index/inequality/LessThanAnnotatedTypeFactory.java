package org.checkerframework.checker.index.inequality;

import com.sun.source.tree.ExpressionTree;
import com.sun.source.tree.Tree;
import com.sun.source.util.TreePath;
import java.lang.annotation.Annotation;
import java.util.ArrayList;
import java.util.Arrays;
import java.util.Collections;
import java.util.LinkedHashSet;
import java.util.List;
import java.util.Set;
import javax.lang.model.element.AnnotationMirror;
import javax.lang.model.type.TypeKind;
import javax.lang.model.util.Elements;
import org.checkerframework.checker.index.OffsetDependentTypesHelper;
import org.checkerframework.checker.index.qual.LessThan;
import org.checkerframework.checker.index.qual.LessThanBottom;
import org.checkerframework.checker.index.qual.LessThanUnknown;
import org.checkerframework.checker.index.upperbound.OffsetEquation;
import org.checkerframework.common.basetype.BaseAnnotatedTypeFactory;
import org.checkerframework.common.basetype.BaseTypeChecker;
import org.checkerframework.common.value.ValueAnnotatedTypeFactory;
import org.checkerframework.common.value.ValueChecker;
import org.checkerframework.common.value.ValueCheckerUtils;
import org.checkerframework.common.value.qual.ArrayLen;
import org.checkerframework.common.value.qual.ArrayLenRange;
import org.checkerframework.common.value.qual.IntRange;
import org.checkerframework.common.value.qual.IntVal;
import org.checkerframework.dataflow.analysis.FlowExpressions.FieldAccess;
import org.checkerframework.dataflow.analysis.FlowExpressions.Receiver;
import org.checkerframework.framework.type.AnnotatedTypeMirror;
import org.checkerframework.framework.type.QualifierHierarchy;
import org.checkerframework.framework.util.FlowExpressionParseUtil.FlowExpressionParseException;
import org.checkerframework.framework.util.QualifierHierarchyWithElements;
import org.checkerframework.framework.util.dependenttypes.DependentTypesHelper;
import org.checkerframework.javacutil.AnnotationBuilder;
import org.checkerframework.javacutil.AnnotationUtils;

public class LessThanAnnotatedTypeFactory extends BaseAnnotatedTypeFactory {
    private final AnnotationMirror BOTTOM =
            AnnotationBuilder.fromClass(elements, LessThanBottom.class);
    public final AnnotationMirror UNKNOWN =
            AnnotationBuilder.fromClass(elements, LessThanUnknown.class);

    public LessThanAnnotatedTypeFactory(BaseTypeChecker checker) {
        super(checker);
        postInit();
    }

    /**
     * Returns the Value Checker's annotated type factory.
     *
     * @return the Value Checker's annotated type factory
     */
    public ValueAnnotatedTypeFactory getValueAnnotatedTypeFactory() {
        return getTypeFactoryOfSubchecker(ValueChecker.class);
    }

    @Override
    protected Set<Class<? extends Annotation>> createSupportedTypeQualifiers() {
        return new LinkedHashSet<>(
                Arrays.asList(LessThan.class, LessThanUnknown.class, LessThanBottom.class));
    }

    @Override
    protected DependentTypesHelper createDependentTypesHelper() {
        // Allows + or - in a @LessThan.
        return new OffsetDependentTypesHelper(this);
    }

    @Override
    protected QualifierHierarchy createQualifierHierarchy() {
<<<<<<< HEAD
        return createMultiGraphQualifierHierarchy();
    }

    @Override
    public QualifierHierarchy createQualifierHierarchyWithMultiGraphFactory(
            MultiGraphFactory factory) {
        return new LessThanQualifierHierarchy(factory);
    }

    class LessThanQualifierHierarchy extends GraphQualifierHierarchy {

        public LessThanQualifierHierarchy(MultiGraphFactory f) {
            super(f, BOTTOM);
=======
        return new LessThanQualifierHierarchy(this.getSupportedTypeQualifiers(), elements);
    }

    /** LessThanQualifierHierarchy */
    class LessThanQualifierHierarchy extends QualifierHierarchyWithElements {

        /**
         * Creates a QualifierHierarchy from the given classes.
         *
         * @param qualifierClasses class of annotations that are the qualifiers
         * @param elements element utils
         */
        public LessThanQualifierHierarchy(
                Set<Class<? extends Annotation>> qualifierClasses, Elements elements) {
            super(qualifierClasses, elements);
>>>>>>> dc30a317
        }

        @Override
        public boolean isSubtype(AnnotationMirror subAnno, AnnotationMirror superAnno) {
            List<String> subList = getLessThanExpressions(subAnno);
            if (subList == null) {
                return true;
            }
            List<String> superList = getLessThanExpressions(superAnno);
            if (superList == null) {
                return false;
            }

            return subList.containsAll(superList);
        }

        @Override
        public AnnotationMirror leastUpperBound(AnnotationMirror a1, AnnotationMirror a2) {
            if (isSubtype(a1, a2)) {
                return a2;
            } else if (isSubtype(a2, a1)) {
                return a1;
            }

            List<String> a1List = getLessThanExpressions(a1);
            List<String> a2List = getLessThanExpressions(a2);
            List<String> lub = new ArrayList<>(a1List);
            lub.retainAll(a2List);

            return createLessThanQualifier(lub);
        }

        @Override
        public AnnotationMirror greatestLowerBound(AnnotationMirror a1, AnnotationMirror a2) {
            if (isSubtype(a1, a2)) {
                return a1;
            } else if (isSubtype(a2, a1)) {
                return a2;
            }

            List<String> a1List = getLessThanExpressions(a1);
            List<String> a2List = getLessThanExpressions(a2);
            List<String> glb = new ArrayList<>(a1List);
            glb.addAll(a2List);

            return createLessThanQualifier(glb);
        }
    }

    /**
     * Returns true if {@code left} is less than {@code right}.
     *
     * @param left the first tree to compare
     * @param right the second tree to compare
     * @return is left less than right?
     */
    public boolean isLessThan(Tree left, String right) {
        AnnotatedTypeMirror leftATM = getAnnotatedType(left);
        return isLessThan(leftATM.getAnnotationInHierarchy(UNKNOWN), right);
    }

    /**
     * Returns true if {@code left} is less than {@code right}.
     *
     * @param left the first value to compare (an annotation)
     * @param right the second value to compare (an expression)
     * @return is left less than right?
     */
    public static boolean isLessThan(AnnotationMirror left, String right) {
        List<String> expressions = getLessThanExpressions(left);
        if (expressions == null) {
            return true;
        }
        return expressions.contains(right);
    }

    /**
     * Returns true if {@code smaller < bigger}.
     *
     * @param smaller the first value to compare
     * @param bigger the second value to compare
     * @return {@code smaller < bigger}, using information from the Value Checker
     */
    public boolean isLessThanByValue(Tree smaller, String bigger, TreePath path) {
        Long smallerValue = ValueCheckerUtils.getMinValue(smaller, getValueAnnotatedTypeFactory());
        if (smallerValue == null) {
            return false;
        }

        OffsetEquation offsetEquation = OffsetEquation.createOffsetFromJavaExpression(bigger);
        if (offsetEquation.isInt()) {
            // bigger is an int literal
            return smallerValue < offsetEquation.getInt();
        }
        // If bigger is "expression + literal", then smaller < expression + literal
        // can be reduced to smaller - literal < expression + literal - literal
        smallerValue = smallerValue - offsetEquation.getInt();
        offsetEquation =
                offsetEquation.copyAdd(
                        '-', OffsetEquation.createOffsetForInt(offsetEquation.getInt()));

        long minValueOfBigger = getMinValueFromString(offsetEquation.toString(), smaller, path);
        return smallerValue < minValueOfBigger;
    }

    /**
     * Returns the minimum value of {@code expression} at {@code tree}.
     *
     * @param expression the expression whose minimum value to retrieve
     * @param tree where to determine the value
     * @param path the path to {@code tree}
     */
    private long getMinValueFromString(String expression, Tree tree, TreePath path) {
        Receiver expressionRec;
        try {
            expressionRec =
                    getValueAnnotatedTypeFactory()
                            .getReceiverFromJavaExpressionString(expression, path);
        } catch (FlowExpressionParseException e) {
            return Long.MIN_VALUE;
        }

        AnnotationMirror intRange =
                getValueAnnotatedTypeFactory()
                        .getAnnotationFromReceiver(expressionRec, tree, IntRange.class);
        if (intRange != null) {
            return ValueAnnotatedTypeFactory.getRange(intRange).from;
        }
        AnnotationMirror intValue =
                getValueAnnotatedTypeFactory()
                        .getAnnotationFromReceiver(expressionRec, tree, IntVal.class);
        if (intValue != null) {
            List<Long> possibleValues = ValueAnnotatedTypeFactory.getIntValues(intValue);
            return Collections.min(possibleValues);
        }

        if (expressionRec instanceof FieldAccess) {
            FieldAccess fieldAccess = ((FieldAccess) expressionRec);
            if (fieldAccess.getReceiver().getType().getKind() == TypeKind.ARRAY) {
                // array.length might not be in the store, so check for the length of the array.
                AnnotationMirror arrayRange =
                        getValueAnnotatedTypeFactory()
                                .getAnnotationFromReceiver(
                                        fieldAccess.getReceiver(), tree, ArrayLenRange.class);
                if (arrayRange != null) {
                    return ValueAnnotatedTypeFactory.getRange(arrayRange).from;
                }
                AnnotationMirror arrayLen =
                        getValueAnnotatedTypeFactory()
                                .getAnnotationFromReceiver(expressionRec, tree, ArrayLen.class);
                if (arrayLen != null) {
                    List<Integer> possibleValues =
                            ValueAnnotatedTypeFactory.getArrayLength(arrayLen);
                    return Collections.min(possibleValues);
                }
                // Even arrays that we know nothing about must have at least zero length.
                return 0;
            }
        }

        return Long.MIN_VALUE;
    }

    /**
     * Returns true if left is less than or equal to right.
     *
     * @param left the first value to compare
     * @param right the second value to compare
     * @return is left less than or equal to right?
     */
    public boolean isLessThanOrEqual(Tree left, String right) {
        AnnotatedTypeMirror leftATM = getAnnotatedType(left);
        return isLessThanOrEqual(leftATM.getAnnotationInHierarchy(UNKNOWN), right);
    }

    /**
     * Returns true if left is less than or equal to right.
     *
     * @param left the first value to compare
     * @param right the second value to compare
     * @return is left less than or equal to right?
     */
    public static boolean isLessThanOrEqual(AnnotationMirror left, String right) {
        List<String> expressions = getLessThanExpressions(left);
        if (expressions == null) {
            // left is bottom so it is always less than right.
            return true;
        }
        if (expressions.contains(right)) {
            return true;
        }
        // {@code @LessThan("end + 1")} is equivalent to {@code @LessThanOrEqual("end")}.
        for (String expression : expressions) {
            if (expression.endsWith(" + 1")) {
                if (expression.substring(0, expression.length() - 4).equals(right)) {
                    return true;
                }
            }
        }
        return false;
    }

    /**
     * Returns a sorted, modifiable list of expressions that {@code expression} is less than. If the
     * {@code expression} is annotated with {@link LessThanBottom}, null is returned.
     */
    public List<String> getLessThanExpressions(ExpressionTree expression) {
        AnnotatedTypeMirror annotatedTypeMirror = getAnnotatedType(expression);
        return getLessThanExpressions(annotatedTypeMirror.getAnnotationInHierarchy(UNKNOWN));
    }

    /**
     * Creates a less than qualifier given the expressions.
     *
     * <p>If expressions is null, {@link LessThanBottom} is returned. If expressions is empty,
     * {@link LessThanUnknown} is returned. Otherwise, {@code LessThan(expressions)} is returned.
     */
    public AnnotationMirror createLessThanQualifier(List<String> expressions) {
        if (expressions == null) {
            return BOTTOM;
        } else if (expressions.isEmpty()) {
            return UNKNOWN;
        } else {
            AnnotationBuilder builder = new AnnotationBuilder(processingEnv, LessThan.class);
            builder.setValue("value", expressions);
            return builder.build();
        }
    }

    /** Returns {@code @LessThan(expression)}. */
    public AnnotationMirror createLessThanQualifier(String expression) {
        return createLessThanQualifier(Collections.singletonList(expression));
    }

    /**
     * Returns a modifiable list of expressions in the annotation sorted. If the annotation is
     * {@link LessThanBottom}, return null. If the annotation is {@link LessThanUnknown} return the
     * empty list.
     */
    public static List<String> getLessThanExpressions(AnnotationMirror annotation) {
        if (AnnotationUtils.areSameByClass(annotation, LessThanBottom.class)) {
            return null;
        } else if (AnnotationUtils.areSameByClass(annotation, LessThanUnknown.class)) {
            return new ArrayList<>();
        } else {
            List<String> list =
                    AnnotationUtils.getElementValueArray(annotation, "value", String.class, true);
            return list;
        }
    }
}<|MERGE_RESOLUTION|>--- conflicted
+++ resolved
@@ -71,21 +71,6 @@
 
     @Override
     protected QualifierHierarchy createQualifierHierarchy() {
-<<<<<<< HEAD
-        return createMultiGraphQualifierHierarchy();
-    }
-
-    @Override
-    public QualifierHierarchy createQualifierHierarchyWithMultiGraphFactory(
-            MultiGraphFactory factory) {
-        return new LessThanQualifierHierarchy(factory);
-    }
-
-    class LessThanQualifierHierarchy extends GraphQualifierHierarchy {
-
-        public LessThanQualifierHierarchy(MultiGraphFactory f) {
-            super(f, BOTTOM);
-=======
         return new LessThanQualifierHierarchy(this.getSupportedTypeQualifiers(), elements);
     }
 
@@ -101,7 +86,6 @@
         public LessThanQualifierHierarchy(
                 Set<Class<? extends Annotation>> qualifierClasses, Elements elements) {
             super(qualifierClasses, elements);
->>>>>>> dc30a317
         }
 
         @Override
