package org.checkerframework.checker.index.substringindex;

import java.lang.annotation.Annotation;
import java.util.Arrays;
import java.util.LinkedHashSet;
import java.util.Set;
import javax.lang.model.element.AnnotationMirror;
import javax.lang.model.util.Elements;
import org.checkerframework.checker.index.OffsetDependentTypesHelper;
import org.checkerframework.checker.index.qual.SubstringIndexBottom;
import org.checkerframework.checker.index.qual.SubstringIndexFor;
import org.checkerframework.checker.index.qual.SubstringIndexUnknown;
import org.checkerframework.checker.index.upperbound.UBQualifier;
import org.checkerframework.checker.index.upperbound.UBQualifier.LessThanLengthOf;
import org.checkerframework.common.basetype.BaseAnnotatedTypeFactory;
import org.checkerframework.common.basetype.BaseTypeChecker;
import org.checkerframework.framework.type.QualifierHierarchy;
import org.checkerframework.framework.util.QualifierHierarchyWithElements;
import org.checkerframework.framework.util.dependenttypes.DependentTypesHelper;
import org.checkerframework.javacutil.AnnotationBuilder;
import org.checkerframework.javacutil.AnnotationUtils;

/**
 * Builds types with annotations from the Substring Index checker hierarchy, which contains
 * the @{@link SubstringIndexFor} annotation.
 */
public class SubstringIndexAnnotatedTypeFactory extends BaseAnnotatedTypeFactory {

    /** The top qualifier of the Substring Index hierarchy. */
    public final AnnotationMirror UNKNOWN =
            AnnotationBuilder.fromClass(elements, SubstringIndexUnknown.class);
    /** The bottom qualifier of the Substring Index hierarchy. */
    public final AnnotationMirror BOTTOM =
            AnnotationBuilder.fromClass(elements, SubstringIndexBottom.class);

    /** Create a new SubstringIndexAnnotatedTypeFactory. */
    public SubstringIndexAnnotatedTypeFactory(BaseTypeChecker checker) {
        super(checker);

        this.postInit();
    }

    /**
     * Returns a mutable set of annotation classes that are supported by the Substring Index
     * Checker.
     *
     * @return mutable set containing annotation classes from the Substring Index qualifier
     *     hierarchy
     */
    @Override
    protected Set<Class<? extends Annotation>> createSupportedTypeQualifiers() {
        return new LinkedHashSet<>(
                Arrays.asList(
                        SubstringIndexUnknown.class,
                        SubstringIndexFor.class,
                        SubstringIndexBottom.class));
    }

    @Override
    protected QualifierHierarchy createQualifierHierarchy() {
<<<<<<< HEAD
        return createMultiGraphQualifierHierarchy();
    }

    /** Creates the Substring Index qualifier hierarchy. */
    @Override
    public QualifierHierarchy createQualifierHierarchyWithMultiGraphFactory(
            MultiGraphQualifierHierarchy.MultiGraphFactory factory) {
        return new SubstringIndexQualifierHierarchy(factory);
=======
        return new SubstringIndexQualifierHierarchy(this.getSupportedTypeQualifiers(), elements);
>>>>>>> dc30a317
    }

    /**
     * Creates an {@link DependentTypesHelper} that allows use of addition and subtraction in the
     * Substring Index Checker annotations.
     */
    @Override
    protected DependentTypesHelper createDependentTypesHelper() {
        return new OffsetDependentTypesHelper(this);
    }

    /**
     * The Substring Index qualifier hierarchy. The hierarchy consists of a top element {@link
     * UNKNOWN} of type {@link SubstringIndexUnknown}, bottom element {@link BOTTOM} of type {@link
     * SubstringIndexBottom}, and elements of type {@link SubstringIndexFor} that follow the
     * subtyping relation of {@link UBQualifier}.
     */
    private final class SubstringIndexQualifierHierarchy extends QualifierHierarchyWithElements {

        /**
         * Creates a QualifierHierarchy from the given classes.
         *
         * @param qualifierClasses class of annotations that are the qualifiers
         * @param elements element utils
         */
        public SubstringIndexQualifierHierarchy(
                Set<Class<? extends Annotation>> qualifierClasses, Elements elements) {
            super(qualifierClasses, elements);
        }

        @Override
        public AnnotationMirror greatestLowerBound(AnnotationMirror a1, AnnotationMirror a2) {
            if (AnnotationUtils.areSame(a1, UNKNOWN)) {
                return a2;
            }
            if (AnnotationUtils.areSame(a2, UNKNOWN)) {
                return a1;
            }
            if (AnnotationUtils.areSame(a1, BOTTOM)) {
                return a1;
            }
            if (AnnotationUtils.areSame(a2, BOTTOM)) {
                return a2;
            }
            UBQualifier ubq1 = UBQualifier.createUBQualifier(a1);
            UBQualifier ubq2 = UBQualifier.createUBQualifier(a2);
            UBQualifier glb = ubq1.glb(ubq2);
            return convertUBQualifierToAnnotation(glb);
        }

        @Override
        public AnnotationMirror leastUpperBound(AnnotationMirror a1, AnnotationMirror a2) {
            if (AnnotationUtils.areSame(a1, UNKNOWN)) {
                return a1;
            }
            if (AnnotationUtils.areSame(a2, UNKNOWN)) {
                return a2;
            }
            if (AnnotationUtils.areSame(a1, BOTTOM)) {
                return a2;
            }
            if (AnnotationUtils.areSame(a2, BOTTOM)) {
                return a1;
            }
            UBQualifier ubq1 = UBQualifier.createUBQualifier(a1);
            UBQualifier ubq2 = UBQualifier.createUBQualifier(a2);
            UBQualifier lub = ubq1.lub(ubq2);
            return convertUBQualifierToAnnotation(lub);
        }

        @Override
        public boolean isSubtype(AnnotationMirror subAnno, AnnotationMirror superAnno) {
            if (areSameByClass(superAnno, SubstringIndexUnknown.class)) {
                return true;
            }
            if (areSameByClass(subAnno, SubstringIndexBottom.class)) {
                return true;
            }
            if (areSameByClass(subAnno, SubstringIndexUnknown.class)) {
                return false;
            }
            if (areSameByClass(superAnno, SubstringIndexBottom.class)) {
                return false;
            }

            UBQualifier subtype = UBQualifier.createUBQualifier(subAnno);
            UBQualifier supertype = UBQualifier.createUBQualifier(superAnno);
            return subtype.isSubtype(supertype);
        }
    }

    /**
     * Converts an instance of {@link UBQualifier} to an annotation from the Substring Index
     * hierarchy.
     *
     * @param qualifier the {@link UBQualifier} to be converted
     * @return an annotation from the Substring Index hierarchy, representing {@code qualifier}
     */
    public AnnotationMirror convertUBQualifierToAnnotation(UBQualifier qualifier) {
        if (qualifier.isUnknown()) {
            return UNKNOWN;
        } else if (qualifier.isBottom()) {
            return BOTTOM;
        }

        LessThanLengthOf ltlQualifier = (LessThanLengthOf) qualifier;
        return ltlQualifier.convertToSubstringIndexAnnotation(processingEnv);
    }
}<|MERGE_RESOLUTION|>--- conflicted
+++ resolved
@@ -58,18 +58,7 @@
 
     @Override
     protected QualifierHierarchy createQualifierHierarchy() {
-<<<<<<< HEAD
-        return createMultiGraphQualifierHierarchy();
-    }
-
-    /** Creates the Substring Index qualifier hierarchy. */
-    @Override
-    public QualifierHierarchy createQualifierHierarchyWithMultiGraphFactory(
-            MultiGraphQualifierHierarchy.MultiGraphFactory factory) {
-        return new SubstringIndexQualifierHierarchy(factory);
-=======
         return new SubstringIndexQualifierHierarchy(this.getSupportedTypeQualifiers(), elements);
->>>>>>> dc30a317
     }
 
     /**
