--- conflicted
+++ resolved
@@ -64,24 +64,11 @@
 
     @Override
     protected QualifierHierarchy createQualifierHierarchy() {
-<<<<<<< HEAD
-        return createMultiGraphQualifierHierarchy();
-    }
-
-    @Override
-    public QualifierHierarchy createQualifierHierarchyWithMultiGraphFactory(
-            MultiGraphQualifierHierarchy.MultiGraphFactory factory) {
-        return new SearchIndexQualifierHierarchy(factory);
-    }
-
-    private final class SearchIndexQualifierHierarchy extends MultiGraphQualifierHierarchy {
-=======
         return new SearchIndexQualifierHierarchy(this.getSupportedTypeQualifiers(), elements);
     }
 
     /** SearchIndexQualifierHierarchy */
     private final class SearchIndexQualifierHierarchy extends QualifierHierarchyWithElements {
->>>>>>> dc30a317
 
         /**
          * Creates a QualifierHierarchy from the given classes.
