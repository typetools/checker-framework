package org.checkerframework.checker.index.inequality;

import java.util.ArrayList;
import java.util.Collections;
import java.util.List;
import java.util.Set;
import javax.lang.model.element.AnnotationMirror;
import javax.lang.model.type.TypeKind;
import org.checkerframework.checker.index.IndexAbstractTransfer;
import org.checkerframework.common.value.ValueAnnotatedTypeFactory;
import org.checkerframework.common.value.ValueCheckerUtils;
import org.checkerframework.dataflow.analysis.RegularTransferResult;
import org.checkerframework.dataflow.analysis.TransferInput;
import org.checkerframework.dataflow.analysis.TransferResult;
import org.checkerframework.dataflow.cfg.node.Node;
import org.checkerframework.dataflow.cfg.node.NumericalSubtractionNode;
import org.checkerframework.dataflow.expression.JavaExpression;
import org.checkerframework.dataflow.expression.ValueLiteral;
import org.checkerframework.framework.flow.CFAnalysis;
import org.checkerframework.framework.flow.CFStore;
import org.checkerframework.framework.flow.CFValue;
import org.checkerframework.framework.util.JavaExpressionParseUtil;

/**
 * Implements 3 refinement rules:
 *
 * <ul>
 *   <li>1. if left &gt; right, right has type {@code @LessThan("left")}
 *   <li>2. if left &ge; right, right has type {@code @LessThan("left + 1")}
 *   <li>3. if {@code 0 < right}, {@code left - right} has type {@code @LessThan("left")}
 * </ul>
 *
 * These are implemented generally, so they also apply to e.g. &lt; and &le; comparisons.
 */
public class LessThanTransfer extends IndexAbstractTransfer {

    public LessThanTransfer(CFAnalysis analysis) {
        super(analysis);
    }

    /** Case 1. */
    @Override
    protected void refineGT(
            Node left,
            AnnotationMirror leftAnno,
            Node right,
            AnnotationMirror rightAnno,
            CFStore store,
            TransferInput<CFValue, CFStore> in) {
        LessThanAnnotatedTypeFactory factory =
                (LessThanAnnotatedTypeFactory) analysis.getTypeFactory();
        // left > right so right < left
        // Refine right to @LessThan("left")
        JavaExpression leftJe = JavaExpression.fromNode(left);
        if (leftJe != null && leftJe.isUnassignableByOtherCode()) {
<<<<<<< HEAD
            LessThanAnnotatedTypeFactory lessThanAtypeFactory =
                    (LessThanAnnotatedTypeFactory) analysis.getTypeFactory();
=======
            if (isDoubleOrFloatLiteral(leftJe)) {
                return;
            }
>>>>>>> 5aef7a68
            List<String> lessThanExpressions =
                    lessThanAtypeFactory.getLessThanExpressions(rightAnno);
            if (lessThanExpressions == null) {
                // right is already bottom, nothing to refine.
                return;
            }
            if (lessThanExpressions.add(leftJe.toString())) {
                JavaExpression rightJe = JavaExpression.fromNode(right);
                store.insertValue(rightJe, factory.createLessThanQualifier(lessThanExpressions));
            }
        }
    }

    /** Case 2. */
    @Override
    protected void refineGTE(
            Node left,
            AnnotationMirror leftAnno,
            Node right,
            AnnotationMirror rightAnno,
            CFStore store,
            TransferInput<CFValue, CFStore> in) {
        // left >= right so right is less than left
        // Refine right to @LessThan("left + 1")

        LessThanAnnotatedTypeFactory factory =
                (LessThanAnnotatedTypeFactory) analysis.getTypeFactory();
        // left > right so right is less than left
        // Refine right to @LessThan("left")
        JavaExpression leftJe = JavaExpression.fromNode(left);
        if (leftJe != null && leftJe.isUnassignableByOtherCode()) {
<<<<<<< HEAD
            List<String> lessThanExpressions = factory.getLessThanExpressions(rightAnno);
=======
            if (isDoubleOrFloatLiteral(leftJe)) {
                return;
            }
            List<String> lessThanExpressions =
                    LessThanAnnotatedTypeFactory.getLessThanExpressions(rightAnno);
>>>>>>> 5aef7a68
            if (lessThanExpressions == null) {
                // right is already bottom, nothing to refine.
                return;
            }
            if (lessThanExpressions.add(incrementedExpression(leftJe))) {;
                JavaExpression rightJe = JavaExpression.fromNode(right);
                store.insertValue(rightJe, factory.createLessThanQualifier(lessThanExpressions));
            }
        }
    }

    /** Case 3. */
    @Override
    public TransferResult<CFValue, CFStore> visitNumericalSubtraction(
            NumericalSubtractionNode n, TransferInput<CFValue, CFStore> in) {
        LessThanAnnotatedTypeFactory factory =
                (LessThanAnnotatedTypeFactory) analysis.getTypeFactory();
        JavaExpression leftJe = JavaExpression.fromNode(n.getLeftOperand());
        if (leftJe != null && leftJe.isUnassignableByOtherCode()) {
            ValueAnnotatedTypeFactory valueFactory = factory.getValueAnnotatedTypeFactory();
            Long right = ValueCheckerUtils.getMinValue(n.getRightOperand().getTree(), valueFactory);
            if (right != null && 0 < right) {
                // left - right < left iff 0 < right
                List<String> expressions = getLessThanExpressions(n.getLeftOperand());
                if (expressions == null) {
                    expressions = new ArrayList<>();
                }
                if (!isDoubleOrFloatLiteral(leftJe)) {
                    expressions.add(leftJe.toString());
                }
                AnnotationMirror refine = factory.createLessThanQualifier(expressions);
                CFValue value = analysis.createSingleAnnotationValue(refine, n.getType());
                CFStore info = in.getRegularStore();
                return new RegularTransferResult<>(finishValue(value, info), info);
            }
        }
        return super.visitNumericalSubtraction(n, in);
    }

    /**
     * Return the expressions that {@code node} is less than.
     *
     * @param node a CFG node
     * @return the expressions that {@code node} is less than
     */
    private List<String> getLessThanExpressions(Node node) {
        Set<AnnotationMirror> s = analysis.getValue(node).getAnnotations();
        if (s != null && !s.isEmpty()) {
<<<<<<< HEAD
            return factory.getLessThanExpressions(
=======
            LessThanAnnotatedTypeFactory factory =
                    (LessThanAnnotatedTypeFactory) analysis.getTypeFactory();
            return LessThanAnnotatedTypeFactory.getLessThanExpressions(
>>>>>>> 5aef7a68
                    factory.getQualifierHierarchy()
                            .findAnnotationInHierarchy(s, factory.LESS_THAN_UNKNOWN));
        } else {
            return Collections.emptyList();
        }
    }

    /**
     * Return true if {@code expr} is a double or float literal, which can't be parsed by {@link
     * JavaExpressionParseUtil}.
     */
    private boolean isDoubleOrFloatLiteral(JavaExpression expr) {
        if (expr instanceof ValueLiteral) {
            return expr.getType().getKind() == TypeKind.DOUBLE
                    || expr.getType().getKind() == TypeKind.FLOAT;
        } else {
            return false;
        }
    }

    /**
     * Return the string representation of {@code expr + 1}.
     *
     * @param expr a JavaExpression
     * @return the string representation of {@code expr + 1}
     */
    private String incrementedExpression(JavaExpression expr) {
        expr = ValueCheckerUtils.optimize(expr, analysis.getTypeFactory());
        if (expr instanceof ValueLiteral) {
            ValueLiteral literal = (ValueLiteral) expr;
            if (literal.getValue() instanceof Number) {
                long longLiteral = ((Number) literal.getValue()).longValue();
                if (longLiteral != Long.MAX_VALUE) {
                    return (longLiteral + 1) + "L";
                }
            }
        }

        // Could do more optimization to merge with a literal at end of `exprString`.  Is that
        // needed?
        return expr + " + 1";
    }
}<|MERGE_RESOLUTION|>--- conflicted
+++ resolved
@@ -47,22 +47,16 @@
             AnnotationMirror rightAnno,
             CFStore store,
             TransferInput<CFValue, CFStore> in) {
-        LessThanAnnotatedTypeFactory factory =
-                (LessThanAnnotatedTypeFactory) analysis.getTypeFactory();
         // left > right so right < left
         // Refine right to @LessThan("left")
         JavaExpression leftJe = JavaExpression.fromNode(left);
         if (leftJe != null && leftJe.isUnassignableByOtherCode()) {
-<<<<<<< HEAD
-            LessThanAnnotatedTypeFactory lessThanAtypeFactory =
-                    (LessThanAnnotatedTypeFactory) analysis.getTypeFactory();
-=======
             if (isDoubleOrFloatLiteral(leftJe)) {
                 return;
             }
->>>>>>> 5aef7a68
-            List<String> lessThanExpressions =
-                    lessThanAtypeFactory.getLessThanExpressions(rightAnno);
+            LessThanAnnotatedTypeFactory factory =
+                    (LessThanAnnotatedTypeFactory) analysis.getTypeFactory();
+            List<String> lessThanExpressions = factory.getLessThanExpressions(rightAnno);
             if (lessThanExpressions == null) {
                 // right is already bottom, nothing to refine.
                 return;
@@ -86,21 +80,16 @@
         // left >= right so right is less than left
         // Refine right to @LessThan("left + 1")
 
-        LessThanAnnotatedTypeFactory factory =
-                (LessThanAnnotatedTypeFactory) analysis.getTypeFactory();
         // left > right so right is less than left
         // Refine right to @LessThan("left")
         JavaExpression leftJe = JavaExpression.fromNode(left);
         if (leftJe != null && leftJe.isUnassignableByOtherCode()) {
-<<<<<<< HEAD
-            List<String> lessThanExpressions = factory.getLessThanExpressions(rightAnno);
-=======
             if (isDoubleOrFloatLiteral(leftJe)) {
                 return;
             }
-            List<String> lessThanExpressions =
-                    LessThanAnnotatedTypeFactory.getLessThanExpressions(rightAnno);
->>>>>>> 5aef7a68
+            LessThanAnnotatedTypeFactory factory =
+                    (LessThanAnnotatedTypeFactory) analysis.getTypeFactory();
+            List<String> lessThanExpressions = factory.getLessThanExpressions(rightAnno);
             if (lessThanExpressions == null) {
                 // right is already bottom, nothing to refine.
                 return;
@@ -149,13 +138,9 @@
     private List<String> getLessThanExpressions(Node node) {
         Set<AnnotationMirror> s = analysis.getValue(node).getAnnotations();
         if (s != null && !s.isEmpty()) {
-<<<<<<< HEAD
-            return factory.getLessThanExpressions(
-=======
             LessThanAnnotatedTypeFactory factory =
                     (LessThanAnnotatedTypeFactory) analysis.getTypeFactory();
-            return LessThanAnnotatedTypeFactory.getLessThanExpressions(
->>>>>>> 5aef7a68
+            return factory.getLessThanExpressions(
                     factory.getQualifierHierarchy()
                             .findAnnotationInHierarchy(s, factory.LESS_THAN_UNKNOWN));
         } else {
