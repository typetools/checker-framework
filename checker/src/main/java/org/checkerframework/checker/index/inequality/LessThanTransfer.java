--- conflicted
+++ resolved
@@ -62,14 +62,9 @@
                 // right is already bottom, nothing to refine.
                 return;
             }
-<<<<<<< HEAD
-            if (!isDoubleOrFloatLiteral(leftJe)) {
-                lessThanExpressions = SystemUtil.append(lessThanExpressions, leftJe.toString());
-=======
             if (lessThanExpressions.add(leftJe.toString())) {
                 JavaExpression rightJe = JavaExpression.fromNode(right);
                 store.insertValue(rightJe, factory.createLessThanQualifier(lessThanExpressions));
->>>>>>> 5aef7a68
             }
         }
     }
@@ -101,15 +96,9 @@
                 // right is already bottom, nothing to refine.
                 return;
             }
-<<<<<<< HEAD
-            if (!isDoubleOrFloatLiteral(leftJe)) {
-                lessThanExpressions =
-                        SystemUtil.append(lessThanExpressions, incrementedExpression(leftJe));
-=======
             if (lessThanExpressions.add(incrementedExpression(leftJe))) {;
                 JavaExpression rightJe = JavaExpression.fromNode(right);
                 store.insertValue(rightJe, factory.createLessThanQualifier(lessThanExpressions));
->>>>>>> 5aef7a68
             }
         }
     }
