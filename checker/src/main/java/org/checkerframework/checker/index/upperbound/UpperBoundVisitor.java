package org.checkerframework.checker.index.upperbound;

import com.sun.source.tree.AnnotationTree;
import com.sun.source.tree.ArrayAccessTree;
import com.sun.source.tree.ClassTree;
import com.sun.source.tree.ExpressionTree;
import com.sun.source.tree.NewArrayTree;
import com.sun.source.tree.Tree;
import com.sun.source.tree.Tree.Kind;
import com.sun.source.util.TreePath;
import java.util.List;
import javax.lang.model.element.AnnotationMirror;
import javax.lang.model.element.Element;
import javax.lang.model.type.TypeKind;
import org.checkerframework.checker.compilermsgs.qual.CompilerMessageKey;
import org.checkerframework.checker.index.IndexUtil;
import org.checkerframework.checker.index.Subsequence;
import org.checkerframework.checker.index.qual.HasSubsequence;
import org.checkerframework.checker.index.qual.LTLengthOf;
import org.checkerframework.checker.index.samelen.SameLenAnnotatedTypeFactory;
import org.checkerframework.checker.index.upperbound.UBQualifier.LessThanLengthOf;
import org.checkerframework.common.basetype.BaseTypeChecker;
import org.checkerframework.common.basetype.BaseTypeVisitor;
import org.checkerframework.common.value.ValueAnnotatedTypeFactory;
import org.checkerframework.dataflow.analysis.FlowExpressions;
import org.checkerframework.dataflow.analysis.FlowExpressions.FieldAccess;
import org.checkerframework.dataflow.analysis.FlowExpressions.LocalVariable;
import org.checkerframework.dataflow.analysis.FlowExpressions.Receiver;
import org.checkerframework.dataflow.analysis.FlowExpressions.ThisReference;
import org.checkerframework.dataflow.analysis.FlowExpressions.ValueLiteral;
import org.checkerframework.framework.source.Result;
import org.checkerframework.framework.type.AnnotatedTypeFactory;
import org.checkerframework.framework.type.AnnotatedTypeMirror;
import org.checkerframework.framework.type.AnnotatedTypeMirror.AnnotatedArrayType;
import org.checkerframework.framework.util.FlowExpressionParseUtil;
import org.checkerframework.framework.util.FlowExpressionParseUtil.FlowExpressionContext;
import org.checkerframework.framework.util.FlowExpressionParseUtil.FlowExpressionParseException;
import org.checkerframework.javacutil.AnnotationUtils;
import org.checkerframework.javacutil.ElementUtils;
import org.checkerframework.javacutil.Pair;
import org.checkerframework.javacutil.TreeUtils;

/** Warns about array accesses that could be too high. */
public class UpperBoundVisitor extends BaseTypeVisitor<UpperBoundAnnotatedTypeFactory> {

    private static final @CompilerMessageKey String UPPER_BOUND = "array.access.unsafe.high";
    private static final @CompilerMessageKey String UPPER_BOUND_CONST =
            "array.access.unsafe.high.constant";
    private static final @CompilerMessageKey String UPPER_BOUND_RANGE =
            "array.access.unsafe.high.range";
    private static final @CompilerMessageKey String TO_NOT_LTEL = "to.not.ltel";
    private static final @CompilerMessageKey String NOT_FINAL = "not.final";
    private static final @CompilerMessageKey String HSS = "which.subsequence";

    public UpperBoundVisitor(BaseTypeChecker checker) {
        super(checker);
    }

    /**
     * When the visitor reaches an array access, it needs to check a couple of things. First, it
     * checks if the index has been assigned a reasonable UpperBound type: only an index with type
     * LTLengthOf(arr) is safe to access arr. If that fails, it checks if the access is still safe.
     * To do so, it checks if the Value Checker knows the minimum length of arr by querying the
     * Value Annotated Type Factory. If the minimum length of the array is known, the visitor can
     * check if the index is less than that minimum length. If so, then the access is still safe.
     * Otherwise, report a potential unsafe access.
     */
    @Override
    public Void visitArrayAccess(ArrayAccessTree tree, Void type) {
        ExpressionTree indexTree = tree.getIndex();
        ExpressionTree arrTree = tree.getExpression();
        visitAccess(indexTree, arrTree);
        return super.visitArrayAccess(tree, type);
    }

    /** Warns about LTLengthOf annotations with arguments whose lengths do not match. */
    @Override
    public Void visitAnnotation(AnnotationTree node, Void p) {
        AnnotationMirror anno = TreeUtils.annotationFromAnnotationTree(node);
        if (AnnotationUtils.areSameByClass(anno, LTLengthOf.class)) {
            List<? extends ExpressionTree> args = node.getArguments();
            if (args.size() == 2) {
                // If offsets are provided, there must be the same number of them as there are
                // arrays.
                List<String> sequences =
                        AnnotationUtils.getElementValueArray(anno, "value", String.class, true);
                List<String> offsets =
                        AnnotationUtils.getElementValueArray(anno, "offset", String.class, true);
                if (sequences.size() != offsets.size() && !offsets.isEmpty()) {
                    checker.report(
                            Result.failure(
                                    "different.length.sequences.offsets",
                                    sequences.size(),
                                    offsets.size()),
                            node);
                    return null;
                }
            }
        } else if (AnnotationUtils.areSameByClass(anno, HasSubsequence.class)) {
            // Check that the arguments to a HasSubsequence annotation are valid flow expressions,
            // and issue an error if one of them is not.

            String seq = AnnotationUtils.getElementValue(anno, "subsequence", String.class, true);
            String from = AnnotationUtils.getElementValue(anno, "from", String.class, true);
            String to = AnnotationUtils.getElementValue(anno, "to", String.class, true);

            // check that each expression is parseable in this context
            ClassTree enclosingClass = TreeUtils.enclosingClass(getCurrentPath());
            FlowExpressionContext context =
                    FlowExpressionContext.buildContextForClassDeclaration(enclosingClass, checker);
            checkEffectivelyFinalAndParsable(seq, context, node);
            checkEffectivelyFinalAndParsable(from, context, node);
            checkEffectivelyFinalAndParsable(to, context, node);
        }
        return super.visitAnnotation(node, p);
    }

    /**
     * Determines if the Java expression named by s is effectively final at the current program
     * location.
     */
    private void checkEffectivelyFinalAndParsable(
            String s, FlowExpressionContext context, Tree error) {
        Receiver rec;
        try {
            rec = FlowExpressionParseUtil.parse(s, context, getCurrentPath(), false);
        } catch (FlowExpressionParseException e) {
            checker.report(e.getResult(), error);
            return;
        }
        Element element = null;
        if (rec instanceof LocalVariable) {
            element = ((LocalVariable) rec).getElement();
        } else if (rec instanceof FieldAccess) {
            element = ((FieldAccess) rec).getField();
        } else if (rec instanceof ThisReference || rec instanceof ValueLiteral) {
            return;
        }
        if (element == null || !ElementUtils.isEffectivelyFinal(element)) {
            checker.report(Result.failure(NOT_FINAL, rec), error);
        }
    }

    /**
     * Checks if this array access is legal. Uses the common assignment check and a simple MinLen
     * check of its own. The MinLen check is needed because the common assignment check always
     * returns false when the upper bound qualifier is @UpperBoundUnknown.
     */
    private void visitAccess(ExpressionTree indexTree, ExpressionTree arrTree) {

        String arrName = FlowExpressions.internalReprOf(this.atypeFactory, arrTree).toString();
        LessThanLengthOf lhsQual = (LessThanLengthOf) UBQualifier.createUBQualifier(arrName, "0");
        if (relaxedCommonAssignmentCheck(lhsQual, indexTree) || checkMinLen(indexTree, arrTree)) {
            return;
        } // else issue errors.

        // We can issue three different errors:
        // 1. If the index is a compile-time constant, issue an error that describes the array type.
        // 2. If the index is a compile-time range and has no upperbound qualifier,
        //    issue an error that names the upperbound of the range and the array's type.
        // 3. If neither of the above, issue an error that names the upper bound type.

        AnnotatedTypeMirror indexType = atypeFactory.getAnnotatedType(indexTree);
        UBQualifier qualifier = UBQualifier.createUBQualifier(indexType, atypeFactory.UNKNOWN);
        ValueAnnotatedTypeFactory valueFactory = atypeFactory.getValueAnnotatedTypeFactory();
        Long valMax = IndexUtil.getMaxValue(indexTree, valueFactory);

        if (IndexUtil.getExactValue(indexTree, valueFactory) != null) {
            // Note that valMax is equal to the exact value in this case.
            checker.report(
                    Result.failure(
                            UPPER_BOUND_CONST,
                            valMax,
                            valueFactory.getAnnotatedType(arrTree).toString(),
                            valMax + 1,
                            valMax + 1),
                    indexTree);
        } else if (valMax != null && qualifier.isUnknown()) {

            checker.report(
                    Result.failure(
                            UPPER_BOUND_RANGE,
                            valueFactory.getAnnotatedType(indexTree).toString(),
                            valueFactory.getAnnotatedType(arrTree).toString(),
                            arrName,
                            arrName,
                            valMax + 1),
                    indexTree);
        } else {
            checker.report(
                    Result.failure(UPPER_BOUND, indexType.toString(), arrName, arrName, arrName),
                    indexTree);
        }
    }

    @Override
    protected void commonAssignmentCheck(
            Tree varTree, ExpressionTree valueTree, @CompilerMessageKey String errorKey) {

        // check that when an assignment to a variable b declared as @HasSubsequence(a, from, to)
        // occurs, to <= a.length, i.e. to is @LTEqLengthOf(a).

        Subsequence subSeq = Subsequence.getSubsequenceFromTree(varTree, atypeFactory);
        if (subSeq != null) {
            AnnotationMirror anm;
            try {
                anm =
                        atypeFactory.getAnnotationMirrorFromJavaExpressionString(
                                subSeq.to, varTree, getCurrentPath());
            } catch (FlowExpressionParseException e) {
                anm = null;
            }

            boolean ltelCheckFailed = true;
            if (anm != null) {
                UBQualifier qual = UBQualifier.createUBQualifier(anm);
                ltelCheckFailed = !qual.isLessThanOrEqualTo(subSeq.array);
            }

            if (ltelCheckFailed) {
                // issue an error
                checker.report(
                        Result.failure(
                                TO_NOT_LTEL,
                                subSeq.to,
                                subSeq.array,
                                anm == null ? "@UpperBoundUnknown" : anm,
                                subSeq.array,
                                subSeq.array,
                                subSeq.array),
                        valueTree);
            } else {
                checker.report(
                        Result.warning(
                                HSS,
                                subSeq.array,
                                subSeq.from,
                                subSeq.from,
                                subSeq.to,
                                subSeq.to,
                                subSeq.array,
                                subSeq.array),
                        valueTree);
            }
        }

        super.commonAssignmentCheck(varTree, valueTree, errorKey);
    }

    @Override
    protected void commonAssignmentCheck(
            AnnotatedTypeMirror varType,
            ExpressionTree valueTree,
            @CompilerMessageKey String errorKey) {
        AnnotatedTypeMirror valueType = atypeFactory.getAnnotatedType(valueTree);
        commonAssignmentCheckStartDiagnostic(varType, valueType, valueTree);
        if (!relaxedCommonAssignment(varType, valueTree)) {
            commonAssignmentCheckEndDiagnostic(
                    true,
                    "relaxedCommonAssignment didn't override, now must call super",
                    varType,
                    valueType,
                    valueTree);
            super.commonAssignmentCheck(varType, valueTree, errorKey);
        } else if (checker.hasOption("showchecks")) {
            commonAssignmentCheckEndDiagnostic(
                    true, "relaxedCommonAssignment", varType, valueType, valueTree);
        }
    }

    /**
     * Returns whether the assignment is legal based on the relaxed assignment rules.
     *
     * <p>The relaxed assignment rules are the following: Assuming the varType (left-hand side) is
     * less than the length of some array given some offset
     *
     * <p>1. If both the offset and the value expression (rhs) are ints known at compile time, and
     * if the min length of the array is greater than offset + value, then the assignment is legal.
     * (This method returns true.)
     *
     * <p>2. If the value expression (rhs) is less than the length of an array that is the same
     * length as the array in the varType, and if the offsets are equal, then the assignment is
     * legal. (This method returns true.)
     *
     * <p>3. Otherwise the assignment is only legal if the usual assignment rules are true, so this
     * method returns false.
     *
     * <p>If the varType is less than the length of multiple arrays, then this method only returns
     * true if the relaxed rules above apply for each array.
     *
     * <p>If the varType is an array type and the value expression is an array initializer, then the
     * above rules are applied for expression in the initializer where the varType is the component
     * type of the array.
     */
    private boolean relaxedCommonAssignment(AnnotatedTypeMirror varType, ExpressionTree valueExp) {
        List<? extends ExpressionTree> expressions;
        if (valueExp.getKind() == Kind.NEW_ARRAY && varType.getKind() == TypeKind.ARRAY) {
            expressions = ((NewArrayTree) valueExp).getInitializers();
            if (expressions == null || expressions.isEmpty()) {
                return false;
            }
            // The qualifier we need for an array is in the component type, not varType.
            AnnotatedTypeMirror componentType = ((AnnotatedArrayType) varType).getComponentType();
            UBQualifier qualifier =
                    UBQualifier.createUBQualifier(componentType, atypeFactory.UNKNOWN);
            if (!qualifier.isLessThanLengthQualifier()) {
                return false;
            }
            for (ExpressionTree expressionTree : expressions) {
                if (!relaxedCommonAssignmentCheck((LessThanLengthOf) qualifier, expressionTree)) {
                    return false;
                }
            }
            return true;
        }

        UBQualifier qualifier = UBQualifier.createUBQualifier(varType, atypeFactory.UNKNOWN);
        return qualifier.isLessThanLengthQualifier()
                && relaxedCommonAssignmentCheck((LessThanLengthOf) qualifier, valueExp);
    }

    /**
     * Fetches a receiver from a String using the passed type factory. Returns null if there is a
     * parse exception. This wraps GenericAnnotatedTypeFactory#getReceiverFromJavaExpressionString.
     */
    static Pair<Receiver, String> getReceiverAndOffsetFromJavaExpressionString(
            String s, UpperBoundAnnotatedTypeFactory atypeFactory, TreePath currentPath) {

        Pair<String, String> p = AnnotatedTypeFactory.getExpressionAndOffset(s);

        Receiver rec = getReceiverFromJavaExpressionString(p.first, atypeFactory, currentPath);
        if (rec == null) {
            return null;
        }
        return Pair.of(rec, p.second);
    }

    /**
     * Fetches a receiver from a String using the passed type factory. Returns null if there is a
     * parse exception. This wraps GenericAnnotatedTypeFactory#getReceiverFromJavaExpressionString.
     */
    static Receiver getReceiverFromJavaExpressionString(
            String s, UpperBoundAnnotatedTypeFactory atypeFactory, TreePath currentPath) {
        Receiver rec;
        try {
            rec = atypeFactory.getReceiverFromJavaExpressionString(s, currentPath);
        } catch (FlowExpressionParseException e) {
            rec = null;
        }
        return rec;
    }

    /**
     * Given a Java expression, returns the additive inverse, as a String. Assumes that
     * FlowExpressions do not contain multiplication.
     */
    private String negateString(String s, FlowExpressionContext context) {
        return Subsequence.negateString(s, getCurrentPath(), context);
    }

    /*
     *  Queries the Value Checker to determine if the maximum possible value of indexTree
     *  is less than the minimum possible length of arrTree, and returns true if so.
     */
    private boolean checkMinLen(ExpressionTree indexTree, ExpressionTree arrTree) {
        int minLen = IndexUtil.getMinLen(arrTree, atypeFactory.getValueAnnotatedTypeFactory());
        Long valMax = IndexUtil.getMaxValue(indexTree, atypeFactory.getValueAnnotatedTypeFactory());
        return valMax != null && valMax < minLen;
    }

    /**
     * Implements the actual check for the relaxed common assignment check. For what is permitted,
     * see {@link #relaxedCommonAssignment}.
     *
     * @param varLtlQual the variable qualifier (the left-hand side of the assignment)
     * @param valueExp the expression (the right-hand side of the assignment)
<<<<<<< HEAD
     * @returt true if the assignment is legal: varLtlQual is a supertype of the type of valueExp
=======
     * @return true if the assignment is legal: varLtlQual is a supertype of the type of valueExp
>>>>>>> 453ad91d
     */
    private boolean relaxedCommonAssignmentCheck(
            LessThanLengthOf varLtlQual, ExpressionTree valueExp) {

        AnnotatedTypeMirror expType = atypeFactory.getAnnotatedType(valueExp);
        UBQualifier expQual = UBQualifier.createUBQualifier(expType, atypeFactory.UNKNOWN);

        UBQualifier lessThanQual = atypeFactory.fromLessThan(valueExp, getCurrentPath());
        if (lessThanQual != null) {
            expQual = expQual.glb(lessThanQual);
        }

        UBQualifier lessThanOrEqualQual =
                atypeFactory.fromLessThanOrEqual(valueExp, getCurrentPath());
        if (lessThanOrEqualQual != null) {
            expQual = expQual.glb(lessThanOrEqualQual);
        }
        if (expQual.isSubtype(varLtlQual)) {
            return true;
        }

        // Take advantage of information available on a HasSubsequence(a, from, to) annotation
        // on the lhs qualifier (varLtlQual):
        // this allows us to show that iff varLtlQual includes LTL(b),
        // b has HSS, and expQual includes LTL(a, -from), then the LTL(b) can be removed from
        // varLtlQual.

        UBQualifier newLHS = processSubsequenceForLHS(varLtlQual, expQual);
        if (newLHS.isUnknown()) {
            return true;
        } else {
            varLtlQual = (LessThanLengthOf) newLHS;
        }

        Long value = IndexUtil.getMaxValue(valueExp, atypeFactory.getValueAnnotatedTypeFactory());

        if (value == null && !expQual.isLessThanLengthQualifier()) {
            return false;
        }

        SameLenAnnotatedTypeFactory sameLenFactory = atypeFactory.getSameLenAnnotatedTypeFactory();
        ValueAnnotatedTypeFactory valueAnnotatedTypeFactory =
                atypeFactory.getValueAnnotatedTypeFactory();
        checkloop:
        for (String sequenceName : varLtlQual.getSequences()) {

            List<String> sameLenSequences =
                    sameLenFactory.getSameLensFromString(sequenceName, valueExp, getCurrentPath());
            if (testSameLen(expQual, varLtlQual, sameLenSequences, sequenceName)) {
                continue;
            }

            int minlen =
                    valueAnnotatedTypeFactory.getMinLenFromString(
                            sequenceName, valueExp, getCurrentPath());
            if (testMinLen(value, minlen, sequenceName, varLtlQual)) {
                continue;
            }
            for (String sequence : sameLenSequences) {
                int minlenSL =
                        valueAnnotatedTypeFactory.getMinLenFromString(
                                sequence, valueExp, getCurrentPath());
                if (testMinLen(value, minlenSL, sequenceName, varLtlQual)) {
                    continue checkloop;
                }
            }

            return false;
        }

        return true;
    }

    /* Returns the new value of the left hand side after processing the arrays named in the lhs.
     * Iff varLtlQual includes LTL(lhsSeq),
     * lhsSeq has HSS, and expQual includes LTL(a, -from), then the LTL(lhsSeq) will be removed from varLtlQual
     */
    private UBQualifier processSubsequenceForLHS(LessThanLengthOf varLtlQual, UBQualifier expQual) {
        UBQualifier newLHS = varLtlQual;
        for (String lhsSeq : varLtlQual.getSequences()) {
            // check is lhsSeq is an actual LTL
            if (varLtlQual.hasSequenceWithOffset(lhsSeq, 0)) {

                Receiver rec =
                        getReceiverFromJavaExpressionString(lhsSeq, atypeFactory, getCurrentPath());
                FlowExpressionContext context = Subsequence.getContextFromReceiver(rec, checker);
                Subsequence subSeq =
                        Subsequence.getSubsequenceFromReceiver(
                                rec, atypeFactory, getCurrentPath(), context);

                if (subSeq != null) {
                    String from = subSeq.from;
                    String a = subSeq.array;

                    if (expQual.hasSequenceWithOffset(a, negateString(from, context))) {
                        // This cast is safe because LTLs cannot contain duplicates.
                        // Note that this updates newLHS on each iteration from its old value,
                        // so even if there are multiple HSS arrays the result will be correct.
                        newLHS = ((LessThanLengthOf) newLHS).removeOffset(lhsSeq, 0);
                    }
                }
            }
        }
        return newLHS;
    }

    /**
     * Tests whether replacing any of the arrays in sameLenArrays with arrayName makes expQual
     * equivalent to varQual.
     */
    private boolean testSameLen(
            UBQualifier expQual,
            LessThanLengthOf varQual,
            List<String> sameLenArrays,
            String arrayName) {

        if (!expQual.isLessThanLengthQualifier()) {
            return false;
        }

        for (String sameLenArrayName : sameLenArrays) {
            // Check whether replacing the value for any of the current type's offset results
            // in the type we're trying to match.
            if (varQual.isValidReplacement(
                    arrayName, sameLenArrayName, (LessThanLengthOf) expQual)) {
                return true;
            }
        }
        return false;
    }

    /**
     * Tests a constant value (value) against the minlen (minlens) of an array (arrayName) with a
     * qualifier (varQual).
     */
    private boolean testMinLen(Long value, int minLen, String arrayName, LessThanLengthOf varQual) {
        if (value == null) {
            return false;
        }
        return varQual.isValuePlusOffsetLessThanMinLen(arrayName, value, minLen);
    }
}<|MERGE_RESOLUTION|>--- conflicted
+++ resolved
@@ -374,11 +374,7 @@
      *
      * @param varLtlQual the variable qualifier (the left-hand side of the assignment)
      * @param valueExp the expression (the right-hand side of the assignment)
-<<<<<<< HEAD
-     * @returt true if the assignment is legal: varLtlQual is a supertype of the type of valueExp
-=======
      * @return true if the assignment is legal: varLtlQual is a supertype of the type of valueExp
->>>>>>> 453ad91d
      */
     private boolean relaxedCommonAssignmentCheck(
             LessThanLengthOf varLtlQual, ExpressionTree valueExp) {
