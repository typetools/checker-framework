package org.checkerframework.checker.index.upperbound;

import com.sun.source.tree.AnnotationTree;
import com.sun.source.tree.ArrayAccessTree;
import com.sun.source.tree.ClassTree;
import com.sun.source.tree.ExpressionTree;
import com.sun.source.tree.NewArrayTree;
import com.sun.source.tree.Tree;
import com.sun.source.tree.Tree.Kind;
import com.sun.source.util.TreePath;
import java.util.List;
import javax.lang.model.element.AnnotationMirror;
import javax.lang.model.element.Element;
import javax.lang.model.type.TypeKind;
import org.checkerframework.checker.compilermsgs.qual.CompilerMessageKey;
import org.checkerframework.checker.index.Subsequence;
import org.checkerframework.checker.index.qual.HasSubsequence;
import org.checkerframework.checker.index.qual.LTLengthOf;
import org.checkerframework.checker.index.samelen.SameLenAnnotatedTypeFactory;
import org.checkerframework.checker.index.upperbound.UBQualifier.LessThanLengthOf;
import org.checkerframework.common.basetype.BaseTypeChecker;
import org.checkerframework.common.basetype.BaseTypeVisitor;
import org.checkerframework.common.value.ValueAnnotatedTypeFactory;
import org.checkerframework.common.value.ValueCheckerUtils;
import org.checkerframework.dataflow.expression.FieldAccess;
import org.checkerframework.dataflow.expression.JavaExpression;
import org.checkerframework.dataflow.expression.LocalVariable;
import org.checkerframework.dataflow.expression.ThisReference;
import org.checkerframework.dataflow.expression.ValueLiteral;
import org.checkerframework.framework.type.AnnotatedTypeFactory;
import org.checkerframework.framework.type.AnnotatedTypeMirror;
import org.checkerframework.framework.type.AnnotatedTypeMirror.AnnotatedArrayType;
import org.checkerframework.framework.util.JavaExpressionParseUtil.JavaExpressionParseException;
import org.checkerframework.framework.util.StringToJavaExpression;
import org.checkerframework.javacutil.AnnotationUtils;
import org.checkerframework.javacutil.ElementUtils;
import org.checkerframework.javacutil.Pair;
import org.checkerframework.javacutil.TreePathUtil;
import org.checkerframework.javacutil.TreeUtils;

/** Warns about array accesses that could be too high. */
public class UpperBoundVisitor extends BaseTypeVisitor<UpperBoundAnnotatedTypeFactory> {

    private static final @CompilerMessageKey String UPPER_BOUND = "array.access.unsafe.high";
    private static final @CompilerMessageKey String UPPER_BOUND_CONST =
            "array.access.unsafe.high.constant";
    private static final @CompilerMessageKey String UPPER_BOUND_RANGE =
            "array.access.unsafe.high.range";
    private static final @CompilerMessageKey String TO_NOT_LTEL = "to.not.ltel";
    private static final @CompilerMessageKey String NOT_FINAL = "not.final";
    private static final @CompilerMessageKey String HSS = "which.subsequence";

    public UpperBoundVisitor(BaseTypeChecker checker) {
        super(checker);
    }

    /**
     * When the visitor reaches an array access, it needs to check a couple of things. First, it
     * checks if the index has been assigned a reasonable UpperBound type: only an index with type
     * LTLengthOf(arr) is safe to access arr. If that fails, it checks if the access is still safe.
     * To do so, it checks if the Value Checker knows the minimum length of arr by querying the
     * Value Annotated Type Factory. If the minimum length of the array is known, the visitor can
     * check if the index is less than that minimum length. If so, then the access is still safe.
     * Otherwise, report a potential unsafe access.
     */
    @Override
    public Void visitArrayAccess(ArrayAccessTree tree, Void type) {
        ExpressionTree indexTree = tree.getIndex();
        ExpressionTree arrTree = tree.getExpression();
        visitAccess(indexTree, arrTree);
        return super.visitArrayAccess(tree, type);
    }

    /** Warns about LTLengthOf annotations with arguments whose lengths do not match. */
    @Override
    public Void visitAnnotation(AnnotationTree node, Void p) {
        AnnotationMirror anno = TreeUtils.annotationFromAnnotationTree(node);
        if (atypeFactory.areSameByClass(anno, LTLengthOf.class)) {
            List<? extends ExpressionTree> args = node.getArguments();
            if (args.size() == 2) {
                // If offsets are provided, there must be the same number of them as there are
                // arrays.
                List<String> sequences =
                        AnnotationUtils.getElementValueArray(anno, "value", String.class, false);
                List<String> offsets =
                        AnnotationUtils.getElementValueArray(anno, "offset", String.class, true);
                if (sequences.size() != offsets.size() && !offsets.isEmpty()) {
                    checker.reportError(
                            node,
                            "different.length.sequences.offsets",
                            sequences.size(),
                            offsets.size());
                    return null;
                }
            }
        } else if (atypeFactory.areSameByClass(anno, HasSubsequence.class)) {
            // Check that the arguments to a HasSubsequence annotation are valid JavaExpressions,
            // and issue an error if one of them is not.

            String seq = atypeFactory.hasSubsequenceSubsequenceValue(anno);
            String from = atypeFactory.hasSubsequenceFromValue(anno);
            String to = atypeFactory.hasSubsequenceToValue(anno);

            // check that each expression is parsable at the declaration of this class
            ClassTree enclosingClass = TreePathUtil.enclosingClass(getCurrentPath());
            checkEffectivelyFinalAndParsable(seq, enclosingClass, node);
            checkEffectivelyFinalAndParsable(from, enclosingClass, node);
            checkEffectivelyFinalAndParsable(to, enclosingClass, node);
        }
        return super.visitAnnotation(node, p);
    }

    /**
<<<<<<< HEAD
     * Reports an error if the Java expression named by s is not effectively when parsed at the
     * declaration of the given class.
     *
     * @param s a Java expression
     * @param classTree the expression is parsed with respect to this class
     * @param whereToError the tree at which to possibly report an error
     */
    private void checkEffectivelyFinalAndParsable(
            String s, ClassTree classTree, Tree whereToError) {
=======
     * Reports an error if the Java expression named by s is not effectively final when parsed at
     * the declaration of the given class.
     *
     * @param s a Java expression
     * @param classTree the expression is parsed with respect to this class
     * @param whereToReportError the tree at which to possibly report an error
     */
    private void checkEffectivelyFinalAndParsable(
            String s, ClassTree classTree, Tree whereToReportError) {
>>>>>>> 8c0875e1
        JavaExpression je;
        try {
            je =
                    StringToJavaExpression.atTypeDecl(
                            s, TreeUtils.elementFromDeclaration(classTree), checker);
        } catch (JavaExpressionParseException e) {
<<<<<<< HEAD
            checker.report(whereToError, e.getDiagMessage());
=======
            checker.report(whereToReportError, e.getDiagMessage());
>>>>>>> 8c0875e1
            return;
        }
        Element element = null;
        if (je instanceof LocalVariable) {
            element = ((LocalVariable) je).getElement();
        } else if (je instanceof FieldAccess) {
            element = ((FieldAccess) je).getField();
        } else if (je instanceof ThisReference || je instanceof ValueLiteral) {
            return;
        }
        if (element == null || !ElementUtils.isEffectivelyFinal(element)) {
<<<<<<< HEAD
            checker.reportError(whereToError, NOT_FINAL, je);
=======
            checker.reportError(whereToReportError, NOT_FINAL, je);
>>>>>>> 8c0875e1
        }
    }

    /**
     * Checks if this array access is legal. Uses the common assignment check and a simple MinLen
     * check of its own. The MinLen check is needed because the common assignment check always
     * returns false when the upper bound qualifier is @UpperBoundUnknown.
     *
     * @param indexTree the array index
     * @param arrTree the array
     */
    private void visitAccess(ExpressionTree indexTree, ExpressionTree arrTree) {

        String arrName = JavaExpression.fromTree(arrTree).toString();
        LessThanLengthOf lhsQual = (LessThanLengthOf) UBQualifier.createUBQualifier(arrName, "0");
        if (relaxedCommonAssignmentCheck(lhsQual, indexTree) || checkMinLen(indexTree, arrTree)) {
            return;
        } // else issue errors.

        // We can issue three different errors:
        // 1. If the index is a compile-time constant, issue an error that describes the array type.
        // 2. If the index is a compile-time range and has no upperbound qualifier,
        //    issue an error that names the upperbound of the range and the array's type.
        // 3. If neither of the above, issue an error that names the upper bound type.

        AnnotatedTypeMirror indexType = atypeFactory.getAnnotatedType(indexTree);
        UBQualifier qualifier =
                UBQualifier.createUBQualifier(
                        indexType, atypeFactory.UNKNOWN, (UpperBoundChecker) checker);
        ValueAnnotatedTypeFactory valueFactory = atypeFactory.getValueAnnotatedTypeFactory();
        Long valMax = ValueCheckerUtils.getMaxValue(indexTree, valueFactory);

        if (ValueCheckerUtils.getExactValue(indexTree, valueFactory) != null) {
            // Note that valMax is equal to the exact value in this case.
            checker.reportError(
                    indexTree,
                    UPPER_BOUND_CONST,
                    valMax,
                    valueFactory.getAnnotatedType(arrTree).toString(),
                    valMax + 1,
                    valMax + 1);
        } else if (valMax != null && qualifier.isUnknown() && valMax != Integer.MAX_VALUE) {

            checker.reportError(
                    indexTree,
                    UPPER_BOUND_RANGE,
                    valueFactory.getAnnotatedType(indexTree).toString(),
                    valueFactory.getAnnotatedType(arrTree).toString(),
                    arrName,
                    arrName,
                    valMax + 1);
        } else {
            checker.reportError(
                    indexTree, UPPER_BOUND, indexType.toString(), arrName, arrName, arrName);
        }
    }

    @Override
    protected void commonAssignmentCheck(
            Tree varTree,
            ExpressionTree valueTree,
            @CompilerMessageKey String errorKey,
            Object... extraArgs) {

        // check that when an assignment to a variable b declared as @HasSubsequence(a, from, to)
        // occurs, to <= a.length, i.e. to is @LTEqLengthOf(a).

        Subsequence subSeq = Subsequence.getSubsequenceFromTree(varTree, atypeFactory);
        if (subSeq != null) {
            AnnotationMirror anm;
            try {
                anm =
                        atypeFactory.getAnnotationMirrorFromJavaExpressionString(
                                subSeq.to, varTree, getCurrentPath());
            } catch (JavaExpressionParseException e) {
                anm = null;
            }

            boolean ltelCheckFailed = true;
            if (anm != null) {
                UBQualifier qual = UBQualifier.createUBQualifier(anm, (UpperBoundChecker) checker);
                ltelCheckFailed = !qual.isLessThanOrEqualTo(subSeq.array);
            }

            if (ltelCheckFailed) {
                // issue an error
                checker.reportError(
                        valueTree,
                        TO_NOT_LTEL,
                        subSeq.to,
                        subSeq.array,
                        anm == null ? "@UpperBoundUnknown" : anm,
                        subSeq.array,
                        subSeq.array,
                        subSeq.array);
            } else {
                checker.reportWarning(
                        valueTree,
                        HSS,
                        subSeq.array,
                        subSeq.from,
                        subSeq.from,
                        subSeq.to,
                        subSeq.to,
                        subSeq.array,
                        subSeq.array);
            }
        }

        super.commonAssignmentCheck(varTree, valueTree, errorKey, extraArgs);
    }

    @Override
    protected void commonAssignmentCheck(
            AnnotatedTypeMirror varType,
            ExpressionTree valueTree,
            @CompilerMessageKey String errorKey,
            Object... extraArgs) {
        AnnotatedTypeMirror valueType = atypeFactory.getAnnotatedType(valueTree);
        commonAssignmentCheckStartDiagnostic(varType, valueType, valueTree);
        if (!relaxedCommonAssignment(varType, valueTree)) {
            commonAssignmentCheckEndDiagnostic(
                    "relaxedCommonAssignment did not succeed, now must call super",
                    varType,
                    valueType,
                    valueTree);
            super.commonAssignmentCheck(varType, valueTree, errorKey, extraArgs);
        } else if (checker.hasOption("showchecks")) {
            commonAssignmentCheckEndDiagnostic(
                    true, "relaxedCommonAssignment", varType, valueType, valueTree);
        }
    }

    /**
     * Returns whether the assignment is legal based on the relaxed assignment rules.
     *
     * <p>The relaxed assignment rules are the following: Assuming the varType (left-hand side) is
     * less than the length of some array given some offset
     *
     * <p>1. If both the offset and the value expression (rhs) are ints known at compile time, and
     * if the min length of the array is greater than offset + value, then the assignment is legal.
     * (This method returns true.)
     *
     * <p>2. If the value expression (rhs) is less than the length of an array that is the same
     * length as the array in the varType, and if the offsets are equal, then the assignment is
     * legal. (This method returns true.)
     *
     * <p>3. Otherwise the assignment is only legal if the usual assignment rules are true, so this
     * method returns false.
     *
     * <p>If the varType is less than the length of multiple arrays, then this method only returns
     * true if the relaxed rules above apply for each array.
     *
     * <p>If the varType is an array type and the value expression is an array initializer, then the
     * above rules are applied for expression in the initializer where the varType is the component
     * type of the array.
     *
     * @param varType the type of the left-hand side (the variable in the assignment)
     * @param valueExp the right-hand side (the expression in the assignment)
     * @return true if the assignment is legal based on special Upper Bound rules
     */
    private boolean relaxedCommonAssignment(AnnotatedTypeMirror varType, ExpressionTree valueExp) {
        if (valueExp.getKind() == Kind.NEW_ARRAY && varType.getKind() == TypeKind.ARRAY) {
            List<? extends ExpressionTree> expressions =
                    ((NewArrayTree) valueExp).getInitializers();
            if (expressions == null || expressions.isEmpty()) {
                return false;
            }
            // The qualifier we need for an array is in the component type, not varType.
            AnnotatedTypeMirror componentType = ((AnnotatedArrayType) varType).getComponentType();
            UBQualifier qualifier =
                    UBQualifier.createUBQualifier(
                            componentType, atypeFactory.UNKNOWN, (UpperBoundChecker) checker);
            if (!qualifier.isLessThanLengthQualifier()) {
                return false;
            }
            for (ExpressionTree expressionTree : expressions) {
                if (!relaxedCommonAssignmentCheck((LessThanLengthOf) qualifier, expressionTree)) {
                    return false;
                }
            }
            return true;
        }

        UBQualifier qualifier =
                UBQualifier.createUBQualifier(
                        varType, atypeFactory.UNKNOWN, (UpperBoundChecker) checker);
        return qualifier.isLessThanLengthQualifier()
                && relaxedCommonAssignmentCheck((LessThanLengthOf) qualifier, valueExp);
    }

    /**
     * Fetches a receiver and an offset from a String using the passed type factory. Returns null if
     * there is a parse exception. This wraps GenericAnnotatedTypeFactory#parseJavaExpressionString.
     *
     * <p>This is useful for expressions like "n+1", for which {@link #parseJavaExpressionString}
     * returns null because the whole expression is not a receiver.
     */
    static Pair<JavaExpression, String> getExpressionAndOffsetFromJavaExpressionString(
            String s, UpperBoundAnnotatedTypeFactory atypeFactory, TreePath currentPath) {

        Pair<String, String> p = AnnotatedTypeFactory.getExpressionAndOffset(s);

        JavaExpression je = parseJavaExpressionString(p.first, atypeFactory, currentPath);
        if (je == null) {
            return null;
        }
        return Pair.of(je, p.second);
    }

    /**
     * Fetches a receiver from a String using the passed type factory. Returns null if there is a
     * parse exception -- that is, if the string does not represent an expression for a
     * JavaExpression. For example, the expression "n+1" does not represent a JavaExpression.
     *
     * <p>This wraps GenericAnnotatedTypeFactory#parseJavaExpressionString.
     */
    static JavaExpression parseJavaExpressionString(
            String s, UpperBoundAnnotatedTypeFactory atypeFactory, TreePath currentPath) {
        JavaExpression result;
        try {
            result = atypeFactory.parseJavaExpressionString(s, currentPath);
        } catch (JavaExpressionParseException e) {
            result = null;
        }
        return result;
    }

    /*
     *  Queries the Value Checker to determine if the maximum possible value of indexTree
     *  is less than the minimum possible length of arrTree, and returns true if so.
     */
    private boolean checkMinLen(ExpressionTree indexTree, ExpressionTree arrTree) {
        int minLen =
                ValueCheckerUtils.getMinLen(arrTree, atypeFactory.getValueAnnotatedTypeFactory());
        Long valMax =
                ValueCheckerUtils.getMaxValue(
                        indexTree, atypeFactory.getValueAnnotatedTypeFactory());
        return valMax != null && valMax < minLen;
    }

    /**
     * Implements the actual check for the relaxed common assignment check. For what is permitted,
     * see {@link #relaxedCommonAssignment}.
     *
     * @param varLtlQual the variable qualifier (the left-hand side of the assignment)
     * @param valueExp the expression (the right-hand side of the assignment)
     * @return true if the assignment is legal: varLtlQual is a supertype of the type of valueExp
     */
    private boolean relaxedCommonAssignmentCheck(
            LessThanLengthOf varLtlQual, ExpressionTree valueExp) {

        AnnotatedTypeMirror expType = atypeFactory.getAnnotatedType(valueExp);
        UBQualifier expQual =
                UBQualifier.createUBQualifier(
                        expType, atypeFactory.UNKNOWN, (UpperBoundChecker) checker);

        UBQualifier lessThanQual = atypeFactory.fromLessThan(valueExp, getCurrentPath());
        if (lessThanQual != null) {
            expQual = expQual.glb(lessThanQual);
        }

        UBQualifier lessThanOrEqualQual =
                atypeFactory.fromLessThanOrEqual(valueExp, getCurrentPath());
        if (lessThanOrEqualQual != null) {
            expQual = expQual.glb(lessThanOrEqualQual);
        }
        if (expQual.isSubtype(varLtlQual)) {
            return true;
        }

        // Take advantage of information available on a HasSubsequence(a, from, to) annotation
        // on the lhs qualifier (varLtlQual):
        // this allows us to show that iff varLtlQual includes LTL(b),
        // b has HSS, and expQual includes LTL(a, -from), then the LTL(b) can be removed from
        // varLtlQual.

        UBQualifier newLHS = processSubsequenceForLHS(varLtlQual, expQual);
        if (newLHS.isUnknown()) {
            return true;
        } else {
            varLtlQual = (LessThanLengthOf) newLHS;
        }

        Long value =
                ValueCheckerUtils.getMaxValue(
                        valueExp, atypeFactory.getValueAnnotatedTypeFactory());

        if (value == null && !expQual.isLessThanLengthQualifier()) {
            return false;
        }

        SameLenAnnotatedTypeFactory sameLenFactory = atypeFactory.getSameLenAnnotatedTypeFactory();
        ValueAnnotatedTypeFactory valueAnnotatedTypeFactory =
                atypeFactory.getValueAnnotatedTypeFactory();
        checkloop:
        for (String sequenceName : varLtlQual.getSequences()) {

            List<String> sameLenSequences =
                    sameLenFactory.getSameLensFromString(sequenceName, valueExp, getCurrentPath());
            if (testSameLen(expQual, varLtlQual, sameLenSequences, sequenceName)) {
                continue;
            }

            int minlen =
                    valueAnnotatedTypeFactory.getMinLenFromString(
                            sequenceName, valueExp, getCurrentPath());
            if (testMinLen(value, minlen, sequenceName, varLtlQual)) {
                continue;
            }
            for (String sequence : sameLenSequences) {
                int minlenSL =
                        valueAnnotatedTypeFactory.getMinLenFromString(
                                sequence, valueExp, getCurrentPath());
                if (testMinLen(value, minlenSL, sequenceName, varLtlQual)) {
                    continue checkloop;
                }
            }

            return false;
        }

        return true;
    }

    /* Returns the new value of the left hand side after processing the arrays named in the lhs.
     * Iff varLtlQual includes LTL(lhsSeq),
     * lhsSeq has HSS, and expQual includes LTL(a, -from), then the LTL(lhsSeq) will be removed from varLtlQual
     */
    private UBQualifier processSubsequenceForLHS(LessThanLengthOf varLtlQual, UBQualifier expQual) {
        UBQualifier newLHS = varLtlQual;
        for (String lhsSeq : varLtlQual.getSequences()) {
            // check is lhsSeq is an actual LTL
            if (varLtlQual.hasSequenceWithOffset(lhsSeq, 0)) {

                JavaExpression lhsSeqExpr =
                        parseJavaExpressionString(lhsSeq, atypeFactory, getCurrentPath());
                Subsequence subSeq =
                        Subsequence.getSubsequenceFromReceiver(lhsSeqExpr, atypeFactory);

                if (subSeq != null) {
                    String from = subSeq.from;
                    String a = subSeq.array;
                    if (expQual.hasSequenceWithOffset(a, Subsequence.negateString(from))) {
                        // This cast is safe because LTLs cannot contain duplicates.
                        // Note that this updates newLHS on each iteration from its old value,
                        // so even if there are multiple HSS arrays the result will be correct.
                        newLHS = ((LessThanLengthOf) newLHS).removeOffset(lhsSeq, 0);
                    }
                }
            }
        }
        return newLHS;
    }

    /**
     * Tests whether replacing any of the arrays in sameLenArrays with arrayName makes expQual
     * equivalent to varQual.
     */
    private boolean testSameLen(
            UBQualifier expQual,
            LessThanLengthOf varQual,
            List<String> sameLenArrays,
            String arrayName) {

        if (!expQual.isLessThanLengthQualifier()) {
            return false;
        }

        for (String sameLenArrayName : sameLenArrays) {
            // Check whether replacing the value for any of the current type's offset results
            // in the type we're trying to match.
            if (varQual.isValidReplacement(
                    arrayName, sameLenArrayName, (LessThanLengthOf) expQual)) {
                return true;
            }
        }
        return false;
    }

    /**
     * Tests a constant value (value) against the minlen (minlens) of an array (arrayName) with a
     * qualifier (varQual).
     */
    private boolean testMinLen(Long value, int minLen, String arrayName, LessThanLengthOf varQual) {
        if (value == null) {
            return false;
        }
        return varQual.isValuePlusOffsetLessThanMinLen(arrayName, value, minLen);
    }
}<|MERGE_RESOLUTION|>--- conflicted
+++ resolved
@@ -111,17 +111,6 @@
     }
 
     /**
-<<<<<<< HEAD
-     * Reports an error if the Java expression named by s is not effectively when parsed at the
-     * declaration of the given class.
-     *
-     * @param s a Java expression
-     * @param classTree the expression is parsed with respect to this class
-     * @param whereToError the tree at which to possibly report an error
-     */
-    private void checkEffectivelyFinalAndParsable(
-            String s, ClassTree classTree, Tree whereToError) {
-=======
      * Reports an error if the Java expression named by s is not effectively final when parsed at
      * the declaration of the given class.
      *
@@ -131,18 +120,13 @@
      */
     private void checkEffectivelyFinalAndParsable(
             String s, ClassTree classTree, Tree whereToReportError) {
->>>>>>> 8c0875e1
         JavaExpression je;
         try {
             je =
                     StringToJavaExpression.atTypeDecl(
                             s, TreeUtils.elementFromDeclaration(classTree), checker);
         } catch (JavaExpressionParseException e) {
-<<<<<<< HEAD
-            checker.report(whereToError, e.getDiagMessage());
-=======
             checker.report(whereToReportError, e.getDiagMessage());
->>>>>>> 8c0875e1
             return;
         }
         Element element = null;
@@ -154,11 +138,7 @@
             return;
         }
         if (element == null || !ElementUtils.isEffectivelyFinal(element)) {
-<<<<<<< HEAD
-            checker.reportError(whereToError, NOT_FINAL, je);
-=======
             checker.reportError(whereToReportError, NOT_FINAL, je);
->>>>>>> 8c0875e1
         }
     }
 
