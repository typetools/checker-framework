package org.checkerframework.checker.index.upperbound;

import com.sun.source.tree.AnnotationTree;
import com.sun.source.tree.ArrayAccessTree;
import com.sun.source.tree.ClassTree;
import com.sun.source.tree.ExpressionTree;
import com.sun.source.tree.NewArrayTree;
import com.sun.source.tree.Tree;
import com.sun.source.tree.Tree.Kind;
import com.sun.source.util.TreePath;
import java.util.List;
import javax.lang.model.element.AnnotationMirror;
import javax.lang.model.element.Element;
import javax.lang.model.type.TypeKind;
import org.checkerframework.checker.compilermsgs.qual.CompilerMessageKey;
import org.checkerframework.checker.index.Subsequence;
import org.checkerframework.checker.index.qual.HasSubsequence;
import org.checkerframework.checker.index.qual.LTLengthOf;
import org.checkerframework.checker.index.samelen.SameLenAnnotatedTypeFactory;
import org.checkerframework.checker.index.upperbound.UBQualifier.LessThanLengthOf;
import org.checkerframework.common.basetype.BaseTypeChecker;
import org.checkerframework.common.basetype.BaseTypeVisitor;
import org.checkerframework.common.value.ValueAnnotatedTypeFactory;
import org.checkerframework.common.value.ValueCheckerUtils;
import org.checkerframework.dataflow.expression.FieldAccess;
import org.checkerframework.dataflow.expression.JavaExpression;
import org.checkerframework.dataflow.expression.LocalVariable;
import org.checkerframework.dataflow.expression.ThisReference;
import org.checkerframework.dataflow.expression.ValueLiteral;
import org.checkerframework.framework.type.AnnotatedTypeFactory;
import org.checkerframework.framework.type.AnnotatedTypeMirror;
import org.checkerframework.framework.type.AnnotatedTypeMirror.AnnotatedArrayType;
import org.checkerframework.framework.util.JavaExpressionParseUtil.JavaExpressionParseException;
import org.checkerframework.framework.util.StringToJavaExpression;
import org.checkerframework.javacutil.AnnotationUtils;
import org.checkerframework.javacutil.ElementUtils;
import org.checkerframework.javacutil.Pair;
import org.checkerframework.javacutil.TreePathUtil;
import org.checkerframework.javacutil.TreeUtils;

/** Warns about array accesses that could be too high. */
public class UpperBoundVisitor extends BaseTypeVisitor<UpperBoundAnnotatedTypeFactory> {

    private static final @CompilerMessageKey String UPPER_BOUND = "array.access.unsafe.high";
    private static final @CompilerMessageKey String UPPER_BOUND_CONST =
            "array.access.unsafe.high.constant";
    private static final @CompilerMessageKey String UPPER_BOUND_RANGE =
            "array.access.unsafe.high.range";
    private static final @CompilerMessageKey String TO_NOT_LTEL = "to.not.ltel";
    private static final @CompilerMessageKey String NOT_FINAL = "not.final";
    private static final @CompilerMessageKey String HSS = "which.subsequence";

    public UpperBoundVisitor(BaseTypeChecker checker) {
        super(checker);
    }

    /**
     * When the visitor reaches an array access, it needs to check a couple of things. First, it
     * checks if the index has been assigned a reasonable UpperBound type: only an index with type
     * LTLengthOf(arr) is safe to access arr. If that fails, it checks if the access is still safe.
     * To do so, it checks if the Value Checker knows the minimum length of arr by querying the
     * Value Annotated Type Factory. If the minimum length of the array is known, the visitor can
     * check if the index is less than that minimum length. If so, then the access is still safe.
     * Otherwise, report a potential unsafe access.
     */
    @Override
    public Void visitArrayAccess(ArrayAccessTree tree, Void type) {
        ExpressionTree indexTree = tree.getIndex();
        ExpressionTree arrTree = tree.getExpression();
        visitAccess(indexTree, arrTree);
        return super.visitArrayAccess(tree, type);
    }

    /** Warns about LTLengthOf annotations with arguments whose lengths do not match. */
    @Override
    public Void visitAnnotation(AnnotationTree node, Void p) {
        AnnotationMirror anno = TreeUtils.annotationFromAnnotationTree(node);
        if (atypeFactory.areSameByClass(anno, LTLengthOf.class)) {
            List<? extends ExpressionTree> args = node.getArguments();
            if (args.size() == 2) {
                // If offsets are provided, there must be the same number of them as there are
                // arrays.
                List<String> sequences =
                        AnnotationUtils.getElementValueArray(anno, "value", String.class, false);
                List<String> offsets =
                        AnnotationUtils.getElementValueArray(anno, "offset", String.class, true);
                if (sequences.size() != offsets.size() && !offsets.isEmpty()) {
                    checker.reportError(
                            node,
                            "different.length.sequences.offsets",
                            sequences.size(),
                            offsets.size());
                    return null;
                }
            }
        } else if (atypeFactory.areSameByClass(anno, HasSubsequence.class)) {
            // Check that the arguments to a HasSubsequence annotation are valid JavaExpressions,
            // and issue an error if one of them is not.

            String seq = atypeFactory.hasSubsequenceSubsequenceValue(anno);
            String from = atypeFactory.hasSubsequenceFromValue(anno);
            String to = atypeFactory.hasSubsequenceToValue(anno);

<<<<<<< HEAD
            // check that each expression is parseable at the declaration of this class
=======
            // check that each expression is parsable in this context
>>>>>>> 7d8d8663
            ClassTree enclosingClass = TreePathUtil.enclosingClass(getCurrentPath());
            checkEffectivelyFinalAndParsable(seq, enclosingClass, node);
            checkEffectivelyFinalAndParsable(from, enclosingClass, node);
            checkEffectivelyFinalAndParsable(to, enclosingClass, node);
        }
        return super.visitAnnotation(node, p);
    }

    /**
     * Reports an error if the Java expression named by s is not effectively when parsed at the
     * declaration of the given class.
     *
     * @param s a Java expression
     * @param classTree the expression is parsed with respect to this class
     * @param whereToError the tree at which to possibly report an error
     */
    private void checkEffectivelyFinalAndParsable(
            String s, ClassTree classTree, Tree whereToError) {
        JavaExpression je;
        try {
            je =
                    StringToJavaExpression.atTypeDecl(
                            s, TreeUtils.elementFromDeclaration(classTree), checker);
        } catch (JavaExpressionParseException e) {
            checker.report(whereToError, e.getDiagMessage());
            return;
        }
        Element element = null;
        if (je instanceof LocalVariable) {
            element = ((LocalVariable) je).getElement();
        } else if (je instanceof FieldAccess) {
            element = ((FieldAccess) je).getField();
        } else if (je instanceof ThisReference || je instanceof ValueLiteral) {
            return;
        }
        if (element == null || !ElementUtils.isEffectivelyFinal(element)) {
            checker.reportError(whereToError, NOT_FINAL, je);
        }
    }

    /**
     * Checks if this array access is legal. Uses the common assignment check and a simple MinLen
     * check of its own. The MinLen check is needed because the common assignment check always
     * returns false when the upper bound qualifier is @UpperBoundUnknown.
     *
     * @param indexTree the array index
     * @param arrTree the array
     */
    private void visitAccess(ExpressionTree indexTree, ExpressionTree arrTree) {

        String arrName = JavaExpression.fromTree(arrTree).toString();
        LessThanLengthOf lhsQual = (LessThanLengthOf) UBQualifier.createUBQualifier(arrName, "0");
        if (relaxedCommonAssignmentCheck(lhsQual, indexTree) || checkMinLen(indexTree, arrTree)) {
            return;
        } // else issue errors.

        // We can issue three different errors:
        // 1. If the index is a compile-time constant, issue an error that describes the array type.
        // 2. If the index is a compile-time range and has no upperbound qualifier,
        //    issue an error that names the upperbound of the range and the array's type.
        // 3. If neither of the above, issue an error that names the upper bound type.

        AnnotatedTypeMirror indexType = atypeFactory.getAnnotatedType(indexTree);
        UBQualifier qualifier = UBQualifier.createUBQualifier(indexType, atypeFactory.UNKNOWN);
        ValueAnnotatedTypeFactory valueFactory = atypeFactory.getValueAnnotatedTypeFactory();
        Long valMax = ValueCheckerUtils.getMaxValue(indexTree, valueFactory);

        if (ValueCheckerUtils.getExactValue(indexTree, valueFactory) != null) {
            // Note that valMax is equal to the exact value in this case.
            checker.reportError(
                    indexTree,
                    UPPER_BOUND_CONST,
                    valMax,
                    valueFactory.getAnnotatedType(arrTree).toString(),
                    valMax + 1,
                    valMax + 1);
        } else if (valMax != null && qualifier.isUnknown() && valMax != Integer.MAX_VALUE) {

            checker.reportError(
                    indexTree,
                    UPPER_BOUND_RANGE,
                    valueFactory.getAnnotatedType(indexTree).toString(),
                    valueFactory.getAnnotatedType(arrTree).toString(),
                    arrName,
                    arrName,
                    valMax + 1);
        } else {
            checker.reportError(
                    indexTree, UPPER_BOUND, indexType.toString(), arrName, arrName, arrName);
        }
    }

    @Override
    protected void commonAssignmentCheck(
            Tree varTree,
            ExpressionTree valueTree,
            @CompilerMessageKey String errorKey,
            Object... extraArgs) {

        // check that when an assignment to a variable b declared as @HasSubsequence(a, from, to)
        // occurs, to <= a.length, i.e. to is @LTEqLengthOf(a).

        Subsequence subSeq = Subsequence.getSubsequenceFromTree(varTree, atypeFactory);
        if (subSeq != null) {
            AnnotationMirror anm;
            try {
                anm =
                        atypeFactory.getAnnotationMirrorFromJavaExpressionString(
                                subSeq.to, varTree, getCurrentPath());
            } catch (JavaExpressionParseException e) {
                anm = null;
            }

            boolean ltelCheckFailed = true;
            if (anm != null) {
                UBQualifier qual = UBQualifier.createUBQualifier(anm);
                ltelCheckFailed = !qual.isLessThanOrEqualTo(subSeq.array);
            }

            if (ltelCheckFailed) {
                // issue an error
                checker.reportError(
                        valueTree,
                        TO_NOT_LTEL,
                        subSeq.to,
                        subSeq.array,
                        anm == null ? "@UpperBoundUnknown" : anm,
                        subSeq.array,
                        subSeq.array,
                        subSeq.array);
            } else {
                checker.reportWarning(
                        valueTree,
                        HSS,
                        subSeq.array,
                        subSeq.from,
                        subSeq.from,
                        subSeq.to,
                        subSeq.to,
                        subSeq.array,
                        subSeq.array);
            }
        }

        super.commonAssignmentCheck(varTree, valueTree, errorKey, extraArgs);
    }

    @Override
    protected void commonAssignmentCheck(
            AnnotatedTypeMirror varType,
            ExpressionTree valueTree,
            @CompilerMessageKey String errorKey,
            Object... extraArgs) {
        AnnotatedTypeMirror valueType = atypeFactory.getAnnotatedType(valueTree);
        commonAssignmentCheckStartDiagnostic(varType, valueType, valueTree);
        if (!relaxedCommonAssignment(varType, valueTree)) {
            commonAssignmentCheckEndDiagnostic(
                    "relaxedCommonAssignment did not succeed, now must call super",
                    varType,
                    valueType,
                    valueTree);
            super.commonAssignmentCheck(varType, valueTree, errorKey, extraArgs);
        } else if (checker.hasOption("showchecks")) {
            commonAssignmentCheckEndDiagnostic(
                    true, "relaxedCommonAssignment", varType, valueType, valueTree);
        }
    }

    /**
     * Returns whether the assignment is legal based on the relaxed assignment rules.
     *
     * <p>The relaxed assignment rules are the following: Assuming the varType (left-hand side) is
     * less than the length of some array given some offset
     *
     * <p>1. If both the offset and the value expression (rhs) are ints known at compile time, and
     * if the min length of the array is greater than offset + value, then the assignment is legal.
     * (This method returns true.)
     *
     * <p>2. If the value expression (rhs) is less than the length of an array that is the same
     * length as the array in the varType, and if the offsets are equal, then the assignment is
     * legal. (This method returns true.)
     *
     * <p>3. Otherwise the assignment is only legal if the usual assignment rules are true, so this
     * method returns false.
     *
     * <p>If the varType is less than the length of multiple arrays, then this method only returns
     * true if the relaxed rules above apply for each array.
     *
     * <p>If the varType is an array type and the value expression is an array initializer, then the
     * above rules are applied for expression in the initializer where the varType is the component
     * type of the array.
     *
     * @param varType the type of the left-hand side (the variable in the assignment)
     * @param valueExp the right-hand side (the expression in the assignment)
     * @return true if the assignment is legal based on special Upper Bound rules
     */
    private boolean relaxedCommonAssignment(AnnotatedTypeMirror varType, ExpressionTree valueExp) {
        if (valueExp.getKind() == Kind.NEW_ARRAY && varType.getKind() == TypeKind.ARRAY) {
            List<? extends ExpressionTree> expressions =
                    ((NewArrayTree) valueExp).getInitializers();
            if (expressions == null || expressions.isEmpty()) {
                return false;
            }
            // The qualifier we need for an array is in the component type, not varType.
            AnnotatedTypeMirror componentType = ((AnnotatedArrayType) varType).getComponentType();
            UBQualifier qualifier =
                    UBQualifier.createUBQualifier(componentType, atypeFactory.UNKNOWN);
            if (!qualifier.isLessThanLengthQualifier()) {
                return false;
            }
            for (ExpressionTree expressionTree : expressions) {
                if (!relaxedCommonAssignmentCheck((LessThanLengthOf) qualifier, expressionTree)) {
                    return false;
                }
            }
            return true;
        }

        UBQualifier qualifier = UBQualifier.createUBQualifier(varType, atypeFactory.UNKNOWN);
        return qualifier.isLessThanLengthQualifier()
                && relaxedCommonAssignmentCheck((LessThanLengthOf) qualifier, valueExp);
    }

    /**
     * Fetches a receiver and an offset from a String using the passed type factory. Returns null if
     * there is a parse exception. This wraps GenericAnnotatedTypeFactory#parseJavaExpressionString.
     *
     * <p>This is useful for expressions like "n+1", for which {@link #parseJavaExpressionString}
     * returns null because the whole expression is not a receiver.
     */
    static Pair<JavaExpression, String> getExpressionAndOffsetFromJavaExpressionString(
            String s, UpperBoundAnnotatedTypeFactory atypeFactory, TreePath currentPath) {

        Pair<String, String> p = AnnotatedTypeFactory.getExpressionAndOffset(s);

        JavaExpression je = parseJavaExpressionString(p.first, atypeFactory, currentPath);
        if (je == null) {
            return null;
        }
        return Pair.of(je, p.second);
    }

    /**
     * Fetches a receiver from a String using the passed type factory. Returns null if there is a
     * parse exception -- that is, if the string does not represent an expression for a
     * JavaExpression. For example, the expression "n+1" does not represent a JavaExpression.
     *
     * <p>This wraps GenericAnnotatedTypeFactory#parseJavaExpressionString.
     */
    static JavaExpression parseJavaExpressionString(
            String s, UpperBoundAnnotatedTypeFactory atypeFactory, TreePath currentPath) {
        JavaExpression result;
        try {
            result = atypeFactory.parseJavaExpressionString(s, currentPath);
        } catch (JavaExpressionParseException e) {
            result = null;
        }
        return result;
    }

    /*
     *  Queries the Value Checker to determine if the maximum possible value of indexTree
     *  is less than the minimum possible length of arrTree, and returns true if so.
     */
    private boolean checkMinLen(ExpressionTree indexTree, ExpressionTree arrTree) {
        int minLen =
                ValueCheckerUtils.getMinLen(arrTree, atypeFactory.getValueAnnotatedTypeFactory());
        Long valMax =
                ValueCheckerUtils.getMaxValue(
                        indexTree, atypeFactory.getValueAnnotatedTypeFactory());
        return valMax != null && valMax < minLen;
    }

    /**
     * Implements the actual check for the relaxed common assignment check. For what is permitted,
     * see {@link #relaxedCommonAssignment}.
     *
     * @param varLtlQual the variable qualifier (the left-hand side of the assignment)
     * @param valueExp the expression (the right-hand side of the assignment)
     * @return true if the assignment is legal: varLtlQual is a supertype of the type of valueExp
     */
    private boolean relaxedCommonAssignmentCheck(
            LessThanLengthOf varLtlQual, ExpressionTree valueExp) {

        AnnotatedTypeMirror expType = atypeFactory.getAnnotatedType(valueExp);
        UBQualifier expQual = UBQualifier.createUBQualifier(expType, atypeFactory.UNKNOWN);

        UBQualifier lessThanQual = atypeFactory.fromLessThan(valueExp, getCurrentPath());
        if (lessThanQual != null) {
            expQual = expQual.glb(lessThanQual);
        }

        UBQualifier lessThanOrEqualQual =
                atypeFactory.fromLessThanOrEqual(valueExp, getCurrentPath());
        if (lessThanOrEqualQual != null) {
            expQual = expQual.glb(lessThanOrEqualQual);
        }
        if (expQual.isSubtype(varLtlQual)) {
            return true;
        }

        // Take advantage of information available on a HasSubsequence(a, from, to) annotation
        // on the lhs qualifier (varLtlQual):
        // this allows us to show that iff varLtlQual includes LTL(b),
        // b has HSS, and expQual includes LTL(a, -from), then the LTL(b) can be removed from
        // varLtlQual.

        UBQualifier newLHS = processSubsequenceForLHS(varLtlQual, expQual);
        if (newLHS.isUnknown()) {
            return true;
        } else {
            varLtlQual = (LessThanLengthOf) newLHS;
        }

        Long value =
                ValueCheckerUtils.getMaxValue(
                        valueExp, atypeFactory.getValueAnnotatedTypeFactory());

        if (value == null && !expQual.isLessThanLengthQualifier()) {
            return false;
        }

        SameLenAnnotatedTypeFactory sameLenFactory = atypeFactory.getSameLenAnnotatedTypeFactory();
        ValueAnnotatedTypeFactory valueAnnotatedTypeFactory =
                atypeFactory.getValueAnnotatedTypeFactory();
        checkloop:
        for (String sequenceName : varLtlQual.getSequences()) {

            List<String> sameLenSequences =
                    sameLenFactory.getSameLensFromString(sequenceName, valueExp, getCurrentPath());
            if (testSameLen(expQual, varLtlQual, sameLenSequences, sequenceName)) {
                continue;
            }

            int minlen =
                    valueAnnotatedTypeFactory.getMinLenFromString(
                            sequenceName, valueExp, getCurrentPath());
            if (testMinLen(value, minlen, sequenceName, varLtlQual)) {
                continue;
            }
            for (String sequence : sameLenSequences) {
                int minlenSL =
                        valueAnnotatedTypeFactory.getMinLenFromString(
                                sequence, valueExp, getCurrentPath());
                if (testMinLen(value, minlenSL, sequenceName, varLtlQual)) {
                    continue checkloop;
                }
            }

            return false;
        }

        return true;
    }

    /* Returns the new value of the left hand side after processing the arrays named in the lhs.
     * Iff varLtlQual includes LTL(lhsSeq),
     * lhsSeq has HSS, and expQual includes LTL(a, -from), then the LTL(lhsSeq) will be removed from varLtlQual
     */
    private UBQualifier processSubsequenceForLHS(LessThanLengthOf varLtlQual, UBQualifier expQual) {
        UBQualifier newLHS = varLtlQual;
        for (String lhsSeq : varLtlQual.getSequences()) {
            // check is lhsSeq is an actual LTL
            if (varLtlQual.hasSequenceWithOffset(lhsSeq, 0)) {

                JavaExpression lhsSeqExpr =
                        parseJavaExpressionString(lhsSeq, atypeFactory, getCurrentPath());
                Subsequence subSeq =
                        Subsequence.getSubsequenceFromReceiver(lhsSeqExpr, atypeFactory);

                if (subSeq != null) {
                    String from = subSeq.from;
                    String a = subSeq.array;
                    if (expQual.hasSequenceWithOffset(a, Subsequence.negateString(from))) {
                        // This cast is safe because LTLs cannot contain duplicates.
                        // Note that this updates newLHS on each iteration from its old value,
                        // so even if there are multiple HSS arrays the result will be correct.
                        newLHS = ((LessThanLengthOf) newLHS).removeOffset(lhsSeq, 0);
                    }
                }
            }
        }
        return newLHS;
    }

    /**
     * Tests whether replacing any of the arrays in sameLenArrays with arrayName makes expQual
     * equivalent to varQual.
     */
    private boolean testSameLen(
            UBQualifier expQual,
            LessThanLengthOf varQual,
            List<String> sameLenArrays,
            String arrayName) {

        if (!expQual.isLessThanLengthQualifier()) {
            return false;
        }

        for (String sameLenArrayName : sameLenArrays) {
            // Check whether replacing the value for any of the current type's offset results
            // in the type we're trying to match.
            if (varQual.isValidReplacement(
                    arrayName, sameLenArrayName, (LessThanLengthOf) expQual)) {
                return true;
            }
        }
        return false;
    }

    /**
     * Tests a constant value (value) against the minlen (minlens) of an array (arrayName) with a
     * qualifier (varQual).
     */
    private boolean testMinLen(Long value, int minLen, String arrayName, LessThanLengthOf varQual) {
        if (value == null) {
            return false;
        }
        return varQual.isValuePlusOffsetLessThanMinLen(arrayName, value, minLen);
    }
}<|MERGE_RESOLUTION|>--- conflicted
+++ resolved
@@ -101,11 +101,7 @@
             String from = atypeFactory.hasSubsequenceFromValue(anno);
             String to = atypeFactory.hasSubsequenceToValue(anno);
 
-<<<<<<< HEAD
-            // check that each expression is parseable at the declaration of this class
-=======
-            // check that each expression is parsable in this context
->>>>>>> 7d8d8663
+            // check that each expression is parsable at the declaration of this clas
             ClassTree enclosingClass = TreePathUtil.enclosingClass(getCurrentPath());
             checkEffectivelyFinalAndParsable(seq, enclosingClass, node);
             checkEffectivelyFinalAndParsable(from, enclosingClass, node);
