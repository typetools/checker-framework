--- conflicted
+++ resolved
@@ -55,15 +55,7 @@
         ValueAnnotatedTypeFactory vatf =
                 ((GenericAnnotatedTypeFactory<?, ?, ?, ?>) factory)
                         .getTypeFactoryOfSubchecker(ValueChecker.class);
-<<<<<<< HEAD
-        if (vatf != null) {
-            result = ValueCheckerUtils.optimize(result, vatf);
-        } else {
-            result = ValueCheckerUtils.optimize(result, factory);
-        }
-=======
         result = ValueCheckerUtils.optimize(result, vatf != null ? vatf : factory);
->>>>>>> e10f69cb
 
         return result.toString();
     }
