--- conflicted
+++ resolved
@@ -7,14 +7,11 @@
 import org.checkerframework.common.value.ValueChecker;
 import org.checkerframework.common.value.ValueCheckerUtils;
 import org.checkerframework.dataflow.expression.JavaExpression;
-import org.checkerframework.dataflow.expression.ValueLiteral;
 import org.checkerframework.framework.type.AnnotatedTypeFactory;
 import org.checkerframework.framework.type.AnnotatedTypeMirror;
 import org.checkerframework.framework.type.GenericAnnotatedTypeFactory;
 import org.checkerframework.framework.type.treeannotator.TreeAnnotator;
-import org.checkerframework.framework.util.JavaExpressionParseUtil;
 import org.checkerframework.framework.util.JavaExpressionParseUtil.JavaExpressionContext;
-import org.checkerframework.framework.util.dependenttypes.DependentTypesError;
 import org.checkerframework.framework.util.dependenttypes.DependentTypesHelper;
 import org.checkerframework.framework.util.dependenttypes.DependentTypesTreeAnnotator;
 import org.checkerframework.javacutil.TreeUtils;
@@ -33,30 +30,10 @@
             final String expression,
             JavaExpressionContext context,
             @Nullable TreePath localVarPath) {
-        if (DependentTypesError.isExpressionError(expression)) {
-            return createError(expression);
-        }
-        JavaExpression result;
-        try {
-            result = JavaExpressionParseUtil.parse(expression, context, localVarPath);
-        } catch (JavaExpressionParseUtil.JavaExpressionParseException e) {
-            return createError(new DependentTypesError(expression, e).toString());
-        }
-        if (result == null) {
-            return createError(
-                    new DependentTypesError(expression, /*error message=*/ " ").toString());
-        }
-<<<<<<< HEAD
-        if (result instanceof FieldAccess && ((FieldAccess) result).isFinal()) {
-            Object constant = ((FieldAccess) result).getField().getConstantValue();
-            if (constant != null && !(constant instanceof String)) {
-                return new ValueLiteral(result.getType(), constant.toString());
-            }
-        }
-=======
 
->>>>>>> 68275842
-        // TODO: Maybe move this into the superclass standardizeString, then remove this class.
+        JavaExpression result = super.parseString(expression, context, localVarPath);
+
+        // TODO: Maybe move this into the superclass parseString, then remove this class.
         ValueAnnotatedTypeFactory vatf =
                 ((GenericAnnotatedTypeFactory<?, ?, ?, ?>) factory)
                         .getTypeFactoryOfSubchecker(ValueChecker.class);
