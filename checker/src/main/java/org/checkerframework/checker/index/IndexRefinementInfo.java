package org.checkerframework.checker.index;

import javax.lang.model.element.AnnotationMirror;
import org.checkerframework.checker.nullness.qual.Nullable;
import org.checkerframework.dataflow.analysis.ConditionalTransferResult;
import org.checkerframework.dataflow.analysis.TransferResult;
import org.checkerframework.dataflow.cfg.node.BinaryOperationNode;
import org.checkerframework.dataflow.cfg.node.Node;
import org.checkerframework.framework.flow.CFAbstractAnalysis;
import org.checkerframework.framework.flow.CFStore;
import org.checkerframework.framework.flow.CFValue;
import org.checkerframework.framework.type.QualifierHierarchy;
import org.checkerframework.javacutil.AnnotationMirrorSet;
import org.checkerframework.javacutil.TypeSystemError;

/**
 * This struct contains all of the information that the refinement functions need. It's called by
 * each node function (i.e. greater than node, less than node, etc.) and then the results are passed
 * to the refinement function in whatever order is appropriate for that node. Its constructor
 * contains all of its logic.
 */
public class IndexRefinementInfo {

  /** The left operand. */
  public final Node left;
  /** The right operand. */
  public final Node right;

  /**
   * Annotation for left expressions. Might be null if dataflow doesn't have a value for the
   * expression.
   */
  public final @Nullable AnnotationMirror leftAnno;
  /**
   * Annotation for right expressions. Might be null if dataflow doesn't have a value for the
   * expression.
   */
  public final @Nullable AnnotationMirror rightAnno;

  /** The then store. */
  public final CFStore thenStore;
  /** The else store. */
  public final CFStore elseStore;
  /** The new result, after refinement. */
  public final ConditionalTransferResult<CFValue, CFStore> newResult;

  /**
   * Creates a new IndexRefinementInfo.
   *
   * @param left the left operand
   * @param right the right operand
   * @param result the new result, after refinement
   * @param analysis the CFAbstractAnalysis
   */
  public IndexRefinementInfo(
      TransferResult<CFValue, CFStore> result,
      CFAbstractAnalysis<?, ?, ?> analysis,
      Node right,
      Node left) {
    this.right = right;
    this.left = left;

    thenStore = result.getThenStore();
    elseStore = result.getElseStore();

    if (analysis.getValue(right) == null || analysis.getValue(left) == null) {
      leftAnno = null;
      rightAnno = null;
      newResult = new ConditionalTransferResult<>(result.getResultValue(), thenStore, elseStore);
    } else {
      QualifierHierarchy hierarchy = analysis.getTypeFactory().getQualifierHierarchy();
      rightAnno = getAnno(analysis.getValue(right).getAnnotations(), hierarchy);
      leftAnno = getAnno(analysis.getValue(left).getAnnotations(), hierarchy);
      newResult = new ConditionalTransferResult<>(result.getResultValue(), thenStore, elseStore);
    }
  }

  public IndexRefinementInfo(
      TransferResult<CFValue, CFStore> result,
      CFAbstractAnalysis<?, ?, ?> analysis,
      BinaryOperationNode node) {
    this(result, analysis, node.getRightOperand(), node.getLeftOperand());
  }

  /**
<<<<<<< HEAD
   * Returns the annotation in the given hierarchy.
=======
   * Returns the annotation (from the given set) in the given hierarchy.
>>>>>>> 115c2909
   *
   * @param set a set of annotations
   * @param hierarchy a qualifier hierarchy
   * @return the annotation (from {@code set}) in the given hierarchy
   */
  private static AnnotationMirror getAnno(AnnotationMirrorSet set, QualifierHierarchy hierarchy) {
    AnnotationMirrorSet tops = hierarchy.getTopAnnotations();
    if (tops.size() != 1) {
      throw new TypeSystemError(
          "%s: Found %d tops, but expected one.%nFound: %s",
          IndexRefinementInfo.class, tops.size(), tops);
    }
    return hierarchy.findAnnotationInHierarchy(set, tops.iterator().next());
  }
}<|MERGE_RESOLUTION|>--- conflicted
+++ resolved
@@ -83,11 +83,7 @@
   }
 
   /**
-<<<<<<< HEAD
-   * Returns the annotation in the given hierarchy.
-=======
    * Returns the annotation (from the given set) in the given hierarchy.
->>>>>>> 115c2909
    *
    * @param set a set of annotations
    * @param hierarchy a qualifier hierarchy
