--- conflicted
+++ resolved
@@ -556,10 +556,7 @@
             if (range != null && range.from > 0) {
               return true;
             }
-<<<<<<< HEAD
-=======
             break;
->>>>>>> 58aeed1b
         }
       }
       return false;
