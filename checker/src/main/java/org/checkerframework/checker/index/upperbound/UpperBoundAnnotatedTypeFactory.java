--- conflicted
+++ resolved
@@ -255,11 +255,7 @@
             AnnotationMirror anm = type.getAnnotation(LTLengthOf.class);
             if (anm != null) {
                 List<String> sequences =
-<<<<<<< HEAD
-                        AnnotationUtils.getElementValueArrayList(anm, "value", String.class, true);
-=======
-                        AnnotationUtils.getElementValueArray(anm, "value", String.class, false);
->>>>>>> 74d6eaad
+                        AnnotationUtils.getElementValueArrayList(anm, "value", String.class, false);
                 List<String> offsets =
                         AnnotationUtils.getElementValueArrayList(anm, "offset", String.class, true);
                 if (sequences != null
