package org.checkerframework.checker.index.upperbound;

import java.util.ArrayList;
import java.util.Collections;
import java.util.HashMap;
import java.util.HashSet;
import java.util.List;
import java.util.Map;
import java.util.Set;
import javax.annotation.processing.ProcessingEnvironment;
import javax.lang.model.element.AnnotationMirror;
import org.checkerframework.checker.index.qual.LTEqLengthOf;
import org.checkerframework.checker.index.qual.LTLengthOf;
import org.checkerframework.checker.index.qual.LTOMLengthOf;
import org.checkerframework.checker.index.qual.PolyUpperBound;
import org.checkerframework.checker.index.qual.SubstringIndexFor;
import org.checkerframework.checker.index.qual.UpperBoundBottom;
import org.checkerframework.checker.index.qual.UpperBoundUnknown;
import org.checkerframework.checker.nullness.qual.Nullable;
import org.checkerframework.dataflow.cfg.node.Node;
import org.checkerframework.dataflow.qual.Pure;
import org.checkerframework.framework.type.AnnotatedTypeMirror;
import org.checkerframework.javacutil.AnnotationBuilder;
import org.checkerframework.javacutil.AnnotationUtils;
import org.checkerframework.javacutil.Pair;

/**
 * Abstraction for Upper Bound annotations. This abstract class has 4 subclasses, each of which is a
 * nested class: {@link LessThanLengthOf}, {@link UpperBoundUnknownQualifier}, {@code
 * UpperBoundBottomQualifier}, and {@code PolyQualifier}.
 *
 * <p>{@link LTLengthOf} is modeled by {@link LessThanLengthOf}. {@link LTEqLengthOf} is equivalent
 * to @{@link LessThanLengthOf} with an offset of -1. {@link LTOMLengthOf} is equivalent to @{@link
 * LessThanLengthOf} with an offset of 1.
 */
public abstract class UBQualifier {

    /**
     * Create a UBQualifier from the given annotation.
     *
     * @param am the annotation to turn into a UBQualifier
     * @return a UBQualifier that represents the same information as the given annotation
     */
    public static UBQualifier createUBQualifier(AnnotationMirror am) {
        return createUBQualifier(am, null);
    }

    /**
     * Create a UBQualifier from the given annotation, with an extra offset.
     *
     * @param am the annotation to turn into a UBQualifier
     * @param offset the extra offset; may be null
     * @return a UBQualifier that represents the same information as the given annotation (plus an
     *     optional offset)
     */
    public static UBQualifier createUBQualifier(AnnotationMirror am, String offset) {
        if (AnnotationUtils.areSameByClass(am, UpperBoundUnknown.class)) {
            return UpperBoundUnknownQualifier.UNKNOWN;
        } else if (AnnotationUtils.areSameByClass(am, UpperBoundBottom.class)) {
            return UpperBoundBottomQualifier.BOTTOM;
        } else if (AnnotationUtils.areSameByClass(am, LTLengthOf.class)) {
            return parseLTLengthOf(am, offset);
        } else if (AnnotationUtils.areSameByClass(am, SubstringIndexFor.class)) {
            return parseSubstringIndexFor(am, offset);
        } else if (AnnotationUtils.areSameByClass(am, LTEqLengthOf.class)) {
            return parseLTEqLengthOf(am, offset);
        } else if (AnnotationUtils.areSameByClass(am, LTOMLengthOf.class)) {
            return parseLTOMLengthOf(am, offset);
        } else if (AnnotationUtils.areSameByClass(am, PolyUpperBound.class)) {
            // TODO:  Ignores offset.  Should we check that offset is not set?
            return PolyQualifier.POLY;
        }
        assert false;
        return UpperBoundUnknownQualifier.UNKNOWN;
    }

    /**
<<<<<<< HEAD
     * Create a UBQualifier from a LTLengthOf or SubstringIndexFor annotation.
     *
     * @param am a LTLengthOf or SubstringIndexFor annotation
     * @param extraOffset offset to add to each element of offsets; may be null
     * @return a UBQualifier created from a LTLengthOf or SubstringIndexFor annotation
     */
    private static UBQualifier parseLTLengthOf(AnnotationMirror am, String extraOffset) {
        List<String> sequences =
                AnnotationUtils.getElementValueArrayList(am, "value", String.class, true);
=======
     * Create a UBQualifier from a @LTLengthOf annotation.
     *
     * @param am a @LTLengthOf annotation
     * @param extraOffset the extra offset
     * @return a UBQualifier created from the @LTLengthOf annotation
     */
    private static UBQualifier parseLTLengthOf(AnnotationMirror am, String extraOffset) {
        List<String> sequences =
                AnnotationUtils.getElementValueArray(am, "value", String.class, false);
>>>>>>> 74d6eaad
        List<String> offset =
                AnnotationUtils.getElementValueArrayList(am, "offset", String.class, true);
        if (offset.isEmpty()) {
            offset = Collections.nCopies(sequences.size(), "");
        }
        return createUBQualifier(sequences, offset, extraOffset);
    }

    /**
<<<<<<< HEAD
     * Create a UBQualifier from a LTEqLengthOf annotation.
     *
     * @param am a LTEqLengthOf annotation
     * @param extraOffset offset to add to each element of offsets; may be null
     * @return a UBQualifier created from a LTEqLengthOf annotation
     */
    private static UBQualifier parseLTEqLengthOf(AnnotationMirror am, String extraOffset) {
        List<String> sequences =
                AnnotationUtils.getElementValueArrayList(am, "value", String.class, true);
=======
     * Create a UBQualifier from a @SubstringIndexFor annotation.
     *
     * @param am a @SubstringIndexFor annotation
     * @param extraOffset the extra offset
     * @return a UBQualifier created from the @SubstringIndexFor annotation
     */
    private static UBQualifier parseSubstringIndexFor(AnnotationMirror am, String extraOffset) {
        List<String> sequences =
                AnnotationUtils.getElementValueArray(am, "value", String.class, false);
        List<String> offset =
                AnnotationUtils.getElementValueArray(am, "offset", String.class, false);
        if (offset.isEmpty()) {
            offset = Collections.nCopies(sequences.size(), "");
        }
        return createUBQualifier(sequences, offset, extraOffset);
    }

    /**
     * Create a UBQualifier from a @LTEqLengthOf annotation.
     *
     * @param am a @LTEqLengthOf annotation
     * @param extraOffset the extra offset
     * @return a UBQualifier created from the @LTEqLengthOf annotation
     */
    private static UBQualifier parseLTEqLengthOf(AnnotationMirror am, String extraOffset) {
        List<String> sequences =
                AnnotationUtils.getElementValueArray(am, "value", String.class, false);
>>>>>>> 74d6eaad
        List<String> offset = Collections.nCopies(sequences.size(), "-1");
        return createUBQualifier(sequences, offset, extraOffset);
    }

    /**
<<<<<<< HEAD
     * Create a UBQualifier from a LTOMLengthOf annotation.
     *
     * @param am a LTOMLengthOf annotation
     * @param extraOffset offset to add to each element of offsets; may be null
     * @return a UBQualifier created from a LTOMLengthOf annotation
     */
    private static UBQualifier parseLTOMLengthOf(AnnotationMirror am, String extraOffset) {
        List<String> sequences =
                AnnotationUtils.getElementValueArrayList(am, "value", String.class, true);
=======
     * Create a UBQualifier from a @LTOMLengthOf annotation.
     *
     * @param am a @LTOMLengthOf annotation
     * @param extraOffset the extra offset
     * @return a UBQualifier created from the @LTOMLengthOf annotation
     */
    private static UBQualifier parseLTOMLengthOf(AnnotationMirror am, String extraOffset) {
        List<String> sequences =
                AnnotationUtils.getElementValueArray(am, "value", String.class, false);
>>>>>>> 74d6eaad
        List<String> offset = Collections.nCopies(sequences.size(), "1");
        return createUBQualifier(sequences, offset, extraOffset);
    }

    public static UBQualifier createUBQualifier(String sequence, String offset) {
        return createUBQualifier(
                Collections.singletonList(sequence), Collections.singletonList(offset));
    }

    public static UBQualifier createUBQualifier(AnnotatedTypeMirror type, AnnotationMirror top) {
        return createUBQualifier(type.getEffectiveAnnotationInHierarchy(top));
    }

    /**
     * Creates an {@link UBQualifier} from the given sequences and offsets. The list of sequences
     * may not be empty. If the offsets list is empty, then an offset of 0 is used for each
     * sequence. If the offsets list is not empty, then it must be the same size as sequence.
     *
     * @param sequences non-empty list of sequences
     * @param offsets list of offset, if empty, an offset of 0 is used
     * @return an {@link UBQualifier} for the sequences with the given offsets
     */
    public static UBQualifier createUBQualifier(List<String> sequences, List<String> offsets) {
        return createUBQualifier(sequences, offsets, null);
    }

    /**
     * Creates an {@link UBQualifier} from the given sequences and offsets, with the given
     * additional offset. The list of sequences may not be empty. If the offsets list is empty, then
     * an offset of 0 is used for each sequence. If the offsets list is not empty, then it must be
     * the same size as sequence.
     *
     * @param sequences non-empty list of sequences
     * @param offsets list of offset, if empty, an offset of 0 is used
     * @param extraOffset offset to add to each element of offsets; may be null
     * @return an {@link UBQualifier} for the sequences with the given offsets
     */
    public static UBQualifier createUBQualifier(
            List<String> sequences, List<String> offsets, String extraOffset) {
        assert !sequences.isEmpty();

        OffsetEquation extraEq;
        if (extraOffset == null) {
            extraEq = OffsetEquation.ZERO;
        } else {
            extraEq = OffsetEquation.createOffsetFromJavaExpression(extraOffset);
            if (extraEq.hasError()) {
                return UpperBoundUnknownQualifier.UNKNOWN;
            }
        }

        Map<String, Set<OffsetEquation>> map = new HashMap<>();
        if (offsets.isEmpty()) {
            for (String sequence : sequences) {
                map.put(sequence, Collections.singleton(extraEq));
            }
        } else {
            assert sequences.size() == offsets.size();
            for (int i = 0; i < sequences.size(); i++) {
                String sequence = sequences.get(i);
                String offset = offsets.get(i);
                Set<OffsetEquation> set = map.get(sequence);
                if (set == null) {
                    set = new HashSet<>();
                    map.put(sequence, set);
                }
                OffsetEquation eq = OffsetEquation.createOffsetFromJavaExpression(offset);
                if (eq.hasError()) {
                    return UpperBoundUnknownQualifier.UNKNOWN;
                }
                eq = eq.copyAdd('+', extraEq);
                set.add(eq);
            }
        }
        return new LessThanLengthOf(map);
    }

    /**
     * Add the node as an offset to a copy of this qualifier. If this qualifier is UNKNOWN or
     * BOTTOM, then UNKNOWN is returned. Otherwise, see {@link LessThanLengthOf#plusOffset(int)} for
     * an explanation of how node is added as an offset.
     *
     * @param node a Node
     * @param factory an AnnotatedTypeFactory
     * @return a copy of this qualifier with node added as an offset
     */
    public UBQualifier plusOffset(Node node, UpperBoundAnnotatedTypeFactory factory) {
        return UpperBoundUnknownQualifier.UNKNOWN;
    }

    public UBQualifier plusOffset(int value) {
        return UpperBoundUnknownQualifier.UNKNOWN;
    }

    public UBQualifier minusOffset(Node node, UpperBoundAnnotatedTypeFactory factory) {
        return UpperBoundUnknownQualifier.UNKNOWN;
    }

    public UBQualifier minusOffset(int value) {
        return UpperBoundUnknownQualifier.UNKNOWN;
    }

    public boolean isLessThanLengthQualifier() {
        return false;
    }

    public boolean isUnknown() {
        return false;
    }

    public boolean isBottom() {
        return false;
    }

    /**
     * Return true if this is UBQualifier.PolyQualifier.
     *
     * @return true if this is UBQualifier.PolyQualifier
     */
    @Pure
    public boolean isPoly() {
        return false;
    }

    public abstract boolean isSubtype(UBQualifier superType);

    public abstract UBQualifier lub(UBQualifier other);

    public UBQualifier widenUpperBound(UBQualifier obj) {
        return lub(obj);
    }

    public abstract UBQualifier glb(UBQualifier other);

    /**
     * Is the value with this qualifier less than the length of sequence?
     *
     * @param sequence a String sequence
     * @return whether or not the value with this qualifier is less than the length of sequence
     */
    public boolean isLessThanLengthOf(String sequence) {
        return false;
    }

    /**
     * Is the value with this qualifier less than the length of any of the sequences?
     *
     * @param sequences list of sequences
     * @return whether or not the value with this qualifier is less than the length of any of the
     *     sequences
     */
    public boolean isLessThanLengthOfAny(List<String> sequences) {
        return false;
    }

    /**
     * Returns whether or not this qualifier has sequence with the specified offset.
     *
     * @param sequence sequence expression
     * @param offset the offset being looked for
     * @return whether or not this qualifier has sequence with the specified offset
     */
    public boolean hasSequenceWithOffset(String sequence, int offset) {
        return false;
    }

    /**
     * Returns whether or not this qualifier has sequence with the specified offset.
     *
     * @param sequence sequence expression
     * @param offset the offset being looked for
     * @return whether or not this qualifier has sequence with the specified offset
     */
    public boolean hasSequenceWithOffset(String sequence, String offset) {
        return false;
    }

    /**
     * Is the value with this qualifier less than or equal to the length of sequence?
     *
     * @param sequence a String sequence
     * @return whether or not the value with this qualifier is less than or equal to the length of
     *     sequence
     */
    public boolean isLessThanOrEqualTo(String sequence) {
        return false;
    }

    /** The less-than-length-of qualifier (@LTLengthOf). */
    public static class LessThanLengthOf extends UBQualifier {
        // There are two representations for sequences and offsets.
        // In source code, they are represented by two parallel arrays, as in
        //   @LTLengthOf(value = {"a", "b", "a", "c"}, offset = {"-1", "x", "y", "0"}).
        // In this implementation, they are represented by a single map; the above would be
        //   { "a" : {"-1", "y"}, "b" : {"x"}, "c" : {"0"} }
        // Code in this class transforms from one representation to the other.
        /** Maps from sequence name to offset. */
        private final Map<String, Set<OffsetEquation>> map;

        private LessThanLengthOf(Map<String, Set<OffsetEquation>> map) {
            assert !map.isEmpty();
            this.map = map;
        }

        @Override
        public boolean hasSequenceWithOffset(String sequence, int offset) {
            Set<OffsetEquation> offsets = map.get(sequence);
            if (offsets == null) {
                return false;
            }
            return offsets.contains(OffsetEquation.createOffsetForInt(offset));
        }

        @Override
        public boolean hasSequenceWithOffset(String sequence, String offset) {
            Set<OffsetEquation> offsets = map.get(sequence);
            if (offsets == null) {
                return false;
            }
            OffsetEquation target = OffsetEquation.createOffsetFromJavaExpression(offset);
            return offsets.contains(target);
        }

        /**
         * Is a value with this type less than or equal to the length of sequence?
         *
         * @param sequence a String sequence
         * @return true if a value with this type is less than or equal to the length of sequence
         */
        @Override
        public boolean isLessThanOrEqualTo(String sequence) {
            return isLessThanLengthOf(sequence) || hasSequenceWithOffset(sequence, -1);
        }

        /**
         * Is a value with this type less than the length of any of the sequences?
         *
         * @param sequences list of sequences
         * @return true if a value with this type is less than the length of any of the sequences
         */
        @Override
        public boolean isLessThanLengthOfAny(List<String> sequences) {
            for (String sequence : sequences) {
                if (isLessThanLengthOf(sequence)) {
                    return true;
                }
            }
            return false;
        }
        /**
         * Is a value with this type less than the length of the sequence?
         *
         * @param sequence a String sequence
         * @return true if a value with this type is less than the length of the sequence
         */
        @Override
        public boolean isLessThanLengthOf(String sequence) {
            Set<OffsetEquation> offsets = map.get(sequence);
            if (offsets == null) {
                return false;
            }
            if (offsets.isEmpty()) {
                return true;
            }
            for (OffsetEquation offset : offsets) {
                if (offset.isNonNegative()) {
                    return true;
                }
            }
            return false;
        }

        /**
         * Returns the AnnotationMirror that represents this qualifier. If possible,
         * AnnotationMirrors using @{@link LTEqLengthOf} or @{@link LTOMLengthOf} are returned.
         * Otherwise, @{@link LTLengthOf} is used.
         *
         * <p>The returned annotation is canonicalized by sorting its arguments by sequence and then
         * offset. This is so that {@link AnnotationUtils#areSame(AnnotationMirror,
         * AnnotationMirror)} returns true for equivalent annotations.
         *
         * @param env a processing environment used to build the returned annotation
         * @return the AnnotationMirror that represents this qualifier
         */
        public AnnotationMirror convertToAnnotation(ProcessingEnvironment env) {
            return convertToAnnotation(env, false);
        }

        /**
         * Returns the @{@link SubstringIndexFor} AnnotationMirror from the Substring Index
         * hierarchy that imposes the same upper bounds on the annotated expression as this
         * qualifier. However, the upper bounds represented by this qualifier do not apply to the
         * value -1 which is always allowed by the returned annotation.
         *
         * @param env a processing environment used to build the returned annotation
         * @return the AnnotationMirror from the Substring Index hierarchy that represents the same
         *     upper bounds as this qualifier
         */
        public AnnotationMirror convertToSubstringIndexAnnotation(ProcessingEnvironment env) {
            return convertToAnnotation(env, true);
        }

        /**
         * Helper method called by {@link #convertToAnnotation} and {@link
         * convertToSubstringIndexAnnotation} that does the real work.
         *
         * @param env a processing environment used to build the returned annotation
         * @param buildSubstringIndexAnnotation if true, act like {@link
         *     #convertToSubstringIndexAnnotation} and return a @{@link SubstringIndexFor}
         *     annotation; if false, act like {@link #convertToAnnotation}
         * @return the AnnotationMirror that represents the same upper bounds as this qualifier
         */
        private AnnotationMirror convertToAnnotation(
                ProcessingEnvironment env, boolean buildSubstringIndexAnnotation) {
            List<String> sortedSequences = new ArrayList<>(map.keySet());
            Collections.sort(sortedSequences);
            List<String> sequences = new ArrayList<>();
            List<String> offsets = new ArrayList<>();
            boolean isLTEq = true;
            boolean isLTOM = true;
            for (String sequence : sortedSequences) {
                List<String> sortOffsets = new ArrayList<>();
                for (OffsetEquation eq : map.get(sequence)) {
                    isLTEq = isLTEq && eq.equals(OffsetEquation.NEG_1);
                    isLTOM = isLTOM && eq.equals(OffsetEquation.ONE);
                    sortOffsets.add(eq.toString());
                }
                Collections.sort(sortOffsets);
                for (String offset : sortOffsets) {
                    sequences.add(sequence);
                    offsets.add(offset);
                }
            }
            AnnotationBuilder builder;
            if (buildSubstringIndexAnnotation) {
                builder = new AnnotationBuilder(env, SubstringIndexFor.class);
                builder.setValue("value", sequences);
                builder.setValue("offset", offsets);
            } else if (isLTEq) {
                builder = new AnnotationBuilder(env, LTEqLengthOf.class);
                builder.setValue("value", sequences);
            } else if (isLTOM) {
                builder = new AnnotationBuilder(env, LTOMLengthOf.class);
                builder.setValue("value", sequences);
            } else {
                builder = new AnnotationBuilder(env, LTLengthOf.class);
                builder.setValue("value", sequences);
                builder.setValue("offset", offsets);
            }
            return builder.build();
        }

        @Override
        public boolean equals(@Nullable Object o) {
            if (this == o) {
                return true;
            }
            if (o == null || getClass() != o.getClass()) {
                return false;
            }

            LessThanLengthOf qualifier = (LessThanLengthOf) o;
            if (containsSame(map.keySet(), qualifier.map.keySet())) {
                for (Map.Entry<String, Set<OffsetEquation>> entry : map.entrySet()) {
                    Set<OffsetEquation> otherOffset = qualifier.map.get(entry.getKey());
                    Set<OffsetEquation> thisOffset = entry.getValue();
                    if (!containsSame(otherOffset, thisOffset)) {
                        return false;
                    }
                }
                return true;
            }
            return false;
        }

        private static <T> boolean containsSame(Set<T> set1, Set<T> set2) {
            return set1.containsAll(set2) && set2.containsAll(set1);
        }

        @Override
        public int hashCode() {
            return map.hashCode();
        }

        @Override
        public boolean isLessThanLengthQualifier() {
            return true;
        }

        /**
         * If superType is Unknown, return true. If superType is Bottom, return false.
         *
         * <p>Otherwise, return true if this qualifier contains all the sequences in superType, AND
         * for each of the offsets for each sequence in superType, there is an offset in this
         * qualifier for the sequence that is greater than or equal to the super offset.
         *
         * @param superType other qualifier
         * @return whether this qualifier is a subtype of superType
         */
        @Override
        public boolean isSubtype(UBQualifier superType) {
            if (superType.isUnknown()) {
                return true;
            } else if (superType.isBottom()) {
                return false;
            }

            LessThanLengthOf superTypeLTL = (LessThanLengthOf) superType;

            if (!map.keySet().containsAll(superTypeLTL.map.keySet())) {
                return false;
            }
            for (Map.Entry<String, Set<OffsetEquation>> entry : superTypeLTL.map.entrySet()) {
                String sequence = entry.getKey();
                Set<OffsetEquation> superOffsets = entry.getValue();
                Set<OffsetEquation> subOffsets = map.get(sequence);

                if (!isSubtypeOffset(subOffsets, superOffsets)) {
                    return false;
                }
            }

            return true;
        }

        /**
         * One set of offsets is a subtype of another if for every superOffsets, at least one
         * suboffset is greater than or equal to the superOffset.
         */
        private boolean isSubtypeOffset(
                Set<OffsetEquation> subOffsets, Set<OffsetEquation> superOffsets) {
            for (OffsetEquation superOffset : superOffsets) {
                boolean oneIsSubtype = false;
                for (OffsetEquation subOffset : subOffsets) {
                    if (superOffset.lessThanOrEqual(subOffset)) {
                        oneIsSubtype = true;
                        break;
                    }
                }
                if (!oneIsSubtype) {
                    return false;
                }
            }
            return true;
        }

        /**
         * If other is Unknown, return Unknown. If other is Bottom, return this.
         *
         * <p>Otherwise lub is computed as follows:
         *
         * <p>1. Create the intersection of the sets of arrays for this and other.
         *
         * <p>2. For each sequence in the intersection, get the offsets for this and other. If any
         * offset in this is a less than or equal to an offset in other, then that offset is an
         * offset for the sequence in lub. If any offset in other is a less than or equal to an
         * offset in this, then that offset is an offset for the sequence in lub.
         *
         * @param other to lub with this
         * @return the lub
         */
        @Override
        public UBQualifier lub(UBQualifier other) {
            if (other.isUnknown()) {
                return other;
            } else if (other.isBottom()) {
                return this;
            }
            LessThanLengthOf otherLtl = (LessThanLengthOf) other;

            Set<String> sequences = new HashSet<>(map.keySet());
            sequences.retainAll(otherLtl.map.keySet());

            Map<String, Set<OffsetEquation>> lubMap = new HashMap<>();
            for (String sequence : sequences) {
                Set<OffsetEquation> lub = new HashSet<>();
                Set<OffsetEquation> offsets1 = map.get(sequence);
                Set<OffsetEquation> offsets2 = otherLtl.map.get(sequence);
                for (OffsetEquation offset1 : offsets1) {
                    for (OffsetEquation offset2 : offsets2) {
                        if (offset2.lessThanOrEqual(offset1)) {
                            lub.add(offset2);
                        } else if (offset1.lessThanOrEqual(offset2)) {
                            lub.add(offset1);
                        }
                    }
                }
                if (!lub.isEmpty()) {
                    lubMap.put(sequence, lub);
                }
            }
            if (lubMap.isEmpty()) {
                return UpperBoundUnknownQualifier.UNKNOWN;
            }
            return new LessThanLengthOf(lubMap);
        }

        @Override
        public UBQualifier widenUpperBound(UBQualifier obj) {
            UBQualifier lub = lub(obj);
            if (!lub.isLessThanLengthQualifier() || !obj.isLessThanLengthQualifier()) {
                return lub;
            }
            Map<String, Set<OffsetEquation>> lubMap = ((LessThanLengthOf) lub).map;
            widenLub((LessThanLengthOf) obj, lubMap);
            if (lubMap.isEmpty()) {
                return UpperBoundUnknownQualifier.UNKNOWN;
            }
            return new LessThanLengthOf(lubMap);
        }

        /**
         *
         *
         * <pre>@LTLengthOf("a") int i = ...;
         * while (expr) {
         *   i++;
         * }</pre>
         *
         * <p>Dataflow never stops analyzing the above loop, because the type of i always changes
         * after each analysis of the loop:
         *
         * <p>1. @LTLengthOf(value="a', offset="-1")
         *
         * <p>2. @LTLengthOf(value="a', offset="-2")
         *
         * <p>3. @LTLengthOf(value="a', offset="-3")
         *
         * <p>In order to prevent this, if both types passed to lub include all the same sequences
         * with the same non-constant value offsets and if the constant value offsets are different
         * then remove that sequence-offset pair from lub.
         *
         * <p>For example:
         *
         * <p>LUB @LTLengthOf(value={"a", "b"}, offset={"0", "0") and @LTLengthOf(value={"a", "b"},
         * offset={"-20", "0") is @LTLengthOf("b")
         *
         * <p>This widened lub should only be used in order to break dataflow analysis loops.
         */
        private void widenLub(LessThanLengthOf other, Map<String, Set<OffsetEquation>> lubMap) {
            if (!containsSame(this.map.keySet(), lubMap.keySet())
                    || !containsSame(other.map.keySet(), lubMap.keySet())) {
                return;
            }
            List<Pair<String, OffsetEquation>> remove = new ArrayList<>();
            for (Map.Entry<String, Set<OffsetEquation>> entry : lubMap.entrySet()) {
                String sequence = entry.getKey();
                Set<OffsetEquation> lubOffsets = entry.getValue();
                Set<OffsetEquation> thisOffsets = this.map.get(sequence);
                Set<OffsetEquation> otherOffsets = other.map.get(sequence);
                if (lubOffsets.size() != thisOffsets.size()
                        || lubOffsets.size() != otherOffsets.size()) {
                    return;
                }
                for (OffsetEquation lubEq : lubOffsets) {
                    if (lubEq.isInt()) {
                        int thisInt = OffsetEquation.getIntOffsetEquation(thisOffsets).getInt();
                        int otherInt = OffsetEquation.getIntOffsetEquation(otherOffsets).getInt();
                        if (thisInt != otherInt) {
                            remove.add(Pair.of(sequence, lubEq));
                        }
                    } else if (thisOffsets.contains(lubEq) && otherOffsets.contains(lubEq)) {
                        //  continue;
                    } else {
                        return;
                    }
                }
            }
            for (Pair<String, OffsetEquation> pair : remove) {
                Set<OffsetEquation> offsets = lubMap.get(pair.first);
                offsets.remove(pair.second);
                if (offsets.isEmpty()) {
                    lubMap.remove(pair.first);
                }
            }
        }

        @Override
        public UBQualifier glb(UBQualifier other) {
            if (other.isUnknown()) {
                return this;
            } else if (other.isBottom()) {
                return other;
            }
            LessThanLengthOf otherLtl = (LessThanLengthOf) other;

            Set<String> sequences = new HashSet<>(map.keySet());
            sequences.addAll(otherLtl.map.keySet());

            Map<String, Set<OffsetEquation>> glbMap = new HashMap<>();
            for (String sequence : sequences) {
                Set<OffsetEquation> glb = map.get(sequence);
                Set<OffsetEquation> otherglb = otherLtl.map.get(sequence);
                if (glb == null) {
                    glb = otherglb;
                } else if (otherglb != null) {
                    glb.addAll(otherglb);
                }
                glbMap.put(sequence, removeSmallerInts(glb));
            }
            return new LessThanLengthOf(glbMap);
        }

        /**
         * Returns a copy of the argument, but it contains just one offset equation that is an int
         * value -- the largest one in the argument. Any non-int offset equations appear in the
         * result. Does not side effect its argument.
         *
         * @param offsets a set of offset equations
         * @return a copy of the argument with just one int value (the largest in the input) and
         *     arbitrarily many non-ints
         */
        private Set<OffsetEquation> removeSmallerInts(Set<OffsetEquation> offsets) {
            Set<OffsetEquation> newOff = new HashSet<>(offsets.size());
            OffsetEquation literal = null;
            for (OffsetEquation eq : offsets) {
                if (eq.isInt()) {
                    if (literal == null) {
                        literal = eq;
                    } else {
                        literal = literal.lessThanOrEqual(eq) ? eq : literal;
                    }
                } else {
                    newOff.add(eq);
                }
            }
            if (literal != null) {
                newOff.add(literal);
            }
            return newOff;
        }

        /**
         * Adds node as an offset to a copy of this qualifier. This is done by creating an offset
         * equation for node and then adding that equation to every offset equation in a copy of
         * this object.
         *
         * @param node a Node
         * @param factory an AnnotatedTypeFactory
         * @return a copy of this qualifier with node add as an offset
         */
        @Override
        public UBQualifier plusOffset(Node node, UpperBoundAnnotatedTypeFactory factory) {
            return pluseOrMinusOffset(node, factory, '+');
        }

        /**
         * Adds node as a negative offset to a copy of this qualifier. This is done by creating a
         * negative offset equation for node and then adding that equation to every offset equation
         * in a copy of this object.
         *
         * @param node a Node
         * @param factory an AnnotatedTypeFactory
         * @return a copy of this qualifier with node add as an offset
         */
        @Override
        public UBQualifier minusOffset(Node node, UpperBoundAnnotatedTypeFactory factory) {
            return pluseOrMinusOffset(node, factory, '-');
        }

        private UBQualifier pluseOrMinusOffset(
                Node node, UpperBoundAnnotatedTypeFactory factory, char op) {
            assert op == '-' || op == '+';

            OffsetEquation newOffset = OffsetEquation.createOffsetFromNode(node, factory, op);
            LessThanLengthOf nodeOffsetQualifier = null;
            if (!newOffset.hasError()) {
                nodeOffsetQualifier = (LessThanLengthOf) addOffset(newOffset);
            }

            OffsetEquation valueOffset =
                    OffsetEquation.createOffsetFromNodesValue(
                            node, factory.getValueAnnotatedTypeFactory(), op);
            LessThanLengthOf valueOffsetQualifier = null;
            if (valueOffset != null && !valueOffset.hasError()) {
                valueOffsetQualifier = (LessThanLengthOf) addOffset(valueOffset);
            }

            if (valueOffsetQualifier == null) {
                if (nodeOffsetQualifier == null) {
                    return UpperBoundUnknownQualifier.UNKNOWN;
                } else {
                    return nodeOffsetQualifier;
                }
            } else {
                if (nodeOffsetQualifier == null) {
                    return valueOffsetQualifier;
                } else {
                    return nodeOffsetQualifier.glb(valueOffsetQualifier);
                }
            }
        }

        /**
         * Adds value as an offset to a copy of this qualifier. This is done by adding value to
         * every offset equation in a copy of this object.
         *
         * @param value int value to add
         * @return a copy of this qualifier with value add as an offset
         */
        @Override
        public UBQualifier plusOffset(int value) {
            OffsetEquation newOffset = OffsetEquation.createOffsetForInt(value);
            return addOffset(newOffset);
        }

        /**
         * Adds the negation of value as an offset to a copy of this qualifier. This is done by
         * adding the negation of {@code value} to every offset equation in a copy of this object.
         *
         * @param value int value to add
         * @return a copy of this qualifier with value add as an offset
         */
        @Override
        public UBQualifier minusOffset(int value) {
            OffsetEquation newOffset = OffsetEquation.createOffsetForInt(-value);
            return addOffset(newOffset);
        }

        /**
         * Returns a copy of this qualifier with sequence-offset pairs where in the original the
         * offset contains an access of an sequence length in {@code sequences}. The sequence length
         * access has been removed from the offset. If the original qualifier has no sequence length
         * offsets, then UNKNOWN is returned.
         *
         * @param sequences access of the length of these sequences are removed
         * @return a copy of this qualifier with some offsets removed
         */
        public UBQualifier removeSequenceLengthAccess(final List<String> sequences) {
            if (sequences.isEmpty()) {
                return UpperBoundUnknownQualifier.UNKNOWN;
            }
            OffsetEquationFunction removeSequenceLengthsFunc =
                    new OffsetEquationFunction() {
                        @Override
                        public OffsetEquation compute(OffsetEquation eq) {
                            return eq.removeSequenceLengths(sequences);
                        }
                    };
            return computeNewOffsets(removeSequenceLengthsFunc);
        }
        /**
         * Returns a copy of this qualifier with sequence-offset pairs where in the original the
         * offset contains an access of an sequence length in {@code sequences}. The sequence length
         * access has been removed from the offset. If the offset also has -1 then -1 is also
         * removed.
         *
         * @param sequences access of the length of these sequences are removed
         * @return a copy of this qualifier with some offsets removed
         */
        public UBQualifier removeSequenceLengthAccessAndNeg1(final List<String> sequences) {
            if (sequences.isEmpty()) {
                return UpperBoundUnknownQualifier.UNKNOWN;
            }
            OffsetEquationFunction removeSequenceLenFunc =
                    new OffsetEquationFunction() {
                        @Override
                        public OffsetEquation compute(OffsetEquation eq) {
                            OffsetEquation newEq = eq.removeSequenceLengths(sequences);
                            if (newEq == null) {
                                return null;
                            }
                            if (newEq.getInt() == -1) {
                                return newEq.copyAdd('+', OffsetEquation.ONE);
                            }
                            return newEq;
                        }
                    };
            return computeNewOffsets(removeSequenceLenFunc);
        }

        private UBQualifier addOffset(final OffsetEquation newOffset) {
            OffsetEquationFunction addOffsetFunc =
                    new OffsetEquationFunction() {
                        @Override
                        public OffsetEquation compute(OffsetEquation eq) {
                            return eq.copyAdd('+', newOffset);
                        }
                    };
            return computeNewOffsets(addOffsetFunc);
        }

        /**
         * If divisor == 1, return this object.
         *
         * <p>If divisor greater than 1, then return a copy of this object keeping only sequences
         * and offsets where the offset is less than or equal to zero.
         *
         * <p>Otherwise, return UNKNOWN.
         *
         * @param divisor number to divide by
         * @return the result of dividing a value with this qualifier by divisor
         */
        public UBQualifier divide(int divisor) {
            if (divisor == 1) {
                return this;
            } else if (divisor > 1) {
                OffsetEquationFunction divideFunc =
                        new OffsetEquationFunction() {
                            @Override
                            public OffsetEquation compute(OffsetEquation eq) {
                                if (eq.isNegativeOrZero()) {
                                    return eq;
                                }
                                return null;
                            }
                        };
                return computeNewOffsets(divideFunc);
            }
            return UpperBoundUnknownQualifier.UNKNOWN;
        }

        public boolean isValuePlusOffsetLessThanMinLen(String sequence, long value, int minlen) {
            Set<OffsetEquation> offsets = map.get(sequence);
            if (offsets == null) {
                return false;
            }
            for (OffsetEquation offset : offsets) {
                if (offset.isInt()) {
                    // This expression must not overflow
                    return (long) minlen - offset.getInt() > value;
                }
            }
            return false;
        }

        /**
         * Checks whether replacing sequence with replacementSequence in this qualifier creates
         * replacementSequence entry in other.
         */
        public boolean isValidReplacement(
                String sequence, String replacementSequence, LessThanLengthOf other) {
            Set<OffsetEquation> offsets = map.get(sequence);
            if (offsets == null) {
                return false;
            }
            Set<OffsetEquation> otherOffsets = other.map.get(replacementSequence);
            if (otherOffsets == null) {
                return false;
            }
            return containsSame(offsets, otherOffsets);
        }

        @Override
        public String toString() {
            return "LessThanLengthOf{" + "map=" + map + '}';
        }

        public Iterable<? extends String> getSequences() {
            return map.keySet();
        }

        /**
         * Generates a new UBQualifer without the given (sequence, offset) pair. Other occurrences
         * of the sequence and the offset may remain in the result, but not together.
         *
         * @param sequence a Java expression representing a string
         * @param offset an integral offset
         * @return a new UBQualifer without the given sequence and offset
         */
        public UBQualifier removeOffset(String sequence, int offset) {
            OffsetEquation offsetEq = OffsetEquation.createOffsetForInt(offset);
            List<String> sequences = new ArrayList<>();
            List<String> offsets = new ArrayList<>();
            for (String seq : this.map.keySet()) {
                Set<OffsetEquation> offsetSet = this.map.get(seq);
                for (OffsetEquation off : offsetSet) {
                    if (!sequence.equals(seq) && !off.equals(offsetEq)) {
                        sequences.add(seq);
                        offsets.add(off.toString());
                    }
                }
            }
            if (sequences.isEmpty()) {
                return UpperBoundUnknownQualifier.UNKNOWN;
            } else {
                return UBQualifier.createUBQualifier(sequences, offsets);
            }
        }

        /** Functional interface that operates on {@link OffsetEquation}s. */
        interface OffsetEquationFunction {
            /**
             * Returns the result of the computation or null if the passed equation should be
             * removed.
             *
             * @param eq current offset equation
             * @return the result of the computation or null if the passed equation should be
             *     removed
             */
            OffsetEquation compute(OffsetEquation eq);
        }

        /**
         * Returns a new qualifier that is a copy of this qualifier with the OffsetEquationFunction
         * applied to each offset.
         *
         * <p>If the {@link OffsetEquationFunction} returns null, it's not added as an offset. If
         * after all functions have been applied, an sequence has no offsets, then that sequence is
         * not added to the returned qualifier. If no sequences are added to the returned qualifier,
         * then UNKNOWN is returned.
         *
         * @param f function to apply
         * @return a new qualifier that is a copy of this qualifier with the OffsetEquationFunction
         *     applied to each offset
         */
        private UBQualifier computeNewOffsets(OffsetEquationFunction f) {
            Map<String, Set<OffsetEquation>> newMap = new HashMap<>(map.size());
            for (Map.Entry<String, Set<OffsetEquation>> entry : map.entrySet()) {
                Set<OffsetEquation> offsets = new HashSet<>(entry.getValue().size());
                for (OffsetEquation eq : entry.getValue()) {
                    OffsetEquation newEq = f.compute(eq);
                    if (newEq != null) {
                        offsets.add(newEq);
                    }
                }
                if (!offsets.isEmpty()) {
                    newMap.put(entry.getKey(), offsets);
                }
            }
            if (newMap.isEmpty()) {
                return UpperBoundUnknownQualifier.UNKNOWN;
            }
            return new LessThanLengthOf(newMap);
        }
    }

    public static class UpperBoundUnknownQualifier extends UBQualifier {
        static final UBQualifier UNKNOWN = new UpperBoundUnknownQualifier();

        private UpperBoundUnknownQualifier() {}

        @Override
        public boolean isSubtype(UBQualifier superType) {
            return superType.isUnknown();
        }

        @Override
        public boolean isUnknown() {
            return true;
        }

        @Override
        public UBQualifier lub(UBQualifier other) {
            return this;
        }

        @Override
        public UBQualifier glb(UBQualifier other) {
            return other;
        }

        @Override
        public String toString() {
            return "UNKNOWN";
        }
    }

    private static class UpperBoundBottomQualifier extends UBQualifier {
        static final UBQualifier BOTTOM = new UpperBoundBottomQualifier();

        @Override
        public boolean isBottom() {
            return true;
        }

        @Override
        public boolean isSubtype(UBQualifier superType) {
            return true;
        }

        @Override
        public UBQualifier lub(UBQualifier other) {
            return other;
        }

        @Override
        public UBQualifier glb(UBQualifier other) {
            return this;
        }

        @Override
        public String toString() {
            return "BOTTOM";
        }
    }

    private static class PolyQualifier extends UBQualifier {
        static final UBQualifier POLY = new PolyQualifier();

        @Override
        @Pure
        public boolean isPoly() {
            return true;
        }

        @Override
        public boolean isSubtype(UBQualifier superType) {
            return superType.isUnknown() || superType.isPoly();
        }

        @Override
        public UBQualifier lub(UBQualifier other) {
            if (other.isPoly() || other.isBottom()) {
                return this;
            }
            return UpperBoundUnknownQualifier.UNKNOWN;
        }

        @Override
        public UBQualifier glb(UBQualifier other) {
            if (other.isPoly() || other.isUnknown()) {
                return this;
            }
            return UpperBoundBottomQualifier.BOTTOM;
        }
    }
}<|MERGE_RESOLUTION|>--- conflicted
+++ resolved
@@ -75,17 +75,6 @@
     }
 
     /**
-<<<<<<< HEAD
-     * Create a UBQualifier from a LTLengthOf or SubstringIndexFor annotation.
-     *
-     * @param am a LTLengthOf or SubstringIndexFor annotation
-     * @param extraOffset offset to add to each element of offsets; may be null
-     * @return a UBQualifier created from a LTLengthOf or SubstringIndexFor annotation
-     */
-    private static UBQualifier parseLTLengthOf(AnnotationMirror am, String extraOffset) {
-        List<String> sequences =
-                AnnotationUtils.getElementValueArrayList(am, "value", String.class, true);
-=======
      * Create a UBQualifier from a @LTLengthOf annotation.
      *
      * @param am a @LTLengthOf annotation
@@ -94,8 +83,7 @@
      */
     private static UBQualifier parseLTLengthOf(AnnotationMirror am, String extraOffset) {
         List<String> sequences =
-                AnnotationUtils.getElementValueArray(am, "value", String.class, false);
->>>>>>> 74d6eaad
+                AnnotationUtils.getElementValueArrayList(am, "value", String.class, false);
         List<String> offset =
                 AnnotationUtils.getElementValueArrayList(am, "offset", String.class, true);
         if (offset.isEmpty()) {
@@ -105,17 +93,6 @@
     }
 
     /**
-<<<<<<< HEAD
-     * Create a UBQualifier from a LTEqLengthOf annotation.
-     *
-     * @param am a LTEqLengthOf annotation
-     * @param extraOffset offset to add to each element of offsets; may be null
-     * @return a UBQualifier created from a LTEqLengthOf annotation
-     */
-    private static UBQualifier parseLTEqLengthOf(AnnotationMirror am, String extraOffset) {
-        List<String> sequences =
-                AnnotationUtils.getElementValueArrayList(am, "value", String.class, true);
-=======
      * Create a UBQualifier from a @SubstringIndexFor annotation.
      *
      * @param am a @SubstringIndexFor annotation
@@ -124,9 +101,9 @@
      */
     private static UBQualifier parseSubstringIndexFor(AnnotationMirror am, String extraOffset) {
         List<String> sequences =
-                AnnotationUtils.getElementValueArray(am, "value", String.class, false);
+                AnnotationUtils.getElementValueArrayList(am, "value", String.class, false);
         List<String> offset =
-                AnnotationUtils.getElementValueArray(am, "offset", String.class, false);
+                AnnotationUtils.getElementValueArrayList(am, "offset", String.class, false);
         if (offset.isEmpty()) {
             offset = Collections.nCopies(sequences.size(), "");
         }
@@ -142,34 +119,21 @@
      */
     private static UBQualifier parseLTEqLengthOf(AnnotationMirror am, String extraOffset) {
         List<String> sequences =
-                AnnotationUtils.getElementValueArray(am, "value", String.class, false);
->>>>>>> 74d6eaad
+                AnnotationUtils.getElementValueArrayList(am, "value", String.class, false);
         List<String> offset = Collections.nCopies(sequences.size(), "-1");
         return createUBQualifier(sequences, offset, extraOffset);
     }
 
     /**
-<<<<<<< HEAD
-     * Create a UBQualifier from a LTOMLengthOf annotation.
-     *
-     * @param am a LTOMLengthOf annotation
+     * Create a UBQualifier from a @LTOMLengthOf annotation.
+     *
+     * @param am a @LTOMLengthOf annotation
      * @param extraOffset offset to add to each element of offsets; may be null
-     * @return a UBQualifier created from a LTOMLengthOf annotation
+     * @return a UBQualifier created from the @LTOMLengthOf annotation
      */
     private static UBQualifier parseLTOMLengthOf(AnnotationMirror am, String extraOffset) {
         List<String> sequences =
-                AnnotationUtils.getElementValueArrayList(am, "value", String.class, true);
-=======
-     * Create a UBQualifier from a @LTOMLengthOf annotation.
-     *
-     * @param am a @LTOMLengthOf annotation
-     * @param extraOffset the extra offset
-     * @return a UBQualifier created from the @LTOMLengthOf annotation
-     */
-    private static UBQualifier parseLTOMLengthOf(AnnotationMirror am, String extraOffset) {
-        List<String> sequences =
-                AnnotationUtils.getElementValueArray(am, "value", String.class, false);
->>>>>>> 74d6eaad
+                AnnotationUtils.getElementValueArrayList(am, "value", String.class, false);
         List<String> offset = Collections.nCopies(sequences.size(), "1");
         return createUBQualifier(sequences, offset, extraOffset);
     }
