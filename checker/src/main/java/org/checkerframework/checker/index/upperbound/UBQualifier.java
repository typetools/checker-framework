--- conflicted
+++ resolved
@@ -1144,25 +1144,14 @@
       return computeNewOffsets(removeSequenceLenFunc);
     }
 
-<<<<<<< HEAD
     /**
      * Returns a new qualifier, which is this qualifier plus the given offset.
      *
      * @param newOffset the offset to add to this
      * @return a new qualifier, which is this qualifier plus the given offset
      */
-    private UBQualifier addOffset(final OffsetEquation newOffset) {
+    private UBQualifier addOffset(OffsetEquation newOffset) {
       OffsetEquationFunction addOffsetFunc = eq -> eq.copyAdd('+', newOffset);
-=======
-    private UBQualifier addOffset(OffsetEquation newOffset) {
-      OffsetEquationFunction addOffsetFunc =
-          new OffsetEquationFunction() {
-            @Override
-            public OffsetEquation compute(OffsetEquation eq) {
-              return eq.copyAdd('+', newOffset);
-            }
-          };
->>>>>>> 762db475
       return computeNewOffsets(addOffsetFunc);
     }
 
