package org.checkerframework.checker.index.upperbound;

import java.lang.annotation.Annotation;
import java.util.ArrayList;
import java.util.Collections;
import java.util.HashMap;
import java.util.HashSet;
import java.util.List;
import java.util.Map;
import java.util.Set;
import javax.annotation.processing.ProcessingEnvironment;
import javax.lang.model.element.AnnotationMirror;
import javax.lang.model.element.AnnotationValue;
import org.checkerframework.checker.index.qual.LTEqLengthOf;
import org.checkerframework.checker.index.qual.LTLengthOf;
import org.checkerframework.checker.index.qual.LTOMLengthOf;
import org.checkerframework.checker.index.qual.PolyUpperBound;
import org.checkerframework.checker.index.qual.SubstringIndexFor;
import org.checkerframework.checker.index.qual.UpperBoundBottom;
import org.checkerframework.checker.index.qual.UpperBoundUnknown;
import org.checkerframework.checker.index.substringindex.SubstringIndexAnnotatedTypeFactory;
import org.checkerframework.checker.nullness.qual.Nullable;
import org.checkerframework.dataflow.cfg.node.Node;
import org.checkerframework.dataflow.qual.Pure;
import org.checkerframework.framework.type.AnnotatedTypeMirror;
import org.checkerframework.javacutil.AnnotationBuilder;
import org.checkerframework.javacutil.AnnotationUtils;
import org.checkerframework.javacutil.BugInCF;
import org.checkerframework.javacutil.Pair;

/**
 * Abstraction for Upper Bound annotations. This abstract class has 4 subclasses, each of which is a
 * nested class: {@link LessThanLengthOf}, {@link UpperBoundUnknownQualifier}, {@code
 * UpperBoundBottomQualifier}, and {@code PolyQualifier}.
 *
 * <p>{@link LTLengthOf} is modeled by {@link LessThanLengthOf}. {@link LTEqLengthOf} is equivalent
 * to @{@link LessThanLengthOf} with an offset of -1. {@link LTOMLengthOf} is equivalent to @{@link
 * LessThanLengthOf} with an offset of 1.
 */
public abstract class UBQualifier {

    /**
     * Create a UBQualifier from the given annotation.
     *
     * @param am the annotation to turn into a UBQualifier
     * @param upperBoundAtypeFactory used to obtain the fields of {@code am}
     * @param substringIndexAtypeFactory used to obtain the fields of {@code am}
     * @return a UBQualifier that represents the same information as the given annotation
     */
    public static UBQualifier createUBQualifier(
            AnnotationMirror am,
            UpperBoundAnnotatedTypeFactory upperBoundAtypeFactory,
            SubstringIndexAnnotatedTypeFactory substringIndexAtypeFactory) {
        return createUBQualifier(am, null, upperBoundAtypeFactory, substringIndexAtypeFactory);
    }

    /**
     * Create a UBQualifier from the given annotation, with an extra offset.
     *
     * @param am the annotation to turn into a UBQualifier
     * @param offset the extra offset; may be null
     * @param upperBoundAtypeFactory used to obtain the fields of {@code am}
     * @param substringIndexAtypeFactory used to obtain the fields of {@code am}
     * @return a UBQualifier that represents the same information as the given annotation (plus an
     *     optional offset)
     */
    public static UBQualifier createUBQualifier(
            AnnotationMirror am,
            String offset,
            UpperBoundAnnotatedTypeFactory upperBoundAtypeFactory,
            SubstringIndexAnnotatedTypeFactory substringIndexAtypeFactory) {
        if (AnnotationUtils.areSameByClass(am, UpperBoundUnknown.class)) {
            return UpperBoundUnknownQualifier.UNKNOWN;
        } else if (AnnotationUtils.areSameByClass(am, UpperBoundBottom.class)) {
            return UpperBoundBottomQualifier.BOTTOM;
        } else if (AnnotationUtils.areSameByClass(am, LTLengthOf.class)) {
            return parseLTLengthOf(am, offset, upperBoundAtypeFactory);
        } else if (AnnotationUtils.areSameByClass(am, SubstringIndexFor.class)) {
            return parseSubstringIndexFor(am, offset, substringIndexAtypeFactory);
        } else if (AnnotationUtils.areSameByClass(am, LTEqLengthOf.class)) {
            return parseLTEqLengthOf(am, offset);
        } else if (AnnotationUtils.areSameByClass(am, LTOMLengthOf.class)) {
            return parseLTOMLengthOf(am, offset);
        } else if (AnnotationUtils.areSameByClass(am, PolyUpperBound.class)) {
            // TODO:  Ignores offset.  Should we check that offset is not set?
            return PolyQualifier.POLY;
        }
        assert false;
        return UpperBoundUnknownQualifier.UNKNOWN;
    }

    /**
     * Create a UBQualifier from a @LTLengthOf annotation.
     *
     * @param ltLengthOfAnno a @LTLengthOf annotation
     * @param extraOffset the extra offset
     * @param atypeFactory type factory used to read elements/fields of the annotation
     * @return a UBQualifier created from the @LTLengthOf annotation
     */
    private static UBQualifier parseLTLengthOf(
            AnnotationMirror ltLengthOfAnno,
            String extraOffset,
            UpperBoundAnnotatedTypeFactory atypeFactory) {
        List<String> sequences =
                AnnotationUtils.getElementValueArray(
                        ltLengthOfAnno, atypeFactory.ltLengthOfValueElement, String.class);
        AnnotationValue offsetAV =
                ltLengthOfAnno.getElementValues().get(atypeFactory.ltLengthOfOffsetElement);
        List<String> offsets =
                (offsetAV == null)
                        ? Collections.nCopies(sequences.size(), "")
                        : AnnotationUtils.annotationValueToList(offsetAV, String.class);
        return createUBQualifier(sequences, offsets, extraOffset);
    }

    /**
     * Create a UBQualifier from a @SubstringIndexFor annotation.
     *
     * @param substringIndexForAnno a @SubstringIndexFor annotation
     * @param extraOffset the extra offset
     * @param atypeFactory used for obtaining arguments/elements from {@code substringIndexForAnno}
     * @return a UBQualifier created from the @SubstringIndexFor annotation
     */
    private static UBQualifier parseSubstringIndexFor(
            AnnotationMirror substringIndexForAnno,
            String extraOffset,
            SubstringIndexAnnotatedTypeFactory atypeFactory) {
<<<<<<< HEAD
        List<String> sequences =
                AnnotationUtils.getElementValueArray(
                        substringIndexForAnno,
                        atypeFactory.substringIndexForValueElement,
                        String.class);
        List<String> offsets =
                AnnotationUtils.getElementValueArray(
                        substringIndexForAnno,
                        atypeFactory.substringIndexForOffsetElement,
                        String.class);
=======
        AnnotationValue valueAV =
                substringIndexForAnno
                        .getElementValues()
                        .get(atypeFactory.substringIndexForValueElement);
        List<String> sequences = AnnotationUtils.annotationValueToList(valueAV, String.class);
        AnnotationValue offsetAV =
                substringIndexForAnno
                        .getElementValues()
                        .get(atypeFactory.substringIndexForOffsetElement);
        List<String> offsets = AnnotationUtils.annotationValueToList(offsetAV, String.class);
>>>>>>> 01bf2b4d
        if (offsets.isEmpty()) {
            offsets = Collections.nCopies(sequences.size(), "");
        }
        return createUBQualifier(sequences, offsets, extraOffset);
    }

    /**
     * Create a UBQualifier from a @LTEqLengthOf annotation.
     *
     * @param am a @LTEqLengthOf annotation
     * @param extraOffset the extra offset
     * @return a UBQualifier created from the @LTEqLengthOf annotation
     */
    private static UBQualifier parseLTEqLengthOf(AnnotationMirror am, String extraOffset) {
        List<String> sequences =
                AnnotationUtils.getElementValueArray(am, "value", String.class, false);
        if (sequences.isEmpty()) {
            // How did this AnnotationMirror even get made?  It seems invalid.
            return UpperBoundUnknownQualifier.UNKNOWN;
        }
        List<String> offset = Collections.nCopies(sequences.size(), "-1");
        return createUBQualifier(sequences, offset, extraOffset);
    }

    /**
     * Create a UBQualifier from a @LTOMLengthOf annotation.
     *
     * @param am a @LTOMLengthOf annotation
     * @param extraOffset offset to add to each element of offsets; may be null
     * @return a UBQualifier created from the @LTOMLengthOf annotation
     */
    private static UBQualifier parseLTOMLengthOf(AnnotationMirror am, String extraOffset) {
        List<String> sequences =
                AnnotationUtils.getElementValueArray(am, "value", String.class, false);
        List<String> offset = Collections.nCopies(sequences.size(), "1");
        return createUBQualifier(sequences, offset, extraOffset);
    }

    public static UBQualifier createUBQualifier(String sequence, String offset) {
        return createUBQualifier(
                Collections.singletonList(sequence), Collections.singletonList(offset));
    }

    /**
     * Create an upper bound qualifier.
     *
     * @param type the type from which to obtain an annotation
     * @param top the top annotation in a hierarchy; the annotation in this hierarchy will be used
     * @param upperBoundAtypeFactory the type factory, to read annotations out of {@code type}
     * @param substringIndexAtypeFactory used to obtain the fields of {@code am}
     * @return a new upper bound qualifier
     */
    public static UBQualifier createUBQualifier(
            AnnotatedTypeMirror type,
            AnnotationMirror top,
            UpperBoundAnnotatedTypeFactory upperBoundAtypeFactory,
            SubstringIndexAnnotatedTypeFactory substringIndexAtypeFactory) {
        return createUBQualifier(
                type.getEffectiveAnnotationInHierarchy(top),
                upperBoundAtypeFactory,
                substringIndexAtypeFactory);
    }

    /**
     * Creates an {@link UBQualifier} from the given sequences and offsets. The list of sequences
     * may not be empty. If the offsets list is empty, then an offset of 0 is used for each
     * sequence. If the offsets list is not empty, then it must be the same size as sequence.
     *
     * @param sequences non-empty list of sequences
     * @param offsets list of offset, if empty, an offset of 0 is used
     * @return an {@link UBQualifier} for the sequences with the given offsets
     */
    public static UBQualifier createUBQualifier(List<String> sequences, List<String> offsets) {
        return createUBQualifier(sequences, offsets, null);
    }

    /**
     * Creates an {@link UBQualifier} from the given sequences and offsets, with the given
     * additional offset. The list of sequences may not be empty. If the offsets list is empty, then
     * an offset of 0 is used for each sequence. If the offsets list is not empty, then it must be
     * the same size as sequence.
     *
     * @param sequences non-empty list of sequences
     * @param offsets list of offset, if empty, an offset of 0 is used
     * @param extraOffset offset to add to each element of offsets; may be null
     * @return an {@link UBQualifier} for the sequences with the given offsets
     */
    public static UBQualifier createUBQualifier(
            List<String> sequences, List<String> offsets, String extraOffset) {
        assert !sequences.isEmpty();

        OffsetEquation extraEq;
        if (extraOffset == null) {
            extraEq = OffsetEquation.ZERO;
        } else {
            extraEq = OffsetEquation.createOffsetFromJavaExpression(extraOffset);
            if (extraEq.hasError()) {
                return UpperBoundUnknownQualifier.UNKNOWN;
            }
        }

        return new LessThanLengthOf(sequences, offsets, extraEq);
    }

    /**
     * Add the node as an offset to a copy of this qualifier. If this qualifier is UNKNOWN or
     * BOTTOM, then UNKNOWN is returned. Otherwise, see {@link LessThanLengthOf#plusOffset(int)} for
     * an explanation of how node is added as an offset.
     *
     * @param node a Node
     * @param factory an AnnotatedTypeFactory
     * @return a copy of this qualifier with node added as an offset
     */
    public UBQualifier plusOffset(Node node, UpperBoundAnnotatedTypeFactory factory) {
        return UpperBoundUnknownQualifier.UNKNOWN;
    }

    public UBQualifier plusOffset(int value) {
        return UpperBoundUnknownQualifier.UNKNOWN;
    }

    public UBQualifier minusOffset(Node node, UpperBoundAnnotatedTypeFactory factory) {
        return UpperBoundUnknownQualifier.UNKNOWN;
    }

    public UBQualifier minusOffset(int value) {
        return UpperBoundUnknownQualifier.UNKNOWN;
    }

    public boolean isLessThanLengthQualifier() {
        return false;
    }

    public boolean isUnknown() {
        return false;
    }

    public boolean isBottom() {
        return false;
    }

    /**
     * Return true if this is UBQualifier.PolyQualifier.
     *
     * @return true if this is UBQualifier.PolyQualifier
     */
    @Pure
    public boolean isPoly() {
        return false;
    }

    public abstract boolean isSubtype(UBQualifier superType);

    public abstract UBQualifier lub(UBQualifier other);

    public UBQualifier widenUpperBound(UBQualifier obj) {
        return lub(obj);
    }

    public abstract UBQualifier glb(UBQualifier other);

    /**
     * Is the value with this qualifier less than the length of sequence?
     *
     * @param sequence a String sequence
     * @return whether or not the value with this qualifier is less than the length of sequence
     */
    public boolean isLessThanLengthOf(String sequence) {
        return false;
    }

    /**
     * Is the value with this qualifier less than the length of any of the sequences?
     *
     * @param sequences list of sequences
     * @return whether or not the value with this qualifier is less than the length of any of the
     *     sequences
     */
    public boolean isLessThanLengthOfAny(List<String> sequences) {
        return false;
    }

    /**
     * Returns whether or not this qualifier has sequence with the specified offset.
     *
     * @param sequence sequence expression
     * @param offset the offset being looked for
     * @return whether or not this qualifier has sequence with the specified offset
     */
    public boolean hasSequenceWithOffset(String sequence, int offset) {
        return false;
    }

    /**
     * Returns whether or not this qualifier has sequence with the specified offset.
     *
     * @param sequence sequence expression
     * @param offset the offset being looked for
     * @return whether or not this qualifier has sequence with the specified offset
     */
    public boolean hasSequenceWithOffset(String sequence, String offset) {
        return false;
    }

    /**
     * Is the value with this qualifier less than or equal to the length of sequence?
     *
     * @param sequence a String sequence
     * @return whether or not the value with this qualifier is less than or equal to the length of
     *     sequence
     */
    public boolean isLessThanOrEqualTo(String sequence) {
        return false;
    }

    /** The less-than-length-of qualifier (@LTLengthOf). */
    public static class LessThanLengthOf extends UBQualifier {

        // There are two representations for sequences and offsets.
        // In source code, they are represented by two parallel arrays, as in
        //   @LTLengthOf(value = {"a", "b", "a", "c"}, offset = {"-1", "x", "y", "0"}).
        // In this implementation, they are represented by a single map; the above would be
        //   { "a" : {"-1", "y"}, "b" : {"x"}, "c" : {"0"} }
        // Code in this class transforms from one representation to the other.

        /** Maps from sequence name to offset. */
        private final Map<String, Set<OffsetEquation>> map;

        /**
         * Returns a copy of the map.
         *
         * @return a copy of the map
         */
        private Map<String, Set<OffsetEquation>> copyMap() {
            Map<String, Set<OffsetEquation>> result = new HashMap<>();
            for (String sequenceName : map.keySet()) {
                Set<OffsetEquation> equations = new HashSet<>();
                for (OffsetEquation offsetEquation : map.get(sequenceName)) {
                    equations.add(new OffsetEquation(offsetEquation));
                }
                result.put(sequenceName, equations);
            }
            return result;
        }

        /**
         * Convert the parallel array representation to the map representation.
         *
         * @param sequences non-empty list of sequences
         * @param offsets list of offset, if empty, an offset of 0 is used
         * @param extraEq offset to add to each element of offsets; may be null
         * @return the map representation of a {@link UBQualifier}, or null if there is an error
         */
        private static @Nullable Map<String, Set<OffsetEquation>> sequencesAndOffsetsToMap(
                List<String> sequences, List<String> offsets, OffsetEquation extraEq) {

            Map<String, Set<OffsetEquation>> map = new HashMap<>();
            if (offsets.isEmpty()) {
                for (String sequence : sequences) {
                    // Not `Collections.singleton(extraEq)` because the values get modified
                    Set<OffsetEquation> thisSet = new HashSet<>();
                    thisSet.add(extraEq);
                    map.put(sequence, thisSet);
                }
            } else {
                assert sequences.size() == offsets.size();
                for (int i = 0; i < sequences.size(); i++) {
                    String sequence = sequences.get(i);
                    String offset = offsets.get(i);
                    Set<OffsetEquation> set = map.get(sequence);
                    if (set == null) {
                        set = new HashSet<>();
                        map.put(sequence, set);
                    }
                    OffsetEquation eq = OffsetEquation.createOffsetFromJavaExpression(offset);
                    if (eq.hasError()) {
                        return null;
                    }
                    eq = eq.copyAdd('+', extraEq);
                    set.add(eq);
                }
            }
            return map;
        }

        /** A triple that is the return type of {@link #mapToSequencesAndOffsets}. */
        private static class SequencesOffsetsAndClass {
            /** List of sequences. */
            public final List<String> sequences;
            /** List of offsets. */
            public final List<String> offsets;
            /** The class of the annotation to be built. */
            public final Class<? extends Annotation> annoClass;

            /**
             * Creates a new SequencesOffsetsAndClass.
             *
             * @param sequences list of sequences
             * @param offsets list of offsets
             * @param annoClass the class of the annotation to be built
             */
            public SequencesOffsetsAndClass(
                    List<String> sequences,
                    List<String> offsets,
                    Class<? extends Annotation> annoClass) {

                this.sequences = sequences;
                this.offsets = offsets;
                this.annoClass = annoClass;
            }
        }

        /**
         * Given the map representation, returns parallel-arrays representation.
         *
         * @param map the internal representation of LessThanLengthOf
         * @param buildSubstringIndexAnnotation if true, the annoClass in the result is
         *     ubstringIndexFor.class
         * @return the external representation
         */
        private static SequencesOffsetsAndClass mapToSequencesAndOffsets(
                Map<String, Set<OffsetEquation>> map, boolean buildSubstringIndexAnnotation) {
            List<String> sortedSequences = new ArrayList<>(map.keySet());
            Collections.sort(sortedSequences);
            List<String> sequences = new ArrayList<>();
            List<String> offsets = new ArrayList<>();
            boolean isLTEq = true;
            boolean isLTOM = true;
            for (String sequence : sortedSequences) {
                // The offsets for this sequence.
                List<String> thisOffsets = new ArrayList<>();
                for (OffsetEquation eq : map.get(sequence)) {
                    isLTEq = isLTEq && eq.equals(OffsetEquation.NEG_1);
                    isLTOM = isLTOM && eq.equals(OffsetEquation.ONE);
                    thisOffsets.add(eq.toString());
                }
                Collections.sort(thisOffsets);
                for (String offset : thisOffsets) {
                    sequences.add(sequence);
                    offsets.add(offset);
                }
            }
            Class<? extends Annotation> annoClass;
            if (buildSubstringIndexAnnotation) {
                annoClass = SubstringIndexFor.class;
            } else if (isLTEq) {
                annoClass = LTEqLengthOf.class;
            } else if (isLTOM) {
                annoClass = LTOMLengthOf.class;
            } else {
                annoClass = LTLengthOf.class;
            }
            return new SequencesOffsetsAndClass(sequences, offsets, annoClass);
        }

        // End of code for manipulating the representation

        /**
         * Create a new LessThanLengthOf, from the internal representation.
         *
         * @param map a map from sequence name to offse
         */
        private LessThanLengthOf(Map<String, Set<OffsetEquation>> map) {
            assert !map.isEmpty();
            this.map = map;
        }

        /**
         * Create a new LessThanLengthOf from the parallel array representation.
         *
         * @param sequences non-empty list of sequences
         * @param offsets list of offset, if empty, an offset of 0 is used
         * @param extraEq offset to add to each element of offsets; may be null
         */
        private LessThanLengthOf(
                List<String> sequences, List<String> offsets, OffsetEquation extraEq) {
            this(sequencesAndOffsetsToMap(sequences, offsets, extraEq));
        }

        @Override
        public boolean hasSequenceWithOffset(String sequence, int offset) {
            Set<OffsetEquation> offsets = map.get(sequence);
            if (offsets == null) {
                return false;
            }
            return offsets.contains(OffsetEquation.createOffsetForInt(offset));
        }

        @Override
        public boolean hasSequenceWithOffset(String sequence, String offset) {
            Set<OffsetEquation> offsets = map.get(sequence);
            if (offsets == null) {
                return false;
            }
            OffsetEquation target = OffsetEquation.createOffsetFromJavaExpression(offset);
            return offsets.contains(target);
        }

        /**
         * Is a value with this type less than or equal to the length of sequence?
         *
         * @param sequence a String sequence
         * @return true if a value with this type is less than or equal to the length of sequence
         */
        @Override
        public boolean isLessThanOrEqualTo(String sequence) {
            return isLessThanLengthOf(sequence) || hasSequenceWithOffset(sequence, -1);
        }

        /**
         * Is a value with this type less than the length of any of the sequences?
         *
         * @param sequences list of sequences
         * @return true if a value with this type is less than the length of any of the sequences
         */
        @Override
        public boolean isLessThanLengthOfAny(List<String> sequences) {
            for (String sequence : sequences) {
                if (isLessThanLengthOf(sequence)) {
                    return true;
                }
            }
            return false;
        }
        /**
         * Is a value with this type less than the length of the sequence?
         *
         * @param sequence a String sequence
         * @return true if a value with this type is less than the length of the sequence
         */
        @Override
        public boolean isLessThanLengthOf(String sequence) {
            Set<OffsetEquation> offsets = map.get(sequence);
            if (offsets == null) {
                return false;
            }
            if (offsets.isEmpty()) {
                return true;
            }
            for (OffsetEquation offset : offsets) {
                if (offset.isNonNegative()) {
                    return true;
                }
            }
            return false;
        }

        /**
         * Returns the AnnotationMirror that represents this qualifier. If possible,
         * AnnotationMirrors using @{@link LTEqLengthOf} or @{@link LTOMLengthOf} are returned.
         * Otherwise, @{@link LTLengthOf} is used.
         *
         * <p>The returned annotation is canonicalized by sorting its arguments by sequence and then
         * offset. This is so that {@link AnnotationUtils#areSame(AnnotationMirror,
         * AnnotationMirror)} returns true for equivalent annotations.
         *
         * @param env a processing environment used to build the returned annotation
         * @return the AnnotationMirror that represents this qualifier
         */
        public AnnotationMirror convertToAnnotation(ProcessingEnvironment env) {
            return convertToAnnotation(env, false);
        }

        /**
         * Returns the @{@link SubstringIndexFor} AnnotationMirror from the Substring Index
         * hierarchy that imposes the same upper bounds on the annotated expression as this
         * qualifier. However, the upper bounds represented by this qualifier do not apply to the
         * value -1 which is always allowed by the returned annotation.
         *
         * @param env a processing environment used to build the returned annotation
         * @return the AnnotationMirror from the Substring Index hierarchy that represents the same
         *     upper bounds as this qualifier
         */
        public AnnotationMirror convertToSubstringIndexAnnotation(ProcessingEnvironment env) {
            return convertToAnnotation(env, true);
        }

        /**
         * Helper method called by {@link #convertToAnnotation} and {@link
         * convertToSubstringIndexAnnotation} that does the real work.
         *
         * @param env a processing environment used to build the returned annotation
         * @param buildSubstringIndexAnnotation if true, act like {@link
         *     #convertToSubstringIndexAnnotation} and return a @{@link SubstringIndexFor}
         *     annotation; if false, act like {@link #convertToAnnotation}
         * @return the AnnotationMirror that represents the same upper bounds as this qualifier
         */
        private AnnotationMirror convertToAnnotation(
                ProcessingEnvironment env, boolean buildSubstringIndexAnnotation) {
            SequencesOffsetsAndClass soc =
                    mapToSequencesAndOffsets(map, buildSubstringIndexAnnotation);
            List<String> sequences = soc.sequences;
            List<String> offsets = soc.offsets;
            Class<? extends Annotation> annoClass = soc.annoClass;

            AnnotationBuilder builder = new AnnotationBuilder(env, annoClass);
            if (annoClass == SubstringIndexFor.class) {
                builder.setValue("value", sequences);
                builder.setValue("offset", offsets);
            } else if (annoClass == LTEqLengthOf.class) {
                builder.setValue("value", sequences);
            } else if (annoClass == LTOMLengthOf.class) {
                builder.setValue("value", sequences);
            } else if (annoClass == LTLengthOf.class) {
                builder.setValue("value", sequences);
                builder.setValue("offset", offsets);
            } else {
                throw new BugInCF("What annoClass? " + annoClass);
            }
            return builder.build();
        }

        @Override
        public boolean equals(@Nullable Object o) {
            if (this == o) {
                return true;
            }
            if (o == null || getClass() != o.getClass()) {
                return false;
            }

            LessThanLengthOf qualifier = (LessThanLengthOf) o;
            if (containsSame(map.keySet(), qualifier.map.keySet())) {
                for (Map.Entry<String, Set<OffsetEquation>> entry : map.entrySet()) {
                    Set<OffsetEquation> otherOffset = qualifier.map.get(entry.getKey());
                    Set<OffsetEquation> thisOffset = entry.getValue();
                    if (!containsSame(otherOffset, thisOffset)) {
                        return false;
                    }
                }
                return true;
            }
            return false;
        }

        private static <T> boolean containsSame(Set<T> set1, Set<T> set2) {
            return set1.containsAll(set2) && set2.containsAll(set1);
        }

        @Override
        public int hashCode() {
            return map.hashCode();
        }

        @Override
        public boolean isLessThanLengthQualifier() {
            return true;
        }

        /**
         * If superType is Unknown, return true. If superType is Bottom, return false.
         *
         * <p>Otherwise, return true if this qualifier contains all the sequences in superType, AND
         * for each of the offsets for each sequence in superType, there is an offset in this
         * qualifier for the sequence that is greater than or equal to the super offset.
         *
         * @param superType other qualifier
         * @return whether this qualifier is a subtype of superType
         */
        @Override
        public boolean isSubtype(UBQualifier superType) {
            if (superType.isUnknown()) {
                return true;
            } else if (superType.isBottom()) {
                return false;
            }

            LessThanLengthOf superTypeLTL = (LessThanLengthOf) superType;

            if (!map.keySet().containsAll(superTypeLTL.map.keySet())) {
                return false;
            }
            for (Map.Entry<String, Set<OffsetEquation>> entry : superTypeLTL.map.entrySet()) {
                String sequence = entry.getKey();
                Set<OffsetEquation> superOffsets = entry.getValue();
                Set<OffsetEquation> subOffsets = map.get(sequence);

                if (!isSubtypeOffset(subOffsets, superOffsets)) {
                    return false;
                }
            }

            return true;
        }

        /**
         * One set of offsets is a subtype of another if for every superOffsets, at least one
         * suboffset is greater than or equal to the superOffset.
         */
        private boolean isSubtypeOffset(
                Set<OffsetEquation> subOffsets, Set<OffsetEquation> superOffsets) {
            for (OffsetEquation superOffset : superOffsets) {
                boolean oneIsSubtype = false;
                for (OffsetEquation subOffset : subOffsets) {
                    if (superOffset.lessThanOrEqual(subOffset)) {
                        oneIsSubtype = true;
                        break;
                    }
                }
                if (!oneIsSubtype) {
                    return false;
                }
            }
            return true;
        }

        /**
         * If other is Unknown, return Unknown. If other is Bottom, return this.
         *
         * <p>Otherwise lub is computed as follows:
         *
         * <p>1. Create the intersection of the sets of arrays for this and other.
         *
         * <p>2. For each sequence in the intersection, get the offsets for this and other. If any
         * offset in this is a less than or equal to an offset in other, then that offset is an
         * offset for the sequence in lub. If any offset in other is a less than or equal to an
         * offset in this, then that offset is an offset for the sequence in lub.
         *
         * @param other to lub with this
         * @return the lub
         */
        @Override
        public UBQualifier lub(UBQualifier other) {
            if (other.isUnknown()) {
                return other;
            } else if (other.isBottom()) {
                return this;
            }
            LessThanLengthOf otherLtl = (LessThanLengthOf) other;

            Set<String> sequences = new HashSet<>(map.keySet());
            sequences.retainAll(otherLtl.map.keySet());

            Map<String, Set<OffsetEquation>> lubMap = new HashMap<>();
            for (String sequence : sequences) {
                Set<OffsetEquation> lub = new HashSet<>();
                Set<OffsetEquation> offsets1 = map.get(sequence);
                Set<OffsetEquation> offsets2 = otherLtl.map.get(sequence);
                for (OffsetEquation offset1 : offsets1) {
                    for (OffsetEquation offset2 : offsets2) {
                        if (offset2.lessThanOrEqual(offset1)) {
                            lub.add(offset2);
                        } else if (offset1.lessThanOrEqual(offset2)) {
                            lub.add(offset1);
                        }
                    }
                }
                if (!lub.isEmpty()) {
                    lubMap.put(sequence, lub);
                }
            }
            if (lubMap.isEmpty()) {
                return UpperBoundUnknownQualifier.UNKNOWN;
            }
            return new LessThanLengthOf(lubMap);
        }

        @Override
        public UBQualifier widenUpperBound(UBQualifier obj) {
            UBQualifier lub = lub(obj);
            if (!lub.isLessThanLengthQualifier() || !obj.isLessThanLengthQualifier()) {
                return lub;
            }
            Map<String, Set<OffsetEquation>> lubMap = ((LessThanLengthOf) lub).map;
            widenLub((LessThanLengthOf) obj, lubMap);
            if (lubMap.isEmpty()) {
                return UpperBoundUnknownQualifier.UNKNOWN;
            }
            return new LessThanLengthOf(lubMap);
        }

        /**
         *
         *
         * <pre>@LTLengthOf("a") int i = ...;
         * while (expr) {
         *   i++;
         * }</pre>
         *
         * <p>Dataflow never stops analyzing the above loop, because the type of i always changes
         * after each analysis of the loop:
         *
         * <p>1. @LTLengthOf(value="a', offset="-1")
         *
         * <p>2. @LTLengthOf(value="a', offset="-2")
         *
         * <p>3. @LTLengthOf(value="a', offset="-3")
         *
         * <p>In order to prevent this, if both types passed to lub include all the same sequences
         * with the same non-constant value offsets and if the constant value offsets are different
         * then remove that sequence-offset pair from lub.
         *
         * <p>For example:
         *
         * <p>LUB @LTLengthOf(value={"a", "b"}, offset={"0", "0") and @LTLengthOf(value={"a", "b"},
         * offset={"-20", "0") is @LTLengthOf("b")
         *
         * <p>This widened lub should only be used in order to break dataflow analysis loops.
         */
        private void widenLub(LessThanLengthOf other, Map<String, Set<OffsetEquation>> lubMap) {
            if (!containsSame(this.map.keySet(), lubMap.keySet())
                    || !containsSame(other.map.keySet(), lubMap.keySet())) {
                return;
            }
            List<Pair<String, OffsetEquation>> remove = new ArrayList<>();
            for (Map.Entry<String, Set<OffsetEquation>> entry : lubMap.entrySet()) {
                String sequence = entry.getKey();
                Set<OffsetEquation> lubOffsets = entry.getValue();
                Set<OffsetEquation> thisOffsets = this.map.get(sequence);
                Set<OffsetEquation> otherOffsets = other.map.get(sequence);
                if (lubOffsets.size() != thisOffsets.size()
                        || lubOffsets.size() != otherOffsets.size()) {
                    return;
                }
                for (OffsetEquation lubEq : lubOffsets) {
                    if (lubEq.isInt()) {
                        int thisInt = OffsetEquation.getIntOffsetEquation(thisOffsets).getInt();
                        int otherInt = OffsetEquation.getIntOffsetEquation(otherOffsets).getInt();
                        if (thisInt != otherInt) {
                            remove.add(Pair.of(sequence, lubEq));
                        }
                    } else if (thisOffsets.contains(lubEq) && otherOffsets.contains(lubEq)) {
                        //  continue;
                    } else {
                        return;
                    }
                }
            }
            for (Pair<String, OffsetEquation> pair : remove) {
                Set<OffsetEquation> offsets = lubMap.get(pair.first);
                offsets.remove(pair.second);
                if (offsets.isEmpty()) {
                    lubMap.remove(pair.first);
                }
            }
        }

        @Override
        public UBQualifier glb(UBQualifier other) {
            if (other.isUnknown()) {
                return this;
            } else if (other.isBottom()) {
                return other;
            }
            LessThanLengthOf otherLtl = (LessThanLengthOf) other;

            Set<String> sequences = new HashSet<>(map.keySet());
            sequences.addAll(otherLtl.map.keySet());

            Map<String, Set<OffsetEquation>> glbMap = new HashMap<>();
            for (String sequence : sequences) {
                Set<OffsetEquation> glb = map.get(sequence);
                Set<OffsetEquation> otherglb = otherLtl.map.get(sequence);
                if (glb == null) {
                    glb = otherglb;
                } else if (otherglb != null) {
                    glb.addAll(otherglb);
                }
                glbMap.put(sequence, removeSmallerInts(glb));
            }
            return new LessThanLengthOf(glbMap);
        }

        /**
         * Returns a copy of the argument, but it contains just one offset equation that is an int
         * value -- the largest one in the argument. Any non-int offset equations appear in the
         * result. Does not side effect its argument.
         *
         * @param offsets a set of offset equations
         * @return a copy of the argument with just one int value (the largest in the input) and
         *     arbitrarily many non-ints
         */
        private Set<OffsetEquation> removeSmallerInts(Set<OffsetEquation> offsets) {
            Set<OffsetEquation> newOff = new HashSet<>(offsets.size());
            OffsetEquation literal = null;
            for (OffsetEquation eq : offsets) {
                if (eq.isInt()) {
                    if (literal == null) {
                        literal = eq;
                    } else {
                        literal = literal.lessThanOrEqual(eq) ? eq : literal;
                    }
                } else {
                    newOff.add(eq);
                }
            }
            if (literal != null) {
                newOff.add(literal);
            }
            return newOff;
        }

        /**
         * Adds node as an offset to a copy of this qualifier. This is done by creating an offset
         * equation for node and then adding that equation to every offset equation in a copy of
         * this object.
         *
         * @param node a Node
         * @param factory an AnnotatedTypeFactory
         * @return a copy of this qualifier with node add as an offset
         */
        @Override
        public UBQualifier plusOffset(Node node, UpperBoundAnnotatedTypeFactory factory) {
            return plusOrMinusOffset(node, factory, '+');
        }

        /**
         * Adds node as a negative offset to a copy of this qualifier. This is done by creating a
         * negative offset equation for node and then adding that equation to every offset equation
         * in a copy of this object.
         *
         * @param node a Node
         * @param factory an AnnotatedTypeFactory
         * @return a copy of this qualifier with node add as an offset
         */
        @Override
        public UBQualifier minusOffset(Node node, UpperBoundAnnotatedTypeFactory factory) {
            return plusOrMinusOffset(node, factory, '-');
        }

        /**
         * Adds node as a positive or negative offset to a copy of this qualifier. This is done by
         * creating an offset equation for node and then adding or subtracting that equation to
         * every offset equation in a copy of this object.
         *
         * @param node a Node
         * @param factory an AnnotatedTypeFactory
         * @param op either '-' or '+'
         * @return a copy of this qualifier with node add as an offset
         */
        private UBQualifier plusOrMinusOffset(
                Node node, UpperBoundAnnotatedTypeFactory factory, char op) {
            assert op == '-' || op == '+';

            // Try treating the offset as both an OffsetEquation and as a value.
            // Use whichever is not null, or glb the two.

            OffsetEquation newOffset = OffsetEquation.createOffsetFromNode(node, factory, op);
            LessThanLengthOf nodeOffsetQualifier = null;
            if (!newOffset.hasError()) {
                UBQualifier nodeOffsetQualifierMaybe = addOffset(newOffset);
                if (!(nodeOffsetQualifierMaybe instanceof UpperBoundUnknownQualifier)) {
                    nodeOffsetQualifier = (LessThanLengthOf) nodeOffsetQualifierMaybe;
                }
            }

            OffsetEquation valueOffset =
                    OffsetEquation.createOffsetFromNodesValue(
                            node, factory.getValueAnnotatedTypeFactory(), op);
            LessThanLengthOf valueOffsetQualifier = null;
            if (valueOffset != null && !valueOffset.hasError()) {
                UBQualifier valueOffsetQualifierMaybe = addOffset(valueOffset);
                if (!(valueOffsetQualifierMaybe instanceof UpperBoundUnknownQualifier)) {
                    valueOffsetQualifier = (LessThanLengthOf) valueOffsetQualifierMaybe;
                }
            }

            if (valueOffsetQualifier == null) {
                if (nodeOffsetQualifier == null) {
                    return UpperBoundUnknownQualifier.UNKNOWN;
                } else {
                    return nodeOffsetQualifier;
                }
            } else {
                if (nodeOffsetQualifier == null) {
                    return valueOffsetQualifier;
                } else {
                    return nodeOffsetQualifier.glb(valueOffsetQualifier);
                }
            }
        }

        /**
         * Adds value as an offset to a copy of this qualifier. This is done by adding value to
         * every offset equation in a copy of this object.
         *
         * @param value int value to add
         * @return a copy of this qualifier with value add as an offset
         */
        @Override
        public UBQualifier plusOffset(int value) {
            OffsetEquation newOffset = OffsetEquation.createOffsetForInt(value);
            return addOffset(newOffset);
        }

        /**
         * Adds the negation of value as an offset to a copy of this qualifier. This is done by
         * adding the negation of {@code value} to every offset equation in a copy of this object.
         *
         * @param value int value to add
         * @return a copy of this qualifier with value add as an offset
         */
        @Override
        public UBQualifier minusOffset(int value) {
            OffsetEquation newOffset = OffsetEquation.createOffsetForInt(-value);
            return addOffset(newOffset);
        }

        /**
         * Returns a copy of this qualifier with sequence-offset pairs where in the original the
         * offset contains an access of an sequence length in {@code sequences}. The sequence length
         * access has been removed from the offset. If the original qualifier has no sequence length
         * offsets, then UNKNOWN is returned.
         *
         * @param sequences access of the length of these sequences are removed
         * @return a copy of this qualifier with some offsets removed
         */
        public UBQualifier removeSequenceLengthAccess(final List<String> sequences) {
            if (sequences.isEmpty()) {
                return UpperBoundUnknownQualifier.UNKNOWN;
            }
            OffsetEquationFunction removeSequenceLengthsFunc =
                    new OffsetEquationFunction() {
                        @Override
                        public OffsetEquation compute(OffsetEquation eq) {
                            return eq.removeSequenceLengths(sequences);
                        }
                    };
            return computeNewOffsets(removeSequenceLengthsFunc);
        }
        /**
         * Returns a copy of this qualifier with sequence-offset pairs where in the original the
         * offset contains an access of an sequence length in {@code sequences}. The sequence length
         * access has been removed from the offset. If the offset also has -1 then -1 is also
         * removed.
         *
         * @param sequences access of the length of these sequences are removed
         * @return a copy of this qualifier with some offsets removed
         */
        public UBQualifier removeSequenceLengthAccessAndNeg1(final List<String> sequences) {
            if (sequences.isEmpty()) {
                return UpperBoundUnknownQualifier.UNKNOWN;
            }
            OffsetEquationFunction removeSequenceLenFunc =
                    new OffsetEquationFunction() {
                        @Override
                        public OffsetEquation compute(OffsetEquation eq) {
                            OffsetEquation newEq = eq.removeSequenceLengths(sequences);
                            if (newEq == null) {
                                return null;
                            }
                            if (newEq.getInt() == -1) {
                                return newEq.copyAdd('+', OffsetEquation.ONE);
                            }
                            return newEq;
                        }
                    };
            return computeNewOffsets(removeSequenceLenFunc);
        }

        private UBQualifier addOffset(final OffsetEquation newOffset) {
            OffsetEquationFunction addOffsetFunc =
                    new OffsetEquationFunction() {
                        @Override
                        public OffsetEquation compute(OffsetEquation eq) {
                            return eq.copyAdd('+', newOffset);
                        }
                    };
            return computeNewOffsets(addOffsetFunc);
        }

        /**
         * If divisor == 1, return this object.
         *
         * <p>If divisor greater than 1, then return a copy of this object keeping only sequences
         * and offsets where the offset is less than or equal to zero.
         *
         * <p>Otherwise, return UNKNOWN.
         *
         * @param divisor number to divide by
         * @return the result of dividing a value with this qualifier by divisor
         */
        public UBQualifier divide(int divisor) {
            if (divisor == 1) {
                return this;
            } else if (divisor > 1) {
                OffsetEquationFunction divideFunc =
                        new OffsetEquationFunction() {
                            @Override
                            public OffsetEquation compute(OffsetEquation eq) {
                                if (eq.isNegativeOrZero()) {
                                    return eq;
                                }
                                return null;
                            }
                        };
                return computeNewOffsets(divideFunc);
            }
            return UpperBoundUnknownQualifier.UNKNOWN;
        }

        public boolean isValuePlusOffsetLessThanMinLen(String sequence, long value, int minlen) {
            Set<OffsetEquation> offsets = map.get(sequence);
            if (offsets == null) {
                return false;
            }
            for (OffsetEquation offset : offsets) {
                if (offset.isInt()) {
                    // This expression must not overflow
                    return (long) minlen - offset.getInt() > value;
                }
            }
            return false;
        }

        /**
         * Checks whether replacing sequence with replacementSequence in this qualifier creates
         * replacementSequence entry in other.
         */
        public boolean isValidReplacement(
                String sequence, String replacementSequence, LessThanLengthOf other) {
            Set<OffsetEquation> offsets = map.get(sequence);
            if (offsets == null) {
                return false;
            }
            Set<OffsetEquation> otherOffsets = other.map.get(replacementSequence);
            if (otherOffsets == null) {
                return false;
            }
            return containsSame(offsets, otherOffsets);
        }

        @Override
        public String toString() {
            return "LessThanLengthOf{" + "map=" + map + '}';
        }

        public Iterable<? extends String> getSequences() {
            return map.keySet();
        }

        /**
         * Generates a new UBQualifer without the given (sequence, offset) pair. Other occurrences
         * of the sequence and the offset may remain in the result, but not together.
         *
         * @param sequence a Java expression representing a string
         * @param offset an integral offset
         * @return a new UBQualifer without the given sequence and offset
         */
        public UBQualifier removeOffset(String sequence, int offset) {
            OffsetEquation offsetEq = OffsetEquation.createOffsetForInt(offset);
            Map<String, Set<OffsetEquation>> newMap = copyMap();
            Set<OffsetEquation> equations = newMap.get(sequence);
            if (equations != null) {
                equations.remove(offsetEq);
                if (equations.isEmpty()) {
                    newMap.remove(sequence);
                }
            }

            if (newMap.isEmpty()) {
                return UpperBoundUnknownQualifier.UNKNOWN;
            } else {
                return new LessThanLengthOf(newMap);
            }
        }

        /** Functional interface that operates on {@link OffsetEquation}s. */
        interface OffsetEquationFunction {
            /**
             * Returns the result of the computation or null if the passed equation should be
             * removed.
             *
             * @param eq current offset equation
             * @return the result of the computation or null if the passed equation should be
             *     removed
             */
            OffsetEquation compute(OffsetEquation eq);
        }

        /**
         * Returns a new qualifier that is a copy of this qualifier with the OffsetEquationFunction
         * applied to each offset.
         *
         * <p>If the {@link OffsetEquationFunction} returns null, it's not added as an offset. If
         * after all functions have been applied, an sequence has no offsets, then that sequence is
         * not added to the returned qualifier. If no sequences are added to the returned qualifier,
         * then UNKNOWN is returned.
         *
         * @param f function to apply
         * @return a new qualifier that is a copy of this qualifier with the OffsetEquationFunction
         *     applied to each offset
         */
        private UBQualifier computeNewOffsets(OffsetEquationFunction f) {
            Map<String, Set<OffsetEquation>> newMap = new HashMap<>(map.size());
            for (Map.Entry<String, Set<OffsetEquation>> entry : map.entrySet()) {
                Set<OffsetEquation> offsets = new HashSet<>(entry.getValue().size());
                for (OffsetEquation eq : entry.getValue()) {
                    OffsetEquation newEq = f.compute(eq);
                    if (newEq != null) {
                        offsets.add(newEq);
                    }
                }
                if (!offsets.isEmpty()) {
                    newMap.put(entry.getKey(), offsets);
                }
            }
            if (newMap.isEmpty()) {
                return UpperBoundUnknownQualifier.UNKNOWN;
            }
            return new LessThanLengthOf(newMap);
        }
    }

    public static class UpperBoundUnknownQualifier extends UBQualifier {
        static final UBQualifier UNKNOWN = new UpperBoundUnknownQualifier();

        private UpperBoundUnknownQualifier() {}

        @Override
        public boolean isSubtype(UBQualifier superType) {
            return superType.isUnknown();
        }

        @Override
        public boolean isUnknown() {
            return true;
        }

        @Override
        public UBQualifier lub(UBQualifier other) {
            return this;
        }

        @Override
        public UBQualifier glb(UBQualifier other) {
            return other;
        }

        @Override
        public String toString() {
            return "UNKNOWN";
        }
    }

    private static class UpperBoundBottomQualifier extends UBQualifier {
        static final UBQualifier BOTTOM = new UpperBoundBottomQualifier();

        @Override
        public boolean isBottom() {
            return true;
        }

        @Override
        public boolean isSubtype(UBQualifier superType) {
            return true;
        }

        @Override
        public UBQualifier lub(UBQualifier other) {
            return other;
        }

        @Override
        public UBQualifier glb(UBQualifier other) {
            return this;
        }

        @Override
        public String toString() {
            return "BOTTOM";
        }
    }

    private static class PolyQualifier extends UBQualifier {
        static final UBQualifier POLY = new PolyQualifier();

        @Override
        @Pure
        public boolean isPoly() {
            return true;
        }

        @Override
        public boolean isSubtype(UBQualifier superType) {
            return superType.isUnknown() || superType.isPoly();
        }

        @Override
        public UBQualifier lub(UBQualifier other) {
            if (other.isPoly() || other.isBottom()) {
                return this;
            }
            return UpperBoundUnknownQualifier.UNKNOWN;
        }

        @Override
        public UBQualifier glb(UBQualifier other) {
            if (other.isPoly() || other.isUnknown()) {
                return this;
            }
            return UpperBoundBottomQualifier.BOTTOM;
        }
    }
}<|MERGE_RESOLUTION|>--- conflicted
+++ resolved
@@ -125,7 +125,6 @@
             AnnotationMirror substringIndexForAnno,
             String extraOffset,
             SubstringIndexAnnotatedTypeFactory atypeFactory) {
-<<<<<<< HEAD
         List<String> sequences =
                 AnnotationUtils.getElementValueArray(
                         substringIndexForAnno,
@@ -136,18 +135,6 @@
                         substringIndexForAnno,
                         atypeFactory.substringIndexForOffsetElement,
                         String.class);
-=======
-        AnnotationValue valueAV =
-                substringIndexForAnno
-                        .getElementValues()
-                        .get(atypeFactory.substringIndexForValueElement);
-        List<String> sequences = AnnotationUtils.annotationValueToList(valueAV, String.class);
-        AnnotationValue offsetAV =
-                substringIndexForAnno
-                        .getElementValues()
-                        .get(atypeFactory.substringIndexForOffsetElement);
-        List<String> offsets = AnnotationUtils.annotationValueToList(offsetAV, String.class);
->>>>>>> 01bf2b4d
         if (offsets.isEmpty()) {
             offsets = Collections.nCopies(sequences.size(), "");
         }
