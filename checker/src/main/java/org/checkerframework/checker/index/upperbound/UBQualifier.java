--- conflicted
+++ resolved
@@ -1435,17 +1435,10 @@
     }
   }
 
-<<<<<<< HEAD
-  /** The bottom qualifier. */
-  private static class UpperBoundBottomQualifier extends UBQualifier {
-    /** The canonical representative. */
-    public static final UBQualifier BOTTOM = new UpperBoundBottomQualifier();
-=======
   /** Represents the bottom upperbound qualifier. */
   private static class UpperBoundBottomQualifier extends UBQualifier {
     /** The canonical bottom upperbound qualifier. */
     static final UBQualifier BOTTOM = new UpperBoundBottomQualifier();
->>>>>>> 1c7485f5
 
     /** This class is a singleton. */
     private UpperBoundBottomQualifier() {}
