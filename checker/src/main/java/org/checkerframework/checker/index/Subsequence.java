package org.checkerframework.checker.index;

import com.sun.source.tree.Tree;
import javax.lang.model.element.AnnotationMirror;
import javax.lang.model.element.Element;
import javax.lang.model.element.VariableElement;
import org.checkerframework.checker.index.qual.HasSubsequence;
import org.checkerframework.dataflow.expression.FieldAccess;
import org.checkerframework.dataflow.expression.JavaExpression;
<<<<<<< HEAD
import org.checkerframework.dataflow.expression.ViewpointAdaptJavaExpression;
import org.checkerframework.framework.source.SourceChecker;
=======
>>>>>>> 586d1472
import org.checkerframework.framework.util.JavaExpressionParseUtil;
import org.checkerframework.framework.util.JavaExpressionParseUtil.JavaExpressionParseException;
import org.checkerframework.javacutil.TreeUtils;

/** Holds information from {@link HasSubsequence} annotations. */
public class Subsequence {

    /** Name of the Subsequence. */
    public final String array;
    /** First index of the subsequence in the backing sequence. */
    public final String from;
    /** Last index of the subsequence in the backing sequence. */
    public final String to;

    private Subsequence(String array, String from, String to) {
        this.array = array;
        this.from = from;
        this.to = to;
    }

    /**
     * Returns a Subsequence representing the {@link HasSubsequence} annotation on the declaration
     * of {@code varTree} or null if there is not such annotation.
     *
     * <p>Note that this method does not standardize or viewpoint adapt the arguments to the
     * annotation, unlike getSubsequenceFromReceiver.
     *
     * @param varTree some tree
     * @param factory an AnnotatedTypeFactory
     * @return null or a new Subsequence from the declaration of {@code varTree}
     */
    public static Subsequence getSubsequenceFromTree(
            Tree varTree, BaseAnnotatedTypeFactoryForIndexChecker factory) {

        if (!(varTree.getKind() == Tree.Kind.IDENTIFIER
                || varTree.getKind() == Tree.Kind.MEMBER_SELECT
                || varTree.getKind() == Tree.Kind.VARIABLE)) {
            return null;
        }

        Element element = TreeUtils.elementFromTree(varTree);
        AnnotationMirror hasSub = factory.getDeclAnnotation(element, HasSubsequence.class);
        return createSubsequence(hasSub, factory);
    }

    /**
     * Factory method to create a representation of a subsequence.
     *
     * @param hasSub {@link HasSubsequence} annotation or null
     * @param factory the type factory
     * @return a new Subsequence object representing {@code hasSub} or null
     */
    private static Subsequence createSubsequence(
            AnnotationMirror hasSub, BaseAnnotatedTypeFactoryForIndexChecker factory) {
        if (hasSub == null) {
            return null;
        }
        String from = factory.hasSubsequenceFromValue(hasSub);
        String to = factory.hasSubsequenceToValue(hasSub);
        String array = factory.hasSubsequenceSubsequenceValue(hasSub);

        return new Subsequence(array, from, to);
    }

    /**
     * Returns a Subsequence representing the {@link HasSubsequence} annotation on the declaration
     * of {@code rec} or null if there is not such annotation.
     *
     * @param expr some tree
     * @param factory an AnnotatedTypeFactory
     * @return null or a new Subsequence from the declaration of {@code varTree}
     */
    public static Subsequence getSubsequenceFromReceiver(
            JavaExpression expr, BaseAnnotatedTypeFactoryForIndexChecker factory) {
        if (!(expr instanceof FieldAccess)) {
            return null;
        }

        FieldAccess fa = (FieldAccess) expr;
<<<<<<< HEAD
        VariableElement element = fa.getField();
=======

        Element element = fa.getField();
>>>>>>> 586d1472
        AnnotationMirror hasSub = factory.getDeclAnnotation(element, HasSubsequence.class);
        if (hasSub == null) {
            return null;
        }
<<<<<<< HEAD
        String from = factory.hasSubsequenceFromValue(hasSub);
        String to = factory.hasSubsequenceToValue(hasSub);
        String array = factory.hasSubsequenceSubsequenceValue(hasSub);

        from = standardizeAndViewpointAdapt(from, fa, factory.getChecker());
        to = standardizeAndViewpointAdapt(to, fa, factory.getChecker());
        array = standardizeAndViewpointAdapt(array, fa, factory.getChecker());
=======

        JavaExpressionContext context =
                new JavaExpressionContext(fa.getReceiver(), null, factory.getChecker());

        String array =
                standardizeAndViewpointAdapt(
                        factory.hasSubsequenceSubsequenceValue(hasSub), context);
        String from =
                standardizeAndViewpointAdapt(factory.hasSubsequenceFromValue(hasSub), context);
        String to = standardizeAndViewpointAdapt(factory.hasSubsequenceToValue(hasSub), context);
>>>>>>> 586d1472

        return new Subsequence(array, from, to);
    }

    /**
     * Helper function to standardize and viewpoint-adapt a String given a context. Wraps {@link
     * JavaExpressionParseUtil#parse}. If a parse exception is encountered, this returns its
     * argument.
     *
     * @param s a Java expression string
     * @return the argument, standardized and viewpoint-adapted
     */
    private static String standardizeAndViewpointAdapt(
            String s, FieldAccess fieldAccess, SourceChecker checker) {
        JavaExpression parseResult;
        try {
            parseResult = JavaExpressionParseUtil.parse(s, fieldAccess.getField(), checker);
        } catch (JavaExpressionParseException e) {
            return s;
        }
<<<<<<< HEAD
        return ViewpointAdaptJavaExpression.viewpointAdapt(parseResult, fieldAccess.getReceiver())
                .toString();
=======
>>>>>>> 586d1472
    }

    /**
     * Returns the additive inverse of the given String. That is, if the result of this method is
     * some String s', then s + s' == 0 will evaluate to true. Note that this relies on the fact
     * that the JavaExpression parser cannot parse multiplication, so it naively just changes '-' to
     * '+' and vice-versa.
     *
     * @param s a Java expression string
<<<<<<< HEAD
     * @return the string, standardized and viewpoint-adapted
=======
     * @return the negated string
>>>>>>> 586d1472
     */
    public static String negateString(String s) {
        String original = s;
        String result = "";
        if (!original.startsWith("-")) {
            result += '-';
        }
        for (int i = 0; i < original.length(); i++) {
            char c = original.charAt(i);
            if (c == '-') {
                result += '+';
            } else if (c == '+') {
                result += '-';
            } else {
                result += c;
            }
        }
        return result;
    }

    @Override
    public String toString() {
        return "Subsequence(array=" + this.array + ", from=" + this.from + ", to=" + this.to + ")";
    }
}<|MERGE_RESOLUTION|>--- conflicted
+++ resolved
@@ -7,11 +7,8 @@
 import org.checkerframework.checker.index.qual.HasSubsequence;
 import org.checkerframework.dataflow.expression.FieldAccess;
 import org.checkerframework.dataflow.expression.JavaExpression;
-<<<<<<< HEAD
 import org.checkerframework.dataflow.expression.ViewpointAdaptJavaExpression;
 import org.checkerframework.framework.source.SourceChecker;
-=======
->>>>>>> 586d1472
 import org.checkerframework.framework.util.JavaExpressionParseUtil;
 import org.checkerframework.framework.util.JavaExpressionParseUtil.JavaExpressionParseException;
 import org.checkerframework.javacutil.TreeUtils;
@@ -91,36 +88,21 @@
         }
 
         FieldAccess fa = (FieldAccess) expr;
-<<<<<<< HEAD
         VariableElement element = fa.getField();
-=======
-
-        Element element = fa.getField();
->>>>>>> 586d1472
         AnnotationMirror hasSub = factory.getDeclAnnotation(element, HasSubsequence.class);
         if (hasSub == null) {
             return null;
         }
-<<<<<<< HEAD
-        String from = factory.hasSubsequenceFromValue(hasSub);
-        String to = factory.hasSubsequenceToValue(hasSub);
-        String array = factory.hasSubsequenceSubsequenceValue(hasSub);
-
-        from = standardizeAndViewpointAdapt(from, fa, factory.getChecker());
-        to = standardizeAndViewpointAdapt(to, fa, factory.getChecker());
-        array = standardizeAndViewpointAdapt(array, fa, factory.getChecker());
-=======
-
-        JavaExpressionContext context =
-                new JavaExpressionContext(fa.getReceiver(), null, factory.getChecker());
 
         String array =
                 standardizeAndViewpointAdapt(
-                        factory.hasSubsequenceSubsequenceValue(hasSub), context);
+                        factory.hasSubsequenceSubsequenceValue(hasSub), fa, factory.getChecker());
         String from =
-                standardizeAndViewpointAdapt(factory.hasSubsequenceFromValue(hasSub), context);
-        String to = standardizeAndViewpointAdapt(factory.hasSubsequenceToValue(hasSub), context);
->>>>>>> 586d1472
+                standardizeAndViewpointAdapt(
+                        factory.hasSubsequenceFromValue(hasSub), fa, factory.getChecker());
+        String to =
+                standardizeAndViewpointAdapt(
+                        factory.hasSubsequenceToValue(hasSub), fa, factory.getChecker());
 
         return new Subsequence(array, from, to);
     }
@@ -141,11 +123,9 @@
         } catch (JavaExpressionParseException e) {
             return s;
         }
-<<<<<<< HEAD
+
         return ViewpointAdaptJavaExpression.viewpointAdapt(parseResult, fieldAccess.getReceiver())
                 .toString();
-=======
->>>>>>> 586d1472
     }
 
     /**
@@ -155,11 +135,7 @@
      * '+' and vice-versa.
      *
      * @param s a Java expression string
-<<<<<<< HEAD
-     * @return the string, standardized and viewpoint-adapted
-=======
      * @return the negated string
->>>>>>> 586d1472
      */
     public static String negateString(String s) {
         String original = s;
