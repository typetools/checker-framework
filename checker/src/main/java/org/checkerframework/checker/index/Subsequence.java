--- conflicted
+++ resolved
@@ -108,11 +108,7 @@
     }
 
     /**
-<<<<<<< HEAD
-     * Helper function to standardize and viewpoint-adapt a string at a given fields access. Wraps
-=======
      * Helper function to standardize and viewpoint-adapt a string at a given field access. Wraps
->>>>>>> 8c0875e1
      * {@link JavaExpressionParseUtil#parse}. If a parse exception is encountered, this returns its
      * argument.
      *
