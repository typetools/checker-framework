package org.checkerframework.checker.index;

import com.sun.source.tree.Tree;
import com.sun.source.util.TreePath;
import javax.lang.model.element.AnnotationMirror;
import javax.lang.model.element.Element;
import org.checkerframework.checker.index.qual.HasSubsequence;
import org.checkerframework.dataflow.expression.FieldAccess;
import org.checkerframework.dataflow.expression.JavaExpression;
import org.checkerframework.framework.source.SourceChecker;
import org.checkerframework.framework.util.JavaExpressionParseUtil;
import org.checkerframework.framework.util.JavaExpressionParseUtil.JavaExpressionContext;
import org.checkerframework.framework.util.JavaExpressionParseUtil.JavaExpressionParseException;
import org.checkerframework.javacutil.TreeUtils;

/** Holds information from {@link HasSubsequence} annotations. */
public class Subsequence {

    /** Name of the Subsequence. */
    public final String array;
    /** First index of the subsequence in the backing sequence. */
    public final String from;
    /** Last index of the subsequence in the backing sequence. */
    public final String to;

    private Subsequence(String array, String from, String to) {
        this.array = array;
        this.from = from;
        this.to = to;
    }

    /**
     * Returns a Subsequence representing the {@link HasSubsequence} annotation on the declaration
     * of {@code varTree} or null if there is not such annotation.
     *
     * <p>Note that this method does not standardize or viewpoint adapt the arguments to the
     * annotation, unlike getSubsequenceFromReceiver.
     *
     * @param varTree some tree
     * @param factory an AnnotatedTypeFactory
     * @return null or a new Subsequence from the declaration of {@code varTree}
     */
    public static Subsequence getSubsequenceFromTree(
            Tree varTree, BaseAnnotatedTypeFactoryForIndexChecker factory) {

        if (!(varTree.getKind() == Tree.Kind.IDENTIFIER
                || varTree.getKind() == Tree.Kind.MEMBER_SELECT
                || varTree.getKind() == Tree.Kind.VARIABLE)) {
            return null;
        }

        Element element = TreeUtils.elementFromTree(varTree);
        AnnotationMirror hasSub = factory.getDeclAnnotation(element, HasSubsequence.class);
<<<<<<< HEAD
        return createSubsequence(hasSub, null);
    }

    /**
     * Factory method to create a represontation of a subsequence.
     *
=======
        return createSubsequence(hasSub, null, null, factory);
    }

    /**
     * @param currentPath the current path
     * @param context the JavaExpressionContext
     * @param factory the type factory
>>>>>>> 25e3592a
     * @param hasSub {@link HasSubsequence} annotation or null
     * @param context the parsing context
     * @return a new Subsequence object representing {@code hasSub} or null
     */
    private static Subsequence createSubsequence(
<<<<<<< HEAD
            AnnotationMirror hasSub, JavaExpressionContext context) {
=======
            AnnotationMirror hasSub,
            TreePath currentPath,
            JavaExpressionContext context,
            BaseAnnotatedTypeFactoryForIndexChecker factory) {
>>>>>>> 25e3592a
        if (hasSub == null) {
            return null;
        }
        String from = factory.hasSubsequenceFromValue(hasSub);
        String to = factory.hasSubsequenceToValue(hasSub);
        String array = factory.hasSubsequenceSubsequenceValue(hasSub);

        if (context != null) {
            from = standardizeAndViewpointAdapt(from, context);
            to = standardizeAndViewpointAdapt(to, context);
            array = standardizeAndViewpointAdapt(array, context);
        }

        return new Subsequence(array, from, to);
    }

    /**
     * Returns a Subsequence representing the {@link HasSubsequence} annotation on the declaration
     * of {@code rec} or null if there is not such annotation.
     *
     * @param expr some tree
     * @param factory an AnnotatedTypeFactory
     * @param currentPath the path at which to viewpoint adapt the subsequence
     * @param context the context in which to viewpoint adapt the subsequence
     * @return null or a new Subsequence from the declaration of {@code varTree}
     */
    public static Subsequence getSubsequenceFromReceiver(
            JavaExpression expr,
            BaseAnnotatedTypeFactoryForIndexChecker factory,
            TreePath currentPath,
            JavaExpressionContext context) {
        if (expr == null) {
            return null;
        }

        Element element;
        if (expr instanceof FieldAccess) {
            element = ((FieldAccess) expr).getField();
        } else {
            return null;
        }
<<<<<<< HEAD
        return createSubsequence(factory.getDeclAnnotation(element, HasSubsequence.class), context);
=======
        return createSubsequence(
                factory.getDeclAnnotation(element, HasSubsequence.class),
                currentPath,
                context,
                factory);
>>>>>>> 25e3592a
    }

    /**
     * Helper function to standardize and viewpoint-adapt a String given a context. Wraps {@link
     * JavaExpressionParseUtil#parse}. If a parse exception is encountered, this returns its
     * argument.
     *
     * @param s a Java expression string
     * @param context the parse context
     * @return the argument, standardized and viewpoint-adapted
     */
    private static String standardizeAndViewpointAdapt(String s, JavaExpressionContext context) {
        try {
            return JavaExpressionParseUtil.parse(s, context).toString();
        } catch (JavaExpressionParseException e) {
            return s;
        }
    }

    /**
     * If the passed expression is a FieldAccess, returns the context associated with it. Otherwise
     * returns null.
     *
     * <p>Used to standardize and viewpoint adapt arguments to HasSubsequence annotations.
     *
     * @param expr the expression from which to obtain a context
     * @param checker the type-checker
     * @return the expression context for the given expression and checker
     */
    public static JavaExpressionContext getContextFromJavaExpression(
            JavaExpression expr, SourceChecker checker) {
        if (expr == null) {
            return null;
        }
        if (expr instanceof FieldAccess) {
            FieldAccess fa = (FieldAccess) expr;
            return new JavaExpressionParseUtil.JavaExpressionContext(
                    fa.getReceiver(), null, checker);

        } else {
            return null;
        }
    }

    /**
     * Returns the additive inverse of the given String. That is, if the result of this method is
     * some String s', then s + s' == 0 will evaluate to true. Note that this relies on the fact
     * that the JavaExpression parser cannot parse multiplication, so it naively just changes '-' to
     * '+' and vice-versa.
     *
     * <p>The passed String is standardized and viewpoint-adapted before this transformation is
     * applied.
     *
     * @param s a Java expression string
     * @param context the parse context
     * @return the string, standardized and viewpoint-adapted
     */
    public static String negateString(String s, JavaExpressionContext context) {
        String original = standardizeAndViewpointAdapt(s, context);
        String result = "";
        if (!original.startsWith("-")) {
            result += '-';
        }
        for (int i = 0; i < original.length(); i++) {
            char c = original.charAt(i);
            if (c == '-') {
                result += '+';
            } else if (c == '+') {
                result += '-';
            } else {
                result += c;
            }
        }
        return result;
    }

    @Override
    public String toString() {
        return "Subsequence(array=" + this.array + ", from=" + this.from + ", to=" + this.to + ")";
    }
}<|MERGE_RESOLUTION|>--- conflicted
+++ resolved
@@ -51,35 +51,22 @@
 
         Element element = TreeUtils.elementFromTree(varTree);
         AnnotationMirror hasSub = factory.getDeclAnnotation(element, HasSubsequence.class);
-<<<<<<< HEAD
-        return createSubsequence(hasSub, null);
+        return createSubsequence(hasSub, null, factory);
     }
 
     /**
-     * Factory method to create a represontation of a subsequence.
+     * Factory method to create a representation of a subsequence.
      *
-=======
-        return createSubsequence(hasSub, null, null, factory);
-    }
-
-    /**
-     * @param currentPath the current path
      * @param context the JavaExpressionContext
      * @param factory the type factory
->>>>>>> 25e3592a
      * @param hasSub {@link HasSubsequence} annotation or null
      * @param context the parsing context
      * @return a new Subsequence object representing {@code hasSub} or null
      */
     private static Subsequence createSubsequence(
-<<<<<<< HEAD
-            AnnotationMirror hasSub, JavaExpressionContext context) {
-=======
             AnnotationMirror hasSub,
-            TreePath currentPath,
             JavaExpressionContext context,
             BaseAnnotatedTypeFactoryForIndexChecker factory) {
->>>>>>> 25e3592a
         if (hasSub == null) {
             return null;
         }
@@ -121,15 +108,8 @@
         } else {
             return null;
         }
-<<<<<<< HEAD
-        return createSubsequence(factory.getDeclAnnotation(element, HasSubsequence.class), context);
-=======
         return createSubsequence(
-                factory.getDeclAnnotation(element, HasSubsequence.class),
-                currentPath,
-                context,
-                factory);
->>>>>>> 25e3592a
+                factory.getDeclAnnotation(element, HasSubsequence.class), context, factory);
     }
 
     /**
