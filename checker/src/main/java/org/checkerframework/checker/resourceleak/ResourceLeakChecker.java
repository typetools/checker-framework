--- conflicted
+++ resolved
@@ -25,13 +25,8 @@
  * The entry point for the Resource Leak Checker. This checker only counts the number of {@link
  * org.checkerframework.checker.mustcall.qual.MustCall} annotations and defines a set of ignored
  * exceptions. This checker calls the {@link RLCCalledMethodsChecker} as a direct subchecker, which
-<<<<<<< HEAD
- * then in turn calls the {@link MustCallChecker} as a subchecker, and afterwards traverses the CFG
- * to check whether all MustCall obligations are fulfilled.
-=======
  * then in turn calls the {@link MustCallChecker} as a subchecker, and afterwards this checker
  * traverses the CFG to check whether all MustCall obligations are fulfilled.
->>>>>>> 11773484
  *
  * <p>The checker hierarchy is: this "empty" RLC &rarr; RLCCalledMethodsChecker &rarr;
  * MustCallChecker
@@ -191,11 +186,7 @@
   }
 
   /**
-<<<<<<< HEAD
-   * Get the set of exceptions that should be ignored. This set comes from the {@link
-=======
    * Returns the set of exceptions that should be ignored. This set comes from the {@link
->>>>>>> 11773484
    * #IGNORED_EXCEPTIONS} option if it was provided, or {@link #DEFAULT_IGNORED_EXCEPTIONS} if not.
    *
    * @return the set of exceptions to ignore
