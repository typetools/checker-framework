package org.checkerframework.checker.resourceleak;

import com.google.common.collect.ImmutableSet;
import java.io.UnsupportedEncodingException;
import java.util.ArrayList;
import java.util.LinkedHashSet;
import java.util.List;
import java.util.NavigableSet;
import java.util.Set;
import java.util.regex.Matcher;
import java.util.regex.Pattern;
import javax.lang.model.element.TypeElement;
import javax.lang.model.type.TypeMirror;
import javax.tools.Diagnostic;
<<<<<<< HEAD
import org.checkerframework.checker.collectionownership.CollectionOwnershipChecker;
=======
>>>>>>> 9f663ae5
import org.checkerframework.checker.compilermsgs.qual.CompilerMessageKey;
import org.checkerframework.checker.mustcall.MustCallChecker;
import org.checkerframework.checker.nullness.qual.MonotonicNonNull;
import org.checkerframework.checker.nullness.qual.Nullable;
import org.checkerframework.checker.rlccalledmethods.RLCCalledMethodsChecker;
import org.checkerframework.framework.source.AggregateChecker;
import org.checkerframework.framework.source.SourceChecker;
import org.checkerframework.framework.source.SupportedOptions;

/**
 * The entry point for the Resource Leak Checker. This checker only counts the number of {@link
 * org.checkerframework.checker.mustcall.qual.MustCall} annotations and defines a set of ignored
<<<<<<< HEAD
 * exceptions. This checker calls the {@link CollectionOwnershipChecker} as a direct subchecker,
 * which then in turn calls the {@link RLCCalledMethodsChecker} as a subchecker, which calls the
 * {@link MustCallChecker} as a subchecker. Afterwards, the consistency analyzer traverses the cfg
 * to check whether all MustCall obligations are fulfilled.
 *
 * <p>The checker hierarchy is: this "empty" RLC &rarr; CollectionOwnershipChecker &rarr;
 * RLCCalledMethodsChecker &rarr; MustCallChecker
 *
 * <p>The subchecker hierarchy is a line graph (instead of siblings), since we want them to operate
 * on the same cfg (so we can get both a CM, MC, and CO store for a given cfg block), which only
 * works if they are in a linear subchecker hierarchy.
=======
 * exceptions. This checker calls the {@link RLCCalledMethodsChecker} as a direct subchecker, which
 * then in turn calls the {@link MustCallChecker} as a subchecker, and afterwards this checker
 * traverses the CFG to check whether all MustCall obligations are fulfilled.
 *
 * <p>The checker hierarchy is: this "empty" RLC &rarr; RLCCalledMethodsChecker &rarr;
 * MustCallChecker
 *
 * <p>The MustCallChecker is a subchecker of the RLCCm checker (instead of a sibling), since we want
 * them to operate on the same CFG (so we can get both a CM and MC store for a given CFG block),
 * which only works if one of them is a subchecker of the other.
>>>>>>> 9f663ae5
 */
@SupportedOptions({
  "permitStaticOwning",
  "permitInitializationLeak",
  ResourceLeakChecker.COUNT_MUST_CALL,
  ResourceLeakChecker.IGNORED_EXCEPTIONS,
  MustCallChecker.NO_CREATES_MUSTCALLFOR,
  MustCallChecker.NO_LIGHTWEIGHT_OWNERSHIP,
  MustCallChecker.NO_RESOURCE_ALIASES,
  ResourceLeakChecker.ENABLE_WPI_FOR_RLC,
  ResourceLeakChecker.ENABLE_RETURNS_RECEIVER
})
public class ResourceLeakChecker extends AggregateChecker {

  /** Creates a ResourceLeakChecker. */
  public ResourceLeakChecker() {}

  /**
   * Command-line option for counting how many must-call obligations were checked by the Resource
   * Leak Checker, and emitting the number after processing all files. Used for generating tables
   * for a research paper. Not of interest to most users.
   */
  public static final String COUNT_MUST_CALL = "countMustCall";

  /**
   * The exception types in this set are ignored in the CFG when determining if a resource leaks
   * along an exceptional path. These kinds of errors fall into a few categories: runtime errors,
   * errors that the JVM can issue on any statement, and errors that can be prevented by running
   * some other CF checker.
   */
  private static final SetOfTypes DEFAULT_IGNORED_EXCEPTIONS =
      SetOfTypes.anyOfTheseNames(
          ImmutableSet.of(
              // Any method call has a CFG edge for Throwable/RuntimeException/Error
              // to represent run-time misbehavior. Ignore it.
              Throwable.class.getCanonicalName(),
              Error.class.getCanonicalName(),
              RuntimeException.class.getCanonicalName(),
              // Use the Nullness Checker to prove this won't happen.
              NullPointerException.class.getCanonicalName(),
              // These errors can't be predicted statically, so ignore them and assume
              // they won't happen.
              ClassCircularityError.class.getCanonicalName(),
              ClassFormatError.class.getCanonicalName(),
              NoClassDefFoundError.class.getCanonicalName(),
              OutOfMemoryError.class.getCanonicalName(),
              // It's not our problem if the Java type system is wrong.
              ClassCastException.class.getCanonicalName(),
              // It's not our problem if the code is going to divide by zero.
              ArithmeticException.class.getCanonicalName(),
              // Use the Index Checker to prevent these errors.
              ArrayIndexOutOfBoundsException.class.getCanonicalName(),
              NegativeArraySizeException.class.getCanonicalName(),
              // Most of the time, this exception is infeasible, as the charset used
              // is guaranteed to be present by the Java spec (e.g., "UTF-8").
              // Eventually, this exclusion could be refined by looking at the charset
              // being requested.
              UnsupportedEncodingException.class.getCanonicalName()));

  /**
   * Command-line option for controlling which exceptions are ignored.
   *
   * @see #DEFAULT_IGNORED_EXCEPTIONS
   * @see #getIgnoredExceptions()
   */
  public static final String IGNORED_EXCEPTIONS = "resourceLeakIgnoredExceptions";

  /**
   * A pattern that matches one or more consecutive commas, optionally preceded and followed by
   * whitespace.
   */
  private static final Pattern COMMAS = Pattern.compile("\\s*(?:" + Pattern.quote(",") + "\\s*)+");

  /**
   * A pattern that matches an exception specifier for the {@link #IGNORED_EXCEPTIONS} option: an
   * optional "=" followed by a qualified name. The whole thing can be padded with whitespace.
   */
  private static final Pattern EXCEPTION_SPECIFIER =
      Pattern.compile(
          "^\\s*" + "(" + Pattern.quote("=") + "\\s*" + ")?" + "(\\w+(?:\\.\\w+)*)" + "\\s*$");

  /**
   * Ordinarily, when the -Ainfer flag is used, whole-program inference is run for every checker and
   * sub-checker. However, the Resource Leak Checker is different. The -Ainfer flag enables the
   * RLC's own (non-WPI) inference mechanism ({@link MustCallInference}). To use WPI in addition to
   * this mechanism for its sub-checkers, use the -AenableWpiForRlc flag, which is intended only for
   * testing and experiments.
   */
  public static final String ENABLE_WPI_FOR_RLC = "enableWpiForRlc";

  /**
   * The Returns Receiver Checker is disabled by default for the Resource Leak Checker, as it adds
   * significant overhead and typically provides little benefit. To enable it, use the
   * -AenableReturnsReceiverForRlc flag.
   */
  public static final String ENABLE_RETURNS_RECEIVER = "enableReturnsReceiverForRlc";

  /**
   * The number of expressions with must-call obligations that were checked. Incremented only if the
   * {@link #COUNT_MUST_CALL} command-line option was supplied.
   */
  /*package-private*/ int numMustCall = 0;

  /**
   * The number of must-call-related errors issued. The count of verified must-call expressions is
   * the difference between this and {@link #numMustCall}.
   */
  private int numMustCallFailed = 0;

  /**
   * The cached set of ignored exceptions parsed from {@link #IGNORED_EXCEPTIONS}. Caching this
   * field prevents the checker from issuing duplicate warnings about missing exception types.
   *
   * @see #getIgnoredExceptions()
   */
  private @MonotonicNonNull SetOfTypes ignoredExceptions = null;

  @Override
  protected Set<Class<? extends SourceChecker>> getSupportedCheckers() {
    Set<Class<? extends SourceChecker>> checkers = new LinkedHashSet<>(1);
<<<<<<< HEAD
    checkers.add(CollectionOwnershipChecker.class);
=======
    checkers.add(RLCCalledMethodsChecker.class);
>>>>>>> 9f663ae5

    return checkers;
  }

  @Override
  public void reportError(
      @Nullable Object source, @CompilerMessageKey String messageKey, Object... args) {
    if (messageKey.equals("required.method.not.called")) {
      // This is safe because of the message key.
      String qualifiedTypeName = (String) args[1];
      // Only count classes in the JDK, not user-defined classes.
      if (MustCallConsistencyAnalyzer.isJdkClass(qualifiedTypeName)) {
        numMustCallFailed++;
      }
    }
    super.reportError(source, messageKey, args);
  }

  @Override
  public void typeProcessingOver() {
    if (hasOption(COUNT_MUST_CALL)) {
      message(Diagnostic.Kind.WARNING, "Found %d must call obligation(s).%n", numMustCall);
      message(
          Diagnostic.Kind.WARNING,
          "Successfully verified %d must call obligation(s).%n",
          numMustCall - numMustCallFailed);
    }
    super.typeProcessingOver();
  }

<<<<<<< HEAD
  // /**
  //  * Disable the Returns Receiver Checker unless it has been explicitly enabled with the {@link
  //  * #ENABLE_RETURNS_RECEIVER} option.
  //  */
  // protected boolean isReturnsReceiverDisabled() {
  //   RLCCalledMethodsChecker rlccmc = ResourceLeakUtils.getRLCCalledMethodsChecker(this);
  //   return !hasOption(ENABLE_RETURNS_RECEIVER) || rlccmc.isReturnsReceiverDisabled();
  // }

  /**
   * Get the set of exceptions that should be ignored. This set comes from the {@link
=======
  /**
   * Returns the set of exceptions that should be ignored. This set comes from the {@link
>>>>>>> 9f663ae5
   * #IGNORED_EXCEPTIONS} option if it was provided, or {@link #DEFAULT_IGNORED_EXCEPTIONS} if not.
   *
   * @return the set of exceptions to ignore
   */
  public SetOfTypes getIgnoredExceptions() {
    SetOfTypes result = ignoredExceptions;
    if (result == null) {
      String ignoredExceptionsOptionValue = getOption(IGNORED_EXCEPTIONS);
      result =
          ignoredExceptionsOptionValue == null
              ? DEFAULT_IGNORED_EXCEPTIONS
              : parseIgnoredExceptions(ignoredExceptionsOptionValue);
      ignoredExceptions = result;
    }
    return result;
  }

  /**
   * Parse the argument given for the {@link #IGNORED_EXCEPTIONS} option. Warnings will be issued
   * for any problems in the argument, for instance if any of the named exceptions cannot be found.
   *
   * @param ignoredExceptionsOptionValue the value given for {@link #IGNORED_EXCEPTIONS}
   * @return the set of ignored exceptions
   */
  protected SetOfTypes parseIgnoredExceptions(String ignoredExceptionsOptionValue) {
    String[] exceptions = COMMAS.split(ignoredExceptionsOptionValue);
    List<SetOfTypes> sets = new ArrayList<>();
    for (String e : exceptions) {
      SetOfTypes set = parseExceptionSpecifier(e, ignoredExceptionsOptionValue);
      if (set != null) {
        sets.add(set);
      }
    }
    return SetOfTypes.union(sets.toArray(new SetOfTypes[0]));
  }

  /**
   * Parse a single exception specifier from the {@link #IGNORED_EXCEPTIONS} option and issue
   * warnings if it does not parse. See {@link #EXCEPTION_SPECIFIER} for a description of the
   * syntax.
   *
   * @param exceptionSpecifier the exception specifier to parse
   * @param ignoredExceptionsOptionValue the whole value of the {@link #IGNORED_EXCEPTIONS} option;
   *     only used for error reporting
   * @return the parsed set of types, or null if the value does not parse
   */
  @SuppressWarnings({
    // user input might not be a legal @CanonicalName, but it should be safe to pass to
    // `SetOfTypes.anyOfTheseNames`
    "signature:type.arguments.not.inferred",
  })
  protected @Nullable SetOfTypes parseExceptionSpecifier(
      String exceptionSpecifier, String ignoredExceptionsOptionValue) {
    Matcher m = EXCEPTION_SPECIFIER.matcher(exceptionSpecifier);
    if (m.matches()) {
      @Nullable String equalsSign = m.group(1);
      String qualifiedName = m.group(2);

      if (qualifiedName.equalsIgnoreCase("default")) {
        return DEFAULT_IGNORED_EXCEPTIONS;
      }
      TypeMirror type = checkCanonicalName(qualifiedName);
      if (type == null) {
        // There is a chance that the user named a real type, but the class is not
        // accessible for some reason. We'll issue a warning (in case this was a typo) but
        // add the type as ignored anyway (in case it's just an inaccessible type).
        //
        // Note that if the user asked to ignore subtypes of this exception, this code won't
        // do it because we can't know what those subtypes are. We have to treat this as if
        // it were "=qualifiedName" even if no equals sign was provided.
        message(
            Diagnostic.Kind.WARNING,
            "The exception '%s' appears in the -A%s=%s option, but it does not seem to exist",
            exceptionSpecifier,
            IGNORED_EXCEPTIONS,
            ignoredExceptionsOptionValue);
        return SetOfTypes.anyOfTheseNames(ImmutableSet.of(qualifiedName));
      } else {
        return equalsSign == null ? SetOfTypes.allSubtypes(type) : SetOfTypes.singleton(type);
      }
    } else if (!exceptionSpecifier.trim().isEmpty()) {
      message(
          Diagnostic.Kind.WARNING,
          "The string '%s' appears in the -A%s=%s option,"
              + " but it is not a legal exception specifier",
          exceptionSpecifier,
          IGNORED_EXCEPTIONS,
          ignoredExceptionsOptionValue);
    }
    return null;
  }

  /**
   * Check if the given String refers to an actual type.
   *
   * @param s any string
   * @return the referenced type, or null if it does not exist
   */
  @SuppressWarnings({
    "signature:argument", // `s` is not a qualified name, but we pass it to getTypeElement
  })
  protected @Nullable TypeMirror checkCanonicalName(String s) {
    TypeElement elem = getProcessingEnvironment().getElementUtils().getTypeElement(s);
    if (elem == null) {
      return null;
    }
    return types.getDeclaredType(elem);
  }

  @Override
  public NavigableSet<String> getSuppressWarningsPrefixes() {
    NavigableSet<String> result = super.getSuppressWarningsPrefixes();
    result.add("builder");
    return result;
  }
}<|MERGE_RESOLUTION|>--- conflicted
+++ resolved
@@ -12,10 +12,7 @@
 import javax.lang.model.element.TypeElement;
 import javax.lang.model.type.TypeMirror;
 import javax.tools.Diagnostic;
-<<<<<<< HEAD
 import org.checkerframework.checker.collectionownership.CollectionOwnershipChecker;
-=======
->>>>>>> 9f663ae5
 import org.checkerframework.checker.compilermsgs.qual.CompilerMessageKey;
 import org.checkerframework.checker.mustcall.MustCallChecker;
 import org.checkerframework.checker.nullness.qual.MonotonicNonNull;
@@ -28,7 +25,6 @@
 /**
  * The entry point for the Resource Leak Checker. This checker only counts the number of {@link
  * org.checkerframework.checker.mustcall.qual.MustCall} annotations and defines a set of ignored
-<<<<<<< HEAD
  * exceptions. This checker calls the {@link CollectionOwnershipChecker} as a direct subchecker,
  * which then in turn calls the {@link RLCCalledMethodsChecker} as a subchecker, which calls the
  * {@link MustCallChecker} as a subchecker. Afterwards, the consistency analyzer traverses the cfg
@@ -40,18 +36,6 @@
  * <p>The subchecker hierarchy is a line graph (instead of siblings), since we want them to operate
  * on the same cfg (so we can get both a CM, MC, and CO store for a given cfg block), which only
  * works if they are in a linear subchecker hierarchy.
-=======
- * exceptions. This checker calls the {@link RLCCalledMethodsChecker} as a direct subchecker, which
- * then in turn calls the {@link MustCallChecker} as a subchecker, and afterwards this checker
- * traverses the CFG to check whether all MustCall obligations are fulfilled.
- *
- * <p>The checker hierarchy is: this "empty" RLC &rarr; RLCCalledMethodsChecker &rarr;
- * MustCallChecker
- *
- * <p>The MustCallChecker is a subchecker of the RLCCm checker (instead of a sibling), since we want
- * them to operate on the same CFG (so we can get both a CM and MC store for a given CFG block),
- * which only works if one of them is a subchecker of the other.
->>>>>>> 9f663ae5
  */
 @SupportedOptions({
   "permitStaticOwning",
@@ -172,11 +156,7 @@
   @Override
   protected Set<Class<? extends SourceChecker>> getSupportedCheckers() {
     Set<Class<? extends SourceChecker>> checkers = new LinkedHashSet<>(1);
-<<<<<<< HEAD
     checkers.add(CollectionOwnershipChecker.class);
-=======
-    checkers.add(RLCCalledMethodsChecker.class);
->>>>>>> 9f663ae5
 
     return checkers;
   }
@@ -207,22 +187,8 @@
     super.typeProcessingOver();
   }
 
-<<<<<<< HEAD
-  // /**
-  //  * Disable the Returns Receiver Checker unless it has been explicitly enabled with the {@link
-  //  * #ENABLE_RETURNS_RECEIVER} option.
-  //  */
-  // protected boolean isReturnsReceiverDisabled() {
-  //   RLCCalledMethodsChecker rlccmc = ResourceLeakUtils.getRLCCalledMethodsChecker(this);
-  //   return !hasOption(ENABLE_RETURNS_RECEIVER) || rlccmc.isReturnsReceiverDisabled();
-  // }
-
-  /**
-   * Get the set of exceptions that should be ignored. This set comes from the {@link
-=======
   /**
    * Returns the set of exceptions that should be ignored. This set comes from the {@link
->>>>>>> 9f663ae5
    * #IGNORED_EXCEPTIONS} option if it was provided, or {@link #DEFAULT_IGNORED_EXCEPTIONS} if not.
    *
    * @return the set of exceptions to ignore
