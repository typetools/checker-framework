--- conflicted
+++ resolved
@@ -472,15 +472,9 @@
     Set<ResourceAlias> resourceAliases = obligation.resourceAliases;
     List<VariableElement> paramElts =
         CollectionsPlume.mapList(TreeUtils::elementFromDeclaration, methodTree.getParameters());
-<<<<<<< HEAD
     for (ResourceAlias resourceAlias : resourceAliases) {
-      Element rElt = resourceAlias.reference.getElement();
+      Element rElt = resourceAlias.element;
       int i = paramElts.indexOf(rElt);
-=======
-    for (ResourceAlias rhsAlias : rhsAliases) {
-      Element rhsElt = rhsAlias.element;
-      int i = paramElts.indexOf(rhsElt);
->>>>>>> 8bfa69ce
       if (i != -1) {
         return i;
       }
