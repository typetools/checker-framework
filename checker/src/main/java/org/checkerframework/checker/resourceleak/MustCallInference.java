--- conflicted
+++ resolved
@@ -441,16 +441,10 @@
   /**
    * Possibly adds an InheritableMustCall annotation on the enclosing class.
    *
-<<<<<<< HEAD
-   * @param curBlock the current block
-   * @param visited the set of blocks already on the worklist
-   * @param worklist current worklist
-=======
    * <p>If the class already has a non-empty MustCall type (that is inherited from one of its
    * superclasses), this method does nothing, in order to avoid infinite iteration. Otherwise, if
    * the current method is not private and satisfies the must-call obligations of all the owning
    * fields, it adds (or updates) an InheritableMustCall annotation to the enclosing class.
->>>>>>> d2822343
    */
   private void addOrUpdateClassMustCall() {
     if (classElt == null) {
