package org.checkerframework.checker.resourceleak;

import com.sun.source.tree.MethodTree;
import com.sun.source.tree.VariableTree;
import java.util.ArrayList;
import java.util.Arrays;
import java.util.LinkedHashSet;
import java.util.List;
import java.util.Objects;
import java.util.Set;
import java.util.stream.Collectors;
import javax.lang.model.element.AnnotationMirror;
import javax.lang.model.element.Element;
import javax.lang.model.element.ElementKind;
import javax.lang.model.element.ExecutableElement;
import javax.lang.model.element.Modifier;
<<<<<<< HEAD
=======
import javax.lang.model.element.TypeElement;
import javax.lang.model.element.VariableElement;
>>>>>>> a8dde834
import org.checkerframework.checker.calledmethods.CalledMethodsVisitor;
import org.checkerframework.checker.calledmethods.EnsuredCalledMethodOnException;
import org.checkerframework.checker.calledmethods.qual.EnsuresCalledMethods;
import org.checkerframework.checker.mustcall.CreatesMustCallForToJavaExpression;
import org.checkerframework.checker.mustcall.MustCallAnnotatedTypeFactory;
import org.checkerframework.checker.mustcall.MustCallChecker;
import org.checkerframework.checker.mustcall.qual.CreatesMustCallFor;
import org.checkerframework.checker.mustcall.qual.NotOwning;
import org.checkerframework.checker.mustcall.qual.Owning;
import org.checkerframework.common.basetype.BaseTypeChecker;
import org.checkerframework.dataflow.expression.FieldAccess;
import org.checkerframework.dataflow.expression.JavaExpression;
import org.checkerframework.dataflow.qual.Pure;
<<<<<<< HEAD
=======
import org.checkerframework.framework.flow.CFAbstractStore;
import org.checkerframework.framework.flow.CFAbstractValue;
import org.checkerframework.framework.util.JavaExpressionParseUtil;
import org.checkerframework.framework.util.StringToJavaExpression;
>>>>>>> a8dde834
import org.checkerframework.javacutil.AnnotationMirrorSet;
import org.checkerframework.javacutil.AnnotationUtils;
import org.checkerframework.javacutil.ElementUtils;
import org.checkerframework.javacutil.TreeUtils;
import org.checkerframework.javacutil.TypeSystemError;
import org.checkerframework.javacutil.TypesUtils;

/**
 * The visitor for the Resource Leak Checker. Responsible for checking that the rules for {@link
 * Owning} fields are satisfied, and for checking that {@link CreatesMustCallFor} overrides are
 * valid.
 */
public class ResourceLeakVisitor extends CalledMethodsVisitor {

  /** True if errors related to static owning fields should be suppressed. */
  private final boolean permitStaticOwning;

  /**
   * Because CalledMethodsVisitor doesn't have a type parameter, we need a reference to the type
   * factory that has this static type to access the features that ResourceLeakAnnotatedTypeFactory
   * implements but CalledMethodsAnnotatedTypeFactory does not.
   */
  private final ResourceLeakAnnotatedTypeFactory rlTypeFactory;

  /** True if -AnoLightweightOwnership was supplied on the command line. */
  private final boolean noLightweightOwnership;

  /**
   * True if -AenableWpiForRlc was passed on the command line. See {@link
   * ResourceLeakChecker#ENABLE_WPI_FOR_RLC}.
   */
  private final boolean enableWpiForRlc;

  /**
   * Create the visitor.
   *
   * @param checker the type-checker associated with this visitor
   */
  public ResourceLeakVisitor(BaseTypeChecker checker) {
    super(checker);
    rlTypeFactory = (ResourceLeakAnnotatedTypeFactory) atypeFactory;
    permitStaticOwning = checker.hasOption("permitStaticOwning");
    noLightweightOwnership = checker.hasOption("noLightweightOwnership");
    enableWpiForRlc = checker.hasOption(ResourceLeakChecker.ENABLE_WPI_FOR_RLC);
  }

  @Override
  protected ResourceLeakAnnotatedTypeFactory createTypeFactory() {
    return new ResourceLeakAnnotatedTypeFactory(checker);
  }

  @Override
  public Void visitMethod(MethodTree tree, Void p) {
    ExecutableElement elt = TreeUtils.elementFromDeclaration(tree);
    MustCallAnnotatedTypeFactory mcAtf =
        rlTypeFactory.getTypeFactoryOfSubchecker(MustCallChecker.class);
    List<String> cmcfValues = getCreatesMustCallForValues(elt, mcAtf, rlTypeFactory);
    if (!cmcfValues.isEmpty()) {
      checkCreatesMustCallForOverrides(tree, elt, mcAtf, cmcfValues);
      checkCreatesMustCallForTargetsHaveNonEmptyMustCall(tree, mcAtf);
    }
    checkOwningOverrides(tree, elt, mcAtf);
    return super.visitMethod(tree, p);
  }

  /**
   * checks that any created must-call obligation has a declared type with a non-empty
   * {@code @MustCall} obligation
   *
   * @param tree the method
   * @param mcAtf the type factory
   */
  private void checkCreatesMustCallForTargetsHaveNonEmptyMustCall(
      MethodTree tree, MustCallAnnotatedTypeFactory mcAtf) {
    // Get all the JavaExpressions for all CreatesMustCallFor annotations
    List<JavaExpression> createsMustCallExprs =
        CreatesMustCallForToJavaExpression.getCreatesMustCallForExpressionsAtMethodDeclaration(
            tree, mcAtf, mcAtf);
    for (JavaExpression targetExpr : createsMustCallExprs) {
      AnnotationMirror mustCallAnno =
          mcAtf
              .getAnnotatedType(TypesUtils.getTypeElement(targetExpr.getType()))
              .getPrimaryAnnotationInHierarchy(mcAtf.TOP);
      if (rlTypeFactory.getMustCallValues(mustCallAnno).isEmpty()) {
        checker.reportError(
            tree,
            "creates.mustcall.for.invalid.target",
            targetExpr.toString(),
            targetExpr.getType().toString());
      }
    }
  }

  /**
   * Check that an overriding method does not reduce the number of created must-call obligations
   *
   * @param tree overriding method
   * @param elt element for overriding method
   * @param mcAtf the type factory
   * @param cmcfValues must call values created by overriding method
   */
  private void checkCreatesMustCallForOverrides(
      MethodTree tree,
      ExecutableElement elt,
      MustCallAnnotatedTypeFactory mcAtf,
      List<String> cmcfValues) {
    // If this method overrides another method, it must create at least as many
    // obligations. Without this check, dynamic dispatch might allow e.g. a field to be
    // overwritten by a CMCF method, but the CMCF effect wouldn't occur.
    for (ExecutableElement overridden : ElementUtils.getOverriddenMethods(elt, this.types)) {
      List<String> overriddenCmcfValues =
          getCreatesMustCallForValues(overridden, mcAtf, rlTypeFactory);
      if (!overriddenCmcfValues.containsAll(cmcfValues)) {
        String foundCmcfValueString = String.join(", ", cmcfValues);
        String neededCmcfValueString = String.join(", ", overriddenCmcfValues);
        String actualClassname = ElementUtils.getEnclosingClassName(elt);
        String overriddenClassname = ElementUtils.getEnclosingClassName(overridden);
        checker.reportError(
            tree,
            "creates.mustcall.for.override.invalid",
            actualClassname + "#" + elt,
            overriddenClassname + "#" + overridden,
            foundCmcfValueString,
            neededCmcfValueString);
      }
    }
  }

  /**
   * Checks that overrides respect behavioral subtyping for @Owning and @NotOwning annotations. In
   * particular, checks that 1) if an overridden method has an @Owning parameter, then that
   * parameter is @Owning in the overrider, and 2) if an overridden method has an @NotOwning return,
   * then the overrider also has an @NotOwning return.
   *
   * @param tree overriding method, for error reporting
   * @param overrider element for overriding method
   * @param mcAtf the type factory
   */
  private void checkOwningOverrides(
      MethodTree tree, ExecutableElement overrider, MustCallAnnotatedTypeFactory mcAtf) {
    for (ExecutableElement overridden : ElementUtils.getOverriddenMethods(overrider, this.types)) {
      // Check for @Owning parameters. Must use an explicitly-indexed for loop so that the same
      // parameter index can be accessed in the overrider's parameter list, which is the same
      // length.
      for (int i = 0; i < overridden.getParameters().size(); i++) {
        if (mcAtf.getDeclAnnotation(overridden.getParameters().get(i), Owning.class) != null) {
          if (mcAtf.getDeclAnnotation(overrider.getParameters().get(i), Owning.class) == null) {
            checker.reportError(
                tree,
                "owning.override.param",
                overrider.getParameters().get(i).getSimpleName().toString(),
                overrider.getSimpleName().toString(),
                ElementUtils.getEnclosingClassName(overrider),
                overridden.getSimpleName().toString(),
                ElementUtils.getEnclosingClassName(overridden));
          }
        }
      }
      // Check for @NotOwning returns.
      if (mcAtf.getDeclAnnotation(overridden, NotOwning.class) != null
          && mcAtf.getDeclAnnotation(overrider, NotOwning.class) == null) {
        checker.reportError(
            tree,
            "owning.override.return",
            overrider.getSimpleName().toString(),
            ElementUtils.getEnclosingClassName(overrider),
            overridden.getSimpleName().toString(),
            ElementUtils.getEnclosingClassName(overridden));
      }
    }
  }

  @Override
  protected boolean shouldPerformContractInference() {
    return atypeFactory.getWholeProgramInference() != null && isWpiEnabledForRLC();
  }

  /**
   * Returns the {@link CreatesMustCallFor#value} element/argument of the given @CreatesMustCallFor
   * annotation, or "this" if there is none.
   *
   * <p>Does not vipewpoint-adaptation.
   *
   * @param createsMustCallFor an @CreatesMustCallFor annotation
   * @param mcAtf a MustCallAnnotatedTypeFactory, to source the value element
   * @return the string value
   */
  private static String getCreatesMustCallForValue(
      AnnotationMirror createsMustCallFor, MustCallAnnotatedTypeFactory mcAtf) {
    return AnnotationUtils.getElementValue(
        createsMustCallFor, mcAtf.getCreatesMustCallForValueElement(), String.class, "this");
  }

  /**
   * Returns all the {@link CreatesMustCallFor#value} elements/arguments of all @CreatesMustCallFor
   * annotations on the given element.
   *
   * <p>Does no viewpoint-adaptation, unlike {@link
   * CreatesMustCallForToJavaExpression#getCreatesMustCallForExpressionsAtInvocation} which does.
   *
   * @param elt an executable element
   * @param mcAtf a MustCallAnnotatedTypeFactory, to source the value element
   * @param atypeFactory a ResourceLeakAnnotatedTypeFactory
   * @return the literal strings present in the @CreatesMustCallFor annotation(s) of that element,
   *     substituting the default "this" for empty annotations. This method returns the empty list
   *     iff there are no @CreatesMustCallFor annotations on elt. The returned list is always
   *     modifiable if it is non-empty.
   */
  /*package-private*/ static List<String> getCreatesMustCallForValues(
      ExecutableElement elt,
      MustCallAnnotatedTypeFactory mcAtf,
      ResourceLeakAnnotatedTypeFactory atypeFactory) {
    AnnotationMirror createsMustCallForList =
        atypeFactory.getDeclAnnotation(elt, CreatesMustCallFor.List.class);
    List<String> result = new ArrayList<>(4);
    if (createsMustCallForList != null) {
      List<AnnotationMirror> createsMustCallFors =
          AnnotationUtils.getElementValueArray(
              createsMustCallForList,
              mcAtf.getCreatesMustCallForListValueElement(),
              AnnotationMirror.class);
      for (AnnotationMirror cmcf : createsMustCallFors) {
        result.add(getCreatesMustCallForValue(cmcf, mcAtf));
      }
    }
    AnnotationMirror createsMustCallFor =
        atypeFactory.getDeclAnnotation(elt, CreatesMustCallFor.class);
    if (createsMustCallFor != null) {
      result.add(getCreatesMustCallForValue(createsMustCallFor, mcAtf));
    }
    return result;
  }

  /**
   * Get all {@link EnsuresCalledMethods} annotations on an element.
   *
   * @param elt an executable element that might have {@link EnsuresCalledMethods} annotations
   * @param atypeFactory a <code>ResourceLeakAnnotatedTypeFactory</code>
   * @return a set of {@link EnsuresCalledMethods} annotations
   */
  @Pure
  private static AnnotationMirrorSet getEnsuresCalledMethodsAnnotations(
      ExecutableElement elt, ResourceLeakAnnotatedTypeFactory atypeFactory) {
    AnnotationMirror ensuresCalledMethodsAnnos =
        atypeFactory.getDeclAnnotation(elt, EnsuresCalledMethods.List.class);
    AnnotationMirrorSet result = new AnnotationMirrorSet();
    if (ensuresCalledMethodsAnnos != null) {
      result.addAll(
          AnnotationUtils.getElementValueArray(
              ensuresCalledMethodsAnnos,
              atypeFactory.getEnsuresCalledMethodsListValueElement(),
              AnnotationMirror.class));
    }
    AnnotationMirror ensuresCalledMethod =
        atypeFactory.getDeclAnnotation(elt, EnsuresCalledMethods.class);
    if (ensuresCalledMethod != null) {
      result.add(ensuresCalledMethod);
    }
    return result;
  }

  @Override
  public Void visitVariable(VariableTree tree, Void p) {
    VariableElement varElement = TreeUtils.elementFromDeclaration(tree);

    if (varElement.getKind().isField()
        && !noLightweightOwnership
        && rlTypeFactory.getDeclAnnotation(varElement, Owning.class) != null) {
      checkOwningField(varElement);
    }

    return super.visitVariable(tree, p);
  }

  /**
   * An obligation that must be satisfied by a destructor. Helper type for {@link
   * #checkOwningField(Element)}.
   */
  private static final class DestructorObligation {
    /** The method that must be called on the field. */
    final String mustCallMethod;

    /** When the method must be called. */
    final MustCallConsistencyAnalyzer.MethodExitKind exitKind;

    /**
     * Create a new obligation.
     *
     * @param mustCallMethod the method that must be called
     * @param exitKind when the method must be called
     */
    public DestructorObligation(
        String mustCallMethod, MustCallConsistencyAnalyzer.MethodExitKind exitKind) {
      this.mustCallMethod = mustCallMethod;
      this.exitKind = exitKind;
    }

    @Override
    public boolean equals(Object o) {
      if (this == o) return true;
      if (o == null || getClass() != o.getClass()) return false;
      DestructorObligation that = (DestructorObligation) o;
      return mustCallMethod.equals(that.mustCallMethod) && exitKind == that.exitKind;
    }

    @Override
    public int hashCode() {
      return Objects.hash(mustCallMethod, exitKind);
    }
  }

  /**
   * Checks validity of a field {@code field} with an {@code @}{@link Owning} annotation. Say the
   * type of {@code field} is {@code @MustCall("m"}}. This method checks that the enclosing class of
   * {@code field} has a type {@code @MustCall("m2")} for some method {@code m2}, and that {@code
   * m2} has an annotation {@code @EnsuresCalledMethods(value = "this.field", methods = "m")},
   * guaranteeing that the {@code @MustCall} obligation of the field will be satisfied.
   *
   * @param field the declaration of the field to check
   */
  private void checkOwningField(VariableElement field) {

    if (checker.shouldSkipUses(field)) {
      return;
    }

    Set<Modifier> modifiers = field.getModifiers();
    if (modifiers.contains(Modifier.STATIC)) {
      if (permitStaticOwning) {
        return;
      }
      if (modifiers.contains(Modifier.FINAL)) {
        return;
      }
    }

    // This value is side-effected.
    List<String> mustCallObligationsOfOwningField = rlTypeFactory.getMustCallValues(field);

    if (mustCallObligationsOfOwningField.isEmpty()) {
      return;
    }

    Set<DestructorObligation> unsatisfiedMustCallObligationsOfOwningField =
        mustCallObligationsOfOwningField.stream()
            .flatMap(
                method ->
                    Arrays.stream(MustCallConsistencyAnalyzer.MethodExitKind.values())
                        .map(exitKind -> new DestructorObligation(method, exitKind)))
            .collect(Collectors.toCollection(LinkedHashSet::new));

    String error;
    Element enclosingElement = field.getEnclosingElement();
    List<String> enclosingMustCallValues = rlTypeFactory.getMustCallValues(enclosingElement);

    if (enclosingMustCallValues == null) {
      error =
          " The enclosing element "
              + ElementUtils.getQualifiedName(enclosingElement)
              + " doesn't have a @MustCall annotation";
    } else if (enclosingMustCallValues.isEmpty()) {
      error =
          " The enclosing element "
              + ElementUtils.getQualifiedName(enclosingElement)
              + " has an empty @MustCall annotation";
    } else {
      error = " [[checkOwningField() did not find a reason!]]"; // should be reassigned
      List<? extends Element> siblingsOfOwningField = enclosingElement.getEnclosedElements();
      for (Element siblingElement : siblingsOfOwningField) {
        if (siblingElement.getKind() == ElementKind.METHOD
            && enclosingMustCallValues.contains(siblingElement.getSimpleName().toString())) {

          ExecutableElement siblingMethod = (ExecutableElement) siblingElement;

          AnnotationMirrorSet allEnsuresCalledMethodsAnnos =
              getEnsuresCalledMethodsAnnotations(siblingMethod, rlTypeFactory);
          for (AnnotationMirror ensuresCalledMethodsAnno : allEnsuresCalledMethodsAnnos) {
            List<String> values =
                AnnotationUtils.getElementValueArray(
                    ensuresCalledMethodsAnno,
                    rlTypeFactory.ensuresCalledMethodsValueElement,
                    String.class);
            for (String value : values) {
              if (expressionEqualsField(value, field)) {
                List<String> methods =
                    AnnotationUtils.getElementValueArray(
                        ensuresCalledMethodsAnno,
                        rlTypeFactory.ensuresCalledMethodsMethodsElement,
                        String.class);
                for (String method : methods) {
                  unsatisfiedMustCallObligationsOfOwningField.remove(
                      new DestructorObligation(
                          method, MustCallConsistencyAnalyzer.MethodExitKind.NORMAL_RETURN));
                }
              }
            }

            Set<EnsuredCalledMethodOnException> exceptionalPostconds =
                rlTypeFactory.getExceptionalPostconditions(siblingMethod);
            for (EnsuredCalledMethodOnException postcond : exceptionalPostconds) {
              if (expressionEqualsField(postcond.getExpression(), field)) {
                unsatisfiedMustCallObligationsOfOwningField.remove(
                    new DestructorObligation(
                        postcond.getMethod(),
                        MustCallConsistencyAnalyzer.MethodExitKind.EXCEPTIONAL_EXIT));
              }
            }

            // Optimization: stop early as soon as we've exhausted the list of obligations
            if (unsatisfiedMustCallObligationsOfOwningField.isEmpty()) {
              return;
            }
          }

          if (!unsatisfiedMustCallObligationsOfOwningField.isEmpty()) {
            // This variable could be set immediately before reporting the error, but
            // IMO it is more clear to set it here.
            error =
                "Postconditions written on MustCall methods are missing: "
                    + formatMissingMustCallMethodPostconditions(
                        field, unsatisfiedMustCallObligationsOfOwningField);
          }
        }
      }
    }

    if (!unsatisfiedMustCallObligationsOfOwningField.isEmpty()) {
      Set<String> missingMethods = new LinkedHashSet<>();
      for (DestructorObligation obligation : unsatisfiedMustCallObligationsOfOwningField) {
        missingMethods.add(obligation.mustCallMethod);
      }

      checker.reportError(
          field,
          "required.method.not.called",
          MustCallConsistencyAnalyzer.formatMissingMustCallMethods(new ArrayList<>(missingMethods)),
          "field " + field.getSimpleName().toString(),
          field.asType().toString(),
          error);
    }
  }

  /**
   * Determine if the given expression <code>e</code> refers to <code>this.field</code>.
   *
   * @param e the expression
   * @param field the field
   * @return true if <code>e</code> refers to <code>this.field</code>
   */
  private boolean expressionEqualsField(String e, VariableElement field) {
    try {
      JavaExpression je = StringToJavaExpression.atFieldDecl(e, field, this.checker);
      return je instanceof FieldAccess && ((FieldAccess) je).getField().equals(field);
    } catch (JavaExpressionParseUtil.JavaExpressionParseException ex) {
      // The parsing error will be reported elsewhere, assuming e was derived from an annotation.
      return false;
    }
  }

  /**
   * Checks if WPI is enabled for the Resource Leak Checker inference. See {@link
   * ResourceLeakChecker#ENABLE_WPI_FOR_RLC}.
   *
   * @return returns true if WPI is enabled for the Resource Leak Checker
   */
  protected boolean isWpiEnabledForRLC() {
    return enableWpiForRlc;
  }

  /**
   * Determine if the given expression <code>e</code> refers to <code>this.field</code>.
   *
   * @param e the expression
   * @param field the field
   * @return true if <code>e</code> refers to <code>this.field</code>
   */
  private boolean expressionEqualsField(String e, Element field) {
    // TODO: this is very wrong
    return e.contains(field.getSimpleName().toString());
  }

  /**
   * Formats a list of must-call method post-conditions to be printed in an error message.
   *
   * @param field the value whose methods must be called
   * @param mustCallVal the list of must-call strings
   * @return a formatted string
   */
  /*package-private*/ static String formatMissingMustCallMethodPostconditions(
      Element field, Set<DestructorObligation> mustCallVal) {
    int size = mustCallVal.size();
    if (size == 0) {
      throw new TypeSystemError("empty mustCallVal " + mustCallVal);
    }
    String fieldName = field.getSimpleName().toString();
    return mustCallVal.stream()
        .map(
            o ->
                postconditionAnnotationFor(o.exitKind)
                    + "(value = \""
                    + fieldName
                    + "\", methods = \""
                    + o.mustCallMethod
                    + "\")")
        .collect(Collectors.joining(", "));
  }

  /**
   * Format a must-call post-condition to be printed in an error message.
   *
   * @param exitKind the kind of method exit
   * @return the name of the annotation
   */
  private static String postconditionAnnotationFor(
      MustCallConsistencyAnalyzer.MethodExitKind exitKind) {
    switch (exitKind) {
      case NORMAL_RETURN:
        return "@EnsuresCalledMethods";
      case EXCEPTIONAL_EXIT:
        return "@EnsuresCalledMethodsOnException";
      default:
        throw new UnsupportedOperationException(exitKind.toString());
    }
  }
}<|MERGE_RESOLUTION|>--- conflicted
+++ resolved
@@ -14,11 +14,7 @@
 import javax.lang.model.element.ElementKind;
 import javax.lang.model.element.ExecutableElement;
 import javax.lang.model.element.Modifier;
-<<<<<<< HEAD
-=======
-import javax.lang.model.element.TypeElement;
 import javax.lang.model.element.VariableElement;
->>>>>>> a8dde834
 import org.checkerframework.checker.calledmethods.CalledMethodsVisitor;
 import org.checkerframework.checker.calledmethods.EnsuredCalledMethodOnException;
 import org.checkerframework.checker.calledmethods.qual.EnsuresCalledMethods;
@@ -32,13 +28,8 @@
 import org.checkerframework.dataflow.expression.FieldAccess;
 import org.checkerframework.dataflow.expression.JavaExpression;
 import org.checkerframework.dataflow.qual.Pure;
-<<<<<<< HEAD
-=======
-import org.checkerframework.framework.flow.CFAbstractStore;
-import org.checkerframework.framework.flow.CFAbstractValue;
 import org.checkerframework.framework.util.JavaExpressionParseUtil;
 import org.checkerframework.framework.util.StringToJavaExpression;
->>>>>>> a8dde834
 import org.checkerframework.javacutil.AnnotationMirrorSet;
 import org.checkerframework.javacutil.AnnotationUtils;
 import org.checkerframework.javacutil.ElementUtils;
@@ -315,7 +306,7 @@
 
   /**
    * An obligation that must be satisfied by a destructor. Helper type for {@link
-   * #checkOwningField(Element)}.
+   * #checkOwningField(VariableElement)}.
    */
   private static final class DestructorObligation {
     /** The method that must be called on the field. */
@@ -509,18 +500,6 @@
   }
 
   /**
-   * Determine if the given expression <code>e</code> refers to <code>this.field</code>.
-   *
-   * @param e the expression
-   * @param field the field
-   * @return true if <code>e</code> refers to <code>this.field</code>
-   */
-  private boolean expressionEqualsField(String e, Element field) {
-    // TODO: this is very wrong
-    return e.contains(field.getSimpleName().toString());
-  }
-
-  /**
    * Formats a list of must-call method post-conditions to be printed in an error message.
    *
    * @param field the value whose methods must be called
