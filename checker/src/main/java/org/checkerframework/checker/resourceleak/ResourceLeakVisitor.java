package org.checkerframework.checker.resourceleak;

import com.sun.source.tree.MethodTree;
import com.sun.source.tree.VariableTree;
import java.util.ArrayList;
import java.util.List;
import java.util.Set;
import javax.lang.model.element.AnnotationMirror;
import javax.lang.model.element.Element;
import javax.lang.model.element.ElementKind;
import javax.lang.model.element.ExecutableElement;
import javax.lang.model.element.Modifier;
import javax.lang.model.element.TypeElement;
import org.checkerframework.checker.calledmethods.CalledMethodsVisitor;
import org.checkerframework.checker.calledmethods.qual.EnsuresCalledMethods;
import org.checkerframework.checker.mustcall.CreatesMustCallForToJavaExpression;
import org.checkerframework.checker.mustcall.MustCallAnnotatedTypeFactory;
import org.checkerframework.checker.mustcall.MustCallChecker;
import org.checkerframework.checker.mustcall.qual.CreatesMustCallFor;
import org.checkerframework.checker.mustcall.qual.NotOwning;
import org.checkerframework.checker.mustcall.qual.Owning;
import org.checkerframework.common.basetype.BaseTypeChecker;
import org.checkerframework.dataflow.expression.JavaExpression;
import org.checkerframework.framework.flow.CFAbstractStore;
import org.checkerframework.framework.flow.CFAbstractValue;
import org.checkerframework.framework.type.QualifierHierarchy;
import org.checkerframework.javacutil.AnnotationMirrorSet;
import org.checkerframework.javacutil.AnnotationUtils;
import org.checkerframework.javacutil.ElementUtils;
import org.checkerframework.javacutil.TreeUtils;
import org.checkerframework.javacutil.TypesUtils;

/**
 * The visitor for the Resource Leak Checker. Responsible for checking that the rules for {@link
 * Owning} fields are satisfied, and for checking that {@link CreatesMustCallFor} overrides are
 * valid.
 */
public class ResourceLeakVisitor extends CalledMethodsVisitor {

  /** True if errors related to static owning fields should be suppressed. */
  private final boolean permitStaticOwning;

  /**
   * Because CalledMethodsVisitor doesn't have a type parameter, we need a reference to the type
   * factory that has this static type to access the features that ResourceLeakAnnotatedTypeFactory
   * implements but CalledMethodsAnnotatedTypeFactory does not.
   */
  private final ResourceLeakAnnotatedTypeFactory rlTypeFactory;

  /** True if -AnoLightweightOwnership was supplied on the command line. */
  private final boolean noLightweightOwnership;

  /**
   * Create the visitor.
   *
   * @param checker the type-checker associated with this visitor
   */
  public ResourceLeakVisitor(final BaseTypeChecker checker) {
    super(checker);
    rlTypeFactory = (ResourceLeakAnnotatedTypeFactory) atypeFactory;
    permitStaticOwning = checker.hasOption("permitStaticOwning");
    noLightweightOwnership = checker.hasOption("noLightweightOwnership");
  }

  @Override
  protected ResourceLeakAnnotatedTypeFactory createTypeFactory() {
    return new ResourceLeakAnnotatedTypeFactory(checker);
  }

  @Override
  public Void visitMethod(MethodTree tree, Void p) {
    ExecutableElement elt = TreeUtils.elementFromDeclaration(tree);
    MustCallAnnotatedTypeFactory mcAtf =
        rlTypeFactory.getTypeFactoryOfSubchecker(MustCallChecker.class);
    List<String> cmcfValues = getCreatesMustCallForValues(elt, mcAtf, rlTypeFactory);
    if (!cmcfValues.isEmpty()) {
      checkCreatesMustCallForOverrides(tree, elt, mcAtf, cmcfValues);
      checkCreatesMustCallForTargetsHaveNonEmptyMustCall(tree, mcAtf);
    }
    checkOwningOverrides(tree, elt, mcAtf);
    return super.visitMethod(tree, p);
  }

  /**
   * checks that any created must-call obligation has a declared type with a non-empty
   * {@code @MustCall} obligation
   *
   * @param tree the method
   * @param mcAtf the type factory
   */
  private void checkCreatesMustCallForTargetsHaveNonEmptyMustCall(
      MethodTree tree, MustCallAnnotatedTypeFactory mcAtf) {
    // Get all the JavaExpressions for all CreatesMustCallFor annotations
    List<JavaExpression> createsMustCallExprs =
        CreatesMustCallForToJavaExpression.getCreatesMustCallForExpressionsAtMethodDeclaration(
            tree, mcAtf, mcAtf);
    for (JavaExpression targetExpr : createsMustCallExprs) {
      AnnotationMirror mustCallAnno =
          mcAtf
              .getAnnotatedType(TypesUtils.getTypeElement(targetExpr.getType()))
              .getAnnotationInHierarchy(mcAtf.TOP);
      if (rlTypeFactory.getMustCallValues(mustCallAnno).isEmpty()) {
        checker.reportError(
            tree,
            "creates.mustcall.for.invalid.target",
            targetExpr.toString(),
            targetExpr.getType().toString());
      }
    }
  }

  /**
   * Check that an overriding method does not reduce the number of created must-call obligations
   *
   * @param tree overriding method
   * @param elt element for overriding method
   * @param mcAtf the type factory
   * @param cmcfValues must call values created by overriding method
   */
  private void checkCreatesMustCallForOverrides(
      MethodTree tree,
      ExecutableElement elt,
      MustCallAnnotatedTypeFactory mcAtf,
      List<String> cmcfValues) {
    // If this method overrides another method, it must create at least as many
    // obligations. Without this check, dynamic dispatch might allow e.g. a field to be
    // overwritten by a CMCF method, but the CMCF effect wouldn't occur.
    for (ExecutableElement overridden : ElementUtils.getOverriddenMethods(elt, this.types)) {
      List<String> overriddenCmcfValues =
          getCreatesMustCallForValues(overridden, mcAtf, rlTypeFactory);
      if (!overriddenCmcfValues.containsAll(cmcfValues)) {
        String foundCmcfValueString = String.join(", ", cmcfValues);
        String neededCmcfValueString = String.join(", ", overriddenCmcfValues);
        String actualClassname = ElementUtils.getEnclosingClassName(elt);
        String overriddenClassname = ElementUtils.getEnclosingClassName(overridden);
        checker.reportError(
            tree,
            "creates.mustcall.for.override.invalid",
            actualClassname + "#" + elt,
            overriddenClassname + "#" + overridden,
            foundCmcfValueString,
            neededCmcfValueString);
      }
    }
  }

<<<<<<< HEAD
  @Override
  protected boolean shouldPerformContractInference() {
    // TODO: should be "false whenever running MustCallInferenceLogic", probably
    return false;
=======
  /**
   * Checks that overrides respect behavioral subtyping for @Owning and @NotOwning annotations. In
   * particular, checks that 1) if an overridden method has an @Owning parameter, then that
   * parameter is @Owning in the overrider, and 2) if an overridden method has an @NotOwning return,
   * then the overrider also has an @NotOwning return.
   *
   * @param tree overriding method, for error reporting
   * @param overrider element for overriding method
   * @param mcAtf the type factory
   */
  private void checkOwningOverrides(
      MethodTree tree, ExecutableElement overrider, MustCallAnnotatedTypeFactory mcAtf) {
    for (ExecutableElement overridden : ElementUtils.getOverriddenMethods(overrider, this.types)) {
      // Check for @Owning parameters. Must use an explicitly-indexed for loop so that the same
      // parameter index can be accessed in the overrider's parameter list, which is the same
      // length.
      for (int i = 0; i < overridden.getParameters().size(); i++) {
        if (mcAtf.getDeclAnnotation(overridden.getParameters().get(i), Owning.class) != null) {
          if (mcAtf.getDeclAnnotation(overrider.getParameters().get(i), Owning.class) == null) {
            checker.reportError(
                tree,
                "owning.override.param",
                overrider.getParameters().get(i).getSimpleName().toString(),
                overrider.getSimpleName().toString(),
                ElementUtils.getEnclosingClassName(overrider),
                overridden.getSimpleName().toString(),
                ElementUtils.getEnclosingClassName(overridden));
          }
        }
      }
      // Check for @NotOwning returns.
      if (mcAtf.getDeclAnnotation(overridden, NotOwning.class) != null
          && mcAtf.getDeclAnnotation(overrider, NotOwning.class) == null) {
        checker.reportError(
            tree,
            "owning.override.return",
            overrider.getSimpleName().toString(),
            ElementUtils.getEnclosingClassName(overrider),
            overridden.getSimpleName().toString(),
            ElementUtils.getEnclosingClassName(overridden));
      }
    }
>>>>>>> a2b7dbff
  }

  // Overwritten to check that destructors (i.e. methods responsible for resolving
  // the must-call obligations of owning fields) enforce a stronger version of
  // @EnsuresCalledMethods: that the claimed @CalledMethods annotation is true on
  // both exceptional and regular exits, not just on regular exits.
  @Override
  protected void checkPostcondition(
      MethodTree methodTree, AnnotationMirror annotation, JavaExpression expression) {
    super.checkPostcondition(methodTree, annotation, expression);
    // Only check if the required annotation is a CalledMethods annotation (implying
    // the method was annotated with @EnsuresCalledMethods).
    if (!AnnotationUtils.areSameByName(
        annotation, "org.checkerframework.checker.calledmethods.qual.CalledMethods")) {
      return;
    }
    if (!isMustCallMethod(methodTree)) {
      // In this case, the method has an EnsuresCalledMethods annotation but is not a
      // destructor, so no further checking is required.
      return;
    }
    CFAbstractStore<?, ?> exitStore = atypeFactory.getExceptionalExitStore(methodTree);
    if (exitStore == null) {
      // If there is no exceptional exitStore, then the method cannot throw an exception and
      // there is no need to check anything else.
    } else {
      CFAbstractValue<?> value = exitStore.getValue(expression);
      AnnotationMirror inferredAnno = null;
      if (value != null) {
        QualifierHierarchy hierarchy = atypeFactory.getQualifierHierarchy();
        AnnotationMirrorSet annos = value.getAnnotations();
        inferredAnno = hierarchy.findAnnotationInSameHierarchy(annos, annotation);
      }
      if (!checkContract(expression, annotation, inferredAnno, exitStore)) {
        String inferredAnnoStr =
            inferredAnno == null
                ? "no information about " + expression.toString()
                : inferredAnno.toString();
        checker.reportError(
            methodTree,
            "destructor.exceptional.postcondition",
            methodTree.getName(),
            expression.toString(),
            inferredAnnoStr,
            annotation);
      }
    }
  }

  /**
   * Returns true iff the {@code MustCall} annotation of the class that encloses the methodTree
   * names this method.
   *
   * @param methodTree the declaration of a method
   * @return whether that method is one of the must-call methods for its enclosing class
   */
  private boolean isMustCallMethod(MethodTree methodTree) {
    ExecutableElement elt = TreeUtils.elementFromDeclaration(methodTree);
    TypeElement containingClass = ElementUtils.enclosingTypeElement(elt);
    MustCallAnnotatedTypeFactory mustCallAnnotatedTypeFactory =
        rlTypeFactory.getTypeFactoryOfSubchecker(MustCallChecker.class);
    AnnotationMirror mcAnno =
        mustCallAnnotatedTypeFactory
            .getAnnotatedType(containingClass)
            .getAnnotationInHierarchy(mustCallAnnotatedTypeFactory.TOP);
    List<String> mcValues =
        AnnotationUtils.getElementValueArray(
            mcAnno, mustCallAnnotatedTypeFactory.getMustCallValueElement(), String.class);
    String methodName = elt.getSimpleName().toString();
    return mcValues.contains(methodName);
  }

  /**
   * Returns the {@link CreatesMustCallFor#value} element/argument of the given @CreatesMustCallFor
   * annotation, or "this" if there is none.
   *
   * <p>Does not vipewpoint-adaptation.
   *
   * @param createsMustCallFor an @CreatesMustCallFor annotation
   * @param mcAtf a MustCallAnnotatedTypeFactory, to source the value element
   * @return the string value
   */
  private static String getCreatesMustCallForValue(
      AnnotationMirror createsMustCallFor, MustCallAnnotatedTypeFactory mcAtf) {
    return AnnotationUtils.getElementValue(
        createsMustCallFor, mcAtf.getCreatesMustCallForValueElement(), String.class, "this");
  }

  /**
   * Returns all the {@link CreatesMustCallFor#value} elements/arguments of all @CreatesMustCallFor
   * annotations on the given element.
   *
   * <p>Does no viewpoint-adaptation, unlike {@link
   * CreatesMustCallForToJavaExpression#getCreatesMustCallForExpressionsAtInvocation} which does.
   *
   * @param elt an executable element
   * @param mcAtf a MustCallAnnotatedTypeFactory, to source the value element
   * @param atypeFactory a ResourceLeakAnnotatedTypeFactory
   * @return the literal strings present in the @CreatesMustCallFor annotation(s) of that element,
   *     substituting the default "this" for empty annotations. This method returns the empty list
   *     iff there are no @CreatesMustCallFor annotations on elt. The returned list is always
   *     modifiable if it is non-empty.
   */
  /*package-private*/ static List<String> getCreatesMustCallForValues(
      ExecutableElement elt,
      MustCallAnnotatedTypeFactory mcAtf,
      ResourceLeakAnnotatedTypeFactory atypeFactory) {
    AnnotationMirror createsMustCallForList =
        atypeFactory.getDeclAnnotation(elt, CreatesMustCallFor.List.class);
    List<String> result = new ArrayList<>(4);
    if (createsMustCallForList != null) {
      List<AnnotationMirror> createsMustCallFors =
          AnnotationUtils.getElementValueArray(
              createsMustCallForList,
              mcAtf.getCreatesMustCallForListValueElement(),
              AnnotationMirror.class);
      for (AnnotationMirror cmcf : createsMustCallFors) {
        result.add(getCreatesMustCallForValue(cmcf, mcAtf));
      }
    }
    AnnotationMirror createsMustCallFor =
        atypeFactory.getDeclAnnotation(elt, CreatesMustCallFor.class);
    if (createsMustCallFor != null) {
      result.add(getCreatesMustCallForValue(createsMustCallFor, mcAtf));
    }
    return result;
  }

  @Override
  public Void visitVariable(VariableTree tree, Void p) {
    Element varElement = TreeUtils.elementFromDeclaration(tree);

    if (varElement.getKind().isField()
        && !noLightweightOwnership
        && rlTypeFactory.getDeclAnnotation(varElement, Owning.class) != null) {
      checkOwningField(varElement);
    }

    return super.visitVariable(tree, p);
  }

  /**
   * Checks validity of a field {@code field} with an {@code @}{@link Owning} annotation. Say the
   * type of {@code field} is {@code @MustCall("m"}}. This method checks that the enclosing class of
   * {@code field} has a type {@code @MustCall("m2")} for some method {@code m2}, and that {@code
   * m2} has an annotation {@code @EnsuresCalledMethods(value = "this.field", methods = "m")},
   * guaranteeing that the {@code @MustCall} obligation of the field will be satisfied.
   *
   * @param field the declaration of the field to check
   */
  private void checkOwningField(Element field) {

    if (checker.shouldSkipUses(field)) {
      return;
    }

    Set<Modifier> modifiers = field.getModifiers();
    if (modifiers.contains(Modifier.STATIC)) {
      if (permitStaticOwning) {
        return;
      }
      if (modifiers.contains(Modifier.FINAL)) {
        return;
      }
    }

    // This value is side-effected.
    List<String> unsatisfiedMustCallObligationsOfOwningField =
        rlTypeFactory.getMustCallValue(field);

    if (unsatisfiedMustCallObligationsOfOwningField.isEmpty()) {
      return;
    }

    String error;
    Element enclosingElement = field.getEnclosingElement();
    List<String> enclosingMustCallValues = rlTypeFactory.getMustCallValue(enclosingElement);

    if (enclosingMustCallValues == null) {
      error =
          " The enclosing element "
              + ElementUtils.getQualifiedName(enclosingElement)
              + " doesn't have a @MustCall annotation";
    } else if (enclosingMustCallValues.isEmpty()) {
      error =
          " The enclosing element "
              + ElementUtils.getQualifiedName(enclosingElement)
              + " has an empty @MustCall annotation";
    } else {
      error = " [[checkOwningField() did not find a reason!]]"; // should be reassigned
      List<? extends Element> siblingsOfOwningField = enclosingElement.getEnclosedElements();
      for (Element siblingElement : siblingsOfOwningField) {
        if (siblingElement.getKind() == ElementKind.METHOD
            && enclosingMustCallValues.contains(siblingElement.getSimpleName().toString())) {
          AnnotationMirror ensuresCalledMethodsAnno =
              getEnsuresCalledMethodsForField(siblingElement, field);

          if (ensuresCalledMethodsAnno != null) {
            List<String> values =
                AnnotationUtils.getElementValueArray(
                    ensuresCalledMethodsAnno,
                    rlTypeFactory.ensuresCalledMethodsValueElement,
                    String.class);
            for (String value : values) {
              if (value.contains(field.getSimpleName().toString())) {
                List<String> methods =
                    AnnotationUtils.getElementValueArray(
                        ensuresCalledMethodsAnno,
                        rlTypeFactory.ensuresCalledMethodsMethodsElement,
                        String.class);
                unsatisfiedMustCallObligationsOfOwningField.removeAll(methods);
              }
            }
            if (unsatisfiedMustCallObligationsOfOwningField.isEmpty()) {
              return;
            }
          }

          if (!unsatisfiedMustCallObligationsOfOwningField.isEmpty()) {
            // This variable could be set immediately before reporting the error, but
            // IMO it is more clear to set it here.
            error =
                " @EnsuresCalledMethods written on MustCall methods doesn't contain "
                    + MustCallConsistencyAnalyzer.formatMissingMustCallMethods(
                        unsatisfiedMustCallObligationsOfOwningField);
          }
        }
      }
    }

    if (!unsatisfiedMustCallObligationsOfOwningField.isEmpty()) {
      checker.reportError(
          field,
          "required.method.not.called",
          MustCallConsistencyAnalyzer.formatMissingMustCallMethods(
              unsatisfiedMustCallObligationsOfOwningField),
          "field " + field.getSimpleName().toString(),
          field.asType().toString(),
          error);
    }
  }

  private AnnotationMirror getEnsuresCalledMethodsForField(Element methodElt, Element field) {
    AnnotationMirrorSet declAnnos = rlTypeFactory.getDeclAnnotations(methodElt);
    for (AnnotationMirror am : declAnnos) {
      if (rlTypeFactory.areSameByClass(am, EnsuresCalledMethods.class)) {
        List<String> values =
            AnnotationUtils.getElementValueArray(
                am, rlTypeFactory.ensuresCalledMethodsValueElement, String.class);
        for (String value : values) {
          if (value.contains(field.getSimpleName().toString())) {
            return am;
          }
        }
      }
    }
    return null;
  }
}<|MERGE_RESOLUTION|>--- conflicted
+++ resolved
@@ -144,12 +144,12 @@
     }
   }
 
-<<<<<<< HEAD
   @Override
   protected boolean shouldPerformContractInference() {
     // TODO: should be "false whenever running MustCallInferenceLogic", probably
     return false;
-=======
+  }
+
   /**
    * Checks that overrides respect behavioral subtyping for @Owning and @NotOwning annotations. In
    * particular, checks that 1) if an overridden method has an @Owning parameter, then that
@@ -192,7 +192,6 @@
             ElementUtils.getEnclosingClassName(overridden));
       }
     }
->>>>>>> a2b7dbff
   }
 
   // Overwritten to check that destructors (i.e. methods responsible for resolving
