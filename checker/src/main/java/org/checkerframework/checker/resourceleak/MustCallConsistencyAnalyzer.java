package org.checkerframework.checker.resourceleak;

import com.google.common.base.Preconditions;
import com.google.common.collect.FluentIterable;
import com.google.common.collect.ImmutableSet;
import com.google.common.collect.Iterables;
import com.sun.source.tree.MethodInvocationTree;
import com.sun.source.tree.MethodTree;
import com.sun.source.tree.NewClassTree;
import com.sun.source.tree.Tree;
import com.sun.source.tree.VariableTree;
import com.sun.source.util.TreePath;
import java.util.ArrayDeque;
import java.util.ArrayList;
import java.util.Collection;
import java.util.Collections;
import java.util.Deque;
import java.util.EnumSet;
import java.util.HashMap;
import java.util.HashSet;
import java.util.IdentityHashMap;
import java.util.Iterator;
import java.util.LinkedHashMap;
import java.util.LinkedHashSet;
import java.util.List;
import java.util.Map;
import java.util.Objects;
import java.util.Set;
import java.util.StringJoiner;
import java.util.stream.Collectors;
import javax.lang.model.SourceVersion;
import javax.lang.model.element.AnnotationMirror;
import javax.lang.model.element.Element;
import javax.lang.model.element.ElementKind;
import javax.lang.model.element.ExecutableElement;
import javax.lang.model.element.TypeElement;
import javax.lang.model.element.VariableElement;
import javax.lang.model.type.TypeKind;
import javax.lang.model.type.TypeMirror;
import org.checkerframework.checker.calledmethods.qual.CalledMethods;
import org.checkerframework.checker.mustcall.CreatesMustCallForToJavaExpression;
import org.checkerframework.checker.mustcall.MustCallAnnotatedTypeFactory;
import org.checkerframework.checker.mustcall.MustCallChecker;
import org.checkerframework.checker.mustcall.qual.MustCall;
import org.checkerframework.checker.mustcall.qual.MustCallAlias;
import org.checkerframework.checker.mustcall.qual.NotOwning;
import org.checkerframework.checker.mustcall.qual.Owning;
import org.checkerframework.checker.nullness.qual.Nullable;
import org.checkerframework.common.accumulation.AccumulationStore;
import org.checkerframework.common.accumulation.AccumulationValue;
import org.checkerframework.dataflow.cfg.ControlFlowGraph;
import org.checkerframework.dataflow.cfg.UnderlyingAST;
import org.checkerframework.dataflow.cfg.UnderlyingAST.Kind;
import org.checkerframework.dataflow.cfg.block.Block;
import org.checkerframework.dataflow.cfg.block.Block.BlockType;
import org.checkerframework.dataflow.cfg.block.ConditionalBlock;
import org.checkerframework.dataflow.cfg.block.ExceptionBlock;
import org.checkerframework.dataflow.cfg.block.SingleSuccessorBlock;
import org.checkerframework.dataflow.cfg.node.AssignmentNode;
import org.checkerframework.dataflow.cfg.node.ClassNameNode;
import org.checkerframework.dataflow.cfg.node.FieldAccessNode;
import org.checkerframework.dataflow.cfg.node.LocalVariableNode;
import org.checkerframework.dataflow.cfg.node.MethodInvocationNode;
import org.checkerframework.dataflow.cfg.node.Node;
import org.checkerframework.dataflow.cfg.node.NullLiteralNode;
import org.checkerframework.dataflow.cfg.node.ObjectCreationNode;
import org.checkerframework.dataflow.cfg.node.ReturnNode;
import org.checkerframework.dataflow.cfg.node.SuperNode;
import org.checkerframework.dataflow.cfg.node.ThisNode;
import org.checkerframework.dataflow.cfg.node.TypeCastNode;
import org.checkerframework.dataflow.expression.FieldAccess;
import org.checkerframework.dataflow.expression.JavaExpression;
import org.checkerframework.dataflow.expression.LocalVariable;
import org.checkerframework.dataflow.expression.ThisReference;
import org.checkerframework.dataflow.util.NodeUtils;
import org.checkerframework.framework.flow.CFStore;
import org.checkerframework.framework.flow.CFValue;
import org.checkerframework.framework.util.JavaExpressionParseUtil.JavaExpressionParseException;
import org.checkerframework.framework.util.StringToJavaExpression;
import org.checkerframework.javacutil.AnnotationUtils;
import org.checkerframework.javacutil.BugInCF;
import org.checkerframework.javacutil.ElementUtils;
import org.checkerframework.javacutil.TreePathUtil;
import org.checkerframework.javacutil.TreeUtils;
import org.checkerframework.javacutil.TypeSystemError;
import org.checkerframework.javacutil.TypesUtils;
import org.plumelib.util.IPair;

/**
 * An analyzer that checks consistency of {@link MustCall} and {@link CalledMethods} types, thereby
 * detecting resource leaks. For any expression <em>e</em> the analyzer ensures that when <em>e</em>
 * goes out of scope, there exists a resource alias <em>r</em> of <em>e</em> (which might be
 * <em>e</em> itself) such that the must-call methods of <em>r</em> (i.e. the values of <em>r</em>'s
 * MustCall type) are contained in the value of <em>r</em>'s CalledMethods type. For any <em>e</em>
 * for which this property does not hold, the analyzer reports a {@code
 * "required.method.not.called"} error, indicating a possible resource leak.
 *
 * <p>Mechanically, the analysis does two tasks.
 *
 * <ul>
 *   <li>Tracks must-aliases, implemented via a dataflow analysis. Each dataflow fact is a set of
 *       resource-aliases that refer to the same resource. Furthermore, that resource is owned. No
 *       dataflow facts are maintained for a non-owned resource.
 *   <li>When the last resource alias in a resource-alias set goes out-of-scope, it checks their
 *       must-call and called-methods types. The analysis does not track must-call or called-methods
 *       types, but queries other checkers to obtain them.
 * </ul>
 *
 * <p>Class {@link Obligation} represents a single such dataflow fact. Abstractly, each dataflow
 * fact is a pair: a set of resource aliases to some resource, and the must-call obligations of that
 * resource (i.e the list of must-call methods that need to be called on one of the resource
 * aliases). Concretely, the Must Call Checker is responsible for tracking the latter - an
 * expression's must-call type indicates which methods must be called - so this dataflow analysis
 * only actually tracks the sets of resource aliases.
 *
 * <p>The dataflow algorithm adds, modifies, or removes dataflow facts when certain code patterns
 * are encountered, to account for ownership transfer. Here are non-exhaustive examples:
 *
 * <ul>
 *   <li>A new fact is added to the tracked set when a constructor or a method with an owning return
 *       is invoked.
 *   <li>A fact is modified when an expression with a tracked Obligation is the RHS of a
 *       (pseudo-)assignment. The LHS is added to the existing resource alias set.
 *   <li>A fact can be removed when a member of a resource-alias set is assigned to an owning field
 *       or passed to a method in a parameter location that is annotated as {@code @Owning}.
 * </ul>
 *
 * <p>The dataflow analysis for these Obligations is conservative in that it guarantees that for
 * every resource which actually does have a must-call obligation, at least one Obligation will
 * exist. However, it does not guarantee the opposite: Obligations may also exist for resources
 * without a must-call obligation (or for non-resources) as a result of analysis imprecision. That
 * is, the set of Obligations tracked by the analysis over-approximates the actual set of resources
 * in the analyzed program with must-call obligations.
 *
 * <p>Throughout, this class uses the temporary-variable facilities provided by the Must Call and
 * Resource Leak type factories both to emulate a three-address-form IR (simplifying some analysis
 * logic) and to permit expressions to have their types refined in their respective checkers'
 * stores. These temporary variables can be members of resource-alias sets. Without temporary
 * variables, the checker wouldn't be able to verify code such as {@code new Socket(host,
 * port).close()}, which would cause false positives. Temporaries are created for {@code new}
 * expressions, method calls (for the return value), and ternary expressions. Other types of
 * expressions may be supported in the future.
 */
/*package-private*/
class MustCallConsistencyAnalyzer {

  /** True if errors related to static owning fields should be suppressed. */
  private final boolean permitStaticOwning;

  /** True if errors related to field initialization should be suppressed. */
  private final boolean permitInitializationLeak;

  /**
   * Aliases about which the checker has already reported about a resource leak, to avoid duplicate
   * reports.
   */
  private final Set<ResourceAlias> reportedErrorAliases = new HashSet<>();

  /**
   * The type factory for the Resource Leak Checker, which is used to get called methods types and
   * to access the Must Call Checker.
   */
  private final ResourceLeakAnnotatedTypeFactory typeFactory;

  /**
   * A cache for the result of calling {@code ResourceLeakAnnotatedTypeFactory.getStoreAfter()} on a
   * node. The cache prevents repeatedly computing least upper bounds on stores
   */
  private final IdentityHashMap<Node, AccumulationStore> cmStoreAfter = new IdentityHashMap<>();

  /**
   * A cache for the result of calling {@code MustCallAnnotatedTypeFactory.getStoreAfter()} on a
   * node. The cache prevents repeatedly computing least upper bounds on stores
   */
  private final IdentityHashMap<Node, CFStore> mcStoreAfter = new IdentityHashMap<>();

  /** The Resource Leak Checker, used to issue errors. */
  private final ResourceLeakChecker checker;

  /** The analysis from the Resource Leak Checker, used to get input stores based on CFG blocks. */
  private final ResourceLeakAnalysis analysis;

  /** True if -AnoLightweightOwnership was passed on the command line. */
  private final boolean noLightweightOwnership;

  /** True if -AcountMustCall was passed on the command line. */
  private final boolean countMustCall;

  /** A description for how a method might exit. */
  /*package-private*/ enum MethodExitKind {

    /** The method exits normally by returning. */
    NORMAL_RETURN,

    /** The method exits by throwing an exception. */
    EXCEPTIONAL_EXIT;

    /** An immutable set containing all possible ways for a method to exit. */
    public static final Set<MethodExitKind> ALL =
        ImmutableSet.copyOf(EnumSet.allOf(MethodExitKind.class));
  }

  /**
   * An Obligation is a dataflow fact: a set of resource aliases and when those resources need to be
   * cleaned up. Abstractly, each Obligation represents a resource for which the analyzed program
   * might have a must-call obligation. Each Obligation is a pair of a set of resource aliases and
   * their must-call obligation. Must-call obligations are tracked by the {@link MustCallChecker}
   * and are accessed by looking up the type(s) in its type system of the resource aliases contained
   * in each {@code Obligation} using {@link #getMustCallMethods(ResourceLeakAnnotatedTypeFactory,
   * CFStore)}.
   *
   * <p>An Obligation might not matter on all paths out of a method. For instance, after a
   * constructor assigns a resource to an {@link Owning} field, the resource only needs to be closed
   * if the constructor throws an exception. If the constructor exits normally then the obligation
   * is satisfied because the field is now responsible for its must-call obligations. See {@link
   * #whenToEnforce}, which defines when the Obligation needs to be enforced.
   *
   * <p>There is no guarantee that a given Obligation represents a resource with a real must-call
   * obligation. When the analysis can conclude that a given Obligation certainly does not represent
   * a real resource with a real must-call obligation (such as if the only resource alias is
   * certainly a null pointer, or if the must-call obligation is the empty set), the analysis can
   * discard the Obligation.
   */
  /*package-private*/ static class Obligation {

    /**
     * The set of resource aliases through which a must-call obligation can be satisfied. Calling
     * the required method(s) in the must-call obligation through any of them satisfies the
     * must-call obligation: that is, if the called-methods type of any alias contains the required
     * method(s), then the must-call obligation is satisfied. See {@link #getMustCallMethods}.
     *
     * <p>{@code Obligation} is deeply immutable. If some code were to accidentally mutate a {@code
     * resourceAliases} set it could be really nasty to debug, so this set is always immutable.
     */
    public final ImmutableSet<ResourceAlias> resourceAliases;

    /**
     * The ways a method can exit along which this Obligation has to be enforced. For example, this
     * will usually be {@link MethodExitKind#ALL}, indicating that this Obligation has to be
     * enforced no matter how the method exits. It may also be a smaller set indicating that the
     * Obligation only has to be enforced on certain exit conditions.
     *
     * <p>If this set is empty then the Obligation can be dropped as it never needs to be enforced.
     */
    public final ImmutableSet<MethodExitKind> whenToEnforce;

    /**
     * Create an Obligation from a set of resource aliases.
     *
     * @param resourceAliases a set of resource aliases
     * @param whenToEnforce when this Obligation should be enforced
     */
    public Obligation(Set<ResourceAlias> resourceAliases, Set<MethodExitKind> whenToEnforce) {
      this.resourceAliases = ImmutableSet.copyOf(resourceAliases);
      this.whenToEnforce = ImmutableSet.copyOf(whenToEnforce);
    }

    /**
     * Returns the resource alias in this Obligation's resource alias set corresponding to {@code
     * localVariableNode} if one is present. Otherwise, returns null.
     *
     * @param localVariableNode a local variable
     * @return the resource alias corresponding to {@code localVariableNode} if one is present;
     *     otherwise, null
     */
    private @Nullable ResourceAlias getResourceAlias(LocalVariableNode localVariableNode) {
      Element element = localVariableNode.getElement();
      for (ResourceAlias alias : resourceAliases) {
        if (alias.reference instanceof LocalVariable && alias.element.equals(element)) {
          return alias;
        }
      }
      return null;
    }

    /**
     * Returns the resource alias in this Obligation's resource alias set corresponding to {@code
     * expression} if one is present. Otherwise, returns null.
     *
     * @param expression a Java expression
     * @return the resource alias corresponding to {@code expression} if one is present; otherwise,
     *     null
     */
    private @Nullable ResourceAlias getResourceAlias(JavaExpression expression) {
      for (ResourceAlias alias : resourceAliases) {
        if (alias.reference.equals(expression)) {
          return alias;
        }
      }
      return null;
    }

    /**
     * Returns true if this contains a resource alias corresponding to {@code localVariableNode},
     * meaning that calling the required methods on {@code localVariableNode} is sufficient to
     * satisfy the must-call obligation this object represents.
     *
     * @param localVariableNode a local variable node
     * @return true if a resource alias corresponding to {@code localVariableNode} is present
     */
    private boolean canBeSatisfiedThrough(LocalVariableNode localVariableNode) {
      return getResourceAlias(localVariableNode) != null;
    }

    /**
     * Does this Obligation contain any resource aliases that were derived from {@link
     * MustCallAlias} parameters?
     *
     * @return the logical or of the {@link ResourceAlias#derivedFromMustCallAliasParam} fields of
     *     this Obligation's resource aliases
     */
    public boolean derivedFromMustCallAlias() {
      for (ResourceAlias ra : resourceAliases) {
        if (ra.derivedFromMustCallAliasParam) {
          return true;
        }
      }
      return false;
    }

    /**
     * Gets the must-call methods (i.e. the list of methods that must be called to satisfy the
     * must-call obligation) of each resource alias represented by this Obligation.
     *
     * @param rlAtf a Resource Leak Annotated Type Factory
     * @param mcStore a CFStore produced by the MustCall checker's dataflow analysis. If this is
     *     null, then the default MustCall type of each variable's class will be used.
     * @return a map from each resource alias of this to a list of its must-call method names, or
     *     null if the must-call obligations are unsatisfiable (i.e. the value of some tracked
     *     resource alias of this in the Must Call store is MustCallUnknown)
     */
    public @Nullable Map<ResourceAlias, List<String>> getMustCallMethods(
        ResourceLeakAnnotatedTypeFactory rlAtf, @Nullable CFStore mcStore) {
      Map<ResourceAlias, List<String>> result = new HashMap<>(this.resourceAliases.size());
      MustCallAnnotatedTypeFactory mustCallAnnotatedTypeFactory =
          rlAtf.getTypeFactoryOfSubchecker(MustCallChecker.class);

      for (ResourceAlias alias : this.resourceAliases) {
        AnnotationMirror mcAnno = getMustCallValue(alias, mcStore, mustCallAnnotatedTypeFactory);
        if (!AnnotationUtils.areSameByName(mcAnno, MustCall.class.getCanonicalName())) {
          // MustCallUnknown; cannot be satisfied
          return null;
        }
        List<String> annoVals = rlAtf.getMustCallValues(mcAnno);
        // Really, annoVals should never be empty here; we should not have created the obligation in
        // the first place
        // TODO: add an assertion that annoVals is non-empty and address any failures
        result.put(alias, annoVals);
      }
      return result;
    }

    /**
     * Gets the must-call type associated with the given resource alias, falling on back on the
     * declared type if there is no refined type for the alias in the store.
     *
     * @param alias a resource alias
     * @param mcStore the must-call checker's store
     * @param mcAtf the must-call checker's annotated type factory
     * @return the annotation from the must-call type hierarchy associated with {@code alias}
     */
    private static AnnotationMirror getMustCallValue(
        ResourceAlias alias, @Nullable CFStore mcStore, MustCallAnnotatedTypeFactory mcAtf) {
      JavaExpression reference = alias.reference;
      CFValue value = mcStore == null ? null : mcStore.getValue(reference);
      if (value != null) {
        AnnotationMirror result =
            AnnotationUtils.getAnnotationByClass(value.getAnnotations(), MustCall.class);
        if (result != null) {
          return result;
        }
      }

      AnnotationMirror result =
          mcAtf.getAnnotatedType(alias.element).getEffectiveAnnotationInHierarchy(mcAtf.TOP);
      if (result != null && !AnnotationUtils.areSame(result, mcAtf.TOP)) {
        return result;
      }
      // There wasn't an @MustCall annotation for it in the store and the type factory has no
      // information, so fall back to the default must-call type for the class.
      // TODO: we currently end up in this case when checking a call to the return type
      // of a returns-receiver method on something with a MustCall type; for example,
      // see tests/socket/ZookeeperReport6.java. We should instead use a poly type if we can.
      TypeElement typeElt = TypesUtils.getTypeElement(reference.getType());
      if (typeElt == null) {
        // typeElt is null if reference.getType() was not a class, interface, annotation
        // type, or enum -- that is, was not an annotatable type.
        // That happens rarely, such as when it is a wildcard type. In these cases, fall
        // back on a safe default: top.
        return mcAtf.TOP;
      }
      if (typeElt.asType().getKind() == TypeKind.VOID) {
        // Void types can't have methods called on them, so returning bottom is safe.
        return mcAtf.BOTTOM;
      }

      return mcAtf.getAnnotatedType(typeElt).getPrimaryAnnotationInHierarchy(mcAtf.TOP);
    }

    @Override
    public String toString() {
      return "Obligation: resourceAliases="
          + Iterables.toString(resourceAliases)
          + ", whenToEnforce="
          + whenToEnforce;
    }

    @Override
    public boolean equals(@Nullable Object obj) {
      if (this == obj) {
        return true;
      }
      if (obj == null || getClass() != obj.getClass()) {
        return false;
      }
      Obligation that = (Obligation) obj;
      return this.resourceAliases.equals(that.resourceAliases)
          && this.whenToEnforce.equals(that.whenToEnforce);
    }

    @Override
    public int hashCode() {
      return Objects.hash(resourceAliases, whenToEnforce);
    }
  }

  // Is there a different Obligation on every line of the program, or is Obligation mutable?
  // (Or maybe Obligation is abstractly mutable when you consider the @MustCall types that are not
  // recorded in Obligation's representation.)  Could you clarify?  I found the first paragraph
  // confusing, including "correspond to".
  /**
   * A resource alias is a reference through which a must-call obligation can be satisfied. Any
   * must-call obligation might be satisfiable through one or more resource aliases. An {@link
   * Obligation} tracks one set of resource aliases that correspond to one must-call obligation in
   * the program.
   *
   * <p>A resource alias is always owning; non-owning aliases are, by definition, not tracked.
   *
   * <p>Internally, a resource alias is represented by a pair of a {@link JavaExpression} (the
   * "reference" through which the must-call obligations for the alias set to which it belongs can
   * be satisfied) and a tree that "assigns" the reference.
   */
  /*package-private*/ static class ResourceAlias {

    /** An expression from the source code or a temporary variable for an expression. */
    public final JavaExpression reference;

    /** The element for {@link #reference}. */
    public final Element element;

    /** The tree at which {@code reference} was assigned, for the purpose of error reporting. */
    public final Tree tree;

    /**
     * Was this ResourceAlias derived from a parameter to a method that was annotated as {@link
     * MustCallAlias}? If so, the obligation containing this resource alias must be discharged only
     * in one of the following ways:
     *
     * <ul>
     *   <li>it is passed to another method or constructor in an @MustCallAlias position, and then
     *       the containing method returns that method’s result, or the call is a super()
     *       constructor call annotated with {@link MustCallAlias}, or
     *   <li>it is stored in an owning field of the class under analysis
     * </ul>
     */
    public final boolean derivedFromMustCallAliasParam;

    /**
     * Create a new resource alias. This constructor should only be used if the resource alias was
     * not derived from a method parameter annotated as {@link MustCallAlias}.
     *
     * @param reference the local variable
     * @param tree the tree
     */
    public ResourceAlias(LocalVariable reference, Tree tree) {
      this(reference, reference.getElement(), tree);
    }

    /**
     * Create a new resource alias. This constructor should only be used if the resource alias was
     * not derived from a method parameter annotated as {@link MustCallAlias}.
     *
     * @param reference the reference
     * @param element the element for the given reference
     * @param tree the tree
     */
    public ResourceAlias(JavaExpression reference, Element element, Tree tree) {
      this(reference, element, tree, false);
    }

    /**
     * Create a new resource alias.
     *
     * @param reference the local variable
     * @param element the element for the reference
     * @param tree the tree
     * @param derivedFromMustCallAliasParam true iff this resource alias was created because of an
     *     {@link MustCallAlias} parameter
     */
    public ResourceAlias(
        JavaExpression reference,
        Element element,
        Tree tree,
        boolean derivedFromMustCallAliasParam) {
      this.reference = reference;
      this.element = element;
      this.tree = tree;
      this.derivedFromMustCallAliasParam = derivedFromMustCallAliasParam;
    }

    @Override
    public String toString() {
      return "(ResourceAlias: reference: " + reference + " |||| tree: " + tree + ")";
    }

    @Override
    public boolean equals(@Nullable Object o) {
      if (this == o) {
        return true;
      }
      if (o == null || getClass() != o.getClass()) {
        return false;
      }
      ResourceAlias that = (ResourceAlias) o;
      return reference.equals(that.reference) && tree.equals(that.tree);
    }

    @Override
    public int hashCode() {
      return Objects.hash(reference, tree);
    }

    /**
     * Returns an appropriate String for representing this in an error message. In particular, if
     * {@link #reference} is a temporary variable, we return the String representation of {@link
     * #tree}, to avoid exposing the temporary name (which has no meaning for the user) in the error
     * message
     *
     * @return an appropriate String for representing this in an error message
     */
    public String stringForErrorMessage() {
      String referenceStr = reference.toString();
      // we assume that any temporary variable name will not be a syntactically-valid identifier
      // or keyword
      return !SourceVersion.isIdentifier(referenceStr) ? tree.toString() : referenceStr;
    }
  }

  /**
   * Creates a consistency analyzer. Typically, the type factory's postAnalyze method would
   * instantiate a new consistency analyzer using this constructor and then call {@link
   * #analyze(ControlFlowGraph)}.
   *
   * @param typeFactory the type factory
   * @param analysis the analysis from the type factory. Usually this would have protected access,
   *     so this constructor cannot get it directly.
   */
  /*package-private*/ MustCallConsistencyAnalyzer(
      ResourceLeakAnnotatedTypeFactory typeFactory, ResourceLeakAnalysis analysis) {
    this.typeFactory = typeFactory;
    this.checker = (ResourceLeakChecker) typeFactory.getChecker();
    this.analysis = analysis;
    this.permitStaticOwning = checker.hasOption("permitStaticOwning");
    this.permitInitializationLeak = checker.hasOption("permitInitializationLeak");
    this.noLightweightOwnership = checker.hasOption(MustCallChecker.NO_LIGHTWEIGHT_OWNERSHIP);
    this.countMustCall = checker.hasOption(ResourceLeakChecker.COUNT_MUST_CALL);
  }

  /**
   * The main function of the consistency dataflow analysis. The analysis tracks dataflow facts
   * ("Obligations") of type {@link Obligation}, each representing a set of owning resource aliases
   * for some value with a non-empty {@code @MustCall} obligation. The set of tracked Obligations is
   * guaranteed to include at least one Obligation for each actual resource in the program, but
   * might include other, spurious Obligations, too (that is, it is a conservative
   * over-approximation of the true Obligation set).
   *
   * <p>The analysis improves its precision by removing Obligations from tracking when it can prove
   * that they do not represent real resources. For example, it is not necessary to track
   * expressions with empty {@code @MustCall} obligations, because they are trivially fulfilled. Nor
   * is tracking non-owning aliases necessary, because by definition they cannot be used to fulfill
   * must-call obligations.
   *
   * @param cfg the control flow graph of the method to check
   */
  // TODO: This analysis is currently implemented directly using a worklist; in the future, it
  // should be rewritten to use the dataflow framework of the Checker Framework.
  /*package-private*/ void analyze(ControlFlowGraph cfg) {
    // The `visited` set contains everything that has been added to the worklist, even if it has
    // not yet been removed and analyzed.
    Set<BlockWithObligations> visited = new HashSet<>();
    Deque<BlockWithObligations> worklist = new ArrayDeque<>();

    // Add any owning parameters to the initial set of variables to track.
    BlockWithObligations entry =
        new BlockWithObligations(cfg.getEntryBlock(), computeOwningParameters(cfg));
    worklist.add(entry);
    visited.add(entry);

    while (!worklist.isEmpty()) {
      BlockWithObligations current = worklist.remove();
      propagateObligationsToSuccessorBlocks(
          cfg, current.obligations, current.block, visited, worklist);
    }
  }

  /**
   * Update a set of Obligations to account for a method or constructor invocation.
   *
   * @param obligations the Obligations to update
   * @param node the method or constructor invocation
   * @param exceptionType a description of the outgoing CFG edge from the node: <code>null</code> to
   *     indicate normal return, or a {@link TypeMirror} to indicate a subclass of the given
   *     throwable class was thrown
   */
  private void updateObligationsForInvocation(
      Set<Obligation> obligations, Node node, @Nullable TypeMirror exceptionType) {
    removeObligationsAtOwnershipTransferToParameters(obligations, node, exceptionType);
    if (node instanceof MethodInvocationNode
        && typeFactory.canCreateObligations()
        && typeFactory.hasCreatesMustCallFor((MethodInvocationNode) node)) {
      checkCreatesMustCallForInvocation(obligations, (MethodInvocationNode) node);
      // Count calls to @CreatesMustCallFor methods as creating new resources. Doing so could
      // result in slightly over-counting, because @CreatesMustCallFor doesn't guarantee that
      // a new resource is created: it just means that a new resource might have been created.
      incrementNumMustCall(node);
    }

    if (!shouldTrackInvocationResult(obligations, node)) {
      return;
    }

    if (typeFactory.declaredTypeHasMustCall(node.getTree())) {
      // The incrementNumMustCall call above increments the count for the target of the
      // @CreatesMustCallFor annotation.  By contrast, this call increments the count for the
      // return value of the method (which can't be the target of the annotation, because our
      // syntax doesn't support that).
      incrementNumMustCall(node);
    }
    updateObligationsWithInvocationResult(obligations, node);
  }

  /**
   * Checks that an invocation of a CreatesMustCallFor method is valid.
   *
   * <p>Such an invocation is valid if any of the conditions in {@link
   * #isValidCreatesMustCallForExpression(Set, JavaExpression, TreePath)} is true for each
   * expression in the argument to the CreatesMustCallFor annotation. As a special case, the
   * invocation of a CreatesMustCallFor method with "this" as its expression is permitted in the
   * constructor of the relevant class (invoking a constructor already creates an obligation). If
   * none of these conditions are true for any of the expressions, this method issues a
   * reset.not.owning error.
   *
   * <p>For soundness, this method also guarantees that if any of the expressions in the
   * CreatesMustCallFor annotation has a tracked Obligation, any tracked resource aliases of it will
   * be removed (lest the analysis conclude that it is already closed because one of these aliases
   * was closed before the method was invoked). Aliases created after the CreatesMustCallFor method
   * is invoked are still permitted.
   *
   * @param obligations the currently-tracked Obligations; this value is side-effected if there is
   *     an Obligation in it which tracks any expression from the CreatesMustCallFor annotation as
   *     one of its resource aliases
   * @param node a method invocation node, invoking a method with a CreatesMustCallFor annotation
   */
  private void checkCreatesMustCallForInvocation(
      Set<Obligation> obligations, MethodInvocationNode node) {

    TreePath currentPath = typeFactory.getPath(node.getTree());
    List<JavaExpression> cmcfExpressions =
        CreatesMustCallForToJavaExpression.getCreatesMustCallForExpressionsAtInvocation(
            node, typeFactory, typeFactory);
    List<JavaExpression> missing = new ArrayList<>(0);
    for (JavaExpression expression : cmcfExpressions) {
      if (!isValidCreatesMustCallForExpression(obligations, expression, currentPath)) {
        missing.add(expression);
      }
    }

    if (missing.isEmpty()) {
      // All expressions matched one of the rules, so the invocation is valid.
      return;
    }

    // Special case for invocations of CreatesMustCallFor("this") methods in the constructor.
    if (missing.size() == 1) {
      JavaExpression expression = missing.get(0);
      if (expression instanceof ThisReference && TreePathUtil.inConstructor(currentPath)) {
        return;
      }
    }

    StringJoiner missingStrs = new StringJoiner(",");
    for (JavaExpression m : missing) {
      String s = m.toString();
      missingStrs.add(s.equals("this") ? s + " of type " + m.getType() : s);
    }
    checker.reportError(
        node.getTree(),
        "reset.not.owning",
        node.getTarget().getMethod().getSimpleName().toString(),
        missingStrs.toString());
  }

  /**
   * Checks the validity of the given expression from an invoked method's {@link
   * org.checkerframework.checker.mustcall.qual.CreatesMustCallFor} annotation. Helper method for
   * {@link #checkCreatesMustCallForInvocation(Set, MethodInvocationNode)}.
   *
   * <p>An expression is valid if one of the following conditions is true:
   *
   * <ul>
   *   <li>1) the expression is an owning pointer,
   *   <li>2) the expression already has a tracked Obligation (i.e. there is already a resource
   *       alias in some Obligation's resource alias set that refers to the expression), or
   *   <li>3) the method in which the invocation occurs also has an @CreatesMustCallFor annotation,
   *       with the same expression.
   * </ul>
   *
   * @param obligations the currently-tracked Obligations; this value is side-effected if there is
   *     an Obligation in it which tracks {@code expression} as one of its resource aliases
   * @param expression an element of a method's @CreatesMustCallFor annotation
   * @param invocationPath the path to the invocation of the method from whose @CreateMustCallFor
   *     annotation {@code expression} came
   * @return true iff the expression is valid, as defined above
   */
  private boolean isValidCreatesMustCallForExpression(
      Set<Obligation> obligations, JavaExpression expression, TreePath invocationPath) {
    if (expression instanceof FieldAccess) {
      Element elt = ((FieldAccess) expression).getField();
      if (!noLightweightOwnership && typeFactory.hasOwning(elt)) {
        // The expression is an Owning field.  This satisfies case 1.
        return true;
      }
    } else if (expression instanceof LocalVariable) {
      Element elt = ((LocalVariable) expression).getElement();
      if (!noLightweightOwnership && typeFactory.hasOwning(elt)) {
        // The expression is an Owning formal parameter. Note that this cannot actually
        // be a local variable (despite expressions's type being LocalVariable) because
        // the @Owning annotation can only be written on methods, parameters, and fields;
        // formal parameters are also represented by LocalVariable in the bodies of methods.
        // This satisfies case 1.
        return true;
      } else {
        Obligation toRemove = null;
        Obligation toAdd = null;
        for (Obligation obligation : obligations) {
          ResourceAlias alias = obligation.getResourceAlias(expression);
          if (alias != null) {
            // This satisfies case 2 above. Remove all its aliases, then return below.
            if (toRemove != null) {
              throw new TypeSystemError(
                  "tried to remove multiple sets containing a reset expression at once");
            }
            toRemove = obligation;
            toAdd = new Obligation(ImmutableSet.of(alias), obligation.whenToEnforce);
          }
        }

        if (toRemove != null) {
          obligations.remove(toRemove);
          obligations.add(toAdd);
          // This satisfies case 2.
          return true;
        }
      }
    }

    // TODO: Getting this every time is inefficient if a method has many @CreatesMustCallFor
    // annotations, but that should be rare.
    MethodTree callerMethodTree = TreePathUtil.enclosingMethod(invocationPath);
    if (callerMethodTree == null) {
      return false;
    }
    ExecutableElement callerMethodElt = TreeUtils.elementFromDeclaration(callerMethodTree);
    MustCallAnnotatedTypeFactory mcAtf =
        typeFactory.getTypeFactoryOfSubchecker(MustCallChecker.class);
    List<String> callerCmcfValues =
        ResourceLeakVisitor.getCreatesMustCallForValues(callerMethodElt, mcAtf, typeFactory);
    if (callerCmcfValues.isEmpty()) {
      return false;
    }
    for (String callerCmcfValue : callerCmcfValues) {
      JavaExpression callerTarget;
      try {
        callerTarget =
            StringToJavaExpression.atMethodBody(callerCmcfValue, callerMethodTree, checker);
      } catch (JavaExpressionParseException e) {
        // Do not issue an error here, because it would be a duplicate.
        // The error will be issued by the Transfer class of the checker,
        // via the CreatesMustCallForElementSupplier interface.
        callerTarget = null;
      }

      if (areSame(expression, callerTarget)) {
        // This satisfies case 3.
        return true;
      }
    }
    return false;
  }

  /**
   * Checks whether the two JavaExpressions are the same. This is identical to calling equals() on
   * one of them, with two exceptions: the second expression can be null, and {@code this}
   * references are compared using their underlying type. (ThisReference#equals always returns true,
   * which is probably a bug and isn't accurate in the case of nested classes.)
   *
   * @param target a JavaExpression
   * @param enclosingTarget another, possibly null, JavaExpression
   * @return true iff they represent the same program element
   */
  private boolean areSame(JavaExpression target, @Nullable JavaExpression enclosingTarget) {
    if (enclosingTarget == null) {
      return false;
    }
    if (enclosingTarget instanceof ThisReference && target instanceof ThisReference) {
      return enclosingTarget.getType().toString().equals(target.getType().toString());
    } else {
      return enclosingTarget.equals(target);
    }
  }

  /**
   * Given a node representing a method or constructor call, updates the set of Obligations to
   * account for the result, which is treated as a new resource alias. Adds the new resource alias
   * to the set of an Obligation in {@code obligations}: either an existing Obligation if the result
   * is definitely resource-aliased with it, or a new Obligation if not.
   *
   * @param obligations the currently-tracked Obligations. This is always side-effected: either a
   *     new resource alias is added to the resource alias set of an existing Obligation, or a new
   *     Obligation with a single-element resource alias set is created and added.
   * @param node the invocation node whose result is to be tracked; must be {@link
   *     MethodInvocationNode} or {@link ObjectCreationNode}
   */
  /*package-private*/ void updateObligationsWithInvocationResult(
      Set<Obligation> obligations, Node node) {
    Tree tree = node.getTree();
    // Only track the result of the call if there is a temporary variable for the call node
    // (because if there is no temporary, then the invocation must produce an untrackable value,
    // such as a primitive type).
    LocalVariableNode tmpVar = typeFactory.getTempVarForNode(node);
    if (tmpVar == null) {
      return;
    }

    // `mustCallAliases` is a (possibly-empty) list of arguments passed in a MustCallAlias
    // position.
    List<Node> mustCallAliases = getMustCallAliasArgumentNodes(node);
    // If call returns @This, add the receiver to mustCallAliases.
    if (node instanceof MethodInvocationNode
        && typeFactory.returnsThis((MethodInvocationTree) tree)) {
      mustCallAliases.add(
          removeCastsAndGetTmpVarIfPresent(
              ((MethodInvocationNode) node).getTarget().getReceiver()));
    }

    if (mustCallAliases.isEmpty()) {
      // If mustCallAliases is an empty List, add tmpVarAsResourceAlias to a new set.
      ResourceAlias tmpVarAsResourceAlias = new ResourceAlias(new LocalVariable(tmpVar), tree);
      obligations.add(new Obligation(ImmutableSet.of(tmpVarAsResourceAlias), MethodExitKind.ALL));
    } else {
      for (Node mustCallAlias : mustCallAliases) {
        if (mustCallAlias instanceof FieldAccessNode) {
          // Do not track the call result if the MustCallAlias argument is a field.
          // Handling of @Owning fields is a completely separate check, and there is never
          // a need to track an alias of a non-@Owning field, as by definition such a
          // field does not have must-call obligations!
        } else if (mustCallAlias instanceof LocalVariableNode) {
          // If mustCallAlias is a local variable already being tracked, add
          // tmpVarAsResourceAlias to the set containing mustCallAlias.
          Obligation obligationContainingMustCallAlias =
              getObligationForVar(obligations, (LocalVariableNode) mustCallAlias);
          if (obligationContainingMustCallAlias != null) {
            ResourceAlias tmpVarAsResourceAlias =
                new ResourceAlias(
                    new LocalVariable(tmpVar),
                    tmpVar.getElement(),
                    tree,
                    obligationContainingMustCallAlias.derivedFromMustCallAlias());
            Set<ResourceAlias> newResourceAliasSet =
                FluentIterable.from(obligationContainingMustCallAlias.resourceAliases)
                    .append(tmpVarAsResourceAlias)
                    .toSet();
            obligations.remove(obligationContainingMustCallAlias);
            obligations.add(
                new Obligation(
                    newResourceAliasSet, obligationContainingMustCallAlias.whenToEnforce));
            // It is not an error if there is no Obligation containing the must-call
            // alias. In that case, what has usually happened is that no Obligation was
            // created in the first place.
            // For example, when checking the invocation of a "wrapper stream"
            // constructor, if the argument in the must-call alias position is some
            // stream with no must-call obligations like a ByteArrayInputStream, then no
            // Obligation object will have been created for it and therefore
            // obligationContainingMustCallAlias will be null.
          }
        }
      }
    }
  }

  /**
   * Returns true if the result of the given method or constructor invocation node should be tracked
   * in {@code obligations}. In some cases, there is no need to track the result because the
   * must-call obligations are already satisfied in some other way or there cannot possibly be
   * must-call obligations because of the structure of the code.
   *
   * <p>Specifically, an invocation result does NOT need to be tracked if any of the following is
   * true:
   *
   * <ul>
   *   <li>The invocation is a call to a {@code this()} or {@code super()} constructor.
   *   <li>The method's return type is annotated with MustCallAlias and the argument passed in this
   *       invocation in the corresponding position is an owning field.
   *   <li>The method's return type is non-owning, which can either be because the method has no
   *       return type or because the return type is annotated with {@link NotOwning}.
   * </ul>
   *
   * <p>This method can also side-effect {@code obligations}, if node is a super or this constructor
   * call with MustCallAlias annotations, by removing that Obligation.
   *
   * @param obligations the current set of Obligations, which may be side-effected
   * @param node the invocation node to check; must be {@link MethodInvocationNode} or {@link
   *     ObjectCreationNode}
   * @return true iff the result of {@code node} should be tracked in {@code obligations}
   */
  private boolean shouldTrackInvocationResult(Set<Obligation> obligations, Node node) {
    Tree callTree = node.getTree();
    if (callTree.getKind() == Tree.Kind.NEW_CLASS) {
      // Constructor results from new expressions are tracked as long as the declared type has
      // a non-empty @MustCall annotation.
      NewClassTree newClassTree = (NewClassTree) callTree;
      ExecutableElement executableElement = TreeUtils.elementFromUse(newClassTree);
      TypeElement typeElt = TypesUtils.getTypeElement(ElementUtils.getType(executableElement));
      return typeElt == null
          || !typeFactory.hasEmptyMustCallValue(typeElt)
          || !typeFactory.hasEmptyMustCallValue(newClassTree);
    }

    // Now callTree.getKind() == Tree.Kind.METHOD_INVOCATION.
    MethodInvocationTree methodInvokeTree = (MethodInvocationTree) callTree;

    if (TreeUtils.isSuperConstructorCall(methodInvokeTree)
        || TreeUtils.isThisConstructorCall(methodInvokeTree)) {
      List<Node> mustCallAliasArguments = getMustCallAliasArgumentNodes(node);
      // If there is a MustCallAlias argument that is also in the set of Obligations, then
      // remove it; its must-call obligation has been fulfilled by being passed on to the
      // MustCallAlias constructor (because a this/super constructor call can only occur in
      // the body of another constructor).
      for (Node mustCallAliasArgument : mustCallAliasArguments) {
        if (mustCallAliasArgument instanceof LocalVariableNode) {
          removeObligationsContainingVar(obligations, (LocalVariableNode) mustCallAliasArgument);
        }
      }
      return false;
    }
    return !returnTypeIsMustCallAliasWithUntrackable((MethodInvocationNode) node)
        && shouldTrackReturnType((MethodInvocationNode) node);
  }

  /**
   * Returns true if this node represents a method invocation of a must-call-alias method, where the
   * argument in the must-call-alias position is untrackable: an owning field or a pointer that is
   * guaranteed to be non-owning, such as {@code "this"} or a non-owning field. Owning fields are
   * handled by the rest of the checker, not by this algorithm, so they are "untrackable".
   * Non-owning fields and this nodes are guaranteed to be non-owning, and are therefore also
   * "untrackable". Because both owning and non-owning fields are untrackable (and there are no
   * other kinds of fields), this method returns true for all field accesses.
   *
   * @param node a method invocation node
   * @return true if this is the invocation of a method whose return type is MCA with an owning
   *     field or a definitely non-owning pointer
   */
  private boolean returnTypeIsMustCallAliasWithUntrackable(MethodInvocationNode node) {
    List<Node> mustCallAliasArguments = getMustCallAliasArgumentNodes(node);
    for (Node mustCallAliasArg : mustCallAliasArguments) {
      if (!(mustCallAliasArg instanceof FieldAccessNode || mustCallAliasArg instanceof ThisNode)) {
        return false;
      }
    }
    return !mustCallAliasArguments.isEmpty();
  }

  /**
   * Checks if {@code node} is either directly enclosed by a {@link TypeCastNode}, by looking at the
   * successor block in the CFG. In this case the enclosing operator is a "no-op" that evaluates to
   * the same value as {@code node}. This method is only used within {@link
   * #propagateObligationsToSuccessorBlocks(ControlFlowGraph, Set, Block, Set, Deque)} to ensure
   * Obligations are propagated to cast nodes properly. It relies on the assumption that a {@link
   * TypeCastNode} will only appear in a CFG as the first node in a block.
   *
   * @param node the CFG node
   * @return {@code true} if {@code node} is in a {@link SingleSuccessorBlock} {@code b}, the first
   *     {@link Node} in {@code b}'s successor block is a {@link TypeCastNode}, and {@code node} is
   *     an operand of the successor node; {@code false} otherwise
   */
  private boolean inCast(Node node) {
    if (!(node.getBlock() instanceof SingleSuccessorBlock)) {
      return false;
    }
    Block successorBlock = ((SingleSuccessorBlock) node.getBlock()).getSuccessor();
    if (successorBlock != null) {
      List<Node> succNodes = successorBlock.getNodes();
      if (succNodes.size() > 0) {
        Node succNode = succNodes.get(0);
        if (succNode instanceof TypeCastNode) {
          return ((TypeCastNode) succNode).getOperand().equals(node);
        }
      }
    }
    return false;
  }

  /**
   * Transfer ownership of any locals passed as arguments to {@code @Owning} parameters at a method
   * or constructor call by removing the Obligations corresponding to those locals.
   *
   * @param obligations the current set of Obligations, which is side-effected to remove Obligations
   *     for locals that are passed as owning parameters to the method or constructor
   * @param node a method or constructor invocation node
   * @param exceptionType a description of the outgoing CFG edge from the node: <code>null</code> to
   *     indicate normal return, or a {@link TypeMirror} to indicate a subclass of the given
   *     throwable class was thrown
   */
  private void removeObligationsAtOwnershipTransferToParameters(
      Set<Obligation> obligations, Node node, @Nullable TypeMirror exceptionType) {

    if (exceptionType != null) {
      // Do not transfer ownership if the called method throws an exception.
      return;
    }

    if (noLightweightOwnership) {
      // Never transfer ownership to parameters, matching the default in the analysis built
      // into Eclipse.
      return;
    }

    List<Node> arguments = getArgumentsOfInvocation(node);
    List<? extends VariableElement> parameters = getParametersOfInvocation(node);

    if (arguments.size() != parameters.size()) {
      // This could happen, e.g., with varargs, or with strange cases like generated Enum
      // constructors. In the varargs case (i.e. if the varargs parameter is owning),
      // only the first of the varargs arguments will actually get transferred: the second
      // and later varargs arguments will continue to be tracked at the call-site.
      // For now, just skip this case - the worst that will happen is a false positive in
      // cases like the varargs one described above.
      // TODO allow for ownership transfer here if needed in future
      return;
    }
    for (int i = 0; i < arguments.size(); i++) {
      Node n = removeCastsAndGetTmpVarIfPresent(arguments.get(i));
      if (n instanceof LocalVariableNode) {
        LocalVariableNode local = (LocalVariableNode) n;
        if (varTrackedInObligations(obligations, local)) {

          // check if parameter has an @Owning annotation
          VariableElement parameter = parameters.get(i);
          if (typeFactory.hasOwning(parameter)) {
            Obligation localObligation = getObligationForVar(obligations, local);
            // Passing to an owning parameter is not sufficient to resolve the
            // obligation created from a MustCallAlias parameter, because the
            // containing method must actually return the value.
            if (!localObligation.derivedFromMustCallAlias()) {
              // Transfer ownership!
              obligations.remove(localObligation);
            }
          }
        }
      }
    }
  }

  /**
   * If the return type of the enclosing method is {@code @Owning}, treat the must-call obligations
   * of the return expression as satisfied by removing all references to them from {@code
   * obligations}.
   *
   * @param obligations the current set of tracked Obligations. If ownership is transferred, it is
   *     side-effected to remove any Obligations that are resource-aliased to the return node.
   * @param cfg the CFG of the enclosing method
   * @param node a return node
   */
  private void updateObligationsForOwningReturn(
      Set<Obligation> obligations, ControlFlowGraph cfg, ReturnNode node) {
    if (isTransferOwnershipAtReturn(cfg)) {
      Node returnExpr = node.getResult();
      returnExpr = getTempVarOrNode(returnExpr);
      if (returnExpr instanceof LocalVariableNode) {
        removeObligationsContainingVar(obligations, (LocalVariableNode) returnExpr);
      }
    }
  }

  /**
   * Helper method that gets the temporary node corresponding to {@code node}, if one exists. If
   * not, this method returns its input.
   *
   * @param node a node
   * @return the temporary for node, or node if no temporary exists
   */
  /*package-private*/ Node getTempVarOrNode(Node node) {
    Node temp = typeFactory.getTempVarForNode(node);
    if (temp != null) {
      return temp;
    }
    return node;
  }

  /**
   * Should ownership be transferred to the return type of the method corresponding to a CFG?
   * Returns true when there is no {@link NotOwning} annotation on the return type.
   *
   * @param cfg the CFG of the method
   * @return true iff ownership should be transferred to the return type of the method corresponding
   *     to a CFG
   */
  private boolean isTransferOwnershipAtReturn(ControlFlowGraph cfg) {
    if (noLightweightOwnership) {
      // If not using LO, default to always transfer at return, just like Eclipse does.
      return true;
    }

    UnderlyingAST underlyingAST = cfg.getUnderlyingAST();
    if (underlyingAST instanceof UnderlyingAST.CFGMethod) {
      // TODO: lambdas? In that case false is returned below, which means that ownership will
      //  not be transferred.
      MethodTree method = ((UnderlyingAST.CFGMethod) underlyingAST).getMethod();
      ExecutableElement executableElement = TreeUtils.elementFromDeclaration(method);
      return !typeFactory.hasNotOwning(executableElement);
    }
    return false;
  }

  /**
   * Updates a set of Obligations to account for an assignment. Assigning to an owning field might
   * remove Obligations, assigning to a resource variable might remove obligations, assigning to a
   * new local variable might modify an Obligation (by increasing the size of its resource alias
   * set), etc.
   *
   * @param obligations the set of Obligations to update
   * @param cfg the control flow graph that contains {@code assignmentNode}
   * @param assignmentNode the assignment
   */
  private void updateObligationsForAssignment(
      Set<Obligation> obligations, ControlFlowGraph cfg, AssignmentNode assignmentNode) {
    Node lhs = assignmentNode.getTarget();
    Element lhsElement = TreeUtils.elementFromTree(lhs.getTree());
    if (lhsElement == null) {
      return;
    }
    // Use the temporary variable for the rhs if it exists.
    Node rhs = NodeUtils.removeCasts(assignmentNode.getExpression());
    rhs = getTempVarOrNode(rhs);

    // Ownership transfer to @Owning field.
    if (lhsElement.getKind() == ElementKind.FIELD) {
      boolean isOwningField = !noLightweightOwnership && typeFactory.hasOwning(lhsElement);
      // Check that the must-call obligations of the lhs have been satisfied, if the field is
      // non-final and owning.
      if (isOwningField
          && typeFactory.canCreateObligations()
          && !ElementUtils.isFinal(lhsElement)) {
        checkReassignmentToField(obligations, assignmentNode);
      }

      // Remove Obligations from local variables, now that the owning field is responsible.
      // (When obligation creation is turned off, non-final fields cannot take ownership.)
      if (isOwningField
          && rhs instanceof LocalVariableNode
          && (typeFactory.canCreateObligations() || ElementUtils.isFinal(lhsElement))) {

        LocalVariableNode rhsVar = (LocalVariableNode) rhs;

        MethodTree containingMethod = cfg.getContainingMethod(assignmentNode.getTree());
        boolean inConstructor =
            containingMethod != null && TreeUtils.isConstructor(containingMethod);

        // Determine which obligations this field assignment can clear.  In a constructor,
        // assignments to `this.field` only clears obligations on normal return, since
        // on exception `this` becomes inaccessible.
        Set<MethodExitKind> toClear;
        if (inConstructor
            && lhs instanceof FieldAccessNode
            && ((FieldAccessNode) lhs).getReceiver() instanceof ThisNode) {
          toClear = Collections.singleton(MethodExitKind.NORMAL_RETURN);
        } else {
          toClear = MethodExitKind.ALL;
        }

        @Nullable Element enclosingElem = lhsElement.getEnclosingElement();
        @Nullable TypeElement enclosingType =
            enclosingElem != null ? ElementUtils.enclosingTypeElement(enclosingElem) : null;

        // Assigning to an owning field is sufficient to clear a must-call alias obligation
        // in a constructor, if the enclosing class has at most one @Owning field. If the
        // class had multiple owning fields, then a soundness bug would occur: the must call
        // alias relationship would allow the whole class' obligation to be fulfilled by
        // closing only one of the parameters passed to the constructor (but the other
        // owning fields might not actually have had their obligations fulfilled). See test
        // case checker/tests/resourceleak/TwoOwningMCATest.java for an example.
        if (hasAtMostOneOwningField(enclosingType)) {
          removeObligationsContainingVar(
              obligations, rhsVar, MustCallAliasHandling.NO_SPECIAL_HANDLING, toClear);
        } else {
          removeObligationsContainingVar(
              obligations,
              rhsVar,
              MustCallAliasHandling.RETAIN_OBLIGATIONS_DERIVED_FROM_A_MUST_CALL_ALIAS_PARAMETER,
              toClear);
        }

        // Finally, if any obligations containing this var remain, then closing the field will
        // satisfy them.  Here we are overly cautious and only track final fields.  In the
        // future we could perhaps relax this guard with careful handling for field reassignments.
        if (ElementUtils.isFinal(lhsElement)) {
          addAliasToObligationsContainingVar(
              obligations,
              rhsVar,
              new ResourceAlias(JavaExpression.fromNode(lhs), lhsElement, lhs.getTree()));
        }
      }
    } else if (lhs instanceof LocalVariableNode) {
      LocalVariableNode lhsVar = (LocalVariableNode) lhs;
      updateObligationsForPseudoAssignment(obligations, assignmentNode, lhsVar, rhs);
    }
  }

  /**
   * Returns true iff the given type element has 0 or 1 @Owning fields.
   *
   * @param element an element for a class
   * @return true iff element has no more than 1 owning field
   */
  private boolean hasAtMostOneOwningField(TypeElement element) {
    List<VariableElement> fields =
        ElementUtils.getAllFieldsIn(element, typeFactory.getElementUtils());
    // Has an owning field already been encountered?
    boolean hasOwningField = false;
    for (VariableElement field : fields) {
      if (typeFactory.hasOwning(field)) {
        if (hasOwningField) {
          return false;
        } else {
          hasOwningField = true;
        }
      }
    }
    // We haven't seen two owning fields, so there must be 1 or 0.
    return true;
  }

  /**
   * Add a new alias to all Obligations that have {@code var} in their resource-alias set. This
   * method should be used when {@code var} and {@code newAlias} definitively point to the same
   * object in memory.
   *
   * @param obligations the set of Obligations to modify
   * @param var a variable
   * @param newAlias a new {@link ResourceAlias} to add
   */
  private void addAliasToObligationsContainingVar(
      Set<Obligation> obligations, LocalVariableNode var, ResourceAlias newAlias) {
    Iterator<Obligation> it = obligations.iterator();
    List<Obligation> newObligations = new ArrayList<>();

    while (it.hasNext()) {
      Obligation obligation = it.next();
      if (obligation.canBeSatisfiedThrough(var)) {
        it.remove();

        Set<ResourceAlias> newAliases = new LinkedHashSet<>(obligation.resourceAliases);
        newAliases.add(newAlias);

        newObligations.add(new Obligation(newAliases, obligation.whenToEnforce));
      }
    }

    obligations.addAll(newObligations);
  }

  /**
   * Remove any Obligations that contain {@code var} in their resource-alias set.
   *
   * @param obligations the set of Obligations to modify
   * @param var a variable
   */
  /*package-private*/ void removeObligationsContainingVar(
      Set<Obligation> obligations, LocalVariableNode var) {
    removeObligationsContainingVar(
        obligations, var, MustCallAliasHandling.NO_SPECIAL_HANDLING, MethodExitKind.ALL);
  }

  /**
   * Helper type for {@link #removeObligationsContainingVar(Set, LocalVariableNode,
   * MustCallAliasHandling, Set)}
   */
  private enum MustCallAliasHandling {
    /**
     * Obligations derived from {@link MustCallAlias} parameters do not require special handling,
     * and they should be removed like any other obligation.
     */
    NO_SPECIAL_HANDLING,

    /**
     * Obligations derived from {@link MustCallAlias} parameters are not satisfied and should be
     * retained.
     */
    RETAIN_OBLIGATIONS_DERIVED_FROM_A_MUST_CALL_ALIAS_PARAMETER,
  }

  /**
   * Remove Obligations that contain {@code var} in their resource-alias set.
   *
   * <p>Some operations do not satisfy all Obligations. For instance, assigning to a field in a
   * constructor only satisfies Obligations when the constructor exits normally (i.e. without
   * throwing an exception). The last two arguments to this method can be used to retain some
   * Obligations in special circumstances.
   *
   * @param obligations the set of Obligations to modify
   * @param var a variable
   * @param mustCallAliasHandling how to treat Obligations derived from {@link MustCallAlias}
   *     parameters
   * @param whatToClear the kind of Obligations to remove
   */
  private void removeObligationsContainingVar(
      Set<Obligation> obligations,
      LocalVariableNode var,
      MustCallAliasHandling mustCallAliasHandling,
      Set<MethodExitKind> whatToClear) {
    List<Obligation> newObligations = new ArrayList<>();

    Iterator<Obligation> it = obligations.iterator();
    while (it.hasNext()) {
      Obligation obligation = it.next();

      if (obligation.canBeSatisfiedThrough(var)
          && (mustCallAliasHandling == MustCallAliasHandling.NO_SPECIAL_HANDLING
              || !obligation.derivedFromMustCallAlias())) {
        it.remove();

        Set<MethodExitKind> whenToEnforce = new HashSet<>(obligation.whenToEnforce);
        whenToEnforce.removeAll(whatToClear);

        if (!whenToEnforce.isEmpty()) {
          newObligations.add(new Obligation(obligation.resourceAliases, whenToEnforce));
        }
      }
    }

    obligations.addAll(newObligations);
  }

  /**
   * Update a set of tracked Obligations to account for a (pseudo-)assignment to some variable, as
   * in a gen-kill dataflow analysis problem. That is, add ("gen") and remove ("kill") resource
   * aliases from Obligations in the {@code obligations} set as appropriate based on the
   * (pseudo-)assignment performed by {@code node}. This method may also remove an Obligation
   * entirely if the analysis concludes that its resource alias set is empty because the last
   * tracked alias to it has been overwritten (including checking that the must-call obligations
   * were satisfied before the assignment).
   *
   * <p>Pseudo-assignments may include operations that "assign" to a temporary variable, exposing
   * the possible value flow into the variable. E.g., for a ternary expression {@code b ? x : y}
   * whose temporary variable is {@code t}, this method may process "assignments" {@code t = x} and
   * {@code t = y}, thereby capturing the two possible values of {@code t}.
   *
   * @param obligations the tracked Obligations, which will be side-effected
   * @param node the node performing the pseudo-assignment; it is not necessarily an assignment node
   * @param lhsVar the left-hand side variable for the pseudo-assignment
   * @param rhs the right-hand side for the pseudo-assignment, which must have been converted to a
   *     temporary variable (via a call to {@link
   *     ResourceLeakAnnotatedTypeFactory#getTempVarForNode})
   */
  /*package-private*/ void updateObligationsForPseudoAssignment(
      Set<Obligation> obligations, Node node, LocalVariableNode lhsVar, Node rhs) {
    // Replacements to eventually perform in Obligations.  This map is kept to avoid a
    // ConcurrentModificationException in the loop below.
    Map<Obligation, Obligation> replacements = new LinkedHashMap<>();
    // Cache to re-use on subsequent iterations.
    ResourceAlias aliasForAssignment = null;
    for (Obligation obligation : obligations) {
      // This is a non-null value iff the resource alias set for obligation needs to
      // change because of the pseudo-assignment. The value of this variable is the new
      // alias set for `obligation` if it is non-null.
      Set<ResourceAlias> newResourceAliasesForObligation = null;

      // Always kill the lhs var if it is present in the resource alias set for this
      // Obligation by removing it from the resource alias set.
      ResourceAlias aliasForLhs = obligation.getResourceAlias(lhsVar);
      if (aliasForLhs != null) {
        newResourceAliasesForObligation = new LinkedHashSet<>(obligation.resourceAliases);
        newResourceAliasesForObligation.remove(aliasForLhs);
      }
      // If rhs is a variable tracked in the Obligation's resource alias set, gen the lhs
      // by adding it to the resource alias set.
      if (rhs instanceof LocalVariableNode
          && obligation.canBeSatisfiedThrough((LocalVariableNode) rhs)) {
        LocalVariableNode rhsVar = (LocalVariableNode) rhs;
        if (newResourceAliasesForObligation == null) {
          newResourceAliasesForObligation = new LinkedHashSet<>(obligation.resourceAliases);
        }
        if (aliasForAssignment == null) {
          // It is possible to observe assignments to temporary variables, e.g.,
          // synthetic assignments to ternary expression variables in the CFG.  For such
          // cases, use the tree associated with the temp var for the resource alias,
          // as that is the tree where errors should be reported.
          Tree treeForAlias =
              typeFactory.isTempVar(lhsVar)
                  ? typeFactory.getTreeForTempVar(lhsVar)
                  : node.getTree();
          aliasForAssignment = new ResourceAlias(new LocalVariable(lhsVar), treeForAlias);
        }
        newResourceAliasesForObligation.add(aliasForAssignment);
        // Remove temp vars from tracking once they are assigned to another location.
        if (typeFactory.isTempVar(rhsVar)) {
          ResourceAlias aliasForRhs = obligation.getResourceAlias(rhsVar);
          if (aliasForRhs != null) {
            newResourceAliasesForObligation.remove(aliasForRhs);
          }
        }
      }

      // If no changes were made to the resource alias set, there is no need to update the
      // Obligation.
      if (newResourceAliasesForObligation == null) {
        continue;
      }

      if (newResourceAliasesForObligation.isEmpty()) {
        // Because the last reference to the resource has been overwritten, check the
        // must-call obligation.
        MustCallAnnotatedTypeFactory mcAtf =
            typeFactory.getTypeFactoryOfSubchecker(MustCallChecker.class);
        checkMustCall(
            obligation,
            typeFactory.getStoreBefore(node),
            mcAtf.getStoreBefore(node),
            "variable overwritten by assignment " + node.getTree());
        replacements.put(obligation, null);
      } else {
        replacements.put(
            obligation, new Obligation(newResourceAliasesForObligation, obligation.whenToEnforce));
      }
    }

    // Finally, update the set of Obligations according to the replacements.
    for (Map.Entry<Obligation, Obligation> entry : replacements.entrySet()) {
      obligations.remove(entry.getKey());
      if (entry.getValue() != null && !entry.getValue().resourceAliases.isEmpty()) {
        obligations.add(entry.getValue());
      }
    }
  }

  /**
   * Issues an error if the given re-assignment to a non-final, owning field is not valid. A
   * re-assignment is valid if the called methods type of the lhs before the assignment satisfies
   * the must-call obligations of the field.
   *
   * <p>Despite the name of this method, the argument {@code node} might be the first and only
   * assignment to a field.
   *
   * @param obligations current tracked Obligations
   * @param node an assignment to a non-final, owning field
   */
  private void checkReassignmentToField(Set<Obligation> obligations, AssignmentNode node) {

    Node lhsNode = node.getTarget();

    if (!(lhsNode instanceof FieldAccessNode)) {
      throw new TypeSystemError(
          "checkReassignmentToField: non-field node " + node + " of class " + node.getClass());
    }

    FieldAccessNode lhs = (FieldAccessNode) lhsNode;
    Node receiver = lhs.getReceiver();

    if (permitStaticOwning && receiver instanceof ClassNameNode) {
      return;
    }

    // TODO: it would be better to defer getting the path until after checking
    // for a CreatesMustCallFor annotation, because getting the path can be expensive.
    // It might be possible to exploit the CFG structure to find the containing
    // method (rather than using the path, as below), because if a method is being
    // analyzed then it should be the root of the CFG (I think).
    TreePath currentPath = typeFactory.getPath(node.getTree());
    MethodTree enclosingMethodTree = TreePathUtil.enclosingMethod(currentPath);

    if (enclosingMethodTree == null) {
      // The assignment is taking place outside of a method:  in a variable declaration's
      // initializer or in an initializer block.
      // The Resource Leak Checker issues no error if the assignment is a field initializer.
      if (node.getTree().getKind() == Tree.Kind.VARIABLE) {
        // An assignment to a field that is also a declaration must be a field initializer
        // (VARIABLE Trees are only used for declarations).  Assignment in a field
        // initializer is always permitted.
        return;
      } else if (permitInitializationLeak
          && TreePathUtil.isTopLevelAssignmentInInitializerBlock(currentPath)) {
        // This is likely not reassignment; if reassignment, the number of assignments that
        // were not warned about is limited to other initializations (is not unbounded).
        // This behavior is unsound; see InstanceInitializer.java test case.
        return;
      } else {
        // Issue an error if the field has a non-empty must-call type.
        MustCallAnnotatedTypeFactory mcTypeFactory =
            typeFactory.getTypeFactoryOfSubchecker(MustCallChecker.class);
        AnnotationMirror mcAnno =
            mcTypeFactory.getAnnotatedType(lhs.getElement()).getPrimaryAnnotation(MustCall.class);
        List<String> mcValues =
            AnnotationUtils.getElementValueArray(
                mcAnno, mcTypeFactory.getMustCallValueElement(), String.class);
        if (mcValues.isEmpty()) {
          return;
        }
        VariableElement lhsElement = TreeUtils.variableElementFromTree(lhs.getTree());
        checker.reportError(
            node.getTree(),
            "required.method.not.called",
            formatMissingMustCallMethods(mcValues),
            "field " + lhsElement.getSimpleName().toString(),
            lhsElement.asType().toString(),
            "Field assignment outside method or declaration might overwrite field's current value");
        return;
      }
    } else if (permitInitializationLeak && TreeUtils.isConstructor(enclosingMethodTree)) {
      Element enclosingClassElement =
          TreeUtils.elementFromDeclaration(enclosingMethodTree).getEnclosingElement();
      if (ElementUtils.isTypeElement(enclosingClassElement)) {
        Element receiverElement = TypesUtils.getTypeElement(receiver.getType());
        if (Objects.equals(enclosingClassElement, receiverElement)) {
          return;
        }
      }
    }

    // Check that there is a corresponding CreatesMustCallFor annotation, unless this is
    // 1) an assignment to a field of a newly-declared local variable whose scope does not
    // extend beyond the method's body (and which therefore could not be targeted by an
    // annotation on the method declaration), or 2) the rhs is a null literal (so there's
    // nothing to reset).
    if (!(receiver instanceof LocalVariableNode
            && varTrackedInObligations(obligations, (LocalVariableNode) receiver))
        && !(node.getExpression() instanceof NullLiteralNode)) {
      checkEnclosingMethodIsCreatesMustCallFor(node, enclosingMethodTree);
    }

    // The following code handles a special case where the field being assigned is itself getting
    // passed in an owning position to another method on the RHS of the assignment.
    // For example, if the field's type is a class whose constructor takes another instance
    // of itself (such as a node in a linked list) in an owning position, re-assigning the field
    // to a new instance that takes the field's value as an owning parameter is safe (the new value
    // has taken responsibility for closing the old value). In such a case, it is not required
    // that the must-call obligation of the field be satisfied via method calls before the
    // assignment, since the invoked method will take ownership of the object previously
    // referenced by the field and handle the obligation. This fixes the false positive in
    // https://github.com/typetools/checker-framework/issues/5971.
    Node rhs = node.getExpression();
    if (!noLightweightOwnership
        && (rhs instanceof ObjectCreationNode || rhs instanceof MethodInvocationNode)) {

      List<Node> arguments = getArgumentsOfInvocation(rhs);
      List<? extends VariableElement> parameters = getParametersOfInvocation(rhs);

      if (arguments.size() == parameters.size()) {
        for (int i = 0; i < arguments.size(); i++) {
          VariableElement param = parameters.get(i);
          if (typeFactory.hasOwning(param)) {
            Node argument = arguments.get(i);
            if (argument.equals(lhs)) {
              return;
            }
          }
        }
      } else {
        // This could happen, e.g., with varargs, or with strange cases like generated Enum
        // constructors. In the varargs case (i.e. if the varargs parameter is owning),
        // only the first of the varargs arguments will actually get transferred: the second
        // and later varargs arguments will continue to be tracked at the call-site.
        // For now, just skip this case - the worst that will happen is a false positive in
        // cases like the varargs one described above.
        // TODO allow for ownership transfer here if needed in future, but for now do nothing
      }
    }

    MustCallAnnotatedTypeFactory mcTypeFactory =
        typeFactory.getTypeFactoryOfSubchecker(MustCallChecker.class);

    // Get the Must Call type for the field. If there's info about this field in the store, use
    // that. Otherwise, use the declared type of the field
    CFStore mcStore = mcTypeFactory.getStoreBefore(lhs);
    CFValue mcValue = mcStore.getValue(lhs);
    AnnotationMirror mcAnno = null;
    if (mcValue != null) {
      mcAnno = AnnotationUtils.getAnnotationByClass(mcValue.getAnnotations(), MustCall.class);
    }
    if (mcAnno == null) {
      // No stored value (or the stored value is Poly/top), so use the declared type.
      mcAnno =
          mcTypeFactory.getAnnotatedType(lhs.getElement()).getPrimaryAnnotation(MustCall.class);
    }
    // if mcAnno is still null, then the declared type must be something other than
    // @MustCall (probably @MustCallUnknown). Do nothing in this case: a warning
    // about the field will be issued elsewhere (it will be impossible to satisfy its
    // obligations!).
    if (mcAnno == null) {
      return;
    }
    List<String> mcValues =
        AnnotationUtils.getElementValueArray(
            mcAnno, mcTypeFactory.getMustCallValueElement(), String.class);

    if (mcValues.isEmpty()) {
      return;
    }

    // Get the store before the RHS rather than the assignment node, because the CFG always has
    // the RHS first. If the RHS has side-effects, then the assignment node's store will have
    // had its inferred types erased.
    AccumulationStore cmStoreBefore = typeFactory.getStoreBefore(rhs);
    AccumulationValue cmValue = cmStoreBefore == null ? null : cmStoreBefore.getValue(lhs);
    AnnotationMirror cmAnno = null;
    if (cmValue != null) { // When store contains the lhs
      Set<String> accumulatedValues = cmValue.getAccumulatedValues();
      if (accumulatedValues != null) { // type variable or wildcard type
        cmAnno = typeFactory.createCalledMethods(accumulatedValues.toArray(new String[0]));
      } else {
        for (AnnotationMirror anno : cmValue.getAnnotations()) {
          if (AnnotationUtils.areSameByName(
              anno, "org.checkerframework.checker.calledmethods.qual.CalledMethods")) {
            cmAnno = anno;
          }
        }
      }
    }
    if (cmAnno == null) {
      cmAnno = typeFactory.top;
    }
    if (!calledMethodsSatisfyMustCall(mcValues, cmAnno)) {
      VariableElement lhsElement = TreeUtils.variableElementFromTree(lhs.getTree());
      if (!checker.shouldSkipUses(lhsElement)) {
        checker.reportError(
            node.getTree(),
            "required.method.not.called",
            formatMissingMustCallMethods(mcValues),
            "field " + lhsElement.getSimpleName().toString(),
            lhsElement.asType().toString(),
            " Non-final owning field might be overwritten");
      }
    }
  }

  /**
   * Checks that the method that encloses an assignment is marked with @CreatesMustCallFor
   * annotation whose target is the object whose field is being re-assigned.
   *
   * @param node an assignment node whose lhs is a non-final, owning field
   * @param enclosingMethod the MethodTree in which the re-assignment takes place
   */
  private void checkEnclosingMethodIsCreatesMustCallFor(
      AssignmentNode node, MethodTree enclosingMethod) {
    Node lhs = node.getTarget();
    if (!(lhs instanceof FieldAccessNode)) {
      return;
    }
    if (permitStaticOwning && ((FieldAccessNode) lhs).getReceiver() instanceof ClassNameNode) {
      return;
    }

    String receiverString = receiverAsString((FieldAccessNode) lhs);
    if ("this".equals(receiverString) && TreeUtils.isConstructor(enclosingMethod)) {
      // Constructors always create must-call obligations, so there is no need for them to
      // be annotated.
      return;
    }
    ExecutableElement enclosingMethodElt = TreeUtils.elementFromDeclaration(enclosingMethod);
    MustCallAnnotatedTypeFactory mcAtf =
        typeFactory.getTypeFactoryOfSubchecker(MustCallChecker.class);

    List<String> cmcfValues =
        ResourceLeakVisitor.getCreatesMustCallForValues(enclosingMethodElt, mcAtf, typeFactory);

    if (cmcfValues.isEmpty()) {
      checker.reportError(
          enclosingMethod,
          "missing.creates.mustcall.for",
          enclosingMethodElt.getSimpleName().toString(),
          receiverString,
          ((FieldAccessNode) lhs).getFieldName());
      return;
    }

    List<String> checked = new ArrayList<>();
    for (String targetStrWithoutAdaptation : cmcfValues) {
      String targetStr;
      try {
        targetStr =
            StringToJavaExpression.atMethodBody(
                    targetStrWithoutAdaptation, enclosingMethod, checker)
                .toString();
      } catch (JavaExpressionParseException e) {
        targetStr = targetStrWithoutAdaptation;
      }
      if (targetStr.equals(receiverString)) {
        // This @CreatesMustCallFor annotation matches.
        return;
      }
      checked.add(targetStr);
    }
    checker.reportError(
        enclosingMethod,
        "incompatible.creates.mustcall.for",
        enclosingMethodElt.getSimpleName().toString(),
        receiverString,
        ((FieldAccessNode) lhs).getFieldName(),
        String.join(", ", checked));
  }

  /**
   * Gets a standardized name for an object whose field is being re-assigned.
   *
   * @param fieldAccessNode a field access node
   * @return the name of the object whose field is being accessed (the receiver), as a string
   */
  private String receiverAsString(FieldAccessNode fieldAccessNode) {
    Node receiver = fieldAccessNode.getReceiver();
    if (receiver instanceof ThisNode) {
      return "this";
    }
    if (receiver instanceof LocalVariableNode) {
      return ((LocalVariableNode) receiver).getName();
    }
    if (receiver instanceof ClassNameNode) {
      return ((ClassNameNode) receiver).getElement().toString();
    }
    if (receiver instanceof SuperNode) {
      return "super";
    }
    throw new TypeSystemError(
        "unexpected receiver of field assignment: " + receiver + " of type " + receiver.getClass());
  }

  /**
   * Finds the arguments passed in the {@code @MustCallAlias} positions for a call.
   *
   * @param callNode callNode representing the call; must be {@link MethodInvocationNode} or {@link
   *     ObjectCreationNode}
   * @return if {@code callNode} invokes a method with a {@code @MustCallAlias} annotation on some
   *     formal parameter(s) (or the receiver), returns the result of calling {@link
   *     #removeCastsAndGetTmpVarIfPresent(Node)} on the argument(s) passed in corresponding
   *     position(s). Otherwise, returns an empty List.
   */
  private List<Node> getMustCallAliasArgumentNodes(Node callNode) {
    Preconditions.checkArgument(
        callNode instanceof MethodInvocationNode || callNode instanceof ObjectCreationNode);
    List<Node> result = new ArrayList<>();
    if (!typeFactory.hasMustCallAlias(callNode.getTree())) {
      return result;
    }

    List<Node> args = getArgumentsOfInvocation(callNode);
    List<? extends VariableElement> parameters = getParametersOfInvocation(callNode);
    for (int i = 0; i < args.size(); i++) {
      if (typeFactory.hasMustCallAlias(parameters.get(i))) {
        result.add(removeCastsAndGetTmpVarIfPresent(args.get(i)));
      }
    }

    // If none of the parameters were @MustCallAlias, it must be the receiver
    if (result.isEmpty() && callNode instanceof MethodInvocationNode) {
      result.add(
          removeCastsAndGetTmpVarIfPresent(
              ((MethodInvocationNode) callNode).getTarget().getReceiver()));
    }

    return result;
  }

  /**
   * If a temporary variable exists for node after typecasts have been removed, return it.
   * Otherwise, return node.
   *
   * @param node a node
   * @return either a tempvar for node's content sans typecasts, or node
   */
  /*package-private*/ Node removeCastsAndGetTmpVarIfPresent(Node node) {
    // TODO: Create temp vars for TypeCastNodes as well, so there is no need to explicitly
    // remove casts here.
    node = NodeUtils.removeCasts(node);
    return getTempVarOrNode(node);
  }

  /**
   * Get the nodes representing the arguments of a method or constructor invocation from the
   * invocation node.
   *
   * @param node a MethodInvocation or ObjectCreation node
   * @return the arguments, in order
   */
  /*package-private*/ List<Node> getArgumentsOfInvocation(Node node) {
    if (node instanceof MethodInvocationNode) {
      MethodInvocationNode invocationNode = (MethodInvocationNode) node;
      return invocationNode.getArguments();
    } else if (node instanceof ObjectCreationNode) {
      return ((ObjectCreationNode) node).getArguments();
    } else {
      throw new TypeSystemError("unexpected node type " + node.getClass());
    }
  }

  /**
   * Get the elements representing the formal parameters of a method or constructor, from an
   * invocation of that method or constructor.
   *
   * @param node a method invocation or object creation node
   * @return a list of the declarations of the formal parameters of the method or constructor being
   *     invoked
   */
  /*package-private*/ List<? extends VariableElement> getParametersOfInvocation(Node node) {
    ExecutableElement executableElement;
    if (node instanceof MethodInvocationNode) {
      MethodInvocationNode invocationNode = (MethodInvocationNode) node;
      executableElement = TreeUtils.elementFromUse(invocationNode.getTree());
    } else if (node instanceof ObjectCreationNode) {
      executableElement = TreeUtils.elementFromUse(((ObjectCreationNode) node).getTree());
    } else {
      throw new TypeSystemError("unexpected node type " + node.getClass());
    }

    return executableElement.getParameters();
  }

  /**
   * Is the return type of the invoked method one that should be tracked?
   *
   * @param node a method invocation
   * @return true iff the checker is in no-lightweight-ownership mode, or the method has a
   *     {@code @MustCallAlias} annotation, or (1) the method has a return type that needs to be
   *     tracked (i.e., it has a non-empty {@code @MustCall} obligation and (2) the method
   *     declaration does not have a {@code @NotOwning} annotation
   */
  private boolean shouldTrackReturnType(MethodInvocationNode node) {
    if (noLightweightOwnership) {
      // Default to always transferring at return if not using LO, just like Eclipse does.
      return true;
    }
    MethodInvocationTree methodInvocationTree = node.getTree();
    ExecutableElement executableElement = TreeUtils.elementFromUse(methodInvocationTree);
    if (typeFactory.hasMustCallAlias(executableElement)) {
      // assume tracking is required
      return true;
    }
    TypeMirror type = ElementUtils.getType(executableElement);
    // void or primitive-returning methods are "not owning" by construction
    if (type.getKind() == TypeKind.VOID || type.getKind().isPrimitive()) {
      return false;
    }
    TypeElement typeElt = TypesUtils.getTypeElement(type);
    // no need to track if type has no possible @MustCall obligation
    if (typeElt != null
        && typeFactory.hasEmptyMustCallValue(typeElt)
        && typeFactory.hasEmptyMustCallValue(methodInvocationTree)) {
      return false;
    }
    // check for absence of @NotOwning annotation
    return !typeFactory.hasNotOwning(executableElement);
  }

  /**
   * Get all successor blocks for some block, except for those corresponding to ignored exception
   * types. See {@link ResourceLeakAnalysis#isIgnoredExceptionType(TypeMirror)}. Each exceptional
   * successor is paired with the type of exception that leads to it, for use in error messages.
   *
   * @param block input block
   * @return set of pairs (b, t), where b is a successor block, and t is the type of exception for
   *     the CFG edge from block to b, or {@code null} if b is a non-exceptional successor
   */
  private Set<IPair<Block, @Nullable TypeMirror>> getSuccessorsExceptIgnoredExceptions(
      Block block) {
    if (block.getType() == Block.BlockType.EXCEPTION_BLOCK) {
      ExceptionBlock excBlock = (ExceptionBlock) block;
      Set<IPair<Block, @Nullable TypeMirror>> result = new LinkedHashSet<>();
      // regular successor
      Block regularSucc = excBlock.getSuccessor();
      if (regularSucc != null) {
        result.add(IPair.of(regularSucc, null));
      }
      // non-ignored exception successors
      Map<TypeMirror, Set<Block>> exceptionalSuccessors = excBlock.getExceptionalSuccessors();
      for (Map.Entry<TypeMirror, Set<Block>> entry : exceptionalSuccessors.entrySet()) {
        TypeMirror exceptionType = entry.getKey();
        if (!analysis.isIgnoredExceptionType(exceptionType)) {
          for (Block exSucc : entry.getValue()) {
            result.add(IPair.of(exSucc, exceptionType));
          }
        }
      }
      return result;
    } else {
      Set<IPair<Block, @Nullable TypeMirror>> result = new LinkedHashSet<>();
      for (Block b : block.getSuccessors()) {
        result.add(IPair.of(b, null));
      }
      return result;
    }
  }

  /**
   * Propagates a set of Obligations to successors, and performs consistency checks when variables
   * are going out of scope.
   *
   * <p>The basic algorithm loops over the successor blocks of the current block. For each
   * successor, two things happen:
   *
   * <p>First, it constructs an updated set of Obligations using {@code incomingObligations}, the
   * nodes in {@code currentBlock}, and the nature of the edge from {@code currentBlock} to the
   * successor. The edge can either be normal control flow or an exception. See
   *
   * <ul>
   *   <li>{@link #updateObligationsForAssignment(Set, ControlFlowGraph, AssignmentNode)}
   *   <li>{@link #updateObligationsForOwningReturn(Set, ControlFlowGraph, ReturnNode)}
   *   <li>{@link #updateObligationsForInvocation(Set, Node, TypeMirror)}
   * </ul>
   *
   * <p>Second, it checks every Obligation in obligations. If the successor is an exit block or all
   * of an Obligation's resource aliases might be going out of scope, then a consistency check
   * occurs (with two exceptions, both related to temporary variables that don't actually get
   * assigned; see code comments for details) and an error is issued if it fails. If the successor
   * is any other kind of block and there is information about at least one of the Obligation's
   * aliases in the successor store (i.e. the resource itself definitely does not go out of scope),
   * then the Obligation is passed forward to the successor ("propagated") with any definitely
   * out-of-scope aliases removed from its resource alias set.
   *
   * @param cfg the control flow graph
   * @param incomingObligations the Obligations for the current block
   * @param currentBlock the current block
   * @param visited block-Obligations pairs already analyzed or already on the worklist
   * @param worklist current worklist
   */
  private void propagateObligationsToSuccessorBlocks(
      ControlFlowGraph cfg,
      Set<Obligation> incomingObligations,
      Block currentBlock,
      Set<BlockWithObligations> visited,
      Deque<BlockWithObligations> worklist) {
    // For each successor block that isn't caused by an ignored exception type, this loop
    // computes the set of Obligations that should be propagated to it and then adds it to the
    // worklist if any of its resource aliases are still in scope in the successor block. If
    // none are, then the loop performs a consistency check for that Obligation.
    for (IPair<Block, @Nullable TypeMirror> successorAndExceptionType :
        getSuccessorsExceptIgnoredExceptions(currentBlock)) {

      // A *mutable* set that eventually holds the set of dataflow facts to be propagated to
      // successor blocks. The set is initialized to the current dataflow facts and updated by
      // the methods invoked in the for loop below.
      Set<Obligation> obligations = new LinkedHashSet<>(incomingObligations);

      // PERFORMANCE NOTE: The computed changes to `obligations` are mostly the same for each
      // successor block, but can vary slightly depending on the exception type.  There might
      // be some opportunities for optimization in this mostly-redundant work.
      for (Node node : currentBlock.getNodes()) {
        if (node instanceof AssignmentNode) {
          updateObligationsForAssignment(obligations, cfg, (AssignmentNode) node);
        } else if (node instanceof ReturnNode) {
          updateObligationsForOwningReturn(obligations, cfg, (ReturnNode) node);
        } else if (node instanceof MethodInvocationNode || node instanceof ObjectCreationNode) {
          updateObligationsForInvocation(obligations, node, successorAndExceptionType.second);
        }
        // All other types of nodes are ignored. This is safe, because other kinds of
        // nodes cannot create or modify the resource-alias sets that the algorithm is
        // tracking.
      }

      propagateObligationsToSuccessorBlock(
          obligations,
          currentBlock,
          successorAndExceptionType.first,
          successorAndExceptionType.second,
          visited,
          worklist);
    }
  }

  /**
   * Helper for {@link #propagateObligationsToSuccessorBlocks(ControlFlowGraph, Set, Block, Set,
   * Deque)} that propagates obligations along a single edge.
   *
   * @param obligations the Obligations for the current block
   * @param currentBlock the current block
   * @param successor a successor of the current block
   * @param exceptionType the type of edge from <code>currentBlock</code> to <code>successor</code>:
   *     <code>null</code> for normal control flow, or a throwable type for exceptional control flow
   * @param visited block-Obligations pairs already analyzed or already on the worklist
   * @param worklist current worklist
   */
  private void propagateObligationsToSuccessorBlock(
      Set<Obligation> obligations,
      Block currentBlock,
      Block successor,
      @Nullable TypeMirror exceptionType,
      Set<BlockWithObligations> visited,
      Deque<BlockWithObligations> worklist) {
    List<Node> currentBlockNodes = currentBlock.getNodes();
    // successorObligations eventually contains the Obligations to propagate to successor.
    // The loop below mutates it.
    Set<Obligation> successorObligations = new LinkedHashSet<>();
    // A detailed reason to give in the case that the last resource alias of an Obligation
    // goes out of scope without a called-methods type that satisfies the corresponding
    // must-call obligation along the current control-flow edge. Computed here for
    // efficiency; used in the loop over the Obligations, below.
    String exitReasonForErrorMessage =
        exceptionType == null
            ?
            // Technically the variable may be going out of scope before the method
            // exit, but that doesn't seem to provide additional helpful
            // information.
            "regular method exit"
            : "possible exceptional exit due to "
                + ((ExceptionBlock) currentBlock).getNode().getTree()
                + " with exception type "
                + exceptionType;
    // Computed outside the Obligation loop for efficiency.
    AccumulationStore regularStoreOfSuccessor = analysis.getInput(successor).getRegularStore();
    for (Obligation obligation : obligations) {
      // This boolean is true if there is no evidence that the Obligation does not go out
      // of scope - that is, if there is definitely a resource alias that is in scope in
      // the successor.
      boolean obligationGoesOutOfScopeBeforeSuccessor = true;
      for (ResourceAlias resourceAlias : obligation.resourceAliases) {
        if (aliasInScopeInSuccessor(regularStoreOfSuccessor, resourceAlias)) {
          obligationGoesOutOfScopeBeforeSuccessor = false;
          break;
        }
      }
      // This check is to determine if this Obligation's resource aliases are definitely
      // going out of scope: if this is an exit block or there is no information about any
      // of them in the successor store, all aliases must be going out of scope and a
      // consistency check should occur.
      if (successor.getType() == BlockType.SPECIAL_BLOCK /* special blocks are exit blocks */
          || obligationGoesOutOfScopeBeforeSuccessor) {
        MustCallAnnotatedTypeFactory mcAtf =
            typeFactory.getTypeFactoryOfSubchecker(MustCallChecker.class);

        // If successor is an exceptional successor, and Obligation represents the
        // temporary variable for currentBlock's node, do not propagate or do a
        // consistency check, as in the exceptional case the "assignment" to the
        // temporary variable does not succeed.
        //
        // Note that this test cannot be "successor.getType() ==
        // BlockType.EXCEPTIONAL_BLOCK", because not every exceptional successor is an
        // exceptional block. For example, the successor might be a regular block
        // (containing a catch clause, for example), or a special block indicating an
        // exceptional exit. Nor can this test be "currentBlock.getType() ==
        // BlockType.EXCEPTIONAL_BLOCK", because some exception types are ignored.
        // Whether exceptionType is null captures the logic of both of these cases.
        if (exceptionType != null) {
          Node exceptionalNode = NodeUtils.removeCasts(((ExceptionBlock) currentBlock).getNode());
          LocalVariableNode tmpVarForExcNode = typeFactory.getTempVarForNode(exceptionalNode);
          if (tmpVarForExcNode != null
              && obligation.resourceAliases.size() == 1
              && obligation.canBeSatisfiedThrough(tmpVarForExcNode)) {
            continue;
          }
        }

        // Always propagate the Obligation to the successor if current block represents
        // code nested in a cast.  Without this logic, the analysis may report a false
        // positive when the Obligation represents a temporary variable for a nested
        // expression, as the temporary may not appear in the successor store and hence
        // seems to be going out of scope.  The temporary will be handled with special
        // logic; casts are unwrapped at various points in the analysis.
        if (currentBlockNodes.size() == 1 && inCast(currentBlockNodes.get(0))) {
          successorObligations.add(obligation);
          continue;
        }

        // At this point, a consistency check will definitely occur, unless the
        // obligation was derived from a MustCallAlias parameter. If it was, an error is
        // immediately issued, because such a parameter should not go out of scope
        // without its obligation being resolved some other way.
        if (obligation.derivedFromMustCallAlias()) {
          // MustCallAlias annotations only have meaning if the method returns
          // normally, so issue an error if and only if this exit is happening on a
          // normal exit path.
          if (exceptionType == null
              && obligation.whenToEnforce.contains(MethodExitKind.NORMAL_RETURN)) {
            checker.reportError(
                obligation.resourceAliases.asList().get(0).tree,
                "mustcallalias.out.of.scope",
                exitReasonForErrorMessage);
          }
          // Whether or not an error is issued, the check is now complete - there is
          // no further checking to do on a must-call-alias-derived obligation along
          // an exceptional path.
          continue;
        }
<<<<<<< HEAD
        // Which stores from the called-methods and must-call checkers are used in
        // the consistency check varies depending on the context. The rules are:
        // 1. if the current block has no nodes (and therefore the store must come from
        // a block
        //    rather than a node):
=======

        // Which stores from the called-methods and must-call checkers are used in the consistency
        // check varies depending on the context.  Generally speaking, we would like to use the
        // store propagated along the CFG edge from currentBlock to successor.  But, there are
        // special cases to consider.  The rules are:
        // 1. if the current block has no nodes, it is either a ConditionalBlock or a SpecialBlock.
        //    For the called-methods store, we obtain the exact CFG edge store that we need (see
        //    getStoreForEdgeFromEmptyBlock()).  For the must-call store, due to API limitations,
        //    we use the following heuristics:
>>>>>>> fb4b24a9
        //    1a. if there is information about any alias in the resource alias set
        //        in the successor store, use the successor's MC store, which
        //        contains whatever information is true after this block finishes.
        //    1b. if there is not any information about any alias in the resource alias
        //        set in the successor store, use the current block's MC store,
        //        which contain whatever information is true before this (empty) block.
        // 2. if the current block has one or more nodes, always use the CM store after
        //    the last node.
        CFStore mcStore;
        AccumulationStore cmStore;
        if (currentBlockNodes.size() == 0 /* currentBlock is special or conditional */) {
          cmStore = getStoreForEdgeFromEmptyBlock(currentBlock, successor); // 1. (CM)
          // For the Must Call Checker, we currently apply a less precise handling and do not get
          // the store for the specific CFG edge from currentBlock to successor.  We do not believe
          // this will impact precision except in convoluted and uncommon cases.  If we find that
          // we need more precision, we can revisit this, but it will require additional API support
          // in the AnalysisResult type to get the information that we need.
          mcStore =
              mcAtf.getStoreForBlock(
                  obligationGoesOutOfScopeBeforeSuccessor,
                  currentBlock, // 1a. (MC)
                  successor); // 1b. (MC)
        } else {
          // In this case, current block has at least one node.
          // Use the called-methods store immediately after the last node in
          // currentBlock.
          Node last = currentBlockNodes.get(currentBlockNodes.size() - 1); // 2. (CM)

          if (cmStoreAfter.containsKey(last)) {
            cmStore = cmStoreAfter.get(last);
          } else {
            cmStore = typeFactory.getStoreAfter(last);
            cmStoreAfter.put(last, cmStore);
          }

          if (mcStoreAfter.containsKey(last)) {
            mcStore = mcStoreAfter.get(last);
          } else {
            mcStore = mcAtf.getStoreAfter(last); // 2b. (MC)
            mcStoreAfter.put(last, mcStore);
          }
        }

        MethodExitKind exitKind =
            exceptionType == null ? MethodExitKind.NORMAL_RETURN : MethodExitKind.EXCEPTIONAL_EXIT;
        if (obligation.whenToEnforce.contains(exitKind)) {
          checkMustCall(obligation, cmStore, mcStore, exitReasonForErrorMessage);
        }
      } else {
        // In this case, there is info in the successor store about some alias in the
        // Obligation.
        // Handles the possibility that some resource in the Obligation may go out of
        // scope.
        Set<ResourceAlias> copyOfResourceAliases = new LinkedHashSet<>(obligation.resourceAliases);
        copyOfResourceAliases.removeIf(
            alias -> !aliasInScopeInSuccessor(regularStoreOfSuccessor, alias));
        successorObligations.add(new Obligation(copyOfResourceAliases, obligation.whenToEnforce));
      }
    }

    propagate(new BlockWithObligations(successor, successorObligations), visited, worklist);
  }

  /**
   * Gets the store propagated by the {@link ResourceLeakAnalysis} (containing called methods
   * information) along a particular CFG edge during local type inference. The source {@link Block}
   * of the edge must contain no {@link Node}s.
   *
   * @param currentBlock source block of the CFG edge. Must contain no {@link Node}s.
   * @param successor target block of the CFG edge.
   * @return store propagated by the {@link ResourceLeakAnalysis} along the CFG edge.
   */
  private AccumulationStore getStoreForEdgeFromEmptyBlock(Block currentBlock, Block successor) {
    switch (currentBlock.getType()) {
      case CONDITIONAL_BLOCK:
        ConditionalBlock condBlock = (ConditionalBlock) currentBlock;
        if (condBlock.getThenSuccessor().equals(successor)) {
          return analysis.getInput(currentBlock).getThenStore();
        } else if (condBlock.getElseSuccessor().equals(successor)) {
          return analysis.getInput(currentBlock).getElseStore();
        } else {
          throw new BugInCF("successor not found");
        }
      case SPECIAL_BLOCK:
        return analysis.getInput(successor).getRegularStore();
      default:
        throw new BugInCF("unexpected block type " + currentBlock.getType());
    }
  }

  /**
   * Returns true if {@code alias.reference} is definitely in-scope in the successor store: that is,
   * there is a value for it in {@code successorStore}.
   *
   * @param successorStore the regular store of the successor block
   * @param alias the resource alias to check
   * @return true if the variable is definitely in scope for the purposes of the consistency
   *     checking algorithm in the successor block from which the store came
   */
  private boolean aliasInScopeInSuccessor(AccumulationStore successorStore, ResourceAlias alias) {
    return successorStore.getValue(alias.reference) != null;
  }

  /**
   * Finds {@link Owning} formal parameters for the method corresponding to a CFG.
   *
   * @param cfg the CFG
   * @return the owning formal parameters of the method that corresponds to the given cfg, or an
   *     empty set if the given CFG doesn't correspond to a method body
   */
  private Set<Obligation> computeOwningParameters(ControlFlowGraph cfg) {
    // TODO what about lambdas?
    if (cfg.getUnderlyingAST().getKind() == Kind.METHOD) {
      MethodTree method = ((UnderlyingAST.CFGMethod) cfg.getUnderlyingAST()).getMethod();
      Set<Obligation> result = new LinkedHashSet<>(1);
      for (VariableTree param : method.getParameters()) {
        VariableElement paramElement = TreeUtils.elementFromDeclaration(param);
        boolean hasMustCallAlias = typeFactory.hasMustCallAlias(paramElement);
        if (hasMustCallAlias
            || (typeFactory.declaredTypeHasMustCall(param)
                && !noLightweightOwnership
                && paramElement.getAnnotation(Owning.class) != null)) {
          result.add(
              new Obligation(
                  ImmutableSet.of(
                      new ResourceAlias(
                          new LocalVariable(paramElement), paramElement, param, hasMustCallAlias)),
                  Collections.singleton(MethodExitKind.NORMAL_RETURN)));
          // Increment numMustCall for each @Owning parameter tracked by the enclosing
          // method.
          incrementNumMustCall(paramElement);
        }
      }
      return result;
    }
    return Collections.emptySet();
  }

  /**
   * Checks whether there is some resource alias set <em>R</em> in {@code obligations} such that
   * <em>R</em> contains a {@link ResourceAlias} whose local variable is {@code node}.
   *
   * @param obligations the set of Obligations to search
   * @param var the local variable to look for
   * @return true iff there is a resource alias set in {@code obligations} that contains node
   */
  private static boolean varTrackedInObligations(
      Set<Obligation> obligations, LocalVariableNode var) {
    for (Obligation obligation : obligations) {
      if (obligation.canBeSatisfiedThrough(var)) {
        return true;
      }
    }
    return false;
  }

  /**
   * Gets the Obligation whose resource aliase set contains the given local variable, if one exists
   * in {@code obligations}.
   *
   * @param obligations a set of Obligations
   * @param node variable of interest
   * @return the Obligation in {@code obligations} whose resource alias set contains {@code node},
   *     or {@code null} if there is no such Obligation
   */
  /*package-private*/ static @Nullable Obligation getObligationForVar(
      Set<Obligation> obligations, LocalVariableNode node) {
    for (Obligation obligation : obligations) {
      if (obligation.canBeSatisfiedThrough(node)) {
        return obligation;
      }
    }
    return null;
  }

  /**
   * For the given Obligation, checks that at least one of its variables has its {@code @MustCall}
   * obligation satisfied, based on {@code @CalledMethods} and {@code @MustCall} types in the given
   * stores.
   *
   * @param obligation the Obligation
   * @param cmStore the called-methods store
   * @param mcStore the must-call store
   * @param outOfScopeReason if the {@code @MustCall} obligation is not satisfied, a useful
   *     explanation to include in the error message
   */
  private void checkMustCall(
      Obligation obligation, AccumulationStore cmStore, CFStore mcStore, String outOfScopeReason) {

    Map<ResourceAlias, List<String>> mustCallValues =
        obligation.getMustCallMethods(typeFactory, mcStore);

    // optimization: if mustCallValues is null, always issue a warning (there is no way to satisfy
    // the check). A null mustCallValue occurs when the type is top (@MustCallUnknown).
    if (mustCallValues == null) {
      // Report the error at the first alias' definition. This choice is arbitrary but
      // consistent.
      ResourceAlias firstAlias = obligation.resourceAliases.iterator().next();
      if (!reportedErrorAliases.contains(firstAlias)) {
        if (!checker.shouldSkipUses(TreeUtils.elementFromTree(firstAlias.tree))) {
          reportedErrorAliases.add(firstAlias);
          checker.reportError(
              firstAlias.tree,
              "required.method.not.known",
              firstAlias.stringForErrorMessage(),
              firstAlias.reference.getType().toString(),
              outOfScopeReason);
        }
      }
      return;
    }
    if (mustCallValues.isEmpty()) {
      throw new TypeSystemError("unexpected empty must-call values for obligation " + obligation);
    }

    boolean mustCallSatisfied = false;
    for (ResourceAlias alias : obligation.resourceAliases) {

      List<String> mustCallValuesForAlias = mustCallValues.get(alias);
      // optimization when there are no methods to call
      if (mustCallValuesForAlias.isEmpty()) {
        mustCallSatisfied = true;
        break;
      }

      // sometimes the store is null!  this looks like a bug in checker dataflow.
      // TODO track down and report the root-cause bug
      AccumulationValue cmValue = cmStore != null ? cmStore.getValue(alias.reference) : null;
      AnnotationMirror cmAnno = null;

      if (cmValue != null) { // When store contains the lhs
        Set<String> accumulatedValues = cmValue.getAccumulatedValues();
        if (accumulatedValues != null) { // type variable or wildcard type
          cmAnno = typeFactory.createCalledMethods(accumulatedValues.toArray(new String[0]));
        } else {
          for (AnnotationMirror anno : cmValue.getAnnotations()) {
            if (AnnotationUtils.areSameByName(
                    anno, "org.checkerframework.checker.calledmethods.qual.CalledMethods")
                || AnnotationUtils.areSameByName(
                    anno, "org.checkerframework.checker.calledmethods.qual.CalledMethodsBottom")) {
              cmAnno = anno;
            }
          }
        }
      }
      if (cmAnno == null) {
        cmAnno =
            typeFactory
                .getAnnotatedType(alias.element)
                .getEffectiveAnnotationInHierarchy(typeFactory.top);
      }

      if (calledMethodsSatisfyMustCall(mustCallValuesForAlias, cmAnno)) {
        mustCallSatisfied = true;
        break;
      }
    }

    if (!mustCallSatisfied) {
      // Report the error at the first alias' definition. This choice is arbitrary but
      // consistent.
      ResourceAlias firstAlias = obligation.resourceAliases.iterator().next();
      if (!reportedErrorAliases.contains(firstAlias)) {
        if (!checker.shouldSkipUses(TreeUtils.elementFromTree(firstAlias.tree))) {
          reportedErrorAliases.add(firstAlias);
          checker.reportError(
              firstAlias.tree,
              "required.method.not.called",
              formatMissingMustCallMethods(mustCallValues.get(firstAlias)),
              firstAlias.stringForErrorMessage(),
              firstAlias.reference.getType().toString(),
              outOfScopeReason);
        }
      }
    }
  }

  /**
   * Increment the -AcountMustCall counter.
   *
   * @param node the node being counted, to extract the type
   */
  private void incrementNumMustCall(Node node) {
    if (countMustCall) {
      TypeMirror type = node.getType();
      incrementMustCallImpl(type);
    }
  }

  /**
   * Increment the -AcountMustCall counter.
   *
   * @param elt the elt being counted, to extract the type
   */
  private void incrementNumMustCall(Element elt) {
    if (countMustCall) {
      TypeMirror type = elt.asType();
      incrementMustCallImpl(type);
    }
  }

  /**
   * Shared implementation for the two version of countMustCall. Don't call this directly.
   *
   * @param type the type of the object that has a must call obligation
   */
  private void incrementMustCallImpl(TypeMirror type) {
    // only count uses of JDK classes, since that's what the paper reported
    if (!isJdkClass(TypesUtils.getTypeElement(type).getQualifiedName().toString())) {
      return;
    }
    checker.numMustCall++;
  }

  /**
   * Is the given class a java* class? This is a heuristic for whether the class was defined in the
   * JDK.
   *
   * @param qualifiedName a fully qualified name of a class
   * @return true iff the type's fully-qualified name starts with "java", indicating that it is from
   *     a java.* or javax.* package (probably)
   */
  /*package-private*/ static boolean isJdkClass(String qualifiedName) {
    return qualifiedName.startsWith("java");
  }

  /**
   * Do the called methods represented by the {@link CalledMethods} type {@code cmAnno} include all
   * the methods in {@code mustCallValues}?
   *
   * @param mustCallValues the strings representing the must-call obligations
   * @param cmAnno an annotation from the called-methods type hierarchy
   * @return true iff cmAnno is a subtype of a called-methods annotation with the same values as
   *     mustCallValues
   */
  /*package-private*/ boolean calledMethodsSatisfyMustCall(
      List<String> mustCallValues, AnnotationMirror cmAnno) {
    // Create this annotation and use a subtype test because there's no guarantee that
    // cmAnno is actually an instance of CalledMethods: it could be CMBottom or CMPredicate.
    AnnotationMirror cmAnnoForMustCallMethods =
        typeFactory.createCalledMethods(mustCallValues.toArray(new String[mustCallValues.size()]));
    return typeFactory
        .getQualifierHierarchy()
        .isSubtypeQualifiersOnly(cmAnno, cmAnnoForMustCallMethods);
  }

  /**
   * If the input {@code state} has not been visited yet, add it to {@code visited} and {@code
   * worklist}.
   *
   * @param state the current state
   * @param visited the states that have been analyzed or are already on the worklist
   * @param worklist the states that will be analyzed
   */
  private static void propagate(
      BlockWithObligations state,
      Set<BlockWithObligations> visited,
      Deque<BlockWithObligations> worklist) {

    if (visited.add(state)) {
      worklist.add(state);
    }
  }

  /**
   * Formats a list of must-call method names to be printed in an error message.
   *
   * @param mustCallVal the list of must-call strings
   * @return a formatted string
   */
  /*package-private*/ static String formatMissingMustCallMethods(List<String> mustCallVal) {
    int size = mustCallVal.size();
    if (size == 0) {
      throw new TypeSystemError("empty mustCallVal " + mustCallVal);
    } else if (size == 1) {
      return "method " + mustCallVal.get(0);
    } else {
      return "methods " + String.join(", ", mustCallVal);
    }
  }

  /**
   * A pair of a {@link Block} and a set of dataflow facts on entry to the block. Each dataflow fact
   * represents a set of resource aliases for some tracked resource. The analyzer's worklist
   * consists of BlockWithObligations objects, each representing the need to handle the set of
   * dataflow facts reaching the block during analysis.
   */
  /*package-private*/ static class BlockWithObligations {

    /** The block. */
    public final Block block;

    /** The dataflow facts. */
    public final ImmutableSet<Obligation> obligations;

    /**
     * Create a new BlockWithObligations from a block and a set of dataflow facts.
     *
     * @param b the block
     * @param obligations the set of incoming Obligations at the start of the block (may be the
     *     empty set)
     */
    public BlockWithObligations(Block b, Set<Obligation> obligations) {
      this.block = b;
      this.obligations = ImmutableSet.copyOf(obligations);
    }

    @Override
    public boolean equals(@Nullable Object o) {
      if (this == o) {
        return true;
      }
      if (o == null || getClass() != o.getClass()) {
        return false;
      }
      BlockWithObligations that = (BlockWithObligations) o;
      return block.equals(that.block) && obligations.equals(that.obligations);
    }

    @Override
    public int hashCode() {
      return Objects.hash(block, obligations);
    }

    @Override
    public String toString() {
      return String.format(
          "BWO{%s %d, %d obligations %d}",
          block.getType(), block.getUid(), obligations.size(), obligations.hashCode());
    }

    /**
     * Returns a printed representation of a collection of BlockWithObligations. If a
     * BlockWithObligations appears multiple times in the collection, it is printed more succinctly
     * after the first time.
     *
     * @param bwos a collection of BlockWithObligations, to format
     * @return a printed representation of a collection of BlockWithObligations
     */
    public static String collectionToString(Collection<BlockWithObligations> bwos) {
      List<Block> blocksWithDuplicates = new ArrayList<>();
      for (BlockWithObligations bwo : bwos) {
        blocksWithDuplicates.add(bwo.block);
      }
      List<Block> duplicateBlocks = duplicates(blocksWithDuplicates);
      StringJoiner result = new StringJoiner(", ", "BWOs[", "]");
      for (BlockWithObligations bwo : bwos) {
        ImmutableSet<Obligation> obligations = bwo.obligations;
        if (duplicateBlocks.contains(bwo.block)) {
          result.add(
              String.format(
                  "BWO{%s %d, %d obligations %s}",
                  bwo.block.getType(), bwo.block.getUid(), obligations.size(), obligations));
        } else {
          result.add(
              String.format(
                  "BWO{%s %d, %d obligations}",
                  bwo.block.getType(), bwo.block.getUid(), obligations.size()));
        }
      }
      return result.toString();
    }
  }

  // TODO: Use from plume-lib's CollectionsPlume once version 1.9.0 is released.
  /**
   * Returns the elements (once each) that appear more than once in the given collection.
   *
   * @param <T> the type of elements
   * @param c a collection
   * @return the elements (once each) that appear more than once in the given collection
   */
  public static <T> List<T> duplicates(Collection<T> c) {
    // Inefficient (because of streams) but simple implementation.
    Set<T> withoutDuplicates = new HashSet<>();
    return c.stream().filter(n -> !withoutDuplicates.add(n)).collect(Collectors.toList());
  }
}<|MERGE_RESOLUTION|>--- conflicted
+++ resolved
@@ -2096,13 +2096,6 @@
           // an exceptional path.
           continue;
         }
-<<<<<<< HEAD
-        // Which stores from the called-methods and must-call checkers are used in
-        // the consistency check varies depending on the context. The rules are:
-        // 1. if the current block has no nodes (and therefore the store must come from
-        // a block
-        //    rather than a node):
-=======
 
         // Which stores from the called-methods and must-call checkers are used in the consistency
         // check varies depending on the context.  Generally speaking, we would like to use the
@@ -2112,7 +2105,6 @@
         //    For the called-methods store, we obtain the exact CFG edge store that we need (see
         //    getStoreForEdgeFromEmptyBlock()).  For the must-call store, due to API limitations,
         //    we use the following heuristics:
->>>>>>> fb4b24a9
         //    1a. if there is information about any alias in the resource alias set
         //        in the successor store, use the successor's MC store, which
         //        contains whatever information is true after this block finishes.
