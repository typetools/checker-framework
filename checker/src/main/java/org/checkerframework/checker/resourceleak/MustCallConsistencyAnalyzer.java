--- conflicted
+++ resolved
@@ -2128,51 +2128,6 @@
           // an exceptional path.
           continue;
         }
-
-<<<<<<< HEAD
-          // Which stores from the called-methods and must-call checkers are used in
-          // the consistency check varies depending on the context. The rules are:
-          // 1. if the current block has no nodes (and therefore the store must come from
-          // a block
-          //    rather than a node):
-          //    1a. if there is information about any alias in the resource alias set
-          //        in the successor store, use the successor's CM and MC stores, which
-          //        contain whatever information is true after this block finishes.
-          //    1b. if there is not any information about any alias in the resource alias
-          //        set in the successor store, use the current blocks' CM and MC stores,
-          //        which contain whatever information is true before this (empty) block.
-          // 2. if the current block has one or more nodes, always use the CM store after
-          //    the last node.
-          CFStore mcStore;
-          AccumulationStore cmStore;
-          if (currentBlockNodes.size() == 0 /* currentBlock is special or conditional */) {
-            cmStore =
-                obligationGoesOutOfScopeBeforeSuccessor
-                    ? analysis.getInput(currentBlock).getRegularStore() // 1a. (CM)
-                    : regularStoreOfSuccessor; // 1b. (CM)
-            mcStore =
-                mcAtf.getStoreForBlock(
-                    obligationGoesOutOfScopeBeforeSuccessor,
-                    currentBlock, // 1a. (MC)
-                    successor); // 1b. (MC)
-          } else {
-            // In this case, current block has at least one node.
-            // Use the called-methods store immediately after the last node in
-            // currentBlock.
-            Node last = currentBlockNodes.get(currentBlockNodes.size() - 1); // 2. (CM)
-
-            if (cmStoreAfter.containsKey(last)) {
-              cmStore = cmStoreAfter.get(last);
-            } else {
-              cmStore = typeFactory.getStoreAfter(last);
-              cmStoreAfter.put(last, cmStore);
-            }
-
-            if (mcStoreAfter.containsKey(last)) {
-              mcStore = mcStoreAfter.get(last);
-            } else {
-              mcStore = mcAtf.getStoreAfter(last);
-=======
         // Which stores from the called-methods and must-call checkers are used in
         // the consistency check varies depending on the context. The rules are:
         // 1. if the current block has no nodes (and therefore the store must come from
@@ -2185,17 +2140,7 @@
         //        set in the successor store, use the current blocks' CM and MC stores,
         //        which contain whatever information is true before this (empty) block.
         // 2. if the current block has one or more nodes, always use the CM store after
-        //    the last node. To decide which MC store to use:
-        //    2a. if the last node in the block is the invocation of an
-        //        @CreatesMustCallFor method that might throw an exception, and the
-        //        consistency check is for an exceptional path, use the MC store
-        //        immediately before the method invocation, because the method threw an
-        //        exception rather than finishing and therefore did not actually create
-        //        any must-call obligation, so the MC store after might contain
-        //        must-call obligations that do not need to be fulfilled along this
-        //        path.
-        //    2b. in all other cases, use the MC store from after the last node in
-        //        the block.
+        //    the last node.
         CFStore mcStore;
         AccumulationStore cmStore;
         if (currentBlockNodes.size() == 0 /* currentBlock is special or conditional */) {
@@ -2220,20 +2165,13 @@
             cmStore = typeFactory.getStoreAfter(last);
             cmStoreAfter.put(last, cmStore);
           }
-          // If this is an exceptional block, check the MC store beforehand to avoid
-          // issuing an error about a call to a CreatesMustCallFor method that might
-          // throw an exception. Otherwise, use the store after.
-          if (exceptionType != null && isInvocationOfCreatesMustCallForMethod(last)) {
-            mcStore = mcAtf.getStoreBefore(last); // 2a. (MC)
-          } else {
-            if (mcStoreAfter.containsKey(last)) {
-              mcStore = mcStoreAfter.get(last);
-            } else {
-              mcStore = mcAtf.getStoreAfter(last); // 2b. (MC)
->>>>>>> e65dc857
-              mcStoreAfter.put(last, mcStore);
-            }
-          }
+
+           if (mcStoreAfter.containsKey(last)) {
+             mcStore = mcStoreAfter.get(last);
+           } else {
+             mcStore = mcAtf.getStoreAfter(last); // 2b. (MC)
+             mcStoreAfter.put(last, mcStore);
+           }
         }
 
         MethodExitKind exitKind =
