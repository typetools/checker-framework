package org.checkerframework.checker.resourceleak;

import com.google.common.base.Preconditions;
import com.google.common.collect.FluentIterable;
import com.google.common.collect.ImmutableSet;
import com.google.common.collect.Iterables;
import com.sun.source.tree.MethodInvocationTree;
import com.sun.source.tree.MethodTree;
import com.sun.source.tree.NewClassTree;
import com.sun.source.tree.Tree;
import com.sun.source.tree.VariableTree;
import com.sun.source.util.TreePath;
import java.util.ArrayDeque;
import java.util.ArrayList;
import java.util.Collection;
import java.util.Collections;
import java.util.Deque;
import java.util.EnumSet;
import java.util.HashMap;
import java.util.HashSet;
import java.util.IdentityHashMap;
import java.util.Iterator;
import java.util.LinkedHashMap;
import java.util.LinkedHashSet;
import java.util.List;
import java.util.Map;
import java.util.Objects;
import java.util.Set;
import java.util.StringJoiner;
import java.util.stream.Collectors;
import javax.lang.model.SourceVersion;
import javax.lang.model.element.AnnotationMirror;
import javax.lang.model.element.Element;
import javax.lang.model.element.ElementKind;
import javax.lang.model.element.ExecutableElement;
import javax.lang.model.element.TypeElement;
import javax.lang.model.element.VariableElement;
import javax.lang.model.type.TypeKind;
import javax.lang.model.type.TypeMirror;
import org.checkerframework.checker.calledmethods.qual.CalledMethods;
import org.checkerframework.checker.mustcall.CreatesMustCallForToJavaExpression;
import org.checkerframework.checker.mustcall.MustCallAnnotatedTypeFactory;
import org.checkerframework.checker.mustcall.MustCallChecker;
import org.checkerframework.checker.mustcall.qual.MustCall;
import org.checkerframework.checker.mustcall.qual.MustCallAlias;
import org.checkerframework.checker.mustcall.qual.NotOwning;
import org.checkerframework.checker.mustcall.qual.Owning;
import org.checkerframework.checker.nullness.qual.Nullable;
import org.checkerframework.common.accumulation.AccumulationStore;
import org.checkerframework.common.accumulation.AccumulationValue;
import org.checkerframework.dataflow.cfg.ControlFlowGraph;
import org.checkerframework.dataflow.cfg.UnderlyingAST;
import org.checkerframework.dataflow.cfg.UnderlyingAST.Kind;
import org.checkerframework.dataflow.cfg.block.Block;
import org.checkerframework.dataflow.cfg.block.Block.BlockType;
import org.checkerframework.dataflow.cfg.block.ConditionalBlock;
import org.checkerframework.dataflow.cfg.block.ExceptionBlock;
import org.checkerframework.dataflow.cfg.block.SingleSuccessorBlock;
import org.checkerframework.dataflow.cfg.node.AssignmentNode;
import org.checkerframework.dataflow.cfg.node.ClassNameNode;
import org.checkerframework.dataflow.cfg.node.FieldAccessNode;
import org.checkerframework.dataflow.cfg.node.LocalVariableNode;
import org.checkerframework.dataflow.cfg.node.MethodInvocationNode;
import org.checkerframework.dataflow.cfg.node.Node;
import org.checkerframework.dataflow.cfg.node.NullLiteralNode;
import org.checkerframework.dataflow.cfg.node.ObjectCreationNode;
import org.checkerframework.dataflow.cfg.node.ReturnNode;
import org.checkerframework.dataflow.cfg.node.SuperNode;
import org.checkerframework.dataflow.cfg.node.ThisNode;
import org.checkerframework.dataflow.cfg.node.TypeCastNode;
import org.checkerframework.dataflow.expression.FieldAccess;
import org.checkerframework.dataflow.expression.JavaExpression;
import org.checkerframework.dataflow.expression.LocalVariable;
import org.checkerframework.dataflow.expression.ThisReference;
import org.checkerframework.dataflow.util.NodeUtils;
import org.checkerframework.framework.flow.CFStore;
import org.checkerframework.framework.flow.CFValue;
import org.checkerframework.framework.util.JavaExpressionParseUtil.JavaExpressionParseException;
import org.checkerframework.framework.util.StringToJavaExpression;
import org.checkerframework.javacutil.AnnotationUtils;
import org.checkerframework.javacutil.BugInCF;
import org.checkerframework.javacutil.ElementUtils;
import org.checkerframework.javacutil.TreePathUtil;
import org.checkerframework.javacutil.TreeUtils;
import org.checkerframework.javacutil.TypeSystemError;
import org.checkerframework.javacutil.TypesUtils;
import org.plumelib.util.IPair;

/**
 * An analyzer that checks consistency of {@link MustCall} and {@link CalledMethods} types, thereby
 * detecting resource leaks. For any expression <em>e</em> the analyzer ensures that when <em>e</em>
 * goes out of scope, there exists a resource alias <em>r</em> of <em>e</em> (which might be
 * <em>e</em> itself) such that the must-call methods of <em>r</em> (i.e. the values of <em>r</em>'s
 * MustCall type) are contained in the value of <em>r</em>'s CalledMethods type. For any <em>e</em>
 * for which this property does not hold, the analyzer reports a {@code
 * "required.method.not.called"} error, indicating a possible resource leak.
 *
 * <p>Mechanically, the analysis does two tasks.
 *
 * <ul>
 *   <li>Tracks must-aliases, implemented via a dataflow analysis. Each dataflow fact is a set of
 *       resource-aliases that refer to the same resource. Furthermore, that resource is owned. No
 *       dataflow facts are maintained for a non-owned resource.
 *   <li>When the last resource alias in a resource-alias set goes out-of-scope, it checks their
 *       must-call and called-methods types. The analysis does not track must-call or called-methods
 *       types, but queries other checkers to obtain them.
 * </ul>
 *
 * <p>Class {@link Obligation} represents a single such dataflow fact. Abstractly, each dataflow
 * fact is a pair: a set of resource aliases to some resource, and the must-call obligations of that
 * resource (i.e the list of must-call methods that need to be called on one of the resource
 * aliases). Concretely, the Must Call Checker is responsible for tracking the latter - an
 * expression's must-call type indicates which methods must be called - so this dataflow analysis
 * only actually tracks the sets of resource aliases.
 *
 * <p>The dataflow algorithm adds, modifies, or removes dataflow facts when certain code patterns
 * are encountered, to account for ownership transfer. Here are non-exhaustive examples:
 *
 * <ul>
 *   <li>A new fact is added to the tracked set when a constructor or a method with an owning return
 *       is invoked.
 *   <li>A fact is modified when an expression with a tracked Obligation is the RHS of a
 *       (pseudo-)assignment. The LHS is added to the existing resource alias set.
 *   <li>A fact can be removed when a member of a resource-alias set is assigned to an owning field
 *       or passed to a method in a parameter location that is annotated as {@code @Owning}.
 * </ul>
 *
 * <p>The dataflow analysis for these Obligations is conservative in that it guarantees that for
 * every resource which actually does have a must-call obligation, at least one Obligation will
 * exist. However, it does not guarantee the opposite: Obligations may also exist for resources
 * without a must-call obligation (or for non-resources) as a result of analysis imprecision. That
 * is, the set of Obligations tracked by the analysis over-approximates the actual set of resources
 * in the analyzed program with must-call obligations.
 *
 * <p>Throughout, this class uses the temporary-variable facilities provided by the Must Call and
 * Resource Leak type factories both to emulate a three-address-form IR (simplifying some analysis
 * logic) and to permit expressions to have their types refined in their respective checkers'
 * stores. These temporary variables can be members of resource-alias sets. Without temporary
 * variables, the checker wouldn't be able to verify code such as {@code new Socket(host,
 * port).close()}, which would cause false positives. Temporaries are created for {@code new}
 * expressions, method calls (for the return value), and ternary expressions. Other types of
 * expressions may be supported in the future.
 */
/*package-private*/
class MustCallConsistencyAnalyzer {

  /** True if errors related to static owning fields should be suppressed. */
  private final boolean permitStaticOwning;

  /** True if errors related to field initialization should be suppressed. */
  private final boolean permitInitializationLeak;

  /**
   * Aliases about which the checker has already reported about a resource leak, to avoid duplicate
   * reports.
   */
  private final Set<ResourceAlias> reportedErrorAliases = new HashSet<>();

  /**
   * The type factory for the Resource Leak Checker, which is used to get called methods types and
   * to access the Must Call Checker.
   */
  private final ResourceLeakAnnotatedTypeFactory typeFactory;

  /**
   * A cache for the result of calling {@code ResourceLeakAnnotatedTypeFactory.getStoreAfter()} on a
   * node. The cache prevents repeatedly computing least upper bounds on stores
   */
  private final IdentityHashMap<Node, AccumulationStore> cmStoreAfter = new IdentityHashMap<>();

  /**
   * A cache for the result of calling {@code MustCallAnnotatedTypeFactory.getStoreAfter()} on a
   * node. The cache prevents repeatedly computing least upper bounds on stores
   */
  private final IdentityHashMap<Node, CFStore> mcStoreAfter = new IdentityHashMap<>();

  /** The Resource Leak Checker, used to issue errors. */
  private final ResourceLeakChecker checker;

  /** The analysis from the Resource Leak Checker, used to get input stores based on CFG blocks. */
  private final ResourceLeakAnalysis analysis;

  /** True if -AnoLightweightOwnership was passed on the command line. */
  private final boolean noLightweightOwnership;

  /** True if -AcountMustCall was passed on the command line. */
  private final boolean countMustCall;

  /** A description for how a method might exit. */
  /*package-private*/ enum MethodExitKind {

    /** The method exits normally by returning. */
    NORMAL_RETURN,

    /** The method exits by throwing an exception. */
    EXCEPTIONAL_EXIT;

    /** An immutable set containing all possible ways for a method to exit. */
    public static final Set<MethodExitKind> ALL =
        ImmutableSet.copyOf(EnumSet.allOf(MethodExitKind.class));
  }

  /**
   * An Obligation is a dataflow fact: a set of resource aliases and when those resources need to be
   * cleaned up. Abstractly, each Obligation represents a resource for which the analyzed program
   * might have a must-call obligation. Each Obligation is a pair of a set of resource aliases and
   * their must-call obligation. Must-call obligations are tracked by the {@link MustCallChecker}
   * and are accessed by looking up the type(s) in its type system of the resource aliases contained
   * in each {@code Obligation} using {@link #getMustCallMethods(ResourceLeakAnnotatedTypeFactory,
   * CFStore)}.
   *
   * <p>An Obligation might not matter on all paths out of a method. For instance, after a
   * constructor assigns a resource to an {@link Owning} field, the resource only needs to be closed
   * if the constructor throws an exception. If the constructor exits normally then the obligation
   * is satisfied because the field is now responsible for its must-call obligations. See {@link
   * #whenToEnforce}, which defines when the Obligation needs to be enforced.
   *
   * <p>There is no guarantee that a given Obligation represents a resource with a real must-call
   * obligation. When the analysis can conclude that a given Obligation certainly does not represent
   * a real resource with a real must-call obligation (such as if the only resource alias is
   * certainly a null pointer, or if the must-call obligation is the empty set), the analysis can
   * discard the Obligation.
   */
  /*package-private*/ static class Obligation {

    /**
     * The set of resource aliases through which a must-call obligation can be satisfied. Calling
     * the required method(s) in the must-call obligation through any of them satisfies the
     * must-call obligation: that is, if the called-methods type of any alias contains the required
     * method(s), then the must-call obligation is satisfied. See {@link #getMustCallMethods}.
     *
     * <p>{@code Obligation} is deeply immutable. If some code were to accidentally mutate a {@code
     * resourceAliases} set it could be really nasty to debug, so this set is always immutable.
     */
    public final ImmutableSet<ResourceAlias> resourceAliases;

    /**
     * The ways a method can exit along which this Obligation has to be enforced. For example, this
     * will usually be {@link MethodExitKind#ALL}, indicating that this Obligation has to be
     * enforced no matter how the method exits. It may also be a smaller set indicating that the
     * Obligation only has to be enforced on certain exit conditions.
     *
     * <p>If this set is empty then the Obligation can be dropped as it never needs to be enforced.
     */
    public final ImmutableSet<MethodExitKind> whenToEnforce;

    /**
     * Create an Obligation from a set of resource aliases.
     *
     * @param resourceAliases a set of resource aliases
     * @param whenToEnforce when this Obligation should be enforced
     */
    public Obligation(Set<ResourceAlias> resourceAliases, Set<MethodExitKind> whenToEnforce) {
      this.resourceAliases = ImmutableSet.copyOf(resourceAliases);
      this.whenToEnforce = ImmutableSet.copyOf(whenToEnforce);
    }

    /**
     * Returns the resource alias in this Obligation's resource alias set corresponding to {@code
     * localVariableNode} if one is present. Otherwise, returns null.
     *
     * @param localVariableNode a local variable
     * @return the resource alias corresponding to {@code localVariableNode} if one is present;
     *     otherwise, null
     */
    private @Nullable ResourceAlias getResourceAlias(LocalVariableNode localVariableNode) {
      Element element = localVariableNode.getElement();
      for (ResourceAlias alias : resourceAliases) {
        if (alias.reference instanceof LocalVariable && alias.element.equals(element)) {
          return alias;
        }
      }
      return null;
    }

    /**
     * Returns the resource alias in this Obligation's resource alias set corresponding to {@code
     * expression} if one is present. Otherwise, returns null.
     *
     * @param expression a Java expression
     * @return the resource alias corresponding to {@code expression} if one is present; otherwise,
     *     null
     */
    private @Nullable ResourceAlias getResourceAlias(JavaExpression expression) {
      for (ResourceAlias alias : resourceAliases) {
        if (alias.reference.equals(expression)) {
          return alias;
        }
      }
      return null;
    }

    /**
     * Returns true if this contains a resource alias corresponding to {@code localVariableNode},
     * meaning that calling the required methods on {@code localVariableNode} is sufficient to
     * satisfy the must-call obligation this object represents.
     *
     * @param localVariableNode a local variable node
     * @return true if a resource alias corresponding to {@code localVariableNode} is present
     */
    private boolean canBeSatisfiedThrough(LocalVariableNode localVariableNode) {
      return getResourceAlias(localVariableNode) != null;
    }

    /**
     * Does this Obligation contain any resource aliases that were derived from {@link
     * MustCallAlias} parameters?
     *
     * @return the logical or of the {@link ResourceAlias#derivedFromMustCallAliasParam} fields of
     *     this Obligation's resource aliases
     */
    public boolean derivedFromMustCallAlias() {
      for (ResourceAlias ra : resourceAliases) {
        if (ra.derivedFromMustCallAliasParam) {
          return true;
        }
      }
      return false;
    }

    /**
     * Gets the must-call methods (i.e. the list of methods that must be called to satisfy the
     * must-call obligation) of each resource alias represented by this Obligation.
     *
     * @param rlAtf a Resource Leak Annotated Type Factory
     * @param mcStore a CFStore produced by the MustCall checker's dataflow analysis. If this is
     *     null, then the default MustCall type of each variable's class will be used.
     * @return a map from each resource alias of this to a list of its must-call method names, or
     *     null if the must-call obligations are unsatisfiable (i.e. the value of some tracked
     *     resource alias of this in the Must Call store is MustCallUnknown)
     */
    public @Nullable Map<ResourceAlias, List<String>> getMustCallMethods(
        ResourceLeakAnnotatedTypeFactory rlAtf, @Nullable CFStore mcStore) {
      Map<ResourceAlias, List<String>> result = new HashMap<>(this.resourceAliases.size());
      MustCallAnnotatedTypeFactory mustCallAnnotatedTypeFactory =
          rlAtf.getTypeFactoryOfSubchecker(MustCallChecker.class);

      for (ResourceAlias alias : this.resourceAliases) {
        AnnotationMirror mcAnno = getMustCallValue(alias, mcStore, mustCallAnnotatedTypeFactory);
        if (!AnnotationUtils.areSameByName(mcAnno, MustCall.class.getCanonicalName())) {
          // MustCallUnknown; cannot be satisfied
          return null;
        }
        List<String> annoVals = rlAtf.getMustCallValues(mcAnno);
        // Really, annoVals should never be empty here; we should not have created the
        // obligation in the first place.
        // TODO: add an assertion that annoVals is non-empty and address any failures
        result.put(alias, annoVals);
      }
      return result;
    }

    /**
     * Gets the must-call type associated with the given resource alias, falling on back on the
     * declared type if there is no refined type for the alias in the store.
     *
     * @param alias a resource alias
     * @param mcStore the must-call checker's store
     * @param mcAtf the must-call checker's annotated type factory
     * @return the annotation from the must-call type hierarchy associated with {@code alias}
     */
    private static AnnotationMirror getMustCallValue(
        ResourceAlias alias, @Nullable CFStore mcStore, MustCallAnnotatedTypeFactory mcAtf) {
      JavaExpression reference = alias.reference;
      CFValue value = mcStore == null ? null : mcStore.getValue(reference);
      if (value != null) {
        AnnotationMirror result =
            AnnotationUtils.getAnnotationByClass(value.getAnnotations(), MustCall.class);
        if (result != null) {
          return result;
        }
      }

      AnnotationMirror result =
          mcAtf.getAnnotatedType(alias.element).getEffectiveAnnotationInHierarchy(mcAtf.TOP);
      if (result != null && !AnnotationUtils.areSame(result, mcAtf.TOP)) {
        return result;
      }
      // There wasn't an @MustCall annotation for it in the store and the type factory has no
      // information, so fall back to the default must-call type for the class.
      // TODO: we currently end up in this case when checking a call to the return type
      // of a returns-receiver method on something with a MustCall type; for example,
      // see tests/socket/ZookeeperReport6.java. We should instead use a poly type if we can.
      TypeElement typeElt = TypesUtils.getTypeElement(reference.getType());
      if (typeElt == null) {
        // typeElt is null if reference.getType() was not a class, interface, annotation
        // type, or enum -- that is, was not an annotatable type.
        // That happens rarely, such as when it is a wildcard type. In these cases, fall
        // back on a safe default: top.
        return mcAtf.TOP;
      }
      if (typeElt.asType().getKind() == TypeKind.VOID) {
        // Void types can't have methods called on them, so returning bottom is safe.
        return mcAtf.BOTTOM;
      }

      return mcAtf.getAnnotatedType(typeElt).getPrimaryAnnotationInHierarchy(mcAtf.TOP);
    }

    @Override
    public String toString() {
      return "Obligation: resourceAliases="
          + Iterables.toString(resourceAliases)
          + ", whenToEnforce="
          + whenToEnforce;
    }

    @Override
    public boolean equals(@Nullable Object obj) {
      if (this == obj) {
        return true;
      }
      if (obj == null || getClass() != obj.getClass()) {
        return false;
      }
      Obligation that = (Obligation) obj;
      return this.resourceAliases.equals(that.resourceAliases)
          && this.whenToEnforce.equals(that.whenToEnforce);
    }

    @Override
    public int hashCode() {
      return Objects.hash(resourceAliases, whenToEnforce);
    }
  }

  // Is there a different Obligation on every line of the program, or is Obligation mutable?
  // (Or maybe Obligation is abstractly mutable when you consider the @MustCall types that are not
  // recorded in Obligation's representation.)  Could you clarify?  I found the first paragraph
  // confusing, including "correspond to".
  /**
   * A resource alias is a reference through which a must-call obligation can be satisfied. Any
   * must-call obligation might be satisfiable through one or more resource aliases. An {@link
   * Obligation} tracks one set of resource aliases that correspond to one must-call obligation in
   * the program.
   *
   * <p>A resource alias is always owning; non-owning aliases are, by definition, not tracked.
   *
   * <p>Internally, a resource alias is represented by a pair of a {@link JavaExpression} (the
   * "reference" through which the must-call obligations for the alias set to which it belongs can
   * be satisfied) and a tree that "assigns" the reference.
   */
  /*package-private*/ static class ResourceAlias {

    /** An expression from the source code or a temporary variable for an expression. */
    public final JavaExpression reference;

    /** The element for {@link #reference}. */
    public final Element element;

    /** The tree at which {@code reference} was assigned, for the purpose of error reporting. */
    public final Tree tree;

    /**
     * Was this ResourceAlias derived from a parameter to a method that was annotated as {@link
     * MustCallAlias}? If so, the obligation containing this resource alias must be discharged only
     * in one of the following ways:
     *
     * <ul>
     *   <li>it is passed to another method or constructor in an @MustCallAlias position, and then
     *       the containing method returns that method’s result, or the call is a super()
     *       constructor call annotated with {@link MustCallAlias}, or
     *   <li>it is stored in an owning field of the class under analysis
     * </ul>
     */
    public final boolean derivedFromMustCallAliasParam;

    /**
     * Create a new resource alias. This constructor should only be used if the resource alias was
     * not derived from a method parameter annotated as {@link MustCallAlias}.
     *
     * @param reference the local variable
     * @param tree the tree
     */
    public ResourceAlias(LocalVariable reference, Tree tree) {
      this(reference, reference.getElement(), tree);
    }

    /**
     * Create a new resource alias. This constructor should only be used if the resource alias was
     * not derived from a method parameter annotated as {@link MustCallAlias}.
     *
     * @param reference the reference
     * @param element the element for the given reference
     * @param tree the tree
     */
    public ResourceAlias(JavaExpression reference, Element element, Tree tree) {
      this(reference, element, tree, false);
    }

    /**
     * Create a new resource alias.
     *
     * @param reference the local variable
     * @param element the element for the reference
     * @param tree the tree
     * @param derivedFromMustCallAliasParam true iff this resource alias was created because of an
     *     {@link MustCallAlias} parameter
     */
    public ResourceAlias(
        JavaExpression reference,
        Element element,
        Tree tree,
        boolean derivedFromMustCallAliasParam) {
      this.reference = reference;
      this.element = element;
      this.tree = tree;
      this.derivedFromMustCallAliasParam = derivedFromMustCallAliasParam;
    }

    @Override
    public String toString() {
      return "(ResourceAlias: reference: " + reference + " |||| tree: " + tree + ")";
    }

    @Override
    public boolean equals(@Nullable Object o) {
      if (this == o) {
        return true;
      }
      if (o == null || getClass() != o.getClass()) {
        return false;
      }
      ResourceAlias that = (ResourceAlias) o;
      return reference.equals(that.reference) && tree.equals(that.tree);
    }

    @Override
    public int hashCode() {
      return Objects.hash(reference, tree);
    }

    /**
     * Returns an appropriate String for representing this in an error message. In particular, if
     * {@link #reference} is a temporary variable, we return the String representation of {@link
     * #tree}, to avoid exposing the temporary name (which has no meaning for the user) in the error
     * message
     *
     * @return an appropriate String for representing this in an error message
     */
    public String stringForErrorMessage() {
      String referenceStr = reference.toString();
      // We assume that any temporary variable name will not be a syntactically-valid
      // identifier or keyword.
      return !SourceVersion.isIdentifier(referenceStr) ? tree.toString() : referenceStr;
    }
  }

  /**
   * Creates a consistency analyzer. Typically, the type factory's postAnalyze method would
   * instantiate a new consistency analyzer using this constructor and then call {@link
   * #analyze(ControlFlowGraph)}.
   *
   * @param typeFactory the type factory
   * @param analysis the analysis from the type factory. Usually this would have protected access,
   *     so this constructor cannot get it directly.
   */
  /*package-private*/ MustCallConsistencyAnalyzer(
      ResourceLeakAnnotatedTypeFactory typeFactory, ResourceLeakAnalysis analysis) {
    this.typeFactory = typeFactory;
    this.checker = (ResourceLeakChecker) typeFactory.getChecker();
    this.analysis = analysis;
    this.permitStaticOwning = checker.hasOption("permitStaticOwning");
    this.permitInitializationLeak = checker.hasOption("permitInitializationLeak");
    this.noLightweightOwnership = checker.hasOption(MustCallChecker.NO_LIGHTWEIGHT_OWNERSHIP);
    this.countMustCall = checker.hasOption(ResourceLeakChecker.COUNT_MUST_CALL);
  }

  /**
   * The main function of the consistency dataflow analysis. The analysis tracks dataflow facts
   * ("Obligations") of type {@link Obligation}, each representing a set of owning resource aliases
   * for some value with a non-empty {@code @MustCall} obligation. The set of tracked Obligations is
   * guaranteed to include at least one Obligation for each actual resource in the program, but
   * might include other, spurious Obligations, too (that is, it is a conservative
   * over-approximation of the true Obligation set).
   *
   * <p>The analysis improves its precision by removing Obligations from tracking when it can prove
   * that they do not represent real resources. For example, it is not necessary to track
   * expressions with empty {@code @MustCall} obligations, because they are trivially fulfilled. Nor
   * is tracking non-owning aliases necessary, because by definition they cannot be used to fulfill
   * must-call obligations.
   *
   * @param cfg the control flow graph of the method to check
   */
  // TODO: This analysis is currently implemented directly using a worklist; in the future, it
  // should be rewritten to use the dataflow framework of the Checker Framework.
  /*package-private*/ void analyze(ControlFlowGraph cfg) {
    // The `visited` set contains everything that has been added to the worklist, even if it has
    // not yet been removed and analyzed.
    Set<BlockWithObligations> visited = new HashSet<>();
    Deque<BlockWithObligations> worklist = new ArrayDeque<>();

    // Add any owning parameters to the initial set of variables to track.
    BlockWithObligations entry =
        new BlockWithObligations(cfg.getEntryBlock(), computeOwningParameters(cfg));
    worklist.add(entry);
    visited.add(entry);

    while (!worklist.isEmpty()) {
      BlockWithObligations current = worklist.remove();
      propagateObligationsToSuccessorBlocks(
          cfg, current.obligations, current.block, visited, worklist);
    }
  }

  /**
   * Update a set of Obligations to account for a method or constructor invocation.
   *
   * @param obligations the Obligations to update
   * @param node the method or constructor invocation
   * @param exceptionType a description of the outgoing CFG edge from the node: <code>null</code> to
   *     indicate normal return, or a {@link TypeMirror} to indicate a subclass of the given
   *     throwable class was thrown
   */
  private void updateObligationsForInvocation(
      Set<Obligation> obligations, Node node, @Nullable TypeMirror exceptionType) {
    removeObligationsAtOwnershipTransferToParameters(obligations, node, exceptionType);
    if (node instanceof MethodInvocationNode
        && typeFactory.canCreateObligations()
        && typeFactory.hasCreatesMustCallFor((MethodInvocationNode) node)) {
      checkCreatesMustCallForInvocation(obligations, (MethodInvocationNode) node);
      // Count calls to @CreatesMustCallFor methods as creating new resources. Doing so could
      // result in slightly over-counting, because @CreatesMustCallFor doesn't guarantee that
      // a new resource is created: it just means that a new resource might have been created.
      incrementNumMustCall(node);
    }

    if (!shouldTrackInvocationResult(obligations, node)) {
      return;
    }

    if (typeFactory.declaredTypeHasMustCall(node.getTree())) {
      // The incrementNumMustCall call above increments the count for the target of the
      // @CreatesMustCallFor annotation.  By contrast, this call increments the count for the
      // return value of the method (which can't be the target of the annotation, because our
      // syntax doesn't support that).
      incrementNumMustCall(node);
    }
    updateObligationsWithInvocationResult(obligations, node);
  }

  /**
   * Checks that an invocation of a CreatesMustCallFor method is valid.
   *
   * <p>Such an invocation is valid if any of the conditions in {@link
   * #isValidCreatesMustCallForExpression(Set, JavaExpression, TreePath)} is true for each
   * expression in the argument to the CreatesMustCallFor annotation. As a special case, the
   * invocation of a CreatesMustCallFor method with "this" as its expression is permitted in the
   * constructor of the relevant class (invoking a constructor already creates an obligation). If
   * none of these conditions are true for any of the expressions, this method issues a
   * reset.not.owning error.
   *
   * <p>For soundness, this method also guarantees that if any of the expressions in the
   * CreatesMustCallFor annotation has a tracked Obligation, any tracked resource aliases of it will
   * be removed (lest the analysis conclude that it is already closed because one of these aliases
   * was closed before the method was invoked). Aliases created after the CreatesMustCallFor method
   * is invoked are still permitted.
   *
   * @param obligations the currently-tracked Obligations; this value is side-effected if there is
   *     an Obligation in it which tracks any expression from the CreatesMustCallFor annotation as
   *     one of its resource aliases
   * @param node a method invocation node, invoking a method with a CreatesMustCallFor annotation
   */
  private void checkCreatesMustCallForInvocation(
      Set<Obligation> obligations, MethodInvocationNode node) {

    TreePath currentPath = typeFactory.getPath(node.getTree());
    List<JavaExpression> cmcfExpressions =
        CreatesMustCallForToJavaExpression.getCreatesMustCallForExpressionsAtInvocation(
            node, typeFactory, typeFactory);
    List<JavaExpression> missing = new ArrayList<>(0);
    for (JavaExpression expression : cmcfExpressions) {
      if (!isValidCreatesMustCallForExpression(obligations, expression, currentPath)) {
        missing.add(expression);
      }
    }

    if (missing.isEmpty()) {
      // All expressions matched one of the rules, so the invocation is valid.
      return;
    }

    // Special case for invocations of CreatesMustCallFor("this") methods in the constructor.
    if (missing.size() == 1) {
      JavaExpression expression = missing.get(0);
      if (expression instanceof ThisReference && TreePathUtil.inConstructor(currentPath)) {
        return;
      }
    }

    StringJoiner missingStrs = new StringJoiner(",");
    for (JavaExpression m : missing) {
      String s = m.toString();
      missingStrs.add(s.equals("this") ? s + " of type " + m.getType() : s);
    }
    checker.reportError(
        node.getTree(),
        "reset.not.owning",
        node.getTarget().getMethod().getSimpleName().toString(),
        missingStrs.toString());
  }

  /**
   * Checks the validity of the given expression from an invoked method's {@link
   * org.checkerframework.checker.mustcall.qual.CreatesMustCallFor} annotation. Helper method for
   * {@link #checkCreatesMustCallForInvocation(Set, MethodInvocationNode)}.
   *
   * <p>An expression is valid if one of the following conditions is true:
   *
   * <ul>
   *   <li>1) the expression is an owning pointer,
   *   <li>2) the expression already has a tracked Obligation (i.e. there is already a resource
   *       alias in some Obligation's resource alias set that refers to the expression), or
   *   <li>3) the method in which the invocation occurs also has an @CreatesMustCallFor annotation,
   *       with the same expression.
   * </ul>
   *
   * @param obligations the currently-tracked Obligations; this value is side-effected if there is
   *     an Obligation in it which tracks {@code expression} as one of its resource aliases
   * @param expression an element of a method's @CreatesMustCallFor annotation
   * @param invocationPath the path to the invocation of the method from whose @CreateMustCallFor
   *     annotation {@code expression} came
   * @return true iff the expression is valid, as defined above
   */
  private boolean isValidCreatesMustCallForExpression(
      Set<Obligation> obligations, JavaExpression expression, TreePath invocationPath) {
    if (expression instanceof FieldAccess) {
      Element elt = ((FieldAccess) expression).getField();
      if (!noLightweightOwnership && typeFactory.hasOwning(elt)) {
        // The expression is an Owning field.  This satisfies case 1.
        return true;
      }
    } else if (expression instanceof LocalVariable) {
      Element elt = ((LocalVariable) expression).getElement();
      if (!noLightweightOwnership && typeFactory.hasOwning(elt)) {
        // The expression is an Owning formal parameter. Note that this cannot actually
        // be a local variable (despite expressions's type being LocalVariable) because
        // the @Owning annotation can only be written on methods, parameters, and fields;
        // formal parameters are also represented by LocalVariable in the bodies of methods.
        // This satisfies case 1.
        return true;
      } else {
        Obligation toRemove = null;
        Obligation toAdd = null;
        for (Obligation obligation : obligations) {
          ResourceAlias alias = obligation.getResourceAlias(expression);
          if (alias != null) {
            // This satisfies case 2 above. Remove all its aliases, then return below.
            if (toRemove != null) {
              throw new TypeSystemError(
                  "tried to remove multiple sets containing a reset expression at once");
            }
            toRemove = obligation;
            toAdd = new Obligation(ImmutableSet.of(alias), obligation.whenToEnforce);
          }
        }

        if (toRemove != null) {
          obligations.remove(toRemove);
          obligations.add(toAdd);
          // This satisfies case 2.
          return true;
        }
      }
    }

    // TODO: Getting this every time is inefficient if a method has many @CreatesMustCallFor
    // annotations, but that should be rare.
    MethodTree callerMethodTree = TreePathUtil.enclosingMethod(invocationPath);
    if (callerMethodTree == null) {
      return false;
    }
    ExecutableElement callerMethodElt = TreeUtils.elementFromDeclaration(callerMethodTree);
    MustCallAnnotatedTypeFactory mcAtf =
        typeFactory.getTypeFactoryOfSubchecker(MustCallChecker.class);
    List<String> callerCmcfValues =
        ResourceLeakVisitor.getCreatesMustCallForValues(callerMethodElt, mcAtf, typeFactory);
    if (callerCmcfValues.isEmpty()) {
      return false;
    }
    for (String callerCmcfValue : callerCmcfValues) {
      JavaExpression callerTarget;
      try {
        callerTarget =
            StringToJavaExpression.atMethodBody(callerCmcfValue, callerMethodTree, checker);
      } catch (JavaExpressionParseException e) {
        // Do not issue an error here, because it would be a duplicate.
        // The error will be issued by the Transfer class of the checker,
        // via the CreatesMustCallForElementSupplier interface.
        callerTarget = null;
      }

      if (areSame(expression, callerTarget)) {
        // This satisfies case 3.
        return true;
      }
    }
    return false;
  }

  /**
   * Checks whether the two JavaExpressions are the same. This is identical to calling equals() on
   * one of them, with two exceptions: the second expression can be null, and {@code this}
   * references are compared using their underlying type. (ThisReference#equals always returns true,
   * which is probably a bug and isn't accurate in the case of nested classes.)
   *
   * @param target a JavaExpression
   * @param enclosingTarget another, possibly null, JavaExpression
   * @return true iff they represent the same program element
   */
  private boolean areSame(JavaExpression target, @Nullable JavaExpression enclosingTarget) {
    if (enclosingTarget == null) {
      return false;
    }
    if (enclosingTarget instanceof ThisReference && target instanceof ThisReference) {
      return enclosingTarget.getType().toString().equals(target.getType().toString());
    } else {
      return enclosingTarget.equals(target);
    }
  }

  /**
   * Given a node representing a method or constructor call, updates the set of Obligations to
   * account for the result, which is treated as a new resource alias. Adds the new resource alias
   * to the set of an Obligation in {@code obligations}: either an existing Obligation if the result
   * is definitely resource-aliased with it, or a new Obligation if not.
   *
   * @param obligations the currently-tracked Obligations. This is always side-effected: either a
   *     new resource alias is added to the resource alias set of an existing Obligation, or a new
   *     Obligation with a single-element resource alias set is created and added.
   * @param node the invocation node whose result is to be tracked; must be {@link
   *     MethodInvocationNode} or {@link ObjectCreationNode}
   */
  /*package-private*/ void updateObligationsWithInvocationResult(
      Set<Obligation> obligations, Node node) {
    Tree tree = node.getTree();
    // Only track the result of the call if there is a temporary variable for the call node
    // (because if there is no temporary, then the invocation must produce an untrackable value,
    // such as a primitive type).
    LocalVariableNode tmpVar = typeFactory.getTempVarForNode(node);
    if (tmpVar == null) {
      return;
    }

    // `mustCallAliases` is a (possibly-empty) list of arguments passed in a MustCallAlias
    // position.
    List<Node> mustCallAliases = getMustCallAliasArgumentNodes(node);
    // If call returns @This, add the receiver to mustCallAliases.
    if (node instanceof MethodInvocationNode
        && typeFactory.returnsThis((MethodInvocationTree) tree)) {
      mustCallAliases.add(
          removeCastsAndGetTmpVarIfPresent(
              ((MethodInvocationNode) node).getTarget().getReceiver()));
    }

    if (mustCallAliases.isEmpty()) {
      // If mustCallAliases is an empty List, add tmpVarAsResourceAlias to a new set.
      ResourceAlias tmpVarAsResourceAlias = new ResourceAlias(new LocalVariable(tmpVar), tree);
      obligations.add(new Obligation(ImmutableSet.of(tmpVarAsResourceAlias), MethodExitKind.ALL));
    } else {
      for (Node mustCallAlias : mustCallAliases) {
        if (mustCallAlias instanceof FieldAccessNode) {
          // Do not track the call result if the MustCallAlias argument is a field.
          // Handling of @Owning fields is a completely separate check, and there is never
          // a need to track an alias of a non-@Owning field, as by definition such a
          // field does not have must-call obligations!
        } else if (mustCallAlias instanceof LocalVariableNode) {
          // If mustCallAlias is a local variable already being tracked, add
          // tmpVarAsResourceAlias to the set containing mustCallAlias.
          Obligation obligationContainingMustCallAlias =
              getObligationForVar(obligations, (LocalVariableNode) mustCallAlias);
          if (obligationContainingMustCallAlias != null) {
            ResourceAlias tmpVarAsResourceAlias =
                new ResourceAlias(
                    new LocalVariable(tmpVar),
                    tmpVar.getElement(),
                    tree,
                    obligationContainingMustCallAlias.derivedFromMustCallAlias());
            Set<ResourceAlias> newResourceAliasSet =
                FluentIterable.from(obligationContainingMustCallAlias.resourceAliases)
                    .append(tmpVarAsResourceAlias)
                    .toSet();
            obligations.remove(obligationContainingMustCallAlias);
            obligations.add(
                new Obligation(
                    newResourceAliasSet, obligationContainingMustCallAlias.whenToEnforce));
            // It is not an error if there is no Obligation containing the must-call
            // alias. In that case, what has usually happened is that no Obligation was
            // created in the first place.
            // For example, when checking the invocation of a "wrapper stream"
            // constructor, if the argument in the must-call alias position is some
            // stream with no must-call obligations like a ByteArrayInputStream, then no
            // Obligation object will have been created for it and therefore
            // obligationContainingMustCallAlias will be null.
          }
        }
      }
    }
  }

  /**
   * Returns true if the result of the given method or constructor invocation node should be tracked
   * in {@code obligations}. In some cases, there is no need to track the result because the
   * must-call obligations are already satisfied in some other way or there cannot possibly be
   * must-call obligations because of the structure of the code.
   *
   * <p>Specifically, an invocation result does NOT need to be tracked if any of the following is
   * true:
   *
   * <ul>
   *   <li>The invocation is a call to a {@code this()} or {@code super()} constructor.
   *   <li>The method's return type is annotated with MustCallAlias and the argument passed in this
   *       invocation in the corresponding position is an owning field.
   *   <li>The method's return type is non-owning, which can either be because the method has no
   *       return type or because the return type is annotated with {@link NotOwning}.
   * </ul>
   *
   * <p>This method can also side-effect {@code obligations}, if node is a super or this constructor
   * call with MustCallAlias annotations, by removing that Obligation.
   *
   * @param obligations the current set of Obligations, which may be side-effected
   * @param node the invocation node to check; must be {@link MethodInvocationNode} or {@link
   *     ObjectCreationNode}
   * @return true iff the result of {@code node} should be tracked in {@code obligations}
   */
  private boolean shouldTrackInvocationResult(Set<Obligation> obligations, Node node) {
    Tree callTree = node.getTree();
    if (callTree.getKind() == Tree.Kind.NEW_CLASS) {
      // Constructor results from new expressions are tracked as long as the declared type has
      // a non-empty @MustCall annotation.
      NewClassTree newClassTree = (NewClassTree) callTree;
      ExecutableElement executableElement = TreeUtils.elementFromUse(newClassTree);
      TypeElement typeElt = TypesUtils.getTypeElement(ElementUtils.getType(executableElement));
      return typeElt == null
          || !typeFactory.hasEmptyMustCallValue(typeElt)
          || !typeFactory.hasEmptyMustCallValue(newClassTree);
    }

    // Now callTree.getKind() == Tree.Kind.METHOD_INVOCATION.
    MethodInvocationTree methodInvokeTree = (MethodInvocationTree) callTree;

    if (TreeUtils.isSuperConstructorCall(methodInvokeTree)
        || TreeUtils.isThisConstructorCall(methodInvokeTree)) {
      List<Node> mustCallAliasArguments = getMustCallAliasArgumentNodes(node);
      // If there is a MustCallAlias argument that is also in the set of Obligations, then
      // remove it; its must-call obligation has been fulfilled by being passed on to the
      // MustCallAlias constructor (because a this/super constructor call can only occur in
      // the body of another constructor).
      for (Node mustCallAliasArgument : mustCallAliasArguments) {
        if (mustCallAliasArgument instanceof LocalVariableNode) {
          removeObligationsContainingVar(obligations, (LocalVariableNode) mustCallAliasArgument);
        }
      }
      return false;
    }
    return !returnTypeIsMustCallAliasWithUntrackable((MethodInvocationNode) node)
        && shouldTrackReturnType((MethodInvocationNode) node);
  }

  /**
   * Returns true if this node represents a method invocation of a must-call-alias method, where the
   * argument in the must-call-alias position is untrackable: an owning field or a pointer that is
   * guaranteed to be non-owning, such as {@code "this"} or a non-owning field. Owning fields are
   * handled by the rest of the checker, not by this algorithm, so they are "untrackable".
   * Non-owning fields and this nodes are guaranteed to be non-owning, and are therefore also
   * "untrackable". Because both owning and non-owning fields are untrackable (and there are no
   * other kinds of fields), this method returns true for all field accesses.
   *
   * @param node a method invocation node
   * @return true if this is the invocation of a method whose return type is MCA with an owning
   *     field or a definitely non-owning pointer
   */
  private boolean returnTypeIsMustCallAliasWithUntrackable(MethodInvocationNode node) {
    List<Node> mustCallAliasArguments = getMustCallAliasArgumentNodes(node);
    for (Node mustCallAliasArg : mustCallAliasArguments) {
      if (!(mustCallAliasArg instanceof FieldAccessNode || mustCallAliasArg instanceof ThisNode)) {
        return false;
      }
    }
    return !mustCallAliasArguments.isEmpty();
  }

  /**
   * Checks if {@code node} is either directly enclosed by a {@link TypeCastNode}, by looking at the
   * successor block in the CFG. In this case the enclosing operator is a "no-op" that evaluates to
   * the same value as {@code node}. This method is only used within {@link
   * #propagateObligationsToSuccessorBlocks(ControlFlowGraph, Set, Block, Set, Deque)} to ensure
   * Obligations are propagated to cast nodes properly. It relies on the assumption that a {@link
   * TypeCastNode} will only appear in a CFG as the first node in a block.
   *
   * @param node the CFG node
   * @return {@code true} if {@code node} is in a {@link SingleSuccessorBlock} {@code b}, the first
   *     {@link Node} in {@code b}'s successor block is a {@link TypeCastNode}, and {@code node} is
   *     an operand of the successor node; {@code false} otherwise
   */
  private boolean inCast(Node node) {
    if (!(node.getBlock() instanceof SingleSuccessorBlock)) {
      return false;
    }
    Block successorBlock = ((SingleSuccessorBlock) node.getBlock()).getSuccessor();
    if (successorBlock != null) {
      List<Node> succNodes = successorBlock.getNodes();
      if (succNodes.size() > 0) {
        Node succNode = succNodes.get(0);
        if (succNode instanceof TypeCastNode) {
          return ((TypeCastNode) succNode).getOperand().equals(node);
        }
      }
    }
    return false;
  }

  /**
   * Transfer ownership of any locals passed as arguments to {@code @Owning} parameters at a method
   * or constructor call by removing the Obligations corresponding to those locals.
   *
   * @param obligations the current set of Obligations, which is side-effected to remove Obligations
   *     for locals that are passed as owning parameters to the method or constructor
   * @param node a method or constructor invocation node
   * @param exceptionType a description of the outgoing CFG edge from the node: <code>null</code> to
   *     indicate normal return, or a {@link TypeMirror} to indicate a subclass of the given
   *     throwable class was thrown
   */
  private void removeObligationsAtOwnershipTransferToParameters(
      Set<Obligation> obligations, Node node, @Nullable TypeMirror exceptionType) {

    if (exceptionType != null) {
      // Do not transfer ownership if the called method throws an exception.
      return;
    }

    if (noLightweightOwnership) {
      // Never transfer ownership to parameters, matching the default in the analysis built
      // into Eclipse.
      return;
    }

    List<Node> arguments = getArgumentsOfInvocation(node);
    List<? extends VariableElement> parameters = getParametersOfInvocation(node);

    if (arguments.size() != parameters.size()) {
      // This could happen, e.g., with varargs, or with strange cases like generated Enum
      // constructors. In the varargs case (i.e. if the varargs parameter is owning),
      // only the first of the varargs arguments will actually get transferred: the second
      // and later varargs arguments will continue to be tracked at the call-site.
      // For now, just skip this case - the worst that will happen is a false positive in
      // cases like the varargs one described above.
      // TODO allow for ownership transfer here if needed in future
      return;
    }
    for (int i = 0; i < arguments.size(); i++) {
      Node n = removeCastsAndGetTmpVarIfPresent(arguments.get(i));
      if (n instanceof LocalVariableNode) {
        LocalVariableNode local = (LocalVariableNode) n;
        if (varTrackedInObligations(obligations, local)) {

          // check if parameter has an @Owning annotation
          VariableElement parameter = parameters.get(i);
          if (typeFactory.hasOwning(parameter)) {
            Obligation localObligation = getObligationForVar(obligations, local);
            // Passing to an owning parameter is not sufficient to resolve the
            // obligation created from a MustCallAlias parameter, because the
            // containing method must actually return the value.
            if (!localObligation.derivedFromMustCallAlias()) {
              // Transfer ownership!
              obligations.remove(localObligation);
            }
          }
        }
      }
    }
  }

  /**
   * If the return type of the enclosing method is {@code @Owning}, treat the must-call obligations
   * of the return expression as satisfied by removing all references to them from {@code
   * obligations}.
   *
   * @param obligations the current set of tracked Obligations. If ownership is transferred, it is
   *     side-effected to remove any Obligations that are resource-aliased to the return node.
   * @param cfg the CFG of the enclosing method
   * @param node a return node
   */
  private void updateObligationsForOwningReturn(
      Set<Obligation> obligations, ControlFlowGraph cfg, ReturnNode node) {
    if (isTransferOwnershipAtReturn(cfg)) {
      Node returnExpr = node.getResult();
      returnExpr = getTempVarOrNode(returnExpr);
      if (returnExpr instanceof LocalVariableNode) {
        removeObligationsContainingVar(obligations, (LocalVariableNode) returnExpr);
      }
    }
  }

  /**
   * Helper method that gets the temporary node corresponding to {@code node}, if one exists. If
   * not, this method returns its input.
   *
   * @param node a node
   * @return the temporary for node, or node if no temporary exists
   */
  /*package-private*/ Node getTempVarOrNode(Node node) {
    Node temp = typeFactory.getTempVarForNode(node);
    if (temp != null) {
      return temp;
    }
    return node;
  }

  /**
   * Should ownership be transferred to the return type of the method corresponding to a CFG?
   * Returns true when there is no {@link NotOwning} annotation on the return type.
   *
   * @param cfg the CFG of the method
   * @return true iff ownership should be transferred to the return type of the method corresponding
   *     to a CFG
   */
  private boolean isTransferOwnershipAtReturn(ControlFlowGraph cfg) {
    if (noLightweightOwnership) {
      // If not using LO, default to always transfer at return, just like Eclipse does.
      return true;
    }

    UnderlyingAST underlyingAST = cfg.getUnderlyingAST();
    if (underlyingAST instanceof UnderlyingAST.CFGMethod) {
      // TODO: lambdas? In that case false is returned below, which means that ownership will
      //  not be transferred.
      MethodTree method = ((UnderlyingAST.CFGMethod) underlyingAST).getMethod();
      ExecutableElement executableElement = TreeUtils.elementFromDeclaration(method);
      return !typeFactory.hasNotOwning(executableElement);
    }
    return false;
  }

  /**
   * Updates a set of Obligations to account for an assignment. Assigning to an owning field might
   * remove Obligations, assigning to a resource variable might remove obligations, assigning to a
   * new local variable might modify an Obligation (by increasing the size of its resource alias
   * set), etc.
   *
   * @param obligations the set of Obligations to update
   * @param cfg the control flow graph that contains {@code assignmentNode}
   * @param assignmentNode the assignment
   */
  private void updateObligationsForAssignment(
      Set<Obligation> obligations, ControlFlowGraph cfg, AssignmentNode assignmentNode) {
    Node lhs = assignmentNode.getTarget();
    Element lhsElement = TreeUtils.elementFromTree(lhs.getTree());
    if (lhsElement == null) {
      return;
    }
    // Use the temporary variable for the rhs if it exists.
    Node rhs = NodeUtils.removeCasts(assignmentNode.getExpression());
    rhs = getTempVarOrNode(rhs);

    // Ownership transfer to @Owning field.
    if (lhsElement.getKind() == ElementKind.FIELD) {
      boolean isOwningField = !noLightweightOwnership && typeFactory.hasOwning(lhsElement);
      // Check that the must-call obligations of the lhs have been satisfied, if the field is
      // non-final and owning.
      if (isOwningField
          && typeFactory.canCreateObligations()
          && !ElementUtils.isFinal(lhsElement)) {
        checkReassignmentToField(obligations, assignmentNode);
      }

      // Remove Obligations from local variables, now that the owning field is responsible.
      // (When obligation creation is turned off, non-final fields cannot take ownership.)
      if (isOwningField
          && rhs instanceof LocalVariableNode
          && (typeFactory.canCreateObligations() || ElementUtils.isFinal(lhsElement))) {

        LocalVariableNode rhsVar = (LocalVariableNode) rhs;

        MethodTree containingMethod = cfg.getContainingMethod(assignmentNode.getTree());
        boolean inConstructor =
            containingMethod != null && TreeUtils.isConstructor(containingMethod);

        // Determine which obligations this field assignment can clear.  In a constructor,
        // assignments to `this.field` only clears obligations on normal return, since
        // on exception `this` becomes inaccessible.
        Set<MethodExitKind> toClear;
        if (inConstructor
            && lhs instanceof FieldAccessNode
            && ((FieldAccessNode) lhs).getReceiver() instanceof ThisNode) {
          toClear = Collections.singleton(MethodExitKind.NORMAL_RETURN);
        } else {
          toClear = MethodExitKind.ALL;
        }

        @Nullable Element enclosingElem = lhsElement.getEnclosingElement();
        @Nullable TypeElement enclosingType =
            enclosingElem != null ? ElementUtils.enclosingTypeElement(enclosingElem) : null;

        // Assigning to an owning field is sufficient to clear a must-call alias obligation
        // in a constructor, if the enclosing class has at most one @Owning field. If the
        // class had multiple owning fields, then a soundness bug would occur: the must call
        // alias relationship would allow the whole class' obligation to be fulfilled by
        // closing only one of the parameters passed to the constructor (but the other
        // owning fields might not actually have had their obligations fulfilled). See test
        // case checker/tests/resourceleak/TwoOwningMCATest.java for an example.
        if (hasAtMostOneOwningField(enclosingType)) {
          removeObligationsContainingVar(
              obligations, rhsVar, MustCallAliasHandling.NO_SPECIAL_HANDLING, toClear);
        } else {
          removeObligationsContainingVar(
              obligations,
              rhsVar,
              MustCallAliasHandling.RETAIN_OBLIGATIONS_DERIVED_FROM_A_MUST_CALL_ALIAS_PARAMETER,
              toClear);
        }

        // Finally, if any obligations containing this var remain, then closing the field
        // will satisfy them.  Here we are overly cautious and only track final fields.  In
        // the future we could perhaps relax this guard with careful handling for field
        // reassignments.
        if (ElementUtils.isFinal(lhsElement)) {
          addAliasToObligationsContainingVar(
              obligations,
              rhsVar,
              new ResourceAlias(JavaExpression.fromNode(lhs), lhsElement, lhs.getTree()));
        }
      }
    } else if (lhs instanceof LocalVariableNode) {
      LocalVariableNode lhsVar = (LocalVariableNode) lhs;
      updateObligationsForPseudoAssignment(obligations, assignmentNode, lhsVar, rhs);
    }
  }

  /**
   * Returns true iff the given type element has 0 or 1 @Owning fields.
   *
   * @param element an element for a class
   * @return true iff element has no more than 1 owning field
   */
  private boolean hasAtMostOneOwningField(TypeElement element) {
    List<VariableElement> fields =
        ElementUtils.getAllFieldsIn(element, typeFactory.getElementUtils());
    // Has an owning field already been encountered?
    boolean hasOwningField = false;
    for (VariableElement field : fields) {
      if (typeFactory.hasOwning(field)) {
        if (hasOwningField) {
          return false;
        } else {
          hasOwningField = true;
        }
      }
    }
    // We haven't seen two owning fields, so there must be 1 or 0.
    return true;
  }

  /**
   * Add a new alias to all Obligations that have {@code var} in their resource-alias set. This
   * method should be used when {@code var} and {@code newAlias} definitively point to the same
   * object in memory.
   *
   * @param obligations the set of Obligations to modify
   * @param var a variable
   * @param newAlias a new {@link ResourceAlias} to add
   */
  private void addAliasToObligationsContainingVar(
      Set<Obligation> obligations, LocalVariableNode var, ResourceAlias newAlias) {
    Iterator<Obligation> it = obligations.iterator();
    List<Obligation> newObligations = new ArrayList<>();

    while (it.hasNext()) {
      Obligation obligation = it.next();
      if (obligation.canBeSatisfiedThrough(var)) {
        it.remove();

        Set<ResourceAlias> newAliases = new LinkedHashSet<>(obligation.resourceAliases);
        newAliases.add(newAlias);

        newObligations.add(new Obligation(newAliases, obligation.whenToEnforce));
      }
    }

    obligations.addAll(newObligations);
  }

  /**
   * Remove any Obligations that contain {@code var} in their resource-alias set.
   *
   * @param obligations the set of Obligations to modify
   * @param var a variable
   */
  /*package-private*/ void removeObligationsContainingVar(
      Set<Obligation> obligations, LocalVariableNode var) {
    removeObligationsContainingVar(
        obligations, var, MustCallAliasHandling.NO_SPECIAL_HANDLING, MethodExitKind.ALL);
  }

  /**
   * Helper type for {@link #removeObligationsContainingVar(Set, LocalVariableNode,
   * MustCallAliasHandling, Set)}
   */
  private enum MustCallAliasHandling {
    /**
     * Obligations derived from {@link MustCallAlias} parameters do not require special handling,
     * and they should be removed like any other obligation.
     */
    NO_SPECIAL_HANDLING,

    /**
     * Obligations derived from {@link MustCallAlias} parameters are not satisfied and should be
     * retained.
     */
    RETAIN_OBLIGATIONS_DERIVED_FROM_A_MUST_CALL_ALIAS_PARAMETER,
  }

  /**
   * Remove Obligations that contain {@code var} in their resource-alias set.
   *
   * <p>Some operations do not satisfy all Obligations. For instance, assigning to a field in a
   * constructor only satisfies Obligations when the constructor exits normally (i.e. without
   * throwing an exception). The last two arguments to this method can be used to retain some
   * Obligations in special circumstances.
   *
   * @param obligations the set of Obligations to modify
   * @param var a variable
   * @param mustCallAliasHandling how to treat Obligations derived from {@link MustCallAlias}
   *     parameters
   * @param whatToClear the kind of Obligations to remove
   */
  private void removeObligationsContainingVar(
      Set<Obligation> obligations,
      LocalVariableNode var,
      MustCallAliasHandling mustCallAliasHandling,
      Set<MethodExitKind> whatToClear) {
    List<Obligation> newObligations = new ArrayList<>();

    Iterator<Obligation> it = obligations.iterator();
    while (it.hasNext()) {
      Obligation obligation = it.next();

      if (obligation.canBeSatisfiedThrough(var)
          && (mustCallAliasHandling == MustCallAliasHandling.NO_SPECIAL_HANDLING
              || !obligation.derivedFromMustCallAlias())) {
        it.remove();

        Set<MethodExitKind> whenToEnforce = new HashSet<>(obligation.whenToEnforce);
        whenToEnforce.removeAll(whatToClear);

        if (!whenToEnforce.isEmpty()) {
          newObligations.add(new Obligation(obligation.resourceAliases, whenToEnforce));
        }
      }
    }

    obligations.addAll(newObligations);
  }

  /**
   * Update a set of tracked Obligations to account for a (pseudo-)assignment to some variable, as
   * in a gen-kill dataflow analysis problem. That is, add ("gen") and remove ("kill") resource
   * aliases from Obligations in the {@code obligations} set as appropriate based on the
   * (pseudo-)assignment performed by {@code node}. This method may also remove an Obligation
   * entirely if the analysis concludes that its resource alias set is empty because the last
   * tracked alias to it has been overwritten (including checking that the must-call obligations
   * were satisfied before the assignment).
   *
   * <p>Pseudo-assignments may include operations that "assign" to a temporary variable, exposing
   * the possible value flow into the variable. E.g., for a ternary expression {@code b ? x : y}
   * whose temporary variable is {@code t}, this method may process "assignments" {@code t = x} and
   * {@code t = y}, thereby capturing the two possible values of {@code t}.
   *
   * @param obligations the tracked Obligations, which will be side-effected
   * @param node the node performing the pseudo-assignment; it is not necessarily an assignment node
   * @param lhsVar the left-hand side variable for the pseudo-assignment
   * @param rhs the right-hand side for the pseudo-assignment, which must have been converted to a
   *     temporary variable (via a call to {@link
   *     ResourceLeakAnnotatedTypeFactory#getTempVarForNode})
   */
  /*package-private*/ void updateObligationsForPseudoAssignment(
      Set<Obligation> obligations, Node node, LocalVariableNode lhsVar, Node rhs) {
    // Replacements to eventually perform in Obligations.  This map is kept to avoid a
    // ConcurrentModificationException in the loop below.
    Map<Obligation, Obligation> replacements = new LinkedHashMap<>();
    // Cache to re-use on subsequent iterations.
    ResourceAlias aliasForAssignment = null;
    for (Obligation obligation : obligations) {
      // This is a non-null value iff the resource alias set for obligation needs to
      // change because of the pseudo-assignment. The value of this variable is the new
      // alias set for `obligation` if it is non-null.
      Set<ResourceAlias> newResourceAliasesForObligation = null;

      // Always kill the lhs var if it is present in the resource alias set for this
      // Obligation by removing it from the resource alias set.
      ResourceAlias aliasForLhs = obligation.getResourceAlias(lhsVar);
      if (aliasForLhs != null) {
        newResourceAliasesForObligation = new LinkedHashSet<>(obligation.resourceAliases);
        newResourceAliasesForObligation.remove(aliasForLhs);
      }
      // If rhs is a variable tracked in the Obligation's resource alias set, gen the lhs
      // by adding it to the resource alias set.
      if (rhs instanceof LocalVariableNode
          && obligation.canBeSatisfiedThrough((LocalVariableNode) rhs)) {
        LocalVariableNode rhsVar = (LocalVariableNode) rhs;
        if (newResourceAliasesForObligation == null) {
          newResourceAliasesForObligation = new LinkedHashSet<>(obligation.resourceAliases);
        }
        if (aliasForAssignment == null) {
          // It is possible to observe assignments to temporary variables, e.g.,
          // synthetic assignments to ternary expression variables in the CFG.  For such
          // cases, use the tree associated with the temp var for the resource alias,
          // as that is the tree where errors should be reported.
          Tree treeForAlias =
              typeFactory.isTempVar(lhsVar)
                  ? typeFactory.getTreeForTempVar(lhsVar)
                  : node.getTree();
          aliasForAssignment = new ResourceAlias(new LocalVariable(lhsVar), treeForAlias);
        }
        newResourceAliasesForObligation.add(aliasForAssignment);
        // Remove temp vars from tracking once they are assigned to another location.
        if (typeFactory.isTempVar(rhsVar)) {
          ResourceAlias aliasForRhs = obligation.getResourceAlias(rhsVar);
          if (aliasForRhs != null) {
            newResourceAliasesForObligation.remove(aliasForRhs);
          }
        }
      }

      // If no changes were made to the resource alias set, there is no need to update the
      // Obligation.
      if (newResourceAliasesForObligation == null) {
        continue;
      }

      if (newResourceAliasesForObligation.isEmpty()) {
        // Because the last reference to the resource has been overwritten, check the
        // must-call obligation.
        MustCallAnnotatedTypeFactory mcAtf =
            typeFactory.getTypeFactoryOfSubchecker(MustCallChecker.class);
        checkMustCall(
            obligation,
            typeFactory.getStoreBefore(node),
            mcAtf.getStoreBefore(node),
            "variable overwritten by assignment " + node.getTree());
        replacements.put(obligation, null);
      } else {
        replacements.put(
            obligation, new Obligation(newResourceAliasesForObligation, obligation.whenToEnforce));
      }
    }

    // Finally, update the set of Obligations according to the replacements.
    for (Map.Entry<Obligation, Obligation> entry : replacements.entrySet()) {
      obligations.remove(entry.getKey());
      if (entry.getValue() != null && !entry.getValue().resourceAliases.isEmpty()) {
        obligations.add(entry.getValue());
      }
    }
  }

  /**
   * Issues an error if the given re-assignment to a non-final, owning field is not valid. A
   * re-assignment is valid if the called methods type of the lhs before the assignment satisfies
   * the must-call obligations of the field.
   *
   * <p>Despite the name of this method, the argument {@code node} might be the first and only
   * assignment to a field.
   *
   * @param obligations current tracked Obligations
   * @param node an assignment to a non-final, owning field
   */
  private void checkReassignmentToField(Set<Obligation> obligations, AssignmentNode node) {

    Node lhsNode = node.getTarget();

    if (!(lhsNode instanceof FieldAccessNode)) {
      throw new TypeSystemError(
          "checkReassignmentToField: non-field node " + node + " of class " + node.getClass());
    }

    FieldAccessNode lhs = (FieldAccessNode) lhsNode;
    Node receiver = lhs.getReceiver();

    if (permitStaticOwning && receiver instanceof ClassNameNode) {
      return;
    }

    // TODO: it would be better to defer getting the path until after checking
    // for a CreatesMustCallFor annotation, because getting the path can be expensive.
    // It might be possible to exploit the CFG structure to find the containing
    // method (rather than using the path, as below), because if a method is being
    // analyzed then it should be the root of the CFG (I think).
    TreePath currentPath = typeFactory.getPath(node.getTree());
    MethodTree enclosingMethodTree = TreePathUtil.enclosingMethod(currentPath);

    if (enclosingMethodTree == null) {
      // The assignment is taking place outside of a method:  in a variable declaration's
      // initializer or in an initializer block.
      // The Resource Leak Checker issues no error if the assignment is a field initializer.
      if (node.getTree().getKind() == Tree.Kind.VARIABLE) {
        // An assignment to a field that is also a declaration must be a field initializer
        // (VARIABLE Trees are only used for declarations).  Assignment in a field
        // initializer is always permitted.
        return;
      } else if (permitInitializationLeak
          && TreePathUtil.isTopLevelAssignmentInInitializerBlock(currentPath)) {
        // This is likely not reassignment; if reassignment, the number of assignments that
        // were not warned about is limited to other initializations (is not unbounded).
        // This behavior is unsound; see InstanceInitializer.java test case.
        return;
      } else {
        // Issue an error if the field has a non-empty must-call type.
        MustCallAnnotatedTypeFactory mcTypeFactory =
            typeFactory.getTypeFactoryOfSubchecker(MustCallChecker.class);
        AnnotationMirror mcAnno =
            mcTypeFactory.getAnnotatedType(lhs.getElement()).getPrimaryAnnotation(MustCall.class);
        List<String> mcValues =
            AnnotationUtils.getElementValueArray(
                mcAnno, mcTypeFactory.getMustCallValueElement(), String.class);
        if (mcValues.isEmpty()) {
          return;
        }
        VariableElement lhsElement = TreeUtils.variableElementFromTree(lhs.getTree());
        checker.reportError(
            node.getTree(),
            "required.method.not.called",
            formatMissingMustCallMethods(mcValues),
            "field " + lhsElement.getSimpleName().toString(),
            lhsElement.asType().toString(),
            "Field assignment outside method or declaration might overwrite field's current value");
        return;
      }
    } else if (permitInitializationLeak && TreeUtils.isConstructor(enclosingMethodTree)) {
      Element enclosingClassElement =
          TreeUtils.elementFromDeclaration(enclosingMethodTree).getEnclosingElement();
      if (ElementUtils.isTypeElement(enclosingClassElement)) {
        Element receiverElement = TypesUtils.getTypeElement(receiver.getType());
        if (Objects.equals(enclosingClassElement, receiverElement)) {
          return;
        }
      }
    }

    // Check that there is a corresponding CreatesMustCallFor annotation, unless this is
    // 1) an assignment to a field of a newly-declared local variable whose scope does not
    // extend beyond the method's body (and which therefore could not be targeted by an
    // annotation on the method declaration), or 2) the rhs is a null literal (so there's
    // nothing to reset).
    if (!(receiver instanceof LocalVariableNode
            && varTrackedInObligations(obligations, (LocalVariableNode) receiver))
        && !(node.getExpression() instanceof NullLiteralNode)) {
      checkEnclosingMethodIsCreatesMustCallFor(node, enclosingMethodTree);
    }

    // The following code handles a special case where the field being assigned is itself
    // getting passed in an owning position to another method on the RHS of the assignment.
    // For example, if the field's type is a class whose constructor takes another instance
    // of itself (such as a node in a linked list) in an owning position, re-assigning the
    // field to a new instance that takes the field's value as an owning parameter is safe
    // (the new value has taken responsibility for closing the old value). In such a case,
    // it is not required that the must-call obligation of the field be satisfied via method
    // calls before the assignment, since the invoked method will take ownership of the
    // object previously referenced by the field and handle the obligation. This fixes the
    // false positive in https://github.com/typetools/checker-framework/issues/5971.
    Node rhs = node.getExpression();
    if (!noLightweightOwnership
        && (rhs instanceof ObjectCreationNode || rhs instanceof MethodInvocationNode)) {

      List<Node> arguments = getArgumentsOfInvocation(rhs);
      List<? extends VariableElement> parameters = getParametersOfInvocation(rhs);

      if (arguments.size() == parameters.size()) {
        for (int i = 0; i < arguments.size(); i++) {
          VariableElement param = parameters.get(i);
          if (typeFactory.hasOwning(param)) {
            Node argument = arguments.get(i);
            if (argument.equals(lhs)) {
              return;
            }
          }
        }
      } else {
        // This could happen, e.g., with varargs, or with strange cases like generated Enum
        // constructors. In the varargs case (i.e. if the varargs parameter is owning),
        // only the first of the varargs arguments will actually get transferred: the second
        // and later varargs arguments will continue to be tracked at the call-site.
        // For now, just skip this case - the worst that will happen is a false positive in
        // cases like the varargs one described above.
        // TODO allow for ownership transfer here if needed in future, but for now do
        // nothing
      }
    }

    MustCallAnnotatedTypeFactory mcTypeFactory =
        typeFactory.getTypeFactoryOfSubchecker(MustCallChecker.class);

    // Get the Must Call type for the field. If there's info about this field in the store, use
    // that. Otherwise, use the declared type of the field
    CFStore mcStore = mcTypeFactory.getStoreBefore(lhs);
    CFValue mcValue = mcStore.getValue(lhs);
    AnnotationMirror mcAnno = null;
    if (mcValue != null) {
      mcAnno = AnnotationUtils.getAnnotationByClass(mcValue.getAnnotations(), MustCall.class);
    }
    if (mcAnno == null) {
      // No stored value (or the stored value is Poly/top), so use the declared type.
      mcAnno =
          mcTypeFactory.getAnnotatedType(lhs.getElement()).getPrimaryAnnotation(MustCall.class);
    }
    // if mcAnno is still null, then the declared type must be something other than
    // @MustCall (probably @MustCallUnknown). Do nothing in this case: a warning
    // about the field will be issued elsewhere (it will be impossible to satisfy its
    // obligations!).
    if (mcAnno == null) {
      return;
    }
    List<String> mcValues =
        AnnotationUtils.getElementValueArray(
            mcAnno, mcTypeFactory.getMustCallValueElement(), String.class);

    if (mcValues.isEmpty()) {
      return;
    }

    // Get the store before the RHS rather than the assignment node, because the CFG always has
    // the RHS first. If the RHS has side-effects, then the assignment node's store will have
    // had its inferred types erased.
    AccumulationStore cmStoreBefore = typeFactory.getStoreBefore(rhs);
    AccumulationValue cmValue = cmStoreBefore == null ? null : cmStoreBefore.getValue(lhs);
    AnnotationMirror cmAnno = null;
    if (cmValue != null) { // When store contains the lhs
      Set<String> accumulatedValues = cmValue.getAccumulatedValues();
      if (accumulatedValues != null) { // type variable or wildcard type
        cmAnno = typeFactory.createCalledMethods(accumulatedValues.toArray(new String[0]));
      } else {
        for (AnnotationMirror anno : cmValue.getAnnotations()) {
          if (AnnotationUtils.areSameByName(
              anno, "org.checkerframework.checker.calledmethods.qual.CalledMethods")) {
            cmAnno = anno;
          }
        }
      }
    }
    if (cmAnno == null) {
      cmAnno = typeFactory.top;
    }
    if (!calledMethodsSatisfyMustCall(mcValues, cmAnno)) {
      VariableElement lhsElement = TreeUtils.variableElementFromTree(lhs.getTree());
      if (!checker.shouldSkipUses(lhsElement)) {
        checker.reportError(
            node.getTree(),
            "required.method.not.called",
            formatMissingMustCallMethods(mcValues),
            "field " + lhsElement.getSimpleName().toString(),
            lhsElement.asType().toString(),
            " Non-final owning field might be overwritten");
      }
    }
  }

  /**
   * Checks that the method that encloses an assignment is marked with @CreatesMustCallFor
   * annotation whose target is the object whose field is being re-assigned.
   *
   * @param node an assignment node whose lhs is a non-final, owning field
   * @param enclosingMethod the MethodTree in which the re-assignment takes place
   */
  private void checkEnclosingMethodIsCreatesMustCallFor(
      AssignmentNode node, MethodTree enclosingMethod) {
    Node lhs = node.getTarget();
    if (!(lhs instanceof FieldAccessNode)) {
      return;
    }
    if (permitStaticOwning && ((FieldAccessNode) lhs).getReceiver() instanceof ClassNameNode) {
      return;
    }

    String receiverString = receiverAsString((FieldAccessNode) lhs);
    if ("this".equals(receiverString) && TreeUtils.isConstructor(enclosingMethod)) {
      // Constructors always create must-call obligations, so there is no need for them to
      // be annotated.
      return;
    }
    ExecutableElement enclosingMethodElt = TreeUtils.elementFromDeclaration(enclosingMethod);
    MustCallAnnotatedTypeFactory mcAtf =
        typeFactory.getTypeFactoryOfSubchecker(MustCallChecker.class);

    List<String> cmcfValues =
        ResourceLeakVisitor.getCreatesMustCallForValues(enclosingMethodElt, mcAtf, typeFactory);

    if (cmcfValues.isEmpty()) {
      checker.reportError(
          enclosingMethod,
          "missing.creates.mustcall.for",
          enclosingMethodElt.getSimpleName().toString(),
          receiverString,
          ((FieldAccessNode) lhs).getFieldName());
      return;
    }

    List<String> checked = new ArrayList<>();
    for (String targetStrWithoutAdaptation : cmcfValues) {
      String targetStr;
      try {
        targetStr =
            StringToJavaExpression.atMethodBody(
                    targetStrWithoutAdaptation, enclosingMethod, checker)
                .toString();
      } catch (JavaExpressionParseException e) {
        targetStr = targetStrWithoutAdaptation;
      }
      if (targetStr.equals(receiverString)) {
        // This @CreatesMustCallFor annotation matches.
        return;
      }
      checked.add(targetStr);
    }
    checker.reportError(
        enclosingMethod,
        "incompatible.creates.mustcall.for",
        enclosingMethodElt.getSimpleName().toString(),
        receiverString,
        ((FieldAccessNode) lhs).getFieldName(),
        String.join(", ", checked));
  }

  /**
   * Gets a standardized name for an object whose field is being re-assigned.
   *
   * @param fieldAccessNode a field access node
   * @return the name of the object whose field is being accessed (the receiver), as a string
   */
  private String receiverAsString(FieldAccessNode fieldAccessNode) {
    Node receiver = fieldAccessNode.getReceiver();
    if (receiver instanceof ThisNode) {
      return "this";
    }
    if (receiver instanceof LocalVariableNode) {
      return ((LocalVariableNode) receiver).getName();
    }
    if (receiver instanceof ClassNameNode) {
      return ((ClassNameNode) receiver).getElement().toString();
    }
    if (receiver instanceof SuperNode) {
      return "super";
    }
    throw new TypeSystemError(
        "unexpected receiver of field assignment: " + receiver + " of type " + receiver.getClass());
  }

  /**
   * Finds the arguments passed in the {@code @MustCallAlias} positions for a call.
   *
   * @param callNode callNode representing the call; must be {@link MethodInvocationNode} or {@link
   *     ObjectCreationNode}
   * @return if {@code callNode} invokes a method with a {@code @MustCallAlias} annotation on some
   *     formal parameter(s) (or the receiver), returns the result of calling {@link
   *     #removeCastsAndGetTmpVarIfPresent(Node)} on the argument(s) passed in corresponding
   *     position(s). Otherwise, returns an empty List.
   */
  private List<Node> getMustCallAliasArgumentNodes(Node callNode) {
    Preconditions.checkArgument(
        callNode instanceof MethodInvocationNode || callNode instanceof ObjectCreationNode);
    List<Node> result = new ArrayList<>();
    if (!typeFactory.hasMustCallAlias(callNode.getTree())) {
      return result;
    }

    List<Node> args = getArgumentsOfInvocation(callNode);
    List<? extends VariableElement> parameters = getParametersOfInvocation(callNode);
    for (int i = 0; i < args.size(); i++) {
      if (typeFactory.hasMustCallAlias(parameters.get(i))) {
        result.add(removeCastsAndGetTmpVarIfPresent(args.get(i)));
      }
    }

    // If none of the parameters were @MustCallAlias, it must be the receiver
    if (result.isEmpty() && callNode instanceof MethodInvocationNode) {
      result.add(
          removeCastsAndGetTmpVarIfPresent(
              ((MethodInvocationNode) callNode).getTarget().getReceiver()));
    }

    return result;
  }

  /**
   * If a temporary variable exists for node after typecasts have been removed, return it.
   * Otherwise, return node.
   *
   * @param node a node
   * @return either a tempvar for node's content sans typecasts, or node
   */
  /*package-private*/ Node removeCastsAndGetTmpVarIfPresent(Node node) {
    // TODO: Create temp vars for TypeCastNodes as well, so there is no need to explicitly
    // remove casts here.
    node = NodeUtils.removeCasts(node);
    return getTempVarOrNode(node);
  }

  /**
   * Get the nodes representing the arguments of a method or constructor invocation from the
   * invocation node.
   *
   * @param node a MethodInvocation or ObjectCreation node
   * @return the arguments, in order
   */
  /*package-private*/ List<Node> getArgumentsOfInvocation(Node node) {
    if (node instanceof MethodInvocationNode) {
      MethodInvocationNode invocationNode = (MethodInvocationNode) node;
      return invocationNode.getArguments();
    } else if (node instanceof ObjectCreationNode) {
      return ((ObjectCreationNode) node).getArguments();
    } else {
      throw new TypeSystemError("unexpected node type " + node.getClass());
    }
  }

  /**
   * Get the elements representing the formal parameters of a method or constructor, from an
   * invocation of that method or constructor.
   *
   * @param node a method invocation or object creation node
   * @return a list of the declarations of the formal parameters of the method or constructor being
   *     invoked
   */
  /*package-private*/ List<? extends VariableElement> getParametersOfInvocation(Node node) {
    ExecutableElement executableElement;
    if (node instanceof MethodInvocationNode) {
      MethodInvocationNode invocationNode = (MethodInvocationNode) node;
      executableElement = TreeUtils.elementFromUse(invocationNode.getTree());
    } else if (node instanceof ObjectCreationNode) {
      executableElement = TreeUtils.elementFromUse(((ObjectCreationNode) node).getTree());
    } else {
      throw new TypeSystemError("unexpected node type " + node.getClass());
    }

    return executableElement.getParameters();
  }

  /**
   * Is the return type of the invoked method one that should be tracked?
   *
   * @param node a method invocation
   * @return true iff the checker is in no-lightweight-ownership mode, or the method has a
   *     {@code @MustCallAlias} annotation, or (1) the method has a return type that needs to be
   *     tracked (i.e., it has a non-empty {@code @MustCall} obligation and (2) the method
   *     declaration does not have a {@code @NotOwning} annotation
   */
  private boolean shouldTrackReturnType(MethodInvocationNode node) {
    if (noLightweightOwnership) {
      // Default to always transferring at return if not using LO, just like Eclipse does.
      return true;
    }
    MethodInvocationTree methodInvocationTree = node.getTree();
    ExecutableElement executableElement = TreeUtils.elementFromUse(methodInvocationTree);
    if (typeFactory.hasMustCallAlias(executableElement)) {
      // assume tracking is required
      return true;
    }
    TypeMirror type = ElementUtils.getType(executableElement);
    // void or primitive-returning methods are "not owning" by construction
    if (type.getKind() == TypeKind.VOID || type.getKind().isPrimitive()) {
      return false;
    }
    TypeElement typeElt = TypesUtils.getTypeElement(type);
    // no need to track if type has no possible @MustCall obligation
    if (typeElt != null
        && typeFactory.hasEmptyMustCallValue(typeElt)
        && typeFactory.hasEmptyMustCallValue(methodInvocationTree)) {
      return false;
    }
    // check for absence of @NotOwning annotation
    return !typeFactory.hasNotOwning(executableElement);
  }

  /**
   * Get all successor blocks for some block, except for those corresponding to ignored exception
   * types. See {@link ResourceLeakAnalysis#isIgnoredExceptionType(TypeMirror)}. Each exceptional
   * successor is paired with the type of exception that leads to it, for use in error messages.
   *
   * @param block input block
   * @return set of pairs (b, t), where b is a successor block, and t is the type of exception for
   *     the CFG edge from block to b, or {@code null} if b is a non-exceptional successor
   */
  private Set<IPair<Block, @Nullable TypeMirror>> getSuccessorsExceptIgnoredExceptions(
      Block block) {
    if (block.getType() == Block.BlockType.EXCEPTION_BLOCK) {
      ExceptionBlock excBlock = (ExceptionBlock) block;
      Set<IPair<Block, @Nullable TypeMirror>> result = new LinkedHashSet<>();
      // regular successor
      Block regularSucc = excBlock.getSuccessor();
      if (regularSucc != null) {
        result.add(IPair.of(regularSucc, null));
      }
      // non-ignored exception successors
      Map<TypeMirror, Set<Block>> exceptionalSuccessors = excBlock.getExceptionalSuccessors();
      for (Map.Entry<TypeMirror, Set<Block>> entry : exceptionalSuccessors.entrySet()) {
        TypeMirror exceptionType = entry.getKey();
        if (!analysis.isIgnoredExceptionType(exceptionType)) {
          for (Block exSucc : entry.getValue()) {
            result.add(IPair.of(exSucc, exceptionType));
          }
        }
      }
      return result;
    } else {
      Set<IPair<Block, @Nullable TypeMirror>> result = new LinkedHashSet<>();
      for (Block b : block.getSuccessors()) {
        result.add(IPair.of(b, null));
      }
      return result;
    }
  }

  /**
   * Propagates a set of Obligations to successors, and performs consistency checks when variables
   * are going out of scope.
   *
   * <p>The basic algorithm loops over the successor blocks of the current block. For each
   * successor, two things happen:
   *
   * <p>First, it constructs an updated set of Obligations using {@code incomingObligations}, the
   * nodes in {@code currentBlock}, and the nature of the edge from {@code currentBlock} to the
   * successor. The edge can either be normal control flow or an exception. See
   *
   * <ul>
   *   <li>{@link #updateObligationsForAssignment(Set, ControlFlowGraph, AssignmentNode)}
   *   <li>{@link #updateObligationsForOwningReturn(Set, ControlFlowGraph, ReturnNode)}
   *   <li>{@link #updateObligationsForInvocation(Set, Node, TypeMirror)}
   * </ul>
   *
   * <p>Second, it checks every Obligation in obligations. If the successor is an exit block or all
   * of an Obligation's resource aliases might be going out of scope, then a consistency check
   * occurs (with two exceptions, both related to temporary variables that don't actually get
   * assigned; see code comments for details) and an error is issued if it fails. If the successor
   * is any other kind of block and there is information about at least one of the Obligation's
   * aliases in the successor store (i.e. the resource itself definitely does not go out of scope),
   * then the Obligation is passed forward to the successor ("propagated") with any definitely
   * out-of-scope aliases removed from its resource alias set.
   *
   * @param cfg the control flow graph
   * @param incomingObligations the Obligations for the current block
   * @param currentBlock the current block
   * @param visited block-Obligations pairs already analyzed or already on the worklist
   * @param worklist current worklist
   */
  private void propagateObligationsToSuccessorBlocks(
      ControlFlowGraph cfg,
      Set<Obligation> incomingObligations,
      Block currentBlock,
      Set<BlockWithObligations> visited,
      Deque<BlockWithObligations> worklist) {
    // For each successor block that isn't caused by an ignored exception type, this loop
    // computes the set of Obligations that should be propagated to it and then adds it to the
    // worklist if any of its resource aliases are still in scope in the successor block. If
    // none are, then the loop performs a consistency check for that Obligation.
    for (IPair<Block, @Nullable TypeMirror> successorAndExceptionType :
        getSuccessorsExceptIgnoredExceptions(currentBlock)) {

      // A *mutable* set that eventually holds the set of dataflow facts to be propagated to
      // successor blocks. The set is initialized to the current dataflow facts and updated by
      // the methods invoked in the for loop below.
      Set<Obligation> obligations = new LinkedHashSet<>(incomingObligations);

      // PERFORMANCE NOTE: The computed changes to `obligations` are mostly the same for each
      // successor block, but can vary slightly depending on the exception type.  There might
      // be some opportunities for optimization in this mostly-redundant work.
      for (Node node : currentBlock.getNodes()) {
        if (node instanceof AssignmentNode) {
          updateObligationsForAssignment(obligations, cfg, (AssignmentNode) node);
        } else if (node instanceof ReturnNode) {
          updateObligationsForOwningReturn(obligations, cfg, (ReturnNode) node);
        } else if (node instanceof MethodInvocationNode || node instanceof ObjectCreationNode) {
          updateObligationsForInvocation(obligations, node, successorAndExceptionType.second);
        }
        // All other types of nodes are ignored. This is safe, because other kinds of
        // nodes cannot create or modify the resource-alias sets that the algorithm is
        // tracking.
      }

      propagateObligationsToSuccessorBlock(
          obligations,
          currentBlock,
          successorAndExceptionType.first,
          successorAndExceptionType.second,
          visited,
          worklist);
    }
  }

  /**
   * Helper for {@link #propagateObligationsToSuccessorBlocks(ControlFlowGraph, Set, Block, Set,
   * Deque)} that propagates obligations along a single edge.
   *
   * @param obligations the Obligations for the current block
   * @param currentBlock the current block
   * @param successor a successor of the current block
   * @param exceptionType the type of edge from <code>currentBlock</code> to <code>successor
   *     </code>: <code>null</code> for normal control flow, or a throwable type for exceptional
   *     control flow
   * @param visited block-Obligations pairs already analyzed or already on the worklist
   * @param worklist current worklist
   */
  private void propagateObligationsToSuccessorBlock(
      Set<Obligation> obligations,
      Block currentBlock,
      Block successor,
      @Nullable TypeMirror exceptionType,
      Set<BlockWithObligations> visited,
      Deque<BlockWithObligations> worklist) {
    List<Node> currentBlockNodes = currentBlock.getNodes();
    // successorObligations eventually contains the Obligations to propagate to successor.
    // The loop below mutates it.
    Set<Obligation> successorObligations = new LinkedHashSet<>();
    // A detailed reason to give in the case that the last resource alias of an Obligation
    // goes out of scope without a called-methods type that satisfies the corresponding
    // must-call obligation along the current control-flow edge. Computed here for
    // efficiency; used in the loop over the Obligations, below.
    String exitReasonForErrorMessage =
        exceptionType == null
            ?
            // Technically the variable may be going out of scope before the method
            // exit, but that doesn't seem to provide additional helpful
            // information.
            "regular method exit"
            : "possible exceptional exit due to "
                + ((ExceptionBlock) currentBlock).getNode().getTree()
                + " with exception type "
                + exceptionType;
    // Computed outside the Obligation loop for efficiency.
    AccumulationStore regularStoreOfSuccessor = analysis.getInput(successor).getRegularStore();
    for (Obligation obligation : obligations) {
      // This boolean is true if there is no evidence that the Obligation does not go out
      // of scope - that is, if there is definitely a resource alias that is in scope in
      // the successor.
      boolean obligationGoesOutOfScopeBeforeSuccessor = true;
      for (ResourceAlias resourceAlias : obligation.resourceAliases) {
        if (aliasInScopeInSuccessor(regularStoreOfSuccessor, resourceAlias)) {
          obligationGoesOutOfScopeBeforeSuccessor = false;
          break;
        }
      }
      // This check is to determine if this Obligation's resource aliases are definitely
      // going out of scope: if this is an exit block or there is no information about any
      // of them in the successor store, all aliases must be going out of scope and a
      // consistency check should occur.
      if (successor.getType() == BlockType.SPECIAL_BLOCK /* special blocks are exit blocks */
          || obligationGoesOutOfScopeBeforeSuccessor) {
        MustCallAnnotatedTypeFactory mcAtf =
            typeFactory.getTypeFactoryOfSubchecker(MustCallChecker.class);

        // If successor is an exceptional successor, and Obligation represents the
        // temporary variable for currentBlock's node, do not propagate or do a
        // consistency check, as in the exceptional case the "assignment" to the
        // temporary variable does not succeed.
        //
        // Note that this test cannot be "successor.getType() ==
        // BlockType.EXCEPTIONAL_BLOCK", because not every exceptional successor is an
        // exceptional block. For example, the successor might be a regular block
        // (containing a catch clause, for example), or a special block indicating an
        // exceptional exit. Nor can this test be "currentBlock.getType() ==
        // BlockType.EXCEPTIONAL_BLOCK", because some exception types are ignored.
        // Whether exceptionType is null captures the logic of both of these cases.
        if (exceptionType != null) {
          Node exceptionalNode = NodeUtils.removeCasts(((ExceptionBlock) currentBlock).getNode());
          LocalVariableNode tmpVarForExcNode = typeFactory.getTempVarForNode(exceptionalNode);
          if (tmpVarForExcNode != null
              && obligation.resourceAliases.size() == 1
              && obligation.canBeSatisfiedThrough(tmpVarForExcNode)) {
            continue;
          }
        }

        // Always propagate the Obligation to the successor if current block represents
        // code nested in a cast.  Without this logic, the analysis may report a false
        // positive when the Obligation represents a temporary variable for a nested
        // expression, as the temporary may not appear in the successor store and hence
        // seems to be going out of scope.  The temporary will be handled with special
        // logic; casts are unwrapped at various points in the analysis.
        if (currentBlockNodes.size() == 1 && inCast(currentBlockNodes.get(0))) {
          successorObligations.add(obligation);
          continue;
        }

        // At this point, a consistency check will definitely occur, unless the
        // obligation was derived from a MustCallAlias parameter. If it was, an error is
        // immediately issued, because such a parameter should not go out of scope
        // without its obligation being resolved some other way.
        if (obligation.derivedFromMustCallAlias()) {
          // MustCallAlias annotations only have meaning if the method returns
          // normally, so issue an error if and only if this exit is happening on a
          // normal exit path.
          if (exceptionType == null
              && obligation.whenToEnforce.contains(MethodExitKind.NORMAL_RETURN)) {
            checker.reportError(
                obligation.resourceAliases.asList().get(0).tree,
                "mustcallalias.out.of.scope",
                exitReasonForErrorMessage);
          }
          // Whether or not an error is issued, the check is now complete - there is
          // no further checking to do on a must-call-alias-derived obligation along
          // an exceptional path.
          continue;
        }

        // Which stores from the called-methods and must-call checkers are used in the
        // consistency check varies depending on the context.  Generally speaking, we would
        // like to use the store propagated along the CFG edge from currentBlock to
        // successor.  But, there are special cases to consider.  The rules are:
        // 1. if the current block has no nodes, it is either a ConditionalBlock or a
        //    SpecialBlock.
        //    For the called-methods store, we obtain the exact CFG edge store that we need
        //    (see getStoreForEdgeFromEmptyBlock()).  For the must-call store, due to API
        //    limitations, we use the following heuristics:
        //    1a. if there is information about any alias in the resource alias set
        //        in the successor store, use the successor's MC store, which
        //        contains whatever information is true after this block finishes.
        //    1b. if there is not any information about any alias in the resource alias
        //        set in the successor store, use the current block's MC store,
        //        which contain whatever information is true before this (empty) block.
        // 2. if the current block has one or more nodes, always use the CM store after
        //    the last node. To decide which MC store to use:
        //    2a. if the last node in the block is the invocation of an
        //        @CreatesMustCallFor method that might throw an exception, and the
        //        consistency check is for an exceptional path, use the MC store
        //        immediately before the method invocation, because the method threw an
        //        exception rather than finishing and therefore did not actually create
        //        any must-call obligation, so the MC store after might contain
        //        must-call obligations that do not need to be fulfilled along this
        //        path.
        //    2b. in all other cases, use the MC store from after the last node in
        //        the block.
        CFStore mcStore;
        AccumulationStore cmStore;
        if (currentBlockNodes.size() == 0 /* currentBlock is special or conditional */) {
          cmStore = getStoreForEdgeFromEmptyBlock(currentBlock, successor); // 1. (CM)
          // For the Must Call Checker, we currently apply a less precise handling and do
<<<<<<< HEAD
          // not get the store for the specific CFG edge from currentBlock to successor.  We
          // do not believe this will impact precision except in convoluted and uncommon
          // cases.  If we find that we need more precision, we can revisit this, but it
          // will require additional API support in the AnalysisResult type to get the
          // information that we need.
=======
          // not get the store for the specific CFG edge from currentBlock to successor.
          // We do not believe this will impact precision except in convoluted and
          // uncommon cases.  If we find that we need more precision, we can revisit this,
          // but it will require additional API support in the AnalysisResult type to get
          // the information that we need.
>>>>>>> 9e6ba9a2
          mcStore =
              mcAtf.getStoreForBlock(
                  obligationGoesOutOfScopeBeforeSuccessor,
                  currentBlock, // 1a. (MC)
                  successor); // 1b. (MC)
        } else {
          // In this case, current block has at least one node.
          // Use the called-methods store immediately after the last node in
          // currentBlock.
          Node last = currentBlockNodes.get(currentBlockNodes.size() - 1); // 2. (CM)

          if (cmStoreAfter.containsKey(last)) {
            cmStore = cmStoreAfter.get(last);
          } else {
            cmStore = typeFactory.getStoreAfter(last);
            cmStoreAfter.put(last, cmStore);
          }
          // If this is an exceptional block, check the MC store beforehand to avoid
          // issuing an error about a call to a CreatesMustCallFor method that might
          // throw an exception. Otherwise, use the store after.
          if (exceptionType != null && isInvocationOfCreatesMustCallForMethod(last)) {
            mcStore = mcAtf.getStoreBefore(last); // 2a. (MC)
          } else {
            if (mcStoreAfter.containsKey(last)) {
              mcStore = mcStoreAfter.get(last);
            } else {
              mcStore = mcAtf.getStoreAfter(last); // 2b. (MC)
              mcStoreAfter.put(last, mcStore);
            }
          }
        }

        MethodExitKind exitKind =
            exceptionType == null ? MethodExitKind.NORMAL_RETURN : MethodExitKind.EXCEPTIONAL_EXIT;
        if (obligation.whenToEnforce.contains(exitKind)) {
          checkMustCall(obligation, cmStore, mcStore, exitReasonForErrorMessage);
        }
      } else {
        // In this case, there is info in the successor store about some alias in the
        // Obligation.
        // Handles the possibility that some resource in the Obligation may go out of
        // scope.
        Set<ResourceAlias> copyOfResourceAliases = new LinkedHashSet<>(obligation.resourceAliases);
        copyOfResourceAliases.removeIf(
            alias -> !aliasInScopeInSuccessor(regularStoreOfSuccessor, alias));
        successorObligations.add(new Obligation(copyOfResourceAliases, obligation.whenToEnforce));
      }
    }

    propagate(new BlockWithObligations(successor, successorObligations), visited, worklist);
  }

  /**
   * Gets the store propagated by the {@link ResourceLeakAnalysis} (containing called methods
   * information) along a particular CFG edge during local type inference. The source {@link Block}
   * of the edge must contain no {@link Node}s.
   *
   * @param currentBlock source block of the CFG edge. Must contain no {@link Node}s.
   * @param successor target block of the CFG edge.
   * @return store propagated by the {@link ResourceLeakAnalysis} along the CFG edge.
   */
  private AccumulationStore getStoreForEdgeFromEmptyBlock(Block currentBlock, Block successor) {
    switch (currentBlock.getType()) {
      case CONDITIONAL_BLOCK:
        ConditionalBlock condBlock = (ConditionalBlock) currentBlock;
        if (condBlock.getThenSuccessor().equals(successor)) {
          return analysis.getInput(currentBlock).getThenStore();
        } else if (condBlock.getElseSuccessor().equals(successor)) {
          return analysis.getInput(currentBlock).getElseStore();
        } else {
          throw new BugInCF("successor not found");
        }
      case SPECIAL_BLOCK:
        return analysis.getInput(successor).getRegularStore();
      default:
        throw new BugInCF("unexpected block type " + currentBlock.getType());
    }
  }

  /**
   * Returns true if {@code alias.reference} is definitely in-scope in the successor store: that is,
   * there is a value for it in {@code successorStore}.
   *
   * @param successorStore the regular store of the successor block
   * @param alias the resource alias to check
   * @return true if the variable is definitely in scope for the purposes of the consistency
   *     checking algorithm in the successor block from which the store came
   */
  private boolean aliasInScopeInSuccessor(AccumulationStore successorStore, ResourceAlias alias) {
    return successorStore.getValue(alias.reference) != null;
  }

  /**
   * Returns true if node is a MethodInvocationNode of a method with a CreatesMustCallFor
   * annotation.
   *
   * @param node a node
   * @return true if node is a MethodInvocationNode of a method with a CreatesMustCallFor annotation
   */
  private boolean isInvocationOfCreatesMustCallForMethod(Node node) {
    if (!(node instanceof MethodInvocationNode)) {
      return false;
    }
    MethodInvocationNode miNode = (MethodInvocationNode) node;
    return typeFactory.hasCreatesMustCallFor(miNode);
  }

  /**
   * Finds {@link Owning} formal parameters for the method corresponding to a CFG.
   *
   * @param cfg the CFG
   * @return the owning formal parameters of the method that corresponds to the given cfg, or an
   *     empty set if the given CFG doesn't correspond to a method body
   */
  private Set<Obligation> computeOwningParameters(ControlFlowGraph cfg) {
    // TODO what about lambdas?
    if (cfg.getUnderlyingAST().getKind() == Kind.METHOD) {
      MethodTree method = ((UnderlyingAST.CFGMethod) cfg.getUnderlyingAST()).getMethod();
      Set<Obligation> result = new LinkedHashSet<>(1);
      for (VariableTree param : method.getParameters()) {
        VariableElement paramElement = TreeUtils.elementFromDeclaration(param);
        boolean hasMustCallAlias = typeFactory.hasMustCallAlias(paramElement);
        if (hasMustCallAlias
            || (typeFactory.declaredTypeHasMustCall(param)
                && !noLightweightOwnership
                && paramElement.getAnnotation(Owning.class) != null)) {
          result.add(
              new Obligation(
                  ImmutableSet.of(
                      new ResourceAlias(
                          new LocalVariable(paramElement), paramElement, param, hasMustCallAlias)),
                  Collections.singleton(MethodExitKind.NORMAL_RETURN)));
          // Increment numMustCall for each @Owning parameter tracked by the enclosing
          // method.
          incrementNumMustCall(paramElement);
        }
      }
      return result;
    }
    return Collections.emptySet();
  }

  /**
   * Checks whether there is some resource alias set <em>R</em> in {@code obligations} such that
   * <em>R</em> contains a {@link ResourceAlias} whose local variable is {@code node}.
   *
   * @param obligations the set of Obligations to search
   * @param var the local variable to look for
   * @return true iff there is a resource alias set in {@code obligations} that contains node
   */
  private static boolean varTrackedInObligations(
      Set<Obligation> obligations, LocalVariableNode var) {
    for (Obligation obligation : obligations) {
      if (obligation.canBeSatisfiedThrough(var)) {
        return true;
      }
    }
    return false;
  }

  /**
   * Gets the Obligation whose resource aliase set contains the given local variable, if one exists
   * in {@code obligations}.
   *
   * @param obligations a set of Obligations
   * @param node variable of interest
   * @return the Obligation in {@code obligations} whose resource alias set contains {@code node},
   *     or {@code null} if there is no such Obligation
   */
  /*package-private*/ static @Nullable Obligation getObligationForVar(
      Set<Obligation> obligations, LocalVariableNode node) {
    for (Obligation obligation : obligations) {
      if (obligation.canBeSatisfiedThrough(node)) {
        return obligation;
      }
    }
    return null;
  }

  /**
   * For the given Obligation, checks that at least one of its variables has its {@code @MustCall}
   * obligation satisfied, based on {@code @CalledMethods} and {@code @MustCall} types in the given
   * stores.
   *
   * @param obligation the Obligation
   * @param cmStore the called-methods store
   * @param mcStore the must-call store
   * @param outOfScopeReason if the {@code @MustCall} obligation is not satisfied, a useful
   *     explanation to include in the error message
   */
  private void checkMustCall(
      Obligation obligation, AccumulationStore cmStore, CFStore mcStore, String outOfScopeReason) {

    Map<ResourceAlias, List<String>> mustCallValues =
        obligation.getMustCallMethods(typeFactory, mcStore);

    // Optimization: if mustCallValues is null, always issue a warning (there is no way to
    // satisfy the check). A null mustCallValue occurs when the type is top
    // (@MustCallUnknown).
    if (mustCallValues == null) {
      // Report the error at the first alias' definition. This choice is arbitrary but
      // consistent.
      ResourceAlias firstAlias = obligation.resourceAliases.iterator().next();
      if (!reportedErrorAliases.contains(firstAlias)) {
        if (!checker.shouldSkipUses(TreeUtils.elementFromTree(firstAlias.tree))) {
          reportedErrorAliases.add(firstAlias);
          checker.reportError(
              firstAlias.tree,
              "required.method.not.known",
              firstAlias.stringForErrorMessage(),
              firstAlias.reference.getType().toString(),
              outOfScopeReason);
        }
      }
      return;
    }
    if (mustCallValues.isEmpty()) {
      throw new TypeSystemError("unexpected empty must-call values for obligation " + obligation);
    }

    boolean mustCallSatisfied = false;
    for (ResourceAlias alias : obligation.resourceAliases) {

      List<String> mustCallValuesForAlias = mustCallValues.get(alias);
      // optimization when there are no methods to call
      if (mustCallValuesForAlias.isEmpty()) {
        mustCallSatisfied = true;
        break;
      }

      // sometimes the store is null!  this looks like a bug in checker dataflow.
      // TODO track down and report the root-cause bug
      AccumulationValue cmValue = cmStore != null ? cmStore.getValue(alias.reference) : null;
      AnnotationMirror cmAnno = null;

      if (cmValue != null) { // When store contains the lhs
        Set<String> accumulatedValues = cmValue.getAccumulatedValues();
        if (accumulatedValues != null) { // type variable or wildcard type
          cmAnno = typeFactory.createCalledMethods(accumulatedValues.toArray(new String[0]));
        } else {
          for (AnnotationMirror anno : cmValue.getAnnotations()) {
            if (AnnotationUtils.areSameByName(
                    anno, "org.checkerframework.checker.calledmethods.qual.CalledMethods")
                || AnnotationUtils.areSameByName(
                    anno, "org.checkerframework.checker.calledmethods.qual.CalledMethodsBottom")) {
              cmAnno = anno;
            }
          }
        }
      }
      if (cmAnno == null) {
        cmAnno =
            typeFactory
                .getAnnotatedType(alias.element)
                .getEffectiveAnnotationInHierarchy(typeFactory.top);
      }

      if (calledMethodsSatisfyMustCall(mustCallValuesForAlias, cmAnno)) {
        mustCallSatisfied = true;
        break;
      }
    }

    if (!mustCallSatisfied) {
      // Report the error at the first alias' definition. This choice is arbitrary but
      // consistent.
      ResourceAlias firstAlias = obligation.resourceAliases.iterator().next();
      if (!reportedErrorAliases.contains(firstAlias)) {
        if (!checker.shouldSkipUses(TreeUtils.elementFromTree(firstAlias.tree))) {
          reportedErrorAliases.add(firstAlias);
          checker.reportError(
              firstAlias.tree,
              "required.method.not.called",
              formatMissingMustCallMethods(mustCallValues.get(firstAlias)),
              firstAlias.stringForErrorMessage(),
              firstAlias.reference.getType().toString(),
              outOfScopeReason);
        }
      }
    }
  }

  /**
   * Increment the -AcountMustCall counter.
   *
   * @param node the node being counted, to extract the type
   */
  private void incrementNumMustCall(Node node) {
    if (countMustCall) {
      TypeMirror type = node.getType();
      incrementMustCallImpl(type);
    }
  }

  /**
   * Increment the -AcountMustCall counter.
   *
   * @param elt the elt being counted, to extract the type
   */
  private void incrementNumMustCall(Element elt) {
    if (countMustCall) {
      TypeMirror type = elt.asType();
      incrementMustCallImpl(type);
    }
  }

  /**
   * Shared implementation for the two version of countMustCall. Don't call this directly.
   *
   * @param type the type of the object that has a must call obligation
   */
  private void incrementMustCallImpl(TypeMirror type) {
    // only count uses of JDK classes, since that's what the paper reported
    if (!isJdkClass(TypesUtils.getTypeElement(type).getQualifiedName().toString())) {
      return;
    }
    checker.numMustCall++;
  }

  /**
   * Is the given class a java* class? This is a heuristic for whether the class was defined in the
   * JDK.
   *
   * @param qualifiedName a fully qualified name of a class
   * @return true iff the type's fully-qualified name starts with "java", indicating that it is from
   *     a java.* or javax.* package (probably)
   */
  /*package-private*/ static boolean isJdkClass(String qualifiedName) {
    return qualifiedName.startsWith("java");
  }

  /**
   * Do the called methods represented by the {@link CalledMethods} type {@code cmAnno} include all
   * the methods in {@code mustCallValues}?
   *
   * @param mustCallValues the strings representing the must-call obligations
   * @param cmAnno an annotation from the called-methods type hierarchy
   * @return true iff cmAnno is a subtype of a called-methods annotation with the same values as
   *     mustCallValues
   */
  /*package-private*/ boolean calledMethodsSatisfyMustCall(
      List<String> mustCallValues, AnnotationMirror cmAnno) {
    // Create this annotation and use a subtype test because there's no guarantee that
    // cmAnno is actually an instance of CalledMethods: it could be CMBottom or CMPredicate.
    AnnotationMirror cmAnnoForMustCallMethods =
        typeFactory.createCalledMethods(mustCallValues.toArray(new String[mustCallValues.size()]));
    return typeFactory
        .getQualifierHierarchy()
        .isSubtypeQualifiersOnly(cmAnno, cmAnnoForMustCallMethods);
  }

  /**
   * If the input {@code state} has not been visited yet, add it to {@code visited} and {@code
   * worklist}.
   *
   * @param state the current state
   * @param visited the states that have been analyzed or are already on the worklist
   * @param worklist the states that will be analyzed
   */
  private static void propagate(
      BlockWithObligations state,
      Set<BlockWithObligations> visited,
      Deque<BlockWithObligations> worklist) {

    if (visited.add(state)) {
      worklist.add(state);
    }
  }

  /**
   * Formats a list of must-call method names to be printed in an error message.
   *
   * @param mustCallVal the list of must-call strings
   * @return a formatted string
   */
  /*package-private*/ static String formatMissingMustCallMethods(List<String> mustCallVal) {
    int size = mustCallVal.size();
    if (size == 0) {
      throw new TypeSystemError("empty mustCallVal " + mustCallVal);
    } else if (size == 1) {
      return "method " + mustCallVal.get(0);
    } else {
      return "methods " + String.join(", ", mustCallVal);
    }
  }

  /**
   * A pair of a {@link Block} and a set of dataflow facts on entry to the block. Each dataflow fact
   * represents a set of resource aliases for some tracked resource. The analyzer's worklist
   * consists of BlockWithObligations objects, each representing the need to handle the set of
   * dataflow facts reaching the block during analysis.
   */
  /*package-private*/ static class BlockWithObligations {

    /** The block. */
    public final Block block;

    /** The dataflow facts. */
    public final ImmutableSet<Obligation> obligations;

    /**
     * Create a new BlockWithObligations from a block and a set of dataflow facts.
     *
     * @param b the block
     * @param obligations the set of incoming Obligations at the start of the block (may be the
     *     empty set)
     */
    public BlockWithObligations(Block b, Set<Obligation> obligations) {
      this.block = b;
      this.obligations = ImmutableSet.copyOf(obligations);
    }

    @Override
    public boolean equals(@Nullable Object o) {
      if (this == o) {
        return true;
      }
      if (o == null || getClass() != o.getClass()) {
        return false;
      }
      BlockWithObligations that = (BlockWithObligations) o;
      return block.equals(that.block) && obligations.equals(that.obligations);
    }

    @Override
    public int hashCode() {
      return Objects.hash(block, obligations);
    }

    @Override
    public String toString() {
      return String.format(
          "BWO{%s %d, %d obligations %d}",
          block.getType(), block.getUid(), obligations.size(), obligations.hashCode());
    }

    /**
     * Returns a printed representation of a collection of BlockWithObligations. If a
     * BlockWithObligations appears multiple times in the collection, it is printed more succinctly
     * after the first time.
     *
     * @param bwos a collection of BlockWithObligations, to format
     * @return a printed representation of a collection of BlockWithObligations
     */
    public static String collectionToString(Collection<BlockWithObligations> bwos) {
      List<Block> blocksWithDuplicates = new ArrayList<>();
      for (BlockWithObligations bwo : bwos) {
        blocksWithDuplicates.add(bwo.block);
      }
      List<Block> duplicateBlocks = duplicates(blocksWithDuplicates);
      StringJoiner result = new StringJoiner(", ", "BWOs[", "]");
      for (BlockWithObligations bwo : bwos) {
        ImmutableSet<Obligation> obligations = bwo.obligations;
        if (duplicateBlocks.contains(bwo.block)) {
          result.add(
              String.format(
                  "BWO{%s %d, %d obligations %s}",
                  bwo.block.getType(), bwo.block.getUid(), obligations.size(), obligations));
        } else {
          result.add(
              String.format(
                  "BWO{%s %d, %d obligations}",
                  bwo.block.getType(), bwo.block.getUid(), obligations.size()));
        }
      }
      return result.toString();
    }
  }

  // TODO: Use from plume-lib's CollectionsPlume once version 1.9.0 is released.
  /**
   * Returns the elements (once each) that appear more than once in the given collection.
   *
   * @param <T> the type of elements
   * @param c a collection
   * @return the elements (once each) that appear more than once in the given collection
   */
  public static <T> List<T> duplicates(Collection<T> c) {
    // Inefficient (because of streams) but simple implementation.
    Set<T> withoutDuplicates = new HashSet<>();
    return c.stream().filter(n -> !withoutDuplicates.add(n)).collect(Collectors.toList());
  }
}<|MERGE_RESOLUTION|>--- conflicted
+++ resolved
@@ -2132,19 +2132,11 @@
         if (currentBlockNodes.size() == 0 /* currentBlock is special or conditional */) {
           cmStore = getStoreForEdgeFromEmptyBlock(currentBlock, successor); // 1. (CM)
           // For the Must Call Checker, we currently apply a less precise handling and do
-<<<<<<< HEAD
-          // not get the store for the specific CFG edge from currentBlock to successor.  We
-          // do not believe this will impact precision except in convoluted and uncommon
-          // cases.  If we find that we need more precision, we can revisit this, but it
-          // will require additional API support in the AnalysisResult type to get the
-          // information that we need.
-=======
           // not get the store for the specific CFG edge from currentBlock to successor.
           // We do not believe this will impact precision except in convoluted and
           // uncommon cases.  If we find that we need more precision, we can revisit this,
           // but it will require additional API support in the AnalysisResult type to get
           // the information that we need.
->>>>>>> 9e6ba9a2
           mcStore =
               mcAtf.getStoreForBlock(
                   obligationGoesOutOfScopeBeforeSuccessor,
