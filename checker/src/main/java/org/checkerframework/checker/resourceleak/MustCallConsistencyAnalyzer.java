package org.checkerframework.checker.resourceleak;

import com.google.common.base.Preconditions;
import com.google.common.collect.FluentIterable;
import com.google.common.collect.ImmutableSet;
import com.google.common.collect.Iterables;
import com.sun.source.tree.ConditionalExpressionTree;
import com.sun.source.tree.MethodInvocationTree;
import com.sun.source.tree.MethodTree;
import com.sun.source.tree.Tree;
import com.sun.source.tree.VariableTree;
import com.sun.source.util.TreePath;
import com.sun.tools.javac.code.Type;
import java.io.UnsupportedEncodingException;
import java.util.ArrayDeque;
import java.util.Deque;
import java.util.HashSet;
import java.util.LinkedHashMap;
import java.util.LinkedHashSet;
import java.util.List;
import java.util.Map;
import java.util.Objects;
import java.util.Set;
import javax.lang.model.element.AnnotationMirror;
import javax.lang.model.element.Element;
import javax.lang.model.element.ElementKind;
import javax.lang.model.element.ExecutableElement;
import javax.lang.model.element.Name;
import javax.lang.model.element.VariableElement;
import javax.lang.model.type.TypeKind;
import javax.lang.model.type.TypeMirror;
import org.checkerframework.checker.calledmethods.qual.CalledMethods;
import org.checkerframework.checker.mustcall.CreatesMustCallForElementSupplier;
import org.checkerframework.checker.mustcall.MustCallAnnotatedTypeFactory;
import org.checkerframework.checker.mustcall.MustCallChecker;
import org.checkerframework.checker.mustcall.qual.MustCall;
import org.checkerframework.checker.mustcall.qual.NotOwning;
import org.checkerframework.checker.mustcall.qual.Owning;
import org.checkerframework.checker.nullness.qual.Nullable;
import org.checkerframework.checker.signature.qual.FullyQualifiedName;
import org.checkerframework.dataflow.cfg.ControlFlowGraph;
import org.checkerframework.dataflow.cfg.UnderlyingAST;
import org.checkerframework.dataflow.cfg.block.Block;
import org.checkerframework.dataflow.cfg.block.ExceptionBlock;
import org.checkerframework.dataflow.cfg.block.SingleSuccessorBlock;
import org.checkerframework.dataflow.cfg.block.SpecialBlockImpl;
import org.checkerframework.dataflow.cfg.node.AssignmentNode;
import org.checkerframework.dataflow.cfg.node.FieldAccessNode;
import org.checkerframework.dataflow.cfg.node.LocalVariableNode;
import org.checkerframework.dataflow.cfg.node.MethodInvocationNode;
import org.checkerframework.dataflow.cfg.node.Node;
import org.checkerframework.dataflow.cfg.node.NullLiteralNode;
import org.checkerframework.dataflow.cfg.node.ObjectCreationNode;
import org.checkerframework.dataflow.cfg.node.ReturnNode;
import org.checkerframework.dataflow.cfg.node.TernaryExpressionNode;
import org.checkerframework.dataflow.cfg.node.ThisNode;
import org.checkerframework.dataflow.cfg.node.TypeCastNode;
import org.checkerframework.dataflow.expression.FieldAccess;
import org.checkerframework.dataflow.expression.JavaExpression;
import org.checkerframework.dataflow.expression.LocalVariable;
import org.checkerframework.dataflow.expression.ThisReference;
import org.checkerframework.framework.flow.CFAnalysis;
import org.checkerframework.framework.flow.CFStore;
import org.checkerframework.framework.flow.CFValue;
import org.checkerframework.framework.util.JavaExpressionParseUtil.JavaExpressionParseException;
import org.checkerframework.framework.util.StringToJavaExpression;
import org.checkerframework.javacutil.AnnotationUtils;
import org.checkerframework.javacutil.BugInCF;
import org.checkerframework.javacutil.ElementUtils;
import org.checkerframework.javacutil.Pair;
import org.checkerframework.javacutil.TreePathUtil;
import org.checkerframework.javacutil.TreeUtils;
import org.checkerframework.javacutil.TypesUtils;
import org.plumelib.util.StringsPlume;

/**
 * An analyzer that checks consistency of {@code @MustCall} and {@code @CalledMethods} types,
 * thereby detecting resource leaks. For any expression <em>e</em>, the analyzer ensures that when
 * <em>e</em> goes out of scope, there exists a resource alias <em>r</em> of <em>e</em> (which might
 * be <em>e</em> itself) such that MustCall(r) is contained in CalledMethods(r). For any <em>e</em>
 * for which this property does not hold, the analyzer reports a {@code
 * "required.method.not.called"} error, indicating a possible resource leak.
 *
 * <p>Mechanically, the analysis tracks dataflow facts about the obligations of sets of
 * resource-aliases that refer to the same resource, and checks their must-call and called-methods
 * types when the last reference to those sets goes out of scope. That is, this class implements a
 * lightweight alias analysis that tracks must-alias sets for resources.
 *
 * <p>Throughout this class, variables named "obligation" or "obligations" are dataflow facts of
 * type {@code ImmutableSet<LocalVarWithTree>}, each representing a set of resource aliases for some
 * value with a non-empty {@code @MustCall} obligation. These obligations can be resolved either via
 * ownership transfer (e.g. by being assigned into an owning field) or via their must-call
 * obligations being contained in their called-methods type when the last reference in a set goes
 * out of scope.
 *
 * <p>The algorithm here adds, modifies, or removes obligations from those it is tracking when
 * certain code patterns are encountered. For example, a new obligation is added to the tracked set
 * when a constructor or a method with an owning return is invoked; an obligation is modified when
 * an expression with a tracked obligation is assigned to a local variable or a resource-alias
 * method or constructor is called (the new local or the result of the resource-alias
 * method/constructor is added to the existing resource alias set); an obligation can be removed
 * when a member of a resource-alias set is passed to a method in a parameter location that is
 * annotated as {@code @Owning} or assigned to an owning field. (The above list is not exhaustive.)
 *
 * <p>Throughout, this class uses the temporary-variable facilities provided by the Must Call and
 * Resource Leak type factories to permit expressions to have their types refined in their
 * respective checkers' stores. These temporary variables can be members of resource-alias sets.
 */
/* package-private */
class MustCallConsistencyAnalyzer {

  /** {@code @MustCall} errors reported thus far, to avoid duplicate reports. */
  private final Set<LocalVarWithTree> reportedMustCallErrors = new HashSet<>();

  /**
   * The type factory for the Resource Leak Checker, which is used to get called methods types and
   * to access the Must Call Checker.
   */
  private final ResourceLeakAnnotatedTypeFactory typeFactory;

  /** The Resource Leak Checker, used to issue errors. */
  private final ResourceLeakChecker checker;

  /** The analysis from the Resource Leak Checker, used to get input stores based on CFG blocks. */
  private final CFAnalysis analysis;

  /**
   * Creates a consistency analyzer. Typically, the type factory's postAnalyze method would
   * instantiate a new consistency analyzer using this constructor and then call {@link
   * #analyze(ControlFlowGraph)}.
   *
   * @param typeFactory the type factory
   * @param analysis the analysis from the type factory. Usually this would have protected access,
   *     so this constructor cannot get it directly.
   */
  /* package-private */
  MustCallConsistencyAnalyzer(ResourceLeakAnnotatedTypeFactory typeFactory, CFAnalysis analysis) {
    this.typeFactory = typeFactory;
    this.checker = (ResourceLeakChecker) typeFactory.getChecker();
    this.analysis = analysis;
  }

  /**
   * The main function of the consistency dataflow analysis. The analysis tracks dataflow facts
   * ("obligations") of type {@code ImmutableSet<LocalVarWithTree>}, each representing a set of
   * resource aliases for some value with a non-empty {@code @MustCall} obligation. (It is not
   * necessary to track expressions with empty {@code @MustCall} obligations, because they are
   * trivially fulfilled.)
   *
   * @param cfg the control flow graph of the method to check
   */
  // TODO: This analysis is currently implemented directly using a worklist; in the future, it
  // should be rewritten to use the dataflow framework of the Checker Framework.
  /* package-private */
  void analyze(ControlFlowGraph cfg) {
    Set<BlockWithObligations> visited = new LinkedHashSet<>();
    Deque<BlockWithObligations> worklist = new ArrayDeque<>();

    // add any owning parameters to initial set of variables to track
    BlockWithObligations entry =
        new BlockWithObligations(cfg.getEntryBlock(), computeOwningParameters(cfg));
    worklist.add(entry);
    visited.add(entry);

    while (!worklist.isEmpty()) {
      BlockWithObligations current = worklist.remove();
      List<Node> nodes = current.block.getNodes();
      // A *mutable* set that eventually holds the set of obligations to be propagated to successor
      // blocks. The set is initialized to the current obligations and updated by the methods
      // invoked in
      // the for loop below. Updates might include adding new obligations (e.g. if a constructor
      // that
      // produces a value with must-call obligations is called), modifying obligations (e.g. if
      // an assignment changes the set of must-aliases to a resource from a set of size one
      // to a set of size two), or removing obligations (e.g. if a resource is assigned into an
      // owning
      // field, and therefore no longer needs to be tracked as an obligation).
      Set<ImmutableSet<LocalVarWithTree>> obligations = new LinkedHashSet<>(current.obligations);

      for (Node node : nodes) {
        if (node instanceof AssignmentNode) {
          handleAssignment((AssignmentNode) node, obligations);
        } else if (node instanceof ReturnNode) {
          handleReturn((ReturnNode) node, cfg, obligations);
        } else if (node instanceof MethodInvocationNode || node instanceof ObjectCreationNode) {
          handleInvocation(obligations, node);
        }
        // All other types of nodes are ignored. This is safe, because other kinds of
        // nodes cannot create or modify the resource-alias sets that the algorithm is tracking.
      }

      handleSuccessorBlocks(visited, worklist, obligations, current.block);
    }
  }

  /**
   * Update a set of obligations to account for a method or constructor invocation.
   *
   * @param obligations the obligations to update
   * @param node the method or constructor invocation
   */
  private void handleInvocation(Set<ImmutableSet<LocalVarWithTree>> obligations, Node node) {
    doOwnershipTransferToParameters(obligations, node);
    if (node instanceof MethodInvocationNode
        && typeFactory.canCreateObligations()
        && typeFactory.hasCreatesMustCallFor((MethodInvocationNode) node)) {
      checkCreatesMustCallForInvocation(obligations, (MethodInvocationNode) node);
      // Count calls to @CreatesMustCallFor methods as creating new resources. Doing so could
      // result in slightly over-counting, because @CreatesMustCallFor doesn't guarantee that a
      // new resource is created: it just means that a new resource might have been created.
      incrementNumMustCall(node);
    }

    if (!shouldTrackInvocationResult(obligations, node)) {
      return;
    }

    if (typeFactory.hasMustCall(node.getTree())) {
      // Note that it's okay if incrementNumMustCall is called twice in this method - here
      // and because the invoked method is @CreatesMustCallFor - because the call above increments
      // the count for the target of the @CreatesMustCallFor annotation, and this call increments
      // the count for the return value of the method (which can't be the target of the annotation,
      // because our syntax doesn't support that).
      incrementNumMustCall(node);
    }
    trackInvocationResult(obligations, node);
  }

  /**
   * If node is an invocation of a this or super constructor that has a MustCallAlias return type
   * and a MustCallAlias parameter, check if any variable in the current set of obligations is being
   * passed to the other constructor. If so, remove it from the obligations.
   *
   * @param obligations current obligations
   * @param node a super or this constructor invocation
   */
  private void handleThisOrSuperConstructorMustCallAlias(
      Set<ImmutableSet<LocalVarWithTree>> obligations, Node node) {
    Node mcaParam = getMustCallAliasParamVar(node);
    // If the MustCallAlias param is also in the set of obligations, then remove it -
    // its obligation has been fulfilled by being passed on to the MustCallAlias constructor
    // (because we must
    // be in a constructor body if we've encountered a this/super constructor call).
    if (mcaParam instanceof LocalVariableNode) {
      removeObligationContainingVar(obligations, (LocalVariableNode) mcaParam);
    }
  }

  /**
   * Checks that an invocation of a CreatesMustCallFor method is valid. Such an invocation is valid
   * if one of the following conditions is true: 1) the target is an owning pointer, 2) the target
   * already has a tracked obligation, or 3) the method in which the invocation occurs also has
   * an @CreatesMustCallFor annotation, with the same target
   *
   * <p>If none of the above are true, this method issues a reset.not.owning error.
   *
   * <p>For soundness, this method also guarantees that if the target has a tracked obligation, any
   * tracked aliases will be removed (lest the analysis conclude that it is already closed because
   * one of these aliases was closed before the method was invoked). Aliases created after the
   * CreatesMustCallFor method is invoked are still permitted.
   *
   * @param obligations The currently-tracked obligations. This value is side-effected if it
   *     contains the target of the reset method.
   * @param node a method invocation node, invoking a method with a CreatesMustCallFor annotation
   */
  private void checkCreatesMustCallForInvocation(
      Set<ImmutableSet<LocalVarWithTree>> obligations, MethodInvocationNode node) {

    TreePath currentPath = typeFactory.getPath(node.getTree());
    List<JavaExpression> targetExprs =
        CreatesMustCallForElementSupplier.getCreatesMustCallForExpressions(
            node, typeFactory, typeFactory);
    Set<JavaExpression> missing = new HashSet<>();
    for (JavaExpression target : targetExprs) {
      boolean validInvocation = false;
      if (target instanceof FieldAccess) {
        Element elt = ((FieldAccess) target).getField();
        if (!checker.hasOption(MustCallChecker.NO_LIGHTWEIGHT_OWNERSHIP)
            && typeFactory.getDeclAnnotation(elt, Owning.class) != null) {
          // if the target is an Owning field, this satisfies case 1
          validInvocation = true;
        }
      } else if (target instanceof LocalVariable) {
        Element elt = ((LocalVariable) target).getElement();
        if (!checker.hasOption(MustCallChecker.NO_LIGHTWEIGHT_OWNERSHIP)
            && typeFactory.getDeclAnnotation(elt, Owning.class) != null) {
          // if the target is an Owning param, this satisfies case 1
          validInvocation = true;
        } else {
          ImmutableSet<LocalVarWithTree> toRemoveSet = null;
          ImmutableSet<LocalVarWithTree> toAddSet = null;
          for (ImmutableSet<LocalVarWithTree> resourceAliasSet : obligations) {
            for (LocalVarWithTree alias : resourceAliasSet) {
              if (target.equals(alias.localVar)) {
                // satisfies case 2 above. Remove all its aliases, then return below.
                if (toRemoveSet != null) {
                  throw new BugInCF(
                      "tried to remove multiple sets containing a reset target at once");
                }
                toRemoveSet = resourceAliasSet;
                toAddSet = ImmutableSet.of(alias);
              }
            }
          }

          if (toRemoveSet != null) {
            obligations.remove(toRemoveSet);
            obligations.add(toAddSet);
            // satisfies case 2
            validInvocation = true;
          }
        }
      }

      if (!validInvocation) {
        // TODO: Getting this every time is inefficient if a method has many @CreatesMustCallFor
        // annotations, but that should be a rare path.
        MethodTree enclosingMethodTree = TreePathUtil.enclosingMethod(currentPath);
        if (enclosingMethodTree != null) {
          ExecutableElement enclosingMethodElt =
              TreeUtils.elementFromDeclaration(enclosingMethodTree);
          MustCallAnnotatedTypeFactory mcAtf =
              typeFactory.getTypeFactoryOfSubchecker(MustCallChecker.class);
          List<String> enclosingCmcfValues =
              ResourceLeakVisitor.getCreatesMustCallForValues(
                  enclosingMethodElt, mcAtf, typeFactory);
          if (!enclosingCmcfValues.isEmpty()) {
            for (String enclosingCmcfValue : enclosingCmcfValues) {
              JavaExpression enclosingTarget;
              try {
                enclosingTarget =
                    StringToJavaExpression.atMethodBody(
                        enclosingCmcfValue, enclosingMethodTree, checker);
              } catch (JavaExpressionParseException e) {
                // Do not issue an error here, because it would be a duplicate.
                // The error will be issued by the Transfer class of the checker,
                // via the CreatesMustCallForElementSupplier interface.
                enclosingTarget = null;
              }

              if (representSame(target, enclosingTarget)) {
                // this satisifies case 3
                validInvocation = true;
              }
            }
          }
        }
      }
      if (!validInvocation) {
        missing.add(target);
      }
    }

    if (missing.isEmpty()) {
      // all targets were valid
      return;
    }

    String missingStrs = StringsPlume.join(", ", missing);
    checker.reportError(node.getTree(), "reset.not.owning", missingStrs);
  }

  /**
   * Checks whether the two JavaExpressions are the same. This is identical to calling equals() on
   * one of them, with two exceptions: the second expression can be null, and "this" references are
   * compared using their underlying type. (ThisReference#equals always returns true, which isn't
   * accurate in the case of nested classes.)
   *
   * @param target a JavaExpression
   * @param enclosingTarget another, possibly null, JavaExpression
   * @return true iff they represent the same program element
   */
  private boolean representSame(JavaExpression target, @Nullable JavaExpression enclosingTarget) {
    if (enclosingTarget == null) {
      return false;
    }
    if (enclosingTarget instanceof ThisReference && target instanceof ThisReference) {
      return enclosingTarget.getType().toString().equals(target.getType().toString());
    } else {
      return enclosingTarget.equals(target);
    }
  }

  /**
   * Given a node representing a method or constructor call, checks that if the call has a non-empty
   * {@code @MustCall} type, then its result is pseudo-assigned to some location that can take
   * ownership of the result. Searches for the set of same resources in {@code obligations} and adds
   * the new LocalVarWithTree to it if one exists. Otherwise creates a new set.
   *
   * @param obligations The currently-tracked obligations. This is always side-effected: an
   *     obligation is either modified to include a new resource alias (the result of the invocation
   *     being tracked) or a new resource alias set (i.e. obligation) is created and added.
   * @param node the node whose result is to be tracked
   */
  private void trackInvocationResult(Set<ImmutableSet<LocalVarWithTree>> obligations, Node node) {
    Tree tree = node.getTree();
    // We need to track the result of the call iff there is a temporary variable for the call node
    // (because we only create temporaries for expressions that actually have must-call values).
    LocalVariableNode tmpVar = typeFactory.getTempVarForNode(node);
    if (tmpVar == null) {
      return;
    }
    LocalVarWithTree tmpVarWithTree = new LocalVarWithTree(new LocalVariable(tmpVar), tree);

    // `mustCallAlias` is the MCA parameter if any exists, otherwise null.
    Node mustCallAlias = getMustCallAliasParamVar(node);

    // If mustCallAlias is null and call returns @This, set mustCallAlias to the receiver.
    if (mustCallAlias == null
        && node instanceof MethodInvocationNode
        && typeFactory.returnsThis((MethodInvocationTree) tree)) {
      mustCallAlias =
          removeCastsAndGetTmpVarIfPresent(((MethodInvocationNode) node).getTarget().getReceiver());
    }

    if (mustCallAlias instanceof FieldAccessNode) {
      // We do not track the call result if the MustCallAlias parameter is a field (handling of
      // @Owning fields is a completely separate check, and we never need to track an alias of
      // non-@Owning fields).
    } else if (mustCallAlias instanceof LocalVariableNode) {
      ImmutableSet<LocalVarWithTree> resourceAliasSetContainingMustCallAlias =
          getResourceAliasSetForVar(obligations, (LocalVariableNode) mustCallAlias);
      // If mustCallAlias is a local variable already being tracked, add tmpVarWithTree
      // to the set containing mustCallAlias.
      if (resourceAliasSetContainingMustCallAlias != null) {
        ImmutableSet<LocalVarWithTree> newResourceAliasSet =
            FluentIterable.from(resourceAliasSetContainingMustCallAlias)
                .append(tmpVarWithTree)
                .toSet();
        obligations.remove(resourceAliasSetContainingMustCallAlias);
        obligations.add(newResourceAliasSet);
      }
    } else {
      // If mustCallAlias is neither a field nor a local already in the set of obligations,
      // add it to a new set.
      obligations.add(ImmutableSet.of(tmpVarWithTree));
    }
  }

  /**
   * Checks for cases where we do not need to track the result of a method call. An invocation
   * result does not need to be checked if the method invocation is a call to a constructor `this()`
   * or `super()`, if the method's return type is annotated with MustCallAlias and the argument in
   * the corresponding position is an owning field, or if the method's return type is non-owning,
   * which can either be because the method has no return type or because it is annotated with
   * {@link NotOwning}.
   *
   * <p>This method can also side-effect obligations, if node is a super or this constructor call
   * with MustCallAlias annotations, by removing that obligation.
   *
   * @param obligations the current set of obligations
   * @param node the invocation node to check
   * @return true iff the result of node should be tracked in obligations
   */
  private boolean shouldTrackInvocationResult(
      Set<ImmutableSet<LocalVarWithTree>> obligations, Node node) {
    Tree callTree = node.getTree();
    if (callTree.getKind() == Tree.Kind.METHOD_INVOCATION) {
      MethodInvocationTree methodInvokeTree = (MethodInvocationTree) callTree;

      if (TreeUtils.isSuperConstructorCall(methodInvokeTree)
          || TreeUtils.isThisConstructorCall(methodInvokeTree)) {
        handleThisOrSuperConstructorMustCallAlias(obligations, node);
        return false;
      }
      return !returnTypeIsMustCallAliasWithUntrackable((MethodInvocationNode) node)
          && !hasNotOwningReturnType((MethodInvocationNode) node);
    }
    return true;
  }

  /**
   * Returns true if this node represents a method invocation of a must-call-alias method, where the
   * other must call alias is untrackable: an owning field or a pointer that is guaranteed to be
   * non-owning, such as "`this`" or a non-owning field. Owning fields are handled by the rest of
   * the checker, not by this algorithm, so they are "untrackable". Non-owning fields and this nodes
   * are guaranteed to be non-owning, and therefore do not need to be tracked, either.
   *
   * @param node a method invocation node
   * @return true if this is the invocation of a method whose return type is MCA with an owning
   *     field or a definitely non-owning pointer
   */
  private boolean returnTypeIsMustCallAliasWithUntrackable(MethodInvocationNode node) {
    Node mcaParam = getMustCallAliasParamVar(node);
    return mcaParam instanceof FieldAccessNode || mcaParam instanceof ThisNode;
  }

  /**
   * Checks if {@code node} is either directly enclosed by a {@link TypeCastNode} or is the then or
   * else operand of a {@link TernaryExpressionNode}, by looking at the successor block in the CFG.
   * This method is only used within {@link #handleSuccessorBlocks(Set, Deque, Set, Block)} to
<<<<<<< HEAD
   * ensure obligations are propagated to cast / ternary nodes properly.
=======
   * ensure facts are propagated to cast / ternary nodes properly. It relies on the assumption that
   * a {@link TypeCastNode} or {@link TernaryExpressionNode} will only appear in a CFG as the first
   * node in a block.
>>>>>>> 93f399c2
   *
   * @param node the CFG node
   * @return {@code true} if {@code node} is in a {@link SingleSuccessorBlock} {@code b}, the first
   *     {@link Node} in {@code b}'s successor block is a {@link TypeCastNode} or a {@link
   *     TernaryExpressionNode}, and {@code node} is an operand of the successor node; {@code false}
   *     otherwise
   */
  private boolean inCastOrTernary(Node node) {
    if (!(node.getBlock() instanceof SingleSuccessorBlock)) {
      return false;
    }
    Block successorBlock = ((SingleSuccessorBlock) node.getBlock()).getSuccessor();
    if (successorBlock != null) {
      List<Node> succNodes = successorBlock.getNodes();
      if (succNodes.size() > 0) {
        Node succNode = succNodes.get(0);
        if (succNode instanceof TypeCastNode) {
          return ((TypeCastNode) succNode).getOperand().equals(node);
        } else if (succNode instanceof TernaryExpressionNode) {
          TernaryExpressionNode ternaryExpressionNode = (TernaryExpressionNode) succNode;
          return ternaryExpressionNode.getThenOperand().equals(node)
              || ternaryExpressionNode.getElseOperand().equals(node);
        }
      }
    }
    return false;
  }

  /**
   * Transfers ownership of locals to {@code @Owning} parameters at a method or constructor call.
   *
   * @param obligations the current set of obligations, which is side-effected to remove obligations
   *     for locals that are passed as owning parameters to the method or constructor
   * @param node a method or constructor invocation node
   */
  private void doOwnershipTransferToParameters(
      Set<ImmutableSet<LocalVarWithTree>> obligations, Node node) {

    if (checker.hasOption(MustCallChecker.NO_LIGHTWEIGHT_OWNERSHIP)) {
      // Never transfer ownership to parameters, matching ECJ's default.
      return;
    }

    List<Node> actualParams = getArgumentsOfInvocation(node);
    List<? extends VariableElement> formalParams = getFormalsOfInvocation(node);

    if (actualParams.size() != formalParams.size()) {
      // This could happen, e.g., with varargs, or with strange cases like generated Enum
      // constructors. In the varargs case (i.e. if the varargs parameter is owning),
      // only the first of the varargs arguments will actually get transferred: the second
      // and later varargs arguments will continue to be tracked at the call-site.
      // For now, just skip this case - the worst that will happen is a false positive in
      // cases like the varargs one described above.
      // TODO allow for ownership transfer here if needed in future
      return;
    }
    for (int i = 0; i < actualParams.size(); i++) {
      Node n = removeCastsAndGetTmpVarIfPresent(actualParams.get(i));
      if (n instanceof LocalVariableNode) {
        LocalVariableNode local = (LocalVariableNode) n;
        if (varTrackedInObligations(local, obligations)) {

          // check if formal has an @Owning annotation
          VariableElement formal = formalParams.get(i);
          Set<AnnotationMirror> annotationMirrors = typeFactory.getDeclAnnotations(formal);

          for (AnnotationMirror anno : annotationMirrors) {
            if (AnnotationUtils.areSameByName(
                anno, "org.checkerframework.checker.mustcall.qual.Owning")) {
              // transfer ownership!
              obligations.remove(getResourceAliasSetForVar(obligations, local));
              break;
            }
          }
        }
      }
    }
  }

  /**
   * If the return type of the enclosing method is {@code @Owning}, transfer ownership of the return
   * value and treat its obligations as satisfied by removing it from obligations.
   *
   * @param node a return node
   * @param cfg the CFG of the enclosing method
   * @param obligations the current set of tracked obligations, side-effected to remove the
   *     obligations of the returned value if ownership is transferred
   */
  private void handleReturn(
      ReturnNode node, ControlFlowGraph cfg, Set<ImmutableSet<LocalVarWithTree>> obligations) {
    if (isTransferOwnershipAtReturn(cfg)) {
      Node result = node.getResult();
      Node temp = typeFactory.getTempVarForNode(result);
      if (temp != null) {
        result = temp;
      }
      if (result instanceof LocalVariableNode) {
        removeObligationContainingVar(obligations, (LocalVariableNode) result);
      }
    }
  }

  /**
   * Should we transfer ownership to the return type of the method corresponding to a CFG? Returns
   * true when there is no {@link NotOwning} annotation on the return type.
   *
   * @param cfg the CFG of the method
   * @return true iff we should transfer ownership to the return type of the method corresponding to
   *     a CFG
   */
  private boolean isTransferOwnershipAtReturn(ControlFlowGraph cfg) {
    if (checker.hasOption(MustCallChecker.NO_LIGHTWEIGHT_OWNERSHIP)) {
      // Default to always transferring at return if not using LO, just like ECJ does.
      return true;
    }

    UnderlyingAST underlyingAST = cfg.getUnderlyingAST();
    if (underlyingAST instanceof UnderlyingAST.CFGMethod) {
      // TODO: lambdas? I think in that case we'll return false, below.
      MethodTree method = ((UnderlyingAST.CFGMethod) underlyingAST).getMethod();
      ExecutableElement executableElement = TreeUtils.elementFromDeclaration(method);
      return typeFactory.getDeclAnnotation(executableElement, NotOwning.class) == null;
    }
    return false;
  }

  /**
   * Updates a set of obligations to account for an assignment.
   *
   * @param node the assignment
   * @param obligations the set of obligations to update, which may be side-effected depending on
   *     the assignment: assigning to an owning field might remove obligations, assigning to a new
   *     local variable might modify an obligation (by increasing the size of its resource alias
   *     set), etc.
   */
  private void handleAssignment(
      AssignmentNode node, Set<ImmutableSet<LocalVarWithTree>> obligations) {
    Node lhs = node.getTarget();
    Element lhsElement = TreeUtils.elementFromTree(lhs.getTree());
    // Use the temporary variable for the rhs if it exists.
    Node rhs = removeCasts(node.getExpression());
    LocalVariableNode tempVarForRhs = typeFactory.getTempVarForNode(rhs);
    if (tempVarForRhs != null) {
      rhs = tempVarForRhs;
    }

    // Ownership transfer to @Owning field.
    if (lhsElement.getKind() == ElementKind.FIELD) {
      boolean isOwningField =
          !checker.hasOption(MustCallChecker.NO_LIGHTWEIGHT_OWNERSHIP)
              && typeFactory.getDeclAnnotation(lhsElement, Owning.class) != null;
      // Check that there is no obligation on the lhs, if the field is non-final and owning.
      if (isOwningField
          && typeFactory.canCreateObligations()
          && !ElementUtils.isFinal(lhsElement)) {
        checkReassignmentToField(node, obligations);
      }
      // Remove obligations from local variables, now that the owning field is responsible.
      // (When obligation creation is turned off, non-final fields cannot take ownership).
      if (isOwningField
          && rhs instanceof LocalVariableNode
          && (typeFactory.canCreateObligations() || ElementUtils.isFinal(lhsElement))) {
        removeObligationContainingVar(obligations, (LocalVariableNode) rhs);
      }
    } else if (lhs instanceof LocalVariableNode) {
      LocalVariableNode lhsVar = (LocalVariableNode) lhs;
      doGenKillForPseudoAssignment(node, obligations, lhsVar, rhs);
    }
  }

  /**
   * Remove any obligations that contain {@link LocalVarWithTree} {@code var} in their
   * resource-alias set.
   *
   * @param obligations the set of obligations
   * @param var a variable
   */
  private void removeObligationContainingVar(
      Set<ImmutableSet<LocalVarWithTree>> obligations, LocalVariableNode var) {
    Set<LocalVarWithTree> setContainingRhs = getResourceAliasSetForVar(obligations, var);
    obligations.remove(setContainingRhs);
  }

  /**
   * Remove any {@link TypeCastNode}s wrapping a node, returning the operand nested within the type
   * casts.
   *
   * @param node a node
   * @return node, but with any surrounding typecasts removed
   */
  private Node removeCasts(Node node) {
    while (node instanceof TypeCastNode) {
      node = ((TypeCastNode) node).getOperand();
    }
    return node;
  }

  /**
   * Update a set of tracked obligations to account for a (pseudo-)assignment to some variable, as
   * in a gen-kill dataflow analysis problem. Pseudo-assignments may include operations that
   * "assign" to a temporary variable. E.g., for an expression {@code b ? x : y}, this method may
   * process an "assignment" from {@code x} or {@code y} to the temporary variable representing the
   * ternary expression.
   *
   * @param node the node performing the pseudo-assignment; it is not necessarily an assignment node
   * @param obligations the tracked obligations, which will be side-effected
   * @param lhsVar the left-hand side variable for the pseudo-assignment
   * @param rhs the right-hand side for the pseudo-assignment, which must have been converted to a
   *     temporary variable (via a call to {@link
   *     ResourceLeakAnnotatedTypeFactory#getTempVarForNode(Node)})
   */
  private void doGenKillForPseudoAssignment(
      Node node,
      Set<ImmutableSet<LocalVarWithTree>> obligations,
      LocalVariableNode lhsVar,
      Node rhs) {
    // Replacements to eventually perform in obligations.  We keep this map to avoid a
    // ConcurrentModificationException in the loop below.
    Map<ImmutableSet<LocalVarWithTree>, ImmutableSet<LocalVarWithTree>> replacements =
        new LinkedHashMap<>();
    // construct lhsVarWithTreeToGen once outside the loop for efficiency
    LocalVarWithTree lhsVarWithTreeToGen =
        new LocalVarWithTree(new LocalVariable(lhsVar), node.getTree());
    for (ImmutableSet<LocalVarWithTree> obligation : obligations) {
      Set<LocalVarWithTree> kill = new LinkedHashSet<>();
      // always kill the lhs var if present
      addLocalVarWithTreeToSetIfPresent(obligation, lhsVar.getElement(), kill);
      LocalVarWithTree gen = null;
      // if rhs is a variable tracked in the obligation's resource alias set, gen the lhs
      if (rhs instanceof LocalVariableNode) {
        LocalVariableNode rhsVar = (LocalVariableNode) rhs;
        for (LocalVarWithTree lvwt : obligation) {
          if (lvwt.localVar.getElement().equals(rhsVar.getElement())) {
            gen = lhsVarWithTreeToGen;
            // We remove temp vars from tracking once they are assigned to another location.
            if (typeFactory.isTempVar(rhsVar)) {
              addLocalVarWithTreeToSetIfPresent(obligation, rhsVar.getElement(), kill);
            }
            break;
          }
        }
      }
      // Check if there is something to do before creating a new obligation, for efficiency.
      if (kill.isEmpty() && gen == null) {
        continue;
      }
      Set<LocalVarWithTree> newObligation = new LinkedHashSet<>(obligation);
      newObligation.removeAll(kill);
      if (gen != null) {
        newObligation.add(gen);
      }
      if (newObligation.size() == 0) {
        // We have killed the last reference to the resource; check the must-call obligation.
        MustCallAnnotatedTypeFactory mcAtf =
            typeFactory.getTypeFactoryOfSubchecker(MustCallChecker.class);
        checkMustCall(
            obligation,
            typeFactory.getStoreBefore(node),
            mcAtf.getStoreBefore(node),
            "variable overwritten by assignment " + node.getTree());
      }
      replacements.put(obligation, ImmutableSet.copyOf(newObligation));
    }
    // Finally, update obligations according to the replacements.
    for (Map.Entry<ImmutableSet<LocalVarWithTree>, ImmutableSet<LocalVarWithTree>> entry :
        replacements.entrySet()) {
      obligations.remove(entry.getKey());
      if (!entry.getValue().isEmpty()) {
        obligations.add(entry.getValue());
      }
    }
  }

  /**
   * If a {@link LocalVarWithTree} is present in {@code resourceAliasSet} whose variable element is
   * {@code element}, add it to {@code lvwtSet}.
   *
   * @param resourceAliasSet the resource-alias set of an obligation
   * @param element the element to search for
   * @param lvwtSet the set to add to
   */
  private void addLocalVarWithTreeToSetIfPresent(
      ImmutableSet<LocalVarWithTree> resourceAliasSet,
      Element element,
      Set<LocalVarWithTree> lvwtSet) {
    for (LocalVarWithTree lvwt : resourceAliasSet) {
      if (lvwt.localVar.getElement().equals(element)) {
        lvwtSet.add(lvwt);
      }
    }
  }

  /**
   * Issues an error if the given re-assignment to a non-final, owning field is not valid. A
   * re-assignment is valid if the called methods type of the lhs before the assignment satisfies
   * the must-call obligations of the field.
   *
   * @param node an assignment to a non-final, owning field
   * @param obligations current tracked obligations
   */
  private void checkReassignmentToField(
      AssignmentNode node, Set<ImmutableSet<LocalVarWithTree>> obligations) {

    Node lhsNode = node.getTarget();

    if (!(lhsNode instanceof FieldAccessNode)) {
      throw new BugInCF(
          "tried to check reassignment to a field for a non-field node: "
              + node
              + " of type: "
              + node.getClass());
    }

    FieldAccessNode lhs = (FieldAccessNode) lhsNode;
    Node receiver = lhs.getReceiver();

    // TODO: it would be better to defer getting the path until after we check
    // for a CreatesMustCallFor annotation, because getting the path can be expensive.
    // It might be possible to exploit the CFG structure to find the containing
    // method (rather than using the path, as below), because if a method is being
    // analyzed then it should be the root of the CFG (I think).
    TreePath currentPath = typeFactory.getPath(node.getTree());
    MethodTree enclosingMethodTree = TreePathUtil.enclosingMethod(currentPath);

    if (enclosingMethodTree == null) {
      // Assignments outside of methods must be field initializers, which
      // are always safe. (Note that we don't support static owning fields,
      // so static initializers don't need to be considered here.)
      return;
    }

    // Check that there is a corresponding CreatesMustCallFor annotation, unless this is
    // 1) an assignment to a field of a newly-declared local variable that can't be in scope
    // for the containing method, or 2) the rhs is a null literal (so there's nothing to reset).
    if (!(receiver instanceof LocalVariableNode
            && varTrackedInObligations((LocalVariableNode) receiver, obligations))
        && !(node.getExpression() instanceof NullLiteralNode)) {
      checkEnclosingMethodIsCreatesMustCallFor(node, enclosingMethodTree);
    }

    MustCallAnnotatedTypeFactory mcTypeFactory =
        typeFactory.getTypeFactoryOfSubchecker(MustCallChecker.class);
    AnnotationMirror mcAnno =
        mcTypeFactory.getAnnotationFromJavaExpression(
            JavaExpression.fromNode(lhs), node.getTree(), MustCall.class);
    List<String> mcValues =
        AnnotationUtils.getElementValueArray(
            mcAnno, mcTypeFactory.getMustCallValueElement(), String.class);

    if (mcValues.isEmpty()) {
      return;
    }

    // Get the store before the RHS rather than the assignment node, because the CFG always has
    // the RHS first. If the RHS has side-effects, then the assignment node's store will have
    // had its inferred types erased.
    Node rhs = node.getExpression();
    CFStore cmStoreBefore = typeFactory.getStoreBefore(rhs);
    CFValue cmValue = cmStoreBefore == null ? null : cmStoreBefore.getValue(lhs);
    AnnotationMirror cmAnno = null;
    if (cmValue != null) {
      for (AnnotationMirror anno : cmValue.getAnnotations()) {
        if (AnnotationUtils.areSameByName(
            anno, "org.checkerframework.checker.calledmethods.qual.CalledMethods")) {
          cmAnno = anno;
          break;
        }
      }
    }
    if (cmAnno == null) {
      cmAnno = typeFactory.top;
    }
    if (!calledMethodsSatisfyMustCall(mcValues, cmAnno)) {
      Element lhsElement = TreeUtils.elementFromTree(lhs.getTree());
      if (!checker.shouldSkipUses(lhsElement)) {
        checker.reportError(
            node.getTree(),
            "required.method.not.called",
            formatMissingMustCallMethods(mcValues),
            lhsElement.asType().toString(),
            " Non-final owning field might be overwritten");
      }
    }
  }

  /**
   * Checks that the method that encloses an assignment is marked with @CreatesMustCallFor
   * annotation whose target is the object whose field is being re-assigned.
   *
   * @param node an assignment node whose lhs is a non-final, owning field
   * @param enclosingMethod the MethodTree in which the re-assignment takes place
   */
  private void checkEnclosingMethodIsCreatesMustCallFor(
      AssignmentNode node, MethodTree enclosingMethod) {
    Node lhs = node.getTarget();
    if (!(lhs instanceof FieldAccessNode)) {
      return;
    }

    String receiverString = receiverAsString((FieldAccessNode) lhs);
    if (TreeUtils.isConstructor(enclosingMethod)) {
      // Constructors always create must-call obligations, so there is no need for them to
      // be annotated.
      return;
    }
    ExecutableElement enclosingMethodElt = TreeUtils.elementFromDeclaration(enclosingMethod);
    MustCallAnnotatedTypeFactory mcAtf =
        typeFactory.getTypeFactoryOfSubchecker(MustCallChecker.class);

    List<String> cmcfValues =
        ResourceLeakVisitor.getCreatesMustCallForValues(enclosingMethodElt, mcAtf, typeFactory);

    if (cmcfValues.isEmpty()) {
      checker.reportError(
          enclosingMethod,
          "missing.creates.mustcall.for",
          receiverString,
          ((FieldAccessNode) lhs).getFieldName());
      return;
    }

    String checked = "";
    for (String targetStrWithoutAdaptation : cmcfValues) {
      String targetStr = null;
      try {
        targetStr =
            StringToJavaExpression.atMethodBody(
                    targetStrWithoutAdaptation, enclosingMethod, checker)
                .toString();
      } catch (JavaExpressionParseException e) {
        targetStr = targetStrWithoutAdaptation;
      }
      if (targetStr.equals(receiverString)) {
        // This @CreatesMustCallFor annotation matches.
        return;
      }
      if ("".equals(checked)) {
        checked += targetStr;
      } else {
        checked += ", " + targetStr;
      }
    }
    checker.reportError(
        enclosingMethod,
        "incompatible.creates.mustcall.for",
        receiverString,
        ((FieldAccessNode) lhs).getFieldName(),
        checked);
  }

  /**
   * Gets a standardized name for an object whose field is being re-assigned.
   *
   * @param fieldAccessNode a field access node
   * @return the name of the object whose field is being accessed (the receiver), as a string
   */
  private String receiverAsString(FieldAccessNode fieldAccessNode) {
    Node receiver = fieldAccessNode.getReceiver();
    if (receiver instanceof ThisNode) {
      return "this";
    }
    if (receiver instanceof LocalVariableNode) {

      return ((LocalVariableNode) receiver).getName();
    }
    throw new BugInCF(
        "unexpected receiver of field assignment: " + receiver + " of type " + receiver.getClass());
  }

  /**
   * Finds the actual parameter passed in the {@code @MustCallAlias} position for a call.
   *
   * @param callNode callNode representing the call
   * @return if {@code callNode} invokes a method with a {@code @MustCallAlias} annotation on some
   *     formal parameter (or the receiver), returns the result of calling {@link
   *     #removeCastsAndGetTmpVarIfPresent(Node)} on the actual parameter passed in that position.
   *     Otherwise, returns {@code null}.
   */
  private @Nullable Node getMustCallAliasParamVar(Node callNode) {
    Preconditions.checkArgument(
        callNode instanceof MethodInvocationNode || callNode instanceof ObjectCreationNode);
    if (!typeFactory.hasMustCallAlias(callNode.getTree())) {
      return null;
    }

    Node result = null;
    List<Node> actualParams = getArgumentsOfInvocation(callNode);
    List<? extends VariableElement> formalParams = getFormalsOfInvocation(callNode);
    for (int i = 0; i < actualParams.size(); i++) {
      if (typeFactory.hasMustCallAlias(formalParams.get(i))) {
        result = actualParams.get(i);
        break;
      }
    }

    // If none of the parameters were @MustCallAlias, it must be the receiver
    if (result == null && callNode instanceof MethodInvocationNode) {
      result = ((MethodInvocationNode) callNode).getTarget().getReceiver();
    }

    result = removeCastsAndGetTmpVarIfPresent(result);
    return result;
  }

  /**
   * If a temporary variable exists for node after typecasts have been removed, return it.
   * Otherwise, return node.
   *
   * @param node a node
   * @return either a tempvar for node's content sans typecasts, or node
   */
  private Node removeCastsAndGetTmpVarIfPresent(Node node) {
    // TODO create temp vars for TypeCastNodes as well, so we don't need to explicitly remove casts
    // here
    node = removeCasts(node);
    LocalVariableNode tmpVar = typeFactory.getTempVarForNode(node);
    return tmpVar != null ? tmpVar : node;
  }

  /**
   * Get the nodes representing the arguments of a method or constructor invocation from the
   * invocation node.
   *
   * @param node a MethodInvocation or ObjectCreation node
   * @return a list of the arguments, in order
   */
  private List<Node> getArgumentsOfInvocation(Node node) {
    List<Node> arguments;
    if (node instanceof MethodInvocationNode) {
      MethodInvocationNode invocationNode = (MethodInvocationNode) node;
      arguments = invocationNode.getArguments();
    } else {
      if (!(node instanceof ObjectCreationNode)) {
        throw new BugInCF("unexpected node type " + node.getClass());
      }
      arguments = ((ObjectCreationNode) node).getArguments();
    }
    return arguments;
  }

  /**
   * Get the elements representing the formal parameters of a method or constructor, from an
   * invocation of that method or constructor.
   *
   * @param node a method invocation or object creation node
   * @return a list of the declarations of the formal parameters of the method or constructor being
   *     invoked
   */
  private List<? extends VariableElement> getFormalsOfInvocation(Node node) {
    ExecutableElement executableElement;
    if (node instanceof MethodInvocationNode) {
      MethodInvocationNode invocationNode = (MethodInvocationNode) node;
      executableElement = TreeUtils.elementFromUse(invocationNode.getTree());
    } else {
      if (!(node instanceof ObjectCreationNode)) {
        throw new BugInCF("unexpected node type " + node.getClass());
      }
      executableElement = TreeUtils.elementFromUse(((ObjectCreationNode) node).getTree());
    }

    List<? extends VariableElement> formals = executableElement.getParameters();
    return formals;
  }

  /**
   * Does the method being invoked have a not-owning return type?
   *
   * @param node a method invocation
   * @return true iff (1) the checker is not in no-lightweight-ownership mode, (2) the method has a
   *     non-void return type, and (3) a NotOwning annotation is present on the method declaration
   */
  private boolean hasNotOwningReturnType(MethodInvocationNode node) {
    if (checker.hasOption(MustCallChecker.NO_LIGHTWEIGHT_OWNERSHIP)) {
      // Default to always transferring at return if not using LO, just like ECJ does.
      return false;
    }
    MethodInvocationTree methodInvocationTree = node.getTree();
    ExecutableElement executableElement = TreeUtils.elementFromUse(methodInvocationTree);
    // void methods are "not owning" by construction
    return (ElementUtils.getType(executableElement).getKind() == TypeKind.VOID)
        || (typeFactory.getDeclAnnotation(executableElement, NotOwning.class) != null);
  }

  /**
   * Get all successor blocks for some block, except for those corresponding to ignored exception
   * types.
   *
   * @param block input block
   * @return set of pairs (b, t), where b is a relevant successor block, and t is the type of
   *     exception for the CFG edge from block to b, or {@code null} if b is a non-exceptional
   *     successor
   */
  private Set<Pair<Block, @Nullable TypeMirror>> getRelevantSuccessors(Block block) {
    if (block.getType() == Block.BlockType.EXCEPTION_BLOCK) {
      ExceptionBlock excBlock = (ExceptionBlock) block;
      Set<Pair<Block, @Nullable TypeMirror>> result = new LinkedHashSet<>();
      // regular successor
      Block regularSucc = excBlock.getSuccessor();
      if (regularSucc != null) {
        result.add(Pair.of(regularSucc, null));
      }
      // relevant exception successors
      Map<TypeMirror, Set<Block>> exceptionalSuccessors = excBlock.getExceptionalSuccessors();
      for (Map.Entry<TypeMirror, Set<Block>> entry : exceptionalSuccessors.entrySet()) {
        TypeMirror exceptionType = entry.getKey();
        if (!isIgnoredExceptionType(((Type) exceptionType).tsym.getQualifiedName())) {
          for (Block exSucc : entry.getValue()) {
            result.add(Pair.of(exSucc, exceptionType));
          }
        }
      }
      return result;
    } else {
      Set<Pair<Block, @Nullable TypeMirror>> result = new LinkedHashSet<>();
      for (Block b : block.getSuccessors()) {
        result.add(Pair.of(b, null));
      }
      return result;
    }
  }

  /**
   * Propagates a set of obligations to relevant successors, and performs consistency checks when
   * variables are going out of scope.
   *
   * @param visited block-obligations pairs already analyzed or already on the worklist
   * @param worklist current worklist
   * @param obligations obligations to propagate to successors
   * @param curBlock the current block
   */
  private void handleSuccessorBlocks(
      Set<BlockWithObligations> visited,
      Deque<BlockWithObligations> worklist,
      Set<ImmutableSet<LocalVarWithTree>> obligations,
      Block curBlock) {
    List<Node> curBlockNodes = curBlock.getNodes();
    for (Pair<Block, @Nullable TypeMirror> succAndExcType : getRelevantSuccessors(curBlock)) {
      Block succ = succAndExcType.first;
      TypeMirror exceptionType = succAndExcType.second;
      Set<ImmutableSet<LocalVarWithTree>> curObligations =
          handleTernarySuccIfNeeded(curBlock, succ, obligations);
      // obligationsForSucc eventually contains the obligations to propagate to succ.  It may be
      // mutated in the
      // loop below.
      Set<ImmutableSet<LocalVarWithTree>> obligationsForSucc = new LinkedHashSet<>();
      // A detailed reason to give in the case that a relevant variable goes out of scope with an
      // unsatisfied obligation along the current control-flow edge.
      String reasonForSucc =
          exceptionType == null
              ?
              // Technically the variable may be going out of scope before the method exit, but that
              // doesn't seem to provide additional helpful information.
              "regular method exit"
              : "possible exceptional exit due to "
                  + ((ExceptionBlock) curBlock).getNode().getTree()
                  + " with exception type "
                  + exceptionType;
      CFStore succRegularStore = analysis.getInput(succ).getRegularStore();
      for (ImmutableSet<LocalVarWithTree> resourceAliasSet : curObligations) {
        boolean noInfoInSuccStoreForVars = true;
        for (LocalVarWithTree resourceAlias : resourceAliasSet) {
          if (!varNotPresentInStoreAndNotForTernary(succRegularStore, resourceAlias)) {
            noInfoInSuccStoreForVars = false;
            break;
          }
        }
        if (succ instanceof SpecialBlockImpl /* exit block */ || noInfoInSuccStoreForVars) {
          MustCallAnnotatedTypeFactory mcAtf =
              typeFactory.getTypeFactoryOfSubchecker(MustCallChecker.class);

          // If succ is an exceptional successor, and resourceAliasSet represents the temporary
          // variable for
          // curBlock's node, do not propagate, as in the exceptional case the "assignment" to
          // the temporary variable does not succeed.
          if (exceptionType != null) {
            Node exceptionalNode = removeCasts(((ExceptionBlock) curBlock).getNode());
            LocalVariableNode tmpVarForExcNode = typeFactory.getTempVarForNode(exceptionalNode);
            if (tmpVarForExcNode != null
                && resourceAliasSet.size() == 1
                && Iterables.getOnlyElement(resourceAliasSet)
                    .localVar
                    .getElement()
                    .equals(tmpVarForExcNode.getElement())) {
              break;
            }
          }

          // Always propagate resourceAliasSet to successor if current block represents code nested
          // in a cast or
          // ternary expression.  Without this logic, the analysis may report a false positive in
          // when the resourceAliasSet represents a temporary variable for a nested expression, as
          // the temporary
          // may not appear in the successor store and hence seems to be going out of scope.  The
          // temporary will be handled with special logic; casts are unwrapped at various points in
          // the analysis, and ternary expressions are handled by handleTernarySuccIfNeeded.
          if (curBlockNodes.size() == 1 && inCastOrTernary(curBlockNodes.get(0))) {
            obligationsForSucc.add(resourceAliasSet);
            break;
          }

          if (curBlockNodes.size() == 0 /* curBlock is special or conditional */) {
            // Use the store from the block actually being analyzed, rather than succRegularStore,
            // if succRegularStore contains no information about the variables of interest.
            // In the case where none of the aliases in resourceAliasSet appear in
            // succRegularStore, the resource is going out of scope, and it doesn't make
            // sense to pass succRegularStore to checkMustCall - the successor store will
            // not have any information about it, by construction, and
            // any information in the previous store remains true. If any locals from the resource
            // alias set do appear in succRegularStore, we will always use that store.
            CFStore cmStore =
                noInfoInSuccStoreForVars
                    ? analysis.getInput(curBlock).getRegularStore()
                    : succRegularStore;
            CFStore mcStore = mcAtf.getStoreForBlock(noInfoInSuccStoreForVars, curBlock, succ);
            checkMustCall(resourceAliasSet, cmStore, mcStore, reasonForSucc);
          } else { // In this case, current block has at least one node.
            // Use the called-methods store immediately after the last node in curBlock.
            Node last = curBlockNodes.get(curBlockNodes.size() - 1);
            CFStore cmStoreAfter = typeFactory.getStoreAfter(last);
            // If this is an exceptional block, check the MC store beforehand to avoid
            // issuing an error about a call to a CreatesMustCallFor method that might throw
            // an exception. Otherwise, use the store after.
            CFStore mcStore;
            if (exceptionType != null && isInvocationOfCreatesMustCallForMethod(last)) {
              mcStore = mcAtf.getStoreBefore(last);
            } else {
              mcStore = mcAtf.getStoreAfter(last);
            }
            checkMustCall(resourceAliasSet, cmStoreAfter, mcStore, reasonForSucc);
          }

        } else { // In this case, there is info in the successor store about some alias in
          // resourceAliasSet.
          // Handles the possibility that some resource in the resourceAliasSet may go out of scope.
          Set<LocalVarWithTree> obligationCopy = new LinkedHashSet<>(resourceAliasSet);
          obligationCopy.removeIf(
              assign -> varNotPresentInStoreAndNotForTernary(succRegularStore, assign));
          obligationsForSucc.add(ImmutableSet.copyOf(obligationCopy));
        }
      }

      propagate(new BlockWithObligations(succ, obligationsForSucc), visited, worklist);
    }
  }

  /**
   * Returns true if {@code assign.localVar} has no value in {@code store} and {@code assign.tree}
   * is not a {@link ConditionalExpressionTree}. The check for a {@link ConditionalExpressionTree}
   * is to accommodate our handling of ternary expressions, where we track the temporary variable
   * for the expression at the program point before that expression; see {@link
   * #handleTernarySuccIfNeeded(Block, Block, Set)}.
   *
   * @param store the store to check
   * @param assign the lvt to check
   * @return true if the variable is not present in store and is not for a ternary
   */
  private boolean varNotPresentInStoreAndNotForTernary(CFStore store, LocalVarWithTree assign) {
    return store.getValue(assign.localVar) == null
        && !(assign.tree instanceof ConditionalExpressionTree);
  }

  /**
   * Handles control-flow to a block starting with a {@link TernaryExpressionNode}.
   *
   * <p>In the Checker Framework's CFG, a ternary expression is represented as a {@link
   * org.checkerframework.dataflow.cfg.block.ConditionalBlock}, whose successor blocks are the two
   * cases of the ternary expression. The {@link TernaryExpressionNode} is the first node in the
   * successor block of the two cases.
   *
   * <p>To handle this representation, we treat the control-flow transition from a node for a
   * ternary expression case <em>c</em> to the successor {@link TernaryExpressionNode} <em>t</em> as
   * a pseudo-assignment from <em>c</em> to the temporary variable for <em>t</em>. With this
   * handling, the obligations reaching the successor node of <em>t</em> will properly account for
   * the execution of case <em>c</em>.
   *
   * <p>If the successor block does not begin with a {@link TernaryExpressionNode} that needs to be
   * handled, this method simply returns {@code obligations}.
   *
   * @param pred the predecessor block, potentially corresponding to the ternary expression case
   * @param succ the successor block, potentially starting with a {@link TernaryExpressionNode}
   * @param obligations the obligations before the control-flow transition
   * @return a new set of obligations to account for the {@link TernaryExpressionNode}, or just
   *     {@code obligations} if no handling is required.
   */
  private Set<ImmutableSet<LocalVarWithTree>> handleTernarySuccIfNeeded(
      Block pred, Block succ, Set<ImmutableSet<LocalVarWithTree>> obligations) {
    List<Node> succNodes = succ.getNodes();
    if (succNodes.isEmpty() || !(succNodes.get(0) instanceof TernaryExpressionNode)) {
      return obligations;
    }
    TernaryExpressionNode ternaryNode = (TernaryExpressionNode) succNodes.get(0);
    LocalVariableNode ternaryTempVar = typeFactory.getTempVarForNode(ternaryNode);
    if (ternaryTempVar == null) {
      return obligations;
    }
    List<Node> predNodes = pred.getNodes();
    // Right-hand side of the pseudo-assignment to the ternary expression temporary variable.
    Node rhs = removeCasts(predNodes.get(predNodes.size() - 1));
    if (!(rhs instanceof LocalVariableNode)) {
      rhs = typeFactory.getTempVarForNode(rhs);
      if (rhs == null) {
        return obligations;
      }
    }
    Set<ImmutableSet<LocalVarWithTree>> newDefs = new LinkedHashSet<>(obligations);
    doGenKillForPseudoAssignment(ternaryNode, newDefs, ternaryTempVar, rhs);
    return newDefs;
  }

  /**
   * Returns true if node is a MethodInvocationNode of a method with a CreatesMustCallFor
   * annotation.
   *
   * @param node a node
   * @return true if node is a MethodInvocationNode of a method with a CreatesMustCallFor annotation
   */
  private boolean isInvocationOfCreatesMustCallForMethod(Node node) {
    if (!(node instanceof MethodInvocationNode)) {
      return false;
    }
    MethodInvocationNode miNode = (MethodInvocationNode) node;
    return typeFactory.hasCreatesMustCallFor(miNode);
  }

  /**
   * Finds {@link Owning} formal parameters for the method corresponding to a CFG.
   *
   * @param cfg the CFG
   * @return the owning formal parameters of the method that corresponds to the given cfg
   */
  private Set<ImmutableSet<LocalVarWithTree>> computeOwningParameters(ControlFlowGraph cfg) {
    Set<ImmutableSet<LocalVarWithTree>> result = new LinkedHashSet<>();
    UnderlyingAST underlyingAST = cfg.getUnderlyingAST();
    if (underlyingAST instanceof UnderlyingAST.CFGMethod) {
      // TODO what about lambdas?
      MethodTree method = ((UnderlyingAST.CFGMethod) underlyingAST).getMethod();
      for (VariableTree param : method.getParameters()) {
        Element paramElement = TreeUtils.elementFromDeclaration(param);
        boolean isMustCallAlias = typeFactory.hasMustCallAlias(paramElement);
        if (isMustCallAlias
            || (typeFactory.hasMustCall(param)
                && !checker.hasOption(MustCallChecker.NO_LIGHTWEIGHT_OWNERSHIP)
                && paramElement.getAnnotation(Owning.class) != null)) {
          result.add(ImmutableSet.of(new LocalVarWithTree(new LocalVariable(paramElement), param)));
          // Increment numMustCall for each @Owning parameter tracked by the enclosing method.
          incrementNumMustCall(paramElement);
        }
      }
    }
    return result;
  }

  /**
   * Checks whether there is some resource alias set <em>R</em> in {@code obligations} such that
   * <em>R</em> contains a {@link LocalVarWithTree} whose local variable is {@code node}.
   *
   * @param var the local variable to look for
   * @param obligations the set of obligations to search
   * @return true iff there is a resource alias set in obligations that contains node
   */
  private static boolean varTrackedInObligations(
      LocalVariableNode var, Set<ImmutableSet<LocalVarWithTree>> obligations) {
    Element nodeElement = var.getElement();
    for (Set<LocalVarWithTree> resourceAliasSet : obligations) {
      for (LocalVarWithTree alias : resourceAliasSet) {
        if (alias.localVar.getElement().equals(nodeElement)) {
          return true;
        }
      }
    }
    return false;
  }

  /**
   * Gets the resource alias set that contains the given local variable, if one exists in
   * obligations.
   *
   * @param obligations set of obligations
   * @param node variable of interest
   * @return the resource alias set in {@code obligations} containing {@code node}, or {@code null}
   *     if there is no such set
   */
  private static @Nullable ImmutableSet<LocalVarWithTree> getResourceAliasSetForVar(
      Set<ImmutableSet<LocalVarWithTree>> obligations, LocalVariableNode node) {
    Element nodeElement = node.getElement();
    for (ImmutableSet<LocalVarWithTree> resourceAliasSet : obligations) {
      for (LocalVarWithTree lvwt : resourceAliasSet) {
        if (lvwt.localVar.getElement().equals(nodeElement)) {
          return resourceAliasSet;
        }
      }
    }
    return null;
  }

  /**
   * For the given resourceAliasSet, checks that at least one of its variables has its
   * {@code @MustCall} obligation satisfied, based on {@code @CalledMethods} and {@code @MustCall}
   * types in the given stores.
   *
   * @param resourceAliasSet the resourceAliasSet
   * @param cmStore the called-methods store
   * @param mcStore the must-call store
   * @param outOfScopeReason if the {@code @MustCall} obligation is not satisfied, a useful
   *     explanation to include in the error message
   */
  private void checkMustCall(
      ImmutableSet<LocalVarWithTree> resourceAliasSet,
      CFStore cmStore,
      CFStore mcStore,
      String outOfScopeReason) {

    List<String> mustCallValue = typeFactory.getMustCallValue(resourceAliasSet, mcStore);
    // optimization: if there are no must-call methods, we do not need to perform the check
    if (mustCallValue == null || mustCallValue.isEmpty()) {
      return;
    }

    boolean mustCallSatisfied = false;
    for (LocalVarWithTree alias : resourceAliasSet) {

      // sometimes the store is null!  this looks like a bug in checker dataflow.
      // TODO track down and report the root-cause bug
      CFValue lhsCFValue = cmStore != null ? cmStore.getValue(alias.localVar) : null;
      AnnotationMirror cmAnno = null;

      if (lhsCFValue != null) { // When store contains the lhs
        for (AnnotationMirror anno : lhsCFValue.getAnnotations()) {
          if (AnnotationUtils.areSameByName(
              anno, "org.checkerframework.checker.calledmethods.qual.CalledMethods")) {
            cmAnno = anno;
          }
        }
      }
      if (cmAnno == null) {
        cmAnno =
            typeFactory
                .getAnnotatedType(alias.localVar.getElement())
                .getAnnotationInHierarchy(typeFactory.top);
      }

      if (calledMethodsSatisfyMustCall(mustCallValue, cmAnno)) {
        mustCallSatisfied = true;
        break;
      }
    }

    if (!mustCallSatisfied) {
      // Report the error at the first alias' definition. This choice is arbitrary but consistent.
      LocalVarWithTree firstAlias = resourceAliasSet.iterator().next();
      if (!reportedMustCallErrors.contains(firstAlias)) {
        if (!checker.shouldSkipUses(TreeUtils.elementFromTree(firstAlias.tree))) {
          reportedMustCallErrors.add(firstAlias);
          checker.reportError(
              firstAlias.tree,
              "required.method.not.called",
              formatMissingMustCallMethods(mustCallValue),
              firstAlias.localVar.getType().toString(),
              outOfScopeReason);
        }
      }
    }
  }

  /**
   * Increment the -AcountMustCall counter.
   *
   * @param node the node being counted, to extract the type
   */
  private void incrementNumMustCall(Node node) {
    if (checker.hasOption(ResourceLeakChecker.COUNT_MUST_CALL)) {
      TypeMirror type = node.getType();
      incrementMustCallImpl(type);
    }
  }

  /**
   * Increment the -AcountMustCall counter.
   *
   * @param elt the elt being counted, to extract the type
   */
  private void incrementNumMustCall(Element elt) {
    if (checker.hasOption(ResourceLeakChecker.COUNT_MUST_CALL)) {
      TypeMirror type = elt.asType();
      incrementMustCallImpl(type);
    }
  }

  /**
   * Shared implementation for the two version of countMustCall. Don't call this directly.
   *
   * @param type the type of the object that has a must call obligation
   */
  private void incrementMustCallImpl(TypeMirror type) {
    // only count uses of JDK classes, since that's what we report on in the paper
    if (!isJdkClass(TypesUtils.getTypeElement(type).getQualifiedName().toString())) {
      return;
    }
    checker.numMustCall++;
  }

  /**
   * Is the given class a java* class? This is a heuristic for whether the class was defined in the
   * JDK.
   *
   * @param qualifiedName a fully qualified name of a class
   * @return true iff the type's fully-qualified name starts with "java", indicating that it is from
   *     a java.* or javax.* package (probably)
   */
  /* package-private */ static boolean isJdkClass(String qualifiedName) {
    return qualifiedName.startsWith("java");
  }

  /**
   * Do the called methods represented by the {@link CalledMethods} type {@code cmAnno} include all
   * the methods in {@code mustCallValues}?
   *
   * @param mustCallValues the strings representing the must-call obligations
   * @param cmAnno an annotation from the called-methods type hierarchy
   * @return true iff cmAnno is a subtype of a called-methods annotation with the same values as
   *     mustCallValues
   */
  private boolean calledMethodsSatisfyMustCall(
      List<String> mustCallValues, AnnotationMirror cmAnno) {
    // Create this annotation and use a subtype test because there's no guarantee that
    // cmAnno is actually an instance of CalledMethods: it could be CMBottom or CMPredicate.
    AnnotationMirror cmAnnoForMustCallMethods =
        typeFactory.createCalledMethods(mustCallValues.toArray(new String[0]));
    return typeFactory.getQualifierHierarchy().isSubtype(cmAnno, cmAnnoForMustCallMethods);
  }

  /**
   * The exception types in this set are ignored in the CFG when determining if a resource leaks
   * along an exceptional path. These kinds of errors fall into a few categories: runtime errors,
   * errors that the JVM can issue on any statement, and errors that can be prevented by running
   * some other CF checker.
   */
  private static Set<String> ignoredExceptionTypes =
      new HashSet<String>() {
        {
          // Any method call has a CFG edge for Throwable/RuntimeException/Error to represent
          // run-time
          // misbehavior. Ignore it.
          add(Throwable.class.getCanonicalName());
          add(Error.class.getCanonicalName());
          add(RuntimeException.class.getCanonicalName());
          // Use the Nullness Checker to prove this won't happen.
          add(NullPointerException.class.getCanonicalName());
          // These errors can't be predicted statically, so we'll ignore them and assume they won't
          // happen.
          add(ClassCircularityError.class.getCanonicalName());
          add(ClassFormatError.class.getCanonicalName());
          add(NoClassDefFoundError.class.getCanonicalName());
          add(OutOfMemoryError.class.getCanonicalName());
          // It's not our problem if the Java type system is wrong.
          add(ClassCastException.class.getCanonicalName());
          // It's not our problem if the code is going to divide by zero.
          add(ArithmeticException.class.getCanonicalName());
          // Use the Index Checker to prevent these errors.
          add(ArrayIndexOutOfBoundsException.class.getCanonicalName());
          add(NegativeArraySizeException.class.getCanonicalName());
          // Most of the time, this exception is infeasible, as the charset used
          // is guaranteed to be present by the Java spec (e.g., "UTF-8"). Eventually,
          // we could refine this exclusion by looking at the charset being requested.
          add(UnsupportedEncodingException.class.getCanonicalName());
        }
      };

  /**
   * Is {@code exceptionClassName} an exception type we are ignoring, to avoid excessive false
   * positives? For now we ignore {@code java.lang.Throwable}, {@code NullPointerException}, and the
   * runtime exceptions that can occur at any point during the program due to something going wrong
   * in the JVM, like OutOfMemoryError and ClassCircularityError.
   *
   * @param exceptionClassName the fully-qualified name of the exception
   * @return true if the given exception class should be ignored
   */
  private static boolean isIgnoredExceptionType(@FullyQualifiedName Name exceptionClassName) {
    return ignoredExceptionTypes.contains(exceptionClassName.toString());
  }

  /**
   * If the input {@code state} has not been visited yet, add it to {@code visited} and {@code
   * worklist}.
   *
   * @param state the current state
   * @param visited the states that have been analyzed or are already on the worklist
   * @param worklist the states that will be analyzed
   */
  private static void propagate(
      BlockWithObligations state,
      Set<BlockWithObligations> visited,
      Deque<BlockWithObligations> worklist) {

    if (visited.add(state)) {
      worklist.add(state);
    }
  }

  /**
   * Formats a list of must-call method names to be printed in an error message.
   *
   * @param mustCallVal the list of must-call strings
   * @return a formatted string
   */
  /* package-private */
  static String formatMissingMustCallMethods(List<String> mustCallVal) {
    int size = mustCallVal.size();
    if (size == 0) {
      throw new BugInCF("empty mustCallVal " + mustCallVal);
    } else if (size == 1) {
      return "method " + mustCallVal.get(0);
    } else {
      return "methods " + String.join(", ", mustCallVal);
    }
  }

  /**
   * A pair of a {@link Block} and a set of obligations (i.e. dataflow facts) on entry to the block.
   * Each obligation is an {@code ImmutableSet<LocalVarWithTree>}, representing a set of resource
   * aliases for some tracked resource. The analyzer's worklist consists of BlockWithObligations
   * objects, each representing the need to handle the set of obligations reaching the block during
   * analysis.
   */
  private static class BlockWithObligations {

    /** The block. */
    public final Block block;

    /** The facts. */
    public final ImmutableSet<ImmutableSet<LocalVarWithTree>> obligations;

    /**
     * Create a new BlockWithObligations from a block and a set of obligations.
     *
     * @param b the block
     * @param obligations the set of incoming obligations at the start of the block (may be the
     *     empty set)
     */
    public BlockWithObligations(Block b, Set<ImmutableSet<LocalVarWithTree>> obligations) {
      this.block = b;
      this.obligations = ImmutableSet.copyOf(obligations);
    }

    @Override
    public boolean equals(Object o) {
      if (this == o) {
        return true;
      }
      if (o == null || getClass() != o.getClass()) {
        return false;
      }
      BlockWithObligations that = (BlockWithObligations) o;
      return block.equals(that.block) && obligations.equals(that.obligations);
    }

    @Override
    public int hashCode() {
      return Objects.hash(block, obligations);
    }
  }

  /**
   * A pair of a local variable along with a tree in the corresponding method that "assigns" the
   * variable. Besides a normal assignment, the tree may be a {@link VariableTree} in the case of a
   * formal parameter. We keep the tree for error-reporting purposes (so we can report an error per
   * assignment to a local, pinpointing the expression whose MustCall may not be satisfied).
   *
   * <p>This class is used to represent a single resource alias in a resource alias set.
   */
  /* package-private */ static class LocalVarWithTree {

    /** The variable. */
    public final LocalVariable localVar;

    /** The tree at which it was assigned, for error reporting. */
    public final Tree tree;

    /**
     * Create a new LocalVarWithTree.
     *
     * @param localVar the local variable
     * @param tree the tree
     */
    public LocalVarWithTree(LocalVariable localVar, Tree tree) {
      this.localVar = localVar;
      this.tree = tree;
    }

    @Override
    public String toString() {
      return "(LocalVarWithTree: localVar: " + localVar + " |||| tree: " + tree + ")";
    }

    @Override
    public boolean equals(Object o) {
      if (this == o) {
        return true;
      }
      if (o == null || getClass() != o.getClass()) {
        return false;
      }
      LocalVarWithTree that = (LocalVarWithTree) o;
      return localVar.equals(that.localVar) && tree.equals(that.tree);
    }

    @Override
    public int hashCode() {
      return Objects.hash(localVar, tree);
    }
  }
}<|MERGE_RESOLUTION|>--- conflicted
+++ resolved
@@ -489,13 +489,9 @@
    * Checks if {@code node} is either directly enclosed by a {@link TypeCastNode} or is the then or
    * else operand of a {@link TernaryExpressionNode}, by looking at the successor block in the CFG.
    * This method is only used within {@link #handleSuccessorBlocks(Set, Deque, Set, Block)} to
-<<<<<<< HEAD
-   * ensure obligations are propagated to cast / ternary nodes properly.
-=======
-   * ensure facts are propagated to cast / ternary nodes properly. It relies on the assumption that
-   * a {@link TypeCastNode} or {@link TernaryExpressionNode} will only appear in a CFG as the first
-   * node in a block.
->>>>>>> 93f399c2
+   * ensure obligations are propagated to cast / ternary nodes properly. It relies on the assumption
+   * that a {@link TypeCastNode} or {@link TernaryExpressionNode} will only appear in a CFG as the
+   * first node in a block.
    *
    * @param node the CFG node
    * @return {@code true} if {@code node} is in a {@link SingleSuccessorBlock} {@code b}, the first
