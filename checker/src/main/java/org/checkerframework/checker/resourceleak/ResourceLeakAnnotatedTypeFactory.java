package org.checkerframework.checker.resourceleak;

import com.google.common.collect.BiMap;
import com.google.common.collect.HashBiMap;
import com.sun.source.tree.Tree;
import java.lang.annotation.Annotation;
import java.util.Arrays;
import java.util.Collections;
import java.util.List;
import java.util.Set;
import javax.lang.model.element.AnnotationMirror;
import javax.lang.model.element.Element;
import javax.lang.model.element.ExecutableElement;
import org.checkerframework.checker.calledmethods.CalledMethodsAnnotatedTypeFactory;
import org.checkerframework.checker.calledmethods.qual.CalledMethods;
import org.checkerframework.checker.calledmethods.qual.CalledMethodsBottom;
import org.checkerframework.checker.calledmethods.qual.CalledMethodsPredicate;
import org.checkerframework.checker.calledmethods.qual.EnsuresCalledMethods;
import org.checkerframework.checker.mustcall.CreatesMustCallForElementSupplier;
import org.checkerframework.checker.mustcall.MustCallAnnotatedTypeFactory;
import org.checkerframework.checker.mustcall.MustCallChecker;
import org.checkerframework.checker.mustcall.MustCallNoCreatesMustCallForChecker;
import org.checkerframework.checker.mustcall.qual.CreatesMustCallFor;
import org.checkerframework.checker.mustcall.qual.MustCall;
import org.checkerframework.checker.mustcall.qual.MustCallAlias;
import org.checkerframework.checker.mustcall.qual.NotOwning;
import org.checkerframework.checker.mustcall.qual.Owning;
import org.checkerframework.checker.nullness.qual.Nullable;
import org.checkerframework.common.basetype.BaseTypeChecker;
import org.checkerframework.dataflow.cfg.ControlFlowGraph;
import org.checkerframework.dataflow.cfg.UnderlyingAST;
import org.checkerframework.dataflow.cfg.node.LocalVariableNode;
import org.checkerframework.dataflow.cfg.node.MethodInvocationNode;
import org.checkerframework.dataflow.cfg.node.Node;
import org.checkerframework.framework.flow.CFStore;
import org.checkerframework.framework.type.AnnotatedTypeMirror;
import org.checkerframework.framework.type.GenericAnnotatedTypeFactory;
import org.checkerframework.javacutil.AnnotationUtils;
import org.checkerframework.javacutil.TreeUtils;
import org.checkerframework.javacutil.TypeSystemError;

/**
 * The type factory for the Resource Leak Checker. The main difference between this and the Called
 * Methods type factory from which it is derived is that this version's {@link
 * #postAnalyze(ControlFlowGraph)} method checks that must-call obligations are fulfilled.
 */
public class ResourceLeakAnnotatedTypeFactory extends CalledMethodsAnnotatedTypeFactory
    implements CreatesMustCallForElementSupplier {

  /** The MustCall.value element/field. */
  private final ExecutableElement mustCallValueElement =
      TreeUtils.getMethod(MustCall.class, "value", 0, processingEnv);

  /** The EnsuresCalledMethods.value element/field. */
  /*package-private*/ final ExecutableElement ensuresCalledMethodsValueElement =
      TreeUtils.getMethod(EnsuresCalledMethods.class, "value", 0, processingEnv);

  /** The EnsuresCalledMethods.methods element/field. */
  /*package-private*/ final ExecutableElement ensuresCalledMethodsMethodsElement =
      TreeUtils.getMethod(EnsuresCalledMethods.class, "methods", 0, processingEnv);

  /** The CreatesMustCallFor.List.value element/field. */
  private final ExecutableElement createsMustCallForListValueElement =
      TreeUtils.getMethod(CreatesMustCallFor.List.class, "value", 0, processingEnv);

  /** The CreatesMustCallFor.value element/field. */
  private final ExecutableElement createsMustCallForValueElement =
      TreeUtils.getMethod(CreatesMustCallFor.class, "value", 0, processingEnv);

  /** True if -AnoResourceAliases was passed on the command line. */
  private final boolean noResourceAliases;

  /** True if -AnoLightweightOwnership was passed on the command line. */
  public final boolean noLightweightOwnership;

  /**
   * Bidirectional map to store temporary variables created for expressions with non-empty @MustCall
   * obligations and the corresponding trees. Keys are the artificial local variable nodes created
   * as temporary variables; values are the corresponding trees.
   *
   * <p>Note that in an ideal world, this would be an {@code IdentityBiMap}: that is, a BiMap using
   * {@link java.util.IdentityHashMap} as both of the backing maps. However, Guava doesn't have such
   * a map AND their implementation is incompatible with IdentityHashMap as a backing map, because
   * even their {@code AbstractBiMap} class uses {@code equals} calls in its implementation (and its
   * documentation calls out that it and all its derived BiMaps are incompatible with
   * IdentityHashMap as a backing map for this reason). Therefore, we use a regular BiMap. Doing so
   * is safe iff 1) the LocalVariableNode keys all have different names, and 2) a standard Tree
   * implementation that uses reference equality for equality (e.g., JCTree in javac) is used.
   */
  private final BiMap<LocalVariableNode, Tree> tempVarToTree = HashBiMap.create();

  /**
   * Creates a new ResourceLeakAnnotatedTypeFactory.
   *
   * @param checker the checker associated with this type factory
   */
  public ResourceLeakAnnotatedTypeFactory(BaseTypeChecker checker) {
    super(checker);
    this.noResourceAliases = checker.hasOption(MustCallChecker.NO_RESOURCE_ALIASES);
    this.noLightweightOwnership = checker.hasOption(MustCallChecker.NO_LIGHTWEIGHT_OWNERSHIP);
    this.postInit();
  }

  /**
   * Is the given element a candidate to be an owning field? A candidate owning field must have a
   * non-empty must-call obligation.
   *
   * @param element a element
   * @return true iff the given element is a field with non-empty @MustCall obligation
   */
  /*package-private*/ boolean isCandidateOwningField(Element element) {
<<<<<<< HEAD
    return (element.getKind().isField() && !getMustCallValue(element).isEmpty());
=======
    return (element.getKind().isField()
        && ElementUtils.isFinal(element)
        && !hasEmptyMustCallValue(element));
>>>>>>> a958009d
  }

  @Override
  protected Set<Class<? extends Annotation>> createSupportedTypeQualifiers() {
    return getBundledTypeQualifiers(
        CalledMethods.class, CalledMethodsBottom.class, CalledMethodsPredicate.class);
  }

  /**
   * Creates a @CalledMethods annotation whose values are the given strings.
   *
   * @param val the methods that have been called
   * @return an annotation indicating that the given methods have been called
   */
  public AnnotationMirror createCalledMethods(String... val) {
    return createAccumulatorAnnotation(Arrays.asList(val));
  }

  @Override
  public void postAnalyze(ControlFlowGraph cfg) {
    MustCallConsistencyAnalyzer mustCallConsistencyAnalyzer =
        new MustCallConsistencyAnalyzer(this, this.analysis);
    mustCallConsistencyAnalyzer.analyze(cfg);

    // Inferring owning annotations for @owning fields/parameters, @EnsuresCalledMethods for
    // finalizer methods and @InheritableMustCall annotations for the class declarations
    if (getWholeProgramInference() != null) {
      if (cfg.getUnderlyingAST().getKind() == UnderlyingAST.Kind.METHOD) {
        MustCallInferenceLogic.runMustCallInferenceLogic(this, cfg, mustCallConsistencyAnalyzer);
      }
    }

    super.postAnalyze(cfg);
    tempVarToTree.clear();
  }

  @Override
  protected ResourceLeakAnalysis createFlowAnalysis() {
    return new ResourceLeakAnalysis(checker, this);
  }

  /**
   * Returns whether the {@link MustCall#value} element/argument of the @MustCall annotation on the
   * type of {@code tree} is definitely empty.
   *
   * <p>This method only considers the declared type: it does not consider flow-sensitive
   * refinement.
   *
   * @param tree a tree
   * @return true if the Must Call type is non-empty or top
   */
  /*package-private*/ boolean hasEmptyMustCallValue(Tree tree) {
    MustCallAnnotatedTypeFactory mustCallAnnotatedTypeFactory =
        getTypeFactoryOfSubchecker(MustCallChecker.class);
    AnnotatedTypeMirror mustCallAnnotatedType = mustCallAnnotatedTypeFactory.getAnnotatedType(tree);
    AnnotationMirror mustCallAnnotation =
        mustCallAnnotatedType.getPrimaryAnnotation(MustCall.class);
    if (mustCallAnnotation != null) {
      return getMustCallValues(mustCallAnnotation).isEmpty();
    } else {
      // Indicates @MustCallUnknown, which should be treated (conservatively) as if it contains
      // some must call values.
      return false;
    }
  }

  /**
   * Returns whether the {@link MustCall#value} element/argument of the @MustCall annotation on the
   * type of {@code element} is definitely empty.
   *
   * <p>This method only considers the declared type: it does not consider flow-sensitive
   * refinement.
   *
   * @param element an element
   * @return true if the Must Call type is non-empty or top
   */
  /*package-private*/ boolean hasEmptyMustCallValue(Element element) {
    MustCallAnnotatedTypeFactory mustCallAnnotatedTypeFactory =
        getTypeFactoryOfSubchecker(MustCallChecker.class);
    AnnotatedTypeMirror mustCallAnnotatedType =
        mustCallAnnotatedTypeFactory.getAnnotatedType(element);
    AnnotationMirror mustCallAnnotation =
        mustCallAnnotatedType.getPrimaryAnnotation(MustCall.class);
    if (mustCallAnnotation != null) {
      return getMustCallValues(mustCallAnnotation).isEmpty();
    } else {
      // Indicates @MustCallUnknown, which should be treated (conservatively) as if it contains
      // some must call values.
      return false;
    }
  }

  /**
   * Returns the {@link MustCall#value} element/argument of the @MustCall annotation on the class
   * type of {@code element}. If there is no such annotation, returns the empty list.
   *
   * <p>Do not use this method to get the MustCall value of an {@link
   * org.checkerframework.checker.resourceleak.MustCallConsistencyAnalyzer.Obligation}. Instead, use
   * {@link
   * org.checkerframework.checker.resourceleak.MustCallConsistencyAnalyzer.Obligation#getMustCallMethods(ResourceLeakAnnotatedTypeFactory,
   * CFStore)}.
   *
   * <p>Do not call {@link List#isEmpty()} on the result of this method: prefer to call {@link
   * #hasEmptyMustCallValue(Element)}, which correctly accounts for @MustCallUnknown, instead.
   *
   * @param element an element
   * @return the strings in its must-call type
   */
  /*package-private*/ List<String> getMustCallValue(Element element) {
    MustCallAnnotatedTypeFactory mustCallAnnotatedTypeFactory =
        getTypeFactoryOfSubchecker(MustCallChecker.class);
    AnnotatedTypeMirror mustCallAnnotatedType =
        mustCallAnnotatedTypeFactory.getAnnotatedType(element);
    AnnotationMirror mustCallAnnotation =
        mustCallAnnotatedType.getPrimaryAnnotation(MustCall.class);
    return getMustCallValues(mustCallAnnotation);
  }

  /**
   * Helper method for getting the must-call values from a must-call annotation.
   *
   * @param mustCallAnnotation a {@link MustCall} annotation, or null
   * @return the strings in mustCallAnnotation's value element, or the empty list if
   *     mustCallAnnotation is null
   */
  /*package-private*/ List<String> getMustCallValues(
      @Nullable AnnotationMirror mustCallAnnotation) {
    if (mustCallAnnotation == null) {
      return Collections.emptyList();
    }
    return AnnotationUtils.getElementValueArray(
        mustCallAnnotation, mustCallValueElement, String.class, Collections.emptyList());
  }

  /**
   * Helper method to get the temporary variable that represents the given node, if one exists.
   *
   * @param node a node
   * @return the tempvar for node's expression, or null if one does not exist
   */
  /*package-private*/ @Nullable LocalVariableNode getTempVarForNode(Node node) {
    return tempVarToTree.inverse().get(node.getTree());
  }

  /**
   * Is the given node a temporary variable?
   *
   * @param node a node
   * @return true iff the given node is a temporary variable
   */
  /*package-private*/ boolean isTempVar(Node node) {
    return tempVarToTree.containsKey(node);
  }

  /**
   * Gets the tree for a temporary variable
   *
   * @param node a node for a temporary variable
   * @return the tree for {@code node}
   */
  /*package-private*/ Tree getTreeForTempVar(Node node) {
    if (!tempVarToTree.containsKey(node)) {
      throw new TypeSystemError(node + " must be a temporary variable");
    }
    return tempVarToTree.get(node);
  }

  /**
   * Registers a temporary variable by adding it to this type factory's tempvar map.
   *
   * @param tmpVar a temporary variable
   * @param tree the tree of the expression the tempvar represents
   */
  /*package-private*/ void addTempVar(LocalVariableNode tmpVar, Tree tree) {
    if (!tempVarToTree.containsValue(tree)) {
      tempVarToTree.put(tmpVar, tree);
    }
  }

  /**
   * Returns true if the type of the tree includes a must-call annotation. Note that this method may
   * not consider dataflow, and is only safe to use when you need the declared, rather than
   * inferred, type of the tree.
   *
   * <p>Do not use this method if you are trying to get the must-call obligations of the resource
   * aliases of an {@link
   * org.checkerframework.checker.resourceleak.MustCallConsistencyAnalyzer.Obligation}. Instead, use
   * {@link
   * org.checkerframework.checker.resourceleak.MustCallConsistencyAnalyzer.Obligation#getMustCallMethods(ResourceLeakAnnotatedTypeFactory,
   * CFStore)}.
   *
   * @param tree a tree
   * @return whether the tree has declared must-call obligations
   */
  /*package-private*/ boolean declaredTypeHasMustCall(Tree tree) {
    assert tree.getKind() == Tree.Kind.METHOD
            || tree.getKind() == Tree.Kind.VARIABLE
            || tree.getKind() == Tree.Kind.NEW_CLASS
            || tree.getKind() == Tree.Kind.METHOD_INVOCATION
        : "unexpected declaration tree kind: " + tree.getKind();
    return !hasEmptyMustCallValue(tree);
  }

  /**
   * Returns true if the given tree has an {@link MustCallAlias} annotation and resource-alias
   * tracking is not disabled.
   *
   * @param tree a tree
   * @return true if the given tree has an {@link MustCallAlias} annotation
   */
  /*package-private*/ boolean hasMustCallAlias(Tree tree) {
    Element elt = TreeUtils.elementFromTree(tree);
    return hasMustCallAlias(elt);
  }

  /**
   * Returns true if the given element has an {@link MustCallAlias} annotation and resource-alias
   * tracking is not disabled.
   *
   * @param elt an element
   * @return true if the given element has an {@link MustCallAlias} annotation
   */
  /*package-private*/ boolean hasMustCallAlias(Element elt) {
    if (noResourceAliases) {
      return false;
    }
    MustCallAnnotatedTypeFactory mustCallAnnotatedTypeFactory =
        getTypeFactoryOfSubchecker(MustCallChecker.class);
    return mustCallAnnotatedTypeFactory.getDeclAnnotationNoAliases(elt, MustCallAlias.class)
        != null;
  }

  /**
   * Returns true if the declaration of the method being invoked has one or more {@link
   * CreatesMustCallFor} annotations.
   *
   * @param node a method invocation node
   * @return true iff there is one or more @CreatesMustCallFor annotations on the declaration of the
   *     invoked method
   */
  public boolean hasCreatesMustCallFor(MethodInvocationNode node) {
    ExecutableElement decl = TreeUtils.elementFromUse(node.getTree());
    return getDeclAnnotation(decl, CreatesMustCallFor.class) != null
        || getDeclAnnotation(decl, CreatesMustCallFor.List.class) != null;
  }

  /**
   * Does this type factory support {@link CreatesMustCallFor}?
   *
   * @return true iff the -AnoCreatesMustCallFor command-line argument was not supplied to the
   *     checker
   */
  public boolean canCreateObligations() {
    // Precomputing this call to `hasOption` causes a NullPointerException, so leave it as is.
    return !checker.hasOption(MustCallChecker.NO_CREATES_MUSTCALLFOR);
  }

  @Override
  @SuppressWarnings("TypeParameterUnusedInFormals") // Intentional abuse
  public <T extends GenericAnnotatedTypeFactory<?, ?, ?, ?>> @Nullable T getTypeFactoryOfSubcheckerOrNull(Class<? extends BaseTypeChecker> subCheckerClass) {
    if (subCheckerClass == MustCallChecker.class) {
      if (!canCreateObligations()) {
        return super.getTypeFactoryOfSubcheckerOrNull(MustCallNoCreatesMustCallForChecker.class);
      }
    }
    return super.getTypeFactoryOfSubcheckerOrNull(subCheckerClass);
  }

  /**
   * Returns the {@link CreatesMustCallFor#value} element.
   *
   * @return the {@link CreatesMustCallFor#value} element
   */
  @Override
  public ExecutableElement getCreatesMustCallForValueElement() {
    return createsMustCallForValueElement;
  }

  /**
   * Returns the {@link org.checkerframework.checker.mustcall.qual.CreatesMustCallFor.List#value}
   * element.
   *
   * @return the {@link org.checkerframework.checker.mustcall.qual.CreatesMustCallFor.List#value}
   *     element
   */
  @Override
  public ExecutableElement getCreatesMustCallForListValueElement() {
    return createsMustCallForListValueElement;
  }

  /**
   * Does the given element have an {@code @NotOwning} annotation (including in stub files)?
   *
   * <p>Prefer this method to calling {@link #getDeclAnnotation(Element, Class)} on the type factory
   * directly, which won't find this annotation in stub files (it only considers stub files loaded
   * by this checker, not subcheckers).
   *
   * @param elt an element
   * @return whether there is a NotOwning annotation on the given element
   */
  public boolean hasNotOwning(Element elt) {
    MustCallAnnotatedTypeFactory mcatf = getTypeFactoryOfSubchecker(MustCallChecker.class);
    return mcatf.getDeclAnnotation(elt, NotOwning.class) != null;
  }

  /**
   * Does the given element have an {@code @Owning} annotation (including in stub files)?
   *
   * <p>Prefer this method to calling {@link #getDeclAnnotation(Element, Class)} on the type factory
   * directly, which won't find this annotation in stub files (it only considers stub files loaded
   * by this checker, not subcheckers).
   *
   * @param elt an element
   * @return whether there is an Owning annotation on the given element
   */
  public boolean hasOwning(Element elt) {
    MustCallAnnotatedTypeFactory mcatf = getTypeFactoryOfSubchecker(MustCallChecker.class);
    return mcatf.getDeclAnnotation(elt, Owning.class) != null;
  }
}<|MERGE_RESOLUTION|>--- conflicted
+++ resolved
@@ -109,13 +109,7 @@
    * @return true iff the given element is a field with non-empty @MustCall obligation
    */
   /*package-private*/ boolean isCandidateOwningField(Element element) {
-<<<<<<< HEAD
-    return (element.getKind().isField() && !getMustCallValue(element).isEmpty());
-=======
-    return (element.getKind().isField()
-        && ElementUtils.isFinal(element)
-        && !hasEmptyMustCallValue(element));
->>>>>>> a958009d
+    return (element.getKind().isField() && !hasEmptyMustCallValue(element));
   }
 
   @Override
