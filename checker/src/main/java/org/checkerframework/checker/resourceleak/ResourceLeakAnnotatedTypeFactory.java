package org.checkerframework.checker.resourceleak;

import com.google.common.collect.BiMap;
import com.google.common.collect.HashBiMap;
import com.sun.source.tree.Tree;
import java.lang.annotation.Annotation;
import java.util.Arrays;
import java.util.Collections;
import java.util.List;
import java.util.Set;
import javax.lang.model.element.AnnotationMirror;
import javax.lang.model.element.Element;
import javax.lang.model.element.ExecutableElement;
import org.checkerframework.checker.calledmethods.CalledMethodsAnnotatedTypeFactory;
import org.checkerframework.checker.calledmethods.qual.CalledMethods;
import org.checkerframework.checker.calledmethods.qual.CalledMethodsBottom;
import org.checkerframework.checker.calledmethods.qual.CalledMethodsPredicate;
import org.checkerframework.checker.calledmethods.qual.EnsuresCalledMethods;
import org.checkerframework.checker.mustcall.CreatesMustCallForElementSupplier;
import org.checkerframework.checker.mustcall.MustCallAnnotatedTypeFactory;
import org.checkerframework.checker.mustcall.MustCallChecker;
import org.checkerframework.checker.mustcall.MustCallNoCreatesMustCallForChecker;
import org.checkerframework.checker.mustcall.qual.CreatesMustCallFor;
import org.checkerframework.checker.mustcall.qual.MustCall;
import org.checkerframework.checker.mustcall.qual.MustCallAlias;
import org.checkerframework.checker.mustcall.qual.NotOwning;
import org.checkerframework.checker.mustcall.qual.Owning;
import org.checkerframework.checker.nullness.qual.Nullable;
import org.checkerframework.common.basetype.BaseTypeChecker;
import org.checkerframework.dataflow.cfg.ControlFlowGraph;
import org.checkerframework.dataflow.cfg.UnderlyingAST;
import org.checkerframework.dataflow.cfg.node.LocalVariableNode;
import org.checkerframework.dataflow.cfg.node.MethodInvocationNode;
import org.checkerframework.dataflow.cfg.node.Node;
import org.checkerframework.framework.flow.CFStore;
import org.checkerframework.framework.type.AnnotatedTypeMirror;
import org.checkerframework.framework.type.GenericAnnotatedTypeFactory;
import org.checkerframework.javacutil.AnnotationUtils;
import org.checkerframework.javacutil.ElementUtils;
import org.checkerframework.javacutil.TreeUtils;
import org.checkerframework.javacutil.TypeSystemError;

/**
 * The type factory for the Resource Leak Checker. The main difference between this and the Called
 * Methods type factory from which it is derived is that this version's {@link
 * #postAnalyze(ControlFlowGraph)} method checks that must-call obligations are fulfilled.
 */
public class ResourceLeakAnnotatedTypeFactory extends CalledMethodsAnnotatedTypeFactory
    implements CreatesMustCallForElementSupplier {

  /** The MustCall.value element/field. */
  private final ExecutableElement mustCallValueElement =
      TreeUtils.getMethod(MustCall.class, "value", 0, processingEnv);

  /** The EnsuresCalledMethods.value element/field. */
  /*package-private*/ final ExecutableElement ensuresCalledMethodsValueElement =
      TreeUtils.getMethod(EnsuresCalledMethods.class, "value", 0, processingEnv);

  /** The EnsuresCalledMethods.methods element/field. */
  /*package-private*/ final ExecutableElement ensuresCalledMethodsMethodsElement =
      TreeUtils.getMethod(EnsuresCalledMethods.class, "methods", 0, processingEnv);

  /** The CreatesMustCallFor.List.value element/field. */
  private final ExecutableElement createsMustCallForListValueElement =
      TreeUtils.getMethod(CreatesMustCallFor.List.class, "value", 0, processingEnv);

  /** The CreatesMustCallFor.value element/field. */
  private final ExecutableElement createsMustCallForValueElement =
      TreeUtils.getMethod(CreatesMustCallFor.class, "value", 0, processingEnv);

  /** True if -AnoResourceAliases was passed on the command line. */
  private final boolean noResourceAliases;

  /** True if -AnoLightweightOwnership was passed on the command line. */
  public final boolean noLightweightOwnership;

  /**
   * Bidirectional map to store temporary variables created for expressions with non-empty @MustCall
   * obligations and the corresponding trees. Keys are the artificial local variable nodes created
   * as temporary variables; values are the corresponding trees.
   *
   * <p>Note that in an ideal world, this would be an {@code IdentityBiMap}: that is, a BiMap using
   * {@link java.util.IdentityHashMap} as both of the backing maps. However, Guava doesn't have such
   * a map AND their implementation is incompatible with IdentityHashMap as a backing map, because
   * even their {@code AbstractBiMap} class uses {@code equals} calls in its implementation (and its
   * documentation calls out that it and all its derived BiMaps are incompatible with
   * IdentityHashMap as a backing map for this reason). Therefore, we use a regular BiMap. Doing so
   * is safe iff 1) the LocalVariableNode keys all have different names, and 2) a standard Tree
   * implementation that uses reference equality for equality (e.g., JCTree in javac) is used.
   */
  private final BiMap<LocalVariableNode, Tree> tempVarToTree = HashBiMap.create();

  /**
   * Creates a new ResourceLeakAnnotatedTypeFactory.
   *
   * @param checker the checker associated with this type factory
   */
  public ResourceLeakAnnotatedTypeFactory(BaseTypeChecker checker) {
    super(checker);
    this.noResourceAliases = checker.hasOption(MustCallChecker.NO_RESOURCE_ALIASES);
    this.noLightweightOwnership = checker.hasOption(MustCallChecker.NO_LIGHTWEIGHT_OWNERSHIP);
    this.postInit();
  }

  /**
   * Is the given element a candidate to be an owning field? A candidate owning field must be final
   * and have a non-empty must-call obligation.
   *
   * @param element a element
   * @return true iff the given element is a final field with non-empty @MustCall obligation
   */
  /*package-private*/ boolean isCandidateOwningField(Element element) {
    return (element.getKind().isField()
        && ElementUtils.isFinal(element)
        && !hasEmptyMustCallValue(element));
  }

  @Override
  protected Set<Class<? extends Annotation>> createSupportedTypeQualifiers() {
    return getBundledTypeQualifiers(
        CalledMethods.class, CalledMethodsBottom.class, CalledMethodsPredicate.class);
  }

  /**
   * Creates a @CalledMethods annotation whose values are the given strings.
   *
   * @param val the methods that have been called
   * @return an annotation indicating that the given methods have been called
   */
  public AnnotationMirror createCalledMethods(String... val) {
    return createAccumulatorAnnotation(Arrays.asList(val));
  }

  @Override
  public void postAnalyze(ControlFlowGraph cfg) {
    MustCallConsistencyAnalyzer mustCallConsistencyAnalyzer =
        new MustCallConsistencyAnalyzer(this, this.analysis);
    mustCallConsistencyAnalyzer.analyze(cfg);

    // Inferring owning annotations for final owning fields
    if (getWholeProgramInference() != null) {
      if (cfg.getUnderlyingAST().getKind() == UnderlyingAST.Kind.METHOD) {
        MustCallInferenceLogic mustCallInferenceLogic = new MustCallInferenceLogic(this, cfg);
        mustCallInferenceLogic.runInference();
      }
    }

    super.postAnalyze(cfg);
    tempVarToTree.clear();
  }

  @Override
  protected ResourceLeakAnalysis createFlowAnalysis() {
    return new ResourceLeakAnalysis(checker, this);
  }

  /**
   * Returns whether the {@link MustCall#value} element/argument of the @MustCall annotation on the
   * type of {@code tree} is definitely empty.
   *
   * <p>This method only considers the declared type: it does not consider flow-sensitive
   * refinement.
   *
   * @param tree a tree
   * @return true if the Must Call type is non-empty or top
   */
  /*package-private*/ boolean hasEmptyMustCallValue(Tree tree) {
    MustCallAnnotatedTypeFactory mustCallAnnotatedTypeFactory =
        getTypeFactoryOfSubchecker(MustCallChecker.class);
    AnnotatedTypeMirror mustCallAnnotatedType = mustCallAnnotatedTypeFactory.getAnnotatedType(tree);
<<<<<<< HEAD
    AnnotationMirror mustCallAnnotation = mustCallAnnotatedType.getAnnotation(MustCall.class);
    if (mustCallAnnotation != null) {
      return getMustCallValues(mustCallAnnotation).isEmpty();
    } else {
      // Indicates @MustCallUnknown, which should be treated (conservatively) as if it contains
      // some must call values.
      return false;
    }
  }

  /**
   * Returns whether the {@link MustCall#value} element/argument of the @MustCall annotation on the
   * type of {@code element} is definitely empty.
   *
   * <p>This method only considers the declared type: it does not consider flow-sensitive
   * refinement.
   *
   * @param element an element
   * @return true if the Must Call type is non-empty or top
   */
  /*package-private*/ boolean hasEmptyMustCallValue(Element element) {
    MustCallAnnotatedTypeFactory mustCallAnnotatedTypeFactory =
        getTypeFactoryOfSubchecker(MustCallChecker.class);
    AnnotatedTypeMirror mustCallAnnotatedType =
        mustCallAnnotatedTypeFactory.getAnnotatedType(element);
    AnnotationMirror mustCallAnnotation = mustCallAnnotatedType.getAnnotation(MustCall.class);
    if (mustCallAnnotation != null) {
      return getMustCallValues(mustCallAnnotation).isEmpty();
    } else {
      // Indicates @MustCallUnknown, which should be treated (conservatively) as if it contains
      // some must call values.
      return false;
    }
=======
    AnnotationMirror mustCallAnnotation =
        mustCallAnnotatedType.getPrimaryAnnotation(MustCall.class);
    return getMustCallValues(mustCallAnnotation);
>>>>>>> 0d1a799c
  }

  /**
   * Returns the {@link MustCall#value} element/argument of the @MustCall annotation on the class
   * type of {@code element}. If there is no such annotation, returns the empty list.
   *
   * <p>Do not use this method to get the MustCall value of an {@link
   * org.checkerframework.checker.resourceleak.MustCallConsistencyAnalyzer.Obligation}. Instead, use
   * {@link
   * org.checkerframework.checker.resourceleak.MustCallConsistencyAnalyzer.Obligation#getMustCallMethods(ResourceLeakAnnotatedTypeFactory,
   * CFStore)}.
   *
   * <p>Do not call {@link List#isEmpty()} on the result of this method: prefer to call {@link
   * #hasEmptyMustCallValue(Element)}, which correctly accounts for @MustCallUnknown, instead.
   *
   * @param element an element
   * @return the strings in its must-call type
   */
  /*package-private*/ List<String> getMustCallValue(Element element) {
    MustCallAnnotatedTypeFactory mustCallAnnotatedTypeFactory =
        getTypeFactoryOfSubchecker(MustCallChecker.class);
    AnnotatedTypeMirror mustCallAnnotatedType =
        mustCallAnnotatedTypeFactory.getAnnotatedType(element);
    AnnotationMirror mustCallAnnotation =
        mustCallAnnotatedType.getPrimaryAnnotation(MustCall.class);
    return getMustCallValues(mustCallAnnotation);
  }

  /**
   * Helper method for getting the must-call values from a must-call annotation.
   *
   * @param mustCallAnnotation a {@link MustCall} annotation, or null
   * @return the strings in mustCallAnnotation's value element, or the empty list if
   *     mustCallAnnotation is null
   */
  /*package-private*/ List<String> getMustCallValues(
      @Nullable AnnotationMirror mustCallAnnotation) {
    if (mustCallAnnotation == null) {
      return Collections.emptyList();
    }
    return AnnotationUtils.getElementValueArray(
        mustCallAnnotation, mustCallValueElement, String.class, Collections.emptyList());
  }

  /**
   * Helper method to get the temporary variable that represents the given node, if one exists.
   *
   * @param node a node
   * @return the tempvar for node's expression, or null if one does not exist
   */
  /*package-private*/ @Nullable LocalVariableNode getTempVarForNode(Node node) {
    return tempVarToTree.inverse().get(node.getTree());
  }

  /**
   * Is the given node a temporary variable?
   *
   * @param node a node
   * @return true iff the given node is a temporary variable
   */
  /*package-private*/ boolean isTempVar(Node node) {
    return tempVarToTree.containsKey(node);
  }

  /**
   * Gets the tree for a temporary variable
   *
   * @param node a node for a temporary variable
   * @return the tree for {@code node}
   */
  /*package-private*/ Tree getTreeForTempVar(Node node) {
    if (!tempVarToTree.containsKey(node)) {
      throw new TypeSystemError(node + " must be a temporary variable");
    }
    return tempVarToTree.get(node);
  }

  /**
   * Registers a temporary variable by adding it to this type factory's tempvar map.
   *
   * @param tmpVar a temporary variable
   * @param tree the tree of the expression the tempvar represents
   */
  /*package-private*/ void addTempVar(LocalVariableNode tmpVar, Tree tree) {
    if (!tempVarToTree.containsValue(tree)) {
      tempVarToTree.put(tmpVar, tree);
    }
  }

  /**
   * Returns true if the type of the tree includes a must-call annotation. Note that this method may
   * not consider dataflow, and is only safe to use when you need the declared, rather than
   * inferred, type of the tree.
   *
   * <p>Do not use this method if you are trying to get the must-call obligations of the resource
   * aliases of an {@link
   * org.checkerframework.checker.resourceleak.MustCallConsistencyAnalyzer.Obligation}. Instead, use
   * {@link
   * org.checkerframework.checker.resourceleak.MustCallConsistencyAnalyzer.Obligation#getMustCallMethods(ResourceLeakAnnotatedTypeFactory,
   * CFStore)}.
   *
   * @param tree a tree
   * @return whether the tree has declared must-call obligations
   */
  /*package-private*/ boolean declaredTypeHasMustCall(Tree tree) {
    assert tree.getKind() == Tree.Kind.METHOD
            || tree.getKind() == Tree.Kind.VARIABLE
            || tree.getKind() == Tree.Kind.NEW_CLASS
            || tree.getKind() == Tree.Kind.METHOD_INVOCATION
        : "unexpected declaration tree kind: " + tree.getKind();
    return !hasEmptyMustCallValue(tree);
  }

  /**
   * Returns true if the given tree has an {@link MustCallAlias} annotation and resource-alias
   * tracking is not disabled.
   *
   * @param tree a tree
   * @return true if the given tree has an {@link MustCallAlias} annotation
   */
  /*package-private*/ boolean hasMustCallAlias(Tree tree) {
    Element elt = TreeUtils.elementFromTree(tree);
    return hasMustCallAlias(elt);
  }

  /**
   * Returns true if the given element has an {@link MustCallAlias} annotation and resource-alias
   * tracking is not disabled.
   *
   * @param elt an element
   * @return true if the given element has an {@link MustCallAlias} annotation
   */
  /*package-private*/ boolean hasMustCallAlias(Element elt) {
    if (noResourceAliases) {
      return false;
    }
    MustCallAnnotatedTypeFactory mustCallAnnotatedTypeFactory =
        getTypeFactoryOfSubchecker(MustCallChecker.class);
    return mustCallAnnotatedTypeFactory.getDeclAnnotationNoAliases(elt, MustCallAlias.class)
        != null;
  }

  /**
   * Returns true if the declaration of the method being invoked has one or more {@link
   * CreatesMustCallFor} annotations.
   *
   * @param node a method invocation node
   * @return true iff there is one or more @CreatesMustCallFor annotations on the declaration of the
   *     invoked method
   */
  public boolean hasCreatesMustCallFor(MethodInvocationNode node) {
    ExecutableElement decl = TreeUtils.elementFromUse(node.getTree());
    return getDeclAnnotation(decl, CreatesMustCallFor.class) != null
        || getDeclAnnotation(decl, CreatesMustCallFor.List.class) != null;
  }

  /**
   * Does this type factory support {@link CreatesMustCallFor}?
   *
   * @return true iff the -AnoCreatesMustCallFor command-line argument was not supplied to the
   *     checker
   */
  public boolean canCreateObligations() {
    // Precomputing this call to `hasOption` causes a NullPointerException, so leave it as is.
    return !checker.hasOption(MustCallChecker.NO_CREATES_MUSTCALLFOR);
  }

  @Override
  @SuppressWarnings("TypeParameterUnusedInFormals") // Intentional abuse
  public <T extends GenericAnnotatedTypeFactory<?, ?, ?, ?>> @Nullable T getTypeFactoryOfSubchecker(
      Class<? extends BaseTypeChecker> subCheckerClass) {
    if (subCheckerClass == MustCallChecker.class) {
      if (!canCreateObligations()) {
        return super.getTypeFactoryOfSubchecker(MustCallNoCreatesMustCallForChecker.class);
      }
    }
    return super.getTypeFactoryOfSubchecker(subCheckerClass);
  }

  /**
   * Returns the {@link CreatesMustCallFor#value} element.
   *
   * @return the {@link CreatesMustCallFor#value} element
   */
  @Override
  public ExecutableElement getCreatesMustCallForValueElement() {
    return createsMustCallForValueElement;
  }

  /**
   * Returns the {@link org.checkerframework.checker.mustcall.qual.CreatesMustCallFor.List#value}
   * element.
   *
   * @return the {@link org.checkerframework.checker.mustcall.qual.CreatesMustCallFor.List#value}
   *     element
   */
  @Override
  public ExecutableElement getCreatesMustCallForListValueElement() {
    return createsMustCallForListValueElement;
  }

  /**
   * Does the given element have an {@code @NotOwning} annotation (including in stub files)?
   *
   * <p>Prefer this method to calling {@link #getDeclAnnotation(Element, Class)} on the type factory
   * directly, which won't find this annotation in stub files (it only considers stub files loaded
   * by this checker, not subcheckers).
   *
   * @param elt an element
   * @return whether there is a NotOwning annotation on the given element
   */
  public boolean hasNotOwning(Element elt) {
    MustCallAnnotatedTypeFactory mcatf = getTypeFactoryOfSubchecker(MustCallChecker.class);
    return mcatf.getDeclAnnotation(elt, NotOwning.class) != null;
  }

  /**
   * Does the given element have an {@code @Owning} annotation (including in stub files)?
   *
   * <p>Prefer this method to calling {@link #getDeclAnnotation(Element, Class)} on the type factory
   * directly, which won't find this annotation in stub files (it only considers stub files loaded
   * by this checker, not subcheckers).
   *
   * @param elt an element
   * @return whether there is an Owning annotation on the given element
   */
  public boolean hasOwning(Element elt) {
    MustCallAnnotatedTypeFactory mcatf = getTypeFactoryOfSubchecker(MustCallChecker.class);
    return mcatf.getDeclAnnotation(elt, Owning.class) != null;
  }
}<|MERGE_RESOLUTION|>--- conflicted
+++ resolved
@@ -168,8 +168,8 @@
     MustCallAnnotatedTypeFactory mustCallAnnotatedTypeFactory =
         getTypeFactoryOfSubchecker(MustCallChecker.class);
     AnnotatedTypeMirror mustCallAnnotatedType = mustCallAnnotatedTypeFactory.getAnnotatedType(tree);
-<<<<<<< HEAD
-    AnnotationMirror mustCallAnnotation = mustCallAnnotatedType.getAnnotation(MustCall.class);
+    AnnotationMirror mustCallAnnotation =
+        mustCallAnnotatedType.getPrimaryAnnotation(MustCall.class);
     if (mustCallAnnotation != null) {
       return getMustCallValues(mustCallAnnotation).isEmpty();
     } else {
@@ -194,7 +194,8 @@
         getTypeFactoryOfSubchecker(MustCallChecker.class);
     AnnotatedTypeMirror mustCallAnnotatedType =
         mustCallAnnotatedTypeFactory.getAnnotatedType(element);
-    AnnotationMirror mustCallAnnotation = mustCallAnnotatedType.getAnnotation(MustCall.class);
+    AnnotationMirror mustCallAnnotation =
+        mustCallAnnotatedType.getPrimaryAnnotation(MustCall.class);
     if (mustCallAnnotation != null) {
       return getMustCallValues(mustCallAnnotation).isEmpty();
     } else {
@@ -202,11 +203,6 @@
       // some must call values.
       return false;
     }
-=======
-    AnnotationMirror mustCallAnnotation =
-        mustCallAnnotatedType.getPrimaryAnnotation(MustCall.class);
-    return getMustCallValues(mustCallAnnotation);
->>>>>>> 0d1a799c
   }
 
   /**
