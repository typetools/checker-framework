--- conflicted
+++ resolved
@@ -4,20 +4,13 @@
 import org.checkerframework.framework.source.SuppressWarningsPrefix;
 
 /**
-<<<<<<< HEAD
- * A type-checker plug-in for the SQL Tainting type system qualifier that prevents SQL injection
- * attacks.
- *
- * <p>It verifies that only verified values are trusted and that user-input is sanitized before use.
- *
- * @checker_framework.manual #sqltainting-checker SQL Tainting Checker
-=======
  * A type-checker plug-in for the SQL Tainting type system qualifier that finds (and verifies the
  * absence of) SQL injection bugs in embedded query values.
  *
  * <p>It verifies that only SQL-safe embedded query values are trusted and that user input is
  * sanitized before use.
->>>>>>> 74218575
+ *
+ * @checker_framework.manual #sqltainting-checker SQL Tainting Checker
  */
 @SuppressWarningsPrefix({"sqlsanitized", "sqltainting"})
 public class SqlTaintingChecker extends BaseTypeChecker {}