package org.checkerframework.checker.lock;

import com.sun.source.tree.AnnotatedTypeTree;
import com.sun.source.tree.AnnotationTree;
import com.sun.source.tree.ArrayAccessTree;
import com.sun.source.tree.BinaryTree;
import com.sun.source.tree.CompoundAssignmentTree;
import com.sun.source.tree.ExpressionTree;
import com.sun.source.tree.IdentifierTree;
import com.sun.source.tree.MemberSelectTree;
import com.sun.source.tree.MethodInvocationTree;
import com.sun.source.tree.MethodTree;
import com.sun.source.tree.SynchronizedTree;
import com.sun.source.tree.Tree;
import com.sun.source.tree.Tree.Kind;
import com.sun.source.tree.VariableTree;
import com.sun.source.util.TreePath;
import java.lang.annotation.Annotation;
import java.util.ArrayList;
import java.util.Collections;
import java.util.List;
import java.util.Set;
import java.util.concurrent.locks.Lock;
import java.util.regex.Matcher;
import java.util.regex.Pattern;
import javax.annotation.processing.ProcessingEnvironment;
import javax.lang.model.element.AnnotationMirror;
import javax.lang.model.element.Element;
import javax.lang.model.element.ElementKind;
import javax.lang.model.element.ExecutableElement;
import javax.lang.model.element.Modifier;
import javax.lang.model.type.TypeKind;
import javax.lang.model.type.TypeMirror;
import org.checkerframework.checker.compilermsgs.qual.CompilerMessageKey;
import org.checkerframework.checker.lock.LockAnnotatedTypeFactory.SideEffectAnnotation;
import org.checkerframework.checker.lock.qual.EnsuresLockHeld;
import org.checkerframework.checker.lock.qual.EnsuresLockHeldIf;
import org.checkerframework.checker.lock.qual.GuardSatisfied;
import org.checkerframework.checker.lock.qual.GuardedBy;
import org.checkerframework.checker.lock.qual.GuardedByBottom;
import org.checkerframework.checker.lock.qual.GuardedByUnknown;
import org.checkerframework.checker.lock.qual.Holding;
import org.checkerframework.checker.lock.qual.LockHeld;
import org.checkerframework.common.basetype.BaseTypeChecker;
import org.checkerframework.common.basetype.BaseTypeVisitor;
import org.checkerframework.dataflow.expression.JavaExpression;
import org.checkerframework.dataflow.expression.Unknown;
import org.checkerframework.dataflow.qual.Deterministic;
import org.checkerframework.dataflow.qual.Pure;
import org.checkerframework.framework.flow.CFAbstractValue;
import org.checkerframework.framework.type.AnnotatedTypeFactory.ParameterizedExecutableType;
import org.checkerframework.framework.type.AnnotatedTypeMirror;
import org.checkerframework.framework.type.AnnotatedTypeMirror.AnnotatedDeclaredType;
import org.checkerframework.framework.type.AnnotatedTypeMirror.AnnotatedExecutableType;
import org.checkerframework.framework.type.QualifierHierarchy;
import org.checkerframework.framework.util.AnnotatedTypes;
import org.checkerframework.framework.util.JavaExpressionParseUtil;
import org.checkerframework.framework.util.JavaExpressionParseUtil.JavaExpressionContext;
import org.checkerframework.framework.util.JavaExpressionParseUtil.JavaExpressionParseException;
import org.checkerframework.framework.util.dependenttypes.DependentTypesError;
import org.checkerframework.javacutil.AnnotationUtils;
import org.checkerframework.javacutil.BugInCF;
import org.checkerframework.javacutil.ElementUtils;
import org.checkerframework.javacutil.TreePathUtil;
import org.checkerframework.javacutil.TreeUtils;
import org.checkerframework.javacutil.TypesUtils;
import org.plumelib.util.CollectionsPlume;

/**
 * The LockVisitor enforces the special type-checking rules described in the Lock Checker manual
 * chapter.
 *
 * @checker_framework.manual #lock-checker Lock Checker
 */
public class LockVisitor extends BaseTypeVisitor<LockAnnotatedTypeFactory> {
    private final Class<? extends Annotation> checkerGuardedByClass = GuardedBy.class;
    private final Class<? extends Annotation> checkerGuardSatisfiedClass = GuardSatisfied.class;

    protected static final Pattern SELF_RECEIVER_PATTERN = Pattern.compile("^<self>(\\.(.*))?$");

    public LockVisitor(BaseTypeChecker checker) {
        super(checker);
    }

    @Override
    public Void visitVariable(VariableTree node, Void p) { // visit a variable declaration
        // A user may not annotate a primitive type, a boxed primitive type or a String
        // with any qualifier from the @GuardedBy hierarchy.
        // They are immutable, so there is no need to guard them.

        TypeMirror tm = TreeUtils.typeOf(node);

        if (TypesUtils.isBoxedPrimitive(tm)
                || TypesUtils.isPrimitive(tm)
                || TypesUtils.isString(tm)) {
            AnnotatedTypeMirror atm = atypeFactory.getAnnotatedType(node);
            if (atm.hasExplicitAnnotationRelaxed(atypeFactory.GUARDSATISFIED)
                    || atm.hasExplicitAnnotationRelaxed(atypeFactory.GUARDEDBY)
                    || atm.hasExplicitAnnotation(atypeFactory.GUARDEDBYUNKNOWN)
                    || atm.hasExplicitAnnotation(atypeFactory.GUARDEDBYBOTTOM)) {
                checker.reportError(node, "immutable.type.guardedby");
            }
        }

        issueErrorIfMoreThanOneGuardedByAnnotationPresent(node);

        return super.visitVariable(node, p);
    }

    /**
     * Issues an error if two or more of the following annotations are present on a variable
     * declaration.
     *
     * <ul>
     *   <li>{@code @org.checkerframework.checker.lock.qual.GuardedBy}
     *   <li>{@code @net.jcip.annotations.GuardedBy}
     *   <li>{@code @javax.annotation.concurrent.GuardedBy}
     * </ul>
     *
     * @param variableTree the VariableTree for the variable declaration used to determine if
     *     multiple @GuardedBy annotations are present and to report the error
     */
    private void issueErrorIfMoreThanOneGuardedByAnnotationPresent(VariableTree variableTree) {
        int guardedByAnnotationCount = 0;

        List<AnnotationMirror> annos =
                TreeUtils.annotationsFromTypeAnnotationTrees(
                        variableTree.getModifiers().getAnnotations());
        for (AnnotationMirror anno : annos) {
            if (atypeFactory.areSameByClass(anno, GuardedBy.class)
                    || AnnotationUtils.areSameByName(anno, "net.jcip.annotations.GuardedBy")
                    || AnnotationUtils.areSameByName(
                            anno, "javax.annotation.concurrent.GuardedBy")) {
                guardedByAnnotationCount++;
                if (guardedByAnnotationCount > 1) {
                    checker.reportError(variableTree, "multiple.guardedby.annotations");
                    return;
                }
            }
        }
    }

    @Override
    public LockAnnotatedTypeFactory createTypeFactory() {
        return new LockAnnotatedTypeFactory(checker);
    }

    /**
     * Issues an error if a method (explicitly or implicitly) annotated with @MayReleaseLocks has a
     * formal parameter or receiver (explicitly or implicitly) annotated with @GuardSatisfied. Also
     * issues an error if a synchronized method has a @LockingFree, @SideEffectFree, or @Pure
     * annotation.
     *
     * @param node the MethodTree of the method definition to visit
     */
    @Override
    public Void visitMethod(MethodTree node, Void p) {
        ExecutableElement methodElement = TreeUtils.elementFromDeclaration(node);

        issueErrorIfMoreThanOneLockPreconditionMethodAnnotationPresent(methodElement, node);

        SideEffectAnnotation sea = atypeFactory.methodSideEffectAnnotation(methodElement, true);

        if (sea == SideEffectAnnotation.MAYRELEASELOCKS) {
            boolean issueGSwithMRLWarning = false;

            VariableTree receiver = node.getReceiverParameter();
            if (receiver != null) {
                if (atypeFactory
                        .getAnnotatedType(receiver)
                        .hasAnnotation(checkerGuardSatisfiedClass)) {
                    issueGSwithMRLWarning = true;
                }
            }

            if (!issueGSwithMRLWarning) { // Skip loop if we already decided to issue the warning.
                for (VariableTree vt : node.getParameters()) {
                    if (atypeFactory
                            .getAnnotatedType(vt)
                            .hasAnnotation(checkerGuardSatisfiedClass)) {
                        issueGSwithMRLWarning = true;
                        break;
                    }
                }
            }

            if (issueGSwithMRLWarning) {
                checker.reportError(node, "guardsatisfied.with.mayreleaselocks");
            }
        }

        // Issue an error if a non-constructor method definition has a return type of
        // @GuardSatisfied without an index.
        if (methodElement != null && methodElement.getKind() != ElementKind.CONSTRUCTOR) {
            AnnotatedTypeMirror returnTypeATM = atypeFactory.getAnnotatedType(node).getReturnType();

            if (returnTypeATM != null && returnTypeATM.hasAnnotation(GuardSatisfied.class)) {
                int returnGuardSatisfiedIndex = atypeFactory.getGuardSatisfiedIndex(returnTypeATM);

                if (returnGuardSatisfiedIndex == -1) {
                    checker.reportError(node, "guardsatisfied.return.must.have.index");
                }
            }
        }

        if (!sea.isWeakerThan(SideEffectAnnotation.LOCKINGFREE)
                && methodElement.getModifiers().contains(Modifier.SYNCHRONIZED)) {
            checker.reportError(node, "lockingfree.synchronized.method", sea);
        }

        return super.visitMethod(node, p);
    }

    /**
     * Issues an error if two or more of the following annotations are present on a method.
     *
     * <ul>
     *   <li>{@code @Holding}
     *   <li>{@code @net.jcip.annotations.GuardedBy}
     *   <li>{@code @javax.annotation.concurrent.GuardedBy}
     * </ul>
     *
     * @param methodElement the ExecutableElement for the method call referred to by {@code node}
     * @param treeForErrorReporting the MethodTree used to report the error
     */
    private void issueErrorIfMoreThanOneLockPreconditionMethodAnnotationPresent(
            ExecutableElement methodElement, MethodTree treeForErrorReporting) {
        int lockPreconditionAnnotationCount = 0;

        if (atypeFactory.getDeclAnnotation(methodElement, Holding.class) != null) {
            lockPreconditionAnnotationCount++;
        }

        try {
            if (atypeFactory.jcipGuardedBy != null
                    && atypeFactory.getDeclAnnotation(methodElement, atypeFactory.jcipGuardedBy)
                            != null) {
                lockPreconditionAnnotationCount++;
            }

            if (lockPreconditionAnnotationCount < 2
                    && atypeFactory.javaxGuardedBy != null
                    && atypeFactory.getDeclAnnotation(methodElement, atypeFactory.javaxGuardedBy)
                            != null) {
                lockPreconditionAnnotationCount++;
            }
        } catch (Exception e) {
            // Ignore exceptions from Class.forName
        }

        if (lockPreconditionAnnotationCount > 1) {
            checker.reportError(treeForErrorReporting, "multiple.lock.precondition.annotations");
        }
    }

    /**
     * When visiting a method call, if the receiver formal parameter has type @GuardSatisfied and
     * the receiver actual parameter has type @GuardedBy(...), this method verifies that the guard
     * is satisfied, and it returns true, indicating that the receiver subtype check should be
     * skipped. If the receiver actual parameter has type @GuardSatisfied, this method simply
     * returns true without performing any other actions. The method returns false otherwise.
     *
     * @param methodInvocationTree the MethodInvocationTree of the method being called
     * @param methodDefinitionReceiver the ATM of the formal receiver parameter of the method being
     *     called
     * @param methodCallReceiver the ATM of the receiver argument of the method call
     * @return whether the caller can skip the receiver subtype check
     */
    @Override
    protected boolean skipReceiverSubtypeCheck(
            MethodInvocationTree methodInvocationTree,
            AnnotatedTypeMirror methodDefinitionReceiver,
            AnnotatedTypeMirror methodCallReceiver) {

        AnnotationMirror primaryGb =
                methodCallReceiver.getAnnotationInHierarchy(atypeFactory.GUARDEDBYUNKNOWN);
        AnnotationMirror effectiveGb =
                methodCallReceiver.getEffectiveAnnotationInHierarchy(atypeFactory.GUARDEDBYUNKNOWN);

        // If the receiver actual parameter has type @GuardSatisfied, skip the subtype check.
        // Consider only a @GuardSatisfied primary annotation - hence use primaryGb instead of
        // effectiveGb.
        if (primaryGb != null
                && atypeFactory.areSameByClass(primaryGb, checkerGuardSatisfiedClass)) {
            AnnotationMirror primaryGbOnMethodDefinition =
                    methodDefinitionReceiver.getAnnotationInHierarchy(
                            atypeFactory.GUARDEDBYUNKNOWN);
            if (primaryGbOnMethodDefinition != null
                    && atypeFactory.areSameByClass(
                            primaryGbOnMethodDefinition, checkerGuardSatisfiedClass)) {
                return true;
            }
        }

        if (atypeFactory.areSameByClass(effectiveGb, checkerGuardedByClass)) {
            Set<AnnotationMirror> annos = methodDefinitionReceiver.getAnnotations();
            AnnotationMirror guardSatisfied =
                    atypeFactory.getAnnotationByClass(annos, checkerGuardSatisfiedClass);
            if (guardSatisfied != null) {
                ExpressionTree receiverTree = TreeUtils.getReceiverTree(methodInvocationTree);
                if (receiverTree == null) {
                    checkLockOfImplicitThis(methodInvocationTree, effectiveGb);
                } else {
                    checkLock(receiverTree, effectiveGb);
                }
                return true;
            }
        }

        return false;
    }

    @Override
    protected Set<? extends AnnotationMirror> getExceptionParameterLowerBoundAnnotations() {
        Set<? extends AnnotationMirror> tops =
                atypeFactory.getQualifierHierarchy().getTopAnnotations();
        Set<AnnotationMirror> annotationSet = AnnotationUtils.createAnnotationSet();
        for (AnnotationMirror anno : tops) {
            if (AnnotationUtils.areSame(anno, atypeFactory.GUARDEDBYUNKNOWN)) {
                annotationSet.add(atypeFactory.GUARDEDBY);
            } else {
                annotationSet.add(anno);
            }
        }
        return annotationSet;
    }

    @Override
    protected void checkConstructorResult(
            AnnotatedExecutableType constructorType, ExecutableElement constructorElement) {
        // Newly created objects are guarded by nothing, so allow @GuardBy({}) on constructor
        // results.
        AnnotationMirror anno =
                constructorType
                        .getReturnType()
                        .getAnnotationInHierarchy(atypeFactory.GUARDEDBYUNKNOWN);
        if (!AnnotationUtils.areSame(anno, atypeFactory.GUARDEDBY)) {
            super.checkConstructorResult(constructorType, constructorElement);
        }
    }

    @Override
    protected void commonAssignmentCheck(
            AnnotatedTypeMirror varType,
            AnnotatedTypeMirror valueType,
            Tree valueTree,
            @CompilerMessageKey String errorKey,
            Object... extraArgs) {

        Kind valueTreeKind = valueTree.getKind();

        switch (valueTreeKind) {
            case NEW_CLASS:
            case NEW_ARRAY:
                // Avoid issuing warnings for: @GuardedBy(<something>) Object o = new Object();
                // Do NOT do this if the LHS is @GuardedByBottom.
                if (!varType.hasAnnotation(GuardedByBottom.class)) {
                    return;
                }
                break;
            case INT_LITERAL:
            case LONG_LITERAL:
            case FLOAT_LITERAL:
            case DOUBLE_LITERAL:
            case BOOLEAN_LITERAL:
            case CHAR_LITERAL:
            case STRING_LITERAL:
                // Avoid issuing warnings for: @GuardedBy(<something>) Object o; o = <some literal>;
                // Do NOT do this if the LHS is @GuardedByBottom.
                if (!varType.hasAnnotation(GuardedByBottom.class)) {
                    return;
                }
                break;
            default:
        }

        // In cases where assigning a value with a @GuardedBy annotation to a variable with a
        // @GuardSatisfied annotation is legal, this is our last chance to check that the
        // appropriate locks are held before the information in the @GuardedBy annotation is
        // lost in the assignment to the variable annotated with @GuardSatisfied. See the
        // discussion of @GuardSatisfied in the "Type-checking rules" section of the
        // Lock Checker manual chapter for more details.

        if (varType.hasAnnotation(GuardSatisfied.class)) {
            if (valueType.hasAnnotation(GuardedBy.class)) {
                checkLock(valueTree, valueType.getAnnotation(GuardedBy.class));
                return;
            } else if (valueType.hasAnnotation(GuardSatisfied.class)) {
                // TODO: Find a cleaner, non-abstraction-breaking way to know whether method actual
                // parameters are being assigned to formal parameters.

                if (!errorKey.equals("argument.type.incompatible")) {
                    // If both @GuardSatisfied have no index, the assignment is not allowed because
                    // the LHS and RHS expressions may be guarded by different lock expressions.
                    // The assignment is allowed when matching a formal parameter to an actual
                    // parameter (see the if block above).

                    int varTypeGuardSatisfiedIndex = atypeFactory.getGuardSatisfiedIndex(varType);
                    int valueTypeGuardSatisfiedIndex =
                            atypeFactory.getGuardSatisfiedIndex(valueType);

                    if (varTypeGuardSatisfiedIndex == -1 && valueTypeGuardSatisfiedIndex == -1) {
                        checker.reportError(
                                valueTree,
                                "guardsatisfied.assignment.disallowed",
                                varType,
                                valueType);
                    }
                } else {
                    // The RHS can be @GuardSatisfied with a different index when matching method
                    // formal parameters to actual parameters.
                    // The actual matching is done in LockVisitor.visitMethodInvocation and a
                    // guardsatisfied.parameters.must.match error
                    // is issued if the parameters do not match exactly.
                    // Do nothing here, since there is no precondition to be checked on a
                    // @GuardSatisfied parameter.
                    // Note: this matching of a @GS(index) to a @GS(differentIndex) is *only*
                    // allowed when matching method formal parameters to actual parameters.

                    return;
                }
            } else if (!atypeFactory.getTypeHierarchy().isSubtype(valueType, varType)) {
                // Special case: replace the @GuardSatisfied primary annotation on the LHS with
                // @GuardedBy({}) and see if it type checks.

                AnnotatedTypeMirror varType2 =
                        varType.deepCopy(); // TODO: Would shallowCopy be sufficient?
                varType2.replaceAnnotation(atypeFactory.GUARDEDBY);
                if (atypeFactory.getTypeHierarchy().isSubtype(valueType, varType2)) {
                    return;
                }
            }
        }

        super.commonAssignmentCheck(varType, valueType, valueTree, errorKey, extraArgs);
    }

    @Override
    public Void visitMemberSelect(MemberSelectTree tree, Void p) {
        if (TreeUtils.isFieldAccess(tree)) {
            AnnotatedTypeMirror atmOfReceiver = atypeFactory.getAnnotatedType(tree.getExpression());
            // The atmOfReceiver for "void.class" is TypeKind.VOID, which isn't annotated so avoid
            // it.
            if (atmOfReceiver.getKind() != TypeKind.VOID) {
                AnnotationMirror gb =
                        atmOfReceiver.getEffectiveAnnotationInHierarchy(
                                atypeFactory.GUARDEDBYUNKNOWN);
                checkLock(tree.getExpression(), gb);
            }
        }

        return super.visitMemberSelect(tree, p);
    }

    private void reportFailure(
            @CompilerMessageKey String messageKey,
            MethodTree overriderTree,
            AnnotatedDeclaredType enclosingType,
            AnnotatedExecutableType overridden,
            AnnotatedDeclaredType overriddenType,
            List<String> overriderLocks,
            List<String> overriddenLocks) {
        // Get the type of the overriding method.
        AnnotatedExecutableType overrider = atypeFactory.getAnnotatedType(overriderTree);

        if (overrider.getTypeVariables().isEmpty() && !overridden.getTypeVariables().isEmpty()) {
            overridden = overridden.getErased();
        }
        String overriderMeth = overrider.toString();
        String overriderTyp = enclosingType.getUnderlyingType().asElement().toString();
        String overriddenMeth = overridden.toString();
        String overriddenTyp = overriddenType.getUnderlyingType().asElement().toString();

        if (overriderLocks == null || overriddenLocks == null) {
            checker.reportError(
                    overriderTree,
                    messageKey,
                    overriderMeth,
                    overriderTyp,
                    overriddenMeth,
                    overriddenTyp);
        } else {
            checker.reportError(
                    overriderTree,
                    messageKey,
                    overriderMeth,
                    overriderTyp,
                    overriddenMeth,
                    overriddenTyp,
                    overriderLocks,
                    overriddenLocks);
        }
    }

    /**
     * Ensures that subclass methods are annotated with a stronger or equally strong side effect
     * annotation than the parent class method.
     */
    @Override
    protected boolean checkOverride(
            MethodTree overriderTree,
            AnnotatedDeclaredType enclosingType,
            AnnotatedExecutableType overriddenMethodType,
            AnnotatedDeclaredType overriddenType) {

        boolean isValid = true;

        SideEffectAnnotation seaOfOverriderMethod =
                atypeFactory.methodSideEffectAnnotation(
                        TreeUtils.elementFromDeclaration(overriderTree), false);
        SideEffectAnnotation seaOfOverridenMethod =
                atypeFactory.methodSideEffectAnnotation(overriddenMethodType.getElement(), false);

        if (seaOfOverriderMethod.isWeakerThan(seaOfOverridenMethod)) {
            isValid = false;
            reportFailure(
                    "override.sideeffect.invalid",
                    overriderTree,
                    enclosingType,
                    overriddenMethodType,
                    overriddenType,
                    null,
                    null);
        }

        return super.checkOverride(
                        overriderTree, enclosingType, overriddenMethodType, overriddenType)
                && isValid;
    }

    @Override
    public Void visitArrayAccess(ArrayAccessTree tree, Void p) {
        AnnotatedTypeMirror atmOfReceiver = atypeFactory.getAnnotatedType(tree.getExpression());
        AnnotationMirror gb =
                atmOfReceiver.getEffectiveAnnotationInHierarchy(atypeFactory.GUARDEDBYUNKNOWN);
        checkLock(tree.getExpression(), gb);
        return super.visitArrayAccess(tree, p);
    }

    /**
     * Skips the call to super and returns true.
     *
     * <p>{@code GuardedBy({})} is the default type on class declarations, which is a subtype of the
     * top annotation {@code @GuardedByUnknown}. However, it is valid to declare an instance of a
     * class with any annotation from the {@code @GuardedBy} hierarchy. Hence, this method returns
     * true for annotations in the {@code @GuardedBy} hierarchy.
     *
     * <p>Also returns true for annotations in the {@code @LockPossiblyHeld} hierarchy since the
     * default for that hierarchy is the top type and annotations from that hierarchy cannot be
     * explicitly written in code.
     */
    @Override
    public boolean isValidUse(
            AnnotatedDeclaredType declarationType, AnnotatedDeclaredType useType, Tree tree) {
        return true;
    }

    /**
     * When visiting a method invocation, issue an error if the side effect annotation on the called
     * method causes the side effect guarantee of the enclosing method to be violated. For example,
     * a method annotated with @ReleasesNoLocks may not call a method annotated
     * with @MayReleaseLocks. Also check that matching @GuardSatisfied(index) on a method's formal
     * receiver/parameters matches those in corresponding locations on the method call site.
     *
     * @param node the MethodInvocationTree of the method call being visited
     */
    @Override
    public Void visitMethodInvocation(MethodInvocationTree node, Void p) {
        ExecutableElement methodElement = TreeUtils.elementFromUse(node);

        SideEffectAnnotation seaOfInvokedMethod =
                atypeFactory.methodSideEffectAnnotation(methodElement, false);

        MethodTree enclosingMethod = TreePathUtil.enclosingMethod(atypeFactory.getPath(node));

        ExecutableElement enclosingMethodElement = null;
        if (enclosingMethod != null) {
            enclosingMethodElement = TreeUtils.elementFromDeclaration(enclosingMethod);
        }

        if (enclosingMethodElement != null) {
            SideEffectAnnotation seaOfContainingMethod =
                    atypeFactory.methodSideEffectAnnotation(enclosingMethodElement, false);

            if (seaOfInvokedMethod.isWeakerThan(seaOfContainingMethod)) {
                checker.reportError(
                        node,
                        "method.guarantee.violated",
                        seaOfContainingMethod.getNameOfSideEffectAnnotation(),
                        enclosingMethodElement.getSimpleName(),
                        methodElement.getSimpleName(),
                        seaOfInvokedMethod.getNameOfSideEffectAnnotation());
            }
        }

        if (methodElement != null) {
            // Handle releasing of explicit locks. Verify that the lock expression is effectively
            // final.
            ExpressionTree receiverTree = TreeUtils.getReceiverTree(node);

            ensureReceiverOfExplicitUnlockCallIsEffectivelyFinal(methodElement, receiverTree);

            // Handle acquiring of explicit locks. Verify that the lock expression is effectively
            // final.

            // If the method causes expression "this" or "#1" to be locked, verify that those
            // expressions are effectively final.  TODO: generalize to any expression. This is
            // currently designed only to support methods in ReentrantLock and
            // ReentrantReadWriteLock (which use the "this" expression), as well as Thread.holdsLock
            // (which uses the "#1" expression).

            AnnotationMirror ensuresLockHeldAnno =
                    atypeFactory.getDeclAnnotation(methodElement, EnsuresLockHeld.class);
            List<String> expressions = new ArrayList<>();

            if (ensuresLockHeldAnno != null) {
                expressions.addAll(
                        AnnotationUtils.getElementValueArray(
                                ensuresLockHeldAnno, "value", String.class, false));
            }

            AnnotationMirror ensuresLockHeldIfAnno =
                    atypeFactory.getDeclAnnotation(methodElement, EnsuresLockHeldIf.class);

            if (ensuresLockHeldIfAnno != null) {
                expressions.addAll(
                        AnnotationUtils.getElementValueArray(
                                ensuresLockHeldIfAnno, "expression", String.class, false));
            }

            for (String expr : expressions) {
                if (expr.equals("this")) {
                    // receiverTree will be null for implicit this, or class name receivers. But
                    // they
                    // are also final. So nothing to be checked for them.
                    if (receiverTree != null) {
                        ensureExpressionIsEffectivelyFinal(receiverTree);
                    }
                } else if (expr.equals("#1")) {
                    ExpressionTree firstParameter = node.getArguments().get(0);
                    if (firstParameter != null) {
                        ensureExpressionIsEffectivelyFinal(firstParameter);
                    }
                }
            }
        }

        // Check that matching @GuardSatisfied(index) on a method's formal receiver/parameters
        // matches those in corresponding locations on the method call site.

        ParameterizedExecutableType mType = atypeFactory.methodFromUse(node);
        AnnotatedExecutableType invokedMethod = mType.executableType;

        List<AnnotatedTypeMirror> requiredArgs =
                AnnotatedTypes.expandVarArgs(atypeFactory, invokedMethod, node.getArguments());

        // Index on @GuardSatisfied at each location. -1 when no @GuardSatisfied annotation was
        // present.
        // Note that @GuardSatisfied with no index is normally represented as having index -1.
        // We would like to ignore a @GuardSatisfied with no index for these purposes, so if it is
        // encountered we leave its index as -1.
        // The first element of the array is reserved for the receiver.
        int guardSatisfiedIndex[] =
                new int[requiredArgs.size() + 1]; // + 1 for the receiver parameter type

        // Retrieve receiver types from method definition and method call

        guardSatisfiedIndex[0] = -1;

        AnnotatedTypeMirror methodDefinitionReceiver = null;
        AnnotatedTypeMirror methodCallReceiver = null;

        ExecutableElement invokedMethodElement = invokedMethod.getElement();
        if (!ElementUtils.isStatic(invokedMethodElement)
                && invokedMethod.getElement().getKind() != ElementKind.CONSTRUCTOR) {
            methodDefinitionReceiver = invokedMethod.getReceiverType();
            if (methodDefinitionReceiver != null
                    && methodDefinitionReceiver.hasAnnotation(checkerGuardSatisfiedClass)) {
                guardSatisfiedIndex[0] =
                        atypeFactory.getGuardSatisfiedIndex(methodDefinitionReceiver);
                methodCallReceiver = atypeFactory.getReceiverType(node);
            }
        }

        // Retrieve formal parameter types from the method definition

        for (int i = 0; i < requiredArgs.size(); i++) {
            guardSatisfiedIndex[i + 1] = -1;

            AnnotatedTypeMirror arg = requiredArgs.get(i);

            if (arg.hasAnnotation(checkerGuardSatisfiedClass)) {
                guardSatisfiedIndex[i + 1] = atypeFactory.getGuardSatisfiedIndex(arg);
            }
        }

        // Combine all of the actual parameters into one list of AnnotationMirrors

        ArrayList<AnnotationMirror> passedArgAnnotations =
                new ArrayList<>(guardSatisfiedIndex.length);
        passedArgAnnotations.add(
                methodCallReceiver == null
                        ? null
                        : methodCallReceiver.getAnnotationInHierarchy(
                                atypeFactory.GUARDEDBYUNKNOWN));
        for (ExpressionTree tree : node.getArguments()) {
            passedArgAnnotations.add(
                    atypeFactory
                            .getAnnotatedType(tree)
                            .getAnnotationInHierarchy(atypeFactory.GUARDEDBYUNKNOWN));
        }

        // Perform the validity check and issue an error if not valid.

        for (int i = 0; i < guardSatisfiedIndex.length; i++) {
            if (guardSatisfiedIndex[i] != -1) {
                for (int j = i + 1; j < guardSatisfiedIndex.length; j++) {
                    if (guardSatisfiedIndex[i] == guardSatisfiedIndex[j]) {
                        // The @GuardedBy/@GuardSatisfied/@GuardedByUnknown/@GuardedByBottom
                        // annotations must be identical on the corresponding actual parameters.
                        AnnotationMirror arg1Anno = passedArgAnnotations.get(i);
                        AnnotationMirror arg2Anno = passedArgAnnotations.get(j);
                        if (arg1Anno != null && arg2Anno != null) {
                            boolean bothAreGSwithNoIndex = false;

                            if (atypeFactory.areSameByClass(arg1Anno, checkerGuardSatisfiedClass)
                                    && atypeFactory.areSameByClass(
                                            arg2Anno, checkerGuardSatisfiedClass)) {
                                if (atypeFactory.getGuardSatisfiedIndex(arg1Anno) == -1
                                        && atypeFactory.getGuardSatisfiedIndex(arg2Anno) == -1) {
                                    // Generally speaking, two @GuardSatisfied annotations with no
                                    // index are incomparable.
                                    // TODO: If they come from the same variable, they are
                                    // comparable.  Fix and add a test case.
                                    bothAreGSwithNoIndex = true;
                                }
                            }

                            if (bothAreGSwithNoIndex
                                    || !(atypeFactory
                                                    .getQualifierHierarchy()
                                                    .isSubtype(arg1Anno, arg2Anno)
                                            || atypeFactory
                                                    .getQualifierHierarchy()
                                                    .isSubtype(arg2Anno, arg1Anno))) {
                                // TODO: allow these strings to be localized

                                String formalParam1 = null;

                                if (i == 0) {
                                    formalParam1 = "The receiver type";
                                } else {
                                    formalParam1 =
                                            "Parameter #"
                                                    + i; // i, not i-1, so the index is 1-based
                                }

                                String formalParam2 =
                                        "parameter #" + j; // j, not j-1, so the index is 1-based

                                checker.reportError(
                                        node,
                                        "guardsatisfied.parameters.must.match",
                                        formalParam1,
                                        formalParam2,
                                        invokedMethod.toString(),
                                        guardSatisfiedIndex[i],
                                        arg1Anno,
                                        arg2Anno);
                            }
                        }
                    }
                }
            }
        }

        return super.visitMethodInvocation(node, p);
    }

    /**
     * Issues an error if the receiver of an unlock() call is not effectively final.
     *
     * @param methodElement the ExecutableElement for a method call to unlock()
     * @param lockExpression the receiver tree for the method call to unlock(). Can be null.
     */
    private void ensureReceiverOfExplicitUnlockCallIsEffectivelyFinal(
            ExecutableElement methodElement, ExpressionTree lockExpression) {
        if (lockExpression == null) {
            // Implicit this, or class name receivers, are null. But they are also final. So nothing
            // to be checked for them.
            return;
        }

        if (!methodElement.getSimpleName().contentEquals("unlock")) {
            return;
        }

        TypeMirror lockExpressionType = TreeUtils.typeOf(lockExpression);

        ProcessingEnvironment processingEnvironment = checker.getProcessingEnvironment();

        javax.lang.model.util.Types types = processingEnvironment.getTypeUtils();

        // TODO: make a type declaration annotation for this rather than looking for the
        // Lock.unlock() method explicitly.
        TypeMirror lockInterfaceTypeMirror =
                TypesUtils.typeFromClass(
                        Lock.class, types, processingEnvironment.getElementUtils());

        if (types.isSubtype(types.erasure(lockExpressionType), lockInterfaceTypeMirror)) {
            ensureExpressionIsEffectivelyFinal(lockExpression);
        }
    }

    /**
     * When visiting a synchronized block, issue an error if the expression has a type that
     * implements the java.util.concurrent.locks.Lock interface. This prevents explicit locks from
     * being accidentally used as built-in (monitor) locks. This is important because the Lock
     * Checker does not have a mechanism to separately keep track of the explicit lock and the
     * monitor lock of an expression that implements the Lock interface (i.e. there is a @LockHeld
     * annotation used in dataflow, but there are not distinct @MonitorLockHeld
     * and @ExplicitLockHeld annotations). It is assumed that both kinds of locks will never be held
     * for any expression that implements Lock.
     *
     * <p>Additionally, a synchronized block may not be present in a method that has a @LockingFree
     * guarantee or stronger. An error is issued in this case.
     *
     * @param node the SynchronizedTree for the synchronized block being visited
     */
    @Override
    public Void visitSynchronized(SynchronizedTree node, Void p) {
        ProcessingEnvironment processingEnvironment = checker.getProcessingEnvironment();

        javax.lang.model.util.Types types = processingEnvironment.getTypeUtils();

        // TODO: make a type declaration annotation for this rather than looking for Lock.class
        // explicitly.
        TypeMirror lockInterfaceTypeMirror =
                TypesUtils.typeFromClass(
                        Lock.class, types, processingEnvironment.getElementUtils());

        ExpressionTree synchronizedExpression = node.getExpression();

        ensureExpressionIsEffectivelyFinal(synchronizedExpression);

        TypeMirror expressionType =
                types.erasure(
                        atypeFactory.getAnnotatedType(synchronizedExpression).getUnderlyingType());

        if (types.isSubtype(expressionType, lockInterfaceTypeMirror)) {
            checker.reportError(node, "explicit.lock.synchronized");
        }

        MethodTree enclosingMethod = TreePathUtil.enclosingMethod(atypeFactory.getPath(node));

        ExecutableElement methodElement = null;
        if (enclosingMethod != null) {
            methodElement = TreeUtils.elementFromDeclaration(enclosingMethod);

            SideEffectAnnotation seaOfContainingMethod =
                    atypeFactory.methodSideEffectAnnotation(methodElement, false);

            if (!seaOfContainingMethod.isWeakerThan(SideEffectAnnotation.LOCKINGFREE)) {
                checker.reportError(
                        node, "synchronized.block.in.lockingfree.method", seaOfContainingMethod);
            }
        }

        return super.visitSynchronized(node, p);
    }

    /**
     * Ensures that each variable accessed in an expression is final or effectively final and that
     * each called method in the expression is @Deterministic. Issues an error otherwise.
     * Recursively performs this check on method arguments. Only intended to be used on the
     * expression of a synchronized block.
     *
     * <p>Example: given the expression var1.field1.method1(var2.method2()).field2, var1, var2,
     * field1 and field2 are enforced to be final or effectively final, and method1 and method2 are
     * enforced to be @Deterministic.
     *
     * @param lockExpressionTree the expression tree of a synchronized block
     */
    private void ensureExpressionIsEffectivelyFinal(final ExpressionTree lockExpressionTree) {
        // This functionality could be implemented using a visitor instead,
        // however with this design, it is easier to be certain that an error
        // will always be issued if a tree kind is not recognized.
        // Only the most common tree kinds for synchronized expressions are supported.

        // Traverse the expression using 'tree', as 'lockExpressionTree' is used for error
        // reporting.
        ExpressionTree tree = lockExpressionTree;

        while (true) {
            tree = TreeUtils.withoutParens(tree);

            switch (tree.getKind()) {
                case MEMBER_SELECT:
                    if (!isTreeSymbolEffectivelyFinalOrUnmodifiable(tree)) {
                        checker.reportError(tree, "lock.expression.not.final", lockExpressionTree);
                        return;
                    }
                    tree = ((MemberSelectTree) tree).getExpression();
                    break;
                case IDENTIFIER:
                    if (!isTreeSymbolEffectivelyFinalOrUnmodifiable(tree)) {
                        checker.reportError(tree, "lock.expression.not.final", lockExpressionTree);
                    }
                    return;
                case METHOD_INVOCATION:
                    Element elem = TreeUtils.elementFromUse(tree);
                    if (atypeFactory.getDeclAnnotationNoAliases(elem, Deterministic.class) == null
                            && atypeFactory.getDeclAnnotationNoAliases(elem, Pure.class) == null) {
                        checker.reportError(tree, "lock.expression.not.final", lockExpressionTree);
                        return;
                    }

                    MethodInvocationTree methodInvocationTree = (MethodInvocationTree) tree;

                    for (ExpressionTree argTree : methodInvocationTree.getArguments()) {
                        ensureExpressionIsEffectivelyFinal(argTree);
                    }

                    tree = methodInvocationTree.getMethodSelect();
                    break;
                default:
                    checker.reportError(
                            tree, "lock.expression.possibly.not.final", lockExpressionTree);
                    return;
            }
        }
    }

    private void ensureExpressionIsEffectivelyFinal(
            final JavaExpression lockExpr,
            String expressionForErrorReporting,
            Tree treeForErrorReporting) {
        if (!atypeFactory.isExpressionEffectivelyFinal(lockExpr)) {
            checker.reportError(
                    treeForErrorReporting,
                    "lock.expression.not.final",
                    expressionForErrorReporting);
        }
    }

    @Override
    public Void visitAnnotation(AnnotationTree tree, Void p) {
        ArrayList<AnnotationTree> annotationTreeList = new ArrayList<>(1);
        annotationTreeList.add(tree);
        List<AnnotationMirror> amList =
                TreeUtils.annotationsFromTypeAnnotationTrees(annotationTreeList);

        if (amList != null) {
            for (AnnotationMirror annotationMirror : amList) {
                if (atypeFactory.areSameByClass(annotationMirror, checkerGuardSatisfiedClass)) {
                    issueErrorIfGuardSatisfiedAnnotationInUnsupportedLocation(tree);
                }
            }
        }

        return super.visitAnnotation(tree, p);
    }

    /**
     * Issues an error if a GuardSatisfied annotation is found in a location other than a method
     * return type or parameter (including the receiver).
     *
     * @param annotationTree AnnotationTree used for error reporting and to help determine that an
     *     array parameter has no GuardSatisfied annotations except on the array type
     */
    // TODO: Remove this method once @TargetLocations are enforced (i.e. once
    // issue https://github.com/typetools/checker-framework/issues/1919 is closed).
    private void issueErrorIfGuardSatisfiedAnnotationInUnsupportedLocation(
            AnnotationTree annotationTree) {
        TreePath currentPath = getCurrentPath();
        TreePath path = getPathForLocalVariableRetrieval(currentPath);
        if (path != null) {
            Tree tree = path.getLeaf();
            Tree.Kind kind = tree.getKind();

            if (kind == Tree.Kind.METHOD) {
                // The @GuardSatisfied annotation is on the return type.
                return;
            } else if (kind == Tree.Kind.VARIABLE) {
                VariableTree varTree = (VariableTree) tree;
                Tree varTypeTree = varTree.getType();
                if (varTypeTree != null) {
                    TreePath parentPath = path.getParentPath();
                    if (parentPath != null && parentPath.getLeaf().getKind() == Tree.Kind.METHOD) {
                        Tree.Kind varTypeTreeKind = varTypeTree.getKind();
                        if (varTypeTreeKind == Tree.Kind.ANNOTATED_TYPE) {
                            AnnotatedTypeTree annotatedTypeTree = (AnnotatedTypeTree) varTypeTree;

                            if (annotatedTypeTree.getUnderlyingType().getKind()
                                            != Tree.Kind.ARRAY_TYPE
                                    || annotatedTypeTree
                                            .getAnnotations()
                                            .contains(annotationTree)) {
                                // Method parameter
                                return;
                            }
                        } else if (varTypeTreeKind != Tree.Kind.ARRAY_TYPE) {
                            // Method parameter or receiver
                            return;
                        }
                    }
                }
            }
        }

        checker.reportError(annotationTree, "guardsatisfied.location.disallowed");
    }

    /**
     * The JavaExpression parser requires a path for retrieving the scope that will be used to
     * resolve local variables. One would expect that simply providing the path to an AnnotationTree
     * would work, since the compiler (as called by the org.checkerframework.javacutil.Resolver
     * class) could walk up the path from the AnnotationTree to determine the scope. Unfortunately
     * this is not how the compiler works. One must provide the path at the right level (not so deep
     * that it results in a symbol not being found, but not so high up that it is out of the scope
     * at hand). This is a problem when trying to retrieve local variables, since one could silently
     * miss a local variable in scope and accidentally retrieve a field with the same name. This
     * method returns the correct path for this purpose, given a path to an AnnotationTree.
     *
     * <p>Note: this is definitely necessary for local variable retrieval. It has not been tested
     * whether this is strictly necessary for fields or other identifiers.
     *
     * <p>Only call this method from visitAnnotation.
     *
     * @param path the TreePath whose leaf is an AnnotationTree
     * @return a TreePath that can be passed to methods in the Resolver class to locate local
     *     variables
     */
    private TreePath getPathForLocalVariableRetrieval(TreePath path) {
        assert path.getLeaf() instanceof AnnotationTree;

        // TODO: handle annotations in trees of kind NEW_CLASS (and add test coverage for this
        // scenario).
        // Currently an annotation in such a tree, such as "new @GuardedBy("foo") Object()",
        // results in a constructor.invocation.invalid error. This must be fixed first.

        path = path.getParentPath();

        if (path == null) {
            return null;
        }

        // A MODIFIERS tree for a VARIABLE or METHOD parent tree would be available at this level,
        // but it is not directly handled. Instead, its parent tree (one level higher) is handled.
        // Other tree kinds are also handled one level higher.

        path = path.getParentPath();

        if (path == null) {
            return null;
        }

        Tree tree = path.getLeaf();
        Tree.Kind kind = tree.getKind();

        switch (kind) {
            case ARRAY_TYPE:
            case VARIABLE:
            case TYPE_CAST:
            case INSTANCE_OF:
            case METHOD:
            case NEW_ARRAY:
            case TYPE_PARAMETER:
                // TODO: visitAnnotation does not currently visit annotations on wildcard bounds.
                // Address this for the Lock Checker somehow and enable these, as well as the
                // corresponding test cases in ChapterExamples.java
                // case EXTENDS_WILDCARD:
                // case SUPER_WILDCARD:
                return path;
            default:
                return null;
        }
    }

    /**
     * Returns true if the symbol for the given tree is final or effectively final. Package, class
     * and method symbols are unmodifiable and therefore considered final.
     */
    private boolean isTreeSymbolEffectivelyFinalOrUnmodifiable(Tree tree) {
        Element elem = TreeUtils.elementFromTree(tree);
        ElementKind ek = elem.getKind();
        return ek == ElementKind.PACKAGE
                || ek == ElementKind.CLASS
                || ek == ElementKind.METHOD
                || ElementUtils.isEffectivelyFinal(elem);
    }

    @Override
    @SuppressWarnings("interning:not.interned") // AST node comparison
    public Void visitIdentifier(IdentifierTree tree, Void p) {
        // If the identifier is a field accessed via an implicit this, then check the lock of this.
        // (All other field accesses are checked in visitMemberSelect.)
        if (TreeUtils.isFieldAccess(tree)) {
            Tree parent = getCurrentPath().getParentPath().getLeaf();
            // If the parent is not a member select, or if it is and the field is the expression,
            // then the field is accessed via an implicit this.
            if ((parent.getKind() != Kind.MEMBER_SELECT
                            || ((MemberSelectTree) parent).getExpression() == tree)
                    && !ElementUtils.isStatic(TreeUtils.elementFromUse(tree))) {
                AnnotationMirror guardedBy =
                        atypeFactory
                                .getSelfType(tree)
                                .getAnnotationInHierarchy(atypeFactory.GUARDEDBY);
                checkLockOfImplicitThis(tree, guardedBy);
            }
        }
        return super.visitIdentifier(tree, p);
    }

    @Override
    public Void visitBinary(BinaryTree binaryTree, Void p) {
        if (TreeUtils.isStringConcatenation(binaryTree)) {
            ExpressionTree leftTree = binaryTree.getLeftOperand();
            ExpressionTree rightTree = binaryTree.getRightOperand();

            boolean lhsIsString = TypesUtils.isString(TreeUtils.typeOf(leftTree));
            boolean rhsIsString = TypesUtils.isString(TreeUtils.typeOf(rightTree));
            if (!lhsIsString) {
                checkPreconditionsForImplicitToStringCall(leftTree);
            } else if (!rhsIsString) {
                checkPreconditionsForImplicitToStringCall(rightTree);
            }
        }

        return super.visitBinary(binaryTree, p);
    }

    @Override
    public Void visitCompoundAssignment(CompoundAssignmentTree node, Void p) {
        if (TreeUtils.isStringCompoundConcatenation(node)) {
            ExpressionTree rightTree = node.getExpression();
            if (!TypesUtils.isString(TreeUtils.typeOf(rightTree))) {
                checkPreconditionsForImplicitToStringCall(rightTree);
            }
        }

        return super.visitCompoundAssignment(node, p);
    }

    /**
     * Checks precondition for {@code tree} that is known to be the receiver of an implicit
     * toString() call. The receiver of toString() is defined in the annotated JDK to
     * be @GuardSatisfied. Therefore if the expression is guarded by a set of locks, the locks must
     * be held prior to this implicit call to toString().
     *
     * <p>Only call this method from visitBinary and visitCompoundAssignment.
     *
     * @param tree the Tree corresponding to the expression that is known to be the receiver of an
     *     implicit toString() call
     */
    // TODO: If and when the de-sugared .toString() tree is accessible from BaseTypeVisitor,
    // the toString() method call should be visited instead of doing this. This would result
    // in contracts.precondition.not.satisfied errors being issued instead of
    // contracts.precondition.not.satisfied.field, so it would be clear that
    // the error refers to an implicit method call, not a dereference (field access).
    private void checkPreconditionsForImplicitToStringCall(ExpressionTree tree) {
        AnnotationMirror gbAnno =
                atypeFactory
                        .getAnnotatedType(tree)
                        .getEffectiveAnnotationInHierarchy(atypeFactory.GUARDEDBY);
        checkLock(tree, gbAnno);
    }

    private void checkLockOfImplicitThis(Tree tree, AnnotationMirror gbAnno) {
        checkLockOfThisOrTree(tree, true, gbAnno);
    }

    private void checkLock(Tree tree, AnnotationMirror gbAnno) {
        checkLockOfThisOrTree(tree, false, gbAnno);
    }

    private void checkLockOfThisOrTree(Tree tree, boolean implicitThis, AnnotationMirror gbAnno) {
        if (gbAnno == null) {
            throw new BugInCF("LockVisitor.checkLock: gbAnno cannot be null");
        }
        if (atypeFactory.areSameByClass(gbAnno, GuardedByUnknown.class)
                || atypeFactory.areSameByClass(gbAnno, GuardedByBottom.class)) {
            checker.reportError(tree, "lock.not.held", "unknown lock " + gbAnno);
            return;
        } else if (atypeFactory.areSameByClass(gbAnno, GuardSatisfied.class)) {
            return;
        }

        List<LockExpression> expressions = getLockExpressions(implicitThis, gbAnno, tree);
        if (expressions.isEmpty()) {
            return;
        }

        LockStore store = atypeFactory.getStoreBefore(tree);
        for (LockExpression expression : expressions) {
            if (expression.error != null) {
                checker.reportError(
                        tree, "expression.unparsable.type.invalid", expression.error.toString());
            } else if (expression.lockExpression == null) {
                checker.reportError(
                        tree, "expression.unparsable.type.invalid", expression.expressionString);
            } else if (!isLockHeld(expression.lockExpression, store)) {
                checker.reportError(tree, "lock.not.held", expression.lockExpression.toString());
            }

            if (expression.error != null && expression.lockExpression != null) {
                ensureExpressionIsEffectivelyFinal(
                        expression.lockExpression, expression.expressionString, tree);
            }
        }
    }

    private boolean isLockHeld(JavaExpression lockExpr, LockStore store) {
        if (store == null) {
            return false;
        }
        CFAbstractValue<?> value = store.getValue(lockExpr);
        if (value == null) {
            return false;
        }
        Set<AnnotationMirror> annos = value.getAnnotations();
        QualifierHierarchy hierarchy = atypeFactory.getQualifierHierarchy();
        AnnotationMirror lockAnno =
                hierarchy.findAnnotationInSameHierarchy(annos, atypeFactory.LOCKHELD);
        return lockAnno != null && atypeFactory.areSameByClass(lockAnno, LockHeld.class);
    }

    private List<LockExpression> getLockExpressions(
            boolean implicitThis, AnnotationMirror gbAnno, Tree tree) {

        List<String> expressions =
                AnnotationUtils.getElementValueArray(gbAnno, "value", String.class, true);

        if (expressions.isEmpty()) {
            return Collections.emptyList();
        }

        TreePath currentPath = getCurrentPath();
        List<JavaExpression> params = JavaExpression.getParametersOfEnclosingMethod(currentPath);

        TypeMirror enclosingType = TreeUtils.typeOf(TreePathUtil.enclosingClass(currentPath));
        JavaExpression pseudoReceiver =
                JavaExpression.getPseudoReceiver(currentPath, enclosingType);
        JavaExpressionContext exprContext =
                new JavaExpressionContext(pseudoReceiver, params, atypeFactory.getChecker());
        JavaExpression self;
        if (implicitThis) {
            self = pseudoReceiver;
        } else if (TreeUtils.isExpressionTree(tree)) {
            self = JavaExpression.fromTree((ExpressionTree) tree);
        } else {
            self = new Unknown(tree);
        }

        return CollectionsPlume.mapList(
<<<<<<< HEAD
                (String expression) ->
                        parseExpressionString(expression, exprContext, currentPath, self),
=======
                expression -> parseExpressionString(expression, exprContext, currentPath, self),
>>>>>>> 4f855874
                expressions);
    }

    /**
     * Parse a Java expression.
     *
     * @param expression the Java expression
     * @param jeContext the Java Expression parsing context
     * @param path the path to the expression
     * @param itself the self expression
     * @return the parsed expression
     */
    private LockExpression parseExpressionString(
            String expression,
            JavaExpressionContext jeContext,
            TreePath path,
            JavaExpression itself) {

        LockExpression lockExpression = new LockExpression(expression);
        if (DependentTypesError.isExpressionError(expression)) {
            lockExpression.error = DependentTypesError.unparse(expression);
            return lockExpression;
        }

        Matcher selfReceiverMatcher = SELF_RECEIVER_PATTERN.matcher(expression);
        try {
            if (selfReceiverMatcher.matches()) {
                String remainingExpression = selfReceiverMatcher.group(2);
                if (remainingExpression == null || remainingExpression.isEmpty()) {
                    lockExpression.lockExpression = itself;
                    if (!atypeFactory.isExpressionEffectivelyFinal(lockExpression.lockExpression)) {
                        checker.reportError(
                                path.getLeaf(),
                                "lock.expression.not.final",
                                lockExpression.lockExpression);
                    }
                    return lockExpression;
                } else {
                    // TODO: The proper way to do this is to call
                    // jeContext.copyChangeToParsingMemberOfReceiver to set the receiver to
                    // the <self> expression, and then call JavaExpressionParseUtil.parse on the
                    // remaining expression string with the new JavaExpressionContext. However,
                    // this currently results in a JavaExpression that has a different
                    // hash code than if the following JavaExpression is parsed directly, which
                    // results in our inability to check that a lock expression is held as it does
                    // not match anything in the store due to the hash code mismatch.  For now,
                    // convert the "<self>" portion to the node's string representation, and parse
                    // the entire string:

                    lockExpression.lockExpression =
                            JavaExpressionParseUtil.parse(
                                    itself.toString() + "." + remainingExpression, jeContext, path);
                    if (!atypeFactory.isExpressionEffectivelyFinal(lockExpression.lockExpression)) {
                        checker.reportError(
                                path.getLeaf(),
                                "lock.expression.not.final",
                                lockExpression.lockExpression);
                    }
                    return lockExpression;
                }
            } else {
                lockExpression.lockExpression =
                        JavaExpressionParseUtil.parse(expression, jeContext, path);
                return lockExpression;
            }
        } catch (JavaExpressionParseException ex) {
            lockExpression.error = new DependentTypesError(expression, ex);
            return lockExpression;
        }
    }

    private static class LockExpression {
        final String expressionString;
        JavaExpression lockExpression = null;
        DependentTypesError error = null;

        LockExpression(String expression) {
            this.expressionString = expression;
        }
    }
}<|MERGE_RESOLUTION|>--- conflicted
+++ resolved
@@ -1253,12 +1253,7 @@
         }
 
         return CollectionsPlume.mapList(
-<<<<<<< HEAD
-                (String expression) ->
-                        parseExpressionString(expression, exprContext, currentPath, self),
-=======
                 expression -> parseExpressionString(expression, exprContext, currentPath, self),
->>>>>>> 4f855874
                 expressions);
     }
 
