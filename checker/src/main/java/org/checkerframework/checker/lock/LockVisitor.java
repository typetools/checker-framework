package org.checkerframework.checker.lock;

import com.sun.source.tree.AnnotatedTypeTree;
import com.sun.source.tree.AnnotationTree;
import com.sun.source.tree.ArrayAccessTree;
import com.sun.source.tree.BinaryTree;
import com.sun.source.tree.CompoundAssignmentTree;
import com.sun.source.tree.ExpressionTree;
import com.sun.source.tree.IdentifierTree;
import com.sun.source.tree.MemberSelectTree;
import com.sun.source.tree.MethodInvocationTree;
import com.sun.source.tree.MethodTree;
import com.sun.source.tree.SynchronizedTree;
import com.sun.source.tree.Tree;
import com.sun.source.tree.Tree.Kind;
import com.sun.source.tree.VariableTree;
import com.sun.source.util.TreePath;
import java.lang.annotation.Annotation;
import java.util.ArrayList;
import java.util.Collections;
import java.util.List;
import java.util.Set;
import java.util.concurrent.locks.Lock;
import java.util.regex.Matcher;
import java.util.regex.Pattern;
import javax.annotation.processing.ProcessingEnvironment;
import javax.lang.model.element.AnnotationMirror;
import javax.lang.model.element.Element;
import javax.lang.model.element.ElementKind;
import javax.lang.model.element.ExecutableElement;
import javax.lang.model.element.Modifier;
import javax.lang.model.type.TypeKind;
import javax.lang.model.type.TypeMirror;
import org.checkerframework.checker.compilermsgs.qual.CompilerMessageKey;
import org.checkerframework.checker.lock.LockAnnotatedTypeFactory.SideEffectAnnotation;
import org.checkerframework.checker.lock.qual.EnsuresLockHeld;
import org.checkerframework.checker.lock.qual.EnsuresLockHeldIf;
import org.checkerframework.checker.lock.qual.GuardSatisfied;
import org.checkerframework.checker.lock.qual.GuardedBy;
import org.checkerframework.checker.lock.qual.GuardedByBottom;
import org.checkerframework.checker.lock.qual.GuardedByUnknown;
import org.checkerframework.checker.lock.qual.Holding;
import org.checkerframework.checker.lock.qual.LockHeld;
import org.checkerframework.common.basetype.BaseTypeChecker;
import org.checkerframework.common.basetype.BaseTypeVisitor;
import org.checkerframework.dataflow.expression.JavaExpression;
import org.checkerframework.dataflow.expression.Unknown;
import org.checkerframework.dataflow.qual.Deterministic;
import org.checkerframework.dataflow.qual.Pure;
import org.checkerframework.framework.flow.CFAbstractValue;
import org.checkerframework.framework.type.AnnotatedTypeFactory.ParameterizedExecutableType;
import org.checkerframework.framework.type.AnnotatedTypeMirror;
import org.checkerframework.framework.type.AnnotatedTypeMirror.AnnotatedDeclaredType;
import org.checkerframework.framework.type.AnnotatedTypeMirror.AnnotatedExecutableType;
import org.checkerframework.framework.type.QualifierHierarchy;
import org.checkerframework.framework.util.AnnotatedTypes;
import org.checkerframework.framework.util.JavaExpressionParseUtil.JavaExpressionParseException;
import org.checkerframework.framework.util.StringToJavaExpression;
import org.checkerframework.framework.util.dependenttypes.DependentTypesError;
import org.checkerframework.javacutil.AnnotationUtils;
import org.checkerframework.javacutil.BugInCF;
import org.checkerframework.javacutil.ElementUtils;
import org.checkerframework.javacutil.SystemUtil;
import org.checkerframework.javacutil.TreePathUtil;
import org.checkerframework.javacutil.TreeUtils;
import org.checkerframework.javacutil.TypesUtils;

/**
 * The LockVisitor enforces the special type-checking rules described in the Lock Checker manual
 * chapter.
 *
 * @checker_framework.manual #lock-checker Lock Checker
 */
public class LockVisitor extends BaseTypeVisitor<LockAnnotatedTypeFactory> {
    private final Class<? extends Annotation> checkerGuardedByClass = GuardedBy.class;
    private final Class<? extends Annotation> checkerGuardSatisfiedClass = GuardSatisfied.class;

    protected static final Pattern SELF_RECEIVER_PATTERN = Pattern.compile("^<self>(\\.(.*))?$");

    public LockVisitor(BaseTypeChecker checker) {
        super(checker);
    }

    @Override
    public Void visitVariable(VariableTree node, Void p) { // visit a variable declaration
        // A user may not annotate a primitive type, a boxed primitive type or a String
        // with any qualifier from the @GuardedBy hierarchy.
        // They are immutable, so there is no need to guard them.

        TypeMirror tm = TreeUtils.typeOf(node);

        if (TypesUtils.isBoxedPrimitive(tm)
                || TypesUtils.isPrimitive(tm)
                || TypesUtils.isString(tm)) {
            AnnotatedTypeMirror atm = atypeFactory.getAnnotatedType(node);
            if (atm.hasExplicitAnnotationRelaxed(atypeFactory.GUARDSATISFIED)
                    || atm.hasExplicitAnnotationRelaxed(atypeFactory.GUARDEDBY)
                    || atm.hasExplicitAnnotation(atypeFactory.GUARDEDBYUNKNOWN)
                    || atm.hasExplicitAnnotation(atypeFactory.GUARDEDBYBOTTOM)) {
                checker.reportError(node, "immutable.type.guardedby");
            }
        }

        issueErrorIfMoreThanOneGuardedByAnnotationPresent(node);

        return super.visitVariable(node, p);
    }

    /**
     * Issues an error if two or more of the following annotations are present on a variable
     * declaration.
     *
     * <ul>
     *   <li>{@code @org.checkerframework.checker.lock.qual.GuardedBy}
     *   <li>{@code @net.jcip.annotations.GuardedBy}
     *   <li>{@code @javax.annotation.concurrent.GuardedBy}
     * </ul>
     *
     * @param variableTree the VariableTree for the variable declaration used to determine if
     *     multiple @GuardedBy annotations are present and to report the error
     */
    private void issueErrorIfMoreThanOneGuardedByAnnotationPresent(VariableTree variableTree) {
        int guardedByAnnotationCount = 0;

        List<AnnotationMirror> annos =
                TreeUtils.annotationsFromTypeAnnotationTrees(
                        variableTree.getModifiers().getAnnotations());
        for (AnnotationMirror anno : annos) {
            if (atypeFactory.areSameByClass(anno, GuardedBy.class)
                    || AnnotationUtils.areSameByName(anno, "net.jcip.annotations.GuardedBy")
                    || AnnotationUtils.areSameByName(
                            anno, "javax.annotation.concurrent.GuardedBy")) {
                guardedByAnnotationCount++;
                if (guardedByAnnotationCount > 1) {
                    checker.reportError(variableTree, "multiple.guardedby.annotations");
                    return;
                }
            }
        }
    }

    @Override
    public LockAnnotatedTypeFactory createTypeFactory() {
        return new LockAnnotatedTypeFactory(checker);
    }

    /**
     * Issues an error if a method (explicitly or implicitly) annotated with @MayReleaseLocks has a
     * formal parameter or receiver (explicitly or implicitly) annotated with @GuardSatisfied. Also
     * issues an error if a synchronized method has a @LockingFree, @SideEffectFree, or @Pure
     * annotation.
     *
     * @param node the MethodTree of the method definition to visit
     */
    @Override
    public Void visitMethod(MethodTree node, Void p) {
        ExecutableElement methodElement = TreeUtils.elementFromDeclaration(node);

        issueErrorIfMoreThanOneLockPreconditionMethodAnnotationPresent(methodElement, node);

        SideEffectAnnotation sea = atypeFactory.methodSideEffectAnnotation(methodElement, true);

        if (sea == SideEffectAnnotation.MAYRELEASELOCKS) {
            boolean issueGSwithMRLWarning = false;

            VariableTree receiver = node.getReceiverParameter();
            if (receiver != null) {
                if (atypeFactory
                        .getAnnotatedType(receiver)
                        .hasAnnotation(checkerGuardSatisfiedClass)) {
                    issueGSwithMRLWarning = true;
                }
            }

            if (!issueGSwithMRLWarning) { // Skip loop if we already decided to issue the warning.
                for (VariableTree vt : node.getParameters()) {
                    if (atypeFactory
                            .getAnnotatedType(vt)
                            .hasAnnotation(checkerGuardSatisfiedClass)) {
                        issueGSwithMRLWarning = true;
                        break;
                    }
                }
            }

            if (issueGSwithMRLWarning) {
                checker.reportError(node, "guardsatisfied.with.mayreleaselocks");
            }
        }

        // Issue an error if a non-constructor method definition has a return type of
        // @GuardSatisfied without an index.
        if (methodElement != null && methodElement.getKind() != ElementKind.CONSTRUCTOR) {
            AnnotatedTypeMirror returnTypeATM = atypeFactory.getAnnotatedType(node).getReturnType();

            if (returnTypeATM != null && returnTypeATM.hasAnnotation(GuardSatisfied.class)) {
                int returnGuardSatisfiedIndex = atypeFactory.getGuardSatisfiedIndex(returnTypeATM);

                if (returnGuardSatisfiedIndex == -1) {
                    checker.reportError(node, "guardsatisfied.return.must.have.index");
                }
            }
        }

        if (!sea.isWeakerThan(SideEffectAnnotation.LOCKINGFREE)
                && methodElement.getModifiers().contains(Modifier.SYNCHRONIZED)) {
            checker.reportError(node, "lockingfree.synchronized.method", sea);
        }

        return super.visitMethod(node, p);
    }

    /**
     * Issues an error if two or more of the following annotations are present on a method.
     *
     * <ul>
     *   <li>{@code @Holding}
     *   <li>{@code @net.jcip.annotations.GuardedBy}
     *   <li>{@code @javax.annotation.concurrent.GuardedBy}
     * </ul>
     *
     * @param methodElement the ExecutableElement for the method call referred to by {@code node}
     * @param treeForErrorReporting the MethodTree used to report the error
     */
    private void issueErrorIfMoreThanOneLockPreconditionMethodAnnotationPresent(
            ExecutableElement methodElement, MethodTree treeForErrorReporting) {
        int lockPreconditionAnnotationCount = 0;

        if (atypeFactory.getDeclAnnotation(methodElement, Holding.class) != null) {
            lockPreconditionAnnotationCount++;
        }

        try {
            if (atypeFactory.jcipGuardedBy != null
                    && atypeFactory.getDeclAnnotation(methodElement, atypeFactory.jcipGuardedBy)
                            != null) {
                lockPreconditionAnnotationCount++;
            }

            if (lockPreconditionAnnotationCount < 2
                    && atypeFactory.javaxGuardedBy != null
                    && atypeFactory.getDeclAnnotation(methodElement, atypeFactory.javaxGuardedBy)
                            != null) {
                lockPreconditionAnnotationCount++;
            }
        } catch (Exception e) {
            // Ignore exceptions from Class.forName
        }

        if (lockPreconditionAnnotationCount > 1) {
            checker.reportError(treeForErrorReporting, "multiple.lock.precondition.annotations");
        }
    }

    /**
     * When visiting a method call, if the receiver formal parameter has type @GuardSatisfied and
     * the receiver actual parameter has type @GuardedBy(...), this method verifies that the guard
     * is satisfied, and it returns true, indicating that the receiver subtype check should be
     * skipped. If the receiver actual parameter has type @GuardSatisfied, this method simply
     * returns true without performing any other actions. The method returns false otherwise.
     *
     * @param methodInvocationTree the MethodInvocationTree of the method being called
     * @param methodDefinitionReceiver the ATM of the formal receiver parameter of the method being
     *     called
     * @param methodCallReceiver the ATM of the receiver argument of the method call
     * @return whether the caller can skip the receiver subtype check
     */
    @Override
    protected boolean skipReceiverSubtypeCheck(
            MethodInvocationTree methodInvocationTree,
            AnnotatedTypeMirror methodDefinitionReceiver,
            AnnotatedTypeMirror methodCallReceiver) {

        AnnotationMirror primaryGb =
                methodCallReceiver.getAnnotationInHierarchy(atypeFactory.GUARDEDBYUNKNOWN);
        AnnotationMirror effectiveGb =
                methodCallReceiver.getEffectiveAnnotationInHierarchy(atypeFactory.GUARDEDBYUNKNOWN);

        // If the receiver actual parameter has type @GuardSatisfied, skip the subtype check.
        // Consider only a @GuardSatisfied primary annotation - hence use primaryGb instead of
        // effectiveGb.
        if (primaryGb != null
                && atypeFactory.areSameByClass(primaryGb, checkerGuardSatisfiedClass)) {
            AnnotationMirror primaryGbOnMethodDefinition =
                    methodDefinitionReceiver.getAnnotationInHierarchy(
                            atypeFactory.GUARDEDBYUNKNOWN);
            if (primaryGbOnMethodDefinition != null
                    && atypeFactory.areSameByClass(
                            primaryGbOnMethodDefinition, checkerGuardSatisfiedClass)) {
                return true;
            }
        }

        if (atypeFactory.areSameByClass(effectiveGb, checkerGuardedByClass)) {
            Set<AnnotationMirror> annos = methodDefinitionReceiver.getAnnotations();
            AnnotationMirror guardSatisfied =
                    atypeFactory.getAnnotationByClass(annos, checkerGuardSatisfiedClass);
            if (guardSatisfied != null) {
                ExpressionTree receiverTree = TreeUtils.getReceiverTree(methodInvocationTree);
                if (receiverTree == null) {
                    checkLockOfImplicitThis(methodInvocationTree, effectiveGb);
                } else {
                    checkLock(receiverTree, effectiveGb);
                }
                return true;
            }
        }

        return false;
    }

    @Override
    protected Set<? extends AnnotationMirror> getExceptionParameterLowerBoundAnnotations() {
        Set<? extends AnnotationMirror> tops =
                atypeFactory.getQualifierHierarchy().getTopAnnotations();
        Set<AnnotationMirror> annotationSet = AnnotationUtils.createAnnotationSet();
        for (AnnotationMirror anno : tops) {
            if (AnnotationUtils.areSame(anno, atypeFactory.GUARDEDBYUNKNOWN)) {
                annotationSet.add(atypeFactory.GUARDEDBY);
            } else {
                annotationSet.add(anno);
            }
        }
        return annotationSet;
    }

    @Override
    protected void checkConstructorResult(
            AnnotatedExecutableType constructorType, ExecutableElement constructorElement) {
        // Newly created objects are guarded by nothing, so allow @GuardBy({}) on constructor
        // results.
        AnnotationMirror anno =
                constructorType
                        .getReturnType()
                        .getAnnotationInHierarchy(atypeFactory.GUARDEDBYUNKNOWN);
        if (!AnnotationUtils.areSame(anno, atypeFactory.GUARDEDBY)) {
            super.checkConstructorResult(constructorType, constructorElement);
        }
    }

    @Override
    protected void commonAssignmentCheck(
            AnnotatedTypeMirror varType,
            AnnotatedTypeMirror valueType,
            Tree valueTree,
            @CompilerMessageKey String errorKey,
            Object... extraArgs) {

        Kind valueTreeKind = valueTree.getKind();

        switch (valueTreeKind) {
            case NEW_CLASS:
            case NEW_ARRAY:
                // Avoid issuing warnings for: @GuardedBy(<something>) Object o = new Object();
                // Do NOT do this if the LHS is @GuardedByBottom.
                if (!varType.hasAnnotation(GuardedByBottom.class)) {
                    return;
                }
                break;
            case INT_LITERAL:
            case LONG_LITERAL:
            case FLOAT_LITERAL:
            case DOUBLE_LITERAL:
            case BOOLEAN_LITERAL:
            case CHAR_LITERAL:
            case STRING_LITERAL:
                // Avoid issuing warnings for: @GuardedBy(<something>) Object o; o = <some literal>;
                // Do NOT do this if the LHS is @GuardedByBottom.
                if (!varType.hasAnnotation(GuardedByBottom.class)) {
                    return;
                }
                break;
            default:
        }

        // In cases where assigning a value with a @GuardedBy annotation to a variable with a
        // @GuardSatisfied annotation is legal, this is our last chance to check that the
        // appropriate locks are held before the information in the @GuardedBy annotation is
        // lost in the assignment to the variable annotated with @GuardSatisfied. See the
        // discussion of @GuardSatisfied in the "Type-checking rules" section of the
        // Lock Checker manual chapter for more details.

        if (varType.hasAnnotation(GuardSatisfied.class)) {
            if (valueType.hasAnnotation(GuardedBy.class)) {
                checkLock(valueTree, valueType.getAnnotation(GuardedBy.class));
                return;
            } else if (valueType.hasAnnotation(GuardSatisfied.class)) {
                // TODO: Find a cleaner, non-abstraction-breaking way to know whether method actual
                // parameters are being assigned to formal parameters.

                if (!errorKey.equals("argument.type.incompatible")) {
                    // If both @GuardSatisfied have no index, the assignment is not allowed because
                    // the LHS and RHS expressions may be guarded by different lock expressions.
                    // The assignment is allowed when matching a formal parameter to an actual
                    // parameter (see the if block above).

                    int varTypeGuardSatisfiedIndex = atypeFactory.getGuardSatisfiedIndex(varType);
                    int valueTypeGuardSatisfiedIndex =
                            atypeFactory.getGuardSatisfiedIndex(valueType);

                    if (varTypeGuardSatisfiedIndex == -1 && valueTypeGuardSatisfiedIndex == -1) {
                        checker.reportError(
                                valueTree,
                                "guardsatisfied.assignment.disallowed",
                                varType,
                                valueType);
                    }
                } else {
                    // The RHS can be @GuardSatisfied with a different index when matching method
                    // formal parameters to actual parameters.
                    // The actual matching is done in LockVisitor.visitMethodInvocation and a
                    // guardsatisfied.parameters.must.match error
                    // is issued if the parameters do not match exactly.
                    // Do nothing here, since there is no precondition to be checked on a
                    // @GuardSatisfied parameter.
                    // Note: this matching of a @GS(index) to a @GS(differentIndex) is *only*
                    // allowed when matching method formal parameters to actual parameters.

                    return;
                }
            } else if (!atypeFactory.getTypeHierarchy().isSubtype(valueType, varType)) {
                // Special case: replace the @GuardSatisfied primary annotation on the LHS with
                // @GuardedBy({}) and see if it type checks.

                AnnotatedTypeMirror varType2 =
                        varType.deepCopy(); // TODO: Would shallowCopy be sufficient?
                varType2.replaceAnnotation(atypeFactory.GUARDEDBY);
                if (atypeFactory.getTypeHierarchy().isSubtype(valueType, varType2)) {
                    return;
                }
            }
        }

        super.commonAssignmentCheck(varType, valueType, valueTree, errorKey, extraArgs);
    }

    @Override
    public Void visitMemberSelect(MemberSelectTree tree, Void p) {
        if (TreeUtils.isFieldAccess(tree)) {
            AnnotatedTypeMirror atmOfReceiver = atypeFactory.getAnnotatedType(tree.getExpression());
            // The atmOfReceiver for "void.class" is TypeKind.VOID, which isn't annotated so avoid
            // it.
            if (atmOfReceiver.getKind() != TypeKind.VOID) {
                AnnotationMirror gb =
                        atmOfReceiver.getEffectiveAnnotationInHierarchy(
                                atypeFactory.GUARDEDBYUNKNOWN);
                checkLock(tree.getExpression(), gb);
            }
        }

        return super.visitMemberSelect(tree, p);
    }

    private void reportFailure(
            @CompilerMessageKey String messageKey,
            MethodTree overriderTree,
            AnnotatedDeclaredType enclosingType,
            AnnotatedExecutableType overridden,
            AnnotatedDeclaredType overriddenType,
            List<String> overriderLocks,
            List<String> overriddenLocks) {
        // Get the type of the overriding method.
        AnnotatedExecutableType overrider = atypeFactory.getAnnotatedType(overriderTree);

        if (overrider.getTypeVariables().isEmpty() && !overridden.getTypeVariables().isEmpty()) {
            overridden = overridden.getErased();
        }
        String overriderMeth = overrider.toString();
        String overriderTyp = enclosingType.getUnderlyingType().asElement().toString();
        String overriddenMeth = overridden.toString();
        String overriddenTyp = overriddenType.getUnderlyingType().asElement().toString();

        if (overriderLocks == null || overriddenLocks == null) {
            checker.reportError(
                    overriderTree,
                    messageKey,
                    overriderMeth,
                    overriderTyp,
                    overriddenMeth,
                    overriddenTyp);
        } else {
            checker.reportError(
                    overriderTree,
                    messageKey,
                    overriderMeth,
                    overriderTyp,
                    overriddenMeth,
                    overriddenTyp,
                    overriderLocks,
                    overriddenLocks);
        }
    }

    /**
     * Ensures that subclass methods are annotated with a stronger or equally strong side effect
     * annotation than the parent class method.
     */
    @Override
    protected boolean checkOverride(
            MethodTree overriderTree,
            AnnotatedDeclaredType enclosingType,
            AnnotatedExecutableType overriddenMethodType,
            AnnotatedDeclaredType overriddenType) {

        boolean isValid = true;

        SideEffectAnnotation seaOfOverriderMethod =
                atypeFactory.methodSideEffectAnnotation(
                        TreeUtils.elementFromDeclaration(overriderTree), false);
        SideEffectAnnotation seaOfOverridenMethod =
                atypeFactory.methodSideEffectAnnotation(overriddenMethodType.getElement(), false);

        if (seaOfOverriderMethod.isWeakerThan(seaOfOverridenMethod)) {
            isValid = false;
            reportFailure(
                    "override.sideeffect.invalid",
                    overriderTree,
                    enclosingType,
                    overriddenMethodType,
                    overriddenType,
                    null,
                    null);
        }

        return super.checkOverride(
                        overriderTree, enclosingType, overriddenMethodType, overriddenType)
                && isValid;
    }

    @Override
    public Void visitArrayAccess(ArrayAccessTree tree, Void p) {
        AnnotatedTypeMirror atmOfReceiver = atypeFactory.getAnnotatedType(tree.getExpression());
        AnnotationMirror gb =
                atmOfReceiver.getEffectiveAnnotationInHierarchy(atypeFactory.GUARDEDBYUNKNOWN);
        checkLock(tree.getExpression(), gb);
        return super.visitArrayAccess(tree, p);
    }

    /**
     * Skips the call to super and returns true.
     *
     * <p>{@code GuardedBy({})} is the default type on class declarations, which is a subtype of the
     * top annotation {@code @GuardedByUnknown}. However, it is valid to declare an instance of a
     * class with any annotation from the {@code @GuardedBy} hierarchy. Hence, this method returns
     * true for annotations in the {@code @GuardedBy} hierarchy.
     *
     * <p>Also returns true for annotations in the {@code @LockPossiblyHeld} hierarchy since the
     * default for that hierarchy is the top type and annotations from that hierarchy cannot be
     * explicitly written in code.
     */
    @Override
    public boolean isValidUse(
            AnnotatedDeclaredType declarationType, AnnotatedDeclaredType useType, Tree tree) {
        return true;
    }

    /**
     * When visiting a method invocation, issue an error if the side effect annotation on the called
     * method causes the side effect guarantee of the enclosing method to be violated. For example,
     * a method annotated with @ReleasesNoLocks may not call a method annotated
     * with @MayReleaseLocks. Also check that matching @GuardSatisfied(index) on a method's formal
     * receiver/parameters matches those in corresponding locations on the method call site.
     *
     * @param node the MethodInvocationTree of the method call being visited
     */
    @Override
    public Void visitMethodInvocation(MethodInvocationTree node, Void p) {
        ExecutableElement methodElement = TreeUtils.elementFromUse(node);

        SideEffectAnnotation seaOfInvokedMethod =
                atypeFactory.methodSideEffectAnnotation(methodElement, false);

        MethodTree enclosingMethod = TreePathUtil.enclosingMethod(atypeFactory.getPath(node));

        ExecutableElement enclosingMethodElement = null;
        if (enclosingMethod != null) {
            enclosingMethodElement = TreeUtils.elementFromDeclaration(enclosingMethod);
        }

        if (enclosingMethodElement != null) {
            SideEffectAnnotation seaOfContainingMethod =
                    atypeFactory.methodSideEffectAnnotation(enclosingMethodElement, false);

            if (seaOfInvokedMethod.isWeakerThan(seaOfContainingMethod)) {
                checker.reportError(
                        node,
                        "method.guarantee.violated",
                        seaOfContainingMethod.getNameOfSideEffectAnnotation(),
                        enclosingMethodElement.getSimpleName(),
                        methodElement.getSimpleName(),
                        seaOfInvokedMethod.getNameOfSideEffectAnnotation());
            }
        }

        if (methodElement != null) {
            // Handle releasing of explicit locks. Verify that the lock expression is effectively
            // final.
            ExpressionTree receiverTree = TreeUtils.getReceiverTree(node);

            ensureReceiverOfExplicitUnlockCallIsEffectivelyFinal(methodElement, receiverTree);

            // Handle acquiring of explicit locks. Verify that the lock expression is effectively
            // final.

            // If the method causes expression "this" or "#1" to be locked, verify that those
            // expressions are effectively final.  TODO: generalize to any expression. This is
            // currently designed only to support methods in ReentrantLock and
            // ReentrantReadWriteLock (which use the "this" expression), as well as Thread.holdsLock
            // (which uses the "#1" expression).

            AnnotationMirror ensuresLockHeldAnno =
                    atypeFactory.getDeclAnnotation(methodElement, EnsuresLockHeld.class);
            List<String> expressions = new ArrayList<>();

            if (ensuresLockHeldAnno != null) {
                expressions.addAll(
                        AnnotationUtils.getElementValueArray(
                                ensuresLockHeldAnno, "value", String.class, false));
            }

            AnnotationMirror ensuresLockHeldIfAnno =
                    atypeFactory.getDeclAnnotation(methodElement, EnsuresLockHeldIf.class);

            if (ensuresLockHeldIfAnno != null) {
                expressions.addAll(
                        AnnotationUtils.getElementValueArray(
                                ensuresLockHeldIfAnno, "expression", String.class, false));
            }

            for (String expr : expressions) {
                if (expr.equals("this")) {
                    // receiverTree will be null for implicit this, or class name receivers. But
                    // they
                    // are also final. So nothing to be checked for them.
                    if (receiverTree != null) {
                        ensureExpressionIsEffectivelyFinal(receiverTree);
                    }
                } else if (expr.equals("#1")) {
                    ExpressionTree firstParameter = node.getArguments().get(0);
                    if (firstParameter != null) {
                        ensureExpressionIsEffectivelyFinal(firstParameter);
                    }
                }
            }
        }

        // Check that matching @GuardSatisfied(index) on a method's formal receiver/parameters
        // matches those in corresponding locations on the method call site.

        ParameterizedExecutableType mType = atypeFactory.methodFromUse(node);
        AnnotatedExecutableType invokedMethod = mType.executableType;

        List<AnnotatedTypeMirror> requiredArgs =
                AnnotatedTypes.expandVarArgs(atypeFactory, invokedMethod, node.getArguments());

        // Index on @GuardSatisfied at each location. -1 when no @GuardSatisfied annotation was
        // present.
        // Note that @GuardSatisfied with no index is normally represented as having index -1.
        // We would like to ignore a @GuardSatisfied with no index for these purposes, so if it is
        // encountered we leave its index as -1.
        // The first element of the array is reserved for the receiver.
        int guardSatisfiedIndex[] =
                new int[requiredArgs.size() + 1]; // + 1 for the receiver parameter type

        // Retrieve receiver types from method definition and method call

        guardSatisfiedIndex[0] = -1;

        AnnotatedTypeMirror methodDefinitionReceiver = null;
        AnnotatedTypeMirror methodCallReceiver = null;

        ExecutableElement invokedMethodElement = invokedMethod.getElement();
        if (!ElementUtils.isStatic(invokedMethodElement)
                && invokedMethod.getElement().getKind() != ElementKind.CONSTRUCTOR) {
            methodDefinitionReceiver = invokedMethod.getReceiverType();
            if (methodDefinitionReceiver != null
                    && methodDefinitionReceiver.hasAnnotation(checkerGuardSatisfiedClass)) {
                guardSatisfiedIndex[0] =
                        atypeFactory.getGuardSatisfiedIndex(methodDefinitionReceiver);
                methodCallReceiver = atypeFactory.getReceiverType(node);
            }
        }

        // Retrieve formal parameter types from the method definition

        for (int i = 0; i < requiredArgs.size(); i++) {
            guardSatisfiedIndex[i + 1] = -1;

            AnnotatedTypeMirror arg = requiredArgs.get(i);

            if (arg.hasAnnotation(checkerGuardSatisfiedClass)) {
                guardSatisfiedIndex[i + 1] = atypeFactory.getGuardSatisfiedIndex(arg);
            }
        }

        // Combine all of the actual parameters into one list of AnnotationMirrors

        ArrayList<AnnotationMirror> passedArgAnnotations =
                new ArrayList<>(guardSatisfiedIndex.length);
        passedArgAnnotations.add(
                methodCallReceiver == null
                        ? null
                        : methodCallReceiver.getAnnotationInHierarchy(
                                atypeFactory.GUARDEDBYUNKNOWN));
        for (ExpressionTree tree : node.getArguments()) {
            passedArgAnnotations.add(
                    atypeFactory
                            .getAnnotatedType(tree)
                            .getAnnotationInHierarchy(atypeFactory.GUARDEDBYUNKNOWN));
        }

        // Perform the validity check and issue an error if not valid.

        for (int i = 0; i < guardSatisfiedIndex.length; i++) {
            if (guardSatisfiedIndex[i] != -1) {
                for (int j = i + 1; j < guardSatisfiedIndex.length; j++) {
                    if (guardSatisfiedIndex[i] == guardSatisfiedIndex[j]) {
                        // The @GuardedBy/@GuardSatisfied/@GuardedByUnknown/@GuardedByBottom
                        // annotations must be identical on the corresponding actual parameters.
                        AnnotationMirror arg1Anno = passedArgAnnotations.get(i);
                        AnnotationMirror arg2Anno = passedArgAnnotations.get(j);
                        if (arg1Anno != null && arg2Anno != null) {
                            boolean bothAreGSwithNoIndex = false;

                            if (atypeFactory.areSameByClass(arg1Anno, checkerGuardSatisfiedClass)
                                    && atypeFactory.areSameByClass(
                                            arg2Anno, checkerGuardSatisfiedClass)) {
                                if (atypeFactory.getGuardSatisfiedIndex(arg1Anno) == -1
                                        && atypeFactory.getGuardSatisfiedIndex(arg2Anno) == -1) {
                                    // Generally speaking, two @GuardSatisfied annotations with no
                                    // index are incomparable.
                                    // TODO: If they come from the same variable, they are
                                    // comparable.  Fix and add a test case.
                                    bothAreGSwithNoIndex = true;
                                }
                            }

                            if (bothAreGSwithNoIndex
                                    || !(atypeFactory
                                                    .getQualifierHierarchy()
                                                    .isSubtype(arg1Anno, arg2Anno)
                                            || atypeFactory
                                                    .getQualifierHierarchy()
                                                    .isSubtype(arg2Anno, arg1Anno))) {
                                // TODO: allow these strings to be localized

                                String formalParam1 = null;

                                if (i == 0) {
                                    formalParam1 = "The receiver type";
                                } else {
                                    formalParam1 =
                                            "Parameter #"
                                                    + i; // i, not i-1, so the index is 1-based
                                }

                                String formalParam2 =
                                        "parameter #" + j; // j, not j-1, so the index is 1-based

                                checker.reportError(
                                        node,
                                        "guardsatisfied.parameters.must.match",
                                        formalParam1,
                                        formalParam2,
                                        invokedMethod.toString(),
                                        guardSatisfiedIndex[i],
                                        arg1Anno,
                                        arg2Anno);
                            }
                        }
                    }
                }
            }
        }

        return super.visitMethodInvocation(node, p);
    }

    /**
     * Issues an error if the receiver of an unlock() call is not effectively final.
     *
     * @param methodElement the ExecutableElement for a method call to unlock()
     * @param lockExpression the receiver tree for the method call to unlock(). Can be null.
     */
    private void ensureReceiverOfExplicitUnlockCallIsEffectivelyFinal(
            ExecutableElement methodElement, ExpressionTree lockExpression) {
        if (lockExpression == null) {
            // Implicit this, or class name receivers, are null. But they are also final. So nothing
            // to be checked for them.
            return;
        }

        if (!methodElement.getSimpleName().contentEquals("unlock")) {
            return;
        }

        TypeMirror lockExpressionType = TreeUtils.typeOf(lockExpression);

        ProcessingEnvironment processingEnvironment = checker.getProcessingEnvironment();

        javax.lang.model.util.Types types = processingEnvironment.getTypeUtils();

        // TODO: make a type declaration annotation for this rather than looking for the
        // Lock.unlock() method explicitly.
        TypeMirror lockInterfaceTypeMirror =
                TypesUtils.typeFromClass(
                        Lock.class, types, processingEnvironment.getElementUtils());

        if (types.isSubtype(types.erasure(lockExpressionType), lockInterfaceTypeMirror)) {
            ensureExpressionIsEffectivelyFinal(lockExpression);
        }
    }

    /**
     * When visiting a synchronized block, issue an error if the expression has a type that
     * implements the java.util.concurrent.locks.Lock interface. This prevents explicit locks from
     * being accidentally used as built-in (monitor) locks. This is important because the Lock
     * Checker does not have a mechanism to separately keep track of the explicit lock and the
     * monitor lock of an expression that implements the Lock interface (i.e. there is a @LockHeld
     * annotation used in dataflow, but there are not distinct @MonitorLockHeld
     * and @ExplicitLockHeld annotations). It is assumed that both kinds of locks will never be held
     * for any expression that implements Lock.
     *
     * <p>Additionally, a synchronized block may not be present in a method that has a @LockingFree
     * guarantee or stronger. An error is issued in this case.
     *
     * @param node the SynchronizedTree for the synchronized block being visited
     */
    @Override
    public Void visitSynchronized(SynchronizedTree node, Void p) {
        ProcessingEnvironment processingEnvironment = checker.getProcessingEnvironment();

        javax.lang.model.util.Types types = processingEnvironment.getTypeUtils();

        // TODO: make a type declaration annotation for this rather than looking for Lock.class
        // explicitly.
        TypeMirror lockInterfaceTypeMirror =
                TypesUtils.typeFromClass(
                        Lock.class, types, processingEnvironment.getElementUtils());

        ExpressionTree synchronizedExpression = node.getExpression();

        ensureExpressionIsEffectivelyFinal(synchronizedExpression);

        TypeMirror expressionType =
                types.erasure(
                        atypeFactory.getAnnotatedType(synchronizedExpression).getUnderlyingType());

        if (types.isSubtype(expressionType, lockInterfaceTypeMirror)) {
            checker.reportError(node, "explicit.lock.synchronized");
        }

        MethodTree enclosingMethod = TreePathUtil.enclosingMethod(atypeFactory.getPath(node));

        ExecutableElement methodElement = null;
        if (enclosingMethod != null) {
            methodElement = TreeUtils.elementFromDeclaration(enclosingMethod);

            SideEffectAnnotation seaOfContainingMethod =
                    atypeFactory.methodSideEffectAnnotation(methodElement, false);

            if (!seaOfContainingMethod.isWeakerThan(SideEffectAnnotation.LOCKINGFREE)) {
                checker.reportError(
                        node, "synchronized.block.in.lockingfree.method", seaOfContainingMethod);
            }
        }

        return super.visitSynchronized(node, p);
    }

    /**
     * Ensures that each variable accessed in an expression is final or effectively final and that
     * each called method in the expression is @Deterministic. Issues an error otherwise.
     * Recursively performs this check on method arguments. Only intended to be used on the
     * expression of a synchronized block.
     *
     * <p>Example: given the expression var1.field1.method1(var2.method2()).field2, var1, var2,
     * field1 and field2 are enforced to be final or effectively final, and method1 and method2 are
     * enforced to be @Deterministic.
     *
     * @param lockExpressionTree the expression tree of a synchronized block
     */
    private void ensureExpressionIsEffectivelyFinal(final ExpressionTree lockExpressionTree) {
        // This functionality could be implemented using a visitor instead,
        // however with this design, it is easier to be certain that an error
        // will always be issued if a tree kind is not recognized.
        // Only the most common tree kinds for synchronized expressions are supported.

        // Traverse the expression using 'tree', as 'lockExpressionTree' is used for error
        // reporting.
        ExpressionTree tree = lockExpressionTree;

        while (true) {
            tree = TreeUtils.withoutParens(tree);

            switch (tree.getKind()) {
                case MEMBER_SELECT:
                    if (!isTreeSymbolEffectivelyFinalOrUnmodifiable(tree)) {
                        checker.reportError(tree, "lock.expression.not.final", lockExpressionTree);
                        return;
                    }
                    tree = ((MemberSelectTree) tree).getExpression();
                    break;
                case IDENTIFIER:
                    if (!isTreeSymbolEffectivelyFinalOrUnmodifiable(tree)) {
                        checker.reportError(tree, "lock.expression.not.final", lockExpressionTree);
                    }
                    return;
                case METHOD_INVOCATION:
                    Element elem = TreeUtils.elementFromUse(tree);
                    if (atypeFactory.getDeclAnnotationNoAliases(elem, Deterministic.class) == null
                            && atypeFactory.getDeclAnnotationNoAliases(elem, Pure.class) == null) {
                        checker.reportError(tree, "lock.expression.not.final", lockExpressionTree);
                        return;
                    }

                    MethodInvocationTree methodInvocationTree = (MethodInvocationTree) tree;

                    for (ExpressionTree argTree : methodInvocationTree.getArguments()) {
                        ensureExpressionIsEffectivelyFinal(argTree);
                    }

                    tree = methodInvocationTree.getMethodSelect();
                    break;
                default:
                    checker.reportError(
                            tree, "lock.expression.possibly.not.final", lockExpressionTree);
                    return;
            }
        }
    }

    private void ensureExpressionIsEffectivelyFinal(
            final JavaExpression lockExpr,
            String expressionForErrorReporting,
            Tree treeForErrorReporting) {
        if (!atypeFactory.isExpressionEffectivelyFinal(lockExpr)) {
            checker.reportError(
                    treeForErrorReporting,
                    "lock.expression.not.final",
                    expressionForErrorReporting);
        }
    }

    @Override
    public Void visitAnnotation(AnnotationTree tree, Void p) {
        ArrayList<AnnotationTree> annotationTreeList = new ArrayList<>(1);
        annotationTreeList.add(tree);
        List<AnnotationMirror> amList =
                TreeUtils.annotationsFromTypeAnnotationTrees(annotationTreeList);

        if (amList != null) {
            for (AnnotationMirror annotationMirror : amList) {
                if (atypeFactory.areSameByClass(annotationMirror, checkerGuardSatisfiedClass)) {
                    issueErrorIfGuardSatisfiedAnnotationInUnsupportedLocation(tree);
                }
            }
        }

        return super.visitAnnotation(tree, p);
    }

    /**
     * Issues an error if a GuardSatisfied annotation is found in a location other than a method
     * return type or parameter (including the receiver).
     *
     * @param annotationTree AnnotationTree used for error reporting and to help determine that an
     *     array parameter has no GuardSatisfied annotations except on the array type
     */
    // TODO: Remove this method once @TargetLocations are enforced (i.e. once
    // issue https://github.com/typetools/checker-framework/issues/1919 is closed).
    private void issueErrorIfGuardSatisfiedAnnotationInUnsupportedLocation(
            AnnotationTree annotationTree) {
        TreePath currentPath = getCurrentPath();
        TreePath path = getPathForLocalVariableRetrieval(currentPath);
        if (path != null) {
            Tree tree = path.getLeaf();
            Tree.Kind kind = tree.getKind();

            if (kind == Tree.Kind.METHOD) {
                // The @GuardSatisfied annotation is on the return type.
                return;
            } else if (kind == Tree.Kind.VARIABLE) {
                VariableTree varTree = (VariableTree) tree;
                Tree varTypeTree = varTree.getType();
                if (varTypeTree != null) {
                    TreePath parentPath = path.getParentPath();
                    if (parentPath != null && parentPath.getLeaf().getKind() == Tree.Kind.METHOD) {
                        Tree.Kind varTypeTreeKind = varTypeTree.getKind();
                        if (varTypeTreeKind == Tree.Kind.ANNOTATED_TYPE) {
                            AnnotatedTypeTree annotatedTypeTree = (AnnotatedTypeTree) varTypeTree;

                            if (annotatedTypeTree.getUnderlyingType().getKind()
                                            != Tree.Kind.ARRAY_TYPE
                                    || annotatedTypeTree
                                            .getAnnotations()
                                            .contains(annotationTree)) {
                                // Method parameter
                                return;
                            }
                        } else if (varTypeTreeKind != Tree.Kind.ARRAY_TYPE) {
                            // Method parameter or receiver
                            return;
                        }
                    }
                }
            }
        }

        checker.reportError(annotationTree, "guardsatisfied.location.disallowed");
    }

    /**
     * The JavaExpression parser requires a path for retrieving the scope that will be used to
     * resolve local variables. One would expect that simply providing the path to an AnnotationTree
     * would work, since the compiler (as called by the org.checkerframework.javacutil.Resolver
     * class) could walk up the path from the AnnotationTree to determine the scope. Unfortunately
     * this is not how the compiler works. One must provide the path at the right level (not so deep
     * that it results in a symbol not being found, but not so high up that it is out of the scope
     * at hand). This is a problem when trying to retrieve local variables, since one could silently
     * miss a local variable in scope and accidentally retrieve a field with the same name. This
     * method returns the correct path for this purpose, given a path to an AnnotationTree.
     *
     * <p>Note: this is definitely necessary for local variable retrieval. It has not been tested
     * whether this is strictly necessary for fields or other identifiers.
     *
     * <p>Only call this method from visitAnnotation.
     *
     * @param path the TreePath whose leaf is an AnnotationTree
     * @return a TreePath that can be passed to methods in the Resolver class to locate local
     *     variables
     */
    private TreePath getPathForLocalVariableRetrieval(TreePath path) {
        assert path.getLeaf() instanceof AnnotationTree;

        // TODO: handle annotations in trees of kind NEW_CLASS (and add test coverage for this
        // scenario).
        // Currently an annotation in such a tree, such as "new @GuardedBy("foo") Object()",
        // results in a constructor.invocation.invalid error. This must be fixed first.

        path = path.getParentPath();

        if (path == null) {
            return null;
        }

        // A MODIFIERS tree for a VARIABLE or METHOD parent tree would be available at this level,
        // but it is not directly handled. Instead, its parent tree (one level higher) is handled.
        // Other tree kinds are also handled one level higher.

        path = path.getParentPath();

        if (path == null) {
            return null;
        }

        Tree tree = path.getLeaf();
        Tree.Kind kind = tree.getKind();

        switch (kind) {
            case ARRAY_TYPE:
            case VARIABLE:
            case TYPE_CAST:
            case INSTANCE_OF:
            case METHOD:
            case NEW_ARRAY:
            case TYPE_PARAMETER:
                // TODO: visitAnnotation does not currently visit annotations on wildcard bounds.
                // Address this for the Lock Checker somehow and enable these, as well as the
                // corresponding test cases in ChapterExamples.java
                // case EXTENDS_WILDCARD:
                // case SUPER_WILDCARD:
                return path;
            default:
                return null;
        }
    }

    /**
     * Returns true if the symbol for the given tree is final or effectively final. Package, class
     * and method symbols are unmodifiable and therefore considered final.
     */
    private boolean isTreeSymbolEffectivelyFinalOrUnmodifiable(Tree tree) {
        Element elem = TreeUtils.elementFromTree(tree);
        ElementKind ek = elem.getKind();
        return ek == ElementKind.PACKAGE
                || ek == ElementKind.CLASS
                || ek == ElementKind.METHOD
                || ElementUtils.isEffectivelyFinal(elem);
    }

    @Override
    @SuppressWarnings("interning:not.interned") // AST node comparison
    public Void visitIdentifier(IdentifierTree tree, Void p) {
        // If the identifier is a field accessed via an implicit this, then check the lock of this.
        // (All other field accesses are checked in visitMemberSelect.)
        if (TreeUtils.isFieldAccess(tree)) {
            Tree parent = getCurrentPath().getParentPath().getLeaf();
            // If the parent is not a member select, or if it is and the field is the expression,
            // then the field is accessed via an implicit this.
            if ((parent.getKind() != Kind.MEMBER_SELECT
                            || ((MemberSelectTree) parent).getExpression() == tree)
                    && !ElementUtils.isStatic(TreeUtils.elementFromUse(tree))) {
                AnnotationMirror guardedBy =
                        atypeFactory
                                .getSelfType(tree)
                                .getAnnotationInHierarchy(atypeFactory.GUARDEDBY);
                checkLockOfImplicitThis(tree, guardedBy);
            }
        }
        return super.visitIdentifier(tree, p);
    }

    @Override
    public Void visitBinary(BinaryTree binaryTree, Void p) {
        if (TreeUtils.isStringConcatenation(binaryTree)) {
            ExpressionTree leftTree = binaryTree.getLeftOperand();
            ExpressionTree rightTree = binaryTree.getRightOperand();

            boolean lhsIsString = TypesUtils.isString(TreeUtils.typeOf(leftTree));
            boolean rhsIsString = TypesUtils.isString(TreeUtils.typeOf(rightTree));
            if (!lhsIsString) {
                checkPreconditionsForImplicitToStringCall(leftTree);
            } else if (!rhsIsString) {
                checkPreconditionsForImplicitToStringCall(rightTree);
            }
        }

        return super.visitBinary(binaryTree, p);
    }

    @Override
    public Void visitCompoundAssignment(CompoundAssignmentTree node, Void p) {
        if (TreeUtils.isStringCompoundConcatenation(node)) {
            ExpressionTree rightTree = node.getExpression();
            if (!TypesUtils.isString(TreeUtils.typeOf(rightTree))) {
                checkPreconditionsForImplicitToStringCall(rightTree);
            }
        }

        return super.visitCompoundAssignment(node, p);
    }

    /**
     * Checks precondition for {@code tree} that is known to be the receiver of an implicit
     * toString() call. The receiver of toString() is defined in the annotated JDK to
     * be @GuardSatisfied. Therefore if the expression is guarded by a set of locks, the locks must
     * be held prior to this implicit call to toString().
     *
     * <p>Only call this method from visitBinary and visitCompoundAssignment.
     *
     * @param tree the Tree corresponding to the expression that is known to be the receiver of an
     *     implicit toString() call
     */
    // TODO: If and when the de-sugared .toString() tree is accessible from BaseTypeVisitor,
    // the toString() method call should be visited instead of doing this. This would result
    // in contracts.precondition.not.satisfied errors being issued instead of
    // contracts.precondition.not.satisfied.field, so it would be clear that
    // the error refers to an implicit method call, not a dereference (field access).
    private void checkPreconditionsForImplicitToStringCall(ExpressionTree tree) {
        AnnotationMirror gbAnno =
                atypeFactory
                        .getAnnotatedType(tree)
                        .getEffectiveAnnotationInHierarchy(atypeFactory.GUARDEDBY);
        checkLock(tree, gbAnno);
    }

    private void checkLockOfImplicitThis(Tree tree, AnnotationMirror gbAnno) {
        checkLockOfThisOrTree(tree, true, gbAnno);
    }

    private void checkLock(Tree tree, AnnotationMirror gbAnno) {
        checkLockOfThisOrTree(tree, false, gbAnno);
    }

    private void checkLockOfThisOrTree(Tree tree, boolean implicitThis, AnnotationMirror gbAnno) {
        if (gbAnno == null) {
            throw new BugInCF("LockVisitor.checkLock: gbAnno cannot be null");
        }
        if (atypeFactory.areSameByClass(gbAnno, GuardedByUnknown.class)
                || atypeFactory.areSameByClass(gbAnno, GuardedByBottom.class)) {
            checker.reportError(tree, "lock.not.held", "unknown lock " + gbAnno);
            return;
        } else if (atypeFactory.areSameByClass(gbAnno, GuardSatisfied.class)) {
            return;
        }

        List<LockExpression> expressions = getLockExpressions(implicitThis, gbAnno, tree);
        if (expressions.isEmpty()) {
            return;
        }

        LockStore store = atypeFactory.getStoreBefore(tree);
        for (LockExpression expression : expressions) {
            if (expression.error != null) {
                checker.reportError(
                        tree, "expression.unparsable.type.invalid", expression.error.toString());
            } else if (expression.lockExpression == null) {
                checker.reportError(
                        tree, "expression.unparsable.type.invalid", expression.expressionString);
            } else if (!isLockHeld(expression.lockExpression, store)) {
                checker.reportError(tree, "lock.not.held", expression.lockExpression.toString());
            }

            if (expression.error != null && expression.lockExpression != null) {
                ensureExpressionIsEffectivelyFinal(
                        expression.lockExpression, expression.expressionString, tree);
            }
        }
    }

    private boolean isLockHeld(JavaExpression lockExpr, LockStore store) {
        if (store == null) {
            return false;
        }
        CFAbstractValue<?> value = store.getValue(lockExpr);
        if (value == null) {
            return false;
        }
        Set<AnnotationMirror> annos = value.getAnnotations();
        QualifierHierarchy hierarchy = atypeFactory.getQualifierHierarchy();
        AnnotationMirror lockAnno =
                hierarchy.findAnnotationInSameHierarchy(annos, atypeFactory.LOCKHELD);
        return lockAnno != null && atypeFactory.areSameByClass(lockAnno, LockHeld.class);
    }

    private List<LockExpression> getLockExpressions(
            boolean implicitThis, AnnotationMirror gbAnno, Tree tree) {

        List<String> expressions =
                AnnotationUtils.getElementValueArray(gbAnno, "value", String.class, true);

        if (expressions.isEmpty()) {
            return Collections.emptyList();
        }

        TreePath currentPath = getCurrentPath();

        TypeMirror enclosingType = TreeUtils.typeOf(TreePathUtil.enclosingClass(currentPath));
        JavaExpression pseudoReceiver =
                JavaExpression.getPseudoReceiver(currentPath, enclosingType);

        JavaExpression self;
        if (implicitThis) {
            self = pseudoReceiver;
        } else if (TreeUtils.isExpressionTree(tree)) {
            self = JavaExpression.fromTree((ExpressionTree) tree);
        } else {
            self = new Unknown(tree);
        }

<<<<<<< HEAD
        List<LockExpression> lockExpressions = new ArrayList<>();
        for (String expression : expressions) {
            lockExpressions.add(parseExpressionString(expression, currentPath, self));
        }
        return lockExpressions;
=======
        return SystemUtil.mapList(
                expression -> parseExpressionString(expression, exprContext, currentPath, self),
                expressions);
>>>>>>> 7d8d8663
    }

    /**
     * Parse a Java expression.
     *
     * @param expression the Java expression
     * @param path the path to the expression
     * @param itself the self expression
     * @return the parsed expression
     */
    private LockExpression parseExpressionString(
            String expression, TreePath path, JavaExpression itself) {

        LockExpression lockExpression = new LockExpression(expression);
        if (DependentTypesError.isExpressionError(expression)) {
            lockExpression.error = DependentTypesError.unparse(expression);
            return lockExpression;
        }

        Matcher selfReceiverMatcher = SELF_RECEIVER_PATTERN.matcher(expression);
        try {
            if (selfReceiverMatcher.matches()) {
                String remainingExpression = selfReceiverMatcher.group(2);
                if (remainingExpression == null || remainingExpression.isEmpty()) {
                    lockExpression.lockExpression = itself;
                    if (!atypeFactory.isExpressionEffectivelyFinal(lockExpression.lockExpression)) {
                        checker.reportError(
                                path.getLeaf(),
                                "lock.expression.not.final",
                                lockExpression.lockExpression);
                    }
                    return lockExpression;
                } else {
                    lockExpression.lockExpression =
                            StringToJavaExpression.atPath(
                                    itself.toString() + "." + remainingExpression, path, checker);
                    if (!atypeFactory.isExpressionEffectivelyFinal(lockExpression.lockExpression)) {
                        checker.reportError(
                                path.getLeaf(),
                                "lock.expression.not.final",
                                lockExpression.lockExpression);
                    }
                    return lockExpression;
                }
            } else {
                lockExpression.lockExpression =
                        StringToJavaExpression.atPath(expression, path, checker);
                return lockExpression;
            }
        } catch (JavaExpressionParseException ex) {
            lockExpression.error = new DependentTypesError(expression, ex);
            return lockExpression;
        }
    }

    private static class LockExpression {
        final String expressionString;
        JavaExpression lockExpression = null;
        DependentTypesError error = null;

        LockExpression(String expression) {
            this.expressionString = expression;
        }
    }
}<|MERGE_RESOLUTION|>--- conflicted
+++ resolved
@@ -1249,17 +1249,8 @@
             self = new Unknown(tree);
         }
 
-<<<<<<< HEAD
-        List<LockExpression> lockExpressions = new ArrayList<>();
-        for (String expression : expressions) {
-            lockExpressions.add(parseExpressionString(expression, currentPath, self));
-        }
-        return lockExpressions;
-=======
         return SystemUtil.mapList(
-                expression -> parseExpressionString(expression, exprContext, currentPath, self),
-                expressions);
->>>>>>> 7d8d8663
+                expression -> parseExpressionString(expression, currentPath, self), expressions);
     }
 
     /**
