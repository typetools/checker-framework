package org.checkerframework.checker.lock;

import com.sun.source.tree.ClassTree;
import com.sun.source.tree.MethodTree;
import java.util.List;
import javax.lang.model.element.ElementKind;
import javax.lang.model.element.ExecutableElement;
import javax.lang.model.element.Modifier;
import javax.lang.model.type.TypeMirror;
import org.checkerframework.dataflow.analysis.TransferInput;
import org.checkerframework.dataflow.analysis.TransferResult;
import org.checkerframework.dataflow.cfg.UnderlyingAST;
import org.checkerframework.dataflow.cfg.UnderlyingAST.CFGMethod;
import org.checkerframework.dataflow.cfg.UnderlyingAST.Kind;
import org.checkerframework.dataflow.cfg.node.LocalVariableNode;
import org.checkerframework.dataflow.cfg.node.Node;
import org.checkerframework.dataflow.cfg.node.SynchronizedNode;
import org.checkerframework.dataflow.expression.ClassName;
import org.checkerframework.dataflow.expression.FlowExpressions;
import org.checkerframework.dataflow.expression.Receiver;
import org.checkerframework.framework.flow.CFAbstractTransfer;
import org.checkerframework.framework.flow.CFValue;
import org.checkerframework.javacutil.TreeUtils;

/**
 * LockTransfer handles constructors, initializers, synchronized methods, and synchronized blocks.
 */
public class LockTransfer extends CFAbstractTransfer<CFValue, LockStore, LockTransfer> {
    /** The type factory associated with this transfer function. */
    private final LockAnnotatedTypeFactory atypeFactory;

<<<<<<< HEAD
    /** Create a transfer function for the Lock Checker. */
=======
    /**
     * Create a transfer function for the Lock Checker.
     *
     * @param analysis the analysis this transfer function belongs to
     * @param checker the type-checker this transfer function belongs to
     */
>>>>>>> 2d93c751
    public LockTransfer(LockAnalysis analysis, LockChecker checker) {
        // Always run the Lock Checker with -AconcurrentSemantics turned on.
        super(analysis, /*useConcurrentSemantics=*/ true);
        this.atypeFactory = (LockAnnotatedTypeFactory) analysis.getTypeFactory();
    }

    /** Sets a given {@link Node} to @LockHeld in the given {@code store}. */
    protected void makeLockHeld(LockStore store, Node node) {
        Receiver internalRepr = FlowExpressions.internalReprOf(atypeFactory, node);
        store.insertValue(internalRepr, atypeFactory.LOCKHELD);
    }

    /** Sets a given {@link Node} to @LockPossiblyHeld in the given {@code store}. */
    protected void makeLockPossiblyHeld(LockStore store, Node node) {
        Receiver internalRepr = FlowExpressions.internalReprOf(atypeFactory, node);

        // insertValue cannot change an annotation to a less
        // specific type (e.g. LockHeld to LockPossiblyHeld),
        // so insertLockPossiblyHeld is called.
        store.insertLockPossiblyHeld(internalRepr);
    }

    /** Sets a given {@link Node} {@code node} to LockHeld in the given {@link TransferResult}. */
    protected void makeLockHeld(TransferResult<CFValue, LockStore> result, Node node) {
        if (result.containsTwoStores()) {
            makeLockHeld(result.getThenStore(), node);
            makeLockHeld(result.getElseStore(), node);
        } else {
            makeLockHeld(result.getRegularStore(), node);
        }
    }

    /**
     * Sets a given {@link Node} {@code node} to LockPossiblyHeld in the given {@link
     * TransferResult}.
     */
    protected void makeLockPossiblyHeld(TransferResult<CFValue, LockStore> result, Node node) {
        if (result.containsTwoStores()) {
            makeLockPossiblyHeld(result.getThenStore(), node);
            makeLockPossiblyHeld(result.getElseStore(), node);
        } else {
            makeLockPossiblyHeld(result.getRegularStore(), node);
        }
    }

    @Override
    public LockStore initialStore(UnderlyingAST underlyingAST, List<LocalVariableNode> parameters) {

        LockStore store = super.initialStore(underlyingAST, parameters);

        Kind astKind = underlyingAST.getKind();

        // Methods with the 'synchronized' modifier are
        // holding the 'this' lock.

        // There is a subtle difference between synchronized methods
        // and constructors/initializers. A synchronized method is only
        // taking the intrinsic lock of the current object. It says nothing
        // about any fields of the current object.

        // Furthermore, since the current object already exists,
        // other objects may be guarded by the current object. So
        // a synchronized method can affect the locking behavior of other
        // objects.

        // A constructor/initializer behaves as if the current object
        // and all its non-static fields were held as locks. But in
        // reality no locks are held.

        // Furthermore, since the current object is being constructed,
        // no other object can be guarded by it or any of its non-static
        // fields.

        // Handle synchronized methods and constructors.
        if (astKind == Kind.METHOD) {
            CFGMethod method = (CFGMethod) underlyingAST;
            MethodTree methodTree = method.getMethod();

            ExecutableElement methodElement = TreeUtils.elementFromDeclaration(methodTree);

            if (methodElement.getModifiers().contains(Modifier.SYNCHRONIZED)) {
                final ClassTree classTree = method.getClassTree();
                TypeMirror classType = TreeUtils.typeOf(classTree);

                if (methodElement.getModifiers().contains(Modifier.STATIC)) {
                    store.insertValue(new ClassName(classType), atypeFactory.LOCKHELD);
                } else {
                    store.insertThisValue(atypeFactory.LOCKHELD, classType);
                }
            } else if (methodElement.getKind() == ElementKind.CONSTRUCTOR) {
                store.setInConstructorOrInitializer();
            }
        } else if (astKind == Kind.ARBITRARY_CODE) { // Handle initializers
            store.setInConstructorOrInitializer();
        }

        return store;
    }

    @Override
    public TransferResult<CFValue, LockStore> visitSynchronized(
            SynchronizedNode n, TransferInput<CFValue, LockStore> p) {

        TransferResult<CFValue, LockStore> result = super.visitSynchronized(n, p);

        // Handle the entering and leaving of the synchronized block
        if (n.getIsStartOfBlock()) {
            makeLockHeld(result, n.getExpression());
        } else {
            makeLockPossiblyHeld(result, n.getExpression());
        }

        return result;
    }
}<|MERGE_RESOLUTION|>--- conflicted
+++ resolved
@@ -29,16 +29,12 @@
     /** The type factory associated with this transfer function. */
     private final LockAnnotatedTypeFactory atypeFactory;
 
-<<<<<<< HEAD
-    /** Create a transfer function for the Lock Checker. */
-=======
     /**
      * Create a transfer function for the Lock Checker.
      *
      * @param analysis the analysis this transfer function belongs to
      * @param checker the type-checker this transfer function belongs to
      */
->>>>>>> 2d93c751
     public LockTransfer(LockAnalysis analysis, LockChecker checker) {
         // Always run the Lock Checker with -AconcurrentSemantics turned on.
         super(analysis, /*useConcurrentSemantics=*/ true);
