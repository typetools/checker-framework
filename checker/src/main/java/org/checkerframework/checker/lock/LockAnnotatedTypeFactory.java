package org.checkerframework.checker.lock;

import com.sun.source.tree.ExpressionTree;
import com.sun.source.tree.MethodInvocationTree;
import com.sun.source.tree.Tree;
import com.sun.source.tree.Tree.Kind;
import com.sun.source.tree.VariableTree;
import com.sun.source.util.TreePath;
import java.lang.annotation.Annotation;
import java.util.ArrayList;
import java.util.Arrays;
import java.util.Collection;
import java.util.Collections;
import java.util.LinkedHashSet;
import java.util.List;
import java.util.Map;
import java.util.Set;
import javax.lang.model.element.AnnotationMirror;
import javax.lang.model.element.AnnotationValue;
import javax.lang.model.element.Element;
import javax.lang.model.element.ElementKind;
import javax.lang.model.element.ExecutableElement;
import javax.lang.model.element.VariableElement;
import javax.lang.model.util.Elements;
import org.checkerframework.checker.lock.qual.GuardSatisfied;
import org.checkerframework.checker.lock.qual.GuardedBy;
import org.checkerframework.checker.lock.qual.GuardedByBottom;
import org.checkerframework.checker.lock.qual.GuardedByUnknown;
import org.checkerframework.checker.lock.qual.LockHeld;
import org.checkerframework.checker.lock.qual.LockPossiblyHeld;
import org.checkerframework.checker.lock.qual.LockingFree;
import org.checkerframework.checker.lock.qual.MayReleaseLocks;
import org.checkerframework.checker.lock.qual.ReleasesNoLocks;
import org.checkerframework.checker.signature.qual.ClassGetName;
import org.checkerframework.common.basetype.BaseTypeChecker;
import org.checkerframework.dataflow.expression.ClassName;
import org.checkerframework.dataflow.expression.FieldAccess;
import org.checkerframework.dataflow.expression.JavaExpression;
import org.checkerframework.dataflow.expression.LocalVariable;
import org.checkerframework.dataflow.expression.MethodCall;
import org.checkerframework.dataflow.expression.ThisReference;
import org.checkerframework.dataflow.qual.Pure;
import org.checkerframework.dataflow.qual.SideEffectFree;
import org.checkerframework.dataflow.util.PurityUtils;
import org.checkerframework.framework.flow.CFAbstractAnalysis;
import org.checkerframework.framework.flow.CFValue;
import org.checkerframework.framework.type.AnnotatedTypeMirror;
import org.checkerframework.framework.type.AnnotatedTypeMirror.AnnotatedExecutableType;
import org.checkerframework.framework.type.GenericAnnotatedTypeFactory;
import org.checkerframework.framework.type.MostlyNoElementQualifierHierarchy;
import org.checkerframework.framework.type.QualifierHierarchy;
import org.checkerframework.framework.type.treeannotator.ListTreeAnnotator;
import org.checkerframework.framework.type.treeannotator.TreeAnnotator;
import org.checkerframework.framework.util.AnnotatedTypes;
import org.checkerframework.framework.util.JavaExpressionParseUtil;
import org.checkerframework.framework.util.JavaExpressionParseUtil.JavaExpressionContext;
import org.checkerframework.framework.util.QualifierKind;
import org.checkerframework.framework.util.dependenttypes.DependentTypesError;
import org.checkerframework.framework.util.dependenttypes.DependentTypesHelper;
import org.checkerframework.javacutil.AnnotationBuilder;
import org.checkerframework.javacutil.AnnotationUtils;
import org.checkerframework.javacutil.ElementUtils;
import org.checkerframework.javacutil.Pair;
import org.checkerframework.javacutil.TreeUtils;

/**
 * LockAnnotatedTypeFactory builds types with @LockHeld and @LockPossiblyHeld annotations. LockHeld
 * identifies that an object is being used as a lock and is being held when a given tree is
 * executed. LockPossiblyHeld is the default type qualifier for this hierarchy and applies to all
 * fields, local variables and parameters -- hence it does not convey any information other than
 * that it is not LockHeld.
 *
 * <p>However, there are a number of other annotations used in conjunction with these annotations to
 * enforce proper locking.
 *
 * @checker_framework.manual #lock-checker Lock Checker
 */
public class LockAnnotatedTypeFactory
        extends GenericAnnotatedTypeFactory<CFValue, LockStore, LockTransfer, LockAnalysis> {

    /** dependent type annotation error message for when the expression is not effectively final. */
    public static final String NOT_EFFECTIVELY_FINAL = "lock expression is not effectively final";

    /** The @{@link LockHeld} annotation. */
    protected final AnnotationMirror LOCKHELD =
            AnnotationBuilder.fromClass(elements, LockHeld.class);
    /** The @{@link LockPossiblyHeld} annotation. */
    protected final AnnotationMirror LOCKPOSSIBLYHELD =
            AnnotationBuilder.fromClass(elements, LockPossiblyHeld.class);
    /** The @{@link SideEffectFree} annotation. */
    protected final AnnotationMirror SIDEEFFECTFREE =
            AnnotationBuilder.fromClass(elements, SideEffectFree.class);
    /** The @{@link GuardedByUnknown} annotation. */
    protected final AnnotationMirror GUARDEDBYUNKNOWN =
            AnnotationBuilder.fromClass(elements, GuardedByUnknown.class);
    /** The @{@link GuardedByBottom} annotation. */
    protected final AnnotationMirror GUARDEDBY =
            createGuardedByAnnotationMirror(new ArrayList<String>());
    /** The @{@link GuardedByBottom} annotation. */
    protected final AnnotationMirror GUARDEDBYBOTTOM =
            AnnotationBuilder.fromClass(elements, GuardedByBottom.class);
    /** The @{@link GuardSatisfied} annotation. */
    protected final AnnotationMirror GUARDSATISFIED =
            AnnotationBuilder.fromClass(elements, GuardSatisfied.class);

    /** The net.jcip.annotations.GuardedBy annotation, or null if not on the classpath. */
    protected final Class<? extends Annotation> jcipGuardedBy;

    /** The javax.annotation.concurrent.GuardedBy annotation, or null if not on the classpath. */
    protected final Class<? extends Annotation> javaxGuardedBy;

    /** Create a new LockAnnotatedTypeFactory. */
    public LockAnnotatedTypeFactory(BaseTypeChecker checker) {
        super(checker, true);

        // This alias is only true for the Lock Checker. All other checkers must
        // ignore the @LockingFree annotation.
        addAliasedDeclAnnotation(LockingFree.class, SideEffectFree.class, SIDEEFFECTFREE);

        // This alias is only true for the Lock Checker. All other checkers must
        // ignore the @ReleasesNoLocks annotation.  Note that ReleasesNoLocks is
        // not truly side-effect-free even as far as the Lock Checker is concerned,
        // so there is additional handling of this annotation in the Lock Checker.
        addAliasedDeclAnnotation(ReleasesNoLocks.class, SideEffectFree.class, SIDEEFFECTFREE);

        jcipGuardedBy = classForNameOrNull("net.jcip.annotations.GuardedBy");

        javaxGuardedBy = classForNameOrNull("javax.annotation.concurrent.GuardedBy");

        postInit();
    }

    /**
     * Returns the value of Class.forName, or null if Class.forName would throw an exception.
     *
     * @param annotationClassName an annotation's name, in ClassGetName format
     * @return an annotation class or null
     */
    @SuppressWarnings("unchecked") // cast to generic type
    private Class<? extends Annotation> classForNameOrNull(
            @ClassGetName String annotationClassName) {
        try {
            return (Class<? extends Annotation>) Class.forName(annotationClassName);
        } catch (Exception e) {
            return null;
        }
    }

    @Override
    protected DependentTypesHelper createDependentTypesHelper() {
        return new DependentTypesHelper(this) {
            @Override
            protected void reportErrors(Tree errorTree, List<DependentTypesError> errors) {
                // If the error message is NOT_EFFECTIVELY_FINAL, then report
                // lock.expression.not.final instead of expression.unparsable.type.invalid .
                List<DependentTypesError> superErrors = new ArrayList<>();
                for (DependentTypesError error : errors) {
                    if (error.error.equals(NOT_EFFECTIVELY_FINAL)) {
                        checker.reportError(
                                errorTree, "lock.expression.not.final", error.expression);
                    } else {
                        superErrors.add(error);
                    }
                }
                super.reportErrors(errorTree, superErrors);
            }

            @Override
            protected String standardizeString(
<<<<<<< HEAD
                    String expression, JavaExpressionContext context, TreePath localPath) {
=======
                    String expression, JavaExpressionContext context, TreePath localVarPath) {
>>>>>>> 7c3ffc57
                if (DependentTypesError.isExpressionError(expression)) {
                    return expression;
                }

                // Adds logic to parse <self> expression, which only the Lock Checker uses.
                if (LockVisitor.SELF_RECEIVER_PATTERN.matcher(expression).matches()) {
                    return expression;
                }

                try {
                    JavaExpression result =
<<<<<<< HEAD
                            JavaExpressionParseUtil.parse(expression, context, localPath);
=======
                            JavaExpressionParseUtil.parse(expression, context, localVarPath);
>>>>>>> 7c3ffc57
                    if (result == null) {
                        return new DependentTypesError(expression, /*error message=*/ " ")
                                .toString();
                    }
                    if (!isExpressionEffectivelyFinal(result)) {
                        // If the expression isn't effectively final, then return the
                        // NOT_EFFECTIVELY_FINAL error string.
                        return new DependentTypesError(expression, NOT_EFFECTIVELY_FINAL)
                                .toString();
                    }
                    return result.toString();
                } catch (JavaExpressionParseUtil.JavaExpressionParseException e) {
                    return new DependentTypesError(expression, e).toString();
                }
            }
        };
    }

    /**
     * Returns whether or not the expression is effectively final.
     *
     * <p>This method returns true in the following cases when expr is:
     *
     * <p>1. a field access and the field is final and the field access expression is effectively
     * final as specified by this method.
     *
     * <p>2. an effectively final local variable.
     *
     * <p>3. a deterministic method call whose arguments and receiver expression are effectively
     * final as specified by this method.
     *
     * <p>4. a this reference or a class literal
     *
     * @param expr expression
     * @return whether or not the expression is effectively final
     */
    boolean isExpressionEffectivelyFinal(JavaExpression expr) {
        if (expr instanceof FieldAccess) {
            FieldAccess fieldAccess = (FieldAccess) expr;
            JavaExpression receiver = fieldAccess.getReceiver();
            // Don't call fieldAccess
            return fieldAccess.isFinal() && isExpressionEffectivelyFinal(receiver);
        } else if (expr instanceof LocalVariable) {
            return ElementUtils.isEffectivelyFinal(((LocalVariable) expr).getElement());
        } else if (expr instanceof MethodCall) {
            MethodCall methodCall = (MethodCall) expr;
            for (JavaExpression arg : methodCall.getArguments()) {
                if (!isExpressionEffectivelyFinal(arg)) {
                    return false;
                }
            }
            return PurityUtils.isDeterministic(this, methodCall.getElement())
                    && isExpressionEffectivelyFinal(methodCall.getReceiver());
        } else if (expr instanceof ThisReference || expr instanceof ClassName) {
            // this is always final. "ClassName" is actually a class literal (String.class), it's
            // final too.
            return true;
        } else { // type of 'expr' is not supported in @GuardedBy(...) lock expressions
            return false;
        }
    }

    @Override
    protected Set<Class<? extends Annotation>> createSupportedTypeQualifiers() {
        return new LinkedHashSet<>(
                Arrays.asList(
                        LockHeld.class,
                        LockPossiblyHeld.class,
                        GuardedBy.class,
                        GuardedByUnknown.class,
                        GuardSatisfied.class,
                        GuardedByBottom.class));
    }

    @Override
    protected QualifierHierarchy createQualifierHierarchy() {
        return new LockQualifierHierarchy(getSupportedTypeQualifiers(), elements);
    }

    @Override
    protected LockAnalysis createFlowAnalysis(List<Pair<VariableElement, CFValue>> fieldValues) {
        return new LockAnalysis(checker, this, fieldValues);
    }

    @Override
    public LockTransfer createFlowTransferFunction(
            CFAbstractAnalysis<CFValue, LockStore, LockTransfer> analysis) {
        return new LockTransfer((LockAnalysis) analysis, (LockChecker) this.checker);
    }

    /** LockQualifierHierarchy. */
    class LockQualifierHierarchy extends MostlyNoElementQualifierHierarchy {

        /** Qualifier kind for the @{@link GuardedBy} annotation. */
        private final QualifierKind GUARDEDBY_KIND;
        /** Qualifier kind for the @{@link GuardSatisfied} annotation. */
        private final QualifierKind GUARDSATISFIED_KIND;
        /** Qualifier kind for the @{@link GuardedByBottom} annotation. */
        private final QualifierKind GUARDEDBYBOTTOM_KIND;
        /** Qualifier kind for the @{@link GuardedByUnknown} annotation. */
        private final QualifierKind GUARDEDBYUNKNOWN_KIND;

        /**
         * Creates a LockQualifierHierarchy.
         *
         * @param qualifierClasses classes of annotations that are the qualifiers for this hierarchy
         * @param elements element utils
         */
        public LockQualifierHierarchy(
                Collection<Class<? extends Annotation>> qualifierClasses, Elements elements) {
            super(qualifierClasses, elements);
            GUARDEDBY_KIND = getQualifierKind(GUARDEDBY);
            GUARDSATISFIED_KIND = getQualifierKind(GUARDSATISFIED);
            GUARDEDBYBOTTOM_KIND = getQualifierKind(GUARDEDBYBOTTOM);
            GUARDEDBYUNKNOWN_KIND = getQualifierKind(GUARDEDBYUNKNOWN);
        }

        @Override
        protected boolean isSubtypeWithElements(
                AnnotationMirror subAnno,
                QualifierKind subKind,
                AnnotationMirror superAnno,
                QualifierKind superKind) {
            if (subKind == GUARDEDBY_KIND && superKind == GUARDEDBY_KIND) {
                List<String> subLocks =
                        AnnotationUtils.getElementValueArray(
                                superAnno, "value", String.class, true);
                List<String> superLocks =
                        AnnotationUtils.getElementValueArray(subAnno, "value", String.class, true);
                return subLocks.containsAll(superLocks) && superLocks.containsAll(subLocks);
            } else if (subKind == GUARDSATISFIED_KIND && superKind == GUARDSATISFIED_KIND) {
                return AnnotationUtils.areSame(superAnno, subAnno);
            }
            throw new RuntimeException("Unexpected");
        }

        @Override
        protected AnnotationMirror leastUpperBoundWithElements(
                AnnotationMirror a1,
                QualifierKind qualifierKind1,
                AnnotationMirror a2,
                QualifierKind qualifierKind2,
                QualifierKind lubKind) {
            if (qualifierKind1 == GUARDEDBY_KIND && qualifierKind2 == GUARDEDBY_KIND) {
                List<String> locks1 =
                        AnnotationUtils.getElementValueArray(a1, "value", String.class, true);
                List<String> locks2 =
                        AnnotationUtils.getElementValueArray(a2, "value", String.class, true);
                if (locks1.containsAll(locks2) && locks2.containsAll(locks1)) {
                    return a1;
                } else {
                    return GUARDEDBYUNKNOWN;
                }
            } else if (qualifierKind1 == GUARDSATISFIED_KIND
                    && qualifierKind2 == GUARDSATISFIED_KIND) {
                if (AnnotationUtils.areSame(a1, a2)) {
                    return a1;
                } else {
                    return GUARDEDBYUNKNOWN;
                }
            } else if (qualifierKind1 == GUARDEDBYBOTTOM_KIND) {
                return a2;
            } else if (qualifierKind2 == GUARDEDBYBOTTOM_KIND) {
                return a1;
            }
            throw new RuntimeException("Unexpected");
        }

        @Override
        protected AnnotationMirror greatestLowerBoundWithElements(
                AnnotationMirror a1,
                QualifierKind qualifierKind1,
                AnnotationMirror a2,
                QualifierKind qualifierKind2,
                QualifierKind glbKind) {
            if (qualifierKind1 == GUARDEDBY_KIND && qualifierKind2 == GUARDEDBY_KIND) {
                List<String> locks1 =
                        AnnotationUtils.getElementValueArray(a1, "value", String.class, true);
                List<String> locks2 =
                        AnnotationUtils.getElementValueArray(a2, "value", String.class, true);
                if (locks1.containsAll(locks2) && locks2.containsAll(locks1)) {
                    return a1;
                } else {
                    return GUARDEDBYBOTTOM;
                }
            } else if (qualifierKind1 == GUARDSATISFIED_KIND
                    && qualifierKind2 == GUARDSATISFIED_KIND) {
                if (AnnotationUtils.areSame(a1, a2)) {
                    return a1;
                } else {
                    return GUARDEDBYBOTTOM;
                }
            } else if (qualifierKind1 == GUARDEDBYUNKNOWN_KIND) {
                return a2;
            } else if (qualifierKind2 == GUARDEDBYUNKNOWN_KIND) {
                return a1;
            }
            throw new RuntimeException("Unexpected");
        }
    }

    // The side effect annotations processed by the Lock Checker.
    enum SideEffectAnnotation {
        MAYRELEASELOCKS("@MayReleaseLocks", MayReleaseLocks.class),
        RELEASESNOLOCKS("@ReleasesNoLocks", ReleasesNoLocks.class),
        LOCKINGFREE("@LockingFree", LockingFree.class),
        SIDEEFFECTFREE("@SideEffectFree", SideEffectFree.class),
        PURE("@Pure", Pure.class);
        final String annotation;
        final Class<? extends Annotation> annotationClass;

        SideEffectAnnotation(String annotation, Class<? extends Annotation> annotationClass) {
            this.annotation = annotation;
            this.annotationClass = annotationClass;
        }

        public String getNameOfSideEffectAnnotation() {
            return annotation;
        }

        public Class<? extends Annotation> getAnnotationClass() {
            return annotationClass;
        }

        /**
         * Returns true if the receiver side effect annotation is weaker than side effect annotation
         * 'other'.
         */
        boolean isWeakerThan(SideEffectAnnotation other) {
            boolean weaker = false;

            switch (other) {
                case MAYRELEASELOCKS:
                    break;
                case RELEASESNOLOCKS:
                    if (this == SideEffectAnnotation.MAYRELEASELOCKS) {
                        weaker = true;
                    }
                    break;
                case LOCKINGFREE:
                    switch (this) {
                        case MAYRELEASELOCKS:
                        case RELEASESNOLOCKS:
                            weaker = true;
                            break;
                        default:
                    }
                    break;
                case SIDEEFFECTFREE:
                    switch (this) {
                        case MAYRELEASELOCKS:
                        case RELEASESNOLOCKS:
                        case LOCKINGFREE:
                            weaker = true;
                            break;
                        default:
                    }
                    break;
                case PURE:
                    switch (this) {
                        case MAYRELEASELOCKS:
                        case RELEASESNOLOCKS:
                        case LOCKINGFREE:
                        case SIDEEFFECTFREE:
                            weaker = true;
                            break;
                        default:
                    }
                    break;
            }

            return weaker;
        }

        static SideEffectAnnotation weakest = null;

        public static SideEffectAnnotation weakest() {
            if (weakest == null) {
                for (SideEffectAnnotation sea : SideEffectAnnotation.values()) {
                    if (weakest == null) {
                        weakest = sea;
                    }
                    if (sea.isWeakerThan(weakest)) {
                        weakest = sea;
                    }
                }
            }
            return weakest;
        }
    }

    /**
     * Indicates which side effect annotation is present on the given method. If more than one
     * annotation is present, this method issues an error (if issueErrorIfMoreThanOnePresent is
     * true) and returns the annotation providing the weakest guarantee. Only call with
     * issueErrorIfMoreThanOnePresent == true when visiting a method definition. This prevents
     * multiple errors being issued for the same method (as would occur if
     * issueErrorIfMoreThanOnePresent were set to true when visiting method invocations). If no
     * annotation is present, return RELEASESNOLOCKS as the default, and MAYRELEASELOCKS as the
     * conservative default.
     *
     * @param element the method element
     * @param issueErrorIfMoreThanOnePresent whether to issue an error if more than one side effect
     *     annotation is present on the method
     */
    // package-private
    SideEffectAnnotation methodSideEffectAnnotation(
            Element element, boolean issueErrorIfMoreThanOnePresent) {
        if (element != null) {
            List<SideEffectAnnotation> sideEffectAnnotationPresent = new ArrayList<>();
            for (SideEffectAnnotation sea : SideEffectAnnotation.values()) {
                if (getDeclAnnotationNoAliases(element, sea.getAnnotationClass()) != null) {
                    sideEffectAnnotationPresent.add(sea);
                }
            }

            int count = sideEffectAnnotationPresent.size();

            if (count == 0) {
                return defaults.applyConservativeDefaults(element)
                        ? SideEffectAnnotation.MAYRELEASELOCKS
                        : SideEffectAnnotation.RELEASESNOLOCKS;
            }

            if (count > 1 && issueErrorIfMoreThanOnePresent) {
                // TODO: Turn on after figuring out how this interacts with inherited annotations.
                // checker.reportError(element, "multiple.sideeffect.annotations");
            }

            SideEffectAnnotation weakest = sideEffectAnnotationPresent.get(0);
            // At least one side effect annotation was found. Return the weakest.
            for (SideEffectAnnotation sea : sideEffectAnnotationPresent) {
                if (sea.isWeakerThan(weakest)) {
                    weakest = sea;
                }
            }
            return weakest;
        }

        // When there is not enough information to determine the correct side effect annotation,
        // return the weakest one.
        return SideEffectAnnotation.weakest();
    }

    /**
     * Returns the index (that is, the {@code value} element) on the {@code @GuardSatisfied}
     * annotation in the given AnnotatedTypeMirror. Assumes atm is non-null and contains a
     * {@code @GuardSatisfied} annotation.
     *
     * @param atm an AnnotatedTypeMirror containing a GuardSatisfied annotation
     * @return the index on the GuardSatisfied annotation
     */
    // package-private
    int getGuardSatisfiedIndex(AnnotatedTypeMirror atm) {
        return getGuardSatisfiedIndex(atm.getAnnotation(GuardSatisfied.class));
    }

    /**
     * Returns the index (that is, the {@code value} element) on the given {@code @GuardSatisfied}
     * annotation. Assumes am is non-null and is a GuardSatisfied annotation.
     *
     * @param am an AnnotationMirror for a GuardSatisfied annotation
     * @return the index on the GuardSatisfied annotation
     */
    // package-private
    int getGuardSatisfiedIndex(AnnotationMirror am) {
        return AnnotationUtils.getElementValue(am, "value", Integer.class, true);
    }

    @Override
    public ParameterizedExecutableType methodFromUse(
            ExpressionTree tree, ExecutableElement methodElt, AnnotatedTypeMirror receiverType) {
        ParameterizedExecutableType mType = super.methodFromUse(tree, methodElt, receiverType);

        if (tree.getKind() != Kind.METHOD_INVOCATION) {
            return mType;
        }

        // If a method's formal return type is annotated with @GuardSatisfied(index), look for the
        // first instance of @GuardSatisfied(index) in the method definition's receiver type or
        // formal parameters, retrieve the corresponding type of the actual parameter / receiver at
        // the call site (e.g. @GuardedBy("someLock") and replace the return type at the call site
        // with this type.

        AnnotatedExecutableType invokedMethod = mType.executableType;

        if (invokedMethod.getElement().getKind() == ElementKind.CONSTRUCTOR) {
            return mType;
        }

        AnnotatedTypeMirror methodDefinitionReturn = invokedMethod.getReturnType();

        if (methodDefinitionReturn == null
                || !methodDefinitionReturn.hasAnnotation(GuardSatisfied.class)) {
            return mType;
        }

        int returnGuardSatisfiedIndex = getGuardSatisfiedIndex(methodDefinitionReturn);

        // @GuardSatisfied with no index defaults to index -1. Ignore instances of @GuardSatisfied
        // with no index.  If a method is defined with a return type of @GuardSatisfied with no
        // index, an error is reported by LockVisitor.visitMethod.

        if (returnGuardSatisfiedIndex == -1) {
            return mType;
        }

        // Find the receiver or first parameter whose @GS index matches that of the return type.
        // Ensuring that the type annotations on distinct @GS parameters with the same index
        // match at the call site is handled in LockVisitor.visitMethodInvocation

        if (!ElementUtils.isStatic(invokedMethod.getElement())
                && replaceAnnotationInGuardedByHierarchyIfGuardSatisfiedIndexMatches(
                        methodDefinitionReturn,
                        invokedMethod.getReceiverType() /* the method definition receiver*/,
                        returnGuardSatisfiedIndex,
                        receiverType.getAnnotationInHierarchy(GUARDEDBYUNKNOWN))) {
            return mType;
        }

        List<? extends ExpressionTree> methodInvocationTreeArguments =
                ((MethodInvocationTree) tree).getArguments();
        List<AnnotatedTypeMirror> requiredArgs =
                AnnotatedTypes.expandVarArgs(this, invokedMethod, methodInvocationTreeArguments);

        for (int i = 0; i < requiredArgs.size(); i++) {
            if (replaceAnnotationInGuardedByHierarchyIfGuardSatisfiedIndexMatches(
                    methodDefinitionReturn,
                    requiredArgs.get(i),
                    returnGuardSatisfiedIndex,
                    getAnnotatedType(methodInvocationTreeArguments.get(i))
                            .getEffectiveAnnotationInHierarchy(GUARDEDBYUNKNOWN))) {
                return mType;
            }
        }

        return mType;
    }

    /**
     * If {@code atm} is not null and contains a {@code @GuardSatisfied} annotation, and if the
     * index of this {@code @GuardSatisfied} annotation matches {@code matchingGuardSatisfiedIndex},
     * then {@code methodReturnAtm} will have its annotation in the {@code @GuardedBy} hierarchy
     * replaced with that in {@code annotationInGuardedByHierarchy}.
     *
     * @param methodReturnAtm the AnnotatedTypeMirror for the return type of a method that will
     *     potentially have its annotation in the {@code @GuardedBy} hierarchy replaced.
     * @param atm an AnnotatedTypeMirror that may contain a {@code @GuardSatisfied} annotation. May
     *     be null.
     * @param matchingGuardSatisfiedIndex the {code @GuardSatisfied} index that the
     *     {@code @GuardSatisfied} annotation in {@code atm} must have in order for the replacement
     *     to occur.
     * @param annotationInGuardedByHierarchy if the replacement occurs, the annotation in the
     *     {@code @GuardedBy} hierarchy in this parameter will be used for the replacement.
     * @return true if the replacement occurred, false otherwise
     */
    private boolean replaceAnnotationInGuardedByHierarchyIfGuardSatisfiedIndexMatches(
            AnnotatedTypeMirror methodReturnAtm,
            AnnotatedTypeMirror atm,
            int matchingGuardSatisfiedIndex,
            AnnotationMirror annotationInGuardedByHierarchy) {
        if (atm == null
                || !atm.hasAnnotation(GuardSatisfied.class)
                || getGuardSatisfiedIndex(atm) != matchingGuardSatisfiedIndex) {
            return false;
        }

        methodReturnAtm.replaceAnnotation(annotationInGuardedByHierarchy);

        return true;
    }

    @Override
    protected TreeAnnotator createTreeAnnotator() {
        return new ListTreeAnnotator(new LockTreeAnnotator(this), super.createTreeAnnotator());
    }

    @Override
    public void addComputedTypeAnnotations(Element elt, AnnotatedTypeMirror type) {
        translateJcipAndJavaxAnnotations(elt, type);

        super.addComputedTypeAnnotations(elt, type);
    }

    @Override
    public void addComputedTypeAnnotations(Tree tree, AnnotatedTypeMirror type, boolean useFlow) {
        if (tree.getKind() == Tree.Kind.VARIABLE) {
            translateJcipAndJavaxAnnotations(TreeUtils.elementFromTree((VariableTree) tree), type);
        }

        super.addComputedTypeAnnotations(tree, type, useFlow);
    }

    /**
     * Given a field declaration with a {@code @net.jcip.annotations.GuardedBy} or {@code
     * javax.annotation.concurrent.GuardedBy} annotation and an AnnotatedTypeMirror for that field,
     * inserts the corresponding {@code @org.checkerframework.checker.lock.qual.GuardedBy} type
     * qualifier into that AnnotatedTypeMirror.
     *
     * @param element any Element (this method does nothing if the Element is not for a field
     *     declaration)
     * @param atm the AnnotatedTypeMirror for element - the {@code @GuardedBy} type qualifier will
     *     be inserted here
     */
    private void translateJcipAndJavaxAnnotations(Element element, AnnotatedTypeMirror atm) {
        if (!element.getKind().isField()) {
            return;
        }

        AnnotationMirror anno = null;

        if (jcipGuardedBy != null) {
            anno = getDeclAnnotation(element, jcipGuardedBy);
        }

        if (anno == null && javaxGuardedBy != null) {
            anno = getDeclAnnotation(element, javaxGuardedBy);
        }

        if (anno == null) {
            return;
        }

        // The version of javax.annotation.concurrent.GuardedBy included with the Checker Framework
        // declares the type of value as an array of Strings where as the one included with FindBugs
        // declares it as a String. So, the code below figures out which type should be used.
        Map<? extends ExecutableElement, ? extends AnnotationValue> valmap =
                anno.getElementValues();
        Object value = null;
        for (ExecutableElement elem : valmap.keySet()) {
            if (elem.getSimpleName().contentEquals("value")) {
                value = valmap.get(elem).getValue();
                break;
            }
        }
        List<String> lockExpressions;
        if (value instanceof List) {
            lockExpressions =
                    AnnotationUtils.getElementValueArray(anno, "value", String.class, true);
        } else if (value instanceof String) {
            lockExpressions = Collections.singletonList((String) value);
        } else {
            return;
        }

        if (lockExpressions.isEmpty()) {
            atm.addAnnotation(GUARDEDBY);
        } else {
            atm.addAnnotation(createGuardedByAnnotationMirror(lockExpressions));
        }
    }

    /**
     * @param values a list of lock expressions
     * @return an AnnotationMirror corresponding to @GuardedBy(values)
     */
    private AnnotationMirror createGuardedByAnnotationMirror(List<String> values) {
        AnnotationBuilder builder = new AnnotationBuilder(getProcessingEnv(), GuardedBy.class);
        builder.setValue("value", values.toArray());

        // Return the resulting AnnotationMirror
        return builder.build();
    }
}<|MERGE_RESOLUTION|>--- conflicted
+++ resolved
@@ -167,11 +167,7 @@
 
             @Override
             protected String standardizeString(
-<<<<<<< HEAD
-                    String expression, JavaExpressionContext context, TreePath localPath) {
-=======
                     String expression, JavaExpressionContext context, TreePath localVarPath) {
->>>>>>> 7c3ffc57
                 if (DependentTypesError.isExpressionError(expression)) {
                     return expression;
                 }
@@ -183,11 +179,7 @@
 
                 try {
                     JavaExpression result =
-<<<<<<< HEAD
-                            JavaExpressionParseUtil.parse(expression, context, localPath);
-=======
                             JavaExpressionParseUtil.parse(expression, context, localVarPath);
->>>>>>> 7c3ffc57
                     if (result == null) {
                         return new DependentTypesError(expression, /*error message=*/ " ")
                                 .toString();
