package org.checkerframework.checker.signature.qual;

import java.lang.annotation.ElementType;
import java.lang.annotation.Target;
import org.checkerframework.framework.qual.ImplicitFor;
import org.checkerframework.framework.qual.SubtypeOf;

/**
 * Represents a string that is a {@link BinaryName}, an {@link InternalForm}, and a {@link
 * ClassGetName}. The string represents a class that is in the unnamed package (also known as the
 * default package).
 *
<<<<<<< HEAD
 * <p>Example: MyClass Example: MyClass$22
=======
 * <p>Examples: {@code MyClass}, {@code MyClass$22}.
>>>>>>> f98c7d46
 *
 * @checker_framework.manual #signature-checker Signature Checker
 */
@SubtypeOf({BinaryName.class, InternalForm.class})
@ImplicitFor(stringPatterns = "^[A-Za-z_][A-Za-z_0-9]*(\\$[A-Za-z_0-9]+)*$")
@Target({ElementType.TYPE_USE, ElementType.TYPE_PARAMETER})
public @interface BinaryNameInUnnamedPackage {}<|MERGE_RESOLUTION|>--- conflicted
+++ resolved
@@ -10,11 +10,7 @@
  * ClassGetName}. The string represents a class that is in the unnamed package (also known as the
  * default package).
  *
-<<<<<<< HEAD
- * <p>Example: MyClass Example: MyClass$22
-=======
  * <p>Examples: {@code MyClass}, {@code MyClass$22}.
->>>>>>> f98c7d46
  *
  * @checker_framework.manual #signature-checker Signature Checker
  */
