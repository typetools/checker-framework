package org.checkerframework.checker.signature.qual;

import java.lang.annotation.ElementType;
import java.lang.annotation.Target;
import org.checkerframework.framework.qual.ImplicitFor;
import org.checkerframework.framework.qual.SubtypeOf;

/**
 * Represents a binary name as defined in the <a
 * href="https://docs.oracle.com/javase/specs/jls/se8/html/jls-13.html#jls-13.1">Java Language
 * Specification, section 13.1</a>.
 *
 * <p>For example, in
 *
 * <pre>
 *  package org.checkerframework.checker.signature;
 *  public class SignatureChecker {
 *    private class Inner {}
 *  }
 * </pre>
 *
 * the binary names for the two types are org.checkerframework.checker.signature.SignatureChecker
 * and org.checkerframework.checker.signature.SignatureChecker$Inner.
 *
 * <p>Binary names and {@linkplain InternalForm internal form} only differ by the use of '.' vs. '/'
<<<<<<< HEAD
 * as package separator
=======
 * as package separator.
>>>>>>> f98c7d46
 *
 * <p>The binary name should not be confused with the {@linkplain InternalForm internal form}, which
 * is a variant of the binary name that actually appears in the class file.
 *
 * @checker_framework.manual #signature-checker Signature Checker
 */
@SubtypeOf(ClassGetName.class)
@ImplicitFor(
        stringPatterns = "^[A-Za-z_][A-Za-z_0-9]*(\\.[A-Za-z_][A-Za-z_0-9]*)*(\\$[A-Za-z_0-9]+)*$")
@Target({ElementType.TYPE_USE, ElementType.TYPE_PARAMETER})
public @interface BinaryName {}<|MERGE_RESOLUTION|>--- conflicted
+++ resolved
@@ -23,11 +23,7 @@
  * and org.checkerframework.checker.signature.SignatureChecker$Inner.
  *
  * <p>Binary names and {@linkplain InternalForm internal form} only differ by the use of '.' vs. '/'
-<<<<<<< HEAD
- * as package separator
-=======
  * as package separator.
->>>>>>> f98c7d46
  *
  * <p>The binary name should not be confused with the {@linkplain InternalForm internal form}, which
  * is a variant of the binary name that actually appears in the class file.
