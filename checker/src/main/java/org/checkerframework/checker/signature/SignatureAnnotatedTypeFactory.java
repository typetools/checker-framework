--- conflicted
+++ resolved
@@ -15,7 +15,6 @@
 import org.checkerframework.checker.signature.qual.InternalForm;
 import org.checkerframework.checker.signature.qual.SignatureBottom;
 import org.checkerframework.checker.signature.qual.SignatureUnknown;
-import org.checkerframework.checker.signature.qual.SourceNameForNonArrayNonInner;
 import org.checkerframework.common.basetype.BaseAnnotatedTypeFactory;
 import org.checkerframework.common.basetype.BaseTypeChecker;
 import org.checkerframework.framework.type.AnnotatedTypeFactory;
@@ -31,25 +30,14 @@
 /** Accounts for the effects of certain calls to String.replace. */
 public class SignatureAnnotatedTypeFactory extends BaseAnnotatedTypeFactory {
 
-<<<<<<< HEAD
-    /** Annotation mirror for {@literal @}SignatureUnknown annotation */
-    protected final AnnotationMirror SIGNATURE_UNKNOWN;
-    /** Annotation mirror for {@literal @}BinaryName annotation */
-    protected final AnnotationMirror BINARY_NAME;
-    /** Annotation mirror for {@literal @}InternalForm annotation */
-    protected final AnnotationMirror INTERNAL_FORM;
-    /** Annotation mirror for {@literal @}DotSeparatedIdentifiers annotation */
-    protected final AnnotationMirror DOT_SEPARATED_IDENTIFIERS;
-=======
     /** {@literal @}SignatureUnknown annotation. */
     protected final AnnotationMirror SIGNATURE_UNKNOWN;
     /** {@literal @}BinaryName annotation. */
     protected final AnnotationMirror BINARY_NAME;
     /** {@literal @}InternalForm annotation. */
     protected final AnnotationMirror INTERNAL_FORM;
-    /** {@literal @}SourceNameForNonArrayNonInner annotation. */
-    protected final AnnotationMirror SOURCE_NAME_FOR_NON_ARRAY_NON_INNER;
->>>>>>> f98c7d46
+    /** {@literal @}DotSeparatedIdentifiers annotation */
+    protected final AnnotationMirror DOT_SEPARATED_IDENTIFIERS;
 
     /** The {@link String#replace(char, char)} method. */
     private final ExecutableElement replaceCharChar;
@@ -58,27 +46,16 @@
     private final ExecutableElement replaceCharSequenceCharSequence;
 
     /** The {@link String#contains(CharSequence)} method. */
-<<<<<<< HEAD
     private final ExecutableElement stringContains;
 
-    /** Main Constructor */
-=======
-    private final ExecutableElement containsCharSequence;
-
     /** Creates a SignatureAnnotatedTypeFactory. */
->>>>>>> f98c7d46
     public SignatureAnnotatedTypeFactory(BaseTypeChecker checker) {
         super(checker);
         SIGNATURE_UNKNOWN = AnnotationBuilder.fromClass(elements, SignatureUnknown.class);
         BINARY_NAME = AnnotationBuilder.fromClass(elements, BinaryName.class);
         INTERNAL_FORM = AnnotationBuilder.fromClass(elements, InternalForm.class);
-<<<<<<< HEAD
         DOT_SEPARATED_IDENTIFIERS =
                 AnnotationBuilder.fromClass(elements, DotSeparatedIdentifiers.class);
-=======
-        SOURCE_NAME_FOR_NON_ARRAY_NON_INNER =
-                AnnotationBuilder.fromClass(elements, SourceNameForNonArrayNonInner.class);
->>>>>>> f98c7d46
         replaceCharChar =
                 TreeUtils.getMethod(
                         java.lang.String.class.getName(), "replace", processingEnv, "char", "char");
@@ -90,11 +67,7 @@
                         "java.lang.CharSequence",
                         "java.lang.CharSequence");
 
-<<<<<<< HEAD
         stringContains =
-=======
-        containsCharSequence =
->>>>>>> f98c7d46
                 TreeUtils.getMethod(
                         java.lang.String.class.getName(),
                         "contains",
@@ -198,11 +171,7 @@
             if (c1 == '.' && c2 == '/') {
                 type.replaceAnnotation(INTERNAL_FORM);
             } else if (c1 == '$' && c2 == '.') {
-<<<<<<< HEAD
                 type.replaceAnnotation(DOT_SEPARATED_IDENTIFIERS);
-=======
-                type.replaceAnnotation(SOURCE_NAME_FOR_NON_ARRAY_NON_INNER);
->>>>>>> f98c7d46
             }
         }
 
