--- conflicted
+++ resolved
@@ -74,15 +74,8 @@
    *
    * @param leftOperand the left operand to be concatenated
    * @param rightOperand the right operand to be concatenated
-<<<<<<< HEAD
-   * @param p the input types
-   * @return the resulting AnnotationMirror of the string concatenation operation, or
-   * null if either leftOperand or rightOperand are null or either operand does not
-   * belong to the Confidential hierarchy.
-=======
    * @param p the input abstract values
    * @return the resulting AnnotationMirror of the string concatenation operation
->>>>>>> 166868a8
    */
   private AnnotationMirror createAnnotationForStringConcatenation(
       Node leftOperand, Node rightOperand, TransferInput<CFValue, CFStore> p) {
