--- conflicted
+++ resolved
@@ -53,11 +53,7 @@
                         || underlyingType.getKind() == TypeKind.WILDCARD)) {
             keyForMaps = new LinkedHashSet<>();
             List<String> list =
-<<<<<<< HEAD
-                    AnnotationUtils.getElementValueArrayList(keyfor, "value", String.class, true);
-=======
-                    AnnotationUtils.getElementValueArray(keyfor, "value", String.class, false);
->>>>>>> 74d6eaad
+                    AnnotationUtils.getElementValueArrayList(keyfor, "value", String.class, false);
             keyForMaps.addAll(list);
         } else {
             keyForMaps = null;
