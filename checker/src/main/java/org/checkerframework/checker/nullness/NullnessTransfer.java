package org.checkerframework.checker.nullness;

import com.sun.source.tree.ExpressionTree;
import com.sun.source.tree.MethodInvocationTree;
import java.util.List;
import java.util.Set;
import javax.lang.model.element.AnnotationMirror;
import javax.lang.model.element.ExecutableElement;
import javax.lang.model.type.TypeKind;
import javax.lang.model.type.TypeMirror;
import org.checkerframework.checker.initialization.InitializationTransfer;
import org.checkerframework.checker.nullness.qual.NonNull;
import org.checkerframework.checker.nullness.qual.Nullable;
import org.checkerframework.checker.nullness.qual.PolyNull;
import org.checkerframework.common.basetype.BaseTypeChecker;
import org.checkerframework.dataflow.analysis.ConditionalTransferResult;
import org.checkerframework.dataflow.analysis.FlowExpressions;
import org.checkerframework.dataflow.analysis.FlowExpressions.Receiver;
import org.checkerframework.dataflow.analysis.RegularTransferResult;
import org.checkerframework.dataflow.analysis.TransferInput;
import org.checkerframework.dataflow.analysis.TransferResult;
import org.checkerframework.dataflow.cfg.node.ArrayAccessNode;
import org.checkerframework.dataflow.cfg.node.FieldAccessNode;
import org.checkerframework.dataflow.cfg.node.InstanceOfNode;
import org.checkerframework.dataflow.cfg.node.MethodAccessNode;
import org.checkerframework.dataflow.cfg.node.MethodInvocationNode;
import org.checkerframework.dataflow.cfg.node.Node;
import org.checkerframework.dataflow.cfg.node.NullLiteralNode;
import org.checkerframework.dataflow.cfg.node.ReturnNode;
import org.checkerframework.dataflow.cfg.node.ThrowNode;
import org.checkerframework.framework.flow.CFAbstractStore;
import org.checkerframework.framework.qual.PolyAll;
import org.checkerframework.framework.type.AnnotatedTypeMirror;
import org.checkerframework.framework.type.AnnotatedTypeMirror.AnnotatedExecutableType;
import org.checkerframework.javacutil.AnnotationBuilder;
import org.checkerframework.javacutil.AnnotationUtils;
import org.checkerframework.javacutil.TreeUtils;

/**
 * Transfer function for the non-null type system. Performs the following refinements:
 *
 * <ol>
 *   <li>After an expression is compared with the {@code null} literal, then that expression can
 *       safely be considered {@link NonNull} if the result of the comparison is false.
 *   <li>If an expression is dereferenced, then it can safely be assumed to non-null in the future.
 *       If it would not be, then the dereference would have raised a {@link NullPointerException}.
 *   <li>Tracks whether {@link PolyNull} is known to be {@link Nullable}.
 * </ol>
 */
public class NullnessTransfer
        extends InitializationTransfer<NullnessValue, NullnessTransfer, NullnessStore> {

    /** Annotations of the non-null type system. */
    protected final AnnotationMirror NONNULL, NULLABLE;

    /** The type factory for the nullness analysis that was passed to the constructor. */
    protected final AnnotatedTypeFactory nullnessTypeFactory;

    /** The type factory for the map key analysis. */
    protected final KeyForAnnotatedTypeFactory keyForTypeFactory;

    public NullnessTransfer(NullnessAnalysis analysis) {
        super(analysis);
        this.nullnessTypeFactory = analysis.getTypeFactory();
        this.keyForTypeFactory =
                ((BaseTypeChecker) nullnessTypeFactory.getContext().getChecker())
                        .getTypeFactoryOfSubchecker(KeyForSubchecker.class);
        NONNULL = AnnotationBuilder.fromClass(nullnessTypeFactory.getElementUtils(), NonNull.class);
        NULLABLE =
                AnnotationBuilder.fromClass(nullnessTypeFactory.getElementUtils(), Nullable.class);
    }

    /**
     * Sets a given {@link Node} to non-null in the given {@code store}. Calls to this method
     * implement case 2.
     */
    protected void makeNonNull(NullnessStore store, Node node) {
        Receiver internalRepr = FlowExpressions.internalReprOf(nullnessTypeFactory, node);
        store.insertValue(internalRepr, NONNULL);
    }

    /** Sets a given {@link Node} {@code node} to non-null in the given {@link TransferResult}. */
    protected void makeNonNull(TransferResult<NullnessValue, NullnessStore> result, Node node) {
        if (result.containsTwoStores()) {
            makeNonNull(result.getThenStore(), node);
            makeNonNull(result.getElseStore(), node);
        } else {
            makeNonNull(result.getRegularStore(), node);
        }
    }

    @Override
    protected NullnessValue finishValue(NullnessValue value, NullnessStore store) {
        value = super.finishValue(value, store);
        if (value != null) {
            value.isPolyNullNull = store.isPolyNullNull();
        }
        return value;
    }

    /**
     * {@inheritDoc}
     *
     * <p>Furthermore, this method refines the type to {@code NonNull} for the appropriate branch if
     * an expression is compared to the {@code null} literal (listed as case 1 in the class
     * description).
     */
    @Override
    protected TransferResult<NullnessValue, NullnessStore> strengthenAnnotationOfEqualTo(
            TransferResult<NullnessValue, NullnessStore> res,
            Node firstNode,
            Node secondNode,
            NullnessValue firstValue,
            NullnessValue secondValue,
            boolean notEqualTo) {
        res =
                super.strengthenAnnotationOfEqualTo(
                        res, firstNode, secondNode, firstValue, secondValue, notEqualTo);
        if (firstNode instanceof NullLiteralNode) {
            NullnessStore thenStore = res.getThenStore();
            NullnessStore elseStore = res.getElseStore();

            List<Node> secondParts = splitAssignments(secondNode);
            for (Node secondPart : secondParts) {
                Receiver secondInternal =
                        FlowExpressions.internalReprOf(nullnessTypeFactory, secondPart);
                if (CFAbstractStore.canInsertReceiver(secondInternal)) {
                    thenStore = thenStore == null ? res.getThenStore() : thenStore;
                    elseStore = elseStore == null ? res.getElseStore() : elseStore;
                    if (notEqualTo) {
                        thenStore.insertValue(secondInternal, NONNULL);
                    } else {
                        elseStore.insertValue(secondInternal, NONNULL);
                    }
                }
            }

            Set<AnnotationMirror> secondAnnos =
                    secondValue != null
                            ? secondValue.getAnnotations()
                            : AnnotationUtils.createAnnotationSet();
            if (AnnotationUtils.containsSameByClass(secondAnnos, PolyNull.class)
                    || AnnotationUtils.containsSameByClass(secondAnnos, PolyAll.class)) {
                thenStore = thenStore == null ? res.getThenStore() : thenStore;
                elseStore = elseStore == null ? res.getElseStore() : elseStore;
                thenStore.setPolyNullNull(true);
            }

            if (thenStore != null) {
                return new ConditionalTransferResult<>(res.getResultValue(), thenStore, elseStore);
            }
        }
        return res;
    }

    @Override
    public TransferResult<NullnessValue, NullnessStore> visitArrayAccess(
            ArrayAccessNode n, TransferInput<NullnessValue, NullnessStore> p) {
        TransferResult<NullnessValue, NullnessStore> result = super.visitArrayAccess(n, p);
        makeNonNull(result, n.getArray());
        return result;
    }

    @Override
    public TransferResult<NullnessValue, NullnessStore> visitInstanceOf(
            InstanceOfNode n, TransferInput<NullnessValue, NullnessStore> p) {
        TransferResult<NullnessValue, NullnessStore> result = super.visitInstanceOf(n, p);
        NullnessStore thenStore = result.getThenStore();
        NullnessStore elseStore = result.getElseStore();
        makeNonNull(thenStore, n.getOperand());
        return new ConditionalTransferResult<>(result.getResultValue(), thenStore, elseStore);
    }

    @Override
    public TransferResult<NullnessValue, NullnessStore> visitMethodAccess(
            MethodAccessNode n, TransferInput<NullnessValue, NullnessStore> p) {
        TransferResult<NullnessValue, NullnessStore> result = super.visitMethodAccess(n, p);
        makeNonNull(result, n.getReceiver());
        return result;
    }

    @Override
    public TransferResult<NullnessValue, NullnessStore> visitFieldAccess(
            FieldAccessNode n, TransferInput<NullnessValue, NullnessStore> p) {
        TransferResult<NullnessValue, NullnessStore> result = super.visitFieldAccess(n, p);
        makeNonNull(result, n.getReceiver());
        return result;
    }

    @Override
    public TransferResult<NullnessValue, NullnessStore> visitThrow(
            ThrowNode n, TransferInput<NullnessValue, NullnessStore> p) {
        TransferResult<NullnessValue, NullnessStore> result = super.visitThrow(n, p);
        makeNonNull(result, n.getExpression());
        return result;
    }

    /*
     * Provided that m is of a type that implements interface java.util.Map:
     * <ul>
     * <li>Given a call m.get(k), if k is @KeyFor("m") and m's value type is @NonNull,
     *     then the result is @NonNull in the thenStore and elseStore of the transfer result.
     * </ul>
     */
    @Override
    public TransferResult<NullnessValue, NullnessStore> visitMethodInvocation(
            MethodInvocationNode n, TransferInput<NullnessValue, NullnessStore> in) {
        TransferResult<NullnessValue, NullnessStore> result = super.visitMethodInvocation(n, in);

        // Make receiver non-null.
        Node receiver = n.getTarget().getReceiver();
        makeNonNull(result, receiver);

        // For all formal parameters with a non-null annotation, make the actual argument non-null.
        // The point of this is to prevent cascaded errors -- the Nullness Checker will issue a
        // warning for the method invocation, but not for subsequent uses of the argument.  See test
        // case FlowNullness.java.
        MethodInvocationTree tree = n.getTree();
        ExecutableElement method = TreeUtils.elementFromUse(tree);
        AnnotatedExecutableType methodType = nullnessTypeFactory.getAnnotatedType(method);
        List<AnnotatedTypeMirror> methodParams = methodType.getParameterTypes();
        List<? extends ExpressionTree> methodArgs = tree.getArguments();
        for (int i = 0; i < methodParams.size() && i < methodArgs.size(); ++i) {
            if (methodParams.get(i).hasAnnotation(NONNULL)) {
                makeNonNull(result, n.getArgument(i));
            }
        }

        // Refine result to @NonNull if n is an invocation of Map.get and the argument is a key for
        // the map.
        if (keyForTypeFactory != null && keyForTypeFactory.isInvocationOfMapMethod(n, "get")) {
            String mapName =
<<<<<<< HEAD
                    FlowExpressions.internalReprOf(analysis.getTypeFactory(), receiver).toString();
            System.out.printf("%s [%s]%n", n, n.getClass());
            System.out.printf("%s [%s]%n", n.getTarget(), n.getTarget().getClass());
            System.out.printf("%s [%s]%n", receiver, receiver.getClass());
            System.out.printf("%s [%s]%n", n.getTree(), n.getTree().getClass());
            ExpressionTree receiverTree = n.getTree().getMethodSelect();
            System.out.printf("%s [%s]%n", receiverTree, receiverTree.getClass());

            // AnnotatedTypeMirror mapType =
            // analysis.getTypeFactory().getAnnotatedType(n.getTarget());
            // System.out.printf("mapType: " + mapType);
=======
                    FlowExpressions.internalReprOf(nullnessTypeFactory, receiver).toString();
>>>>>>> 3ae788ee

            if (keyForTypeFactory.isKeyForMap(mapName, methodArgs.get(0))) {
                makeNonNull(result, n);

                NullnessValue oldResultValue = result.getResultValue();
                NullnessValue refinedResultValue =
                        analysis.createSingleAnnotationValue(
                                NONNULL, oldResultValue.getUnderlyingType());
                NullnessValue newResultValue =
                        refinedResultValue.mostSpecific(oldResultValue, null);
                result.setResultValue(newResultValue);
            }
        }

        return result;
    }

    @Override
    public TransferResult<NullnessValue, NullnessStore> visitReturn(
            ReturnNode n, TransferInput<NullnessValue, NullnessStore> in) {
        // HACK: make sure we have a value for return statements, because we
        // need to record whether (at this return statement) isPolyNullNull is
        // set or not.
        NullnessValue value = createDummyValue();
        if (in.containsTwoStores()) {
            NullnessStore thenStore = in.getThenStore();
            NullnessStore elseStore = in.getElseStore();
            return new ConditionalTransferResult<>(
                    finishValue(value, thenStore, elseStore), thenStore, elseStore);
        } else {
            NullnessStore info = in.getRegularStore();
            return new RegularTransferResult<>(finishValue(value, info), info);
        }
    }

    /** Creates a dummy abstract value (whose type is not supposed to be looked at). */
    private NullnessValue createDummyValue() {
        TypeMirror dummy = analysis.getEnv().getTypeUtils().getPrimitiveType(TypeKind.BOOLEAN);
        Set<AnnotationMirror> annos = AnnotationUtils.createAnnotationSet();
        annos.addAll(nullnessTypeFactory.getQualifierHierarchy().getBottomAnnotations());
        return new NullnessValue(analysis, annos, dummy);
    }
}<|MERGE_RESOLUTION|>--- conflicted
+++ resolved
@@ -12,7 +12,6 @@
 import org.checkerframework.checker.nullness.qual.NonNull;
 import org.checkerframework.checker.nullness.qual.Nullable;
 import org.checkerframework.checker.nullness.qual.PolyNull;
-import org.checkerframework.common.basetype.BaseTypeChecker;
 import org.checkerframework.dataflow.analysis.ConditionalTransferResult;
 import org.checkerframework.dataflow.analysis.FlowExpressions;
 import org.checkerframework.dataflow.analysis.FlowExpressions.Receiver;
@@ -63,7 +62,9 @@
         super(analysis);
         this.nullnessTypeFactory = analysis.getTypeFactory();
         this.keyForTypeFactory =
-                ((BaseTypeChecker) nullnessTypeFactory.getContext().getChecker())
+                nullnessTypeFactory
+                        .getContext()
+                        .getChecker()
                         .getTypeFactoryOfSubchecker(KeyForSubchecker.class);
         NONNULL = AnnotationBuilder.fromClass(nullnessTypeFactory.getElementUtils(), NonNull.class);
         NULLABLE =
@@ -230,21 +231,18 @@
         // the map.
         if (keyForTypeFactory != null && keyForTypeFactory.isInvocationOfMapMethod(n, "get")) {
             String mapName =
-<<<<<<< HEAD
-                    FlowExpressions.internalReprOf(analysis.getTypeFactory(), receiver).toString();
+                    FlowExpressions.internalReprOf(nullnessTypeFactory, receiver).toString();
             System.out.printf("%s [%s]%n", n, n.getClass());
             System.out.printf("%s [%s]%n", n.getTarget(), n.getTarget().getClass());
             System.out.printf("%s [%s]%n", receiver, receiver.getClass());
             System.out.printf("%s [%s]%n", n.getTree(), n.getTree().getClass());
             ExpressionTree receiverTree = n.getTree().getMethodSelect();
             System.out.printf("%s [%s]%n", receiverTree, receiverTree.getClass());
+            // AnnotatedTypeMirror receiverType = nullnessTypeFactory.
 
             // AnnotatedTypeMirror mapType =
             // analysis.getTypeFactory().getAnnotatedType(n.getTarget());
             // System.out.printf("mapType: " + mapType);
-=======
-                    FlowExpressions.internalReprOf(nullnessTypeFactory, receiver).toString();
->>>>>>> 3ae788ee
 
             if (keyForTypeFactory.isKeyForMap(mapName, methodArgs.get(0))) {
                 makeNonNull(result, n);
