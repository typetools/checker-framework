--- conflicted
+++ resolved
@@ -241,15 +241,12 @@
         if (keyForTypeFactory != null && keyForTypeFactory.isInvocationOfMapMethod(n, "get")) {
             String mapName =
                     FlowExpressions.internalReprOf(nullnessTypeFactory, receiver).toString();
-<<<<<<< HEAD
             // TODO: this is incorrect for just "get(...)" where "this." is implicit.
             ExpressionTree receiverTree =
                     ((MemberSelectTree) n.getTree().getMethodSelect()).getExpression();
             // receiverType is Map or a subtype.
             AnnotatedDeclaredType receiverType =
                     (AnnotatedDeclaredType) nullnessTypeFactory.getAnnotatedType(receiverTree);
-=======
->>>>>>> bb720e09
 
             if (keyForTypeFactory.isKeyForMap(mapName, methodArgs.get(0))
                     && !hasNullableValueType(receiverType)) {
