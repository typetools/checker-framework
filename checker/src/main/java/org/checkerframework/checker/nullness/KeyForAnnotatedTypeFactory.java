package org.checkerframework.checker.nullness;

import com.sun.source.tree.ExpressionTree;
import com.sun.source.tree.NewClassTree;
import com.sun.source.tree.Tree;
import java.lang.annotation.Annotation;
import java.util.Arrays;
import java.util.Collection;
import java.util.Collections;
import java.util.LinkedHashSet;
import java.util.List;
import java.util.Set;
import javax.lang.model.element.AnnotationMirror;
import javax.lang.model.element.ExecutableElement;
import javax.lang.model.element.VariableElement;
import javax.lang.model.type.TypeKind;
import org.checkerframework.checker.nullness.qual.KeyFor;
import org.checkerframework.checker.nullness.qual.KeyForBottom;
import org.checkerframework.checker.nullness.qual.PolyKeyFor;
import org.checkerframework.checker.nullness.qual.UnknownKeyFor;
import org.checkerframework.checker.signature.qual.CanonicalName;
import org.checkerframework.common.basetype.BaseTypeChecker;
import org.checkerframework.dataflow.cfg.node.Node;
import org.checkerframework.dataflow.util.NodeUtils;
import org.checkerframework.framework.flow.CFAbstractAnalysis;
import org.checkerframework.framework.type.AnnotatedTypeMirror;
import org.checkerframework.framework.type.DefaultTypeHierarchy;
import org.checkerframework.framework.type.GenericAnnotatedTypeFactory;
import org.checkerframework.framework.type.QualifierHierarchy;
import org.checkerframework.framework.type.SubtypeIsSupersetQualifierHierarchy;
import org.checkerframework.framework.type.TypeHierarchy;
import org.checkerframework.framework.type.treeannotator.ListTreeAnnotator;
import org.checkerframework.framework.type.treeannotator.TreeAnnotator;
import org.checkerframework.javacutil.AnnotationBuilder;
import org.checkerframework.javacutil.AnnotationUtils;
import org.checkerframework.javacutil.Pair;
import org.checkerframework.javacutil.TreeUtils;

public class KeyForAnnotatedTypeFactory
<<<<<<< HEAD
        extends GenericAnnotatedTypeFactory<
                KeyForValue, KeyForStore, KeyForTransfer, KeyForAnalysis> {

    /** The @{@link UnknownKeyFor} annotation. */
    protected final AnnotationMirror UNKNOWNKEYFOR =
            AnnotationBuilder.fromClass(elements, UnknownKeyFor.class);
    /** The @{@link KeyForBottom} annotation. */
    protected final AnnotationMirror KEYFORBOTTOM =
            AnnotationBuilder.fromClass(elements, KeyForBottom.class);

    /** The canonical name of the KeyFor class. */
    protected final @CanonicalName String KEYFOR_NAME = KeyFor.class.getCanonicalName();

    /** The Map.containsKey method. */
    private final ExecutableElement mapContainsKey =
            TreeUtils.getMethod("java.util.Map", "containsKey", 1, processingEnv);
    /** The Map.get method. */
    private final ExecutableElement mapGet =
            TreeUtils.getMethod("java.util.Map", "get", 1, processingEnv);
    /** The Map.put method. */
    private final ExecutableElement mapPut =
            TreeUtils.getMethod("java.util.Map", "put", 2, processingEnv);

    private final KeyForPropagator keyForPropagator = new KeyForPropagator(UNKNOWNKEYFOR);

    /** Create a new KeyForAnnotatedTypeFactory. */
    public KeyForAnnotatedTypeFactory(BaseTypeChecker checker) {
        super(checker, true);

        // Add compatibility annotations:
        addAliasedTypeAnnotation(
                "org.checkerframework.checker.nullness.compatqual.KeyForDecl", KeyFor.class, true);
        addAliasedTypeAnnotation(
                "org.checkerframework.checker.nullness.compatqual.KeyForType", KeyFor.class, true);

        // While strictly required for soundness, this leads to too many false positives.  Printing
        // a key or putting it in a map erases all knowledge of what maps it was a key for.
        // TODO: Revisit when side effect annotations are more precise.
        // sideEffectsUnrefineAliases = true;

        this.postInit();
=======
    extends GenericAnnotatedTypeFactory<KeyForValue, KeyForStore, KeyForTransfer, KeyForAnalysis> {

  /** The @{@link UnknownKeyFor} annotation. */
  protected final AnnotationMirror UNKNOWNKEYFOR =
      AnnotationBuilder.fromClass(elements, UnknownKeyFor.class);
  /** The @{@link KeyForBottom} annotation. */
  protected final AnnotationMirror KEYFORBOTTOM =
      AnnotationBuilder.fromClass(elements, KeyForBottom.class);

  /** The canonical name of the KeyFor class. */
  protected final @CanonicalName String KEYFOR_NAME = KeyFor.class.getCanonicalName();

  /** The Map.containsKey method. */
  private final ExecutableElement mapContainsKey =
      TreeUtils.getMethod("java.util.Map", "containsKey", 1, processingEnv);
  /** The Map.get method. */
  private final ExecutableElement mapGet =
      TreeUtils.getMethod("java.util.Map", "get", 1, processingEnv);
  /** The Map.put method. */
  private final ExecutableElement mapPut =
      TreeUtils.getMethod("java.util.Map", "put", 2, processingEnv);
  /** The KeyFor.value field/element. */
  protected final ExecutableElement keyForValueElement =
      TreeUtils.getMethod(KeyFor.class, "value", 0, processingEnv);

  /** Moves annotations from one side of a pseudo-assignment to the other. */
  private final KeyForPropagator keyForPropagator = new KeyForPropagator(UNKNOWNKEYFOR);

  /**
   * If true, assume the argument to Map.get is always a key for the receiver map. This is set by
   * the `-AassumeKeyFor` command-line argument. However, if the Nullness Checker is being run, then
   * `-AassumeKeyFor` disables the Map Key Checker.
   */
  private final boolean assumeKeyFor;

  /**
   * Creates a new KeyForAnnotatedTypeFactory.
   *
   * @param checker the associated checker
   */
  public KeyForAnnotatedTypeFactory(BaseTypeChecker checker) {
    super(checker, true);

    assumeKeyFor = checker.hasOption("assumeKeyFor");

    // Add compatibility annotations:
    addAliasedTypeAnnotation(
        "org.checkerframework.checker.nullness.compatqual.KeyForDecl", KeyFor.class, true);
    addAliasedTypeAnnotation(
        "org.checkerframework.checker.nullness.compatqual.KeyForType", KeyFor.class, true);

    // While strictly required for soundness, this leads to too many false positives.  Printing
    // a key or putting it in a map erases all knowledge of what maps it was a key for.
    // TODO: Revisit when side effect annotations are more precise.
    // sideEffectsUnrefineAliases = true;

    this.postInit();
  }

  @Override
  protected Set<Class<? extends Annotation>> createSupportedTypeQualifiers() {
    return new LinkedHashSet<>(
        Arrays.asList(KeyFor.class, UnknownKeyFor.class, KeyForBottom.class, PolyKeyFor.class));
  }

  @Override
  public ParameterizedExecutableType constructorFromUse(NewClassTree tree) {
    ParameterizedExecutableType result = super.constructorFromUse(tree);
    keyForPropagator.propagateNewClassTree(tree, result.executableType.getReturnType(), this);
    return result;
  }

  @Override
  protected TypeHierarchy createTypeHierarchy() {
    return new KeyForTypeHierarchy(
        checker,
        getQualifierHierarchy(),
        checker.getBooleanOption("ignoreRawTypeArguments", true),
        checker.hasOption("invariantArrays"));
  }

  @Override
  protected TreeAnnotator createTreeAnnotator() {
    return new ListTreeAnnotator(
        super.createTreeAnnotator(), new KeyForPropagationTreeAnnotator(this, keyForPropagator));
  }

  // TODO: work on removing this class
  protected static class KeyForTypeHierarchy extends DefaultTypeHierarchy {

    public KeyForTypeHierarchy(
        BaseTypeChecker checker,
        QualifierHierarchy qualifierHierarchy,
        boolean ignoreRawTypes,
        boolean invariantArrayComponents) {
      super(checker, qualifierHierarchy, ignoreRawTypes, invariantArrayComponents);
>>>>>>> ebd59474
    }

    @Override
    protected Set<Class<? extends Annotation>> createSupportedTypeQualifiers() {
        return new LinkedHashSet<>(
                Arrays.asList(
                        KeyFor.class, UnknownKeyFor.class, KeyForBottom.class, PolyKeyFor.class));
    }

    @Override
    public ParameterizedExecutableType constructorFromUse(NewClassTree tree) {
        ParameterizedExecutableType result = super.constructorFromUse(tree);
        keyForPropagator.propagateNewClassTree(tree, result.executableType.getReturnType(), this);
        return result;
    }

    @Override
    protected TypeHierarchy createTypeHierarchy() {
        return new KeyForTypeHierarchy(
                checker,
                getQualifierHierarchy(),
                checker.getBooleanOption("ignoreRawTypeArguments", true),
                checker.hasOption("invariantArrays"));
    }

    @Override
    protected TreeAnnotator createTreeAnnotator() {
        return new ListTreeAnnotator(
                super.createTreeAnnotator(),
                new KeyForPropagationTreeAnnotator(this, keyForPropagator));
    }

    // TODO: work on removing this class
    protected static class KeyForTypeHierarchy extends DefaultTypeHierarchy {

        public KeyForTypeHierarchy(
                BaseTypeChecker checker,
                QualifierHierarchy qualifierHierarchy,
                boolean ignoreRawTypes,
                boolean invariantArrayComponents) {
            super(checker, qualifierHierarchy, ignoreRawTypes, invariantArrayComponents);
        }
<<<<<<< HEAD

        @Override
        public boolean isSubtype(
                AnnotatedTypeMirror subtype, AnnotatedTypeMirror supertype, AnnotationMirror top) {
            // TODO: THIS IS FROM THE OLD TYPE HIERARCHY.  WE SHOULD FIX DATA-FLOW/PROPAGATION TO DO
            // THE RIGHT THING
            if (supertype.getKind() == TypeKind.TYPEVAR && subtype.getKind() == TypeKind.TYPEVAR) {
                // TODO: Investigate whether there is a nicer and more proper way to
                // get assignments between two type variables working.
                if (supertype.getAnnotations().isEmpty()) {
                    return true;
                }
            }

            // Otherwise Covariant would cause trouble.
            if (subtype.hasAnnotation(KeyForBottom.class)) {
                return true;
            }
            return super.isSubtype(subtype, supertype, top);
        }
    }

    @Override
    protected KeyForAnalysis createFlowAnalysis(
            List<Pair<VariableElement, KeyForValue>> fieldValues) {
        // Explicitly call the constructor instead of using reflection.
        return new KeyForAnalysis(checker, this, fieldValues);
    }

    @Override
    public KeyForTransfer createFlowTransferFunction(
            CFAbstractAnalysis<KeyForValue, KeyForStore, KeyForTransfer> analysis) {
        // Explicitly call the constructor instead of using reflection.
        return new KeyForTransfer((KeyForAnalysis) analysis);
    }

    /**
     * Given a string array 'values', returns an AnnotationMirror corresponding to @KeyFor(values)
     *
     * @param values the values for the {@code @KeyFor} annotation
     * @return a {@code @KeyFor} annotation with the given values
     */
    public AnnotationMirror createKeyForAnnotationMirrorWithValue(Set<String> values) {
        // Create an AnnotationBuilder with the ArrayList
        AnnotationBuilder builder = new AnnotationBuilder(getProcessingEnv(), KeyFor.class);
        builder.setValue("value", values.toArray());

        // Return the resulting AnnotationMirror
        return builder.build();
    }

    /**
     * Given a string 'value', returns an AnnotationMirror corresponding to @KeyFor(value)
     *
     * @param value the argument to {@code @KeyFor}
     * @return a {@code @KeyFor} annotation with the given value
     */
    public AnnotationMirror createKeyForAnnotationMirrorWithValue(String value) {
        return createKeyForAnnotationMirrorWithValue(Collections.singleton(value));
    }

    /**
     * Returns true if the expression tree is a key for the map.
     *
     * @param mapExpression expression that has type Map
     * @param tree expression that might be a key for the map
     * @return whether or not the expression is a key for the map
     */
    public boolean isKeyForMap(String mapExpression, ExpressionTree tree) {
        Collection<String> maps = null;
        AnnotatedTypeMirror type = getAnnotatedType(tree);
        AnnotationMirror keyForAnno = type.getAnnotation(KeyFor.class);
        if (keyForAnno != null) {
            maps = AnnotationUtils.getElementValueArray(keyForAnno, "value", String.class, false);
        } else {
            KeyForValue value = getInferredValueFor(tree);
            if (value != null) {
                maps = value.getKeyForMaps();
            }
        }

        return maps != null && maps.contains(mapExpression);
    }

    @Override
    public QualifierHierarchy createQualifierHierarchy() {
        return new SubtypeIsSupersetQualifierHierarchy(getSupportedTypeQualifiers(), processingEnv);
    }

    /** Returns true if the node is an invocation of Map.containsKey. */
    boolean isMapContainsKey(Tree tree) {
        return TreeUtils.isMethodInvocation(tree, mapContainsKey, getProcessingEnv());
    }

    /** Returns true if the node is an invocation of Map.get. */
    boolean isMapGet(Tree tree) {
        return TreeUtils.isMethodInvocation(tree, mapGet, getProcessingEnv());
    }

    /** Returns true if the node is an invocation of Map.put. */
    boolean isMapPut(Tree tree) {
        return TreeUtils.isMethodInvocation(tree, mapPut, getProcessingEnv());
    }

    /** Returns true if the node is an invocation of Map.containsKey. */
    boolean isMapContainsKey(Node node) {
        return NodeUtils.isMethodInvocation(node, mapContainsKey, getProcessingEnv());
    }

    /** Returns true if the node is an invocation of Map.get. */
    boolean isMapGet(Node node) {
        return NodeUtils.isMethodInvocation(node, mapGet, getProcessingEnv());
    }

    /** Returns true if the node is an invocation of Map.put. */
    boolean isMapPut(Node node) {
        return NodeUtils.isMethodInvocation(node, mapPut, getProcessingEnv());
    }

    /** Returns false. Redundancy in the KeyFor hierarchy is not worth warning about. */
    @Override
    public boolean shouldWarnIfStubRedundantWithBytecode() {
        return false;
    }
=======
      }

      // Otherwise Covariant would cause trouble.
      if (subtype.hasAnnotation(KeyForBottom.class)) {
        return true;
      }
      return super.isSubtype(subtype, supertype, top);
    }
  }

  @Override
  protected KeyForAnalysis createFlowAnalysis(
      List<Pair<VariableElement, KeyForValue>> fieldValues) {
    // Explicitly call the constructor instead of using reflection.
    return new KeyForAnalysis(checker, this, fieldValues);
  }

  @Override
  public KeyForTransfer createFlowTransferFunction(
      CFAbstractAnalysis<KeyForValue, KeyForStore, KeyForTransfer> analysis) {
    // Explicitly call the constructor instead of using reflection.
    return new KeyForTransfer((KeyForAnalysis) analysis);
  }

  /**
   * Given a string array 'values', returns an AnnotationMirror corresponding to @KeyFor(values)
   *
   * @param values the values for the {@code @KeyFor} annotation
   * @return a {@code @KeyFor} annotation with the given values
   */
  public AnnotationMirror createKeyForAnnotationMirrorWithValue(Set<String> values) {
    // Create an AnnotationBuilder with the ArrayList
    AnnotationBuilder builder = new AnnotationBuilder(getProcessingEnv(), KeyFor.class);
    builder.setValue("value", values.toArray());

    // Return the resulting AnnotationMirror
    return builder.build();
  }

  /**
   * Given a string 'value', returns an AnnotationMirror corresponding to @KeyFor(value)
   *
   * @param value the argument to {@code @KeyFor}
   * @return a {@code @KeyFor} annotation with the given value
   */
  public AnnotationMirror createKeyForAnnotationMirrorWithValue(String value) {
    return createKeyForAnnotationMirrorWithValue(Collections.singleton(value));
  }

  /**
   * Returns true if the expression tree is a key for the map.
   *
   * @param mapExpression expression that has type Map
   * @param tree expression that might be a key for the map
   * @return whether or not the expression is a key for the map
   */
  public boolean isKeyForMap(String mapExpression, ExpressionTree tree) {
    // This test only has an effect if the Map Key Checker is being run on its own.  If the Nullness
    // Checker is being run, then -AassumeKeyFor disables the Map Key Checker.
    if (assumeKeyFor) {
      return true;
    }
    Collection<String> maps = null;
    AnnotatedTypeMirror type = getAnnotatedType(tree);
    AnnotationMirror keyForAnno = type.getAnnotation(KeyFor.class);
    if (keyForAnno != null) {
      maps = AnnotationUtils.getElementValueArray(keyForAnno, keyForValueElement, String.class);
    } else {
      KeyForValue value = getInferredValueFor(tree);
      if (value != null) {
        maps = value.getKeyForMaps();
      }
    }

    return maps != null && maps.contains(mapExpression);
  }

  @Override
  public QualifierHierarchy createQualifierHierarchy() {
    return new SubtypeIsSupersetQualifierHierarchy(getSupportedTypeQualifiers(), processingEnv);
  }

  /** Returns true if the node is an invocation of Map.containsKey. */
  boolean isMapContainsKey(Tree tree) {
    return TreeUtils.isMethodInvocation(tree, mapContainsKey, getProcessingEnv());
  }

  /** Returns true if the node is an invocation of Map.get. */
  boolean isMapGet(Tree tree) {
    return TreeUtils.isMethodInvocation(tree, mapGet, getProcessingEnv());
  }

  /** Returns true if the node is an invocation of Map.put. */
  boolean isMapPut(Tree tree) {
    return TreeUtils.isMethodInvocation(tree, mapPut, getProcessingEnv());
  }

  /** Returns true if the node is an invocation of Map.containsKey. */
  boolean isMapContainsKey(Node node) {
    return NodeUtils.isMethodInvocation(node, mapContainsKey, getProcessingEnv());
  }

  /** Returns true if the node is an invocation of Map.get. */
  boolean isMapGet(Node node) {
    return NodeUtils.isMethodInvocation(node, mapGet, getProcessingEnv());
  }

  /** Returns true if the node is an invocation of Map.put. */
  boolean isMapPut(Node node) {
    return NodeUtils.isMethodInvocation(node, mapPut, getProcessingEnv());
  }

  /** Returns false. Redundancy in the KeyFor hierarchy is not worth warning about. */
  @Override
  public boolean shouldWarnIfStubRedundantWithBytecode() {
    return false;
  }
>>>>>>> ebd59474
}<|MERGE_RESOLUTION|>--- conflicted
+++ resolved
@@ -37,49 +37,6 @@
 import org.checkerframework.javacutil.TreeUtils;
 
 public class KeyForAnnotatedTypeFactory
-<<<<<<< HEAD
-        extends GenericAnnotatedTypeFactory<
-                KeyForValue, KeyForStore, KeyForTransfer, KeyForAnalysis> {
-
-    /** The @{@link UnknownKeyFor} annotation. */
-    protected final AnnotationMirror UNKNOWNKEYFOR =
-            AnnotationBuilder.fromClass(elements, UnknownKeyFor.class);
-    /** The @{@link KeyForBottom} annotation. */
-    protected final AnnotationMirror KEYFORBOTTOM =
-            AnnotationBuilder.fromClass(elements, KeyForBottom.class);
-
-    /** The canonical name of the KeyFor class. */
-    protected final @CanonicalName String KEYFOR_NAME = KeyFor.class.getCanonicalName();
-
-    /** The Map.containsKey method. */
-    private final ExecutableElement mapContainsKey =
-            TreeUtils.getMethod("java.util.Map", "containsKey", 1, processingEnv);
-    /** The Map.get method. */
-    private final ExecutableElement mapGet =
-            TreeUtils.getMethod("java.util.Map", "get", 1, processingEnv);
-    /** The Map.put method. */
-    private final ExecutableElement mapPut =
-            TreeUtils.getMethod("java.util.Map", "put", 2, processingEnv);
-
-    private final KeyForPropagator keyForPropagator = new KeyForPropagator(UNKNOWNKEYFOR);
-
-    /** Create a new KeyForAnnotatedTypeFactory. */
-    public KeyForAnnotatedTypeFactory(BaseTypeChecker checker) {
-        super(checker, true);
-
-        // Add compatibility annotations:
-        addAliasedTypeAnnotation(
-                "org.checkerframework.checker.nullness.compatqual.KeyForDecl", KeyFor.class, true);
-        addAliasedTypeAnnotation(
-                "org.checkerframework.checker.nullness.compatqual.KeyForType", KeyFor.class, true);
-
-        // While strictly required for soundness, this leads to too many false positives.  Printing
-        // a key or putting it in a map erases all knowledge of what maps it was a key for.
-        // TODO: Revisit when side effect annotations are more precise.
-        // sideEffectsUnrefineAliases = true;
-
-        this.postInit();
-=======
     extends GenericAnnotatedTypeFactory<KeyForValue, KeyForStore, KeyForTransfer, KeyForAnalysis> {
 
   /** The @{@link UnknownKeyFor} annotation. */
@@ -176,175 +133,19 @@
         boolean ignoreRawTypes,
         boolean invariantArrayComponents) {
       super(checker, qualifierHierarchy, ignoreRawTypes, invariantArrayComponents);
->>>>>>> ebd59474
     }
 
     @Override
-    protected Set<Class<? extends Annotation>> createSupportedTypeQualifiers() {
-        return new LinkedHashSet<>(
-                Arrays.asList(
-                        KeyFor.class, UnknownKeyFor.class, KeyForBottom.class, PolyKeyFor.class));
-    }
-
-    @Override
-    public ParameterizedExecutableType constructorFromUse(NewClassTree tree) {
-        ParameterizedExecutableType result = super.constructorFromUse(tree);
-        keyForPropagator.propagateNewClassTree(tree, result.executableType.getReturnType(), this);
-        return result;
-    }
-
-    @Override
-    protected TypeHierarchy createTypeHierarchy() {
-        return new KeyForTypeHierarchy(
-                checker,
-                getQualifierHierarchy(),
-                checker.getBooleanOption("ignoreRawTypeArguments", true),
-                checker.hasOption("invariantArrays"));
-    }
-
-    @Override
-    protected TreeAnnotator createTreeAnnotator() {
-        return new ListTreeAnnotator(
-                super.createTreeAnnotator(),
-                new KeyForPropagationTreeAnnotator(this, keyForPropagator));
-    }
-
-    // TODO: work on removing this class
-    protected static class KeyForTypeHierarchy extends DefaultTypeHierarchy {
-
-        public KeyForTypeHierarchy(
-                BaseTypeChecker checker,
-                QualifierHierarchy qualifierHierarchy,
-                boolean ignoreRawTypes,
-                boolean invariantArrayComponents) {
-            super(checker, qualifierHierarchy, ignoreRawTypes, invariantArrayComponents);
+    protected boolean isSubtype(
+        AnnotatedTypeMirror subtype, AnnotatedTypeMirror supertype, AnnotationMirror top) {
+      // TODO: THIS IS FROM THE OLD TYPE HIERARCHY.  WE SHOULD FIX DATA-FLOW/PROPAGATION TO DO
+      // THE RIGHT THING
+      if (supertype.getKind() == TypeKind.TYPEVAR && subtype.getKind() == TypeKind.TYPEVAR) {
+        // TODO: Investigate whether there is a nicer and more proper way to
+        // get assignments between two type variables working.
+        if (supertype.getAnnotations().isEmpty()) {
+          return true;
         }
-<<<<<<< HEAD
-
-        @Override
-        public boolean isSubtype(
-                AnnotatedTypeMirror subtype, AnnotatedTypeMirror supertype, AnnotationMirror top) {
-            // TODO: THIS IS FROM THE OLD TYPE HIERARCHY.  WE SHOULD FIX DATA-FLOW/PROPAGATION TO DO
-            // THE RIGHT THING
-            if (supertype.getKind() == TypeKind.TYPEVAR && subtype.getKind() == TypeKind.TYPEVAR) {
-                // TODO: Investigate whether there is a nicer and more proper way to
-                // get assignments between two type variables working.
-                if (supertype.getAnnotations().isEmpty()) {
-                    return true;
-                }
-            }
-
-            // Otherwise Covariant would cause trouble.
-            if (subtype.hasAnnotation(KeyForBottom.class)) {
-                return true;
-            }
-            return super.isSubtype(subtype, supertype, top);
-        }
-    }
-
-    @Override
-    protected KeyForAnalysis createFlowAnalysis(
-            List<Pair<VariableElement, KeyForValue>> fieldValues) {
-        // Explicitly call the constructor instead of using reflection.
-        return new KeyForAnalysis(checker, this, fieldValues);
-    }
-
-    @Override
-    public KeyForTransfer createFlowTransferFunction(
-            CFAbstractAnalysis<KeyForValue, KeyForStore, KeyForTransfer> analysis) {
-        // Explicitly call the constructor instead of using reflection.
-        return new KeyForTransfer((KeyForAnalysis) analysis);
-    }
-
-    /**
-     * Given a string array 'values', returns an AnnotationMirror corresponding to @KeyFor(values)
-     *
-     * @param values the values for the {@code @KeyFor} annotation
-     * @return a {@code @KeyFor} annotation with the given values
-     */
-    public AnnotationMirror createKeyForAnnotationMirrorWithValue(Set<String> values) {
-        // Create an AnnotationBuilder with the ArrayList
-        AnnotationBuilder builder = new AnnotationBuilder(getProcessingEnv(), KeyFor.class);
-        builder.setValue("value", values.toArray());
-
-        // Return the resulting AnnotationMirror
-        return builder.build();
-    }
-
-    /**
-     * Given a string 'value', returns an AnnotationMirror corresponding to @KeyFor(value)
-     *
-     * @param value the argument to {@code @KeyFor}
-     * @return a {@code @KeyFor} annotation with the given value
-     */
-    public AnnotationMirror createKeyForAnnotationMirrorWithValue(String value) {
-        return createKeyForAnnotationMirrorWithValue(Collections.singleton(value));
-    }
-
-    /**
-     * Returns true if the expression tree is a key for the map.
-     *
-     * @param mapExpression expression that has type Map
-     * @param tree expression that might be a key for the map
-     * @return whether or not the expression is a key for the map
-     */
-    public boolean isKeyForMap(String mapExpression, ExpressionTree tree) {
-        Collection<String> maps = null;
-        AnnotatedTypeMirror type = getAnnotatedType(tree);
-        AnnotationMirror keyForAnno = type.getAnnotation(KeyFor.class);
-        if (keyForAnno != null) {
-            maps = AnnotationUtils.getElementValueArray(keyForAnno, "value", String.class, false);
-        } else {
-            KeyForValue value = getInferredValueFor(tree);
-            if (value != null) {
-                maps = value.getKeyForMaps();
-            }
-        }
-
-        return maps != null && maps.contains(mapExpression);
-    }
-
-    @Override
-    public QualifierHierarchy createQualifierHierarchy() {
-        return new SubtypeIsSupersetQualifierHierarchy(getSupportedTypeQualifiers(), processingEnv);
-    }
-
-    /** Returns true if the node is an invocation of Map.containsKey. */
-    boolean isMapContainsKey(Tree tree) {
-        return TreeUtils.isMethodInvocation(tree, mapContainsKey, getProcessingEnv());
-    }
-
-    /** Returns true if the node is an invocation of Map.get. */
-    boolean isMapGet(Tree tree) {
-        return TreeUtils.isMethodInvocation(tree, mapGet, getProcessingEnv());
-    }
-
-    /** Returns true if the node is an invocation of Map.put. */
-    boolean isMapPut(Tree tree) {
-        return TreeUtils.isMethodInvocation(tree, mapPut, getProcessingEnv());
-    }
-
-    /** Returns true if the node is an invocation of Map.containsKey. */
-    boolean isMapContainsKey(Node node) {
-        return NodeUtils.isMethodInvocation(node, mapContainsKey, getProcessingEnv());
-    }
-
-    /** Returns true if the node is an invocation of Map.get. */
-    boolean isMapGet(Node node) {
-        return NodeUtils.isMethodInvocation(node, mapGet, getProcessingEnv());
-    }
-
-    /** Returns true if the node is an invocation of Map.put. */
-    boolean isMapPut(Node node) {
-        return NodeUtils.isMethodInvocation(node, mapPut, getProcessingEnv());
-    }
-
-    /** Returns false. Redundancy in the KeyFor hierarchy is not worth warning about. */
-    @Override
-    public boolean shouldWarnIfStubRedundantWithBytecode() {
-        return false;
-    }
-=======
       }
 
       // Otherwise Covariant would cause trouble.
@@ -462,5 +263,4 @@
   public boolean shouldWarnIfStubRedundantWithBytecode() {
     return false;
   }
->>>>>>> ebd59474
 }