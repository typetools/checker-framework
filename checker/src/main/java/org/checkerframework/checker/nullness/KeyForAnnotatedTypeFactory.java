package org.checkerframework.checker.nullness;

import com.sun.source.tree.ExpressionTree;
import com.sun.source.tree.NewClassTree;
import com.sun.source.tree.Tree;
import java.lang.annotation.Annotation;
import java.util.ArrayList;
import java.util.Arrays;
import java.util.Collection;
import java.util.LinkedHashSet;
import java.util.List;
import java.util.Map;
import java.util.Set;
import javax.lang.model.element.AnnotationMirror;
import javax.lang.model.element.AnnotationValue;
import javax.lang.model.element.ExecutableElement;
import javax.lang.model.element.VariableElement;
import javax.lang.model.type.TypeKind;
import javax.lang.model.util.Elements;
import org.checkerframework.checker.nullness.qual.KeyFor;
import org.checkerframework.checker.nullness.qual.KeyForBottom;
import org.checkerframework.checker.nullness.qual.PolyKeyFor;
import org.checkerframework.checker.nullness.qual.UnknownKeyFor;
import org.checkerframework.common.basetype.BaseTypeChecker;
import org.checkerframework.dataflow.cfg.node.Node;
import org.checkerframework.dataflow.util.NodeUtils;
import org.checkerframework.framework.flow.CFAbstractAnalysis;
import org.checkerframework.framework.type.AnnotatedTypeMirror;
import org.checkerframework.framework.type.DefaultTypeHierarchy;
import org.checkerframework.framework.type.GenericAnnotatedTypeFactory;
import org.checkerframework.framework.type.MostlyNoElementQualifierHierarchy;
import org.checkerframework.framework.type.QualifierHierarchy;
import org.checkerframework.framework.type.TypeHierarchy;
import org.checkerframework.framework.type.treeannotator.ListTreeAnnotator;
import org.checkerframework.framework.type.treeannotator.TreeAnnotator;
import org.checkerframework.framework.util.QualifierKind;
import org.checkerframework.javacutil.AnnotationBuilder;
import org.checkerframework.javacutil.AnnotationUtils;
import org.checkerframework.javacutil.BugInCF;
import org.checkerframework.javacutil.Pair;
import org.checkerframework.javacutil.TreeUtils;

public class KeyForAnnotatedTypeFactory
        extends GenericAnnotatedTypeFactory<
                KeyForValue, KeyForStore, KeyForTransfer, KeyForAnalysis> {

<<<<<<< HEAD
    /** The @{@link KeyFor} annotation. */
    protected final AnnotationMirror KEYFOR =
            AnnotationBuilder.fromClass(
                    elements,
                    KeyFor.class,
                    AnnotationBuilder.elementNamesValues("value", new String[0]));
=======
>>>>>>> f593f214
    /** The @{@link UnknownKeyFor} annotation. */
    protected final AnnotationMirror UNKNOWNKEYFOR =
            AnnotationBuilder.fromClass(elements, UnknownKeyFor.class);
    /** The @{@link KeyForBottom} annotation. */
    protected final AnnotationMirror KEYFORBOTTOM =
            AnnotationBuilder.fromClass(elements, KeyForBottom.class);

    /** The canonical name of the KeyFor class. */
    protected final String KEYFOR_NAME = KeyFor.class.getCanonicalName();

    /** The Map.containsKey method. */
    private final ExecutableElement mapContainsKey =
            TreeUtils.getMethod("java.util.Map", "containsKey", 1, processingEnv);
    /** The Map.get method. */
    private final ExecutableElement mapGet =
            TreeUtils.getMethod("java.util.Map", "get", 1, processingEnv);
    /** The Map.put method. */
    private final ExecutableElement mapPut =
            TreeUtils.getMethod("java.util.Map", "put", 2, processingEnv);

    private final KeyForPropagator keyForPropagator = new KeyForPropagator(UNKNOWNKEYFOR);

    /** Create a new KeyForAnnotatedTypeFactory. */
    public KeyForAnnotatedTypeFactory(BaseTypeChecker checker) {
        super(checker, true);

        // Add compatibility annotations:
        addAliasedAnnotation(
                "org.checkerframework.checker.nullness.compatqual.KeyForDecl", KeyFor.class, true);
        addAliasedAnnotation(
                "org.checkerframework.checker.nullness.compatqual.KeyForType", KeyFor.class, true);

        this.postInit();
    }

    @Override
    protected Set<Class<? extends Annotation>> createSupportedTypeQualifiers() {
        return new LinkedHashSet<>(
                Arrays.asList(
                        KeyFor.class, UnknownKeyFor.class, KeyForBottom.class, PolyKeyFor.class));
    }

    @Override
    public ParameterizedExecutableType constructorFromUse(NewClassTree tree) {
        ParameterizedExecutableType result = super.constructorFromUse(tree);
        keyForPropagator.propagateNewClassTree(tree, result.executableType.getReturnType(), this);
        return result;
    }

    @Override
    protected TypeHierarchy createTypeHierarchy() {
        return new KeyForTypeHierarchy(
                checker,
                getQualifierHierarchy(),
                checker.getBooleanOption("ignoreRawTypeArguments", true),
                checker.hasOption("invariantArrays"));
    }

    @Override
    protected TreeAnnotator createTreeAnnotator() {
        return new ListTreeAnnotator(
                super.createTreeAnnotator(),
                new KeyForPropagationTreeAnnotator(this, keyForPropagator));
    }

    // TODO: work on removing this class
    protected static class KeyForTypeHierarchy extends DefaultTypeHierarchy {

        public KeyForTypeHierarchy(
                BaseTypeChecker checker,
                QualifierHierarchy qualifierHierarchy,
                boolean ignoreRawTypes,
                boolean invariantArrayComponents) {
            super(checker, qualifierHierarchy, ignoreRawTypes, invariantArrayComponents);
        }

        @Override
        protected boolean isSubtype(
                AnnotatedTypeMirror subtype, AnnotatedTypeMirror supertype, AnnotationMirror top) {
            // TODO: THIS IS FROM THE OLD TYPE HIERARCHY.  WE SHOULD FIX DATA-FLOW/PROPAGATION TO DO
            // THE RIGHT THING
            if (supertype.getKind() == TypeKind.TYPEVAR && subtype.getKind() == TypeKind.TYPEVAR) {
                // TODO: Investigate whether there is a nicer and more proper way to
                // get assignments between two type variables working.
                if (supertype.getAnnotations().isEmpty()) {
                    return true;
                }
            }

            // Otherwise Covariant would cause trouble.
            if (subtype.hasAnnotation(KeyForBottom.class)) {
                return true;
            }
            return super.isSubtype(subtype, supertype, top);
        }
    }

    @Override
    protected KeyForAnalysis createFlowAnalysis(
            List<Pair<VariableElement, KeyForValue>> fieldValues) {
        // Explicitly call the constructor instead of using reflection.
        return new KeyForAnalysis(checker, this, fieldValues);
    }

    @Override
    public KeyForTransfer createFlowTransferFunction(
            CFAbstractAnalysis<KeyForValue, KeyForStore, KeyForTransfer> analysis) {
        // Explicitly call the constructor instead of using reflection.
        return new KeyForTransfer((KeyForAnalysis) analysis);
    }

    /*
     * Given a string array 'values', returns an AnnotationMirror corresponding to @KeyFor(values)
     */
    public AnnotationMirror createKeyForAnnotationMirrorWithValue(LinkedHashSet<String> values) {
        // Create an AnnotationBuilder with the ArrayList
        AnnotationBuilder builder = new AnnotationBuilder(getProcessingEnv(), KeyFor.class);
        builder.setValue("value", values.toArray());

        // Return the resulting AnnotationMirror
        return builder.build();
    }

    /*
     * Given a string 'value', returns an AnnotationMirror corresponding to @KeyFor(value)
     */
    public AnnotationMirror createKeyForAnnotationMirrorWithValue(String value) {
        // Create an ArrayList with the value
        LinkedHashSet<String> values = new LinkedHashSet<>();
        values.add(value);
        return createKeyForAnnotationMirrorWithValue(values);
    }

    /**
     * Returns true if the expression tree is a key for the map.
     *
     * @param mapExpression expression that has type Map
     * @param tree expression that might be a key for the map
     * @return whether or not the expression is a key for the map
     */
    public boolean isKeyForMap(String mapExpression, ExpressionTree tree) {
        Collection<String> maps = null;
        AnnotatedTypeMirror type = getAnnotatedType(tree);
        AnnotationMirror keyForAnno = type.getAnnotation(KeyFor.class);
        if (keyForAnno != null) {
            maps = AnnotationUtils.getElementValueArray(keyForAnno, "value", String.class, false);
        } else {
            KeyForValue value = getInferredValueFor(tree);
            if (value != null) {
                maps = value.getKeyForMaps();
            }
        }

        return maps != null && maps.contains(mapExpression);
    }

    @Override
    public QualifierHierarchy createQualifierHierarchy() {
        return new KeyForQualifierHierarchy(getSupportedTypeQualifiers(), elements);
    }

    /** KeyForQualifierHierarchy */
    private final class KeyForQualifierHierarchy extends MostlyNoElementQualifierHierarchy {

        /** Qualifier kind for the @{@link KeyFor} annotation. */
        private final QualifierKind KEYFOR_KIND;

        /**
         * Creates a KeyForQualifierHierarchy.
         *
         * @param qualifierClasses classes of annotations that are the qualifiers for this hierarchy
         * @param elements element utils
         */
        public KeyForQualifierHierarchy(
                Collection<Class<? extends Annotation>> qualifierClasses, Elements elements) {
            super(qualifierClasses, elements);
            this.KEYFOR_KIND = qualifierKindHierarchy.getQualifierKind(KEYFOR_NAME);
        }

        private List<String> extractValues(AnnotationMirror anno) {
            Map<? extends ExecutableElement, ? extends AnnotationValue> valMap =
                    anno.getElementValues();

            List<String> res;
            if (valMap.isEmpty()) {
                res = new ArrayList<>();
            } else {
                res = AnnotationUtils.getElementValueArray(anno, "value", String.class, true);
            }
            return res;
        }

        @Override
        protected boolean isSubtypeWithElements(
                AnnotationMirror subAnno,
                QualifierKind subKind,
                AnnotationMirror superAnno,
                QualifierKind superKind) {
            if (subKind == KEYFOR_KIND && superKind == KEYFOR_KIND) {
                List<String> lhsValues = extractValues(superAnno);
                List<String> rhsValues = extractValues(subAnno);
                return rhsValues.containsAll(lhsValues);
            }
            return subKind.isSubtypeOf(superKind);
        }

        @Override
        protected AnnotationMirror leastUpperBoundWithElements(
                AnnotationMirror a1,
                QualifierKind qualifierKind1,
                AnnotationMirror a2,
                QualifierKind qualifierKind2) {
            if (qualifierKind1 == KEYFOR_KIND && qualifierKind2 == KEYFOR_KIND) {
                List<String> a1Values = extractValues(a1);
                List<String> a2Values = extractValues(a2);
                LinkedHashSet<String> set = new LinkedHashSet<>(a1Values);
                set.retainAll(a2Values);
                return createKeyForAnnotationMirrorWithValue(set);
            } else if (qualifierKind1 == KEYFOR_KIND) {
                return a1;
            } else if (qualifierKind2 == KEYFOR_KIND) {
                return a2;
            }
            throw new BugInCF("Unexpected QualifierKinds %s %s", qualifierKind1, qualifierKind2);
        }

        @Override
        protected AnnotationMirror greatestLowerBoundWithElements(
                AnnotationMirror a1,
                QualifierKind qualifierKind1,
                AnnotationMirror a2,
                QualifierKind qualifierKind2) {
            if (qualifierKind1 == KEYFOR_KIND && qualifierKind2 == KEYFOR_KIND) {

                List<String> a1Values = extractValues(a1);
                List<String> a2Values = extractValues(a2);
                LinkedHashSet<String> set = new LinkedHashSet<>(a1Values);
                set.addAll(a2Values);
                return createKeyForAnnotationMirrorWithValue(set);
            } else if (qualifierKind1 == KEYFOR_KIND) {
                return a1;
            } else if (qualifierKind2 == KEYFOR_KIND) {
                return a2;
            }
            throw new BugInCF("Unexpected QualifierKinds %s %s", qualifierKind1, qualifierKind2);
        }
    }

    /** Returns true if the node is an invocation of Map.containsKey. */
    boolean isMapContainsKey(Tree tree) {
        return TreeUtils.isMethodInvocation(tree, mapContainsKey, getProcessingEnv());
    }

    /** Returns true if the node is an invocation of Map.get. */
    boolean isMapGet(Tree tree) {
        return TreeUtils.isMethodInvocation(tree, mapGet, getProcessingEnv());
    }

    /** Returns true if the node is an invocation of Map.put. */
    boolean isMapPut(Tree tree) {
        return TreeUtils.isMethodInvocation(tree, mapPut, getProcessingEnv());
    }

    /** Returns true if the node is an invocation of Map.containsKey. */
    boolean isMapContainsKey(Node node) {
        return NodeUtils.isMethodInvocation(node, mapContainsKey, getProcessingEnv());
    }

    /** Returns true if the node is an invocation of Map.get. */
    boolean isMapGet(Node node) {
        return NodeUtils.isMethodInvocation(node, mapGet, getProcessingEnv());
    }

    /** Returns true if the node is an invocation of Map.put. */
    boolean isMapPut(Node node) {
        return NodeUtils.isMethodInvocation(node, mapPut, getProcessingEnv());
    }

    /** Returns false. Redundancy in the KeyFor hierarchy is not worth warning about. */
    @Override
    public boolean shouldWarnIfStubRedundantWithBytecode() {
        return false;
    }
}<|MERGE_RESOLUTION|>--- conflicted
+++ resolved
@@ -44,15 +44,6 @@
         extends GenericAnnotatedTypeFactory<
                 KeyForValue, KeyForStore, KeyForTransfer, KeyForAnalysis> {
 
-<<<<<<< HEAD
-    /** The @{@link KeyFor} annotation. */
-    protected final AnnotationMirror KEYFOR =
-            AnnotationBuilder.fromClass(
-                    elements,
-                    KeyFor.class,
-                    AnnotationBuilder.elementNamesValues("value", new String[0]));
-=======
->>>>>>> f593f214
     /** The @{@link UnknownKeyFor} annotation. */
     protected final AnnotationMirror UNKNOWNKEYFOR =
             AnnotationBuilder.fromClass(elements, UnknownKeyFor.class);
