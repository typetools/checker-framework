--- conflicted
+++ resolved
@@ -16,10 +16,6 @@
 import org.checkerframework.framework.type.AnnotatedTypeMirror.AnnotatedDeclaredType;
 import org.checkerframework.framework.type.AnnotatedTypeReplacer;
 import org.checkerframework.framework.util.TypeArgumentMapper;
-<<<<<<< HEAD
-import org.checkerframework.javacutil.Pair;
-=======
->>>>>>> a80830cb
 import org.checkerframework.javacutil.TreePathUtil;
 import org.checkerframework.javacutil.TreeUtils;
 import org.plumelib.util.IPair;
@@ -171,12 +167,6 @@
       return;
     }
     Tree assignmentContext = TreePathUtil.getAssignmentContext(path);
-<<<<<<< HEAD
-    if (assignmentContext == null) {
-      return;
-    }
-=======
->>>>>>> a80830cb
     AnnotatedTypeMirror assignedTo;
     if (assignmentContext instanceof VariableTree) {
       if (TreeUtils.isVariableTreeDeclaredUsingVar((VariableTree) assignmentContext)) {
