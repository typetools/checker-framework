--- conflicted
+++ resolved
@@ -12,10 +12,6 @@
 class.not.found.nullness.parse.error=class not found for field "%s"
 field.not.found.nullness.parse.error=Field "%s" not found
 new.array.type.invalid=annotations %s may not be applied as component type for array "%s"
-<<<<<<< HEAD
 new.class.type.invalid=the annotations %s do not need be applied in object creations
 toArray.nullable.elements.not.newarray=collection of non-null elements is being converted into an array of possibly-null elements; omit the argument to toArray or make it an explicit array constructor
-toArray.nullable.elements.mismatched.size=collection of non-null elements is being converted into an array of possibly-null elements; cannot determine that the argument array has the same size as the receiver collection
-=======
-new.class.type.invalid=the annotations %s do not need be applied in object creations
->>>>>>> 8e965d06
+toArray.nullable.elements.mismatched.size=collection of non-null elements is being converted into an array of possibly-null elements; cannot determine that the argument array has the same size as the receiver collection