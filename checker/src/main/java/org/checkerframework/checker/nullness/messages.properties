### Error messages for the Nullness Checker

# Dereferencing a possibly-null reference
dereference.of.nullable=dereference of possibly-null reference %s
iterating.over.nullable=iterating over possibly-null reference %s
unboxing.of.nullable=unboxing a possibly-null reference %s
throwing.nullable=throwing a possibly-null throwable %s
locking.nullable=synchronizing over a possibly-null lock %s
accessing.nullable=accessing a possibly-null array %s
condition.nullable=condition on a possibly-null value %s
switching.nullable=switching on a possibly-null value %s

# Messages for special-cased methods
toarray.nullable.elements.not.newarray=call of toArray on collection of non-null elements yields an array of possibly-null elements; omit the argument to toArray or make it an explicit array constructor
toarray.nullable.elements.mismatched.size=call of toArray on collection of non-null elements yields an array of possibly-null elements; cannot determine that the argument array has the same size as the receiver collection
clear.system.property=call might clear a predefined system property; pass -Alint=permitClearProperty to permit it

# Unnecessary operations
nulltest.redundant=redundant test against null; "%s" is non-null

# Annotations that are invalid or unnecessary
instanceof.nullable=instanceof is only true for a non-null expression
instanceof.nonnull.redundant=redundant @NonNull annotation on instanceof
new.array.type.invalid=annotations %s may not be applied as component type for array "%s"
new.class.type.invalid=the annotations %s do not need be applied in object creations
<<<<<<< HEAD
nullness.on.exception.parameter=do not write nullness annotations on an exception parameter, which is always non-null
=======
nullness.on.enum=do not write nullness annotations on an enum constant, which is always non-null
>>>>>>> 9dca6b73
nullness.on.outer=nullness annotations are not applicable to outer types
nullness.on.primitive=nullness annotations are not applicable to primitive types
nullness.on.receiver=do not write nullness annotations on the receiver formal parameter `this`, which is always non-null<|MERGE_RESOLUTION|>--- conflicted
+++ resolved
@@ -23,11 +23,8 @@
 instanceof.nonnull.redundant=redundant @NonNull annotation on instanceof
 new.array.type.invalid=annotations %s may not be applied as component type for array "%s"
 new.class.type.invalid=the annotations %s do not need be applied in object creations
-<<<<<<< HEAD
+nullness.on.enum=do not write nullness annotations on an enum constant, which is always non-null
 nullness.on.exception.parameter=do not write nullness annotations on an exception parameter, which is always non-null
-=======
-nullness.on.enum=do not write nullness annotations on an enum constant, which is always non-null
->>>>>>> 9dca6b73
 nullness.on.outer=nullness annotations are not applicable to outer types
 nullness.on.primitive=nullness annotations are not applicable to primitive types
 nullness.on.receiver=do not write nullness annotations on the receiver formal parameter `this`, which is always non-null