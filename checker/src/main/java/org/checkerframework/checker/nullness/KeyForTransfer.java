--- conflicted
+++ resolved
@@ -81,10 +81,6 @@
         }
 
         return new LinkedHashSet<>(
-<<<<<<< HEAD
-                AnnotationUtils.getElementValueArrayList(keyFor, "value", String.class, true));
-=======
-                AnnotationUtils.getElementValueArray(keyFor, "value", String.class, false));
->>>>>>> 74d6eaad
+                AnnotationUtils.getElementValueArrayList(keyFor, "value", String.class, false));
     }
 }