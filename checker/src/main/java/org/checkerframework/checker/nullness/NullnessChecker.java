package org.checkerframework.checker.nullness;

import java.util.Collection;
import java.util.HashSet;
import java.util.LinkedHashSet;
import org.checkerframework.checker.initialization.InitializationChecker;
import org.checkerframework.checker.nullness.qual.MonotonicNonNull;
import org.checkerframework.common.basetype.BaseTypeChecker;
import org.checkerframework.common.basetype.BaseTypeVisitor;
import org.checkerframework.framework.source.SupportedLintOptions;

/**
 * An implementation of the nullness type-system, parameterized by an initialization type-system for
 * safe initialization. It use freedom-before-commitment, augmented by type frames, as its
 * initialization type system.
 *
 * @checker_framework.manual #nullness-checker Nullness Checker
 */
@SupportedLintOptions({
    NullnessChecker.LINT_NOINITFORMONOTONICNONNULL,
    NullnessChecker.LINT_REDUNDANTNULLCOMPARISON,
    // Temporary option to forbid non-null array component types,
    // which is allowed by default.
    // Forbidding is sound and will eventually be the default.
    // Allowing is unsound, as described in Section 3.3.4, "Nullness and arrays":
    //     https://checkerframework.org/manual/#nullness-arrays
    // It is the default temporarily, until we improve the analysis to reduce false positives or we
    // learn what advice to give programmers about avoid false positive warnings.
    // See issue #986: https://github.com/typetools/checker-framework/issues/986
<<<<<<< HEAD
    "forbidnonnullarraycomponents",
    NullnessChecker.LINT_TRUSTARRAYLENZERO
=======
    "soundArrayCreationNullness",
    // old name for soundArrayCreationNullness; temporary, for backward compatibility
    "forbidnonnullarraycomponents"
>>>>>>> 4403c093
})
public class NullnessChecker extends InitializationChecker {

    /** Should we be strict about initialization of {@link MonotonicNonNull} variables. */
    public static final String LINT_NOINITFORMONOTONICNONNULL = "noInitForMonotonicNonNull";

    /** Default for {@link #LINT_NOINITFORMONOTONICNONNULL}. */
    public static final boolean LINT_DEFAULT_NOINITFORMONOTONICNONNULL = false;

    /**
     * Warn about redundant comparisons of expressions with {@code null}, if the expressions is
     * known to be non-null.
     */
    public static final String LINT_REDUNDANTNULLCOMPARISON = "redundantNullComparison";

    /** Default for {@link #LINT_REDUNDANTNULLCOMPARISON}. */
    public static final boolean LINT_DEFAULT_REDUNDANTNULLCOMPARISON = false;

    /**
     * Should the Nullness Checker unsoundly trust {@code @ArrayLen(0)} annotations to improve
     * handling of {@link java.util.Collection#toArray()} by {@link CollectionToArrayHeuristics}?
     */
    public static final String LINT_TRUSTARRAYLENZERO = "trustArrayLenZero";

    /** Default for {@link #LINT_NOINITFORMONOTONICNONNULL}. */
    public static final boolean LINT_DEFAULT_TRUSTARRAYLENZERO = false;

    /*
    @Override
    public void initChecker() {
        super.initChecker();
    }
    */

    @Override
    protected LinkedHashSet<Class<? extends BaseTypeChecker>> getImmediateSubcheckerClasses() {
        LinkedHashSet<Class<? extends BaseTypeChecker>> checkers =
                super.getImmediateSubcheckerClasses();
        checkers.add(KeyForSubchecker.class);
        return checkers;
    }

    @Override
    public Collection<String> getSuppressWarningsKeys() {
        Collection<String> result = new HashSet<>(super.getSuppressWarningsKeys());
        result.add("nullness");
        return result;
    }

    @Override
    protected BaseTypeVisitor<?> createSourceVisitor() {
        return new NullnessVisitor(this);
    }
}<|MERGE_RESOLUTION|>--- conflicted
+++ resolved
@@ -27,14 +27,10 @@
     // It is the default temporarily, until we improve the analysis to reduce false positives or we
     // learn what advice to give programmers about avoid false positive warnings.
     // See issue #986: https://github.com/typetools/checker-framework/issues/986
-<<<<<<< HEAD
+    "soundArrayCreationNullness",
+    // old name for soundArrayCreationNullness; temporary, for backward compatibility
     "forbidnonnullarraycomponents",
     NullnessChecker.LINT_TRUSTARRAYLENZERO
-=======
-    "soundArrayCreationNullness",
-    // old name for soundArrayCreationNullness; temporary, for backward compatibility
-    "forbidnonnullarraycomponents"
->>>>>>> 4403c093
 })
 public class NullnessChecker extends InitializationChecker {
 
