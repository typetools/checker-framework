--- conflicted
+++ resolved
@@ -47,10 +47,6 @@
 import org.checkerframework.common.basetype.BaseTypeChecker;
 import org.checkerframework.dataflow.analysis.Analysis;
 import org.checkerframework.dataflow.analysis.Analysis.BeforeOrAfter;
-<<<<<<< HEAD
-=======
-import org.checkerframework.dataflow.expression.JavaExpression;
->>>>>>> ddcb7e63
 import org.checkerframework.framework.flow.CFAbstractAnalysis;
 import org.checkerframework.framework.type.AnnotatedTypeFactory;
 import org.checkerframework.framework.type.AnnotatedTypeFormatter;
@@ -809,22 +805,12 @@
   //  * check for @MonotonicNonNull
   //  * output @RequiresNonNull rather than @RequiresQualifier.
   @Override
-<<<<<<< HEAD
   protected @Nullable AnnotationMirror createRequiresOrEnsuresQualifier(
       String expression,
       AnnotationMirror qualifier,
       AnnotatedTypeMirror declaredType,
       Analysis.BeforeOrAfter preOrPost,
       List<AnnotationMirror> preconds) {
-=======
-  protected @Nullable AnnotationMirror requiresOrEnsuresQualifierAnno(
-      VariableElement fieldElement,
-      AnnotationMirror qualifier,
-      Analysis.BeforeOrAfter preOrPost,
-      @Nullable List<AnnotationMirror> preconds) {
-
-    AnnotatedTypeMirror declaredType = fromElement(fieldElement);
->>>>>>> ddcb7e63
     // TODO: This does not handle the possibility that the user set a different default annotation.
     if (!(declaredType.hasAnnotation(NULLABLE)
         || declaredType.hasAnnotation(POLYNULL)
@@ -834,40 +820,21 @@
 
     if (preOrPost == BeforeOrAfter.AFTER
         && declaredType.hasAnnotation(MONOTONIC_NONNULL)
-<<<<<<< HEAD
         && preconds.contains(requiresNonNullAnno(expression))) {
-=======
-        && preconds.contains(requiresNonNullAnno(fieldElement))) {
->>>>>>> ddcb7e63
       // The postcondition is implied by the precondition and the field being @MonotonicNonNull.
       return null;
     }
 
-<<<<<<< HEAD
-    if (preOrPost == BeforeOrAfter.BEFORE
-        && AnnotationUtils.areSameByName(
-            qualifier, "org.checkerframework.checker.nullness.qual.NonNull")) {
-      return requiresNonNullAnno(expression);
-    }
-    if (preOrPost == BeforeOrAfter.AFTER
-        && AnnotationUtils.areSameByName(
-            qualifier, "org.checkerframework.checker.nullness.qual.NonNull")) {
-      return ensuresNonNullAnno(expression);
-    }
-    return super.createRequiresOrEnsuresQualifier(
-        expression, qualifier, declaredType, preOrPost, preconds);
-=======
     if (AnnotationUtils.areSameByName(
         qualifier, "org.checkerframework.checker.nullness.qual.NonNull")) {
       if (preOrPost == BeforeOrAfter.BEFORE) {
-        return requiresNonNullAnno(fieldElement);
+        return requiresNonNullAnno(expression);
       } else {
-        return ensuresNonNullAnno(fieldElement);
-      }
-    }
-
-    return super.requiresOrEnsuresQualifierAnno(fieldElement, qualifier, preOrPost, preconds);
->>>>>>> ddcb7e63
+        return ensuresNonNullAnno(expression);
+      }
+    }
+    return super.createRequiresOrEnsuresQualifier(
+        expression, qualifier, declaredType, preOrPost, preconds);
   }
 
   /**
@@ -876,11 +843,7 @@
    * @param expression an expression
    * @return a {@code RequiresNonNull("...")} annotation for the given expression
    */
-<<<<<<< HEAD
   private AnnotationMirror requiresNonNullAnno(String expression) {
-=======
-  private AnnotationMirror requiresNonNullAnno(VariableElement fieldElement) {
->>>>>>> ddcb7e63
     AnnotationBuilder builder = new AnnotationBuilder(processingEnv, RequiresNonNull.class);
     builder.setValue("value", new String[] {expression});
     AnnotationMirror am = builder.build();
@@ -893,11 +856,7 @@
    * @param expression an expression
    * @return a {@code EnsuresNonNull("...")} annotation for the given expression
    */
-<<<<<<< HEAD
   private AnnotationMirror ensuresNonNullAnno(String expression) {
-=======
-  private AnnotationMirror ensuresNonNullAnno(VariableElement fieldElement) {
->>>>>>> ddcb7e63
     AnnotationBuilder builder = new AnnotationBuilder(processingEnv, EnsuresNonNull.class);
     builder.setValue("value", new String[] {expression});
     AnnotationMirror am = builder.build();
