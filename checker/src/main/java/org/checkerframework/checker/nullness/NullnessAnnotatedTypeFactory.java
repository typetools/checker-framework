package org.checkerframework.checker.nullness;

import com.sun.source.tree.AnnotationTree;
import com.sun.source.tree.BinaryTree;
import com.sun.source.tree.CompoundAssignmentTree;
import com.sun.source.tree.ExpressionTree;
import com.sun.source.tree.IdentifierTree;
import com.sun.source.tree.MemberSelectTree;
import com.sun.source.tree.MethodInvocationTree;
import com.sun.source.tree.MethodTree;
import com.sun.source.tree.NewArrayTree;
import com.sun.source.tree.NewClassTree;
import com.sun.source.tree.ReturnTree;
import com.sun.source.tree.Tree;
import com.sun.source.tree.TypeCastTree;
import com.sun.source.tree.UnaryTree;
import com.sun.source.tree.VariableTree;
import com.sun.source.util.TreePath;
import com.sun.tools.javac.code.Symbol.VarSymbol;
import java.lang.annotation.Annotation;
import java.util.Arrays;
import java.util.Collection;
import java.util.Collections;
import java.util.LinkedHashSet;
import java.util.List;
import java.util.Set;
import javax.lang.model.element.AnnotationMirror;
import javax.lang.model.element.Element;
import javax.lang.model.element.ElementKind;
import javax.lang.model.element.ExecutableElement;
import javax.lang.model.element.VariableElement;
import javax.lang.model.type.TypeMirror;
import org.checkerframework.checker.initialization.InitializationAnnotatedTypeFactory;
import org.checkerframework.checker.initialization.qual.FBCBottom;
import org.checkerframework.checker.initialization.qual.Initialized;
import org.checkerframework.checker.initialization.qual.UnderInitialization;
import org.checkerframework.checker.initialization.qual.UnknownInitialization;
import org.checkerframework.checker.nullness.qual.EnsuresNonNull;
import org.checkerframework.checker.nullness.qual.MonotonicNonNull;
import org.checkerframework.checker.nullness.qual.NonNull;
import org.checkerframework.checker.nullness.qual.Nullable;
import org.checkerframework.checker.nullness.qual.PolyNull;
import org.checkerframework.checker.nullness.qual.RequiresNonNull;
import org.checkerframework.checker.signature.qual.FullyQualifiedName;
import org.checkerframework.common.basetype.BaseTypeChecker;
<<<<<<< HEAD
import org.checkerframework.common.wholeprograminference.WholeProgramInference;
import org.checkerframework.common.wholeprograminference.WholeProgramInferenceJavaParser;
=======
import org.checkerframework.dataflow.expression.JavaExpression;
>>>>>>> f566b83b
import org.checkerframework.framework.flow.CFAbstractAnalysis;
import org.checkerframework.framework.type.AnnotatedTypeFactory;
import org.checkerframework.framework.type.AnnotatedTypeFormatter;
import org.checkerframework.framework.type.AnnotatedTypeMirror;
import org.checkerframework.framework.type.AnnotatedTypeMirror.AnnotatedArrayType;
import org.checkerframework.framework.type.AnnotatedTypeMirror.AnnotatedDeclaredType;
import org.checkerframework.framework.type.AnnotatedTypeMirror.AnnotatedExecutableType;
import org.checkerframework.framework.type.AnnotatedTypeMirror.AnnotatedNoType;
import org.checkerframework.framework.type.AnnotatedTypeMirror.AnnotatedPrimitiveType;
import org.checkerframework.framework.type.AnnotatedTypeMirror.AnnotatedWildcardType;
import org.checkerframework.framework.type.QualifierHierarchy;
import org.checkerframework.framework.type.treeannotator.ListTreeAnnotator;
import org.checkerframework.framework.type.treeannotator.LiteralTreeAnnotator;
import org.checkerframework.framework.type.treeannotator.PropagationTreeAnnotator;
import org.checkerframework.framework.type.treeannotator.TreeAnnotator;
import org.checkerframework.framework.type.typeannotator.DefaultForTypeAnnotator;
import org.checkerframework.framework.type.typeannotator.ListTypeAnnotator;
import org.checkerframework.framework.type.typeannotator.PropagationTypeAnnotator;
import org.checkerframework.framework.type.typeannotator.TypeAnnotator;
import org.checkerframework.framework.util.AnnotatedTypes;
import org.checkerframework.framework.util.QualifierKind;
import org.checkerframework.javacutil.AnnotationBuilder;
import org.checkerframework.javacutil.AnnotationUtils;
import org.checkerframework.javacutil.BugInCF;
import org.checkerframework.javacutil.Pair;
import org.checkerframework.javacutil.TreePathUtil;
import org.checkerframework.javacutil.TreeUtils;
import org.checkerframework.javacutil.TypesUtils;

/** The annotated type factory for the nullness type-system. */
public class NullnessAnnotatedTypeFactory
        extends InitializationAnnotatedTypeFactory<
                NullnessValue, NullnessStore, NullnessTransfer, NullnessAnalysis> {

    /** The @{@link NonNull} annotation. */
    protected final AnnotationMirror NONNULL = AnnotationBuilder.fromClass(elements, NonNull.class);
    /** The @{@link Nullable} annotation. */
    protected final AnnotationMirror NULLABLE =
            AnnotationBuilder.fromClass(elements, Nullable.class);
    /** The @{@link PolyNull} annotation. */
    protected final AnnotationMirror POLYNULL =
            AnnotationBuilder.fromClass(elements, PolyNull.class);
    /** The @{@link MonotonicNonNull} annotation. */
    protected final AnnotationMirror MONOTONIC_NONNULL =
            AnnotationBuilder.fromClass(elements, MonotonicNonNull.class);

    /** Handles invocations of {@link java.lang.System#getProperty(String)}. */
    protected final SystemGetPropertyHandler systemGetPropertyHandler;

    /** Determines the nullness type of calls to {@link java.util.Collection#toArray()}. */
    protected final CollectionToArrayHeuristics collectionToArrayHeuristics;

    /** The Class.getCanonicalName() method. */
    protected final ExecutableElement classGetCanonicalName;

    /** Cache for the nullness annotations. */
    protected final Set<Class<? extends Annotation>> nullnessAnnos;

    // List is in alphabetical order.  If you update it, also update
    // ../../../../../../../../docs/manual/nullness-checker.tex .
    /** Aliases for {@code @Nonnull}. */
    private static final List<@FullyQualifiedName String> NONNULL_ALIASES =
            Arrays.asList(
                    // https://android.googlesource.com/platform/frameworks/base/+/master/core/java/android/annotation/NonNull.java
                    "android.annotation.NonNull",
                    // https://android.googlesource.com/platform/frameworks/support/+/master/annotations/src/main/java/android/support/annotation/NonNull.java
                    "android.support.annotation.NonNull",
                    // https://android.googlesource.com/platform/frameworks/support/+/master/annotations/src/main/java/androidx/annotation/NonNull.java
                    "androidx.annotation.NonNull",
                    // https://android.googlesource.com/platform/tools/metalava/+/master/stub-annotations/src/main/java/androidx/annotation/RecentlyNonNull.java
                    "androidx.annotation.RecentlyNonNull",
                    "com.sun.istack.internal.NotNull",
                    // http://findbugs.sourceforge.net/api/edu/umd/cs/findbugs/annotations/NonNull.html
                    "edu.umd.cs.findbugs.annotations.NonNull",
                    // https://github.com/ReactiveX/RxJava/blob/2.x/src/main/java/io/reactivex/annotations/NonNull.java
                    "io.reactivex.annotations.NonNull",
                    // https://github.com/ReactiveX/RxJava/blob/3.x/src/main/java/io/reactivex/rxjava3/annotations/NonNull.java
                    "io.reactivex.rxjava3.annotations.NonNull",
                    // https://jcp.org/en/jsr/detail?id=305
                    "javax.annotation.Nonnull",
                    // https://javaee.github.io/javaee-spec/javadocs/javax/validation/constraints/NotNull.html
                    "javax.validation.constraints.NotNull",
                    // https://github.com/rzwitserloot/lombok/blob/master/src/core/lombok/NonNull.java
                    "lombok.NonNull",
                    // https://search.maven.org/search?q=a:checker-compat-qual
                    "org.checkerframework.checker.nullness.compatqual.NonNullDecl",
                    "org.checkerframework.checker.nullness.compatqual.NonNullType",
                    // https://janino-compiler.github.io/janino/apidocs/org/codehaus/commons/nullanalysis/NotNull.html
                    "org.codehaus.commons.nullanalysis.NotNull",
                    // https://help.eclipse.org/neon/index.jsp?topic=/org.eclipse.jdt.doc.isv/reference/api/org/eclipse/jdt/annotation/NonNull.html
                    "org.eclipse.jdt.annotation.NonNull",
                    // https://github.com/eclipse/jgit/blob/master/org.eclipse.jgit/src/org/eclipse/jgit/annotations/NonNull.java
                    "org.eclipse.jgit.annotations.NonNull",
                    // https://github.com/JetBrains/intellij-community/blob/master/platform/annotations/java8/src/org/jetbrains/annotations/NotNull.java
                    "org.jetbrains.annotations.NotNull",
                    // http://svn.code.sf.net/p/jmlspecs/code/JMLAnnotations/trunk/src/org/jmlspecs/annotation/NonNull.java
                    "org.jmlspecs.annotation.NonNull",
                    // http://bits.netbeans.org/8.2/javadoc/org-netbeans-api-annotations-common/org/netbeans/api/annotations/common/NonNull.html
                    "org.netbeans.api.annotations.common.NonNull",
                    // https://github.com/spring-projects/spring-framework/blob/master/spring-core/src/main/java/org/springframework/lang/NonNull.java
                    "org.springframework.lang.NonNull");

    // List is in alphabetical order.  If you update it, also update
    // ../../../../../../../../docs/manual/nullness-checker.tex .
    /** Aliases for {@code @Nullable}. */
    private static final List<@FullyQualifiedName String> NULLABLE_ALIASES =
            Arrays.asList(
                    // https://android.googlesource.com/platform/frameworks/base/+/master/core/java/android/annotation/Nullable.java
                    "android.annotation.Nullable",
                    // https://android.googlesource.com/platform/frameworks/support/+/master/annotations/src/main/java/android/support/annotation/Nullable.java
                    "android.support.annotation.Nullable",
                    // https://android.googlesource.com/platform/frameworks/support/+/master/annotations/src/main/java/androidx/annotation/Nullable.java
                    "androidx.annotation.Nullable",
                    // https://android.googlesource.com/platform/tools/metalava/+/master/stub-annotations/src/main/java/androidx/annotation/RecentlyNullable.java
                    "androidx.annotation.RecentlyNullable",
                    "com.sun.istack.internal.Nullable",
                    // http://findbugs.sourceforge.net/api/edu/umd/cs/findbugs/annotations/CheckForNull.html
                    "edu.umd.cs.findbugs.annotations.CheckForNull",
                    // http://findbugs.sourceforge.net/api/edu/umd/cs/findbugs/annotations/Nullable.html
                    "edu.umd.cs.findbugs.annotations.Nullable",
                    // http://findbugs.sourceforge.net/api/edu/umd/cs/findbugs/annotations/PossiblyNull.html
                    "edu.umd.cs.findbugs.annotations.PossiblyNull",
                    // http://findbugs.sourceforge.net/api/edu/umd/cs/findbugs/annotations/UnknownNullness.html
                    "edu.umd.cs.findbugs.annotations.UnknownNullness",
                    // https://github.com/ReactiveX/RxJava/blob/2.x/src/main/java/io/reactivex/annotations/Nullable.java
                    "io.reactivex.annotations.Nullable",
                    // https://github.com/ReactiveX/RxJava/blob/3.x/src/main/java/io/reactivex/rxjava3/annotations/Nullable.java
                    "io.reactivex.rxjava3.annotations.Nullable",
                    // https://jcp.org/en/jsr/detail?id=305
                    "javax.annotation.CheckForNull",
                    "javax.annotation.Nullable",
                    // https://search.maven.org/search?q=a:checker-compat-qual
                    "org.checkerframework.checker.nullness.compatqual.NullableDecl",
                    "org.checkerframework.checker.nullness.compatqual.NullableType",
                    // https://janino-compiler.github.io/janino/apidocs/org/codehaus/commons/nullanalysis/Nullable.html
                    "org.codehaus.commons.nullanalysis.Nullable",
                    // https://help.eclipse.org/neon/index.jsp?topic=/org.eclipse.jdt.doc.isv/reference/api/org/eclipse/jdt/annotation/Nullable.html
                    "org.eclipse.jdt.annotation.Nullable",
                    // https://github.com/eclipse/jgit/blob/master/org.eclipse.jgit/src/org/eclipse/jgit/annotations/Nullable.java
                    "org.eclipse.jgit.annotations.Nullable",
                    // https://github.com/JetBrains/intellij-community/blob/master/platform/annotations/java8/src/org/jetbrains/annotations/Nullable.java
                    "org.jetbrains.annotations.Nullable",
                    // http://svn.code.sf.net/p/jmlspecs/code/JMLAnnotations/trunk/src/org/jmlspecs/annotation/Nullable.java
                    "org.jmlspecs.annotation.Nullable",
                    // https://github.com/jspecify/jspecify/tree/main/src/main/java/org/jspecify/nullness
                    "org.jspecify.nullness.Nullable",
                    "org.jspecify.nullness.NullnessUnspecified",
                    // http://bits.netbeans.org/8.2/javadoc/org-netbeans-api-annotations-common/org/netbeans/api/annotations/common/CheckForNull.html
                    "org.netbeans.api.annotations.common.CheckForNull",
                    // http://bits.netbeans.org/8.2/javadoc/org-netbeans-api-annotations-common/org/netbeans/api/annotations/common/NullAllowed.html
                    "org.netbeans.api.annotations.common.NullAllowed",
                    // http://bits.netbeans.org/8.2/javadoc/org-netbeans-api-annotations-common/org/netbeans/api/annotations/common/NullUnknown.html
                    "org.netbeans.api.annotations.common.NullUnknown",
                    // https://github.com/spring-projects/spring-framework/blob/master/spring-core/src/main/java/org/springframework/lang/Nullable.java
                    "org.springframework.lang.Nullable");

    /**
     * Creates a NullnessAnnotatedTypeFactory.
     *
     * @param checker the associated {@link NullnessChecker}
     */
    public NullnessAnnotatedTypeFactory(BaseTypeChecker checker) {
        super(checker);

        Set<Class<? extends Annotation>> tempNullnessAnnos = new LinkedHashSet<>();
        tempNullnessAnnos.add(NonNull.class);
        tempNullnessAnnos.add(MonotonicNonNull.class);
        tempNullnessAnnos.add(Nullable.class);
        tempNullnessAnnos.add(PolyNull.class);
        nullnessAnnos = Collections.unmodifiableSet(tempNullnessAnnos);

        NONNULL_ALIASES.forEach(annotation -> addAliasedTypeAnnotation(annotation, NONNULL));
        NULLABLE_ALIASES.forEach(annotation -> addAliasedTypeAnnotation(annotation, NULLABLE));

        // Add compatibility annotations:
        addAliasedTypeAnnotation(
                "org.checkerframework.checker.nullness.compatqual.PolyNullDecl", POLYNULL);
        addAliasedTypeAnnotation(
                "org.checkerframework.checker.nullness.compatqual.MonotonicNonNullDecl",
                MONOTONIC_NONNULL);
        addAliasedTypeAnnotation(
                "org.checkerframework.checker.nullness.compatqual.PolyNullType", POLYNULL);
        addAliasedTypeAnnotation(
                "org.checkerframework.checker.nullness.compatqual.MonotonicNonNullType",
                MONOTONIC_NONNULL);

        boolean permitClearProperty =
                checker.getLintOption(
                        NullnessChecker.LINT_PERMITCLEARPROPERTY,
                        NullnessChecker.LINT_DEFAULT_PERMITCLEARPROPERTY);
        systemGetPropertyHandler =
                new SystemGetPropertyHandler(processingEnv, this, permitClearProperty);

        classGetCanonicalName =
                TreeUtils.getMethod("java.lang.Class", "getCanonicalName", 0, processingEnv);

        postInit();

        // do this last, as it might use the factory again.
        this.collectionToArrayHeuristics = new CollectionToArrayHeuristics(checker, this);
    }

    @Override
    protected Set<Class<? extends Annotation>> createSupportedTypeQualifiers() {
        return new LinkedHashSet<>(
                Arrays.asList(
                        Nullable.class,
                        MonotonicNonNull.class,
                        NonNull.class,
                        UnderInitialization.class,
                        Initialized.class,
                        UnknownInitialization.class,
                        FBCBottom.class,
                        PolyNull.class));
    }

    /**
     * For types of left-hand side of an assignment, this method replaces {@link PolyNull} with
     * {@link Nullable} (or with {@link NonNull} if the org.checkerframework.dataflow analysis has
     * determined that this is allowed soundly. For example:
     *
     * <pre> @PolyNull String foo(@PolyNull String param) {
     *    if (param == null) {
     *        //  @PolyNull is really @Nullable, so change
     *        // the type of param to @Nullable.
     *        param = null;
     *    }
     *    return param;
     * }
     * </pre>
     *
     * @param lhsType type to replace whose polymorphic qualifier will be replaced
     * @param context tree used to get dataflow value
     */
    protected void replacePolyQualifier(AnnotatedTypeMirror lhsType, Tree context) {
        if (lhsType.hasAnnotation(PolyNull.class)) {
            NullnessValue inferred = getInferredValueFor(context);
            if (inferred != null) {
                if (inferred.isPolyNullNonNull) {
                    lhsType.replaceAnnotation(NONNULL);
                } else if (inferred.isPolyNullNull) {
                    lhsType.replaceAnnotation(NULLABLE);
                }
            }
        }
    }

    @Override
    public Pair<List<VariableTree>, List<VariableTree>> getUninitializedFields(
            NullnessStore store,
            TreePath path,
            boolean isStatic,
            Collection<? extends AnnotationMirror> receiverAnnotations) {
        Pair<List<VariableTree>, List<VariableTree>> result =
                super.getUninitializedFields(store, path, isStatic, receiverAnnotations);
        // Filter out primitives.  They have the @NonNull annotation, but this checker issues no
        // warning when they are not initialized.
        result.first.removeIf(
                vt -> TypesUtils.isPrimitive(getAnnotatedType(vt).getUnderlyingType()));
        result.second.removeIf(
                vt -> TypesUtils.isPrimitive(getAnnotatedType(vt).getUnderlyingType()));
        return result;
    }

    @Override
    protected NullnessAnalysis createFlowAnalysis(
            List<Pair<VariableElement, NullnessValue>> fieldValues) {
        return new NullnessAnalysis(checker, this, fieldValues);
    }

    @Override
    public NullnessTransfer createFlowTransferFunction(
            CFAbstractAnalysis<NullnessValue, NullnessStore, NullnessTransfer> analysis) {
        return new NullnessTransfer((NullnessAnalysis) analysis);
    }

    /** @return an AnnotatedTypeFormatter that does not print the qualifiers on null literals */
    @Override
    protected AnnotatedTypeFormatter createAnnotatedTypeFormatter() {
        boolean printVerboseGenerics = checker.hasOption("printVerboseGenerics");
        return new NullnessAnnotatedTypeFormatter(
                printVerboseGenerics,
                // -AprintVerboseGenerics implies -AprintAllQualifiers
                printVerboseGenerics || checker.hasOption("printAllQualifiers"));
    }

    @Override
    public ParameterizedExecutableType methodFromUse(MethodInvocationTree tree) {
        ParameterizedExecutableType mType = super.methodFromUse(tree);
        AnnotatedExecutableType method = mType.executableType;

        // Special cases for method invocations with specific arguments.
        systemGetPropertyHandler.handle(tree, method);
        collectionToArrayHeuristics.handle(tree, method);
        // `MyClass.class.getCanonicalName()` is non-null.
        if (TreeUtils.isMethodInvocation(tree, classGetCanonicalName, processingEnv)) {
            ExpressionTree receiver = ((MemberSelectTree) tree.getMethodSelect()).getExpression();
            if (TreeUtils.isClassLiteral(receiver)) {
                AnnotatedTypeMirror type = method.getReturnType();
                type.replaceAnnotation(NONNULL);
            }
        }

        return mType;
    }

    @Override
    public void adaptGetClassReturnTypeToReceiver(
            final AnnotatedExecutableType getClassType, final AnnotatedTypeMirror receiverType) {

        super.adaptGetClassReturnTypeToReceiver(getClassType, receiverType);

        // Make the wildcard always @NonNull, regardless of the declared type.

        final AnnotatedDeclaredType returnAdt =
                (AnnotatedDeclaredType) getClassType.getReturnType();
        final List<AnnotatedTypeMirror> typeArgs = returnAdt.getTypeArguments();
        final AnnotatedWildcardType classWildcardArg = (AnnotatedWildcardType) typeArgs.get(0);
        classWildcardArg.getExtendsBoundField().replaceAnnotation(NONNULL);
    }

    @Override
    public AnnotatedTypeMirror getMethodReturnType(MethodTree m, ReturnTree r) {
        AnnotatedTypeMirror result = super.getMethodReturnType(m, r);
        replacePolyQualifier(result, r);
        return result;
    }

    @Override
    protected DefaultForTypeAnnotator createDefaultForTypeAnnotator() {
        DefaultForTypeAnnotator defaultForTypeAnnotator = new DefaultForTypeAnnotator(this);
        defaultForTypeAnnotator.addAtmClass(AnnotatedNoType.class, NONNULL);
        defaultForTypeAnnotator.addAtmClass(AnnotatedPrimitiveType.class, NONNULL);
        return defaultForTypeAnnotator;
    }

    @Override
    protected void addAnnotationsFromDefaultForType(
            @Nullable Element element, AnnotatedTypeMirror type) {
        if (element != null
                && element.getKind() == ElementKind.LOCAL_VARIABLE
                && type.getKind().isPrimitive()) {
            // Always apply the DefaultQualifierForUse for primitives.
            super.addAnnotationsFromDefaultForType(null, type);
        } else {
            super.addAnnotationsFromDefaultForType(element, type);
        }
    }

    @Override
    protected TypeAnnotator createTypeAnnotator() {
        return new ListTypeAnnotator(
                new PropagationTypeAnnotator(this),
                new NullnessTypeAnnotator(this),
                new CommitmentTypeAnnotator(this));
    }

    @Override
    protected TreeAnnotator createTreeAnnotator() {
        // Don't call super.createTreeAnnotator because the default tree annotators are incorrect
        // for the Nullness Checker.
        return new ListTreeAnnotator(
                // DebugListTreeAnnotator(new Tree.Kind[] {Tree.Kind.CONDITIONAL_EXPRESSION},
                new NullnessPropagationTreeAnnotator(this),
                new LiteralTreeAnnotator(this),
                new NullnessTreeAnnotator(this),
                new CommitmentTreeAnnotator(this));
    }

    /**
     * Nullness doesn't call propagation on binary and unary because the result is
     * always @Initialized (the default qualifier).
     *
     * <p>Would this be valid to move into CommitmentTreeAnnotator.
     */
    protected static class NullnessPropagationTreeAnnotator extends PropagationTreeAnnotator {

        /** Create the NullnessPropagationTreeAnnotator. */
        public NullnessPropagationTreeAnnotator(AnnotatedTypeFactory atypeFactory) {
            super(atypeFactory);
        }

        @Override
        public Void visitBinary(BinaryTree node, AnnotatedTypeMirror type) {
            return null;
        }

        @Override
        public Void visitUnary(UnaryTree node, AnnotatedTypeMirror type) {
            return null;
        }

        @Override
        public Void visitTypeCast(TypeCastTree node, AnnotatedTypeMirror type) {
            if (type.getKind().isPrimitive()) {
                AnnotationMirror NONNULL = ((NullnessAnnotatedTypeFactory) atypeFactory).NONNULL;
                // If a @Nullable expression is cast to a primitive, then an unboxing.of.nullable
                // error is issued.  Treat the cast as if it were annotated as @NonNull to avoid an
                // type.invalid.annotations.on.use error.
                if (!type.isAnnotatedInHierarchy(NONNULL)) {
                    type.addAnnotation(NONNULL);
                }
            }
            return super.visitTypeCast(node, type);
        }
    }

    protected class NullnessTreeAnnotator extends TreeAnnotator
    /*extends InitializationAnnotatedTypeFactory<NullnessValue, NullnessStore, NullnessTransfer, NullnessAnalysis>.CommitmentTreeAnnotator*/ {

        public NullnessTreeAnnotator(NullnessAnnotatedTypeFactory atypeFactory) {
            super(atypeFactory);
        }

        @Override
        public Void visitMemberSelect(MemberSelectTree node, AnnotatedTypeMirror type) {

            Element elt = TreeUtils.elementFromUse(node);
            assert elt != null;
            return null;
        }

        @Override
        public Void visitVariable(VariableTree node, AnnotatedTypeMirror type) {
            Element elt = TreeUtils.elementFromTree(node);
            if (elt.getKind() == ElementKind.EXCEPTION_PARAMETER) {
                if (!type.isAnnotatedInHierarchy(NONNULL)) {
                    // case 9. exception parameter
                    type.addAnnotation(NONNULL);
                }
            }
            return null;
        }

        @Override
        public Void visitIdentifier(IdentifierTree node, AnnotatedTypeMirror type) {

            Element elt = TreeUtils.elementFromUse(node);
            assert elt != null;

            if (elt.getKind() == ElementKind.EXCEPTION_PARAMETER) {
                // TODO: It's surprising that we have to do this in
                // both visitVariable and visitIdentifier. This should
                // already be handled by applying the defaults anyway.
                // case 9. exception parameter
                type.replaceAnnotation(NONNULL);
            }

            return null;
        }

        // The result of a binary operation is always non-null.
        @Override
        public Void visitBinary(BinaryTree node, AnnotatedTypeMirror type) {
            type.replaceAnnotation(NONNULL);
            return null;
        }

        // The result of a compound operation is always non-null.
        @Override
        public Void visitCompoundAssignment(CompoundAssignmentTree node, AnnotatedTypeMirror type) {
            type.replaceAnnotation(NONNULL);
            // Commitment will run after for initialization defaults
            return null;
        }

        // The result of a unary operation is always non-null.
        @Override
        public Void visitUnary(UnaryTree node, AnnotatedTypeMirror type) {
            type.replaceAnnotation(NONNULL);
            return null;
        }

        // The result of newly allocated structures is always non-null.
        @Override
        public Void visitNewClass(NewClassTree node, AnnotatedTypeMirror type) {
            type.replaceAnnotation(NONNULL);
            return null;
        }

        @Override
        public Void visitNewArray(NewArrayTree node, AnnotatedTypeMirror type) {
            // The result of newly allocated structures is always non-null.
            if (!type.isAnnotatedInHierarchy(NONNULL)) {
                type.replaceAnnotation(NONNULL);
            }

            // The most precise element type for `new Object[] {null}` is @FBCBottom, but
            // the most useful element type is @Initialized (which is also accurate).
            AnnotatedArrayType arrayType = (AnnotatedArrayType) type;
            AnnotatedTypeMirror componentType = arrayType.getComponentType();
            if (componentType.hasEffectiveAnnotation(FBCBOTTOM)) {
                componentType.replaceAnnotation(INITIALIZED);
            }
            return null;
        }
    }

    protected class NullnessTypeAnnotator
            extends InitializationAnnotatedTypeFactory<
                            NullnessValue, NullnessStore, NullnessTransfer, NullnessAnalysis>
                    .CommitmentTypeAnnotator {

        public NullnessTypeAnnotator(InitializationAnnotatedTypeFactory<?, ?, ?, ?> atypeFactory) {
            super(atypeFactory);
        }
    }

    /**
     * Returns the list of annotations of the non-null type system.
     *
     * @return the list of annotations of the non-null type system
     */
    public Set<Class<? extends Annotation>> getNullnessAnnotations() {
        return nullnessAnnos;
    }

    @Override
    public AnnotationMirror getFieldInvariantAnnotation() {
        return NONNULL;
    }

    /**
     * {@inheritDoc}
     *
     * <p>In other words, is the lower bound @NonNull?
     *
     * @param type of field that might have invariant annotation
     * @return whether or not type has the invariant annotation
     */
    @Override
    protected boolean hasFieldInvariantAnnotation(
            AnnotatedTypeMirror type, VariableElement fieldElement) {
        AnnotationMirror invariant = getFieldInvariantAnnotation();
        Set<AnnotationMirror> lowerBounds =
                AnnotatedTypes.findEffectiveLowerBoundAnnotations(qualHierarchy, type);
        return AnnotationUtils.containsSame(lowerBounds, invariant);
    }

    @Override
    public QualifierHierarchy createQualifierHierarchy() {
        return new NullnessQualifierHierarchy();
    }

    /** NullnessQualifierHierarchy. */
    protected class NullnessQualifierHierarchy extends InitializationQualifierHierarchy {

        /** Qualifier kind for the @{@link Nullable} annotation. */
        private final QualifierKind NULLABLE;

        /** Creates NullnessQualifierHierarchy. */
        public NullnessQualifierHierarchy() {
            super();
            NULLABLE = getQualifierKind(NullnessAnnotatedTypeFactory.this.NULLABLE);
        }

        @Override
        protected boolean isSubtypeWithElements(
                AnnotationMirror subAnno,
                QualifierKind subKind,
                AnnotationMirror superAnno,
                QualifierKind superKind) {
            if (!subKind.isInSameHierarchyAs(NULLABLE)
                    || !superKind.isInSameHierarchyAs(NULLABLE)) {
                return this.isSubtypeInitialization(subAnno, subKind, superAnno, superKind);
            }
            throw new BugInCF(
                    "Unexpected annotations isSubtypeWithElements(%s, %s)", subAnno, superAnno);
        }

        @Override
        protected AnnotationMirror leastUpperBoundWithElements(
                AnnotationMirror a1,
                QualifierKind qualifierKind1,
                AnnotationMirror a2,
                QualifierKind qualifierKind2,
                QualifierKind lubKind) {
            if (!qualifierKind1.isInSameHierarchyAs(NULLABLE)
                    || !qualifierKind2.isInSameHierarchyAs(NULLABLE)) {
                return this.leastUpperBoundInitialization(a1, qualifierKind1, a2, qualifierKind2);
            }
            throw new BugInCF("Unexpected annotations leastUpperBoundWithElements(%s, %s)", a1, a2);
        }

        @Override
        protected AnnotationMirror greatestLowerBoundWithElements(
                AnnotationMirror a1,
                QualifierKind qualifierKind1,
                AnnotationMirror a2,
                QualifierKind qualifierKind2,
                QualifierKind glbKind) {
            if (!qualifierKind1.isInSameHierarchyAs(NULLABLE)
                    || !qualifierKind2.isInSameHierarchyAs(NULLABLE)) {
                return this.greatestLowerBoundInitialization(
                        a1, qualifierKind1, a2, qualifierKind2);
            }
            throw new BugInCF(
                    "Unexpected annotations greatestLowerBoundWithElements(%s, %s)", a1, a2);
        }
    }

    /**
     * Returns true if some annotation on the given type, or in the given list, is a nullness
     * annotation such as @NonNull, @Nullable, @MonotonicNonNull, etc.
     *
     * <p>This method ignores aliases of nullness annotations that are declaration annotations,
     * because they may apply to inner types.
     *
     * @param annoTrees a list of annotations that the the Java parser attached to the
     *     variable/method declaration; null if this type is not from such a location. This is a
     *     list of extra annotations to check, in addition to those on the type.
     * @param typeTree the type whose annotations to test
     * @return true if some annotation is a nullness annotation
     */
    protected boolean containsNullnessAnnotation(
            List<? extends AnnotationTree> annoTrees, Tree typeTree) {
        List<? extends AnnotationTree> annos =
                TreeUtils.getExplicitAnnotationTrees(annoTrees, typeTree);
        return containsNullnessAnnotation(annos);
    }

    /**
     * Returns true if some annotation in the given list is a nullness annotation such
     * as @NonNull, @Nullable, @MonotonicNonNull, etc.
     *
     * <p>This method ignores aliases of nullness annotations that are declaration annotations,
     * because they may apply to inner types.
     *
     * <p>Clients that are processing a field or variable definition, or a method return type,
     * should call {@link #containsNullnessAnnotation(List, Tree)} instead.
     *
     * @param annoTrees a list of annotations to check
     * @return true if some annotation is a nullness annotation
     * @see #containsNullnessAnnotation(List, Tree)
     */
    protected boolean containsNullnessAnnotation(List<? extends AnnotationTree> annoTrees) {
        for (AnnotationTree annoTree : annoTrees) {
            AnnotationMirror am = TreeUtils.annotationFromAnnotationTree(annoTree);
            if (isNullnessAnnotation(am) && !AnnotationUtils.isDeclarationAnnotation(am)) {
                return true;
            }
        }
        return false;
    }

    /**
     * Returns true if the given annotation is a nullness annotation such
     * as @NonNull, @Nullable, @MonotonicNonNull, etc.
     *
     * @param am an annotation
     * @return true if the given annotation is a nullness annotation
     */
    protected boolean isNullnessAnnotation(AnnotationMirror am) {
        return isNonNullOrAlias(am)
                || isNullableOrAlias(am)
                || AnnotationUtils.areSameByName(am, MONOTONIC_NONNULL)
                || AnnotationUtils.areSameByName(am, POLYNULL);
    }

    /**
     * Returns true if the given annotation is @NonNull or an alias for it.
     *
     * @param am an annotation
     * @return true if the given annotation is @NonNull or an alias for it
     */
    protected boolean isNonNullOrAlias(AnnotationMirror am) {
        AnnotationMirror canonical = canonicalAnnotation(am);
        if (canonical != null) {
            am = canonical;
        }
        return AnnotationUtils.areSameByName(am, NONNULL);
    }

    /**
     * Returns true if the given annotation is @Nullable or an alias for it.
     *
     * @param am an annotation
     * @return true if the given annotation is @Nullable or an alias for it
     */
    protected boolean isNullableOrAlias(AnnotationMirror am) {
        AnnotationMirror canonical = canonicalAnnotation(am);
        if (canonical != null) {
            am = canonical;
        }
        return AnnotationUtils.areSameByName(am, NULLABLE);
    }

    @Override
    public AnnotatedTypeMirror getDefaultValueAnnotatedType(TypeMirror typeMirror) {
        AnnotatedTypeMirror result = super.getDefaultValueAnnotatedType(typeMirror);
        if (getAnnotationByClass(result.getAnnotations(), Nullable.class) != null) {
            result.replaceAnnotation(MONOTONIC_NONNULL);
        }
        return result;
    }

    // If
    //  1. rhs is @Nullable
    //  2. lhs is a field of this
    //  3. in a constructor
    // then change rhs to @MonotonicNonNull.
    @Override
    public void wpiAdjustForUpdateField(
            Tree lhsTree, Element element, String fieldName, AnnotatedTypeMirror rhsATM) {
        if (!rhsATM.hasAnnotation(Nullable.class)) {
            return;
        }
        TreePath lhsPath = getPath(lhsTree);
        if (TreePathUtil.enclosingClass(lhsPath).equals(((VarSymbol) element).enclClass())
                && TreePathUtil.inConstructor(lhsPath)) {
            rhsATM.replaceAnnotation(MONOTONIC_NONNULL);
        }
    }

    // If
    //  1. rhs is @MonotonicNonNull
    // then change rhs to @Nullable
    @Override
    public void wpiAdjustForUpdateNonField(AnnotatedTypeMirror rhsATM) {
        if (rhsATM.hasAnnotation(MonotonicNonNull.class)) {
            rhsATM.replaceAnnotation(NULLABLE);
        }
    }

    // This implementation overrides the superclass implementation to:
    //  * check for @MonotonicNonNull
    //  * output @RequiresNonNull rather than @RequiresQualifier.
    @Override
    public List<AnnotationMirror> getPreconditionAnnotation(
            VariableElement elt, AnnotatedTypeMirror fieldType) {
        AnnotatedTypeMirror declaredType = fromElement(elt);
        // TODO: This does not handle the possibility that the user set a different default
        // annotation.
        if (!(declaredType.hasAnnotation(NULLABLE)
                || declaredType.hasAnnotation(POLYNULL)
                || declaredType.hasAnnotation(MONOTONIC_NONNULL))) {
            return Collections.emptyList();
        }

        if (AnnotationUtils.containsSameByName(
                fieldType.getAnnotations(), "org.checkerframework.checker.nullness.qual.NonNull")) {
            return requiresNonNullAnno(elt);
        }
        return Collections.emptyList();
    }

    /**
     * Returns a {@code RequiresNonNull("...")} annotation for the given field.
     *
     * @param fieldElement a field
     * @return a {@code RequiresNonNull("...")} annotation for the given field
     */
    private List<AnnotationMirror> requiresNonNullAnno(VariableElement fieldElement) {
        AnnotationBuilder builder = new AnnotationBuilder(processingEnv, RequiresNonNull.class);
        String receiver = JavaExpression.getImplicitReceiver(fieldElement).toString();
        String expression = receiver + "." + fieldElement.getSimpleName();
        builder.setValue("value", new String[] {expression});
        AnnotationMirror am = builder.build();
        return Collections.singletonList(am);
    }

    @Override
<<<<<<< HEAD
    public WholeProgramInference createWholeProgramInference() {
        if (wpiOutputFormat == WholeProgramInference.OutputFormat.AJAVA) {
            return new WholeProgramInferenceJavaParser(this, false);
        }

        return new NullnessWholeProgramInferenceScenes(this);
=======
    public List<AnnotationMirror> getPostconditionAnnotation(
            VariableElement elt, AnnotatedTypeMirror fieldAnnos, List<AnnotationMirror> preconds) {
        AnnotatedTypeMirror declaredType = fromElement(elt);
        // TODO: This does not handle the possibility that the user set a different default
        // annotation.
        if (!(declaredType.hasAnnotation(NULLABLE)
                || declaredType.hasAnnotation(POLYNULL)
                || declaredType.hasAnnotation(MONOTONIC_NONNULL))) {
            return Collections.emptyList();
        }
        if (declaredType.hasAnnotation(MONOTONIC_NONNULL)
                && preconds.contains(requiresNonNullAnno(elt))) {
            // The postcondition is implied by the precondition and the field being
            // @MonotonicNonNull.
            return Collections.emptyList();
        }
        if (AnnotationUtils.containsSameByName(
                fieldAnnos.getAnnotations(),
                "org.checkerframework.checker.nullness.qual.NonNull")) {
            return ensuresNonNullAnno(elt);
        }
        return Collections.emptyList();
    }

    /**
     * Returns a {@code EnsuresNonNull("...")} annotation for the given field.
     *
     * @param fieldElement a field
     * @return a {@code EnsuresNonNull("...")} annotation for the given field
     */
    private List<AnnotationMirror> ensuresNonNullAnno(VariableElement fieldElement) {
        AnnotationBuilder builder = new AnnotationBuilder(processingEnv, EnsuresNonNull.class);
        String receiver = JavaExpression.getImplicitReceiver(fieldElement).toString();
        String expression = receiver + "." + fieldElement.getSimpleName();
        builder.setValue("value", new String[] {expression});
        AnnotationMirror am = builder.build();
        return Collections.singletonList(am);
>>>>>>> f566b83b
    }
}<|MERGE_RESOLUTION|>--- conflicted
+++ resolved
@@ -43,12 +43,8 @@
 import org.checkerframework.checker.nullness.qual.RequiresNonNull;
 import org.checkerframework.checker.signature.qual.FullyQualifiedName;
 import org.checkerframework.common.basetype.BaseTypeChecker;
-<<<<<<< HEAD
 import org.checkerframework.common.wholeprograminference.WholeProgramInference;
-import org.checkerframework.common.wholeprograminference.WholeProgramInferenceJavaParser;
-=======
 import org.checkerframework.dataflow.expression.JavaExpression;
->>>>>>> f566b83b
 import org.checkerframework.framework.flow.CFAbstractAnalysis;
 import org.checkerframework.framework.type.AnnotatedTypeFactory;
 import org.checkerframework.framework.type.AnnotatedTypeFormatter;
@@ -811,14 +807,6 @@
     }
 
     @Override
-<<<<<<< HEAD
-    public WholeProgramInference createWholeProgramInference() {
-        if (wpiOutputFormat == WholeProgramInference.OutputFormat.AJAVA) {
-            return new WholeProgramInferenceJavaParser(this, false);
-        }
-
-        return new NullnessWholeProgramInferenceScenes(this);
-=======
     public List<AnnotationMirror> getPostconditionAnnotation(
             VariableElement elt, AnnotatedTypeMirror fieldAnnos, List<AnnotationMirror> preconds) {
         AnnotatedTypeMirror declaredType = fromElement(elt);
@@ -856,6 +844,5 @@
         builder.setValue("value", new String[] {expression});
         AnnotationMirror am = builder.build();
         return Collections.singletonList(am);
->>>>>>> f566b83b
     }
 }