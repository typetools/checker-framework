--- conflicted
+++ resolved
@@ -579,13 +579,7 @@
         // If a @Nullable expression is cast to a primitive, then an unboxing.of.nullable
         // error is issued.  Treat the cast as if it were annotated as @NonNull to avoid an
         // "annotations.on.use" error.
-<<<<<<< HEAD
-        if (!type.hasPrimaryAnnotationInHierarchy(NONNULL)) {
-          type.addAnnotation(NONNULL);
-        }
-=======
         type.addMissingAnnotation(NONNULL);
->>>>>>> 7935e683
       }
       return super.visitTypeCast(tree, type);
     }
@@ -610,15 +604,8 @@
     public Void visitVariable(VariableTree tree, AnnotatedTypeMirror type) {
       Element elt = TreeUtils.elementFromDeclaration(tree);
       if (elt.getKind() == ElementKind.EXCEPTION_PARAMETER) {
-<<<<<<< HEAD
-        if (!type.hasPrimaryAnnotationInHierarchy(NONNULL)) {
-          // case 9. exception parameter
-          type.addAnnotation(NONNULL);
-        }
-=======
         // case 9. exception parameter
         type.addMissingAnnotation(NONNULL);
->>>>>>> 7935e683
       }
       return null;
     }
@@ -671,13 +658,7 @@
     @Override
     public Void visitNewArray(NewArrayTree tree, AnnotatedTypeMirror type) {
       // The result of newly allocated structures is always non-null.
-<<<<<<< HEAD
-      if (!type.hasPrimaryAnnotationInHierarchy(NONNULL)) {
-        type.replaceAnnotation(NONNULL);
-      }
-=======
       type.replaceAnnotation(NONNULL);
->>>>>>> 7935e683
 
       // The most precise element type for `new Object[] {null}` is @FBCBottom, but
       // the most useful element type is @Initialized (which is also accurate).
