package org.checkerframework.checker.nullness;

import com.sun.source.tree.BinaryTree;
import com.sun.source.tree.CompoundAssignmentTree;
import com.sun.source.tree.IdentifierTree;
import com.sun.source.tree.MemberSelectTree;
import com.sun.source.tree.MethodInvocationTree;
import com.sun.source.tree.MethodTree;
import com.sun.source.tree.NewArrayTree;
import com.sun.source.tree.NewClassTree;
import com.sun.source.tree.ReturnTree;
import com.sun.source.tree.Tree;
import com.sun.source.tree.UnaryTree;
import com.sun.source.tree.VariableTree;
import com.sun.source.util.TreePath;
import java.lang.annotation.Annotation;
import java.util.ArrayList;
import java.util.Arrays;
import java.util.Collections;
import java.util.HashSet;
import java.util.LinkedHashSet;
import java.util.List;
import java.util.Set;
import javax.lang.model.element.AnnotationMirror;
import javax.lang.model.element.Element;
import javax.lang.model.element.ElementKind;
import javax.lang.model.element.VariableElement;
import org.checkerframework.checker.initialization.InitializationAnnotatedTypeFactory;
import org.checkerframework.checker.initialization.qual.FBCBottom;
import org.checkerframework.checker.initialization.qual.Initialized;
import org.checkerframework.checker.initialization.qual.UnderInitialization;
import org.checkerframework.checker.initialization.qual.UnknownInitialization;
import org.checkerframework.checker.nullness.qual.MonotonicNonNull;
import org.checkerframework.checker.nullness.qual.NonNull;
import org.checkerframework.checker.nullness.qual.NonRaw;
import org.checkerframework.checker.nullness.qual.Nullable;
import org.checkerframework.checker.nullness.qual.PolyNull;
import org.checkerframework.checker.nullness.qual.Raw;
import org.checkerframework.common.basetype.BaseTypeChecker;
import org.checkerframework.framework.flow.CFAbstractAnalysis;
import org.checkerframework.framework.qual.PolyAll;
import org.checkerframework.framework.type.AnnotatedTypeFactory;
import org.checkerframework.framework.type.AnnotatedTypeFormatter;
import org.checkerframework.framework.type.AnnotatedTypeMirror;
import org.checkerframework.framework.type.AnnotatedTypeMirror.AnnotatedArrayType;
import org.checkerframework.framework.type.AnnotatedTypeMirror.AnnotatedDeclaredType;
import org.checkerframework.framework.type.AnnotatedTypeMirror.AnnotatedExecutableType;
import org.checkerframework.framework.type.AnnotatedTypeMirror.AnnotatedWildcardType;
import org.checkerframework.framework.type.QualifierHierarchy;
import org.checkerframework.framework.type.treeannotator.ImplicitsTreeAnnotator;
import org.checkerframework.framework.type.treeannotator.ListTreeAnnotator;
import org.checkerframework.framework.type.treeannotator.PropagationTreeAnnotator;
import org.checkerframework.framework.type.treeannotator.TreeAnnotator;
import org.checkerframework.framework.type.typeannotator.ImplicitsTypeAnnotator;
import org.checkerframework.framework.type.typeannotator.ListTypeAnnotator;
import org.checkerframework.framework.type.typeannotator.PropagationTypeAnnotator;
import org.checkerframework.framework.type.typeannotator.TypeAnnotator;
import org.checkerframework.framework.util.AnnotatedTypes;
import org.checkerframework.framework.util.MultiGraphQualifierHierarchy.MultiGraphFactory;
import org.checkerframework.javacutil.AnnotationBuilder;
import org.checkerframework.javacutil.AnnotationUtils;
import org.checkerframework.javacutil.Pair;
import org.checkerframework.javacutil.TreeUtils;
import org.checkerframework.javacutil.TypesUtils;

/** The annotated type factory for the nullness type-system. */
public class NullnessAnnotatedTypeFactory
        extends InitializationAnnotatedTypeFactory<
                NullnessValue, NullnessStore, NullnessTransfer, NullnessAnalysis> {

    /** Annotation constants. */
    protected final AnnotationMirror NONNULL, NULLABLE, POLYNULL, MONOTONIC_NONNULL;

    /** Handles invocations of {@link java.lang.System#getProperty(String)}. */
    protected final SystemGetPropertyHandler systemGetPropertyHandler;

    /** Determines the nullness type of calls to {@link java.util.Collection#toArray()}. */
    protected final CollectionToArrayHeuristics collectionToArrayHeuristics;

    /** Cache for the nullness annotations. */
    protected final Set<Class<? extends Annotation>> nullnessAnnos;

    // List is in alphabetical order.  If you update it, also update
    // ../../../../../../../../docs/manual/nullness-checker.tex .
    /** Aliases for {@code @Nonnull}. */
    private static final List<String> NONNULL_ALIASES =
            Arrays.asList(
                    // https://android.googlesource.com/platform/frameworks/base/+/master/core/java/android/annotation/NonNull.java
                    "android.annotation.NonNull",
                    // https://android.googlesource.com/platform/frameworks/support/+/master/annotations/src/main/java/android/support/annotation/NonNull.java
                    "android.support.annotation.NonNull",
                    // https://android.googlesource.com/platform/frameworks/support/+/master/annotations/src/main/java/androidx/annotation/NonNull.java
                    "androidx.annotation.NonNull",
                    // https://android.googlesource.com/platform/tools/metalava/+/master/stub-annotations/src/main/java/androidx/annotation/RecentlyNonNull.java
                    "androidx.annotation.RecentlyNonNull",
                    "com.sun.istack.internal.NotNull",
                    // http://findbugs.sourceforge.net/api/edu/umd/cs/findbugs/annotations/NonNull.html
                    "edu.umd.cs.findbugs.annotations.NonNull",
                    // https://github.com/ReactiveX/RxJava/blob/2.x/src/main/java/io/reactivex/annotations/NonNull.java
                    "io.reactivex.annotations.NonNull",
                    // https://jcp.org/en/jsr/detail?id=305
                    "javax.annotation.Nonnull",
                    // https://javaee.github.io/javaee-spec/javadocs/javax/validation/constraints/NotNull.html
                    "javax.validation.constraints.NotNull",
                    // https://github.com/rzwitserloot/lombok/blob/master/src/core/lombok/NonNull.java
                    "lombok.NonNull",
                    // https://search.maven.org/search?q=a:checker-compat-qual
                    "org.checkerframework.checker.nullness.compatqual.NonNullDecl",
                    "org.checkerframework.checker.nullness.compatqual.NonNullType",
                    // https://help.eclipse.org/neon/index.jsp?topic=/org.eclipse.jdt.doc.isv/reference/api/org/eclipse/jdt/annotation/NonNull.html
                    "org.eclipse.jdt.annotation.NonNull",
                    // https://github.com/eclipse/jgit/blob/master/org.eclipse.jgit/src/org/eclipse/jgit/annotations/NonNull.java
                    "org.eclipse.jgit.annotations.NonNull",
                    // https://github.com/JetBrains/intellij-community/blob/master/platform/annotations/java8/src/org/jetbrains/annotations/NotNull.java
                    "org.jetbrains.annotations.NotNull",
                    // http://svn.code.sf.net/p/jmlspecs/code/JMLAnnotations/trunk/src/org/jmlspecs/annotation/Nullable.java
                    "org.jmlspecs.annotation.NonNull",
                    // http://bits.netbeans.org/8.2/javadoc/org-netbeans-api-annotations-common/org/netbeans/api/annotations/common/NonNull.html
                    "org.netbeans.api.annotations.common.NonNull",
                    // https://github.com/spring-projects/spring-framework/blob/master/spring-core/src/main/java/org/springframework/lang/NonNull.java
                    "org.springframework.lang.NonNull");

    // List is in alphabetical order.  If you update it, also update
    // ../../../../../../../../docs/manual/nullness-checker.tex .
    /** Aliases for {@code @Nullable}. */
    private static final List<String> NULLABLE_ALIASES =
            Arrays.asList(
                    // https://android.googlesource.com/platform/frameworks/base/+/master/core/java/android/annotation/Nullable.java
                    "android.annotation.Nullable",
                    // https://android.googlesource.com/platform/frameworks/support/+/master/annotations/src/main/java/android/support/annotation/Nullable.java
                    "android.support.annotation.Nullable",
                    // https://android.googlesource.com/platform/frameworks/support/+/master/annotations/src/main/java/androidx/annotation/Nullable.java
                    "androidx.annotation.Nullable",
                    // https://android.googlesource.com/platform/tools/metalava/+/master/stub-annotations/src/main/java/androidx/annotation/RecentlyNullable.java
                    "androidx.annotation.RecentlyNullable",
                    "com.sun.istack.internal.Nullable",
                    // http://findbugs.sourceforge.net/api/edu/umd/cs/findbugs/annotations/CheckForNull.html
                    "edu.umd.cs.findbugs.annotations.CheckForNull",
                    // http://findbugs.sourceforge.net/api/edu/umd/cs/findbugs/annotations/Nullable.html
                    "edu.umd.cs.findbugs.annotations.Nullable",
                    // http://findbugs.sourceforge.net/api/edu/umd/cs/findbugs/annotations/PossiblyNull.html
                    "edu.umd.cs.findbugs.annotations.PossiblyNull",
                    // http://findbugs.sourceforge.net/api/edu/umd/cs/findbugs/annotations/UnknownNullness.html
                    "edu.umd.cs.findbugs.annotations.UnknownNullness",
                    // https://github.com/ReactiveX/RxJava/blob/2.x/src/main/java/io/reactivex/annotations/Nullable.java
                    "io.reactivex.annotations.Nullable",
                    // https://jcp.org/en/jsr/detail?id=305
                    "javax.annotation.CheckForNull",
                    "javax.annotation.Nullable",
                    // https://search.maven.org/search?q=a:checker-compat-qual
                    "org.checkerframework.checker.nullness.compatqual.NullableDecl",
                    "org.checkerframework.checker.nullness.compatqual.NullableType",
                    // https://help.eclipse.org/neon/index.jsp?topic=/org.eclipse.jdt.doc.isv/reference/api/org/eclipse/jdt/annotation/Nullable.html
                    "org.eclipse.jdt.annotation.Nullable",
                    // https://github.com/eclipse/jgit/blob/master/org.eclipse.jgit/src/org/eclipse/jgit/annotations/Nullable.java
                    "org.eclipse.jgit.annotations.Nullable",
                    // https://github.com/JetBrains/intellij-community/blob/master/platform/annotations/java8/src/org/jetbrains/annotations/Nullable.java
                    "org.jetbrains.annotations.Nullable",
                    // http://svn.code.sf.net/p/jmlspecs/code/JMLAnnotations/trunk/src/org/jmlspecs/annotation/Nullable.java
                    "org.jmlspecs.annotation.Nullable",
                    // http://bits.netbeans.org/8.2/javadoc/org-netbeans-api-annotations-common/org/netbeans/api/annotations/common/CheckForNull.html
                    "org.netbeans.api.annotations.common.CheckForNull",
                    // http://bits.netbeans.org/8.2/javadoc/org-netbeans-api-annotations-common/org/netbeans/api/annotations/common/NullAllowed.html
                    "org.netbeans.api.annotations.common.NullAllowed",
                    // http://bits.netbeans.org/8.2/javadoc/org-netbeans-api-annotations-common/org/netbeans/api/annotations/common/NullUnknown.html
                    "org.netbeans.api.annotations.common.NullUnknown",
                    // https://github.com/spring-projects/spring-framework/blob/master/spring-core/src/main/java/org/springframework/lang/Nullable.java
                    "org.springframework.lang.Nullable");

    /** Creates NullnessAnnotatedTypeFactory. */
    public NullnessAnnotatedTypeFactory(BaseTypeChecker checker, boolean useFbc) {
        super(checker, useFbc);

        NONNULL = AnnotationBuilder.fromClass(elements, NonNull.class);
        NULLABLE = AnnotationBuilder.fromClass(elements, Nullable.class);
        POLYNULL = AnnotationBuilder.fromClass(elements, PolyNull.class);
        MONOTONIC_NONNULL = AnnotationBuilder.fromClass(elements, MonotonicNonNull.class);

        Set<Class<? extends Annotation>> tempNullnessAnnos = new LinkedHashSet<>();
        tempNullnessAnnos.add(NonNull.class);
        tempNullnessAnnos.add(MonotonicNonNull.class);
        tempNullnessAnnos.add(Nullable.class);
        tempNullnessAnnos.add(PolyNull.class);
        tempNullnessAnnos.add(PolyAll.class);
        nullnessAnnos = Collections.unmodifiableSet(tempNullnessAnnos);

        NONNULL_ALIASES.forEach(annotation -> addAliasedAnnotation(annotation, NONNULL));
        NULLABLE_ALIASES.forEach(annotation -> addAliasedAnnotation(annotation, NULLABLE));

        // Add compatibility annotations:
        addAliasedAnnotation(
                "org.checkerframework.checker.nullness.compatqual.PolyNullDecl", POLYNULL);
        addAliasedAnnotation(
                "org.checkerframework.checker.nullness.compatqual.MonotonicNonNullDecl",
                MONOTONIC_NONNULL);
        addAliasedAnnotation(
                "org.checkerframework.checker.nullness.compatqual.PolyNullType", POLYNULL);
        addAliasedAnnotation(
                "org.checkerframework.checker.nullness.compatqual.MonotonicNonNullType",
                MONOTONIC_NONNULL);

        systemGetPropertyHandler = new SystemGetPropertyHandler(processingEnv, this);

        postInit();

        // do this last, as it might use the factory again.
        this.collectionToArrayHeuristics = new CollectionToArrayHeuristics(processingEnv, this);
    }

    @Override
    protected Set<Class<? extends Annotation>> createSupportedTypeQualifiers() {
        // NullnessATF is used by both NullnessChecker and NullnessRawnessChecker, load the correct
        // set of qualifiers here
        AbstractNullnessChecker ckr = (AbstractNullnessChecker) checker;
        // if useFbc is true, then it is the NullnessChecker
        if (ckr.useFbc) {
            return new LinkedHashSet<>(
                    Arrays.asList(
                            Nullable.class,
                            MonotonicNonNull.class,
                            NonNull.class,
                            UnderInitialization.class,
                            Initialized.class,
                            UnknownInitialization.class,
                            FBCBottom.class,
                            PolyNull.class,
                            PolyAll.class));
        }
        // otherwise, it is the NullnessRawnessChecker
        else {
            return new LinkedHashSet<>(
                    Arrays.asList(
                            Nullable.class,
                            MonotonicNonNull.class,
                            NonNull.class,
                            NonRaw.class,
                            Raw.class,
                            // PolyRaw.class, //TODO: support PolyRaw in the future
                            PolyNull.class,
                            PolyAll.class));
        }
    }

    /**
     * For types of left-hand side of an assignment, this method replaces {@link PolyNull} or {@link
     * PolyAll} with {@link Nullable} if the org.checkerframework.dataflow analysis has determined
     * that this is allowed soundly. For example:
     *
     * <pre> @PolyNull String foo(@PolyNull String param) {
     *    if (param == null) {
     *        //  @PolyNull is really @Nullable, so change
     *        // the type of param to @Nullable.
     *        param = null;
     *    }
     *    return param;
     * }
     * </pre>
     *
     * @param lhsType type to replace whose polymorphic qualifier will be replaced
     * @param context tree used to get dataflow value
     */
    protected void replacePolyQualifier(AnnotatedTypeMirror lhsType, Tree context) {
        if (lhsType.hasAnnotation(PolyNull.class) || lhsType.hasAnnotation(PolyAll.class)) {
            NullnessValue inferred = getInferredValueFor(context);
            if (inferred != null && inferred.isPolyNullNull) {
                lhsType.replaceAnnotation(NULLABLE);
            }
        }
    }

    @Override
    public List<VariableTree> getUninitializedInvariantFields(
            NullnessStore store,
            TreePath path,
            boolean isStatic,
            List<? extends AnnotationMirror> receiverAnnotations) {
        List<VariableTree> candidates =
                super.getUninitializedInvariantFields(store, path, isStatic, receiverAnnotations);
        List<VariableTree> result = new ArrayList<>();
        for (VariableTree c : candidates) {
            AnnotatedTypeMirror type = getAnnotatedType(c);
            boolean isPrimitive = TypesUtils.isPrimitive(type.getUnderlyingType());
            if (!isPrimitive) {
                // primitives do not need to be initialized
                result.add(c);
            }
        }
        return result;
    }

    @Override
    protected NullnessAnalysis createFlowAnalysis(
            List<Pair<VariableElement, NullnessValue>> fieldValues) {
        return new NullnessAnalysis(checker, this, fieldValues);
    }

    @Override
    public NullnessTransfer createFlowTransferFunction(
            CFAbstractAnalysis<NullnessValue, NullnessStore, NullnessTransfer> analysis) {
        return new NullnessTransfer((NullnessAnalysis) analysis);
    }

    /** @return an AnnotatedTypeFormatter that does not print the qualifiers on null literals */
    @Override
    protected AnnotatedTypeFormatter createAnnotatedTypeFormatter() {
        boolean printVerboseGenerics = checker.hasOption("printVerboseGenerics");
        return new NullnessAnnotatedTypeFormatter(
                printVerboseGenerics,
                // -AprintVerboseGenerics implies -AprintAllQualifiers
                printVerboseGenerics || checker.hasOption("printAllQualifiers"));
    }

    @Override
    public ParameterizedExecutableType methodFromUse(MethodInvocationTree tree) {
        ParameterizedExecutableType mType = super.methodFromUse(tree);
        AnnotatedExecutableType method = mType.executableType;

        systemGetPropertyHandler.handle(tree, method);
        collectionToArrayHeuristics.handle(tree, method);
        return mType;
    }

    @Override
    public void adaptGetClassReturnTypeToReceiver(
            final AnnotatedExecutableType getClassType, final AnnotatedTypeMirror receiverType) {

        super.adaptGetClassReturnTypeToReceiver(getClassType, receiverType);

        // Make the wildcard always @NonNull, regardless of the declared type.

        final AnnotatedDeclaredType returnAdt =
                (AnnotatedDeclaredType) getClassType.getReturnType();
        final List<AnnotatedTypeMirror> typeArgs = returnAdt.getTypeArguments();
        final AnnotatedWildcardType classWildcardArg = (AnnotatedWildcardType) typeArgs.get(0);
        classWildcardArg.getExtendsBoundField().replaceAnnotation(NONNULL);
    }

    @Override
    public AnnotatedTypeMirror getMethodReturnType(MethodTree m, ReturnTree r) {
        AnnotatedTypeMirror result = super.getMethodReturnType(m, r);
        replacePolyQualifier(result, r);
        return result;
    }

    @Override
    protected TypeAnnotator createTypeAnnotator() {
        ImplicitsTypeAnnotator implicitsTypeAnnotator = new ImplicitsTypeAnnotator(this);
        implicitsTypeAnnotator.addTypeClass(AnnotatedTypeMirror.AnnotatedNoType.class, NONNULL);
        implicitsTypeAnnotator.addTypeClass(
                AnnotatedTypeMirror.AnnotatedPrimitiveType.class, NONNULL);
        return new ListTypeAnnotator(
                new PropagationTypeAnnotator(this),
                implicitsTypeAnnotator,
                new NullnessTypeAnnotator(this),
                new CommitmentTypeAnnotator(this));
    }

    @Override
    protected TreeAnnotator createTreeAnnotator() {
        // Don't call super.createTreeAnnotator because the default tree annotators are incorrect
        // for the Nullness Checker.
        ImplicitsTreeAnnotator implicitsTreeAnnotator = new ImplicitsTreeAnnotator(this);
        implicitsTreeAnnotator.addTreeKind(Tree.Kind.NEW_CLASS, NONNULL);
        implicitsTreeAnnotator.addTreeKind(Tree.Kind.NEW_ARRAY, NONNULL);

        return new ListTreeAnnotator(
                // DebugListTreeAnnotator(new Tree.Kind[] {Tree.Kind.CONDITIONAL_EXPRESSION},
                new NullnessPropagationTreeAnnotator(this),
                implicitsTreeAnnotator,
                new NullnessTreeAnnotator(this),
                new CommitmentTreeAnnotator(this));
    }

    /**
     * Nullness doesn't call propagation on binary and unary because the result is
     * always @Initialized (the default qualifier).
     *
     * <p>Would this be valid to move into CommitmentTreeAnnotator.
     */
    protected static class NullnessPropagationTreeAnnotator extends PropagationTreeAnnotator {

        public NullnessPropagationTreeAnnotator(AnnotatedTypeFactory atypeFactory) {
            super(atypeFactory);
        }

        @Override
        public Void visitBinary(BinaryTree node, AnnotatedTypeMirror type) {
            return null;
        }

        @Override
        public Void visitUnary(UnaryTree node, AnnotatedTypeMirror type) {
            return null;
        }
    }

    protected class NullnessTreeAnnotator extends TreeAnnotator
    /*extends InitializationAnnotatedTypeFactory<NullnessValue, NullnessStore, NullnessTransfer, NullnessAnalysis>.CommitmentTreeAnnotator*/ {

        public NullnessTreeAnnotator(NullnessAnnotatedTypeFactory atypeFactory) {
            super(atypeFactory);
        }

        @Override
        public Void visitMemberSelect(MemberSelectTree node, AnnotatedTypeMirror type) {

            Element elt = TreeUtils.elementFromUse(node);
            assert elt != null;
            return null;
        }

        @Override
        public Void visitVariable(VariableTree node, AnnotatedTypeMirror type) {
            Element elt = TreeUtils.elementFromTree(node);
            if (elt.getKind() == ElementKind.EXCEPTION_PARAMETER) {
                if (!type.isAnnotatedInHierarchy(NONNULL)) {
                    // case 9. exception parameter
                    type.addAnnotation(NONNULL);
                }
            }
            return null;
        }

        @Override
        public Void visitIdentifier(IdentifierTree node, AnnotatedTypeMirror type) {

            Element elt = TreeUtils.elementFromUse(node);
            assert elt != null;

            if (elt.getKind() == ElementKind.EXCEPTION_PARAMETER) {
                // TODO: It's surprising that we have to do this in
                // both visitVariable and visitIdentifier. This should
                // already be handled by applying the defaults anyway.
                // case 9. exception parameter
                type.replaceAnnotation(NONNULL);
            }

            return null;
        }

        // The result of a binary operation is always non-null.
        @Override
        public Void visitBinary(BinaryTree node, AnnotatedTypeMirror type) {
            type.replaceAnnotation(NONNULL);
            return null;
        }

        // The result of a compound operation is always non-null.
        @Override
        public Void visitCompoundAssignment(CompoundAssignmentTree node, AnnotatedTypeMirror type) {
            type.replaceAnnotation(NONNULL);
            // Commitment will run after for initialization defaults
            return null;
        }

        // The result of a unary operation is always non-null.
        @Override
        public Void visitUnary(UnaryTree node, AnnotatedTypeMirror type) {
            type.replaceAnnotation(NONNULL);
            return null;
        }

        // The result of newly allocated structures is always non-null.
        @Override
        public Void visitNewClass(NewClassTree node, AnnotatedTypeMirror type) {
            type.replaceAnnotation(NONNULL);
            return null;
        }

        @Override
        public Void visitNewArray(NewArrayTree node, AnnotatedTypeMirror type) {
<<<<<<< HEAD
            System.out.printf("NullnessTreeAnnotator.visitNewArray %s%n  type =  %s%n", node, type);
=======
>>>>>>> 6ab5a2ad
            // The most precise element type for `new Object[] {null}` is @FBCBottom, but
            // the most useful element type is @Initialized (which is also accurate).
            AnnotatedArrayType arrayType = (AnnotatedArrayType) type;
            AnnotatedTypeMirror componentType = arrayType.getComponentType();
            if (componentType.hasEffectiveAnnotation(FBCBOTTOM)) {
                componentType.replaceAnnotation(COMMITTED);
            }
            return null;
        }
    }

    protected class NullnessTypeAnnotator
            extends InitializationAnnotatedTypeFactory<
                            NullnessValue, NullnessStore, NullnessTransfer, NullnessAnalysis>
                    .CommitmentTypeAnnotator {

        public NullnessTypeAnnotator(InitializationAnnotatedTypeFactory<?, ?, ?, ?> atypeFactory) {
            super(atypeFactory);
        }
    }

    /** @return the list of annotations of the non-null type system */
    public Set<Class<? extends Annotation>> getNullnessAnnotations() {
        return nullnessAnnos;
    }

    @Override
    public Set<Class<? extends Annotation>> getInvalidConstructorReturnTypeAnnotations() {
        Set<Class<? extends Annotation>> l =
                new HashSet<>(super.getInvalidConstructorReturnTypeAnnotations());
        l.addAll(getNullnessAnnotations());
        return l;
    }

    @Override
    public AnnotationMirror getFieldInvariantAnnotation() {
        return NONNULL;
    }

    /**
     * {@inheritDoc}
     *
     * <p>In other words, is the lower bound @NonNull?
     *
     * @param type of field that might have invariant annotation
     * @return whether or not type has the invariant annotation
     */
    @Override
    protected boolean hasFieldInvariantAnnotation(AnnotatedTypeMirror type) {
        AnnotationMirror invariant = getFieldInvariantAnnotation();
        Set<AnnotationMirror> lowerBounds =
                AnnotatedTypes.findEffectiveLowerBoundAnnotations(qualHierarchy, type);
        return AnnotationUtils.containsSame(lowerBounds, invariant);
    }

    @Override
    public QualifierHierarchy createQualifierHierarchy(MultiGraphFactory factory) {
        return new NullnessQualifierHierarchy(factory, (Object[]) null);
    }

    protected class NullnessQualifierHierarchy extends InitializationQualifierHierarchy {

        public NullnessQualifierHierarchy(MultiGraphFactory f, Object[] arg) {
            super(f, arg);
        }

        @Override
        public boolean isSubtype(AnnotationMirror subAnno, AnnotationMirror superAnno) {
            if (isInitializationAnnotation(subAnno) || isInitializationAnnotation(superAnno)) {
                return this.isSubtypeInitialization(subAnno, superAnno);
            }
            return super.isSubtype(subAnno, superAnno);
        }

        @Override
        public AnnotationMirror leastUpperBound(AnnotationMirror a1, AnnotationMirror a2) {
            if (isInitializationAnnotation(a1) || isInitializationAnnotation(a2)) {
                return this.leastUpperBoundInitialization(a1, a2);
            }
            return super.leastUpperBound(a1, a2);
        }
    }
}<|MERGE_RESOLUTION|>--- conflicted
+++ resolved
@@ -469,10 +469,6 @@
 
         @Override
         public Void visitNewArray(NewArrayTree node, AnnotatedTypeMirror type) {
-<<<<<<< HEAD
-            System.out.printf("NullnessTreeAnnotator.visitNewArray %s%n  type =  %s%n", node, type);
-=======
->>>>>>> 6ab5a2ad
             // The most precise element type for `new Object[] {null}` is @FBCBottom, but
             // the most useful element type is @Initialized (which is also accurate).
             AnnotatedArrayType arrayType = (AnnotatedArrayType) type;
