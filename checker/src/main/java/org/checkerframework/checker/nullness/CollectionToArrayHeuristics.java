--- conflicted
+++ resolved
@@ -26,47 +26,10 @@
 /**
  * Determines the nullness type of calls to {@link java.util.Collection#toArray()}.
  *
-<<<<<<< HEAD
- * <p>The semantics of {@link Collection#toArray(Object[]) Collection.toArray(T[])} cannot be
- * captured by the nullness type system syntax. The nullness type of the returned array depends on
- * the size of the passed parameter. In particular, the returned array component is of type
- * {@code @NonNull} if the following conditions hold:
- *
- * <ol>
- *   <li value="1">The receiver collection type argument is {@code NonNull}, and
- *   <li value="2">The passed array size is less than the collection size. Here are heuristics to
- *       handle the most common cases:
- *       <ol>
- *         <li value="1">the argument has length 0:
- *             <ol>
- *               <li value="1">an empty array initializer, e.g. {@code c.toArray(new String[] {})},
- *                   or
- *               <li value="2">array creation tree of size 0, e.g. {@code c.toArray(new String[0])}.
- *             </ol>
- *         <li value="2">array creation tree with a collection {@code size()} method invocation as
- *             argument {@code c.toArray(new String[c.size()])}
- *       </ol>
- * </ol>
- *
- * <p>Additionally, when the lint option {@link NullnessChecker#LINT_TRUSTARRAYLENZERO} is provided,
- * a call to {@link Collection#toArray(Object[]) Collection.toArray(T[])} will be estimated to
- * return an array with a non-null component type if the argument is a field access where the field
- * declaration has a {@code @ArrayLen(0)} annotation. This trusts the {@code @ArrayLen(0)}
- * annotation, but does not verify it. Run the Constant Value Checker to verify that annotation.
- *
- * <p>Note: The nullness of the returned array doesn't depend on the passed array nullness. This is
- * a fact about {@link Collection#toArray(Object[]) Collection.toArray(T[])}, not a limitation of
- * this heuristic.
- *
-=======
->>>>>>> 58d3b9f9
  * @checker_framework.manual #nullness-collection-toarray Nullness and conversions from collections
  *     to arrays
  * @checker_framework.manual #constant-value-checker Constant Value Checker
  */
-// Note: The https://checkerframework.org/manual/#nullness-collection-toarray section in the manual,
-// in file ../../../../../../../docs/manual/nullness-checker.tex, should be kept consistent with
-// this Javadoc.
 public class CollectionToArrayHeuristics {
 
     /** The processing environment. */
@@ -126,13 +89,6 @@
             boolean receiverIsNonNull = receiverIsCollectionOfNonNullElements(tree);
             boolean argIsHandled =
                     isHandledArrayCreation(argument, receiverName(tree.getMethodSelect()))
-<<<<<<< HEAD
-                            // additional case: command option "-Alint=trustArrayLenZero" is
-                            // provided, while the argument of {@code toArray} is a field access
-                            // expression which has a {@code ArrayLen(0)} annotation. See other
-                            // cases at {@link #isHandledArrayCreation}.
-=======
->>>>>>> 58d3b9f9
                             || (trustArrayLenZero && isArrayLenZeroFieldAccess(argument));
             setComponentNullness(receiverIsNonNull && argIsHandled, method.getReturnType());
 
@@ -153,12 +109,63 @@
     }
 
     /**
-     * Determine whether the argument is a field access expression of which the declaration has a
-     * {@code ArrayLen(0)} annotation.
+     * Sets the nullness of the component of the array type.
+     *
+     * @param isNonNull indicates which annotation ({@code NonNull} or {@code Nullable}) should be
+     *     inserted
+     * @param type the array type
+     */
+    private void setComponentNullness(boolean isNonNull, AnnotatedTypeMirror type) {
+        assert type.getKind() == TypeKind.ARRAY;
+        AnnotatedTypeMirror compType = ((AnnotatedArrayType) type).getComponentType();
+        compType.replaceAnnotation(isNonNull ? atypeFactory.NONNULL : atypeFactory.NULLABLE);
+    }
+
+    /**
+     * Returns true if {@code argument} is one of the array creation trees that the heuristic
+     * handles.
+     *
+     * @param argument the tree passed to {@link Collection#toArray(Object[])
+     *     Collection.toArray(T[])}
+     * @param receiver the expression for the receiver collection
+     * @return true if the argument is handled and assume to return nonnull elements
+     */
+    private boolean isHandledArrayCreation(Tree argument, String receiver) {
+        if (argument.getKind() != Tree.Kind.NEW_ARRAY) {
+            return false;
+        }
+        NewArrayTree newArr = (NewArrayTree) argument;
+
+        // empty array initializer
+        if (newArr.getInitializers() != null) {
+            return newArr.getInitializers().isEmpty();
+        }
+
+        assert !newArr.getDimensions().isEmpty();
+        Tree dimension = newArr.getDimensions().get(newArr.getDimensions().size() - 1);
+
+        // 0-length array creation
+        if (dimension.toString().equals("0")) {
+            return true;
+        }
+
+        // size()-length array creation
+        if (TreeUtils.isMethodInvocation(dimension, size, processingEnv)) {
+            MethodInvocationTree invok = (MethodInvocationTree) dimension;
+            String invokReceiver = receiverName(invok.getMethodSelect());
+            return invokReceiver.equals(receiver);
+        }
+
+        return false;
+    }
+
+    /**
+     * Returns true if the argument is a field access expression, where the field has declared type
+     * {@code ArrayLen(0)}.
      *
      * @param argument the expression tree
-     * @return true if the expression is a field access expression, where the field has declared
-     *     type {@code ArrayLen(0)}
+     * @return true if the argument is a field access expression, where the field has declared type
+     *     {@code ArrayLen(0)}
      */
     private boolean isArrayLenZeroFieldAccess(ExpressionTree argument) {
         Element el = TreeUtils.elementFromUse(argument);
@@ -182,98 +189,6 @@
     }
 
     /**
-     * Sets the nullness of the component of the array type.
-     *
-     * @param isNonNull indicates which annotation ({@code NonNull} or {@code Nullable}) should be
-     *     inserted
-     * @param type the array type
-     */
-    private void setComponentNullness(boolean isNonNull, AnnotatedTypeMirror type) {
-        assert type.getKind() == TypeKind.ARRAY;
-        AnnotatedTypeMirror compType = ((AnnotatedArrayType) type).getComponentType();
-        compType.replaceAnnotation(isNonNull ? atypeFactory.NONNULL : atypeFactory.NULLABLE);
-    }
-
-    /**
-     * Returns true if {@code argument} is one of the array creation trees that the heuristic
-     * handles.
-     *
-     * @param argument the tree passed to {@link Collection#toArray(Object[])
-     *     Collection.toArray(T[])}
-     * @param receiver the expression for the receiver collection
-     * @return true if the argument is handled and assume to return nonnull elements
-     */
-    private boolean isHandledArrayCreation(Tree argument, String receiver) {
-        if (argument.getKind() != Tree.Kind.NEW_ARRAY) {
-            return false;
-        }
-        NewArrayTree newArr = (NewArrayTree) argument;
-
-<<<<<<< HEAD
-        // case 2.1.1: empty array initializer
-=======
-        // empty array initializer
->>>>>>> 58d3b9f9
-        if (newArr.getInitializers() != null) {
-            return newArr.getInitializers().isEmpty();
-        }
-
-        assert !newArr.getDimensions().isEmpty();
-        Tree dimension = newArr.getDimensions().get(newArr.getDimensions().size() - 1);
-
-<<<<<<< HEAD
-        // case 2.1.2: 0-length array creation
-=======
-        // 0-length array creation
->>>>>>> 58d3b9f9
-        if (dimension.toString().equals("0")) {
-            return true;
-        }
-
-<<<<<<< HEAD
-        // case 2.2: size()-length array creation
-=======
-        // size()-length array creation
->>>>>>> 58d3b9f9
-        if (TreeUtils.isMethodInvocation(dimension, size, processingEnv)) {
-            MethodInvocationTree invok = (MethodInvocationTree) dimension;
-            String invokReceiver = receiverName(invok.getMethodSelect());
-            return invokReceiver.equals(receiver);
-        }
-
-        return false;
-    }
-
-    /**
-     * Returns true if the argument is a field access expression, where the field has declared type
-     * {@code ArrayLen(0)}.
-     *
-     * @param argument the expression tree
-     * @return true if the argument is a field access expression, where the field has declared type
-     *     {@code ArrayLen(0)}
-     */
-    private boolean isArrayLenZeroFieldAccess(ExpressionTree argument) {
-        Element el = TreeUtils.elementFromUse(argument);
-        if (el != null && el.getKind().isField()) {
-            TypeMirror t = ElementUtils.getType(el);
-            if (t.getKind() == TypeKind.ARRAY) {
-                List<? extends AnnotationMirror> ams = t.getAnnotationMirrors();
-                for (AnnotationMirror am : ams) {
-                    if (AnnotationUtils.areSameByClass(am, ArrayLen.class)) {
-                        List<Integer> lens =
-                                AnnotationUtils.getElementValueArray(
-                                        am, "value", Integer.class, false);
-                        if (lens.size() == 1 && lens.get(0) == 0) {
-                            return true;
-                        }
-                    }
-                }
-            }
-        }
-        return false;
-    }
-
-    /**
      * Returns {@code true} if the method invocation tree receiver is collection that contains
      * non-null elements (i.e. its type argument is {@code @NonNull}.
      *
