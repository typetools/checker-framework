--- conflicted
+++ resolved
@@ -164,11 +164,7 @@
      * Returns true if the argument is a field access expression, where the field has declared type
      * {@code @ArrayLen(0)}.
      *
-<<<<<<< HEAD
-     * @param argument the expression tree
-=======
      * @param argument an expression tree
->>>>>>> 069284ea
      * @return true if the argument is a field access expression, where the field has declared type
      *     {@code @ArrayLen(0)}
      */
