--- conflicted
+++ resolved
@@ -12,12 +12,8 @@
 import javax.lang.model.element.Element;
 import javax.lang.model.element.ExecutableElement;
 import javax.lang.model.type.TypeKind;
-<<<<<<< HEAD
 import javax.lang.model.type.TypeMirror;
 import org.checkerframework.common.value.qual.ArrayLen;
-=======
-import org.checkerframework.common.basetype.BaseTypeChecker;
->>>>>>> 82c78a75
 import org.checkerframework.framework.type.AnnotatedTypeMirror;
 import org.checkerframework.framework.type.AnnotatedTypeMirror.AnnotatedArrayType;
 import org.checkerframework.framework.type.AnnotatedTypeMirror.AnnotatedDeclaredType;
@@ -69,23 +65,11 @@
 // in file ../../../../../../../docs/manual/nullness-checker.tex, should be kept consistent with
 // this Javadoc.
 public class CollectionToArrayHeuristics {
-<<<<<<< HEAD
-    /** The processing environment. */
-    private final ProcessingEnvironment processingEnv;
-    /** The type factory. */
-    private final NullnessAnnotatedTypeFactory atypeFactory;
-
-    /** The element for {@link Collection#toArray(Object[])}. */
-    private final ExecutableElement collectionToArrayE;
-    /** The element for {@link Collection#size()}. */
-    private final ExecutableElement size;
-    /** The type for {@link Collection}. */
-=======
 
     /** The processing environment. */
     private final ProcessingEnvironment processingEnv;
     /** The checker, used for issuing diagnostic messages. */
-    private final BaseTypeChecker checker;
+    private final NullnessChecker checker;
     /** The type factory. */
     private final NullnessAnnotatedTypeFactory atypeFactory;
 
@@ -94,35 +78,20 @@
     /** The Collection.size() method. */
     private final ExecutableElement size;
     /** The Collection type. */
->>>>>>> 82c78a75
     private final AnnotatedDeclaredType collectionType;
     /** Whether to trust {@code @ArrayLen(0)} annotations. */
     private final boolean trustArrayLenZero;
 
     /**
-<<<<<<< HEAD
-     * Create the heuristics for the given nullness checker and factory.
-     *
-     * @param checker the checker instance
-     * @param factory the factory instance
+     * Create a CollectionToArrayHeuristics.
+     *
+     * @param checker the checker, used for issuing diagnostic messages
+     * @param factory the type factory
      */
     public CollectionToArrayHeuristics(
             NullnessChecker checker, NullnessAnnotatedTypeFactory factory) {
         this.processingEnv = checker.getProcessingEnvironment();
-=======
-     * Create a CollectionToArrayHeuristics.
-     *
-     * @param env the processing environment
-     * @param checker the checker, used for issuing diagnostic messages
-     * @param factory the type factory
-     */
-    public CollectionToArrayHeuristics(
-            ProcessingEnvironment env,
-            BaseTypeChecker checker,
-            NullnessAnnotatedTypeFactory factory) {
-        this.processingEnv = env;
         this.checker = checker;
->>>>>>> 82c78a75
         this.atypeFactory = factory;
 
         this.collectionToArrayE =
@@ -150,9 +119,8 @@
     public void handle(MethodInvocationTree tree, AnnotatedExecutableType method) {
         if (TreeUtils.isMethodInvocation(tree, collectionToArrayE, processingEnv)) {
             assert !tree.getArguments().isEmpty() : tree;
-<<<<<<< HEAD
             ExpressionTree argument = tree.getArguments().get(0);
-            boolean receiverIsNonNull = isNonNullReceiver(tree);
+            boolean receiverIsNonNull = receiverIsCollectionOfNonNullElements(tree);
             boolean argIsHandled =
                     isHandledArrayCreation(argument, receiverName(tree.getMethodSelect()))
                             // additional case: command option "-Alint=trustArrayLenZero" is
@@ -161,13 +129,6 @@
                             // cases at {@link #isHandledArrayCreation}.
                             || (trustArrayLenZero && isArrayLenZeroFieldAccess(argument));
             setComponentNullness(receiverIsNonNull && argIsHandled, method.getReturnType());
-=======
-            Tree argument = tree.getArguments().get(0);
-            boolean argIsArrayCreation =
-                    isHandledArrayCreation(argument, receiverName(tree.getMethodSelect()));
-            boolean receiverIsNonNull = receiverIsCollectionOfNonNullElements(tree);
-            setComponentNullness(receiverIsNonNull && argIsArrayCreation, method.getReturnType());
->>>>>>> 82c78a75
 
             // TODO: We need a mechanism to prevent nullable collections
             // from inserting null elements into a nonnull arrays.
@@ -175,7 +136,7 @@
                 setComponentNullness(false, method.getParameterTypes().get(0));
             }
 
-            if (receiverIsNonNull && !argIsArrayCreation) {
+            if (receiverIsNonNull && !argIsHandled) {
                 if (argument.getKind() != Tree.Kind.NEW_ARRAY) {
                     checker.reportWarning(tree, "toArray.nullable.elements.not.newarray");
                 } else {
