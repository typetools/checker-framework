package org.checkerframework.checker.nullness;

import com.sun.source.tree.ExpressionTree;
import com.sun.source.tree.MemberSelectTree;
import com.sun.source.tree.MethodInvocationTree;
import com.sun.source.tree.NewArrayTree;
import com.sun.source.tree.Tree;
import java.util.Collection;
import java.util.List;
import javax.annotation.processing.ProcessingEnvironment;
import javax.lang.model.element.AnnotationMirror;
import javax.lang.model.element.Element;
import javax.lang.model.element.ExecutableElement;
import javax.lang.model.type.TypeKind;
import javax.lang.model.type.TypeMirror;
import org.checkerframework.common.value.qual.ArrayLen;
import org.checkerframework.framework.type.AnnotatedTypeMirror;
import org.checkerframework.framework.type.AnnotatedTypeMirror.AnnotatedArrayType;
import org.checkerframework.framework.type.AnnotatedTypeMirror.AnnotatedDeclaredType;
import org.checkerframework.framework.type.AnnotatedTypeMirror.AnnotatedExecutableType;
import org.checkerframework.framework.util.AnnotatedTypes;
import org.checkerframework.javacutil.AnnotationUtils;
import org.checkerframework.javacutil.ElementUtils;
import org.checkerframework.javacutil.TreeUtils;

/**
 * Determines the nullness type of calls to {@link java.util.Collection#toArray()}.
 *
 * <p>The semantics of {@link Collection#toArray(Object[]) Collection.toArray(T[])} cannot be
 * captured by the nullness type system syntax. The nullness type of the returned array depends on
 * the size of the passed parameter. In particular, the returned array component is of type
 * {@code @NonNull} if the following conditions hold:
 *
 * <ol>
 *   <li value="1">The receiver collection type argument is {@code NonNull}, and
 *   <li value="2">The passed array size is less than the collection size. Here are heuristics to
 *       handle the most common cases:
 *       <ol>
 *         <li value="1">the argument has length 0:
 *             <ol>
 *               <li value="1">an empty array initializer, e.g. {@code c.toArray(new String[] {})},
 *                   or
 *               <li value="2">array creation tree of size 0, e.g. {@code c.toArray(new String[0])}.
 *             </ol>
 *         <li value="2">array creation tree of the collection size method invocation {@code
 *             c.toArray(new String[c.size()])}
 *       </ol>
 * </ol>
 *
 * <p>Additionally, when the lint option {@link NullnessChecker#LINT_TRUSTARRAYLENZERO} is provided,
<<<<<<< HEAD
 * field accesses where the field declaration has a {@code @ArrayLen(0)} annotation are considered
 * when the Nullness Checker is estimating whether a call to {@link Collection#toArray(Object[])
 * Collection.toArray(T[])} will return an array with non-null components. This trusts the
 * {@code @ArrayLen(0)} annotation, but does not verify it. Run the Constant Value Checker to verify
 * that annotation.
 *
 * <p>Note: From {@link Collection#toArray(Object[]) Collection.toArray(T[])}, the nullness of the
 * returned array doesn't depend on the passed array nullness.
=======
 * a call to {@link Collection#toArray(Object[]) Collection.toArray(T[])} will return an array with
 * non-null components if the argument is a field accesses where the field declaration has a
 * {@code @ArrayLen(0)} annotation. This trusts the {@code @ArrayLen(0)} annotation, but does not
 * verify it. Run the Constant Value Checker to verify that annotation.
 *
 * <p>Note: The nullness of the returned array doesn't depend on the passed array nullness.
>>>>>>> a0c288ae
 */
public class CollectionToArrayHeuristics {
    /** The processing environment. */
    private final ProcessingEnvironment processingEnv;
    /** The type factory. */
    private final NullnessAnnotatedTypeFactory atypeFactory;

    /** The element for {@link Collection#toArray(Object[])}. */
    private final ExecutableElement collectionToArrayE;
    /** The element for {@link Collection#size()}. */
    private final ExecutableElement size;
    /** The type for {@link Collection}. */
    private final AnnotatedDeclaredType collectionType;
    /** Whether to trust {@code @ArrayLen(0)} annotations. */
    private final boolean trustArrayLenZero;

<<<<<<< HEAD
    /** Create the heuristics for the given nullness checker and factory. */
=======
    /**
     * Create the heuristics for the given nullness checker and factory.
     *
     * @param checker the checker instance
     * @param factory the factory instance
     */
>>>>>>> a0c288ae
    public CollectionToArrayHeuristics(
            NullnessChecker checker, NullnessAnnotatedTypeFactory factory) {
        this.processingEnv = checker.getProcessingEnvironment();
        this.atypeFactory = factory;

        this.collectionToArrayE =
                TreeUtils.getMethod(
                        java.util.Collection.class.getName(), "toArray", processingEnv, "T[]");
        this.size =
                TreeUtils.getMethod(java.util.Collection.class.getName(), "size", 0, processingEnv);
        this.collectionType =
                factory.fromElement(
                        processingEnv.getElementUtils().getTypeElement("java.util.Collection"));

        this.trustArrayLenZero =
                checker.getLintOption(
                        NullnessChecker.LINT_TRUSTARRAYLENZERO,
                        NullnessChecker.LINT_DEFAULT_TRUSTARRAYLENZERO);
    }

    /**
     * If the method invocation is a call to {@code toArray}, then it manipulates the returned type
     * of {@code method} arg to contain the appropriate nullness. Otherwise, it does nothing.
     *
     * @param tree method invocation tree
     * @param method invoked method type
     */
    public void handle(MethodInvocationTree tree, AnnotatedExecutableType method) {
        if (TreeUtils.isMethodInvocation(tree, collectionToArrayE, processingEnv)) {
            assert !tree.getArguments().isEmpty() : tree;
            ExpressionTree argument = tree.getArguments().get(0);
            boolean receiverIsNonNull = isNonNullReceiver(tree);
            boolean argIsHandled =
                    isHandledArrayCreation(argument, receiverName(tree.getMethodSelect()));
            argIsHandled =
                    argIsHandled || (trustArrayLenZero && isArrayLenZeroFieldAccess(argument));
            setComponentNullness(receiverIsNonNull && argIsHandled, method.getReturnType());

            // TODO: We need a mechanism to prevent nullable collections
            // from inserting null elements into a nonnull arrays.
            if (!receiverIsNonNull) {
                setComponentNullness(false, method.getParameterTypes().get(0));
            }
        }
    }

    /**
     * Determine whether the argument is a field access expression of which the declaration has a
     * {@code ArrayLen(0)} annotation.
     *
     * @param argument the expression tree
<<<<<<< HEAD
     * @return true if the expression is a field access expression of which the declaration has a
     *     {@code ArrayLen(0)} annotation
=======
     * @return true if the expression is a field access expression, where the field has declared
     *     type {@code ArrayLen(0)}
>>>>>>> a0c288ae
     */
    private boolean isArrayLenZeroFieldAccess(ExpressionTree argument) {
        Element el = TreeUtils.elementFromUse(argument);
        if (el != null && el.getKind().isField()) {
            TypeMirror t = ElementUtils.getType(el);
            if (t.getKind() == TypeKind.ARRAY) {
                List<? extends AnnotationMirror> ams = t.getAnnotationMirrors();
                for (AnnotationMirror am : ams) {
                    if (AnnotationUtils.areSameByClass(am, ArrayLen.class)) {
                        List<Integer> lens =
                                AnnotationUtils.getElementValueArray(
                                        am, "value", Integer.class, false);
                        if (lens.size() == 1 && lens.get(0) == 0) {
                            return true;
                        }
                    }
                }
            }
        }
        return false;
    }

    /**
     * Sets the nullness of the component of the array type.
     *
     * @param isNonNull indicates which annotation ({@code NonNull} or {@code Nullable}) should be
     *     inserted
     * @param type the array type
     */
    private void setComponentNullness(boolean isNonNull, AnnotatedTypeMirror type) {
        assert type.getKind() == TypeKind.ARRAY;
        AnnotatedTypeMirror compType = ((AnnotatedArrayType) type).getComponentType();
        compType.replaceAnnotation(isNonNull ? atypeFactory.NONNULL : atypeFactory.NULLABLE);
    }

    /**
     * Returns true if {@code argument} is one of the array creation trees that the heuristic
     * handles.
     *
     * @param argument the tree passed to {@link Collection#toArray(Object[])
     *     Collection.toArray(T[])}
     * @param receiver the expression for the receiver collection
     * @return true if the argument is handled and assume to return nonnull elements
     */
    private boolean isHandledArrayCreation(Tree argument, String receiver) {
        if (argument.getKind() != Tree.Kind.NEW_ARRAY) {
            return false;
        }
        NewArrayTree newArr = (NewArrayTree) argument;

        // case 1: empty array initializer
        if (newArr.getInitializers() != null) {
            return newArr.getInitializers().isEmpty();
        }

        assert !newArr.getDimensions().isEmpty();
        Tree dimension = newArr.getDimensions().get(newArr.getDimensions().size() - 1);

        // case 2: 0-length array creation
        if (dimension.toString().equals("0")) {
            return true;
        }

        // case 3: size()-length array creation
        if (TreeUtils.isMethodInvocation(dimension, size, processingEnv)) {
            MethodInvocationTree invok = (MethodInvocationTree) dimension;
            String invokReceiver = receiverName(invok.getMethodSelect());
            return invokReceiver.equals(receiver);
        }

        return false;
    }

    /**
     * Returns {@code true} if the method invocation tree receiver is collection that contains
     * non-null elements (i.e. its type argument is a {@code NonNull}.
     */
    private boolean isNonNullReceiver(MethodInvocationTree tree) {
        // check receiver
        AnnotatedTypeMirror receiver = atypeFactory.getReceiverType(tree);
        AnnotatedDeclaredType collection =
                AnnotatedTypes.asSuper(atypeFactory, receiver, collectionType);

        if (collection.getTypeArguments().isEmpty() // raw type
                || !collection
                        .getTypeArguments()
                        .get(0)
                        .hasEffectiveAnnotation(atypeFactory.NONNULL)) {
            return false;
        }
        return true;
    }

    /**
     * The name of the receiver object of the tree.
     *
     * @param tree either an identifier tree or a member select tree
     */
    // This method is quite sloppy, but works most of the time
    private String receiverName(Tree tree) {
        if (tree.getKind() == Tree.Kind.MEMBER_SELECT) {
            return ((MemberSelectTree) tree).getExpression().toString();
        } else {
            return "this";
        }
    }
}<|MERGE_RESOLUTION|>--- conflicted
+++ resolved
@@ -48,23 +48,14 @@
  * </ol>
  *
  * <p>Additionally, when the lint option {@link NullnessChecker#LINT_TRUSTARRAYLENZERO} is provided,
-<<<<<<< HEAD
- * field accesses where the field declaration has a {@code @ArrayLen(0)} annotation are considered
- * when the Nullness Checker is estimating whether a call to {@link Collection#toArray(Object[])
- * Collection.toArray(T[])} will return an array with non-null components. This trusts the
+ * a call to {@link Collection#toArray(Object[]) Collection.toArray(T[])} will be estimated to
+ * return an array with non-null components by the Nullness Checker if the argument is a field
+ * accesses where the field declaration has a {@code @ArrayLen(0)} annotation. This trusts the
  * {@code @ArrayLen(0)} annotation, but does not verify it. Run the Constant Value Checker to verify
  * that annotation.
  *
  * <p>Note: From {@link Collection#toArray(Object[]) Collection.toArray(T[])}, the nullness of the
  * returned array doesn't depend on the passed array nullness.
-=======
- * a call to {@link Collection#toArray(Object[]) Collection.toArray(T[])} will return an array with
- * non-null components if the argument is a field accesses where the field declaration has a
- * {@code @ArrayLen(0)} annotation. This trusts the {@code @ArrayLen(0)} annotation, but does not
- * verify it. Run the Constant Value Checker to verify that annotation.
- *
- * <p>Note: The nullness of the returned array doesn't depend on the passed array nullness.
->>>>>>> a0c288ae
  */
 public class CollectionToArrayHeuristics {
     /** The processing environment. */
@@ -81,16 +72,12 @@
     /** Whether to trust {@code @ArrayLen(0)} annotations. */
     private final boolean trustArrayLenZero;
 
-<<<<<<< HEAD
-    /** Create the heuristics for the given nullness checker and factory. */
-=======
     /**
      * Create the heuristics for the given nullness checker and factory.
      *
      * @param checker the checker instance
      * @param factory the factory instance
      */
->>>>>>> a0c288ae
     public CollectionToArrayHeuristics(
             NullnessChecker checker, NullnessAnnotatedTypeFactory factory) {
         this.processingEnv = checker.getProcessingEnvironment();
@@ -142,13 +129,8 @@
      * {@code ArrayLen(0)} annotation.
      *
      * @param argument the expression tree
-<<<<<<< HEAD
-     * @return true if the expression is a field access expression of which the declaration has a
-     *     {@code ArrayLen(0)} annotation
-=======
      * @return true if the expression is a field access expression, where the field has declared
      *     type {@code ArrayLen(0)}
->>>>>>> a0c288ae
      */
     private boolean isArrayLenZeroFieldAccess(ExpressionTree argument) {
         Element el = TreeUtils.elementFromUse(argument);
