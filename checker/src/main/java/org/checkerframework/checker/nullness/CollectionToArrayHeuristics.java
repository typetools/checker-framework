package org.checkerframework.checker.nullness;

import com.sun.source.tree.ExpressionTree;
import com.sun.source.tree.MemberSelectTree;
import com.sun.source.tree.MethodInvocationTree;
import com.sun.source.tree.NewArrayTree;
import com.sun.source.tree.Tree;
import java.util.Collection;
import java.util.List;
import javax.annotation.processing.ProcessingEnvironment;
import javax.lang.model.element.AnnotationMirror;
import javax.lang.model.element.Element;
import javax.lang.model.element.ExecutableElement;
import javax.lang.model.type.TypeKind;
import javax.lang.model.type.TypeMirror;
import org.checkerframework.common.value.qual.ArrayLen;
import org.checkerframework.framework.type.AnnotatedTypeMirror;
import org.checkerframework.framework.type.AnnotatedTypeMirror.AnnotatedArrayType;
import org.checkerframework.framework.type.AnnotatedTypeMirror.AnnotatedDeclaredType;
import org.checkerframework.framework.type.AnnotatedTypeMirror.AnnotatedExecutableType;
import org.checkerframework.framework.util.AnnotatedTypes;
import org.checkerframework.javacutil.AnnotationUtils;
import org.checkerframework.javacutil.ElementUtils;
import org.checkerframework.javacutil.TreeUtils;

/**
 * Determines the nullness type of calls to {@link java.util.Collection#toArray()}.
 *
 * <p>The semantics of {@link Collection#toArray(Object[]) Collection.toArray(T[])} cannot be
 * captured by the nullness type system syntax. The nullness type of the returned array depends on
 * the size of the passed parameter. In particular, the returned array component is of type
 * {@code @NonNull} if the following conditions hold:
 *
 * <ol>
 *   <li value="1">The receiver collection type argument is {@code NonNull}, and
 *   <li value="2">The passed array size is less than the collection size. Here are heuristics to
 *       handle the most common cases:
 *       <ol>
 *         <li value="1">the argument has length 0:
 *             <ol>
 *               <li value="1">an empty array initializer, e.g. {@code c.toArray(new String[] {})},
 *                   or
 *               <li value="2">array creation tree of size 0, e.g. {@code c.toArray(new String[0])}.
 *             </ol>
<<<<<<< HEAD
 *         <li value="2">array creation tree of the collection size method invocation {@code
 *             c.toArray(new String[c.size()])}
=======
 *         <li value="2">array creation tree with a collection {@code size()} method invocation as
 *             argument {@code c.toArray(new String[c.size()])}
>>>>>>> 17ee1868
 *       </ol>
 * </ol>
 *
 * <p>Additionally, when the lint option {@link NullnessChecker#LINT_TRUSTARRAYLENZERO} is provided,
 * a call to {@link Collection#toArray(Object[]) Collection.toArray(T[])} will be estimated to
<<<<<<< HEAD
 * return an array with non-null components by the Nullness Checker if the argument is a field
 * accesses where the field declaration has a {@code @ArrayLen(0)} annotation. This trusts the
 * {@code @ArrayLen(0)} annotation, but does not verify it. Run the Constant Value Checker to verify
 * that annotation.
 *
 * <p>Note: The nullness of the returned array doesn't depend on the passed array nullness. This is
 * a fact about {@link Collection#toArray(Object[]) Collection.toArray(T[])}.
 *
 * <p>Note: Corresponding section in manual should be consistent with this Javadoc.
 *
 * @checker_framework.manual #nullness-collection-toarray Nullness and conversions from collections
 *     to arrays
=======
 * return an array with non-null components if the argument is a field access where the field
 * declaration has a {@code @ArrayLen(0)} annotation. This trusts the {@code @ArrayLen(0)}
 * annotation, but does not verify it. Run the Constant Value Checker to verify that annotation.
 *
 * <p>Note: The nullness of the returned array doesn't depend on the passed array nullness. This is
 * a fact about {@link Collection#toArray(Object[]) Collection.toArray(T[])}, not a limitation of
 * this heuristic.
 *
 * @checker_framework.manual #nullness-collection-toarray Nullness and conversions from collections
 *     to arrays
 * @checker_framework.manual #constant-value-checker Constant Value Checker
>>>>>>> 17ee1868
 */
// Note: The {@code nullness-collection-toarray} section in the manual should be kept consistent
// with this Javadoc.
public class CollectionToArrayHeuristics {
    /** The processing environment. */
    private final ProcessingEnvironment processingEnv;
    /** The type factory. */
    private final NullnessAnnotatedTypeFactory atypeFactory;

    /** The element for {@link Collection#toArray(Object[])}. */
    private final ExecutableElement collectionToArrayE;
    /** The element for {@link Collection#size()}. */
    private final ExecutableElement size;
    /** The type for {@link Collection}. */
    private final AnnotatedDeclaredType collectionType;
    /** Whether to trust {@code @ArrayLen(0)} annotations. */
    private final boolean trustArrayLenZero;

    /**
     * Create the heuristics for the given nullness checker and factory.
     *
     * @param checker the checker instance
     * @param factory the factory instance
     */
    public CollectionToArrayHeuristics(
            NullnessChecker checker, NullnessAnnotatedTypeFactory factory) {
        this.processingEnv = checker.getProcessingEnvironment();
        this.atypeFactory = factory;

        this.collectionToArrayE =
                TreeUtils.getMethod(
                        java.util.Collection.class.getName(), "toArray", processingEnv, "T[]");
        this.size =
                TreeUtils.getMethod(java.util.Collection.class.getName(), "size", 0, processingEnv);
        this.collectionType =
                factory.fromElement(
                        processingEnv.getElementUtils().getTypeElement("java.util.Collection"));

        this.trustArrayLenZero =
                checker.getLintOption(
                        NullnessChecker.LINT_TRUSTARRAYLENZERO,
                        NullnessChecker.LINT_DEFAULT_TRUSTARRAYLENZERO);
    }

    /**
     * If the method invocation is a call to {@code toArray}, then it manipulates the returned type
     * of {@code method} arg to contain the appropriate nullness. Otherwise, it does nothing.
     *
     * @param tree method invocation tree
     * @param method invoked method type
     */
    public void handle(MethodInvocationTree tree, AnnotatedExecutableType method) {
        if (TreeUtils.isMethodInvocation(tree, collectionToArrayE, processingEnv)) {
            assert !tree.getArguments().isEmpty() : tree;
            ExpressionTree argument = tree.getArguments().get(0);
            boolean receiverIsNonNull = isNonNullReceiver(tree);
            boolean argIsHandled =
                    isHandledArrayCreation(argument, receiverName(tree.getMethodSelect()));
            argIsHandled =
                    argIsHandled || (trustArrayLenZero && isArrayLenZeroFieldAccess(argument));
            setComponentNullness(receiverIsNonNull && argIsHandled, method.getReturnType());

            // TODO: We need a mechanism to prevent nullable collections
            // from inserting null elements into a nonnull arrays.
            if (!receiverIsNonNull) {
                setComponentNullness(false, method.getParameterTypes().get(0));
            }
        }
    }

    /**
     * Determine whether the argument is a field access expression of which the declaration has a
     * {@code ArrayLen(0)} annotation.
     *
     * @param argument the expression tree
     * @return true if the expression is a field access expression, where the field has declared
     *     type {@code ArrayLen(0)}
     */
    private boolean isArrayLenZeroFieldAccess(ExpressionTree argument) {
        Element el = TreeUtils.elementFromUse(argument);
        if (el != null && el.getKind().isField()) {
            TypeMirror t = ElementUtils.getType(el);
            if (t.getKind() == TypeKind.ARRAY) {
                List<? extends AnnotationMirror> ams = t.getAnnotationMirrors();
                for (AnnotationMirror am : ams) {
                    if (AnnotationUtils.areSameByClass(am, ArrayLen.class)) {
                        List<Integer> lens =
                                AnnotationUtils.getElementValueArray(
                                        am, "value", Integer.class, false);
                        if (lens.size() == 1 && lens.get(0) == 0) {
                            return true;
                        }
                    }
                }
            }
        }
        return false;
    }

    /**
     * Sets the nullness of the component of the array type.
     *
     * @param isNonNull indicates which annotation ({@code NonNull} or {@code Nullable}) should be
     *     inserted
     * @param type the array type
     */
    private void setComponentNullness(boolean isNonNull, AnnotatedTypeMirror type) {
        assert type.getKind() == TypeKind.ARRAY;
        AnnotatedTypeMirror compType = ((AnnotatedArrayType) type).getComponentType();
        compType.replaceAnnotation(isNonNull ? atypeFactory.NONNULL : atypeFactory.NULLABLE);
    }

    /**
     * Returns true if {@code argument} is one of the array creation trees that the heuristic
     * handles.
     *
     * @param argument the tree passed to {@link Collection#toArray(Object[])
     *     Collection.toArray(T[])}
     * @param receiver the expression for the receiver collection
     * @return true if the argument is handled and assume to return nonnull elements
     */
    private boolean isHandledArrayCreation(Tree argument, String receiver) {
        if (argument.getKind() != Tree.Kind.NEW_ARRAY) {
            return false;
        }
        NewArrayTree newArr = (NewArrayTree) argument;

        // case 1: empty array initializer
        if (newArr.getInitializers() != null) {
            return newArr.getInitializers().isEmpty();
        }

        assert !newArr.getDimensions().isEmpty();
        Tree dimension = newArr.getDimensions().get(newArr.getDimensions().size() - 1);

        // case 2: 0-length array creation
        if (dimension.toString().equals("0")) {
            return true;
        }

        // case 3: size()-length array creation
        if (TreeUtils.isMethodInvocation(dimension, size, processingEnv)) {
            MethodInvocationTree invok = (MethodInvocationTree) dimension;
            String invokReceiver = receiverName(invok.getMethodSelect());
            return invokReceiver.equals(receiver);
        }

        return false;
    }

    /**
     * Returns {@code true} if the method invocation tree receiver is collection that contains
     * non-null elements (i.e. its type argument is a {@code NonNull}.
     */
    private boolean isNonNullReceiver(MethodInvocationTree tree) {
        // check receiver
        AnnotatedTypeMirror receiver = atypeFactory.getReceiverType(tree);
        AnnotatedDeclaredType collection =
                AnnotatedTypes.asSuper(atypeFactory, receiver, collectionType);

        if (collection.getTypeArguments().isEmpty() // raw type
                || !collection
                        .getTypeArguments()
                        .get(0)
                        .hasEffectiveAnnotation(atypeFactory.NONNULL)) {
            return false;
        }
        return true;
    }

    /**
     * The name of the receiver object of the tree.
     *
     * @param tree either an identifier tree or a member select tree
     */
    // This method is quite sloppy, but works most of the time
    private String receiverName(Tree tree) {
        if (tree.getKind() == Tree.Kind.MEMBER_SELECT) {
            return ((MemberSelectTree) tree).getExpression().toString();
        } else {
            return "this";
        }
    }
}<|MERGE_RESOLUTION|>--- conflicted
+++ resolved
@@ -42,32 +42,13 @@
  *                   or
  *               <li value="2">array creation tree of size 0, e.g. {@code c.toArray(new String[0])}.
  *             </ol>
-<<<<<<< HEAD
- *         <li value="2">array creation tree of the collection size method invocation {@code
- *             c.toArray(new String[c.size()])}
-=======
  *         <li value="2">array creation tree with a collection {@code size()} method invocation as
  *             argument {@code c.toArray(new String[c.size()])}
->>>>>>> 17ee1868
  *       </ol>
  * </ol>
  *
  * <p>Additionally, when the lint option {@link NullnessChecker#LINT_TRUSTARRAYLENZERO} is provided,
  * a call to {@link Collection#toArray(Object[]) Collection.toArray(T[])} will be estimated to
-<<<<<<< HEAD
- * return an array with non-null components by the Nullness Checker if the argument is a field
- * accesses where the field declaration has a {@code @ArrayLen(0)} annotation. This trusts the
- * {@code @ArrayLen(0)} annotation, but does not verify it. Run the Constant Value Checker to verify
- * that annotation.
- *
- * <p>Note: The nullness of the returned array doesn't depend on the passed array nullness. This is
- * a fact about {@link Collection#toArray(Object[]) Collection.toArray(T[])}.
- *
- * <p>Note: Corresponding section in manual should be consistent with this Javadoc.
- *
- * @checker_framework.manual #nullness-collection-toarray Nullness and conversions from collections
- *     to arrays
-=======
  * return an array with non-null components if the argument is a field access where the field
  * declaration has a {@code @ArrayLen(0)} annotation. This trusts the {@code @ArrayLen(0)}
  * annotation, but does not verify it. Run the Constant Value Checker to verify that annotation.
@@ -79,7 +60,6 @@
  * @checker_framework.manual #nullness-collection-toarray Nullness and conversions from collections
  *     to arrays
  * @checker_framework.manual #constant-value-checker Constant Value Checker
->>>>>>> 17ee1868
  */
 // Note: The {@code nullness-collection-toarray} section in the manual should be kept consistent
 // with this Javadoc.
