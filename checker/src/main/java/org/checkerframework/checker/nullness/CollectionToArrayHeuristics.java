package org.checkerframework.checker.nullness;

import com.sun.source.tree.MemberSelectTree;
import com.sun.source.tree.MethodInvocationTree;
import com.sun.source.tree.NewArrayTree;
import com.sun.source.tree.Tree;
import java.util.Collection;
import javax.annotation.processing.ProcessingEnvironment;
import javax.lang.model.element.ExecutableElement;
import javax.lang.model.type.TypeKind;
import org.checkerframework.framework.type.AnnotatedTypeMirror;
import org.checkerframework.framework.type.AnnotatedTypeMirror.AnnotatedArrayType;
import org.checkerframework.framework.type.AnnotatedTypeMirror.AnnotatedDeclaredType;
import org.checkerframework.framework.type.AnnotatedTypeMirror.AnnotatedExecutableType;
import org.checkerframework.framework.util.AnnotatedTypes;
import org.checkerframework.javacutil.PluginUtil;
import org.checkerframework.javacutil.TreeUtils;

/**
 * Determines the nullness type of calls to {@link java.util.Collection#toArray()}.
 *
 * <p>The semantics of {@link Collection#toArray(Object[]) Collection.toArray(T[])} cannot be
 * captured by the nullness type system syntax. The nullness type of the returned array depends on
 * the size of the passed parameter. In particular, the returned array component is of type
 * {@code @NonNull} if the following conditions hold:
 *
 * <ol>
 *   <li value="1">The receiver collection type argument is {@code NonNull}, and
 *   <li value="2">The passed array size is less than the collection size. Here are heuristics to
 *       handle the most common cases:
 *       <ol>
 *         <li value="1">an empty array initializer, e.g. {@code c.toArray(new String[] {})},
 *         <li value="2">array creation tree of size 0, e.g. {@code c.toArray(new String[0])}, or
 *         <li value="3">array creation tree of the collection size method invocation {@code
 *             c.toArray(new String[c.size()])}
 *       </ol>
 * </ol>
 *
 * Note: The nullness of the returned array doesn't depend on the passed array nullness.
 */
public class CollectionToArrayHeuristics {
    private final ProcessingEnvironment processingEnv;
    private final NullnessAnnotatedTypeFactory atypeFactory;

    private final ExecutableElement collectionToArrayE;
    private final ExecutableElement size;
    private final AnnotatedDeclaredType collectionType;

    public CollectionToArrayHeuristics(
            ProcessingEnvironment env, NullnessAnnotatedTypeFactory factory) {
        this.processingEnv = env;
        this.atypeFactory = factory;

        this.collectionToArrayE =
<<<<<<< HEAD
                // TODO: see why special-casing is necessary
                PluginUtil.getJreVersion() == 8
                        ? TreeUtils.getMethod(
                                java.util.Collection.class.getName(), "toArray", 1, env)
                        : TreeUtils.getMethod(
                                java.util.Collection.class.getName(), "toArray", env, "T[]");
=======
                TreeUtils.getMethod(java.util.Collection.class.getName(), "toArray", env, "T[]");
>>>>>>> 99d70472
        this.size = TreeUtils.getMethod(java.util.Collection.class.getName(), "size", 0, env);
        this.collectionType =
                factory.fromElement(env.getElementUtils().getTypeElement("java.util.Collection"));
    }

    /**
     * If the method invocation is a call to {@code toArray}, then it manipulates the returned type
     * of {@code method} arg to contain the appropriate nullness. Otherwise, it does nothing.
     *
     * @param tree method invocation tree
     * @param method invoked method type
     */
    public void handle(MethodInvocationTree tree, AnnotatedExecutableType method) {
        if (TreeUtils.isMethodInvocation(tree, collectionToArrayE, processingEnv)) {
            assert !tree.getArguments().isEmpty() : tree;
            Tree argument = tree.getArguments().get(0);
            boolean argIsArrayCreation =
                    isHandledArrayCreation(argument, receiverName(tree.getMethodSelect()));
            boolean receiverIsNonNull = isNonNullReceiver(tree);
            setComponentNullness(receiverIsNonNull && argIsArrayCreation, method.getReturnType());

            // TODO: We need a mechanism to prevent nullable collections
            // from inserting null elements into a nonnull arrays.
            if (!receiverIsNonNull) {
                setComponentNullness(false, method.getParameterTypes().get(0));
            }
        }
    }

    /**
     * Sets the nullness of the component of the array type.
     *
     * @param isNonNull indicates which annotation ({@code NonNull} or {@code Nullable}) should be
     *     inserted
     * @param type the array type
     */
    private void setComponentNullness(boolean isNonNull, AnnotatedTypeMirror type) {
        assert type.getKind() == TypeKind.ARRAY;
        AnnotatedTypeMirror compType = ((AnnotatedArrayType) type).getComponentType();
        compType.replaceAnnotation(isNonNull ? atypeFactory.NONNULL : atypeFactory.NULLABLE);
    }

    /**
     * Returns true if {@code argument} is one of the array creation trees that the heuristic
     * handles.
     *
     * @param argument the tree passed to {@link Collection#toArray(Object[])
     *     Collection.toArray(T[])}
     * @param receiver the expression for the receiver collection
     * @return true if the argument is handled and assume to return nonnull elements
     */
    private boolean isHandledArrayCreation(Tree argument, String receiver) {
        if (argument.getKind() != Tree.Kind.NEW_ARRAY) {
            return false;
        }
        NewArrayTree newArr = (NewArrayTree) argument;

        // case 1: empty array initializer
        if (newArr.getInitializers() != null) {
            return newArr.getInitializers().isEmpty();
        }

        assert !newArr.getDimensions().isEmpty();
        Tree dimension = newArr.getDimensions().get(newArr.getDimensions().size() - 1);

        // case 2: 0-length array creation
        if (dimension.toString().equals("0")) {
            return true;
        }

        // case 3: size()-length array creation
        if (TreeUtils.isMethodInvocation(dimension, size, processingEnv)) {
            MethodInvocationTree invok = (MethodInvocationTree) dimension;
            String invokReceiver = receiverName(invok.getMethodSelect());
            return invokReceiver.equals(receiver);
        }

        return false;
    }

    /**
     * Returns {@code true} if the method invocation tree receiver is collection that contains
     * non-null elements (i.e. its type argument is a {@code NonNull}.
     */
    private boolean isNonNullReceiver(MethodInvocationTree tree) {
        // check receiver
        AnnotatedTypeMirror receiver = atypeFactory.getReceiverType(tree);
        AnnotatedDeclaredType collection =
                AnnotatedTypes.asSuper(atypeFactory, receiver, collectionType);

        if (collection.getTypeArguments().isEmpty() // raw type
                || !collection
                        .getTypeArguments()
                        .get(0)
                        .hasEffectiveAnnotation(atypeFactory.NONNULL)) {
            return false;
        }
        return true;
    }

    /**
     * The name of the receiver object of the tree.
     *
     * @param tree either an identifier tree or a member select tree
     */
    // This method is quite sloppy, but works most of the time
    private String receiverName(Tree tree) {
        if (tree.getKind() == Tree.Kind.MEMBER_SELECT) {
            return ((MemberSelectTree) tree).getExpression().toString();
        } else {
            return "this";
        }
    }
}<|MERGE_RESOLUTION|>--- conflicted
+++ resolved
@@ -13,7 +13,6 @@
 import org.checkerframework.framework.type.AnnotatedTypeMirror.AnnotatedDeclaredType;
 import org.checkerframework.framework.type.AnnotatedTypeMirror.AnnotatedExecutableType;
 import org.checkerframework.framework.util.AnnotatedTypes;
-import org.checkerframework.javacutil.PluginUtil;
 import org.checkerframework.javacutil.TreeUtils;
 
 /**
@@ -52,16 +51,7 @@
         this.atypeFactory = factory;
 
         this.collectionToArrayE =
-<<<<<<< HEAD
-                // TODO: see why special-casing is necessary
-                PluginUtil.getJreVersion() == 8
-                        ? TreeUtils.getMethod(
-                                java.util.Collection.class.getName(), "toArray", 1, env)
-                        : TreeUtils.getMethod(
-                                java.util.Collection.class.getName(), "toArray", env, "T[]");
-=======
                 TreeUtils.getMethod(java.util.Collection.class.getName(), "toArray", env, "T[]");
->>>>>>> 99d70472
         this.size = TreeUtils.getMethod(java.util.Collection.class.getName(), "size", 0, env);
         this.collectionType =
                 factory.fromElement(env.getElementUtils().getTypeElement("java.util.Collection"));
