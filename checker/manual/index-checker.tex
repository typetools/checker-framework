%\htmlhr
\chapter{Index Checker for array bounds\label{index-checker}}

The Index Checker warns about unsafe array accesses.  It protects
against Java's ArrayIndexOutOfBoundsException. A class checked by the
Index Checker  will not throw an ArrayIndexOutOfBoundException unless the
index has overflowed or underflowed.

The Index Checker maintains an estimate of the range of values for each array
index expression.  There are two ways an expression can fail to be safe for use as an
array index: either it can be too low or it can be too high. The Index
Checker will warn about both types of dangerous accesses, and will
issue different warnings for the two.

Typically, programmers do not need to write annotations to use the
Index Checker. The Index Checker will infer properties of indexes from
the code around them.  For example, it will infer that \<x> is positive
within the then block of an \code{if (x > 0)} statement.

Internally, the Index Checker is composed of two checkers: the Lower
Bound Checker, which checks whether potential accesses may be too low,
and the Upper Bound Checker, which checks whether potential accesses
may be too high. The two checkers and their type hierarchies are
detailed in the remainder of this section.

\section{Running the Index Checker\label{index-running}}

To run the Index Checker, run the command

\begin{alltt}
<<<<<<< HEAD
javac -processor index \emph{MyJavaFile}.java
=======
  javac -processor index \emph{MyJavaFile}.java
>>>>>>> 5380533b
\end{alltt}


\section{The Lower Bound Checker\label{index-lowerbound}}

The Lower Bound Checker warns about array indices that might be
too low.  The
Lower Bound Checker's type system uses the following qualifiers.
<<<<<<< HEAD
The Lower Bound Checker infers all of these qualifiers automatically (the
rules appear in file \<lowerbound\_rules.txt> in the implementation),
so the programmer rarely has to write them.
=======
The Lower Bound Checker infers all of these qualifiers automatically,
so the programmer rarely has to write them. Only at the function interface
does the programmer need to write annotations, when functions make assumptions
about the parameters that are being passed in.
>>>>>>> 5380533b

\begin{description}
\item[\refqualclass{checker/lowerbound/qual}{Positive}]
  The value is 1 or greater, so it is not too low to be used as an array index.
\item[\refqualclass{checker/lowerbound/qual}{NonNegative}]
  The value is 0 or greater, so it is not too low to be used as an array index.
\item[\refqualclass{checker/lowerbound/qual}{GreaterThanOrEqualToNegativeOne}]
  The value is -1 or greater.
  It may not be used as an array index, because it might be too low.
\item[\refqualclass{checker/lowerbound/qual}{LowerBoundUnknown}]
  There is no information about the value.
  It may not be used as an array index, because it might be too low.
  This type is the top type.
\end{description}

\begin{figure}
  \includeimage{lowerbound}{7cm}
  \caption{The type hierarchy used by the Lower Bound Checker.}
  \label{fig-lowerbound-types}
\end{figure}


\section{The Upper Bound Checker\label{index-upperbound}}

The Upper Bound Checker warns about array accesses whose index might be
too high. The Upper Bound Checker uses the following
qualifiers:

\begin{description}
\item[\refqualclasswithparams{checker/upperbound/qual}{LessThanLength}{String[] names}]
  An expression with this type
  has value less than the length of each array listed in \<names>.
\item[\refqualclasswithparams{checker/upperbound/qual}{EqualToLength}{String[] names}]
  An expression with this type
  has value equal to the length of each array listed in \<names>.
\item[\refqualclasswithparams{checker/upperbound/qual}{LessThanOrEqualToLength}{String[] names}]
  An expression with this type
  has value less than or equal to the length of each array listed in \<names>.
\item[\refqualclass{checker/upperbound/qual}{UpperBoundUnknown}]
  There is no information about the value of an expression with this type.
  It may not be used as an array index, because it might be too high.
<<<<<<< HEAD
  This type is the top type.
\end{description}
=======
  This type is the top type, and should never need to be written by the
  programmer.
\item[\refqualclass{checker/upperbound/qual}{UpperBoundBottom}]
  This is the bottom type for the Upper Bound type system. It should
  never be assigned or written, but is included for completeness.
  \end{description}

\begin{figure}
  \includeimage{upperbound}{7cm}
  \caption{The type hierarchy used by the Upper Bound Checker.}
  \label{fig-upperbound-types}
\end{figure}
>>>>>>> 5380533b
<|MERGE_RESOLUTION|>--- conflicted
+++ resolved
@@ -28,11 +28,7 @@
 To run the Index Checker, run the command
 
 \begin{alltt}
-<<<<<<< HEAD
-javac -processor index \emph{MyJavaFile}.java
-=======
   javac -processor index \emph{MyJavaFile}.java
->>>>>>> 5380533b
 \end{alltt}
 
 
@@ -41,16 +37,10 @@
 The Lower Bound Checker warns about array indices that might be
 too low.  The
 Lower Bound Checker's type system uses the following qualifiers.
-<<<<<<< HEAD
-The Lower Bound Checker infers all of these qualifiers automatically (the
-rules appear in file \<lowerbound\_rules.txt> in the implementation),
-so the programmer rarely has to write them.
-=======
 The Lower Bound Checker infers all of these qualifiers automatically,
 so the programmer rarely has to write them. Only at the function interface
 does the programmer need to write annotations, when functions make assumptions
 about the parameters that are being passed in.
->>>>>>> 5380533b
 
 \begin{description}
 \item[\refqualclass{checker/lowerbound/qual}{Positive}]
@@ -92,10 +82,6 @@
 \item[\refqualclass{checker/upperbound/qual}{UpperBoundUnknown}]
   There is no information about the value of an expression with this type.
   It may not be used as an array index, because it might be too high.
-<<<<<<< HEAD
-  This type is the top type.
-\end{description}
-=======
   This type is the top type, and should never need to be written by the
   programmer.
 \item[\refqualclass{checker/upperbound/qual}{UpperBoundBottom}]
@@ -107,5 +93,4 @@
   \includeimage{upperbound}{7cm}
   \caption{The type hierarchy used by the Upper Bound Checker.}
   \label{fig-upperbound-types}
-\end{figure}
->>>>>>> 5380533b
+\end{figure}