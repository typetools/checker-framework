--- conflicted
+++ resolved
@@ -787,8 +787,6 @@
 \end{sloppypar}
 
 
-<<<<<<< HEAD
-=======
 \section{Type inference tools\label{type-inference-tools}}
 
 \subsection{Varieties of type inference\label{type-inference-varieties}}
@@ -895,7 +893,6 @@
 You can find installation instructions and a video tutorial at \url{https://github.com/reprogrammer/cascade}.
 
 
->>>>>>> 10888a5f
 % LocalWords:  jsr plugin Warski xml buildfile tIDE java Awarns pom lifecycle
 % LocalWords:  IntelliJ Maia newdir classpath Unconfuse nullness Gradle
 % LocalWords:  compilerArgs Xbootclasspath JSR308 jsr308 jsr308javac mvn
