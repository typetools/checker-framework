\htmlhr
\chapter{Integration with external tools\label{external-tools}}

This chapter discusses how to run a checker from the command line, from a
build system, or from an IDE\@.  You can skip to the appropriate section:

% Keep this list up to date with the sections of this chapter and with TWO
% copies of the list in file introduction.tex .
\begin{itemize}
\item javac (Section~\ref{javac-installation})
\item Ant (Section~\ref{ant-task})
\item Maven (Section~\ref{maven})
\item Gradle (Section~\ref{gradle})
\item Android plugin for Gradle (Section~\ref{android-gradle})
\item IntelliJ IDEA (Section~\ref{intellij})
\item Eclipse (Section~\ref{eclipse})
\item tIDE (Section~\ref{tide})
\item NetBeans (Section~\ref{netbeans})
\end{itemize}

If your build system or IDE is not listed above, you should customize how
it runs the javac command on your behalf.  See your build system or IDE
documentation to learn how to
customize it, adapting the instructions for javac in Section~\ref{javac-installation}.
If you make another tool support running a checker, please
inform us via the
\href{https://groups.google.com/forum/#!forum/checker-framework-discuss}{mailing
  list} or
\href{https://github.com/typetools/checker-framework/issues}{issue tracker} so
we can add it to this manual.

All examples in this chapter are in the public domain, with no copyright nor
licensing restrictions.


\section{Javac compiler\label{javac-installation}}

To perform pluggable type-checking, run the \<javac> compiler with the
Checker Framework on the classpath.
There are three ways to achieve this.  You can use any
one of them.  However, if you are using the Windows command shell, you must
use the last one.
% Is the last one required for Cygwin, as well as for the Windows command shell?


\begin{itemize}
  \item
    Option 1:
    Add directory
    \code{.../checker-framework-2.1.4/checker/bin} to your path, \emph{before} any other
    directory that contains a \<javac> executable.

    If you are
    using the bash shell, a way to do this is to add the following to your
    \verb|~/.profile| (or alternately \verb|~/.bash_profle| or \verb|~/.bashrc|) file:
\begin{Verbatim}
  export CHECKERFRAMEWORK=${HOME}/checker-framework-2.1.4
  export PATH=${CHECKERFRAMEWORK}/checker/bin:${PATH}
\end{Verbatim}
    then log out and back in to ensure that the environment variable
    setting takes effect.

    Now, whenever you run \code{javac}, you will use the ``Checker
    Framework compiler''.  It is exactly the same as the OpenJDK compiler,
    with two small differences:  it includes the Checker Framework jar file
    on its classpath, and it recognizes type annotations in comments (see
    Section~\ref{annotations-in-comments}).

  \item
    \begin{sloppypar}
    Option 2:
    Whenever this document tells you to run \code{javac}, you
    can instead run \code{\$CHECKERFRAMEWORK/checker/bin/javac}.
    \end{sloppypar}

    You can simplify this by introducing an alias.  Then,
    whenever this document tells you to run \code{javac}, instead use that
    alias.  Here is the syntax for your
    \verb|~/.bashrc| file:
% No Windows example because this doesn't work under Windows.
\begin{Verbatim}
  export CHECKERFRAMEWORK=${HOME}/checker-framework-2.1.4
  alias javacheck='$CHECKERFRAMEWORK/checker/bin/javac'
\end{Verbatim}

    If you are using a Java 7 JVM, then add command-line arguments to so
    indicate:

\begin{Verbatim}
  export CHECKERFRAMEWORK=${HOME}/checker-framework-2.1.4
  alias javacheck='$CHECKERFRAMEWORK/checker/bin/javac -source 7 -target 7'
\end{Verbatim}

   If you do not add the \<-source 7 -target 7> command-line arguments, you
   may get the following error when running a class that was compiled by
   javacheck:
\begin{Verbatim}
  UnsupportedClassVersionError: ... : Unsupported major.minor version 52.0
\end{Verbatim}

   \item
   Option 3:
   Whenever this document tells you to run \code{javac}, instead
   run checker.jar via \<java> (not \<javac>) as in:

\begin{Verbatim}
  java -jar $CHECKERFRAMEWORK/checker/dist/checker.jar ...
\end{Verbatim}

    You can simplify the above command by introducing an alias.  Then,
    whenever this document tells you to run \code{javac}, instead use that
    alias.  For example:

\begin{Verbatim}
  # Unix
  export CHECKERFRAMEWORK=${HOME}/checker-framework-2.1.4
  alias javacheck='java -jar $CHECKERFRAMEWORK/checker/dist/checker.jar'

  # Windows
  set CHECKERFRAMEWORK = C:\Program Files\checker-framework-2.1.4\
  doskey javacheck=java -jar %CHECKERFRAMEWORK%\checker\dist\checker.jar $*
\end{Verbatim}

   \noindent
   and add \<-source 7 -target 7> if you use a Java 7 JVM.

   (Explanation for advanced users:  More generally, anywhere that you would use \<javac.jar>, you can substitute
   \<\$CHECKERFRAMEWORK/checker/dist/checker.jar>;
   the result is to use the Checker
   Framework compiler instead of the regular \<javac>.)

\end{itemize}


To ensure that you are using the Checker Framework compiler, run
\<javac -version> (possibly using the
full pathname to \<javac> or the alias, if you did not add the Checker
Framework \<javac> to your path).
The output should be:

\begin{Verbatim}
  javac 1.8.0-jsr308-2.1.4
\end{Verbatim}




%% Does this work?  Text elsewhere in the manual imples that it does not.
% \item
% \begin{sloppypar}
%   In order to use the updated compiler when you type \code{javac}, add the
%   directory \<C:\ttbs{}Program Files\ttbs{}checker-framework\ttbs{}checkers\ttbs{}binary> to the
%   beginning of your path variable.  Also set a \code{CHECKERFRAMEWORK} variable.
% \end{sloppypar}
%
% % Instructions stolen from http://www.webreference.com/js/tips/020429.html
%
% To set an environment variable, you have two options:  make the change
% temporarily or permanently.
% \begin{itemize}
% \item
% To make the change \textbf{temporarily}, type at the command shell prompt:
%
% \begin{alltt}
% path = \emph{newdir};%PATH%
% \end{alltt}
%
% For example:
%
% \begin{Verbatim}
% set CHECKERFRAMEWORK = C:\Program Files\checker-framework
% path = %CHECKERFRAMEWORK%\checker\bin;%PATH%
% \end{Verbatim}
%
% This is a temporary change that endures until the window is closed, and you
% must re-do it every time you start a new command shell.
%
% \item
% To make the change \textbf{permanently},
% Right-click the \<My Computer> icon and
% select \<Properties>. Select the \<Advanced> tab and click the
% \<Environment Variables> button. You can set the variable as a ``System
% Variable'' (visible to all users) or as a ``User Variable'' (visible to
% just this user).  Both work; the instructions below show how to set as a
% ``System Variable''.
% In the \<System Variables> pane, select
% \<Path> from the list and click \<Edit>. In the \<Edit System Variable>
% dialog box, move the cursor to the beginning of the string in the
% \<Variable Value> field and type the full directory name (not using the
% \verb|%CHECKERFRAMEWORK%| environment variable) followed by a
% semicolon (\<;>).
%
% % This is for the benefit of the Ant task.
% Similarly, set the \code{CHECKERFRAMEWORK} variable.
%
% This is a permanent change that only needs to be done once ever.
% \end{itemize}



\section{Ant task\label{ant-task}}

If you use the \href{http://ant.apache.org/}{Ant} build tool to compile
your software, then you can add an Ant task that runs a checker.  We assume
that your Ant file already contains a compilation target that uses the
\code{javac} task.

\begin{enumerate}
\item
Set the \code{jsr308javac} property:

%BEGIN LATEX
\begin{smaller}
%END LATEX
\begin{Verbatim}
  <property environment="env"/>

  <property name="checkerframework" value="${env.CHECKERFRAMEWORK}" />

  <!-- On Mac/Linux, use the javac shell script; on Windows, use javac.bat -->
  <condition property="cfJavac" value="javac.bat" else="javac">
      <os family="windows" />
  </condition>

  <presetdef name="jsr308.javac">
    <javac fork="yes" executable="${checkerframework}/checker/bin/${cfJavac}" >
      <!-- JSR-308-related compiler arguments -->
      <compilerarg value="-version"/>
      <compilerarg value="-implicit:class"/>
    </javac>
  </presetdef>
\end{Verbatim}
%BEGIN LATEX
\end{smaller}
%END LATEX

\item \textbf{Duplicate} the compilation target, then \textbf{modify} it slightly as
indicated in this example:

%BEGIN LATEX
\begin{smaller}
%END LATEX
\begin{Verbatim}
  <target name="check-nullness"
          description="Check for null pointer dereferences"
          depends="clean,...">
    <!-- use jsr308.javac instead of javac -->
    <jsr308.javac ... >
      <compilerarg line="-processor org.checkerframework.checker.nullness.NullnessChecker"/>
      <!-- optional, to not check uses of library methods:
        <compilerarg value="-AskipUses=^(java\.awt\.|javax\.swing\.)"/>
      -->
      <compilerarg line="-Xmaxerrs 10000"/>
      ...
    </jsr308.javac>
  </target>
\end{Verbatim}
%BEGIN LATEX
\end{smaller}
%END LATEX

Fill in each ellipsis (\ldots) from the original compilation target.

In the example, the target is named \code{check-nullness}, but you can
name it whatever you like.
\end{enumerate}

\subsection{Explanation\label{ant-task-explanation}}

This section explains each part of the Ant task.

\begin{enumerate}
\item Definition of \code{jsr308.javac}:

The \code{fork} field of the \code{javac} task
ensures that an external javac program is called.  Otherwise, Ant will run
javac via a Java method call, and there is no guarantee that it will get
the Checker Framework compiler that is distributed with the Checker Framework.

The \code{-version} compiler argument is just for debugging; you may omit
it.

The \code{-implicit:class} compiler argument causes annotation processing
to be performed on implicitly compiled files.  (An implicitly compiled file
is one that was not specified on the command line, but for which the source
code is newer than the \code{.class} file.)  This is the default, but
supplying the argument explicitly suppresses a compiler warning.

%% -Awarns was removed above without removing it here.
% The \code{-Awarns} compiler argument is optional, and causes the checker to
% treat errors as warnings so that compilation does not fail even if
% pluggable type-checking fails; see Section~\ref{checker-options}.

\item The \code{check-nullness} target:

The target assumes the existence of a \code{clean} target that removes all
\code{.class} files.  That is necessary because Ant's \code{javac} target
doesn't re-compile \code{.java} files for which a \code{.class} file
already exists.

The \code{-processor ...} compiler argument indicates which checker to
run.  You can supply additional arguments to the checker as well.

\end{enumerate}


\section{Maven\label{maven}}

If you use the \href{http://maven.apache.org/}{Maven} tool,
then you can enable Checker Framework checkers by following the
instructions below.

See the directory \code{examples/MavenExample/} for examples of the use of
Maven build files that run a checker.  These examples can be used to verify that
Maven is correctly downloading the Checker Framework from
\href{http://search.maven.org/#search\%7Cga\%7C1\%7Corg.checkerframework}{Maven
  Central} and executing it.

There are two general ways you can configure your Maven buildfile,
corresponding to the two ways to run the Checker Framework:
\begin{itemize}
\item
  Use the Type Annotations compiler.  You need to use this if you write
  annotations in comments (see Section~\ref{annotations-in-comments}).
\item
  Use the standard Java 8 compiler.
\end{itemize}

Please note that the \<-AoutputArgsToFile> command-line option
(see Section~\ref{debugging-options-output-args}) and shorthands for built-in checkers
(see Section~\ref{shorthand-for-checkers}) are not available when
following these instructions.  Both these features are available only when a checker is
launched via \<checker.jar> such as when \code{\$CHECKERFRAMEWORK/checker/bin/javac}
is run.  The Gradle instructions in this section
bypass \<checker.jar> and cause the compiler to run a
checker as an annotation processor directly.

\begin{enumerate}

\item Declare a dependency on the Checker Framework artifacts.  Find the
  existing \code{<dependencies>} section and add the following new
  \code{<dependency>} items:

\begin{alltt}
    <dependencies>
        ... existing <dependency> items ...

        <!-- annotations from the Checker Framework: nullness, interning, locking, ... -->
        <dependency>
            <groupId>org.checkerframework</groupId>
            <artifactId>checker-qual</artifactId>
            <version>\ReleaseVersion{}</version>
        </dependency>
        <dependency>
            <groupId>org.checkerframework</groupId>
            <artifactId>checker</artifactId>
            <version>\ReleaseVersion{}</version>
        </dependency>
        <!-- The type annotations compiler - uncomment if desired -->
        <!-- <dependency>
            <groupId>org.checkerframework</groupId>
            <artifactId>compiler</artifactId>
            <version>\ReleaseVersion{}</version>
        </dependency> -->
        <!-- The annotated JDK to use (change to jdk7 if using Java 7) -->
        <dependency>
            <groupId>org.checkerframework</groupId>
            <artifactId>jdk8</artifactId>
            <version>\ReleaseVersion{}</version>
        </dependency>
    </dependencies>
\end{alltt}

\item Use Maven properties to hold the locations of the
  annotated JDK and (if using annotations in comments), the type annotations compiler.  Both were declared as Maven dependencies above.
To set the value of these properties automatically, use the Maven Dependency plugin.

First, create the properties in the \code{properties} section of the POM:

\begin{alltt}
<properties>
    <!-- These properties will be set by the Maven Dependency plugin -->
    <!-- Change to jdk7 if using Java 7 -->
    <annotatedJdk>$\{org.checkerframework:jdk8:jar\}</annotatedJdk>
    <!-- Uncomment to use the type annotations compiler. -->
    <!-- <typeAnnotationsJavac>$\{org.checkerframework:compiler:jar\}</typeAnnotationsJavac> -->
</properties>
\end{alltt}

Change the reference to the \code{maven-dependency-plugin} within the \code{<plugins>}
section, or add it if it is not present.

\begin{alltt}
    <plugin>
        <!-- This plugin will set properties values using dependency information -->
        <groupId>org.apache.maven.plugins</groupId>
        <artifactId>maven-dependency-plugin</artifactId>
        <version>2.3</version>
        <executions>
            <execution>
                <goals>
                    <goal>properties</goal>
                </goals>
            </execution>
        </executions>
    </plugin>
\end{alltt}


\item Direct the Maven compiler plugin to use the desired checkers.
Change the reference to the \code{maven-compiler-plugin} within the \code{<plugins>}
section, or add it if it is not present.

For example, to use the \code{org.checkerframework.checker.nullness.NullnessChecker}:

\begin{mysmall}
\begin{alltt}
    <plugin>
        <artifactId>maven-compiler-plugin</artifactId>
        <version>3.3</version>
        <configuration>
            <!-- Change source and target to 1.7 if using Java 7 -->
            <source>1.8</source>
            <target>1.8</target>
            <fork>true</fork>
            <annotationProcessors>
                <!-- Add all the checkers you want to enable here -->
                <annotationProcessor>org.checkerframework.checker.nullness.NullnessChecker</annotationProcessor>
            </annotationProcessors>
            <compilerArgs>
                <!-- location of the annotated JDK, which comes from a Maven dependency -->
                <arg>-Xbootclasspath/p:$\{annotatedJdk\}</arg>
                <!-- Uncomment the following line to use the type annotations compiler. -->
                <!-- <arg>-J-Xbootclasspath/p:$\{typeAnnotationsJavac\}</arg> -->
            </compilerArgs>
        </configuration>
    </plugin>
\end{alltt}
\end{mysmall}

Now, building with Maven should run the checkers during compilation.

Notice that using this approach, no external setup is necessary,
so your Maven build should be reproducible on any server.

If you want to allow Maven to compile your code without running the
checkers, you may want to move the declarations above to within a Maven
profile, so that the checkers run only if the profile was enabled.

\end{enumerate}


\section{Gradle\label{gradle}}

If you use \href{https://gradle.org/}{Gradle},
then you can run a checker by following the instructions below.

These instructions can be used with Java 7 or Java 8.  If using Java 7, then
type annotations should be placed in comments as explained in
Section~\ref{annotations-in-comments}.

See the directory \code{examples/GradleExamples/} for examples of Gradle
build files that run a checker.  You can use these examples to verify that
Gradle is correctly downloading the Checker Framework from
\href{http://search.maven.org/#search\%7Cga\%7C1\%7Corg.checkerframework}{Maven
  Central} and executing it.

\begin{enumerate}

\item Indicate which version of Java you are using.  We recommend the
  following code, but you can also hard-code the \<ext.targetJavaVersion>
  property.

\begin{mysmall}
\begin{Verbatim}
ext.targetJavaVersion = JavaVersion.current().isJava7() ? JavaVersion.VERSION_1_7 : JavaVersion.VERSION_1_8
\end{Verbatim}
\end{mysmall}

\item Use the Maven Central repository:

\begin{Verbatim}
repositories {
  ... existing repositories...
  mavenCentral()
}
\end{Verbatim}

\item Add dependency configurations for the annotated JDK, \<checker.jar>, and the Type Annotations compiler:

\begin{mysmall}
\begin{Verbatim}
configurations {
    ... existing configurations ...
    if (targetJavaVersion.isJava7()) {
        checkerFrameworkJavac {
            description = 'a customization of the OpenJDK javac compiler with additional support for type annotations'
        }
    }
    checkerFrameworkAnnotatedJDK {
       description = 'a copy of JDK classes with Checker Framework type qualifers inserted'
    }
    checkerFramework {
       description = 'The Checker Framework: custom pluggable types for Java'
    }
}
\end{Verbatim}
\end{mysmall}

\item Declare the Checker Framework dependencies:

\begin{Verbatim}
dependencies {
    ... existing dependencies...
    ext.checkerFrameworkVersion = '2.1.4'
    ext.jdkVersion = JavaVersion.current().isJava7() ? 'jdk7' : 'jdk8'
    checkerFrameworkAnnotatedJDK "org.checkerframework:${jdkVersion}:${checkerFrameworkVersion}"

    if (targetJavaVersion.isJava7()) {
        checkerFrameworkJavac "org.checkerframework:compiler:${checkerFrameworkVersion}"
    }
    checkerFramework "org.checkerframework:checker:${checkerFrameworkVersion}"
    compile "org.checkerframework:checker-qual:${checkerFrameworkVersion}"
}
\end{Verbatim}

\item Direct all tasks of type \<JavaCompile> to use the desired checkers:

\begin{mysmall}
\begin{Verbatim}
allprojects {
    tasks.withType(JavaCompile).all { JavaCompile compile ->
        compile.options.compilerArgs = [
                '-processor', 'org.checkerframework.checker.nullness.NullnessChecker',
                '-processorpath', "${configurations.checkerFramework.asPath}",
                // uncomment to turn Checker Framework errors into warnings
                // '-Awarns',
                "-Xbootclasspath/p:${configurations.checkerFrameworkAnnotatedJDK.asPath}"
        ]
        if (targetJavaVersion.isJava7()) {
            compile.options.compilerArgs += ['-source', '7', '-target', '7']
            options.fork = true
            options.forkOptions.jvmArgs += ["-Xbootclasspath/p:${configurations.checkerFrameworkJavac.asPath}"]
        }
    }
}
\end{Verbatim}
\end{mysmall}
\end{enumerate}

\section{Android plugin for Gradle\label{android-gradle}}

If you use the
\href{https://developer.android.com/studio/build/index.html}{Android plugin for Gradle},
then you can run a checker by following the instructions below.

These instructions can be used with Java 7 or Java 8.  Because Android does not
support type annotations, they must be placed in comments as explained in
Section~\ref{annotations-in-comments}.

\begin{enumerate}

\item Use the Maven Central repository:

\begin{Verbatim}
repositories {
  ... existing repositories...
  mavenCentral()
}
\end{Verbatim}

\item Add dependency configurations for the annotated JDK, \<checker.jar>, and the Type Annotations compiler:

\begin{mysmall}
\begin{Verbatim}
configurations {
    ... existing configurations ...
    checkerFrameworkJavac {
        description = 'a customization of the OpenJDK javac compiler with additional support for type annotations'
    }
    checkerFrameworkAnnotatedJDK {
       description = 'a copy of JDK classes with Checker Framework type qualifers inserted'
    }
    checkerFramework {
       description = 'The Checker Framework: custom pluggable types for Java'
    }
}
\end{Verbatim}
\end{mysmall}

\item Declare the Checker Framework dependencies:

\begin{mysmall}
\begin{Verbatim}
dependencies {
    ... existing dependencies...
    ext.checkerFrameworkVersion = '2.1.4'
    ext.jdkVersion = JavaVersion.current().isJava7() ? 'jdk7' : 'jdk8'
    checkerFrameworkAnnotatedJDK "org.checkerframework:${jdkVersion}:${checkerFrameworkVersion}"
    checkerFrameworkJavac "org.checkerframework:compiler:${checkerFrameworkVersion}"
    checkerFramework "org.checkerframework:checker:${checkerFrameworkVersion}"
    compile "org.checkerframework:checker-qual:${checkerFrameworkVersion}"
}
\end{Verbatim}
\end{mysmall}

\item Direct all tasks of type \<JavaCompile> to use the desired checkers, when the \<typecheck> project property is set:

\begin{mysmall}
\begin{Verbatim}
def typecheck = project.properties['typecheck'] ?: false
allprojects {
if (typecheck) {
    gradle.projectsEvaluated {
        tasks.withType(JavaCompile).all { JavaCompile compile ->
        compile.options.compilerArgs = [
                '-processor', 'org.checkerframework.checker.nullness.NullnessChecker',
                '-processorpath', "${configurations.checkerFramework.asPath}",
                // uncomment to turn Checker Framework errors into warnings
                //'-Awarns',
                "-Xbootclasspath/p:${configurations.checkerFrameworkAnnotatedJDK.asPath}"
        ]
            compile.options.compilerArgs += ['-source', '7', '-target', '7']
            options.bootClasspath = System.getProperty("sun.boot.class.path") + ":" + options.bootClasspath
            options.bootClasspath = "${configurations.checkerFrameworkJavac.asPath}:" + ":" + options.bootClasspath
            options.fork = true
            options.forkOptions.jvmArgs += ["-Xbootclasspath/p:${configurations.checkerFrameworkJavac.asPath}"]
        }
    }
}
}
\end{Verbatim}
\end{mysmall}

\item Run the checkers:

\begin{Verbatim}
gradle compileReleaseJavaWithJavac -Ptypecheck=true
\end{Verbatim}
\end{enumerate}


\section{IntelliJ IDEA\label{intellij}}

% The following method has been tested with IntelliJ IDEA 15.0.3.

To run a checker within IntelliJ:

\begin{enumerate}

\item
  Set the language level for your project to 8.  To do so, go to the
  ``Project Structure'' menu via (File>Project Structure) or
  (Ctrl-Alt-Shift-S), and set the ``Project language level'' field in the
  ``Project'' sub-menu to 8.

  Note: under MacOS, the menu is ``Preferences'' rather than ``Project Structure''.

\item
  Add the Checker Framework libraries.  In this same ``Project Structure''
  menu, navigate to the ``Libraries'' sub-menu.  Click on the green ``+'' that
  appears in this menu, select ``Java'' in the resulting pop-down menu,
  select \<CHECKERFRAMEWORK/checker/dist/checker.jar> in the resulting menu,
  and click ``OK''. Repeat this step for
  \<CHECKERFRAMEWORK/checker/dist/javac.jar>.

\item
  Add the annotated JDK library.
  Go to the ``Settings'' menu via (File>Settings) or (Ctrl-Alt-S) and
  navigate to the ``Java Compiler'' sub-menu via (Build, Execution,
  Deployment>Compiler>Java Compiler).  Add the following to the field
  ``Additional command line parameters'':
  \<-Xbootclasspath/p:CHECKERFRAMEWORK/checker/dist/jdk8.jar>

\item
  Create an annotation profile and specify which checkers to run.
  Directly under the ``Java Compiler'' sub-menu is the ``Annotation
  Processors'' sub-menu. Navigate here and click on the green ``+'' to create
  a new Annotation Processor profile. Select the modules you would like to
  use checkers with from under the ``Default'' profile and move them to your
  new profile via the button directly right of the ``-'' button.

  Now select your new profile and check the ``Enable annotation processing''
  option. Select the ``Processor path'' radio button and enter
  \<CHECKERFRAMEWORK/checker/dist/checker.jar> into the field to the right
  of it. To add a checker to be run during compilation, click on the green
  ``+'' in the ``Processor FQ Name'' section and write that checker's
  fully-qualified name
  (\<org.checkerframework.checker.\emph{CHECKER}.\emph{CHECKER}Checker>) in
  the resulting text field, and press the ``ENTER'' key.
  % Without the ENTER key, the setting won't be saved.

\end{enumerate}

Now, when you compile your code, the checker will be run.

It is necessary to manually inform the IDE via a plugin if an annotation
system adds any dependencies beyond those that normally exist in Java.
For information about the extension points, see
\url{https://youtrack.jetbrains.com/issue/IDEA-159286}.


\section{Eclipse\label{eclipse}}

% Eclipse supports type annotations.
% Eclipse does not directly support running the Checker Framework,
% nor is Eclipse necessary for running the Checker Framework.

There are two ways to run a checker from within the Eclipse IDE:  via Ant
or using an Eclipse plugin.  These two methods are described below.

No matter what method you choose, we suggest that
all Checker Framework annotations be written in the comments
if you are using a version of Eclipse that
does not support Java 8.  This will avoid many
text highlighting errors with versions of Eclipse that don't support Java 8
and type annotations.

Even in a version of Eclipse that supports Java 8's type annotations, you
still need to run the Checker Framework via Ant or via the plug-in, rather
than by supplying the \<-processor> command-line option to the ejc
compiler, which is also known as eclipsec.
The reason is that the Checker Framework is built upon javac,
and ejc represents the Java program differently.  (If both javac and ejc
implemented JSR 198~\cite{JSR198}, then it would be possible to build
a type-checking plug-in that works with both compilers.)


\subsection{Using an Ant task\label{eclipse-ant}}

Add an Ant target as described in Section~\ref{ant-task}.  You can
run the Ant target by executing the following steps
(instructions copied from {\codesize\url{http://help.eclipse.org/luna/index.jsp?topic=%2Forg.eclipse.platform.doc.user%2FgettingStarted%2Fqs-84_run_ant.htm}}):

\begin{enumerate}

\item
  Select \code{build.xml} in one of the navigation views and choose
  {\bf Run As $>$ Ant Build...} from its context menu.

\item
  A launch configuration dialog is opened on a launch configuration
  for this Ant buildfile.

\item
  In the {\bf Targets} tab, select the new ant task (e.g., check-interning).

\item
  Click {\bf Run}.

\item
  The Ant buildfile is run, and the output is sent to the Console view.

\end{enumerate}


\label{eclipse-plug-in}         % previous label for this section
\subsection{Eclipse plugin for the Checker Framework\label{eclipse-plugin}}

The Checker framework Eclipse Plugin enables the use of the Checker
Framework within the Eclipse IDE\@.
Its website (\myurl{http://types.cs.washington.edu/checker-framework/eclipse/}).
The website contains instructions for installing and using the plugin.
% The plugin has been substantially improved through a Google Summer of Code 2010 project
% and supports all checkers that are distributed with the Checker Framework.


\subsection{Troubleshooting Eclipse\label{eclipse-troubleshooting}}

Eclipse issues an ``Unhandled Token in @SuppressWarnings'' warning if you
write a \<@SuppressWarnings> annotation containing a string that does not
know about.  Unfortunately, Eclipse
\href{https://bugs.eclipse.org/bugs/show_bug.cgi?id=122475}{hard-codes}
this list and there is not a way for the Eclipse plug-in to extend it.

To eliminate the warnings, you have two options:

\begin{enumerate}
\item
Write \<@SuppressWarnings> annotations related to the Checker Framework in
comments (see Section~\ref{annotations-in-comments}).
\item
  Disable all ``Unhandled Token in @SuppressWarnings'' warnings in Eclipse.
  Look under the menu headings Java $\rightarrow$ Compiler $\rightarrow$ Errors/Warnings $\rightarrow$ Annotations $\rightarrow$ Unhandled Token in '@SuppressWarnings', and set it to ignore.
\end{enumerate}


\section{tIDE\label{tide}}

\begin{sloppypar}
tIDE, an open-source Java IDE, supports the Checker Framework.
You can download it from \myurl{https://sites.google.com/site/tidejava/}.
% This, and http://tide.olympe-network.com/, are failing as of June 2016.
% See its documentation at \myurl{http://tide.olympe.in/}.
\end{sloppypar}


\section{NetBeans\label{netbeans}}

<<<<<<< HEAD
There are two approaches to running a checker in Netbeans, via modifying the project properties, or via a custom ant target. 


\subsection {Adding a checker via the project properties\label{netbeans-project-properties}}

\begin{enumerate}
\item 
Add the Checker Framework libraries to your project's library. To do so, 
right click on the project in the Projects panel, and select ``Properties'' in the
drop-down menu. Then, in the ``Project Properties'' window, navigate to the ``Libraries''
tab.
\item
Add \<checker-qual.jar>  to the compile-time libraries. To do so, select the ``Compile'' tab, 
click the ``Add JAR/Folder'' button on the right and browse to add \<$CHECKERFRAMEWORK/checker/dist/checker-qual.jar>.
\item
Add \<checker.jar> to the processor-path libraries. To do so, select the ``Processor'' tab, 
click the ``Add JAR/Folder'' button on the right and browse to add \<$CHECKERFRAMEWORK/checker/dist/checker-qual.jar>.
=======
To run a checker within NetBeans:

\begin{enumerate}
\item
Add the Checker Framework libraries to your project's library. To do so,
right click on the project in the Projects panel, and select ``Properties'' in the
drop-down menu. Then, in the ``Project Properties'' window, navigate to the ``Libraries''
tab and click the ``Add JAR/Folder'' button on the right, browse and select
\<\$CHECKERFRAMEWORK/checker/dist/checker.jar>.
>>>>>>> af2120ad
\item
Enable annotation processor underlining in the editor. Go to ``Build>Compiling'' and check
the box ``Enable Annotation Processing,'' and under that, ``Enable Annotation Processing in Editor.''
\item
Add the checker to run, by clicking ``Add'' next to the box labeled ``Annotation Processors'' and enter
the fully qualified name of the checker (for example, \<org.checkerframework.checker.nullness.NullnessChecker>)
and click ``OK'' to add.
\end{enumerate}
<<<<<<< HEAD
The selected checker should be run on the project either on a save (if Compile on Save is enabled), 
or when the project is built, and annotation processor output will appear in the editor. 


\subsection {Adding a checker via an ant target\label{netbeans-ant-target}

\begin{enumerate}
\item
Set the \code{jsr308javac} property:

%BEGIN LATEX
\begin{smaller}
%END LATEX
\begin{Verbatim}
  <property environment="env"/>

  <property name="checkerframework" value="${env.CHECKERFRAMEWORK}" />

  <!-- On Mac/Linux, use the javac shell script; on Windows, use javac.bat -->
  <condition property="cfJavac" value="javac.bat" else="javac">
      <os family="windows" />
  </condition>

  <presetdef name="jsr308.javac">
    <javac fork="yes" executable="${checkerframework}/checker/bin/${cfJavac}" >
      <!-- JSR-308-related compiler arguments -->
      <compilerarg value="-version"/>
      <compilerarg value="-implicit:class"/>
    </javac>
  </presetdef>
\end{Verbatim}
%BEGIN LATEX
\end{smaller}
%END LATEX

\item
Overwrite the \code{-init-macrodef-javac-with-processors} target to 
use \code{jsr308.javac} instead of \code{javac} and to run the checker. 
In this example, a nullness checker is run: 

%BEGIN LATEX
\begin{smaller}
%END LATEX
	<target depends="-init-ap-cmdline-properties" if="ap.supported.internal" name="-init-macrodef-javac-with-processors">
			<echo message = "${checkerframework}"/>
			<macrodef name="javac" uri="http://www.netbeans.org/ns/j2se-project/3">
				<attribute default="${src.dir}" name="srcdir"/>
				<attribute default="${build.classes.dir}" name="destdir"/>
				<attribute default="${javac.classpath}" name="classpath"/>
				<attribute default="${javac.processorpath}" name="processorpath"/>
				<attribute default="${build.generated.sources.dir}/ap-source-output" name="apgeneratedsrcdir"/>
				<attribute default="${includes}" name="includes"/>
				<attribute default="${excludes}" name="excludes"/>
				<attribute default="${javac.debug}" name="debug"/>
				<attribute default="${empty.dir}" name="sourcepath"/>
				<attribute default="${empty.dir}" name="gensrcdir"/>
				<element name="customize" optional="true"/>
				<sequential>
					<property location="${build.dir}/empty" name="empty.dir"/>
					<mkdir dir="${empty.dir}"/>
					<mkdir dir="@{apgeneratedsrcdir}"/>
					<jsr308.javac debug="@{debug}" deprecation="${javac.deprecation}" destdir="@{destdir}" encoding="${source.encoding}" excludes="@{excludes}" fork="${javac.fork}" includeantruntime="false" includes="@{includes}" source="${javac.source}" sourcepath="@{sourcepath}" srcdir="@{srcdir}" target="${javac.target}" tempdir="${java.io.tmpdir}">
						<src>
							<dirset dir="@{gensrcdir}" erroronmissingdir="false">
								<include name="*"/>
							</dirset>
						</src>
						<classpath>
							<path path="@{classpath}"/>
						</classpath>
						<compilerarg line="${endorsed.classpath.cmd.line.arg}"/>
						<compilerarg line="${javac.profile.cmd.line.arg}"/>
						<compilerarg line="${javac.compilerargs}"/>
						<compilerarg value="-processorpath"/>
						<compilerarg path="@{processorpath}:${empty.dir}"/>
						<compilerarg line="${ap.processors.internal}"/>
						<compilerarg line="${annotation.processing.processor.options}"/>
						<compilerarg value="-s"/>
						<compilerarg path="@{apgeneratedsrcdir}"/>
						<compilerarg line="${ap.proc.none.internal}"/>
						<compilerarg line="-processor org.checkerframework.checker.nullness.NullnessChecker"/>
						<compilerarg line="-Xmaxerrs 10000"/>
						<customize/>
					</jsr308.javac>
				</sequential>
			</macrodef>
		</target>
	  <target name="-post-jar">
	</target>
%BEGIN LATEX
\end{smaller}
%END LATEX

When Build and Clean Project is used, the output of the checker will now appear 
in the build console. However, annotation processor output will not appear in the editor. 

\end{enumerate}
=======
The selected checker should be run on the project either on a save (if Compile on Save is enabled),
or when the project is built, and annotation processor output will appear in the editor.

>>>>>>> af2120ad

\section{Type inference tools\label{type-inference-varieties}}

There are two different tasks that are commonly called ``type inference''.
You are probably interested in type inference to annotate a program's
source code; see Section~\ref{type-inference-to-annotate}.  This section
expalins the two different varieties of type inference.

\begin{enumerate}
\item
  Type inference during type-checking (Section~\ref{type-refinement}):
  During type-checking, if certain variables have no type qualifier, the
  type-checker determines whether there is some type qualifier that would
  permit the program to type-check.  If so, the type-checker uses that type
  qualifier, but never tells the programmer what it was.  Each time the
  type-checker runs, it re-infers the type qualifier for that variable.  If
  no type qualifier exists that permits the program to type-check, the
  type-checker issues a type warning.

  This variety of type inference is built into the Checker Framework.  Every
  checker can take advantage of it at no extra effort.  However, it only
  works within a method, not across method boundaries.

  Advantages of this variety of type inference include:
  \begin{itemize}
  \item
    If the type qualifier is obvious to the programmer, then omitting it
    can reduce annotation clutter in the program.
  \item
    The type inference can take advantage of only the code currently being
    compiled, rather than having to be correct for all possible calls.
    Additionally, if the code changes, then there is no old annotation to
    update.
  \end{itemize}


\item
  Type inference to annotate a program (Section~\ref{type-inference-to-annotate}):
  As a separate step before type-checking, a type inference tool takes the
  program as input, and outputs a set of type qualifiers that would
  type-check.  These qualifiers are inserted into the source code or the
  class file.  They can be viewed and adjusted by the programmer, and can
  be used by tools such as the type-checker.

  This variety of type inference must be provided by a separate tool.  It
  is not built into the Checker Framework.

  Advantages of this variety of type inference include:
  \begin{itemize}
  \item
    The program contains documentation in the form of type qualifiers,
    which can aid programmer understanding.
  \item
    Error messages may be more comprehensible.  With type inference
    during type-checking, error messages can be obscure, because the
    compiler has already inferred (possibly incorrect) types for a number
    of variables.
  \item
    A minor advantage is speed:  type-checking can be modular, which can be
    faster than re-doing type inference every time the
    program is type-checked.
  \end{itemize}

\end{enumerate}

Advantages of both varieties of inference include:
\begin{itemize}
\item
  Less work for the programmer.
\item
  The tool chooses the most general type, whereas a programmer might
  accidentally write a more specific, less generally-useful annotation.
\end{itemize}


Each variety of type inference has its place.  When using the Checker
Framework, type inference during type-checking is performed only
\emph{within} a method (Section~\ref{type-refinement}).  Every method
signature (arguments and return values) and field must have already been explicitly annotated,
either by the programmer or by a separate type-checking tool
(Section~\ref{type-inference-to-annotate}).
This approach enables modular checking (one class or method at a time) and
gives documentation benefits.
The programmer still has to
put in some effort, but much less than without inference:  typically, a
programmer does not have to write any qualifiers
inside the body of a method.


% LocalWords:  jsr plugin Warski xml buildfile tIDE java Awarns pom lifecycle
% LocalWords:  IntelliJ Maia newdir classpath Unconfuse nullness Gradle
% LocalWords:  compilerArgs Xbootclasspath JSR308 jsr308 jsr308javac mvn
%  LocalWords:  plugins proc procOnly DirectoryScanner setIncludes groupId
%  LocalWords:  setExcludes checkerFrameworkVersion javacParams javaParams
%%  LocalWords:  artifactId quals failOnError ejc CHECKERFRAMEWORK
%%  LocalWords:  javacheck checkerframework MavenExample org arg
%%  LocalWords:  AoutputArgsToFile qual jdk7 jdk8 annotatedJdk Unhandled
%%  LocalWords:  annotationProcessors annotationProcessor JavaCompile
%%  LocalWords:  typeAnnotationsJavac targetJavaVersion GradleExamples<|MERGE_RESOLUTION|>--- conflicted
+++ resolved
@@ -797,7 +797,7 @@
 
 \section{NetBeans\label{netbeans}}
 
-<<<<<<< HEAD
+
 There are two approaches to running a checker in Netbeans, via modifying the project properties, or via a custom ant target. 
 
 
@@ -805,27 +805,18 @@
 
 \begin{enumerate}
 \item 
-Add the Checker Framework libraries to your project's library. To do so, 
+Add the Checker Framework libraries to your project's library. First, 
 right click on the project in the Projects panel, and select ``Properties'' in the
 drop-down menu. Then, in the ``Project Properties'' window, navigate to the ``Libraries''
-tab.
-\item
-Add \<checker-qual.jar>  to the compile-time libraries. To do so, select the ``Compile'' tab, 
-click the ``Add JAR/Folder'' button on the right and browse to add \<$CHECKERFRAMEWORK/checker/dist/checker-qual.jar>.
-\item
-Add \<checker.jar> to the processor-path libraries. To do so, select the ``Processor'' tab, 
-click the ``Add JAR/Folder'' button on the right and browse to add \<$CHECKERFRAMEWORK/checker/dist/checker-qual.jar>.
-=======
-To run a checker within NetBeans:
-
-\begin{enumerate}
-\item
-Add the Checker Framework libraries to your project's library. To do so,
-right click on the project in the Projects panel, and select ``Properties'' in the
-drop-down menu. Then, in the ``Project Properties'' window, navigate to the ``Libraries''
-tab and click the ``Add JAR/Folder'' button on the right, browse and select
-\<\$CHECKERFRAMEWORK/checker/dist/checker.jar>.
->>>>>>> af2120ad
+tab. 
+\item
+Add \<checker-qual.jar>  to the compile-time libraries. To do so, 
+select the ``Compile'' tab, click the ``Add JAR/Folder'' button on the 
+right and browse to add \<$CHECKERFRAMEWORK/checker/dist/checker-qual.jar>.
+\item
+Add \<checker.jar> to the processor-path libraries. To do so, select 
+the ``Processor'' tab, click the ``Add JAR/Folder'' button on 
+the right and browse to add \<$CHECKERFRAMEWORK/checker/dist/checker-qual.jar>.
 \item
 Enable annotation processor underlining in the editor. Go to ``Build>Compiling'' and check
 the box ``Enable Annotation Processing,'' and under that, ``Enable Annotation Processing in Editor.''
@@ -834,12 +825,11 @@
 the fully qualified name of the checker (for example, \<org.checkerframework.checker.nullness.NullnessChecker>)
 and click ``OK'' to add.
 \end{enumerate}
-<<<<<<< HEAD
 The selected checker should be run on the project either on a save (if Compile on Save is enabled), 
 or when the project is built, and annotation processor output will appear in the editor. 
 
 
-\subsection {Adding a checker via an ant target\label{netbeans-ant-target}
+\subsection {Adding a checker via an ant target\label{netbeans-ant-target}}
 
 \begin{enumerate}
 \item
@@ -932,11 +922,7 @@
 in the build console. However, annotation processor output will not appear in the editor. 
 
 \end{enumerate}
-=======
-The selected checker should be run on the project either on a save (if Compile on Save is enabled),
-or when the project is built, and annotation processor output will appear in the editor.
-
->>>>>>> af2120ad
+
 
 \section{Type inference tools\label{type-inference-varieties}}
 
