--- conflicted
+++ resolved
@@ -552,50 +552,6 @@
 
 \section{IntelliJ IDEA\label{intellij}}
 
-<<<<<<< HEAD
-The following method has been tested with IntelliJ IDEA 15.0.3.
-
-To run a checker within IntelliJ, you can utilize its built in 
-annotation processor feature.
-
-Follow these steps to set up checker usage on your IntelliJ project:
-
-\begin{enumerate}
-    \item Download and unzip the Checker Framework distribution. I will refer to its location
-            as CHECKERFRAMEWORK for the rest of this section.
-    \item Regardless of if you are using Java SE 7 or Java SE 8, ensure
-            that the the language level for your project is set ot 8. To
-            do this, go to the \"Project Structure\" menu via (File>Project Structure)
-            or (Ctrl-Alt-Shift-S), and set the \"Project language level\" field in the
-            \"Project\" sub-menu to 8.
-    \item In this same \"Project Structure\" menu, navigate to the \"Libraries\" sub-menu.
-            Click on the green \'+\' which appears in this menu, select \"Java\" in the 
-            resulting pop-down menu, and select to CHECKERFRAMEWORK/checker/dist/checker.jar
-            in the resulting menu and click \"OK\". Repeat this step for 
-            CHECKERFRAMEWORK/checker/dist/javac.jar.
-    \item Now go to the \"Settings\" menu via (File>Settings) or (Ctrl-Alt-S) and navigate to
-            the \"Java Compiler\" sub-menu via 
-            (Build, Execution, Deployment>Compiler>Java Compiler) and add the following to
-            the field \"Additional command line parameters\": 
-            \"-Xbootclasspath/p:CHECKERFRAMEWORK/checker/dist/jdk8.jar\".
-    \item Directly under the \"Java Compiler\" sub-menu is the \"Annotation Processors\" 
-            sub-menu. Navigate here and click on the green \"+\" to create a new 
-            Annotation Processor profile. Select the modules you would like to use checkers
-            with from under the \"Default\" profile and move them to your new profile via
-            the button directly right of the \"-\" button. Now select your new profile
-            and check the \"Enable annotation processing\" option. Select the \"Processor path\"
-            radio button and enter \"CHECKERFRAMEWORK/checker/dist/checker.jar\" into the field
-            to the right of it. To add a checker to be run during compilation, click on the 
-            green \"+\" in the \"Processor FQ Name\" section and write that checker's 
-            fully qualified name in the resulting text field. This name is formatted as 
-            followed: \"org.checkerframework.checker.<CHECKER>.<CHECKER>Checker\" where
-            CHECKER is the checker to be run. Once you have entered this text, remember to
-            press the \"ENTER\" key, as your setting won't be recognized otherwise. To remove
-            a checker, simply select it from this list and click the red \"-\" button.
-    \item To run a checker, simply annotate your source code, and add it to the list to be run
-            as described above, then compile.
-\end{enumerate}
-=======
 % The following method has been tested with IntelliJ IDEA 15.0.3.
 
 To run a checker within IntelliJ:
@@ -650,7 +606,6 @@
 
 Now, when you compile your code, the checker will be run.
 
->>>>>>> 33026160
 
 \section{Eclipse\label{eclipse}}
 
