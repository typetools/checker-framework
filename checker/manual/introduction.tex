\htmlhr
\chapter{Introduction\label{introduction}}

The Checker Framework enhances Java's type system to make it more powerful
and useful.
This lets software developers detect and
prevent errors in their Java programs.

A ``checker'' is a tool that warns you about certain errors or gives you a
guarantee that those errors do not occur.
The Checker Framework comes with checkers for specific types of errors:

\begin{enumerate}

\item
  \ahrefloc{nullness-checker}{Nullness Checker} for null pointer errors
  (see \chapterpageref{nullness-checker})
\item
  \ahrefloc{initialization-checker}{Initialization Checker} to ensure all
  fields are set in the constructor (see
  \chapterpageref{initialization-checker})
\item
  \ahrefloc{map-key-checker}{Map Key Checker} to track which values are
  keys in a map (see \chapterpageref{map-key-checker})
\item
  \ahrefloc{interning-checker}{Interning Checker} for errors in equality
  testing and interning (see \chapterpageref{interning-checker})
\item
  \ahrefloc{lock-checker}{Lock Checker} for concurrency and lock errors
  (see \chapterpageref{lock-checker})
\item
  \ahrefloc{fenum-checker}{Fake Enum Checker} to allow type-safe fake enum
  patterns (see \chapterpageref{fenum-checker})
\item
  \ahrefloc{tainting-checker}{Tainting Checker} for trust and security errors
  (see \chapterpageref{tainting-checker})
\item
  \ahrefloc{regex-checker}{Regex Checker} to prevent use of syntactically
  invalid regular expressions (see \chapterpageref{regex-checker})
\item
  \ahrefloc{formatter-checker}{Format String Checker} to ensure that format
  strings have the right number and type of \<\%> directives (see
  \chapterpageref{formatter-checker})
\item
  \ahrefloc{i18n-formatter-checker}{Internationalization Format String Checker}
  to ensure that i18n format strings have the right number and type of
  \<\{\}> directives (see \chapterpageref{i18n-formatter-checker})
\item
  \ahrefloc{propkey-checker}{Property File Checker} to ensure that valid
  keys are used for property files and resource bundles (see
  \chapterpageref{propkey-checker})
\item
  \ahrefloc{i18n-checker}{Internationalization Checker} to
  ensure that code is properly internationalized (see
  \chapterpageref{i18n-checker})
% The Compiler Message Key Checker is neither here nor in the advanced
% type system features chapter because it is really meant for
% Checker Framework developers and as sample code, and is not meant
% for Checker Framework users at large.
\item
  \ahrefloc{signature-checker}{Signature String Checker} to ensure that the
  string representation of a type is properly used, for example in
  \<Class.forName> (see \chapterpageref{signature-checker})
\item
  \ahrefloc{guieffect-checker}{GUI Effect Checker} to ensure that non-GUI
  threads do not access the UI, which would crash the application
  (see \chapterpageref{guieffect-checker})
\item
  \ahrefloc{units-checker}{Units Checker} to ensure operations are
  performed on correct units of measurement
  (see \chapterpageref{units-checker})
\item
  \ahrefloc{constant-value-checker}{Constant Value Checker} to determine
  whether an expression's value can be known at compile time
  (see \chapterpageref{constant-value-checker})
\item
  \ahrefloc{aliasing-checker}{Aliasing Checker} to identify whether
  expressions have aliases (see \chapterpageref{aliasing-checker})
\item
  \ahrefloc{linear-checker}{Linear Checker} to control aliasing and prevent
  re-use (see \chapterpageref{linear-checker})
\item
  \ahrefloc{igj-checker}{IGJ Checker} for mutation errors (incorrect
  side effects), based on the IGJ type system (see
  \chapterpageref{igj-checker})
\item
  \ahrefloc{javari-checker}{Javari Checker} for mutation errors
  (incorrect side effects), based on the Javari type system (see
  \chapterpageref{javari-checker})
\item
  \ahrefloc{subtyping-checker}{Subtyping Checker} for customized checking without
  writing any code (see \chapterpageref{subtyping-checker})
% \item
%   \ahrefloc{typestate-checker}{Typestate checker} to ensure operations are
%   performed on objects that are in the right state, such as only opened
%   files being read (see \chapterpageref{typestate-checker})
\item
  \ahrefloc{third-party-checkers}{Third-party checkers} that are distributed
  separately from the Checker Framework
  (see \chapterpageref{third-party-checkers})

\end{enumerate}

\noindent
These checkers are easy to use and are invoked as arguments to \<javac>.


The Checker Framework also enables you to write new checkers of your
own; see Chapters~\ref{subtyping-checker} and~\ref{writing-a-checker}.


\section{How to read this manual\label{how-to-read-this-manual}}

If you wish to get started using some particular type system from the list
above, then the most effective way to read this manual is:

\begin{itemize}
\item
  Read all of the introductory material
  (Chapters~\ref{introduction}--\ref{using-a-checker}).
\item
  Read just one of the descriptions of a particular type system and its
  checker (Chapters~\ref{nullness-checker}--\ref{third-party-checkers}).
\item
  Skim the advanced material that will enable you to make more effective
  use of a type system
  (Chapters~\ref{polymorphism}--\ref{troubleshooting}), so that you will
  know what is available and can find it later.  Skip
  Chapter~\ref{writing-a-checker} on creating a new checker.
\end{itemize}


\section{How it works:  Pluggable types\label{pluggable-types}}

The Checker Framework supports adding
pluggable type systems to the Java language in a backward-compatible way.
Java's built-in type-checker finds and prevents many errors --- but it
doesn't find and prevent \emph{enough} errors.  The Checker Framework lets you
run an additional type-checker as a plug-in to the javac compiler.  Your
code stays completely backward-compatible:  your code compiles with any
Java compiler, it runs on any JVM, and your coworkers don't have to use the
enhanced type system if they don't want to.  You can check only part of
your program.  Type inference tools exist to help you annotate your
<<<<<<< HEAD
code; see Chapter~\ref{type-inference}.
=======
code; see \chapterpageref{type-inference-to-annotate}.
>>>>>>> b1f287b2


A type system designer uses the Checker Framework to define type qualifiers
and their semantics, and a
compiler plug-in (a ``checker'') enforces the semantics.  Programmers can
write the type qualifiers in their programs and use the plug-in to detect
or prevent errors.  The Checker Framework is useful both to programmers who
wish to write error-free code, and to type system designers who wish to
evaluate and deploy their type systems.



% This manual is organized as follows.
% \begin{itemize}
% \item Chapter~\ref{introduction} overviews the Checker Framework and
%   describes how to \ahrefloc{installation}{install} it (Chapter~\ref{installation}).
% \item Chapter~\ref{using-a-checker} describes how to \ahrefloc{using-a-checker}{use a checker}.
% \item
%   The next chapters are user manuals for the \ahrefloc{nullness-checker}{Nullness}
%   (Chapter~\ref{nullness-checker}), \ahrefloc{interning-checker}{Interning}
%   (Chapter~\ref{interning-checker}), \ahrefloc{javari-checker}{Javari} (Chapter~\ref{javari-checker}),
%   \ahrefloc{igj-checker}{IGJ} (Chapter~\ref{igj-checker}), and \ahrefloc{subtyping-checker}{Basic}
%   (Chapter~\ref{subtyping-checker}) checkers.
% \item Chapter~\ref{annotating-libraries} describes an approach for \ahrefloc{annotating-libraries}{annotating external
% libraries}.
% \item Chapter~\ref{writing-a-checker} describes how to
%   \ahrefloc{writing-a-checker}{write a new checker} using the Checker Framework.
% \end{itemize}






This document uses the terms ``checker'', ``checker plugin'',
``type-checking compiler plugin'', and ``annotation processor'' as
synonyms.

\section{Installation\label{installation}}

\begin{sloppypar}
This section describes how to install the Checker Framework.
(If you wish to use the Checker Framework from Eclipse, see the Checker
Framework Eclipse Plugin webpage instead:
\url{http://types.cs.washington.edu/checker-framework/eclipse/}.)
\end{sloppypar}

The Checker Framework release contains everything that you need, both to
run checkers and to write your own checkers.  As an alternative, you can
build the latest development version from source
(Section~\refwithpage{build-source}).

% Not "\url" because it looks bad in the printed manual.
\textbf{Requirement:}
You must have \textbf{JDK 7} or later installed.  You can get JDK 7 from
\href{http://www.oracle.com/technetwork/java/javase/downloads/index.html}{Oracle}
or elsewhere.  If you are using Apple Mac OS X, you can use
\href{https://developer.apple.com/search/index.php?q=java}{Apple's implementation},
\href{http://landonf.bikemonkey.org/static/soylatte/}{SoyLatte},
or the \href{http://openjdk.java.net/}{OpenJDK}.

The installation process is simple!  It has two required steps and one
optional step.
\begin{enumerate}
\item
  Download the Checker Framework distribution:
  %BEGIN LATEX
  \\
  %END LATEX
  \url{http://types.cs.washington.edu/checker-framework/current/checker-framework-1.9.13.zip}

\item
  Unzip it to create a \code{checker-framework} directory.

\item
  \label{installation-configure-step}%
  Configure your IDE, build system, or command shell to include the Checker
  Framework on the classpath.  Choose the appropriate section of
  Chapter~\ref{external-tools} for
% Keep this list up to date with the list at the beginning
% of file external-tools.tex .
javac (Section~\ref{javac-installation}),
Ant (Section~\ref{ant-task}),
Maven (Section~\ref{maven}),
Gradle (Section~\ref{gradle}),
IntelliJ IDEA (Section~\ref{intellij}),
Eclipse (Section~\ref{eclipse}),
or
tIDE (Section~\ref{tide}).


\end{enumerate}

That's all there is to it!  Now you are ready to start using the checkers.

We recommend that you work through the
\ahreforurl{http://types.cs.washington.edu/checker-framework/tutorial/}{Checker
Framework tutorial}, which walks you through how to use the Checker
Framework in Eclipse or on
the command line.
There is also a
\ahreforurl{https://github.com/glts/safer-spring-petclinic/wiki}{Nullness Checker
tutorial} by David B\"urgin.

Section~\ref{example-use} walks you through a simple example.  More detailed
instructions for using a checker appear in Chapter~\ref{using-a-checker}.



\section{Example use:  detecting a null pointer bug\label{example-use}}

This section gives a very simple example of running the Checker Framework.
There is also a \ahreforurl{http://types.cs.washington.edu/checker-framework/tutorial/}{tutorial}
that gives more extensive instructions for using the Checker Framework in
Eclipse or on the command line,
and a
\ahreforurl{https://github.com/glts/safer-spring-petclinic/wiki}{Nullness Checker
tutorial} by David B\"urgin.

% To run a checker on a source file, just compile as usual, but pass the
% \<-processor> flag to the compiler.
%
% For instance, if you usually run the javac compiler like
% this:
%
% \begin{Verbatim}
%   javac Foo.java Bar.java
% \end{Verbatim}
%
% \noindent
% then you will instead a command line such as:
%
% \begin{alltt}
%   javac \textbf{-processor NullnessChecker} Foo.java Bar.java
%   javac \textbf{-processor RegexChecker} Foo.java Bar.java
% \end{alltt}
%
% \noindent
% but take note that the \code{javac} command must refer to the
% Checker Framework compiler (see Section~\ref{javac-installation}).
%
% If you usually do your coding within an IDE, you will need to configure
% the IDE; see Chapter~\ref{external-tools}.


\begin{enumerate}
\item
  Let's consider this very simple Java class.  The local variable \<ref>'s type is
  annotated as \refqualclass{checker/nullness/qual}{NonNull}, indicating that \<ref> must be a reference to a
  non-null object.  Save the file as \<GetStarted.java>.

\begin{Verbatim}
import org.checkerframework.checker.nullness.qual.*;

public class GetStarted {
    void sample() {
        @NonNull Object ref = new Object();
    }
}
\end{Verbatim}

\item
  Run the Nullness Checker on the class.
  You can do that from the command line or from an IDE:

\begin{enumerate}
\item
  From the command line, run this command:

%BEGIN LATEX
\begin{smaller}
%END LATEX
\begin{alltt}
  \emph{javac} -processor org.checkerframework.checker.nullness.NullnessChecker GetStarted.java
\end{alltt}
%BEGIN LATEX
\end{smaller}
%END LATEX

\noindent
where \emph{\code{javac}} is set as in Section~\ref{javac-installation}.

\item
  To compile within your IDE, you must have customized it to use the
  Checker Framework compiler and to pass the extra arguments (see
  Chapter~\ref{external-tools}).
\end{enumerate}

  The compilation should complete without any errors.

\item
  Let's introduce an error now.  Modify \<ref>'s assignment to:
\begin{alltt}
  @NonNull Object ref = \textbf{null};
\end{alltt}

\item
  Run the Nullness Checker again, just as before.  This run should emit
  the following error:
\begin{Verbatim}
GetStarted.java:5: incompatible types.
found   : @Nullable <nulltype>
required: @NonNull Object
        @NonNull Object ref = null;
                              ^
1 error
\end{Verbatim}

\end{enumerate}

The type qualifiers (e.g., \<@NonNull>) are permitted anywhere
that you can write a type, including generics and casts; see
Section~\ref{writing-annotations}.  Here are some examples:

\begin{alltt}
  \underline{@Interned} String intern() \ttlcb{} ... \ttrcb{}             // return value
  int compareTo(\underline{@NonNull} String other) \ttlcb{} ... \ttrcb{}  // parameter
  \underline{@NonNull} List<\underline{@Interned} String> messages;     // non-null list of interned Strings
\end{alltt}


%% This detail is not helpful so early in the manual, where it feels out of place.
% \section{What comes with the Checker Framework distribution\label{release-content}}
%
% The Checker Framework distribution contains the following notable
% directories and files:
%
% \begin{itemize}
% \item \<changelog.txt> The changelog.
% \item \<checker/bin/javac> A drop-in replacement for the \<javac> compiler that
%   simplifies use of the Checker Framework.
% \item \<checker/manual/> A local copy of this manual in PDF and HTML formats.
% \item \<tutorial/> The Checker Framework tutorial.
% \item \<checker/dist/> Contains jar files for use by advanced users:
%   \begin{itemize}
%   \item \<javac.jar> A Java 9 javac with additional support for
%   Checker Framework extensions.
%   \item \<checker.jar> The Checker Framework classes.
%   \item \<jdk7.jar> and \<jdk8.jar> Annotations for the JDK classes for
%   Java 7 and Java 8 (but no class bodies).
%   \item \<checker-qual.jar> The annotation types defined by the
%   Checker Framework. This jar file is useful to distribute with code
%   that uses Checker Framework annotations. See Section~\ref{distributing}.
%   \item \<checker-source.jar> The Checker Framework source code for
%   use by IDEs.
%   \item \<checker-javadoc.jar> The Checker Framework Javadoc for use
%   by IDEs.
%   \end{itemize}
% \end{itemize}
%
% % The source distribution contains a superset of these files.
% % See the developer manual for details.


\htmlhr
\chapter{Using a checker\label{using-a-checker}}

A pluggable type-checker enables you to detect certain bugs in your code,
or to prove that they are not present.  The verification happens at compile
time.


Finding bugs, or verifying their absence, with a checker plugin is a two-step process, whose steps are
described in Sections~\ref{writing-annotations} and~\ref{running}.

\begin{enumerate}

\item The programmer writes annotations, such as \refqualclass{checker/nullness/qual}{NonNull} and
  \refqualclass{checker/interning/qual}{Interned}, that specify additional information about Java types.
  (Or, the programmer uses an inference tool to automatically insert
  annotations in his code:  see Chapter~\ref{type-inference}.)
  It is possible to annotate only part of your code:  see
  Section~\ref{unannotated-code}.

\item The checker reports whether the program contains any erroneous code
  --- that is, code that is inconsistent with the annotations.

\end{enumerate}

This chapter is structured as follows:
\begin{itemize}
\item Section~\ref{writing-annotations}: How to write annotations
\item Section~\ref{running}:  How to run a checker
\item Section~\ref{checker-guarantees}: What the checker guarantees
\item Section~\ref{tips-about-writing-annotations}: Tips about writing annotations
\end{itemize}

Additional topics that apply to all checkers are covered later in the manual:
\begin{itemize}
\item Chapter~\ref{advanced-type-system-features}: Advanced type system features
\item Chapter~\ref{suppressing-warnings}: Suppressing warnings
\item Chapter~\ref{legacy-code}: Handling legacy code
\item Chapter~\ref{annotating-libraries}: Annotating libraries
\item Chapter~\ref{writing-a-checker}: How to create a new checker
\item Chapter~\ref{external-tools}: Integration with external tools
\end{itemize}


Finally, there is a
\ahreforurl{http://types.cs.washington.edu/checker-framework/tutorial/}{tutorial}
that walks you through using the Checker Framework in Eclipse or on the
command line, and a separate <a href="https://github.com/glts/safer-spring-petclinic/wiki">Nullness Checker tutorial</a>.

% The annotations have to be on your classpath even when you are not using
% the -processor, because of the existence of the import statement for
% the annotations.


\section{Writing annotations\label{writing-annotations}}

The syntax of type annotations in Java is specified by
the Java Language Specification (Java SE 8 edition).
% \href{http://types.cs.washington.edu/jsr308/}{JSR 308}~\cite{JSR308-2008-09-12}.

Java 5 defines declaration annotations such as \<@Deprecated>, which apply
to a class, method, or field, but do not apply to the method's return type
or the field's type.  They are typically written on their own line in the
source code.

Java 8 defines type annotations, which you write immediately before any
use of a type, including in generics and casts.  Because array levels are
types and receivers have types, you can also write type annotations on
them.  Here are a few examples of type annotations:

%BEGIN LATEX
\begin{smaller}
%END LATEX
\begin{alltt}
  \underline{@Interned} String intern() \ttlcb{} ... \ttrcb{}               // return value
  int compareTo(\underline{@NonNull} String other) \ttlcb{} ... \ttrcb{}    // parameter
  String toString(\underline{@ReadOnly} MyClass this) \ttlcb{} ... \ttrcb{} // receiver ("this" parameter)
  \underline{@NonNull} List<\underline{@Interned} String> messages;       // generics:  non-null list of interned Strings
  \underline{@Interned} String \underline{@NonNull} [] messages;          // arrays:  non-null array of interned Strings
  myDate = (\underline{@ReadOnly} Date) readonlyObject;       // cast
\end{alltt}
%BEGIN LATEX
\end{smaller}
%END LATEX

You only need to write annotations on method signatures and fields.
Annotations within method bodies are inferred for you; for more details,
see  Section~\ref{type-refinement}.

You may write the annotations within comments, as in
\code{List</*@NonNull*/ String>}.  The Checker Framework compiler, which is
distributed with the Checker Framework, will still process
the annotations.
However, your code will remain compilable by people who are not yet using
Java 8.  For more details, see
Section~\ref{annotations-in-comments}.


\section{Running a checker\label{running}}

To run a checker plugin, run the compiler \code{javac} as usual,
but pass the \code{-processor \emph{plugin\_class}} command-line
option.
A concrete example (using the Nullness Checker) is:

\begin{Verbatim}
  javac -processor NullnessChecker MyFile.java
\end{Verbatim}

\noindent
where \<javac> is as specified in Section~\ref{javac-installation}.

You can also run a checker from within your favorite IDE or build system.  See
Chapter~\ref{external-tools} for details about
Ant (Section~\ref{ant-task}),
Maven (Section~\ref{maven}),
Gradle (Section~\ref{gradle}),
IntelliJ IDEA (Section~\ref{intellij}),
Eclipse (Section~\ref{eclipse}),
and
tIDE (Section~\ref{tide}),
and about customizing other IDEs and build tools.

The checker is run on only the Java files that javac compiles.
This includes all Java files specified on the command line (or
created by another annotation processor).  It may also include other of
your Java files (but not if a more recent \code{.class} file exists).
Even when the checker does not analyze a class (say, the class was
already compiled, or source code is not available), it does check
the \emph{uses} of those classes in the source code being compiled.

You can always compile the code without the \code{-processor}
command-line option, but in that case no checking of the type
annotations is performed.  Furthermore, only explicitly-written annotations
are written to the \<.class> file; defaulted annotations are not, and this
will interfere with type-checking of clients that use your code.
Therefore, it is strongly recommended that whenever you are creating
\<.class> files that will be distributed or compiled against, you run the
type-checkers for all the annotations that your have written.


\subsection{Distributing your annotated project\label{distributing}}

You have two main options for distributing your compiled code (\<.jar>
files).

\begin{itemize}
\item
  Option 1: no annotations appear in the \<.jar> files.  There is no
  run-time dependence on the Checker Framework, and the distributed \<.jar>
  files are not useful for pluggable type-checking of client code.

  Write annotations in comments (see
  Section~\ref{annotations-in-comments}).
  Developers perform pluggable type-checking in-house to detect errors and
  verify their absence.
  To create the distributed \<.jar> files, use a normal Java compiler,
  which ignores the annotations.
\item
  Option 2: annotations appear in the \<.jar> files.  The distributed
  \<.jar> files can be used for pluggable type-checking of client code.
  The \<.jar> files are only compatible with a Java 8 JVM, unless you
  do extra work (see Section~\ref{declaration-annotations-for-java7}).

  Write annotations in comments or not in comments (it doesn't matter which).
  Developers perform pluggable type-checking in-house to detect errors and
  verify their absence.
  When you create \<.class> files, use the Checker Framework compiler
  (Section~\ref{external-tools}) and running each relevant type system.
  Create the distributed \<.jar> files from those \<.class> files, and also
  include the contents of
  \code{checker-framework/checker/dist/checker-qual.jar} from the Checker
  Framework distribution, to define the annotations.

\end{itemize}


\subsection{Summary of command-line options\label{checker-options}}

You can pass command-line arguments to a checker via javac's standard \<-A>
option (``\<A>'' stands for ``annotation'').  All of the distributed
checkers support the following command-line options.

Unsound checking: ignore some errors
\begin{itemize}
\item \<-AskipUses>, \<-AonlyUses>
  Suppress all errors and warnings at all uses of a given class --- or at all
  uses except those of a given class.  See Section~\ref{askipuses}
\item \<-AskipDefs>, \<-AonlyDefs>
  Suppress all errors and warnings within the definition of a given class
  --- or everywhere except within the definition of a given class.  See
  Section~\ref{askipdefs}
\item \<-AsuppressWarnings>
  Suppress all warnings matching the given key; see
  Section~\ref{suppresswarnings-command-line}
\item \<-AignoreRawTypeArguments>
  Ignore subtype tests for type arguments that were inferred for a raw
  type.  If possible, it is better to write the type arguments.  See
  Section~\ref{generics-raw-types}.
\item \<-AassumeSideEffectFree>
  Unsoundly assume that every method is side-effect-free; see
  Section~\ref{type-refinement-purity}.
\item \<-AassumeAssertionsAreEnabled>, \<-AassumeAssertionsAreDisabled>
  Whether to assume that assertions are enabled or disabled; see Section~\ref{type-refinement-assertions}.
\item \<-AuseDefaultsForUncheckedCode>
  Enables/disables unchecked code defualts.  Takes arguments ``source,bytecode''.
  ``-source,-bytecode'' is the default setting.
  ``bytecode'' specifies
  whether the checker should apply unchecked code defaults to
  bytecode; see
  Section~\ref{defaults-classfile}.
  Outside the scope of any relevant
  \refqualclass{framework/qual}{AnnotatedFor} annotation, ``source`` specifies whether unchecked code
  default annotations are applied to source code and suppress all type-checking warnings; see
  Section~\ref{compiling-libraries}.
\end{itemize}

\label{unsound-by-default}
More sound (strict) checking: enable errors that are disabled by default
\begin{itemize}
\item \<-AcheckPurityAnnotations>
  Check the bodies of methods marked
  \refqualclass{dataflow/qual}{SideEffectFree},
  \refqualclass{dataflow/qual}{Deterministic},
  and \refqualclass{dataflow/qual}{Pure}
  to ensure the method satisfies the annotation.  By default,
  the Checker Framework unsoundly trusts the method annotation.  See
  Section~\ref{type-refinement-purity}.
\item \<-AinvariantArrays>
  Make array subtyping invariant; that is, two arrays are subtypes of one
  another only if they have exactly the same element type.  By default,
  the Checker Framework unsoundly permits covariant array subtyping, just
  as Java does.  See Section~\ref{invariant-arrays}.
\item \<-AconcurrentSemantics>
  Whether to assume concurrent semantics (field values may change at any
  time) or sequential semantics; see Section~\ref{faq-concurrency}.
\end{itemize}

Type-checking modes:  enable/disable functionality
\begin{itemize}
\item \<-Alint>
  Enable or disable optional checks; see Section~\ref{lint-options}.
\item \<-AshowSuppressWarningKeys>
  With each warning, show all possible keys to suppress that warning;
  see Section~\ref{suppresswarnings-command-line}
\item \<-AsuggestPureMethods>
  Suggest methods that could be marked
  \refqualclass{dataflow/qual}{SideEffectFree},
  \refqualclass{dataflow/qual}{Deterministic},
  or \refqualclass{dataflow/qual}{Pure}; see
  Section~\ref{type-refinement-purity}.
\item \<-AcheckCastElementType>
  In a cast, require that parameterized type arguments and array elements
  are the same.  By default, the Checker Framework unsoundly permits them
  to differ, just as Java does.  See Section~\ref{covariant-type-parameters}
  and Section~\ref{invariant-arrays}.
\item \<-Awarns>
  Treat checker errors as warnings.  If you use this, you
  may wish to also supply \code{-Xmaxwarns 10000}, because by default
  \<javac> prints at most 100 warnings.
\end{itemize}

Partially-annotated libraries
\begin{itemize}
% \item \<-AprintUnannotatedMethods>
%   List library methods that need to be annotated; see
%   Section~\ref{annotating-libraries}.
\item \<-Astubs>
  List of stub files or directories; see Section~\ref{stub-using}.
\item \<-AstubWarnIfNotFound>
  Warn if a stub file entry could not be found; see Section~\ref{stub-using}.
\item \<-AstubWarnIfOverwritesBytecode>
  Warn if a stub file entry overwrite bytecode information; see
  Section~\ref{stub-using}.
% This item is repeated above:
\item \<-AuseDefaultsForUncheckedCode=source>
  Outside the scope of any relevant
  \refqualclass{framework/qual}{AnnotatedFor} annotation, use unchecked code
  default annotations and suppress all type-checking warnings; see
  Section~\ref{compiling-libraries}.
\end{itemize}

Inference
\begin{itemize}
\item \<-AinferSignatures>
  Output suggested annotations for method signatures and fields.
  These annotations may reduce the number of type-checking
  errors when running type-checking in the future; see
  Section~\ref{whole-program-inference}.

\end{itemize}

Debugging
\begin{itemize}
\item
 \<-AprintAllQualifiers>,
 \<-Adetailedmsgtext>,
 \<-AprintErrorStack>,
 \<-Anomsgtext>
Amount of detail in messages; see Section~\ref{debugging-options-detail}.

\item
 \<-Aignorejdkastub>,
 \<-Anocheckjdk>
 \<-AstubDebug>,
Stub and JDK libraries; see Section~\ref{debugging-options-libraries}

\item
 \<-Afilenames>,
 \<-Ashowchecks>
Progress tracing; see Section~\ref{debugging-options-progress}

\item
\<-AoutputArgsToFile>
Output the compiler command-line arguments to a file.  Useful when the command line is generated and executed by a tool and is not
fully under your control.  A standalone command line that can be executed
independently of the tool that generated it can make it easier to reproduce
and debug issues.  For example, the command line can be modified to enable
attaching a debugger.
See Section~\ref{debugging-options-output-args}

\item
 \<-Acfgviz>,
 \<-Aflowdotdir>,
 \<-Averbosecfg>,
 \<-AresourceStats>
Miscellaneous debugging options; see Section~\ref{debugging-options-misc}
\end{itemize}


\noindent
Some checkers support additional options, which are described in that
checker's manual section.
% Search for "@SupportedOptions" in the implementation to find them all.
For example, \<-Aquals> tells
the Subtyping Checker (see Chapter~\ref{subtyping-checker}) and the Fenum Checker
(see Chapter~\ref{fenum-checker}) which annotations to check.


Here are some standard javac command-line options that you may find useful.
Many of them contain the word ``processor'', because in javac jargon, a
checker is an ``annotation processor''.

\begin{itemize}
\item \<-processor> Names the checker to be
  run; see Section~\ref{running}
\item \<-processorpath> Indicates where to search for the
  checker; should also contain any qualifiers used by the Subtyping
  Checker; see Section~\ref{subtyping-example}
\item \<-proc:>\{\<none>,\<only>\} Controls whether checking
  happens; \<-proc:none>
  means to skip checking; \<-proc:only> means to do only
  checking, without any subsequent compilation; see
  Section~\ref{checker-auto-discovery}
%% Users shouldn't need to use this
% \item \<-Xbootclasspath/p:> Indicates where to find the annotated JDK classes;
%   see Section~\ref{skeleton-using}
\item \<-implicit:class> Suppresses warnings about implicitly compiled files
  (not named on the command line); see Section~\ref{ant-task}
\item \<-XDTA:noannotationsincomments> and \<-XDTA:spacesincomments>
  to turn off parsing annotation comments and
  to turn on parsing annotation comments even when they
  contain spaces; applicable only to the Checker Framework compiler;
  see Section~\ref{annotations-in-comments}
\item \<-J> Supply an argument to the JVM that is running javac;
  for example, \<-J-Xmx2500m> to increase its maximum heap size
\item \<-doe> To ``dump on error'', that is, output a stack trace
  whenever a compiler warning/error is produced. Useful when debugging
  the compiler or a checker.
\end{itemize}


\subsection{Checker auto-discovery\label{checker-auto-discovery}}

``Auto-discovery'' makes the \code{javac} compiler always run a checker
plugin, even if you do not explicitly pass the \code{-processor}
command-line option.  This can make your command line shorter, and ensures
that your code is checked even if you forget the command-line option.

\begin{sloppypar}
To enable auto-discovery, place a configuration file named
\code{META-INF/services/javax.annotation.processing.Processor}
in your classpath.  The file contains the names of the checker plugins to
be used, listed one per line.  For instance, to run the Nullness Checker and the
Interning Checker automatically, the configuration file should contain:
\end{sloppypar}

%BEGIN LATEX
\begin{smaller}
%END LATEX
\begin{Verbatim}
  org.checkerframework.checker.nullness.NullnessChecker
  org.checkerframework.checker.interning.InterningChecker
\end{Verbatim}
%BEGIN LATEX
\end{smaller}
%END LATEX

You can disable this auto-discovery mechanism by passing the
\code{-proc:none} command-line option to \<javac>, which disables all
annotation processing including all pluggable type-checking.

%% Auto-discovering all the distributed checkers by default would be
%% problematic.  So, leave it up to the user to enable auto-discovery.
%%  1. We don't want to auto-discover both the Javari & IGJ type-checkers,
%%     as then the user would see multiple, possibly contradictory, types
%%     of mutability diagnostics.
%%  2. The nullness and mutability checkers would issue lots of errors for
%%     unannotated code, and that would be irritating.

\subsection{Shorthand for built-in checkers \label{shorthand-for-checkers}}

% TODO: this feature only works for our javac script, not when using
% the standard javac. Should this be explained?

Ordinarily, the \code{-processor} flag expects fully-qualified class names.
For checkers that are packaged with the Checker Framework, the fully-qualified
name can be quite long.  Therefore, when running a built-in checker, you may
omit the package name and the \<Checker> suffix.
The following three commands are equivalent:

\begin{alltt}
  javac -processor \textbf{org.checkerframework.checker.nullness.NullnessChecker} MyFile.java
  javac -processor \textbf{NullnessChecker} MyFile.java
  javac -processor \textbf{nullness} MyFile.java
\end{alltt}

This feature will work when multiple checkers are specified.
For example:

\begin{alltt}
  javac -processor NullnessChecker,RegexChecker MyFile.java
  javac -processor nullness,regex MyFile.java
\end{alltt}

This feature does not apply to Javac \href{https://docs.oracle.com/javase/7/docs/technotes/tools/windows/javac.html#commandlineargfile}{@argfiles}.


\section{What the checker guarantees\label{checker-guarantees}}

A checker can guarantee that a particular property holds throughout the
code.  For example, the Nullness Checker (Chapter~\ref{nullness-checker})
guarantees that every expression whose type is a \refqualclass{checker/nullness/qual}{NonNull} type never
evaluates to null.  The Interning Checker (Chapter~\ref{interning-checker})
guarantees that every expression whose type is an \refqualclass{checker/interning/qual}{Interned} type
evaluates to an interned value.  The checker makes its guarantee by
examining every part of your program and verifying that no part of the
program violates the guarantee.

There are some limitations to the guarantee.


\begin{itemize}

\item
  A compiler plugin can check only those parts of your program that you run
  it on.  If you compile some parts of your program without running the
  checker, then there is no guarantee that the entire program satisfies the
  property being checked.  Some examples of un-checked code are:

  \begin{itemize}
  \item
    Code compiled without the \code{-processor} switch, including any
    external library supplied as a \code{.class} file.
  \item
    Code compiled with the \code{-AskipUses}, \code{-AonlyUses}, \code{-AskipDefs} or \code{-AonlyDefs}
    properties (see Section~\ref{suppressing-warnings}).
  \item
    Suppression of warnings, such as via the \code{@SuppressWarnings}
    annotation (see Section~\ref{suppressing-warnings}).
  \item
    Native methods (because the implementation is not Java code, it cannot
    be checked).
  \end{itemize}

  In each of these cases, any \emph{use} of the code is checked --- for
  example, a call to a native method must be compatible with any
  annotations on the native method's signature.
  However, the annotations on the un-checked code are trusted; there is no
  verification that the implementation of the native method satisfies the
  annotations.

\item
  The Checker Framework is, by default, unsound in a few places where a
  conservative analysis would issue too many false positive warnings.
  These are listed in Section~\ref{unsound-by-default}.
  You can supply a command-line argument to make the Checker Framework
  sound for each of these cases.

%% This isn't an unsoundness in the Checker Framework:  for any type system
%% that does not include a conservative library annotation for
%% Method.invoke, it is a bug in that particular type-checker.
% \item
%   Reflection can violate the Java type system, and
%   the checkers are not sophisticated enough to reason about the possible
%   effects of reflection.  Similarly, deserialization and cloning can
%   create objects that could not result from normal constructor calls, and
%   that therefore may violate the property being checked.

\item
  Specific checkers may have other limitations; see their documentation for
  details.

\end{itemize}

A checker can be useful in finding bugs or in verifying part of a
program, even if the checker is unable to verify the correctness of an
entire program.

In order to avoid a flood of unhelpful warnings, many of the checkers avoid
issuing the same warning multiple times.  For example, in this code:

\begin{Verbatim}
  @Nullable Object x = ...;
  x.toString();                 // warning
  x.toString();                 // no warning
\end{Verbatim}

\noindent
In this case, the second call to \<toString> cannot possibly throw a null
pointer warning --- \<x> is non-null if control flows to the second
statement.
In other cases, a checker avoids issuing later warnings with the same cause
even when later code in a method might also fail.
This does not
affect the soundness guarantee, but a user may need to examine more
warnings after fixing the first ones identified.  (More often, at least in
our experience to date, a single fix corrects all the warnings.)

% It might be worthwhile to permit a user to see every warning -- though I
% would not advocate this setting for daily use.

If you find that a checker fails to issue a warning that it
should, then please report a bug (see Section~\ref{reporting-bugs}).


\section{Tips about writing annotations\label{tips-about-writing-annotations}}


\subsection{How to get started annotating legacy code\label{get-started-with-legacy-code}}

Annotating an entire existing program may seem like a daunting task.  But,
if you approach it systematically and do a little bit at a time, you will
find that it is manageable.

Start small, focusing on some specific property that matters to you and
on the most mission-critical or error-prone part of your code.
It is easiest to add annotations if you know the code or the
code contains documentation; you will find that you spend most of your time
understanding the code, and very little time actually writing annotations
or running the checker.

Start by annotating just part of your program.  Be systematic; we recommend
annotating an entire class at a time (not just some of the methods)
so that you don't lose track of your work or redo work.  For example,
working class-by-class avoids confusion about whether an unannotated type
means you determined that the default is desirable, or it means you didn't
yet examine that type.
You may find it helpful to start annotating the leaves of the call tree ---
that is,
start with methods/classes/packages that have few dependencies on other
code or, equivalently, start with code that a lot of your other code
depends on.  The reason for this is that it is
easiest to annotate a class if the code it calls has already been
annotated.

For each class, read its Javadoc.  For instance, if you are adding
annotations for the Nullness Checker (Section~\ref{nullness-checker}), then
you can search the documentation for ``null'' and then add \<@Nullable>
anywhere appropriate.  For now, just annotate signatures and fields; there is no
need to annotate method bodies.  The only reason to even
\emph{read} the method bodies yet is to determine signature annotations for
undocumented methods ---
for example, if the method returns null, you know its return type should be
annotated \<@Nullable>, and a parameter that is compared against \<null>
may need to be annotated \<@Nullable>.

After you have annotated all the signatures, run the checker.
Then, fix bugs in code and add/modify annotations as necessary.
% If signature annotations are necessary, then you may want
% to fix the documentation that did not indicate the property; but this isn't
% strictly necessary, since the annotations that you wrote provide that
% documentation.
Don't get discouraged if you see many type-checker warnings at first.
Often, adding just a few missing annotations will eliminate many warnings,
and you'll be surprised how fast the process goes overall.

You may wonder about the effect of adding a given annotation --- how many
other annotations it will require, or whether it conflicts with other code.
Suppose you have added an annotation to a method parameter.  You could
manually examine all callees.  A better way can be to save the checker
output before adding the annotation, and to compare it to the checker
output after adding the annotation.  This helps you to focus on the
specific consequences of your change.

Also see Chapter~\ref{suppressing-warnings}, which tells you what to do when
you are unable to eliminate checker warnings, and
Chapter~\ref{annotating-libraries}, which tells you how to annotate
libraries that your code uses.


\subsection{Do not annotate local variables unless necessary\label{tips-local-inference}}

The checker infers annotations for local variables (see
Section~\ref{type-refinement}).  Usually, you only need to annotate fields
and method signatures.  After doing those, you can add annotations inside
method bodies if the checker is unable to infer the correct annotation, if
you need to suppress a warning (see Section~\ref{suppressing-warnings}),
etc.


\subsection{Annotations indicate normal behavior\label{annotate-normal-behavior}}

You should use annotations to specify \emph{normal} behavior.  The
annotations indicate all the values that you \emph{want} to flow to a
reference --- not every value that might possibly flow there if your
program has a bug.

Many methods are guaranteed to throw an exception if they are passed \code{null}
as an argument.  Examples include

\begin{Verbatim}
  java.lang.Double.valueOf(String)
  java.lang.String.contains(CharSequence)
  org.junit.Assert.assertNotNull(Object)
  com.google.common.base.Preconditions.checkNotNull(Object)
\end{Verbatim}

\refqualclass{checker/nullness/qual}{Nullable} (see Section~\ref{nullness-annotations})
might seem like a reasonable annotation for the parameter,
for two reasons.  First, \code{null} is a legal argument with a
well-defined semantics:  throw an exception.  Second, \code{@Nullable}
describes a possible program execution:  it might be possible for
\code{null} to flow there, if your program has a bug.

% (Checking for such a bug is the whole purpose of the \code{assertNotNull}
% and \code{checkNotNull} methods.)

However, it is never useful for a programmer to pass \code{null}.  It is
the programmer's intention that \code{null} never flows there.  If
\code{null} does flow there, the program will not continue normally
(whether or not it throws a NullPointerException).

Therefore, you should mark such parameters as
\refqualclass{checker/nullness/qual}{NonNull}, indicating
the intended use of the method.  When you use the \code{@NonNull}
annotation, the checker is able to issue compile-time warnings about
possible run-time exceptions, which is its purpose.  Marking the parameter
as \code{@Nullable} would suppress such warnings, which is undesirable.

% This is only an issue for code with unchecked, trusted annotations such as
% library methods; if the method is type-checked, then the type-checker
% warnings will lead you to leave the formal parameter as the default, which
% means \<@NonNull>.
If a method can possibly throw exception because its parameter
is \<null>, then that parameter's type should be \<@NonNull>, which
guarantees that the type-checker will issue a warning for every client
use that has the potential to cause an exception.  Don't write
\<@Nullable> on the parameter just because there exist some executions that
don't necessarily throw an exception.

% (The note at
% http://google-collections.googlecode.com/svn/trunk/javadoc/com/google/common/base/Preconditions.html
% argues that the parameter could be marked as @Nullable, since it is
% possible for null to flow there at run time.  However, since that is an
% erroneous case, the annotation would be counterproductive rather than
% useful.)


\subsection{Subclasses must respect superclass annotations\label{annotations-are-a-contract}}

An annotation indicates a guarantee that a client can depend upon.  A subclass
is not permitted to \emph{weaken} the contract; for example,
if a method accepts \code{null} as an argument, then every overriding
definition must also accept \code{null}.
A subclass is permitted to \emph{strengthen} the contract; for example,
if a method does \emph{not} accept \code{null} as an argument, then an
overriding definition is permitted to accept \code{null}.

\begin{sloppypar}
As a bad example, consider an erroneous \code{@Nullable} annotation in
\href{https://github.com/google/guava/blob/master/guava/src/com/google/common/collect/Multiset.java\#L129}{\code{com/google/common/collect/Multiset.java}}:
\end{sloppypar}

\begin{Verbatim}
101  public interface Multiset<E> extends Collection<E> {
...
122    /**
123     * Adds a number of occurrences of an element to this multiset.
...
129     * @param element the element to add occurrences of; may be {@code null} only
130     *     if explicitly allowed by the implementation
...
137     * @throws NullPointerException if {@code element} is null and this
138     *     implementation does not permit null elements. Note that if {@code
139     *     occurrences} is zero, the implementation may opt to return normally.
140     */
141    int add(@Nullable E element, int occurrences);
\end{Verbatim}

There exist implementations of Multiset that permit \code{null} elements,
and implementations of Multiset that do not permit \code{null} elements.  A
client with a variable \code{Multiset ms} does not know which variety of
Multiset \code{ms} refers to.  However, the \code{@Nullable} annotation
promises that \code{ms.add(null, 1)} is permissible.  (Recall from
Section~\ref{annotate-normal-behavior} that annotations should indicate
normal behavior.)

If parameter \code{element} on line 141 were to be annotated, the correct
annotation would be \code{@NonNull}.  Suppose a client has a reference to
same Multiset \code{ms}.  The only way the client can be sure not to throw an exception is to pass
only non-\code{null} elements to \code{ms.add()}.  A particular class
that implements Multiset could declare \code{add} to take a
\code{@Nullable} parameter.  That still satisfies the original contract.
It strengthens the contract by promising even more:  a client with such a
reference can pass any non-\code{null} value to \code{add()}, and may also
pass \code{null}.

\textbf{However}, the best annotation for line 141 is no annotation at all.
The reason is that each implementation of the Multiset interface should
specify its own nullness properties when it specifies the type parameter
for Multiset.  For example, two clients could be written as

\begin{Verbatim}
  class MyNullPermittingMultiset implements Multiset<@Nullable Object> { ... }
  class MyNullProhibitingMultiset implements Multiset<@NonNull Object> { ... }
\end{Verbatim}

\noindent
or, more generally, as

\begin{Verbatim}
  class MyNullPermittingMultiset<E extends @Nullable Object> implements Multiset<E> { ... }
  class MyNullProhibitingMultiset<E extends @NonNull Object> implements Multiset<E> { ... }
\end{Verbatim}

Then, the specification is more informative, and the Checker Framework is
able to do more precise checking, than if line 141 has an annotation.

It is a pleasant feature of the Checker Framework that in many cases, no
annotations at all are needed on type parameters such as \code{E} in \<MultiSet>.


\subsection{Annotations on constructor invocations\label{annotations-on-constructor-invocations}}

%% I want to get rid of this syntax.
%% However, @Linear provides a compelling use case.

In the checkers distributed with the Checker Framework, an annotation on a
constructor invocation is equivalent to a cast on a constructor result.
That is, the following two expressions have identical semantics:  one is
just shorthand for the other.

\begin{Verbatim}
  new @ReadOnly Date()
  (@ReadOnly Date) new Date()
\end{Verbatim}

However, you should rarely have to use this.  The Checker Framework will
determine the qualifier on the result, based on the ``return value''
annotation on the constructor definition.  The ``return value'' annotation
appears before the constructor name, for example:

\begin{Verbatim}
  class MyClass {
    @ReadOnly MyClass() { ... }
  }
\end{Verbatim}

In general, you should only use an annotation on a constructor invocation
when you know that the cast is
guaranteed to succeed.  An example from the IGJ checker
(Chapter~\ref{igj-checker}) is \<new @Immutable MyClass()> or \<new
@Mutable MyClass()>, where you know that every other reference to the class
is annotated \<@ReadOnly>.


\subsection{What to do if a checker issues a warning about your code\label{handling-warnings}}

When you first run a type-checker on your code, it is likely to issue
warnings or errors.  For each warning, try to understand why the checker
issues it.  (If you think the warning is wrong, then formulate an argument
about why your code is actually correct; also see Section~\ref{common-problems-typechecking}.)  For example, if you are using the
\ahrefloc{nullness-checker}{Nullness Checker}
(\chapterpageref{nullness-checker}), try to understand why it cannot prove
that no null pointer exception ever occurs.  There are three general
reasons, listed below.  You will need to
examine your code, and possibly write test cases, to understand the reason.

\begin{enumerate}
\item
There is a bug in your code, such as an actual possible null dereference.
Fix your code to prevent that crash.

\item
There is a weakness in the annotations.  Improve the annotations.
For example, continuing the Nullness Checker example, if a particular
variable is annotated as \refqualclass{checker/nullness/qual}{Nullable} but it
actually never contains \<null> at run time, then change the annotation to
\refqualclass{checker/nullness/qual}{NonNull}.  The weakness might be in the
annotations in your code, or in the annotations in a library that your code
calls.  Another possible problem is that a library is unannotated (see
\chapterpageref{annotating-libraries}).

\item
There is a weakness in the type-checker.  Then your code is safe --- it never
suffers the error at run time --- but the checker cannot prove this
fact.  The checker is not omniscient, and some
tricky coding paradigms are beyond its analysis capabilities.  In this
case, you should suppress the warning; see
\chapterpageref{suppressing-warnings}.  (Alternatively, if the weakness is
a bug in the checker, then  please report the bug; see
\chapterpageref{reporting-bugs}.)
\end{enumerate}

If you have trouble understanding a Checker Framework warning message, you
can search for its text in this manual.
Oftentimes there is an explanation of what to do.

Also see Chapter~\ref{troubleshooting}, Troubleshooting.


% LocalWords:  NonNull zipfile processor classfiles annotationname javac htoc
% LocalWords:  SuppressWarnings un skipUses java plugins plugin TODO cp igj
% LocalWords:  nonnull javari langtools sourcepath classpath OpenJDK pre jsr
% LocalWords:  Djsr qual Alint javac's dotequals nullable supertype JLS Papi
% LocalWords:  deserialization Mahmood Telmo Correa changelog txt nullness ESC
% LocalWords:  Nullness Xspacesincomments unselect checkbox unsetting PolyNull
% LocalWords:  bashrc IDE xml buildfile PolymorphicQualifier enum API elts INF
% LocalWords:  type-checker proc discoverable Xlint util QualifierDefaults Foo
% LocalWords:  DefaultQualifier DefaultQualifiers SoyLatte GetStarted Formatter
% LocalWords:  Dcheckers Warski MyClass ProcessorName compareTo toString myDate
% LocalWords:  ReadOnly readonlyObject int XDTA spacesincomments newdir Awarns
% LocalWords:  subpackages bak tIDE Multiset NullPointerException AskipUses
% LocalWords:  html JCIP MultiSet Astubs Afilenames Anomsgtext Ashowchecks tex
% LocalWords:  Aquals processorpath regex RegEx Xmaxwarns Xbootclasspath com
% LocalWords:  IntelliJ assertNotNull checkNotNull Goetz antipattern subclassed
% LocalWords:  callees Xmx unconfuse fenum propkey forName jsr308 Djsr308
% LocalWords:  bootclasspath AonlyUses AskipDefs AonlyDefs AcheckPurityAnnotations
%  LocalWords:  AsuppressWarnings AassumeSideEffectFree Adetailedmsgtext
%  LocalWords:  AignoreRawTypeArguments AsuggestPureMethods Anocheckjdk
%  LocalWords:  AassumeAssertionsAreEnabled AassumeAssertionsAreDisabled
%  LocalWords:  AconcurrentSemantics AstubWarnIfNotFound AprintErrorStack
%  LocalWords:  AprintAllQualifiers Aignorejdkastub AstubDebug Aflowdotdir
%  LocalWords:  AresourceStats noannotationsincomments jls r78 JDKs i18n
%  LocalWords:  AinvariantArrays AcheckCastElementType formatter pathname
%  LocalWords:  typedef guieffect Gradle jdk7 jdk8 javadoc MyFile argfiles
%%  LocalWords:  AshowSuppressWarningKeys AoutputArgsToFile RegexChecker
%%  LocalWords:  NullnessChecker commandlineargfile AnnotatedFor Xmx2500m
%%  LocalWords:  AsafeDefaultsForUnannotatedBytecode
%%  LocalWords:  AuseSafeDefaultsForUnannotatedSourceCode<|MERGE_RESOLUTION|>--- conflicted
+++ resolved
@@ -141,11 +141,7 @@
 Java compiler, it runs on any JVM, and your coworkers don't have to use the
 enhanced type system if they don't want to.  You can check only part of
 your program.  Type inference tools exist to help you annotate your
-<<<<<<< HEAD
-code; see Chapter~\ref{type-inference}.
-=======
 code; see \chapterpageref{type-inference-to-annotate}.
->>>>>>> b1f287b2
 
 
 A type system designer uses the Checker Framework to define type qualifiers
