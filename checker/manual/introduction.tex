\htmlhr
\chapter{Introduction\label{introduction}}

The Checker Framework enhances Java's type system to make it more powerful
and useful.
This lets software developers detect and
prevent errors in their Java programs.

A ``checker'' is a tool that warns you about certain errors or gives you a
guarantee that those errors do not occur.
The Checker Framework comes with checkers for specific types of errors:

\begin{enumerate}

\item
  \ahrefloc{nullness-checker}{Nullness Checker} for null pointer errors
  (see \chapterpageref{nullness-checker})
\item
  \ahrefloc{initialization-checker}{Initialization Checker} to ensure all
  fields are set in the constructor (see
  \chapterpageref{initialization-checker})
\item
  \ahrefloc{map-key-checker}{Map Key Checker} to track which values are
  keys in a map (see \chapterpageref{map-key-checker})
\item
  \ahrefloc{interning-checker}{Interning Checker} for errors in equality
  testing and interning (see \chapterpageref{interning-checker})
\item
  \ahrefloc{lock-checker}{Lock Checker} for concurrency and lock errors
  (see \chapterpageref{lock-checker})
\item
  \ahrefloc{fenum-checker}{Fake Enum Checker} to allow type-safe fake enum
  patterns (see \chapterpageref{fenum-checker})
\item
  \ahrefloc{tainting-checker}{Tainting Checker} for trust and security errors
  (see \chapterpageref{tainting-checker})
\item
  \ahrefloc{regex-checker}{Regex Checker} to prevent use of syntactically
  invalid regular expressions (see \chapterpageref{regex-checker})
\item
  \ahrefloc{formatter-checker}{Format String Checker} to ensure that format
  strings have the right number and type of \<\%> directives (see
  \chapterpageref{formatter-checker})
\item
  \ahrefloc{i18n-formatter-checker}{Internationalization Format String Checker}
  to ensure that i18n format strings have the right number and type of
  \<\{\}> directives (see \chapterpageref{i18n-formatter-checker})
\item
  \ahrefloc{propkey-checker}{Property File Checker} to ensure that valid
  keys are used for property files and resource bundles (see
  \chapterpageref{propkey-checker})
\item
  \ahrefloc{i18n-checker}{Internationalization Checker} to
  ensure that code is properly internationalized (see
  \chapterpageref{i18n-checker})
% The Compiler Message Key Checker is neither here nor in the advanced
% type system features chapter because it is really meant for
% Checker Framework developers and as sample code, and is not meant
% for Checker Framework users at large.
\item
  \ahrefloc{signature-checker}{Signature String Checker} to ensure that the
  string representation of a type is properly used, for example in
  \<Class.forName> (see \chapterpageref{signature-checker})
\item
  \ahrefloc{guieffect-checker}{GUI Effect Checker} to ensure that non-GUI
  threads do not access the UI, which would crash the application
  (see \chapterpageref{guieffect-checker})
\item
  \ahrefloc{units-checker}{Units Checker} to ensure operations are
  performed on correct units of measurement
  (see \chapterpageref{units-checker})
\item
  \ahrefloc{constant-value-checker}{Constant Value Checker} to determine
  whether an expression's value can be known at compile time
  (see \chapterpageref{constant-value-checker})
\item
  \ahrefloc{aliasing-checker}{Aliasing Checker} to identify whether
  expressions have aliases (see \chapterpageref{aliasing-checker})
\item
  \ahrefloc{linear-checker}{Linear Checker} to control aliasing and prevent
  re-use (see \chapterpageref{linear-checker})
\item
  \ahrefloc{subtyping-checker}{Subtyping Checker} for customized checking without
  writing any code (see \chapterpageref{subtyping-checker})
% \item
%   \ahrefloc{typestate-checker}{Typestate checker} to ensure operations are
%   performed on objects that are in the right state, such as only opened
%   files being read (see \chapterpageref{typestate-checker})
\item
  \ahrefloc{third-party-checkers}{Third-party checkers} that are distributed
  separately from the Checker Framework
  (see \chapterpageref{third-party-checkers})

\end{enumerate}

\noindent
These checkers are easy to use and are invoked as arguments to \<javac>.


The Checker Framework also enables you to write new checkers of your
own; see Chapters~\ref{subtyping-checker} and~\ref{writing-a-checker}.


\section{How to read this manual\label{how-to-read-this-manual}}

If you wish to get started using some particular type system from the list
above, then the most effective way to read this manual is:

\begin{itemize}
\item
  Read all of the introductory material
  (Chapters~\ref{introduction}--\ref{using-a-checker}).
\item
  Read just one of the descriptions of a particular type system and its
  checker (Chapters~\ref{nullness-checker}--\ref{third-party-checkers}).
\item
  Skim the advanced material that will enable you to make more effective
  use of a type system
  (Chapters~\ref{polymorphism}--\ref{troubleshooting}), so that you will
  know what is available and can find it later.  Skip
  Chapter~\ref{writing-a-checker} on creating a new checker.
\end{itemize}


\section{How it works:  Pluggable types\label{pluggable-types}}

The Checker Framework supports adding
pluggable type systems to the Java language in a backward-compatible way.
Java's built-in type-checker finds and prevents many errors --- but it
doesn't find and prevent \emph{enough} errors.  The Checker Framework lets you
run an additional type-checker as a plug-in to the javac compiler.  Your
code stays completely backward-compatible:  your code compiles with any
Java compiler, it runs on any JVM, and your coworkers don't have to use the
enhanced type system if they don't want to.  You can check only part of
your program.  Type inference tools exist to help you annotate your
code; see \chapterpageref{type-inference-to-annotate}.


A type system designer uses the Checker Framework to define type qualifiers
and their semantics, and a
compiler plug-in (a ``checker'') enforces the semantics.  Programmers can
write the type qualifiers in their programs and use the plug-in to detect
or prevent errors.  The Checker Framework is useful both to programmers who
wish to write error-free code, and to type system designers who wish to
evaluate and deploy their type systems.



% This manual is organized as follows.
% \begin{itemize}
% \item Chapter~\ref{introduction} overviews the Checker Framework and
%   describes how to \ahrefloc{installation}{install} it (Chapter~\ref{installation}).
% \item Chapter~\ref{using-a-checker} describes how to \ahrefloc{using-a-checker}{use a checker}.
% \item
%   The next chapters are user manuals for the \ahrefloc{nullness-checker}{Nullness}
%   (Chapter~\ref{nullness-checker}), \ahrefloc{interning-checker}{Interning}
%   (Chapter~\ref{interning-checker}), and \ahrefloc{subtyping-checker}{Basic}
%   (Chapter~\ref{subtyping-checker}) checkers.
% \item Chapter~\ref{annotating-libraries} describes an approach for \ahrefloc{annotating-libraries}{annotating external
% libraries}.
% \item Chapter~\ref{writing-a-checker} describes how to
%   \ahrefloc{writing-a-checker}{write a new checker} using the Checker Framework.
% \end{itemize}






This document uses the terms ``checker'', ``checker plugin'',
``type-checking compiler plugin'', and ``annotation processor'' as
synonyms.

\section{Installation\label{installation}}

\begin{sloppypar}
This section describes how to install the Checker Framework.
(If you wish to use the Checker Framework from Eclipse, see the Checker
Framework Eclipse Plugin webpage instead:
\url{http://types.cs.washington.edu/checker-framework/eclipse/}.)
\end{sloppypar}

The Checker Framework release contains everything that you need, both to
run checkers and to write your own checkers.  As an alternative, you can
build the latest development version from source
(Section~\refwithpage{build-source}).

% Not "\url" because it looks bad in the printed manual.
\textbf{Requirement:}
You must have \textbf{JDK 7} or later installed.  You can get JDK 7 from
\href{http://www.oracle.com/technetwork/java/javase/downloads/index.html}{Oracle}
or elsewhere.  If you are using Apple Mac OS X, you can use
\href{https://developer.apple.com/search/index.php?q=java}{Apple's implementation},
\href{http://landonf.bikemonkey.org/static/soylatte/}{SoyLatte},
or the \href{http://openjdk.java.net/}{OpenJDK}.

The installation process is simple!  It has two required steps and one
optional step.
\begin{enumerate}
\item
  Download the Checker Framework distribution:
  %BEGIN LATEX
  \\
  %END LATEX
  \url{http://types.cs.washington.edu/checker-framework/current/checker-framework-1.9.13.zip}

\item
  Unzip it to create a \code{checker-framework} directory.

\item
  \label{installation-configure-step}%
  Configure your IDE, build system, or command shell to include the Checker
  Framework on the classpath.  Choose the appropriate section of
  Chapter~\ref{external-tools} for
% Keep this list up to date with the list at the beginning
% of file external-tools.tex .
javac (Section~\ref{javac-installation}),
Ant (Section~\ref{ant-task}),
Maven (Section~\ref{maven}),
Gradle (Section~\ref{gradle}),
IntelliJ IDEA (Section~\ref{intellij}),
Eclipse (Section~\ref{eclipse}),
or
tIDE (Section~\ref{tide}).


\end{enumerate}

That's all there is to it!  Now you are ready to start using the checkers.

We recommend that you work through the
\ahreforurl{http://types.cs.washington.edu/checker-framework/tutorial/}{Checker
Framework tutorial}, which walks you through how to use the Checker
Framework in Eclipse or on
the command line.
There is also a
\ahreforurl{https://github.com/glts/safer-spring-petclinic/wiki}{Nullness Checker
tutorial} by David B\"urgin.

Section~\ref{example-use} walks you through a simple example.  More detailed
instructions for using a checker appear in Chapter~\ref{using-a-checker}.



\section{Example use:  detecting a null pointer bug\label{example-use}}

This section gives a very simple example of running the Checker Framework.
There is also a \ahreforurl{http://types.cs.washington.edu/checker-framework/tutorial/}{tutorial}
that gives more extensive instructions for using the Checker Framework in
Eclipse or on the command line,
and a
\ahreforurl{https://github.com/glts/safer-spring-petclinic/wiki}{Nullness Checker
tutorial} by David B\"urgin.

% To run a checker on a source file, just compile as usual, but pass the
% \<-processor> flag to the compiler.
%
% For instance, if you usually run the javac compiler like
% this:
%
% \begin{Verbatim}
%   javac Foo.java Bar.java
% \end{Verbatim}
%
% \noindent
% then you will instead a command line such as:
%
% \begin{alltt}
%   javac \textbf{-processor NullnessChecker} Foo.java Bar.java
%   javac \textbf{-processor RegexChecker} Foo.java Bar.java
% \end{alltt}
%
% \noindent
% but take note that the \code{javac} command must refer to the
% Checker Framework compiler (see Section~\ref{javac-installation}).
%
% If you usually do your coding within an IDE, you will need to configure
% the IDE; see Chapter~\ref{external-tools}.


\begin{enumerate}
\item
  Let's consider this very simple Java class.  The local variable \<ref>'s type is
  annotated as \refqualclass{checker/nullness/qual}{NonNull}, indicating that \<ref> must be a reference to a
  non-null object.  Save the file as \<GetStarted.java>.

\begin{Verbatim}
import org.checkerframework.checker.nullness.qual.*;

public class GetStarted {
    void sample() {
        @NonNull Object ref = new Object();
    }
}
\end{Verbatim}

\item
  Run the Nullness Checker on the class.
  You can do that from the command line or from an IDE:

\begin{enumerate}
\item
  From the command line, run this command:

%BEGIN LATEX
\begin{smaller}
%END LATEX
\begin{alltt}
  \emph{javac} -processor org.checkerframework.checker.nullness.NullnessChecker GetStarted.java
\end{alltt}
%BEGIN LATEX
\end{smaller}
%END LATEX

\noindent
where \emph{\code{javac}} is set as in Section~\ref{javac-installation}.

\item
  To compile within your IDE, you must have customized it to use the
  Checker Framework compiler and to pass the extra arguments (see
  Chapter~\ref{external-tools}).
\end{enumerate}

  The compilation should complete without any errors.

\item
  Let's introduce an error now.  Modify \<ref>'s assignment to:
\begin{alltt}
  @NonNull Object ref = \textbf{null};
\end{alltt}

\item
  Run the Nullness Checker again, just as before.  This run should emit
  the following error:
\begin{Verbatim}
GetStarted.java:5: incompatible types.
found   : @Nullable <nulltype>
required: @NonNull Object
        @NonNull Object ref = null;
                              ^
1 error
\end{Verbatim}

\end{enumerate}

The type qualifiers (e.g., \<@NonNull>) are permitted anywhere
that you can write a type, including generics and casts; see
Section~\ref{writing-annotations}.  Here are some examples:

\begin{alltt}
  \underline{@Interned} String intern() \ttlcb{} ... \ttrcb{}             // return value
  int compareTo(\underline{@NonNull} String other) \ttlcb{} ... \ttrcb{}  // parameter
  \underline{@NonNull} List<\underline{@Interned} String> messages;     // non-null list of interned Strings
\end{alltt}


%% This detail is not helpful so early in the manual, where it feels out of place.
% \section{What comes with the Checker Framework distribution\label{release-content}}
%
% The Checker Framework distribution contains the following notable
% directories and files:
%
% \begin{itemize}
% \item \<changelog.txt> The changelog.
% \item \<checker/bin/javac> A drop-in replacement for the \<javac> compiler that
%   simplifies use of the Checker Framework.
% \item \<checker/manual/> A local copy of this manual in PDF and HTML formats.
% \item \<tutorial/> The Checker Framework tutorial.
% \item \<checker/dist/> Contains jar files for use by advanced users:
%   \begin{itemize}
%   \item \<javac.jar> A Java 9 javac with additional support for
%   Checker Framework extensions.
%   \item \<checker.jar> The Checker Framework classes.
%   \item \<jdk7.jar> and \<jdk8.jar> Annotations for the JDK classes for
%   Java 7 and Java 8 (but no class bodies).
%   \item \<checker-qual.jar> The annotation types defined by the
%   Checker Framework. This jar file is useful to distribute with code
%   that uses Checker Framework annotations. See Section~\ref{distributing}.
%   \item \<checker-source.jar> The Checker Framework source code for
%   use by IDEs.
%   \item \<checker-javadoc.jar> The Checker Framework Javadoc for use
%   by IDEs.
%   \end{itemize}
% \end{itemize}
%
% % The source distribution contains a superset of these files.
% % See the developer manual for details.


\htmlhr
\chapter{Using a checker\label{using-a-checker}}

A pluggable type-checker enables you to detect certain bugs in your code,
or to prove that they are not present.  The verification happens at compile
time.


Finding bugs, or verifying their absence, with a checker plugin is a two-step process, whose steps are
described in Sections~\ref{writing-annotations} and~\ref{running}.

\begin{enumerate}

\item The programmer writes annotations, such as \refqualclass{checker/nullness/qual}{NonNull} and
  \refqualclass{checker/interning/qual}{Interned}, that specify additional information about Java types.
  (Or, the programmer uses an inference tool to automatically insert
<<<<<<< HEAD
  annotations in his code:  see Chapter~\ref{type-inference}.)
=======
  annotations in his code:  see Section~\ref{nullness-inference}.)
>>>>>>> 10888a5f
  It is possible to annotate only part of your code:  see
  Section~\ref{unannotated-code}.

\item The checker reports whether the program contains any erroneous code
  --- that is, code that is inconsistent with the annotations.

\end{enumerate}

This chapter is structured as follows:
\begin{itemize}
\item Section~\ref{writing-annotations}: How to write annotations
\item Section~\ref{running}:  How to run a checker
\item Section~\ref{checker-guarantees}: What the checker guarantees
\item Section~\ref{tips-about-writing-annotations}: Tips about writing annotations
\end{itemize}

Additional topics that apply to all checkers are covered later in the manual:
\begin{itemize}
\item Chapter~\ref{advanced-type-system-features}: Advanced type system features
\item Chapter~\ref{suppressing-warnings}: Suppressing warnings
\item Chapter~\ref{legacy-code}: Handling legacy code
\item Chapter~\ref{annotating-libraries}: Annotating libraries
\item Chapter~\ref{writing-a-checker}: How to create a new checker
\item Chapter~\ref{external-tools}: Integration with external tools
\end{itemize}


Finally, there is a
\ahreforurl{http://types.cs.washington.edu/checker-framework/tutorial/}{tutorial}
that walks you through using the Checker Framework in Eclipse or on the
command line, and a separate <a href="https://github.com/glts/safer-spring-petclinic/wiki">Nullness Checker tutorial</a>.

% The annotations have to be on your classpath even when you are not using
% the -processor, because of the existence of the import statement for
% the annotations.


\section{Writing annotations\label{writing-annotations}}

The syntax of type annotations in Java is specified by
the Java Language Specification (Java SE 8 edition).
% \href{http://types.cs.washington.edu/jsr308/}{JSR 308}~\cite{JSR308-2008-09-12}.

Java 5 defines declaration annotations such as \<@Deprecated>, which apply
to a class, method, or field, but do not apply to the method's return type
or the field's type.  They are typically written on their own line in the
source code.

Java 8 defines type annotations, which you write immediately before any
use of a type, including in generics and casts.  Because array levels are
types and receivers have types, you can also write type annotations on
them.  Here are a few examples of type annotations:

%BEGIN LATEX
\begin{smaller}
%END LATEX
\begin{alltt}
  \underline{@Interned} String intern() \ttlcb{} ... \ttrcb{}               // return value
  int compareTo(\underline{@NonNull} String other) \ttlcb{} ... \ttrcb{}    // parameter
  String toString(\underline{@Tainted} MyClass this) \ttlcb{} ... \ttrcb{}  // receiver ("this" parameter)
  \underline{@NonNull} List<\underline{@Interned} String> messages;       // generics:  non-null list of interned Strings
  \underline{@Interned} String \underline{@NonNull} [] messages;          // arrays:  non-null array of interned Strings
  myDate = (\underline{@Initialized} Date) beingConstructed;  // cast
\end{alltt}
%BEGIN LATEX
\end{smaller}
%END LATEX

You only need to write annotations on method signatures and fields.
Annotations within method bodies are inferred for you; for more details,
see  Section~\ref{type-refinement}.

You may write the annotations within comments, as in
\code{List</*@NonNull*/ String>}.  The Checker Framework compiler, which is
distributed with the Checker Framework, will still process
the annotations.
However, your code will remain compilable by people who are not yet using
Java 8.  For more details, see
Section~\ref{annotations-in-comments}.


\section{Running a checker\label{running}}

To run a checker plugin, run the compiler \code{javac} as usual,
but pass the \code{-processor \emph{plugin\_class}} command-line
option.
A concrete example (using the Nullness Checker) is:

\begin{Verbatim}
  javac -processor NullnessChecker MyFile.java
\end{Verbatim}

\noindent
where \<javac> is as specified in Section~\ref{javac-installation}.

You can also run a checker from within your favorite IDE or build system.  See
Chapter~\ref{external-tools} for details about
Ant (Section~\ref{ant-task}),
Maven (Section~\ref{maven}),
Gradle (Section~\ref{gradle}),
IntelliJ IDEA (Section~\ref{intellij}),
Eclipse (Section~\ref{eclipse}),
and
tIDE (Section~\ref{tide}),
and about customizing other IDEs and build tools.

The checker is run on only the Java files that javac compiles.
This includes all Java files specified on the command line (or
created by another annotation processor).  It may also include other of
your Java files (but not if a more recent \code{.class} file exists).
Even when the checker does not analyze a class (say, the class was
already compiled, or source code is not available), it does check
the \emph{uses} of those classes in the source code being compiled.

You can always compile the code without the \code{-processor}
command-line option, but in that case no checking of the type
annotations is performed.  Furthermore, only explicitly-written annotations
are written to the \<.class> file; defaulted annotations are not, and this
will interfere with type-checking of clients that use your code.
Therefore, it is strongly recommended that whenever you are creating
\<.class> files that will be distributed or compiled against, you run the
type-checkers for all the annotations that your have written.


\subsection{Distributing your annotated project\label{distributing}}

You have two main options for distributing your compiled code (\<.jar>
files).

\begin{itemize}
\item
  Option 1: no annotations appear in the \<.jar> files.  There is no
  run-time dependence on the Checker Framework, and the distributed \<.jar>
  files are not useful for pluggable type-checking of client code.

  Write annotations in comments (see
  Section~\ref{annotations-in-comments}).
  Developers perform pluggable type-checking in-house to detect errors and
  verify their absence.
  To create the distributed \<.jar> files, use a normal Java compiler,
  which ignores the annotations.
\item
  Option 2: annotations appear in the \<.jar> files.  The distributed
  \<.jar> files can be used for pluggable type-checking of client code.
  The \<.jar> files are only compatible with a Java 8 JVM, unless you
  do extra work (see Section~\ref{declaration-annotations-for-java7}).

  Write annotations in comments or not in comments (it doesn't matter which).
  Developers perform pluggable type-checking in-house to detect errors and
  verify their absence.
  When you create \<.class> files, use the Checker Framework compiler
  (Section~\ref{external-tools}) and running each relevant type system.
  Create the distributed \<.jar> files from those \<.class> files, and also
  include the contents of
  \code{checker-framework/checker/dist/checker-qual.jar} from the Checker
  Framework distribution, to define the annotations.

\end{itemize}


\subsection{Summary of command-line options\label{checker-options}}

You can pass command-line arguments to a checker via javac's standard \<-A>
option (``\<A>'' stands for ``annotation'').  All of the distributed
checkers support the following command-line options.

Unsound checking: ignore some errors
\begin{itemize}
\item \<-AskipUses>, \<-AonlyUses>
  Suppress all errors and warnings at all uses of a given class --- or at all
  uses except those of a given class.  See Section~\ref{askipuses}
\item \<-AskipDefs>, \<-AonlyDefs>
  Suppress all errors and warnings within the definition of a given class
  --- or everywhere except within the definition of a given class.  See
  Section~\ref{askipdefs}
\item \<-AsuppressWarnings>
  Suppress all warnings matching the given key; see
  Section~\ref{suppresswarnings-command-line}
\item \<-AignoreRawTypeArguments>
  Ignore subtype tests for type arguments that were inferred for a raw
  type.  If possible, it is better to write the type arguments.  See
  Section~\ref{generics-raw-types}.
\item \<-AassumeSideEffectFree>
  Unsoundly assume that every method is side-effect-free; see
  Section~\ref{type-refinement-purity}.
\item \<-AassumeAssertionsAreEnabled>, \<-AassumeAssertionsAreDisabled>
  Whether to assume that assertions are enabled or disabled; see Section~\ref{type-refinement-assertions}.
\item \<-AuseDefaultsForUncheckedCode>
  Enables/disables unchecked code defualts.  Takes arguments ``source,bytecode''.
  ``-source,-bytecode'' is the default setting.
  ``bytecode'' specifies
  whether the checker should apply unchecked code defaults to
  bytecode; see
  Section~\ref{defaults-classfile}.
  Outside the scope of any relevant
  \refqualclass{framework/qual}{AnnotatedFor} annotation, ``source`` specifies whether unchecked code
  default annotations are applied to source code and suppress all type-checking warnings; see
  Section~\ref{compiling-libraries}.
\end{itemize}

\label{unsound-by-default}
More sound (strict) checking: enable errors that are disabled by default
\begin{itemize}
\item \<-AcheckPurityAnnotations>
  Check the bodies of methods marked
  \refqualclass{dataflow/qual}{SideEffectFree},
  \refqualclass{dataflow/qual}{Deterministic},
  and \refqualclass{dataflow/qual}{Pure}
  to ensure the method satisfies the annotation.  By default,
  the Checker Framework unsoundly trusts the method annotation.  See
  Section~\ref{type-refinement-purity}.
\item \<-AinvariantArrays>
  Make array subtyping invariant; that is, two arrays are subtypes of one
  another only if they have exactly the same element type.  By default,
  the Checker Framework unsoundly permits covariant array subtyping, just
  as Java does.  See Section~\ref{invariant-arrays}.
\item \<-AconcurrentSemantics>
  Whether to assume concurrent semantics (field values may change at any
  time) or sequential semantics; see Section~\ref{faq-concurrency}.
\end{itemize}

Type-checking modes:  enable/disable functionality
\begin{itemize}
\item \<-Alint>
  Enable or disable optional checks; see Section~\ref{lint-options}.
\item \<-AshowSuppressWarningKeys>
  With each warning, show all possible keys to suppress that warning;
  see Section~\ref{suppresswarnings-command-line}
\item \<-AsuggestPureMethods>
  Suggest methods that could be marked
  \refqualclass{dataflow/qual}{SideEffectFree},
  \refqualclass{dataflow/qual}{Deterministic},
  or \refqualclass{dataflow/qual}{Pure}; see
  Section~\ref{type-refinement-purity}.
\item \<-AcheckCastElementType>
  In a cast, require that parameterized type arguments and array elements
  are the same.  By default, the Checker Framework unsoundly permits them
  to differ, just as Java does.  See Section~\ref{covariant-type-parameters}
  and Section~\ref{invariant-arrays}.
\item \<-Awarns>
  Treat checker errors as warnings.  If you use this, you
  may wish to also supply \code{-Xmaxwarns 10000}, because by default
  \<javac> prints at most 100 warnings.
\end{itemize}

Partially-annotated libraries
\begin{itemize}
% \item \<-AprintUnannotatedMethods>
%   List library methods that need to be annotated; see
%   Section~\ref{annotating-libraries}.
\item \<-Astubs>
  List of stub files or directories; see Section~\ref{stub-using}.
\item \<-AstubWarnIfNotFound>
  Warn if a stub file entry could not be found; see Section~\ref{stub-using}.
\item \<-AstubWarnIfOverwritesBytecode>
  Warn if a stub file entry overwrite bytecode information; see
  Section~\ref{stub-using}.
% This item is repeated above:
\item \<-AuseDefaultsForUncheckedCode=source>
  Outside the scope of any relevant
  \refqualclass{framework/qual}{AnnotatedFor} annotation, use unchecked code
  default annotations and suppress all type-checking warnings; see
  Section~\ref{compiling-libraries}.
\end{itemize}

Inference
\begin{itemize}
\item \<-AinferSignatures>
  Output suggested annotations for method signatures and fields.
  These annotations may reduce the number of type-checking
  errors when running type-checking in the future; see
  Section~\ref{whole-program-inference}.

\end{itemize}

Debugging
\begin{itemize}
\item
 \<-AprintAllQualifiers>,
 \<-Adetailedmsgtext>,
 \<-AprintErrorStack>,
 \<-Anomsgtext>
Amount of detail in messages; see Section~\ref{debugging-options-detail}.

\item
 \<-Aignorejdkastub>,
 \<-Anocheckjdk>
 \<-AstubDebug>,
Stub and JDK libraries; see Section~\ref{debugging-options-libraries}

\item
 \<-Afilenames>,
 \<-Ashowchecks>
Progress tracing; see Section~\ref{debugging-options-progress}

\item
\<-AoutputArgsToFile>
Output the compiler command-line arguments to a file.  Useful when the command line is generated and executed by a tool and is not
fully under your control.  A standalone command line that can be executed
independently of the tool that generated it can make it easier to reproduce
and debug issues.  For example, the command line can be modified to enable
attaching a debugger.
See Section~\ref{debugging-options-output-args}

\item
 \<-Acfgviz>,
 \<-Aflowdotdir>,
 \<-Averbosecfg>,
 \<-AresourceStats>
Miscellaneous debugging options; see Section~\ref{debugging-options-misc}
\end{itemize}


\noindent
Some checkers support additional options, which are described in that
checker's manual section.
% Search for "@SupportedOptions" in the implementation to find them all.
For example, \<-Aquals> tells
the Subtyping Checker (see Chapter~\ref{subtyping-checker}) and the Fenum Checker
(see Chapter~\ref{fenum-checker}) which annotations to check.


Here are some standard javac command-line options that you may find useful.
Many of them contain the word ``processor'', because in javac jargon, a
checker is an ``annotation processor''.

\begin{itemize}
\item \<-processor> Names the checker to be
  run; see Section~\ref{running}
\item \<-processorpath> Indicates where to search for the
  checker; should also contain any qualifiers used by the Subtyping
  Checker; see Section~\ref{subtyping-example}
\item \<-proc:>\{\<none>,\<only>\} Controls whether checking
  happens; \<-proc:none>
  means to skip checking; \<-proc:only> means to do only
  checking, without any subsequent compilation; see
  Section~\ref{checker-auto-discovery}
\item \<-implicit:class> Suppresses warnings about implicitly compiled files
  (not named on the command line); see Section~\ref{ant-task}
\item \<-XDTA:noannotationsincomments> and \<-XDTA:spacesincomments>
  to turn off parsing annotation comments and
  to turn on parsing annotation comments even when they
  contain spaces; applicable only to the Checker Framework compiler;
  see Section~\ref{annotations-in-comments}
\item \<-J> Supply an argument to the JVM that is running javac;
  for example, \<-J-Xmx2500m> to increase its maximum heap size
\item \<-doe> To ``dump on error'', that is, output a stack trace
  whenever a compiler warning/error is produced. Useful when debugging
  the compiler or a checker.
\end{itemize}


\subsection{Checker auto-discovery\label{checker-auto-discovery}}

``Auto-discovery'' makes the \code{javac} compiler always run a checker
plugin, even if you do not explicitly pass the \code{-processor}
command-line option.  This can make your command line shorter, and ensures
that your code is checked even if you forget the command-line option.

\begin{sloppypar}
To enable auto-discovery, place a configuration file named
\code{META-INF/services/javax.annotation.processing.Processor}
in your classpath.  The file contains the names of the checker plugins to
be used, listed one per line.  For instance, to run the Nullness Checker and the
Interning Checker automatically, the configuration file should contain:
\end{sloppypar}

%BEGIN LATEX
\begin{smaller}
%END LATEX
\begin{Verbatim}
  org.checkerframework.checker.nullness.NullnessChecker
  org.checkerframework.checker.interning.InterningChecker
\end{Verbatim}
%BEGIN LATEX
\end{smaller}
%END LATEX

You can disable this auto-discovery mechanism by passing the
\code{-proc:none} command-line option to \<javac>, which disables all
annotation processing including all pluggable type-checking.

%% Auto-discovering all the distributed checkers by default would be
%% problematic:  the nullness and mutability checkers would issue lots of
%% errors for unannotated code, and that would be irritating.  So, leave it
%% up to the user to enable auto-discovery.  1.

\subsection{Shorthand for built-in checkers \label{shorthand-for-checkers}}

% TODO: this feature only works for our javac script, not when using
% the standard javac. Should this be explained?

Ordinarily, the \code{-processor} flag expects fully-qualified class names.
For checkers that are packaged with the Checker Framework, the fully-qualified
name can be quite long.  Therefore, when running a built-in checker, you may
omit the package name and the \<Checker> suffix.
The following three commands are equivalent:

\begin{alltt}
  javac -processor \textbf{org.checkerframework.checker.nullness.NullnessChecker} MyFile.java
  javac -processor \textbf{NullnessChecker} MyFile.java
  javac -processor \textbf{nullness} MyFile.java
\end{alltt}

This feature will work when multiple checkers are specified.
For example:

\begin{alltt}
  javac -processor NullnessChecker,RegexChecker MyFile.java
  javac -processor nullness,regex MyFile.java
\end{alltt}

This feature does not apply to Javac \href{https://docs.oracle.com/javase/7/docs/technotes/tools/windows/javac.html#commandlineargfile}{@argfiles}.


\section{What the checker guarantees\label{checker-guarantees}}

A checker can guarantee that a particular property holds throughout the
code.  For example, the Nullness Checker (Chapter~\ref{nullness-checker})
guarantees that every expression whose type is a \refqualclass{checker/nullness/qual}{NonNull} type never
evaluates to null.  The Interning Checker (Chapter~\ref{interning-checker})
guarantees that every expression whose type is an \refqualclass{checker/interning/qual}{Interned} type
evaluates to an interned value.  The checker makes its guarantee by
examining every part of your program and verifying that no part of the
program violates the guarantee.

There are some limitations to the guarantee.


\begin{itemize}

\item
  A compiler plugin can check only those parts of your program that you run
  it on.  If you compile some parts of your program without running the
  checker, then there is no guarantee that the entire program satisfies the
  property being checked.  Some examples of un-checked code are:

  \begin{itemize}
  \item
    Code compiled without the \code{-processor} switch, including any
    external library supplied as a \code{.class} file.
  \item
    Code compiled with the \code{-AskipUses}, \code{-AonlyUses}, \code{-AskipDefs} or \code{-AonlyDefs}
    properties (see Section~\ref{suppressing-warnings}).
  \item
    Suppression of warnings, such as via the \code{@SuppressWarnings}
    annotation (see Section~\ref{suppressing-warnings}).
  \item
    Native methods (because the implementation is not Java code, it cannot
    be checked).
  \end{itemize}

  In each of these cases, any \emph{use} of the code is checked --- for
  example, a call to a native method must be compatible with any
  annotations on the native method's signature.
  However, the annotations on the un-checked code are trusted; there is no
  verification that the implementation of the native method satisfies the
  annotations.

\item
  The Checker Framework is, by default, unsound in a few places where a
  conservative analysis would issue too many false positive warnings.
  These are listed in Section~\ref{unsound-by-default}.
  You can supply a command-line argument to make the Checker Framework
  sound for each of these cases.

%% This isn't an unsoundness in the Checker Framework:  for any type system
%% that does not include a conservative library annotation for
%% Method.invoke, it is a bug in that particular type-checker.
% \item
%   Reflection can violate the Java type system, and
%   the checkers are not sophisticated enough to reason about the possible
%   effects of reflection.  Similarly, deserialization and cloning can
%   create objects that could not result from normal constructor calls, and
%   that therefore may violate the property being checked.

\item
  Specific checkers may have other limitations; see their documentation for
  details.

\end{itemize}

A checker can be useful in finding bugs or in verifying part of a
program, even if the checker is unable to verify the correctness of an
entire program.

In order to avoid a flood of unhelpful warnings, many of the checkers avoid
issuing the same warning multiple times.  For example, in this code:

\begin{Verbatim}
  @Nullable Object x = ...;
  x.toString();                 // warning
  x.toString();                 // no warning
\end{Verbatim}

\noindent
In this case, the second call to \<toString> cannot possibly throw a null
pointer warning --- \<x> is non-null if control flows to the second
statement.
In other cases, a checker avoids issuing later warnings with the same cause
even when later code in a method might also fail.
This does not
affect the soundness guarantee, but a user may need to examine more
warnings after fixing the first ones identified.  (More often, at least in
our experience to date, a single fix corrects all the warnings.)

% It might be worthwhile to permit a user to see every warning -- though I
% would not advocate this setting for daily use.

If you find that a checker fails to issue a warning that it
should, then please report a bug (see Section~\ref{reporting-bugs}).


\section{Tips about writing annotations\label{tips-about-writing-annotations}}


\subsection{How to get started annotating legacy code\label{get-started-with-legacy-code}}

Annotating an entire existing program may seem like a daunting task.  But,
if you approach it systematically and do a little bit at a time, you will
find that it is manageable.

Start small, focusing on some specific property that matters to you and
on the most mission-critical or error-prone part of your code.
It is easiest to add annotations if you know the code or the
code contains documentation; you will find that you spend most of your time
understanding the code, and very little time actually writing annotations
or running the checker.

Start by annotating just part of your program.  Be systematic; we recommend
annotating an entire class at a time (not just some of the methods)
so that you don't lose track of your work or redo work.  For example,
working class-by-class avoids confusion about whether an unannotated type
means you determined that the default is desirable, or it means you didn't
yet examine that type.
You may find it helpful to start annotating the leaves of the call tree ---
that is,
start with methods/classes/packages that have few dependencies on other
code or, equivalently, start with code that a lot of your other code
depends on.  The reason for this is that it is
easiest to annotate a class if the code it calls has already been
annotated.

For each class, read its Javadoc.  For instance, if you are adding
annotations for the Nullness Checker (Section~\ref{nullness-checker}), then
you can search the documentation for ``null'' and then add \<@Nullable>
anywhere appropriate.  For now, just annotate signatures and fields; there is no
need to annotate method bodies.  The only reason to even
\emph{read} the method bodies yet is to determine signature annotations for
undocumented methods ---
for example, if the method returns null, you know its return type should be
annotated \<@Nullable>, and a parameter that is compared against \<null>
may need to be annotated \<@Nullable>.

After you have annotated all the signatures, run the checker.
Then, fix bugs in code and add/modify annotations as necessary.
% If signature annotations are necessary, then you may want
% to fix the documentation that did not indicate the property; but this isn't
% strictly necessary, since the annotations that you wrote provide that
% documentation.
Don't get discouraged if you see many type-checker warnings at first.
Often, adding just a few missing annotations will eliminate many warnings,
and you'll be surprised how fast the process goes overall.

You may wonder about the effect of adding a given annotation --- how many
other annotations it will require, or whether it conflicts with other code.
Suppose you have added an annotation to a method parameter.  You could
manually examine all callees.  A better way can be to save the checker
output before adding the annotation, and to compare it to the checker
output after adding the annotation.  This helps you to focus on the
specific consequences of your change.

Also see Chapter~\ref{suppressing-warnings}, which tells you what to do when
you are unable to eliminate checker warnings, and
Chapter~\ref{annotating-libraries}, which tells you how to annotate
libraries that your code uses.


\subsection{Do not annotate local variables unless necessary\label{tips-local-inference}}

The checker infers annotations for local variables (see
Section~\ref{type-refinement}).  Usually, you only need to annotate fields
and method signatures.  After doing those, you can add annotations inside
method bodies if the checker is unable to infer the correct annotation, if
you need to suppress a warning (see Section~\ref{suppressing-warnings}),
etc.


\subsection{Annotations indicate normal behavior\label{annotate-normal-behavior}}

You should use annotations to specify \emph{normal} behavior.  The
annotations indicate all the values that you \emph{want} to flow to a
reference --- not every value that might possibly flow there if your
program has a bug.

Many methods are guaranteed to throw an exception if they are passed \code{null}
as an argument.  Examples include

\begin{Verbatim}
  java.lang.Double.valueOf(String)
  java.lang.String.contains(CharSequence)
  org.junit.Assert.assertNotNull(Object)
  com.google.common.base.Preconditions.checkNotNull(Object)
\end{Verbatim}

\refqualclass{checker/nullness/qual}{Nullable} (see Section~\ref{nullness-annotations})
might seem like a reasonable annotation for the parameter,
for two reasons.  First, \code{null} is a legal argument with a
well-defined semantics:  throw an exception.  Second, \code{@Nullable}
describes a possible program execution:  it might be possible for
\code{null} to flow there, if your program has a bug.

% (Checking for such a bug is the whole purpose of the \code{assertNotNull}
% and \code{checkNotNull} methods.)

However, it is never useful for a programmer to pass \code{null}.  It is
the programmer's intention that \code{null} never flows there.  If
\code{null} does flow there, the program will not continue normally
(whether or not it throws a NullPointerException).

Therefore, you should mark such parameters as
\refqualclass{checker/nullness/qual}{NonNull}, indicating
the intended use of the method.  When you use the \code{@NonNull}
annotation, the checker is able to issue compile-time warnings about
possible run-time exceptions, which is its purpose.  Marking the parameter
as \code{@Nullable} would suppress such warnings, which is undesirable.

% This is only an issue for code with unchecked, trusted annotations such as
% library methods; if the method is type-checked, then the type-checker
% warnings will lead you to leave the formal parameter as the default, which
% means \<@NonNull>.
If a method can possibly throw exception because its parameter
is \<null>, then that parameter's type should be \<@NonNull>, which
guarantees that the type-checker will issue a warning for every client
use that has the potential to cause an exception.  Don't write
\<@Nullable> on the parameter just because there exist some executions that
don't necessarily throw an exception.

% (The note at
% http://google-collections.googlecode.com/svn/trunk/javadoc/com/google/common/base/Preconditions.html
% argues that the parameter could be marked as @Nullable, since it is
% possible for null to flow there at run time.  However, since that is an
% erroneous case, the annotation would be counterproductive rather than
% useful.)


\subsection{Subclasses must respect superclass annotations\label{annotations-are-a-contract}}

An annotation indicates a guarantee that a client can depend upon.  A subclass
is not permitted to \emph{weaken} the contract; for example,
if a method accepts \code{null} as an argument, then every overriding
definition must also accept \code{null}.
A subclass is permitted to \emph{strengthen} the contract; for example,
if a method does \emph{not} accept \code{null} as an argument, then an
overriding definition is permitted to accept \code{null}.

\begin{sloppypar}
As a bad example, consider an erroneous \code{@Nullable} annotation in
\href{https://github.com/google/guava/blob/master/guava/src/com/google/common/collect/Multiset.java\#L129}{\code{com/google/common/collect/Multiset.java}}:
\end{sloppypar}

\begin{Verbatim}
101  public interface Multiset<E> extends Collection<E> {
...
122    /**
123     * Adds a number of occurrences of an element to this multiset.
...
129     * @param element the element to add occurrences of; may be {@code null} only
130     *     if explicitly allowed by the implementation
...
137     * @throws NullPointerException if {@code element} is null and this
138     *     implementation does not permit null elements. Note that if {@code
139     *     occurrences} is zero, the implementation may opt to return normally.
140     */
141    int add(@Nullable E element, int occurrences);
\end{Verbatim}

There exist implementations of Multiset that permit \code{null} elements,
and implementations of Multiset that do not permit \code{null} elements.  A
client with a variable \code{Multiset ms} does not know which variety of
Multiset \code{ms} refers to.  However, the \code{@Nullable} annotation
promises that \code{ms.add(null, 1)} is permissible.  (Recall from
Section~\ref{annotate-normal-behavior} that annotations should indicate
normal behavior.)

If parameter \code{element} on line 141 were to be annotated, the correct
annotation would be \code{@NonNull}.  Suppose a client has a reference to
same Multiset \code{ms}.  The only way the client can be sure not to throw an exception is to pass
only non-\code{null} elements to \code{ms.add()}.  A particular class
that implements Multiset could declare \code{add} to take a
\code{@Nullable} parameter.  That still satisfies the original contract.
It strengthens the contract by promising even more:  a client with such a
reference can pass any non-\code{null} value to \code{add()}, and may also
pass \code{null}.

\textbf{However}, the best annotation for line 141 is no annotation at all.
The reason is that each implementation of the Multiset interface should
specify its own nullness properties when it specifies the type parameter
for Multiset.  For example, two clients could be written as

\begin{Verbatim}
  class MyNullPermittingMultiset implements Multiset<@Nullable Object> { ... }
  class MyNullProhibitingMultiset implements Multiset<@NonNull Object> { ... }
\end{Verbatim}

\noindent
or, more generally, as

\begin{Verbatim}
  class MyNullPermittingMultiset<E extends @Nullable Object> implements Multiset<E> { ... }
  class MyNullProhibitingMultiset<E extends @NonNull Object> implements Multiset<E> { ... }
\end{Verbatim}

Then, the specification is more informative, and the Checker Framework is
able to do more precise checking, than if line 141 has an annotation.

It is a pleasant feature of the Checker Framework that in many cases, no
annotations at all are needed on type parameters such as \code{E} in \<MultiSet>.


\subsection{Annotations on constructor invocations\label{annotations-on-constructor-invocations}}

%% I want to get rid of this syntax.
%% However, @Linear provides a compelling use case.

In the checkers distributed with the Checker Framework, an annotation on a
constructor invocation is equivalent to a cast on a constructor result.
That is, the following two expressions have identical semantics:  one is
just shorthand for the other.

\begin{Verbatim}
  new @Untainted Date()
  (@Untainted Date) new Date()
\end{Verbatim}

However, you should rarely have to use this.  The Checker Framework will
determine the qualifier on the result, based on the ``return value''
annotation on the constructor definition.  The ``return value'' annotation
appears before the constructor name, for example:

\begin{Verbatim}
  class MyClass {
    @Untainted MyClass() { ... }
  }
\end{Verbatim}

In general, you should only use an annotation on a constructor invocation
when you know that the cast is
guaranteed to succeed.


\subsection{What to do if a checker issues a warning about your code\label{handling-warnings}}

When you first run a type-checker on your code, it is likely to issue
warnings or errors.  For each warning, try to understand why the checker
issues it.  (If you think the warning is wrong, then formulate an argument
about why your code is actually correct; also see Section~\ref{common-problems-typechecking}.)  For example, if you are using the
\ahrefloc{nullness-checker}{Nullness Checker}
(\chapterpageref{nullness-checker}), try to understand why it cannot prove
that no null pointer exception ever occurs.  There are three general
reasons, listed below.  You will need to
examine your code, and possibly write test cases, to understand the reason.

\begin{enumerate}
\item
There is a bug in your code, such as an actual possible null dereference.
Fix your code to prevent that crash.

\item
There is a weakness in the annotations.  Improve the annotations.
For example, continuing the Nullness Checker example, if a particular
variable is annotated as \refqualclass{checker/nullness/qual}{Nullable} but it
actually never contains \<null> at run time, then change the annotation to
\refqualclass{checker/nullness/qual}{NonNull}.  The weakness might be in the
annotations in your code, or in the annotations in a library that your code
calls.  Another possible problem is that a library is unannotated (see
\chapterpageref{annotating-libraries}).

\item
There is a weakness in the type-checker.  Then your code is safe --- it never
suffers the error at run time --- but the checker cannot prove this
fact.  The checker is not omniscient, and some
tricky coding paradigms are beyond its analysis capabilities.  In this
case, you should suppress the warning; see
\chapterpageref{suppressing-warnings}.  (Alternatively, if the weakness is
a bug in the checker, then  please report the bug; see
\chapterpageref{reporting-bugs}.)
\end{enumerate}

If you have trouble understanding a Checker Framework warning message, you
can search for its text in this manual.
Oftentimes there is an explanation of what to do.

Also see Chapter~\ref{troubleshooting}, Troubleshooting.


% LocalWords:  NonNull zipfile processor classfiles annotationname javac htoc
% LocalWords:  SuppressWarnings un skipUses java plugins plugin TODO cp
% LocalWords:  nonnull langtools sourcepath classpath OpenJDK pre jsr
% LocalWords:  Djsr qual Alint javac's dotequals nullable supertype JLS Papi
% LocalWords:  deserialization Mahmood Telmo Correa changelog txt nullness ESC
% LocalWords:  Nullness Xspacesincomments unselect checkbox unsetting PolyNull
% LocalWords:  bashrc IDE xml buildfile PolymorphicQualifier enum API elts INF
% LocalWords:  type-checker proc discoverable Xlint util QualifierDefaults Foo
% LocalWords:  DefaultQualifier DefaultQualifiers SoyLatte GetStarted Formatter
% LocalWords:  Dcheckers Warski MyClass ProcessorName compareTo toString myDate
% LocalWords:  int XDTA spacesincomments newdir Awarns
% LocalWords:  subpackages bak tIDE Multiset NullPointerException AskipUses
% LocalWords:  html JCIP MultiSet Astubs Afilenames Anomsgtext Ashowchecks tex
% LocalWords:  Aquals processorpath regex RegEx Xmaxwarns Xbootclasspath com
% LocalWords:  IntelliJ assertNotNull checkNotNull Goetz antipattern subclassed
% LocalWords:  callees Xmx unconfuse fenum propkey forName jsr308 Djsr308
% LocalWords:  bootclasspath AonlyUses AskipDefs AonlyDefs AcheckPurityAnnotations
%  LocalWords:  AsuppressWarnings AassumeSideEffectFree Adetailedmsgtext
%  LocalWords:  AignoreRawTypeArguments AsuggestPureMethods Anocheckjdk
%  LocalWords:  AassumeAssertionsAreEnabled AassumeAssertionsAreDisabled
%  LocalWords:  AconcurrentSemantics AstubWarnIfNotFound AprintErrorStack
%  LocalWords:  AprintAllQualifiers Aignorejdkastub AstubDebug Aflowdotdir
%  LocalWords:  AresourceStats noannotationsincomments jls r78 JDKs i18n
%  LocalWords:  AinvariantArrays AcheckCastElementType formatter pathname
%  LocalWords:  typedef guieffect Gradle jdk7 jdk8 javadoc MyFile argfiles
%%  LocalWords:  AshowSuppressWarningKeys AoutputArgsToFile RegexChecker
%%  LocalWords:  NullnessChecker commandlineargfile AnnotatedFor Xmx2500m
%%  LocalWords:  AsafeDefaultsForUnannotatedBytecode
%%  LocalWords:  AuseSafeDefaultsForUnannotatedSourceCode<|MERGE_RESOLUTION|>--- conflicted
+++ resolved
@@ -403,11 +403,7 @@
 \item The programmer writes annotations, such as \refqualclass{checker/nullness/qual}{NonNull} and
   \refqualclass{checker/interning/qual}{Interned}, that specify additional information about Java types.
   (Or, the programmer uses an inference tool to automatically insert
-<<<<<<< HEAD
-  annotations in his code:  see Chapter~\ref{type-inference}.)
-=======
   annotations in his code:  see Section~\ref{nullness-inference}.)
->>>>>>> 10888a5f
   It is possible to annotate only part of your code:  see
   Section~\ref{unannotated-code}.
 
