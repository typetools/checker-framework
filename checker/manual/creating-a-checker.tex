\htmlhr
\chapter{How to create a new checker\label{creating-a-checker}}
\label{writing-a-checker} % to handle links that use old name

\newcommand{\TreeAPIBase}{https://docs.oracle.com/javase/8/docs/jdk/api/javac/tree/com/sun/source}
\newcommand{\refTreeclass}[2]{\href{\TreeAPIBase{}/#1/#2.html?is-external=true}{\<#2>}}
\newcommand{\ModelAPIBase}{http://docs.oracle.com/javase/8/docs/api/javax/lang/model}
\newcommand{\refModelclass}[2]{\href{\ModelAPIBase{}/#1/#2.html?is-external=true}{\<#2>}}

This chapter describes how to create a checker
--- a type-checking compiler plugin that detects bugs or verifies their
absence.  After a programmer annotates a program,
the checker plugin verifies that the code is consistent
with the annotations.
If you only want to \emph{use} a checker, you do not need to read this
chapter.


Writing a simple checker is easy!  For example, here is a complete, useful
type-checker:

\begin{Verbatim}
@SubtypeOf(Unqualified.class)
@Target({ElementType.TYPE_USE, ElementType.TYPE_PARAMETER})
public @interface Encrypted {}
\end{Verbatim}

This checker is so short because it builds on the Subtyping Checker
(Chapter~\ref{subtyping-checker}).
See Section~\ref{subtyping-example} for more details about this particular checker.
When you wish to create a new checker, it is often easiest to begin by
building it declaratively on top of the Subtyping Checker, and then return to
this chapter when you need more expressiveness or power than the Subtyping
Checker affords.

You can also create your own checker by customizing a different existing
checker.  Specific checkers that are designed for extension include
the Subtyping Checker (\chapterpageref{subtyping-checker}),
the Fake Enumeration Checker (\chapterpageref{fenum-checker}),
the Units Checker (\chapterpageref{units-checker}),
 and a typestate checker (\chapterpageref{typestate-checker}).
Or, you can copy and then modify a different existing checker --- whether
one distributed with the Checker Framework or a third-party one.
(One good choice to copy and modify is the Regex Checker
(\chapterpageref{regex-checker}); a bad choice is the Nullness Checker,
which is more sophisticated than anything you want to start out building.)

\begin{sloppypar}
You can place your checker's source files wherever you like.  When you
compile your checker, \<\$CHECKERFRAMEWORK/framework/dist/framework.jar> and \<\$CHECKERFRAMEWORK/framework/dist/javac.jar>
should be on your classpath.  (If you wish to modify an existing checker in place,
or to place the source code for your new checker in your own private copy of the
Checker Framework source code, then you need to be able to re-compile the
Checker Framework, as described in Section~\ref{build-source}.)
\end{sloppypar}

The rest of this chapter contains many details for people who want to write more powerful
checkers.
You do not need all of the details, at least at first.
In addition to reading this chapter of the manual, you may find it helpful
to examine the implementations of the checkers that are distributed with
the Checker Framework.  You can even create your checker by modifying one
of those.
The Javadoc documentation of the framework and the checkers is in the
distribution and is also available online at
\myurl{http://types.cs.washington.edu/checker-framework/current/api/}.

If you write a new checker and wish to advertise it to the world, let us
know so we can mention it in the Checker Framework Manual, link to
it from the webpages, or include it in the Checker Framework distribution.
For examples, see \chapterpageref{third-party-checkers}.


\section{How checkers build on the Checker Framework\label{creating-tool-relationships}}

This table shows the relationship among tools that the Checker Framework
builds on or that are built on the Checker Framework.
All of the tools support the Java 8 type annotation syntax.
You use the Checker Framework to build pluggable type systems, and the
Annotation File Utilities to manipulate \code{.java} and \code{.class} files.

\newlength{\bw}
\setlength{\bw}{.5in}

%% Strictly speaking, "Subtyping Checker" should sit on top of Checker
%% Framework and below all the specific checkers.  But omit it for simplicity.

% Unfortunately, Hevea inserts a horizontal line between every pair of rows
% regardless of whether there is a \hline or \cline.  So, make paragraphs.
\begin{center}
\begin{tabular}{|p{\bw}|p{\bw}|p{\bw}|p{\bw}|p{.4\bw}|p{\bw}|p{1.5\bw}|p{1\bw}|}
\cline{1-4} \cline{6-6}
\centering Subtyping \par Checker &
\centering Nullness \par Checker &
\centering Mutation \par Checker &
\centering Tainting \par Checker &
\centering \ldots &
\centering Your \par Checker &
\multicolumn{2}{c}{}
\\ \hline
\multicolumn{6}{|p{6\bw}|}{\centering Base Checker \par (enforces subtyping rules)} &
\centering Type \par inference &
% Adding "\centering" here causes a LaTeX alignment error
Other \par tools
\\ \hline
\multicolumn{6}{|p{6\bw}|}{\centering Checker Framework \par (enables creation of pluggable type-checkers)} &
\multicolumn{2}{p{3\bw}|}{\centering \href{http://types.cs.washington.edu/annotation-file-utilities/}{Annotation File Utilities} \par (\code{.java} $\leftrightarrow$ \code{.class} files)}
\\ \hline
\multicolumn{8}{|p{8.5\bw}|}{\centering
  \href{http://types.cs.washington.edu/jsr308/}{Type Annotations} syntax
  and classfile format (``JSR 308'') \par \centering (no built-in semantics)} \\ \hline
\end{tabular}
\end{center}


The Base Checker
(more precisely, the \refclass{common/basetype}{BaseTypeChecker})
enforces the standard subtyping rules on extended types.
The Subtyping Checker is a simple use of the Base Checker that supports
providing type qualifiers on the command line.
You usually want to build your checker on the Base Checker.


\section{The parts of a checker\label{creating-parts-of-a-checker}}

The Checker Framework provides abstract base classes (default
implementations), and a specific checker overrides as little or as much of
the default implementations as necessary.
%
Sections~\ref{creating-typequals}--\ref{creating-compiler-interface} describe
the components of a type system as written using the Checker Framework:

\begin{description}

\item{\ref{creating-typequals}}
  \textbf{Type qualifiers and hierarchy.}  You define the annotations for
  the type system and the subtyping relationships among qualified types
  (for instance, that \<@NonNull Object> is a subtype of \<@Nullable
  Object>).

\item{\ref{creating-extending-visitor}}
  \textbf{Type rules.}  You specify the type system semantics (type
  rules), violation of which yields a type error.  There are two types of
  rules.
\begin{itemize}
\item
  Subtyping rules related to the type hierarchy, such as that every
  assignment and pseudo-assignment satisfies a subtyping relationship.
  Your checker automatically inherits these subtyping rules from the Base
  Checker (Chapter~\ref{subtyping-checker}), so there is nothing for you to do.
\item
  Additional rules that are specific to your particular checker.  For
  example, in the Nullness type system, only references with a
  \refqualclass{checker/nullness/qual}{NonNull} type may be dereferenced.  You
  write these additional rules yourself.
\end{itemize}

\item{\ref{creating-type-introduction}}
  \textbf{Type introduction rules.}  For some types and
  expressions, a qualifier should be treated as implicitly present even if a
  programmer did not explicitly write it.  For example, in the Nullness
  type system every literal
  other than \<null> has a \refqualclass{checker/nullness/qual}{NonNull} type;
  examples of literals include \code{"some string"} and \<java.util.Date.class>.

\item{\ref{creating-dataflow}}
  \textbf{Dataflow rules.}  These optional rules enhance flow-sensitive
  type qualifier inference (local variable type inference).

\item{\ref{creating-compiler-interface}}
  \textbf{Interface to the compiler.}  The compiler interface indicates
  which annotations are part of the type system, which command-line options
  and \<@SuppressWarnings> annotations the checker recognizes, etc.
\end{description}


\subsection{Tips for creating a checker\label{creating-tips}}

To make your job easier, we recommend that you build your type-checker
incrementally, testing at each phase rather than trying to build the whole
thing at once.

Here is an example of one good way to proceed.

\begin{enumerate}
\item
  Before you start coding, first write the user manual, which explains the
  type system, what it guarantees, how to use it, etc., from the point of
  view of a user.
  This will help you flesh out your goals and the concepts, which are
<<<<<<< HEAD
  easier to understand and change in text than in an implementation.
  Section~\ref{documenting-a-checker} gives a suggested structure for the
=======
  easier to understand and change in text than in an imprementation.
  Section~\ref{creating-documenting-a-checker} gives a suggested structure for the
>>>>>>> 86469c35
  manual chapter, which will help you avoid omitting any parts.

  Once you have designed and documented the parts of your type system, you
  may also want to choose some case studies and play computer to ensure
  that they give the expected results.  During manual checking, ask
  yourself what reasoning you applied, what information you needed, and
  whether your written-down rules were sufficient.

\item
  Implement the type qualifiers and hierarchy
  (Section~\ref{creating-typequals}).

  Write simple test cases to test your type hierarchy.  For instance, if
  your type hierarchy consists of a supertype \<@UnknownSign> and a subtype
  \<@NonNegative>, then you could write a test case such as:

\begin{Verbatim}
  void foo(@UnknownSign int us, @NonNegative int nn) {
    @UnknownSign int a = us;
    @UnknownSign int b = nn;
    @NonNegative int c = us;  // expected error on this line
    @NonNegative int d = nn;
  }
\end{Verbatim}

  Type-check these test files using the Subtyping Checker
  (\chapterpageref{subtyping-checker}).

\item
  Write the checker class itself
  (Section~\ref{creating-compiler-interface}).
  Ensure that you can still type-check your test files and that the results
  are the same.

\item
  Implement type rules, if any (Section~\ref{creating-extending-visitor}).

  Write simple test cases to test the type rules, and ensure that the
  type-checker behaves as expected on those test files.
  For example, if your type system forbids indexing an array by a
  possibly-negative value, then you would write a test case such as:

\begin{Verbatim}
  void foo(String[] myarray, @UnknownSign int us, @NonNegative int nn) {
    myarray[us];  // expected error on this line
    myarray[nn];
  }
\end{Verbatim}

\item
  Implement and test type introduction rules, if any (Section~\ref{creating-type-introduction}).

  For example, if your type system sets the qualifier for manifest literal
  integers and for array lengths, you would write a test case like the following:

\begin{Verbatim}
  void foo(String[] myarray) {
    @NonNegative nn1 = -1;  // expected error on this line
    @NonNegative nn2 = 0;
    @NonNegative nn3 = 1;
    @NonNegative nn4 = myarray.length;
  }
\end{Verbatim}

\item
  Optionally, implement and test dataflow refinement rules
  (Section~\ref{creating-dataflow}).

  For instance, if after an arithmetic comparison, your type system infers
  which expressions are now known to be non-negative, you could write a
  test case such as:

\begin{Verbatim}
  void foo(@UnknownSign int us, @NonNegative int nn) {
    @NonNegative nn2;
    nn2 = us;  // expected error on this line
    if (us > j) {
      nn2 = us;
    }
    if (us >= j) {
      nn2 = us;
    }
    if (j < us) {
      nn2 = us;
    }
    if (j <= us) {
      nn2 = us;
    }
    nn = us;  // expected error on this line
  }
\end{Verbatim}

\end{enumerate}




\section{Annotations: Type qualifiers and hierarchy\label{creating-typequals}}

A type system designer specifies the qualifiers in the type system (Section~\ref{creating-define-type-qualifiers})
and
the type hierarchy that relates them.
The type hierarchy --- the subtyping relationships among the qualifiers ---
can be defined either
declaratively via meta-annotations (Section~\ref{creating-declarative-hierarchy}), or procedurally through
subclassing \refclass{framework/type}{QualifierHierarchy} or
\refclass{framework/type}{TypeHierarchy} (Section~\ref{creating-procedural-hierarchy}).


\subsection{Defining the type qualifiers\label{creating-define-type-qualifiers}}

%% True, but seems irrelevant here, so it detracts from the message.
% Each qualifier restricts the values that
% a type can represent.  For example \<@NonNull String> type can only
% represent non-null values, indicating that the variable may not hold
% \<null> values.

Type qualifiers are defined as Java annotations.  In Java, an
annotation is defined using the Java \code{@interface} keyword.
For example, to define a two-qualifier hierarchy: the \<@Nullable> annotation which is the top
qualifier in its type hierarchy:

\begin{Verbatim}
  import java.lang.annotation.ElementType;
  import java.lang.annotation.Target;
  import org.checkerframework.framework.qual.SubtypeOf;
  import org.checkerframework.framework.qual.DefaultQualifierInHierarchy;
  @DefaultQualifierInHierarchy
  @SubtypeOf({})
  @Target({ElementType.TYPE_USE, ElementType.TYPE_PARAMETER})
  public @interface UnknownSign {}


  import java.lang.annotation.ElementType;
  import java.lang.annotation.Target;
  import org.checkerframework.framework.qual.SubtypeOf;
  @SubtypeOf({UnknownSign.class})
  @Target({ElementType.TYPE_USE, ElementType.TYPE_PARAMETER})
  public @interface NonNegative {}
\end{Verbatim}

The \refqualclass{framework/qual}{SubtypeOf} meta-annotation
indicates the parent in the type hierarchy.

The \sunjavadocanno{java/lang/annotation/Target.html}{Target}
meta-annotation indicates where the annotation
may be written. All type qualifiers that users can write in source code should
have the value \<ElementType.TYPE\_USE> and optionally with the additional value
of \<ElementType.TYPE\_PARAMETER>, but no other \<ElementType> values.
%% This feels like clutter that distracts from the main point of the section.
% (Terminological note:  a \emph{meta-annotation} is an annotation that
% is written on an annotation definition, such as
% \refqualclass{framework/qual}{SubtypeOf} and
% \sunjavadocanno{java/lang/annotation/Target.html}{Target}.)

The annotations should be placed within a directory called \<qual>, and this
directory should be placed in the same directory as your Checker's source file.

For example, the Nullness Checker's source file is located at
\<.../nullness/NullnessChecker.java>. The \<NonNull> qualifier is located in the
directory \<.../nullness/qual>.

The Checker Framework automatically treats any annotation that has this value
and is declared in the qual package as a type qualifier.
(See Section \ref{creating-indicating-supported-annotations} for more details.)

% \noindent
% The \<@Target({ElementType.TYPE\_USE})> meta-annotation
% distinguishes it from an ordinary
% annotation that applies to a declaration (e.g., \<@Deprecated> or
% \<@Override>).
% The framework ignores any annotation whose
% declaration does not bear the \<@Target({ElementType.TYPE\_USE})>
% meta-annotation (with minor
% exceptions, such as \<@SuppressWarnings>).

Your type system should include a top qualifier and a bottom qualifier
(Section~\ref{creating-bottom-and-top-qualifier}).  You should also define a
polymorphic qualifier \<@Poly\emph{MyTypeSystem}>
(Section~\ref{qualifier-polymorphism}).


\subsection{Declaratively defining the qualifier hierarchy\label{creating-declarative-hierarchy}}

Declaratively, the type system designer uses two meta-annotations (written
on the declaration of qualifier annotations) to specify the qualifier
hierarchy.

\begin{itemize}

\item \refqualclass{framework/qual}{SubtypeOf} denotes that a qualifier is a subtype of
  another qualifier or qualifiers, specified as an array of class
  literals.  For example, for any type $T$,
  \refqualclass{checker/nullness/qual}{NonNull} $T$ is a subtype of \refqualclass{checker/nullness/qual}{Nullable} $T$:

  \begin{Verbatim}
    @Target({ElementType.TYPE_USE, ElementType.TYPE_PARAMETER})
    @SubtypeOf( { Nullable.class } )
    public @interface NonNull { }
  \end{Verbatim}

  % (The actual definition of \refclass{checker/nullness/qual}{NonNull} is slightly more complex.)


  %% True, but a distraction.  Move to Javadoc?
  % (It would be more natural to use Java subtyping among the qualifier
  % annotations, but Java forbids annotations from subtyping one another.)
  %
  \refqualclass{framework/qual}{SubtypeOf} accepts multiple annotation classes as an argument,
  permitting the type hierarchy to be an arbitrary DAG\@.

% TODO: describe multiple type hierarchies
% TODO: describe multiple polymorphic qualifiers and PolyAll
% TODO: the code consistently uses "top" for type qualifiers and
%       "root" for ASTs, in particular for CompilationUnitTrees.

  All type qualifiers, except for polymorphic qualifiers (see below and
  also Section~\ref{qualifier-polymorphism}), need to be
  properly annotated with \refclass{framework/qual}{SubtypeOf}.

  The top qualifier is annotated with
  \<@SubtypeOf( \{ \} )>.  The top qualifier is the qualifier that is
  a supertype of all other qualifiers.  For example, \refqualclass{checker/nullness/qual}{Nullable}
  is the top qualifier of the Nullness type system, hence is defined as:

  \begin{Verbatim}
    @Target({ElementType.TYPE_USE, ElementType.TYPE_PARAMETER})
    @SubtypeOf( { } )
    public @interface Nullable { }
  \end{Verbatim}

  \begin{sloppypar}
  If the top qualifier of the hierarchy is the unqualified type, then its children
  will use \code{@SubtypeOf(Unqualified.class)}, but no \code{@SubtypeOf(\{\})} annotation on the top qualifier is necessary.  For an example, see the
  \<Encrypted> type system of Section~\ref{encrypted-example}.
  \end{sloppypar}

\item \refqualclass{framework/qual}{PolymorphicQualifier} denotes that a qualifier is a
  polymorphic qualifier.  For example:

  \begin{Verbatim}
    @Target({ElementType.TYPE_USE, ElementType.TYPE_PARAMETER})
    @PolymorphicQualifier
    public @interface PolyNull { }
  \end{Verbatim}

  For a description of polymorphic qualifiers, see
  Section~\ref{qualifier-polymorphism}.  A polymorphic qualifier needs
  no \refqualclass{framework/qual}{SubtypeOf} meta-annotation and need not be
  mentioned in any other \refqualclass{framework/qual}{SubtypeOf}
  meta-annotation.

\end{itemize}

The declarative and procedural mechanisms for specifying the hierarchy can
be used together.  In particular, when using the \refqualclass{framework/qual}{SubtypeOf}
meta-annotation, further customizations may be
performed procedurally (Section~\ref{creating-procedural-hierarchy})
by overriding the \refmethodterse{framework/util}{GraphQualifierHierarchy}{isSubtype}{-java.util.Collection-java.util.Collection-} method in the checker class
(Section~\ref{creating-compiler-interface}).
However, the declarative mechanism is sufficient for most type systems.


\subsection{Procedurally defining the qualifier hierarchy\label{creating-procedural-hierarchy}}

While the declarative syntax suffices for many cases, more complex
type hierarchies can be expressed by overriding, in your subclass of \refclass{common/basetype}{BaseTypeVisitor},
either \refmethodterse{framework/type}{AnnotatedTypeFactory}{createQualifierHierarchy}{--} or \refmethodterse{framework/type}{AnnotatedTypeFactory}{createTypeHierarchy}{--} (typically
only one of these needs to be overridden).
For more details, see the Javadoc of those methods and of the classes
\refclass{framework/type}{QualifierHierarchy} and \refclass{framework/type}{TypeHierarchy}.

The \refclass{framework/type}{QualifierHierarchy} class represents the qualifier hierarchy (not the
type hierarchy).  A type-system designer may subclass
\refclass{framework/type}{QualifierHierarchy} to express customized qualifier
relationships (e.g., relationships based on annotation
arguments).

The \refclass{framework/type}{TypeHierarchy} class represents the type hierarchy ---
that is, relationships between
annotated types, rather than merely type qualifiers, e.g., \<@NonNull
Date> is a subtype of \<@Nullable Date>.  The default \refclass{framework/type}{TypeHierarchy} uses
\refclass{framework/type}{QualifierHierarchy} to determine all subtyping relationships.
The default \refclass{framework/type}{TypeHierarchy} handles
generic type arguments, array components, type variables, and
wildcards in a similar manner to the Java standard subtype
relationship but with taking qualifiers into consideration.  Some type
systems may need to override that behavior.  For instance, the Java
Language Specification specifies that two generic types are subtypes only
if their type arguments are identical:  for example,
\code{List<Date>} is not a subtype of \code{List<Object>}, or of any other
generic \code{List}.
(In the technical jargon, the generic arguments are ``invariant'' or ``novariant''.)


\subsection{Defining a default annotation\label{creating-typesystem-defaults}}

A type system applies a default qualifier where the user has not written a
qualifier (and no implicit qualifier is applicable), as explained in
Section~\ref{defaults}.

The type system designer may specify a default annotation declaratively,
using the \refqualclass{framework/qual}{DefaultQualifierInHierarchy}
meta-annotation.
Note that the default will apply to any source code that the checker reads,
including stub libraries, but will not apply to compiled \code{.class}
files that the checker reads.

\begin{sloppypar}
Alternately, the type system designer may specify a default procedurally,
by overriding the
\refmethod{framework/type}{GenericAnnotatedTypeFactory}{addCheckedCodeDefaults}{-org.checkerframework.framework.util.defaults.QualifierDefaults-}
method.  You may do this even if you have declaratively defined the
qualifier hierarchy.
\end{sloppypar}

If the default qualifier in the type hierarchy requires a value, there are ways for the type system designer to specify a default value both declaratively and procedurally, as well. To do so declaratively, append the string ``default <value>'' where ``<value>'' is the actual value you want to be the default, after the declaration of the value in the qualifier file. For instance, \code{int value() default 0;} would make \code{value} default to zero. Alternatively, the procedural method described above can be used.


\subsection{Relevant Java types\label{creating-relevant-java-types}}

A checker can use the \refqualclass{framework/qual}{RelevantJavaTypes}
annotation on the checker class to specify which Java types are relevant to the
checker.  All irrelevant types without explicit annotations are defaulted to
the top annotation.


\subsection{Do not re-use type qualifiers\label{creating-do-not-re-use-type-qualifiers}}

Every annotation should belong to only one type system.  No annotation
should be used by multiple type systems.  This is true even of annotations
that are internal to the type system and are not intended to be written by
the programmer.

Suppose that you have two type systems that both use the same type
qualifier \<@A>.  In a client program, a use of type \<T> may require type
qualifier \<@A> for one type system but a different qualifier for the other
type system.  There is no annotation that a programmer can write to make
the program type-check under both type systems.

This also applies to type qualifiers that a programmer does not write,
because the compiler outputs \<.class> files that contain an explicit type
qualifier on every type --- a defaulted or inferred type qualifier if the
programmer didn't write a type qualifier explicitly.


\subsection{Completeness of the type hierarchy\label{creating-bottom-and-top-qualifier}}

When you define a type system, its type hierarchy must be a
complete lattice --- that is, there must be a top type that is a
supertype of all other types, and there must be a bottom type that is a
subtype of all other types.
Furthermore, it is best if the top type and bottom type are defined
explicitly for the type system, rather than (say) reusing a qualifier from the
Checker Framework such as \<@Unqualified>.

It is possible that a single type-checker checks multiple type hierarchies.
An example is the Nullness Checker, which has three separate type
hierarchies, one each for
nullness, initialization, and map keys.  In this case, each type hierarchy
would have its own top qualifier and its own bottom qualifier; they don't
all have to share a single top qualifier or a single bottom qualifier.


\paragraph{Bottom qualifier\label{creating-bottom-qualifier}}
Your type hierarchy must have a bottom qualifier
--- a qualifier that is a (direct or indirect) subtype of every other
qualifier.

Your type system must give \<null> the bottom type.  (The only exception
is if the type system has special treatment for \<null> values, as the
Nullness Checker does.)  This legal code
will not type-check unless \<null> has the bottom type:
\begin{Verbatim}
<T> T f() {
    return null;
}
\end{Verbatim}

% \begin{sloppypar}
% You don't necessarily have to define a new bottom qualifier.  You can
% use \<org.checkerframework.framework.qual.Bottom> if your type system does not already have an
% appropriate bottom qualifier.
% \end{sloppypar}

If your type system has a special bottom type that is used \emph{only} for
the \code{null} value, then users should only write the bottom qualifier
on explicit bounds.  To ensure this, write
\<@TargetLocations(\{ TypeUseLocation.EXPLICIT\_LOWER\_BOUND, TypeUseLocation.EXPLICIT\_UPPER\_BOUND \})>
on the definition of the bottom qualifier.
Furthermore, by convention the name of such a qualifier ends with ``\<Bottom>''.

The hierarchy shown in Figure~\ref{fig-initialization-hierarchy} lacks
a bottom qualifier, but the actual implementation does contain a (non-user-visible) bottom qualifier.


\paragraph{Top qualifier\label{creating-top-qualifier}}
Your type hierarchy must have a top qualifier
--- a qualifier that is a (direct or indirect) supertype of every other
qualifier.
Here is the reason.
The default type for local variables is the top
qualifier (that type is then flow-sensitively
refined depending on what values are stored in the local variable).
If there is no single top qualifier, then there is no
unambiguous choice to make for local variables.

Furthermore, it is most convenient to users if the top qualifier is defined
by the type system.  It is possible to use the framework's
\<@Unqualified> as the top type, but this is poor practice.
Users lose
flexibility in expressing defaults:  there is no
way for a user to change the default qualifier for just that type system.
If a user specifies
\<@DefaultQualifier(Unqualified.class)>,
then the default would apply to every
type system that uses \<@Unqualified>, which is unlikely to be desired.


<<<<<<< HEAD
\subsection{Annotations whose argument is a Java expression (``expression annotations'')\label{expression-annotations}}

Sometimes, an annotation needs to refer to a Java expression.
Section~\ref{java-expressions-as-arguments} gives examples of such
annotations and also explains what Java expressions can and cannot be
referred to.

This section explains the Checker Framework's functionality to support such
annotations.

An ``expression annotation'' (for type qualifiers, also known as a
``dependent type'') must have one attribute, \<value>, that is an
array of strings.  The Checker Framework verifies that the annotation's
arguments are valid expressions according to the rules of
Section~\ref{java-expressions-as-arguments}.  If
the expression is not valid, an error is issued and the string in the
annotation is changed to indicate that the expression is not valid.

The Checker Framework standardizes the expression strings.  For example, a
field \<f> can be referred to as either ``f'' or ``this.f''.  If the
programmer writes ``f'', the the Checker Framework changes it to
``this.f'', as if the programmer had written that.
An advantage of this canonicalization is that
that comparisons, such as \<isSubtype>, can be implemented as string comparisons.

The Checker Framework viewpoint-adapts type annotations on method, constructor,
and field declarations at uses for those methods.  For example, given the
following class

\begin{Verbatim}
class MyClass {
   Object field = ...;
   @Anno("this.field") Object field2 = ...;
}
\end{Verbatim}
and assuming the variable \<myClass> is of type \<MyClass>, then the type of
\<myClass.field> is viewpoint-adapted to \<@Anno("myClass.field")>.

To use this built-in functionality, your checker implementation should override
\refmethod{framework/type}{GenericAnnotatedTypeFactory}{createExpressionAnnoHelper}{--}
to return a new \<ExpressionAnnotationHelper> that has been initialized with the
checker's expression annotations.

Given a specific expression in the program (of type Tree or Node), a
checker may need to obtain its canonical string representation.  This
enables the checker to create an expression annotation that refers to
it, or to compare to the string expression of an existing expression
annotation.
To obtain the string, first create a
\refclass{dataflow/analysis}{FlowExpressions.Receiver} object by calling
\refmethodanchortext{dataflow/analysis}{FlowExpressions}{internalReprOf}{-org.checkerframework.javacutil.AnnotationProvider-com.sun.source.tree.ExpressionTree-}{internalReprOf(AnnotationProvider,
ExpressionTree)} or
\refmethodanchortext{dataflow/analysis}{FlowExpressions}{internalReprOf}{-org.checkerframework.javacutil.AnnotationProvider-org.checkerframework.dataflow.cfg.node.Node-}{internalReprOf(AnnotationProvider,
Node)}.
Then, call \<toString()> on the \<FlowExpressions.Receiver> object.


\section{Visitor: Type rules\label{extending-visitor}}
=======
\section{Visitor: Type rules\label{creating-extending-visitor}}
>>>>>>> 86469c35

A type system's rules define which operations on values of a
particular type are forbidden.
These rules must be defined procedurally, not declaratively.

The Checker Framework provides a \textit{base visitor class},
\refclass{common/basetype}{BaseTypeVisitor}, that performs type-checking at each node of a
source file's AST\@.  It uses the visitor design pattern to traverse
Java syntax trees as provided by Oracle's
\href{http://docs.oracle.com/javase/8/docs/jdk/api/javac/tree/}{Tree
API},
and it issues a warning (by calling
\refmethod{framework/source}{SourceChecker}{report}
{-org.checkerframework.framework.source.Result-java.lang.Object-})
whenever the type system is violated.

A checker's visitor overrides one method in the base visitor for each special
rule in the type qualifier system.  Most type-checkers
override only a few methods in \refclass{common/basetype}{BaseTypeVisitor};
the overridden version does its own checks and also invokes the version in
its superclass so that standard checks are also performed.  For example, the
visitor for the Nullness type system of Chapter~\ref{nullness-checker}
contains a single 4-line method that warns if an expression of nullable type
is dereferenced, as in:
\begin{Verbatim}
  myObject.hashCode();  // invalid dereference
\end{Verbatim}



By default, \refclass{common/basetype}{BaseTypeVisitor} performs subtyping checks that are
similar to Java subtype rules, but taking the type qualifiers into account.
\refclass{common/basetype}{BaseTypeVisitor} issues these errors:

\begin{itemize}

\item invalid assignment (type.incompatible) for an assignment from
  an expression type to an incompatible type.  The assignment may be a
  simple assignment, or pseudo-assignment like return expressions or
  argument passing in a method invocation

  In particular, in every assignment and pseudo-assignment, the
  left-hand side of the assignment is a supertype of (or the same type
  as) the right-hand side.  For example, this assignment is not
  permitted:

  \begin{Verbatim}
    @Nullable Object myObject;
    @NonNull Object myNonNullObject;
    ...
    myNonNullObject = myObject;  // invalid assignment
  \end{Verbatim}

\item invalid generic argument (type.argument.type.incompatible) when a type
  is bound to an incompatible generic type variable

\item invalid method invocation (method.invocation.invalid) when a
  method is invoked on an object whose type is incompatible with the
  method receiver type

\item invalid overriding parameter type (override.parameter.invalid)
  when a parameter in a method declaration is incompatible with that
  parameter in the overridden method's declaration

\item invalid overriding return type (override.return.invalid) when a
  parameter in a method declaration is incompatible with that
  parameter in the overridden method's declaration

\item invalid overriding receiver type (override.receiver.invalid)
  when a receiver in a method declaration is incompatible with that
  receiver in the overridden method's declaration

\end{itemize}


\subsection{AST traversal\label{creating-ast-traversal}}

The Checker Framework needs to do its own traversal of the AST even though
it operates as an ordinary annotation processor~\cite{JSR269}.  Annotation
processors can utilize a visitor for Java code, but that visitor only
visits the public elements of Java code, such as classes, fields, methods,
and method arguments --- it does not visit code bodies or various other
locations.  The Checker Framework hardly uses the built-in visitor --- as
soon as the built-in visitor starts to visit a class, then the Checker
Framework's visitor takes over and visits all of the class's source code.

Because there is no standard API for the AST of Java code\footnote{Actually,
there is a standard API for Java ASTs --- JSR 198 (Extension API for
Integrated Development Environments)~\cite{JSR198}.  If tools were to
implement it
(which would just require writing wrappers or adapters), then the Checker
Framework and similar tools could be portable among different compilers and
IDEs.}, the Checker
Framework uses the javac implementation.  This is why the Checker Framework
is not deeply integrated with Eclipse, but runs as an external tool (see
Section~\ref{eclipse}).


\subsection{Avoid hardcoding\label{creating-avoid-hardcoding}}

It may be tempting to write a type-checking rule for method invocation,
where your rule checks the name of the method being called and then treats
the method in a special way.  This is usually the wrong approach.  It
is better to write annotations, in a stub file
(Chapter~\ref{annotating-libraries}), and leave the work to the standard
type-checking rules.


\section{Type factory: Implicit annotations (type introduction rules)\label{creating-type-introduction}}

For some types and expressions, a qualifier should be treated as present
even if a programmer did not explicitly write it.  For example, every
literal (other than \<null>) has a \refqualclass{checker/nullness/qual}{NonNull} type.
Section~\ref{effective-qualifier} explains the meaning of implicit
qualifiers, such as that they cannot be overridden.

The implicit annotations may be specified declaratively
(Section~\ref{creating-declarative-type-introduction}) and/or procedurally
(Section~\ref{creating-procedurally-specifying-implicit-annotations}).
It is easiest to specify them declaratively, when the declarative method is
sufficiently expressive.


\subsection{Declaratively specifying implicit annotations\label{creating-declarative-type-introduction}}

The \refqualclass{framework/qual}{ImplicitFor} meta-annotation indicates
implicit annotations.
When written on a qualifier, \refclass{framework/qual}{ImplicitFor}
specifies the trees (AST nodes) and types for which the framework should
automatically add that qualifier.

In short, the types and trees can be
specified via any combination of four fields in \refclass{framework/qual}{ImplicitFor}.

For example, consider the definitions of the
\refqualclass{checker/nullness/qual}{Nullable} and
\refqualclass{checker/nullness/qual}{NonNull}
type qualifiers:

%BEGIN LATEX
\begin{smaller}
%END LATEX
\begin{Verbatim}
  @SubtypeOf({})
  @ImplicitFor(literals = { LiteralKind.NULL },
               typeNames = { java.lang.Void.class })
  @Target({ElementType.TYPE_USE, ElementType.TYPE_PARAMETER})
  public @interface Nullable { }

  @SubtypeOf( { Nullable.class } )
  @ImplicitFor(types = { TypeKind.PACKAGE,
                         TypeKind.INT, TypeKind.BOOLEAN, TypeKind.CHAR,
                         TypeKind.DOUBLE, TypeKind.FLOAT, TypeKind.LONG,
                         TypeKind.SHORT, TypeKind.BYTE },
      // All literals except NULL_LITERAL:
      literals = { LiteralKind.BOOLEAN, LiteralKind.CHAR, LiteralKind.DOUBLE,
                   LiteralKind.FLOAT, LiteralKind.INT, LiteralKind.LONG,
                   LiteralKind.STRING })
  @Target({ElementType.TYPE_USE, ElementType.TYPE_PARAMETER})
  public @interface NonNull {  }
\end{Verbatim}
%BEGIN LATEX
\end{smaller}
%END LATEX

For more details, see the Javadoc for the \refclass{framework/qual}{ImplicitFor}
annotation, and the Javadoc for the javac classes that are linked from
it.  You only need to understand a small amount about the javac AST, such
as the
\href{\TreeAPIBase{}/tree/Tree.Kind.html?is-external=true}{\code{Tree.Kind}}
and
\refModelclass{type}{TypeKind}
enums.  All the information you need is in the Javadoc, and
Section~\ref{creating-javac-tips} can help you get started.


\subsection{Procedurally specifying implicit annotations\label{creating-procedurally-specifying-implicit-annotations}}

If the \<@ImplicitFor> annotation is not sufficiently expressive, then you
can write code to set implicit annotations.  To do so, create a subclass of
\refclass{framework/type}{AnnotatedTypeFactory} and override its
\<addComputedTypeAnnotations> methods.

\<AnnotatedTypeFactory>, when given a program
expression, returns the expression's type.  This should include not only
the qualifiers that the programmer explicitly wrote in the source code, but
also default and implicit annotations, and flow-sensitive local type
inference (see Section~\ref{effective-qualifier} for explanations of these
concepts).

To add implicit annotations, you should override
\refmethodanchortext{framework/type}{AnnotatedTypeFactory}{addComputedTypeAnnotations}{-com.sun.source.tree.Tree-org.checkerframework.framework.type.AnnotatedTypeMirror-}{addComputedTypeAnnotations(Tree,AnnotatedTypeMirror)}
(or
\refmethodanchortext{framework/type}{GenericAnnotatedTypeFactory}{addComputedTypeAnnotations}{-com.sun.source.tree.Tree-org.checkerframework.framework.type.AnnotatedTypeMirror-boolean-}{addComputedTypeAnnotations(Tree,AnnotatedTypeMirror,boolean)}
if extending \code{GenericAnnotatedTypeFactory})
and
\refmethodanchortext{framework/type}{AnnotatedTypeFactory}{addComputedTypeAnnotations}{-javax.lang.model.element.Element-org.checkerframework.framework.type.AnnotatedTypeMirror-}{addComputedTypeAnnotations(Element,AnnotatedTypeMirror)}.
The methods operate on \refclass{framework/type}{AnnotatedTypeMirror},
which is the Checker Framework's representation of an annotated type.



\section{Dataflow: enhancing flow-sensitive type qualifier inference\label{creating-dataflow}}

By default, every checker performs automatic type refinement, also known as
flow inference, as described
in Section~\ref{type-refinement}.

In the uncommon case that you wish to disable flow inference in your
checker, put the following two lines at the beginning of the constructor
for your subtype of
\refclass{common/basetype}{BaseAnnotatedTypeFactory}:

\begin{Verbatim}
        // use true to enable flow inference, false to disable it
        super(checker, false);
\end{Verbatim}

You can enhance the Checker Framework's built-in flow-sensitive type refinement,
so that it is more powerful and is customized to your type system. In
particular, your enhancement will yield a more refined type for certain
expressions.

Most enhancements to type refinement are based on a
run-time test specific to the type system, and not all type systems have
applicable run-time tests.  See
Section~\refwithpageparen{type-refinement-runtime-tests} to determine whether
run-time tests are applicable to your type system.

The Checker Framework's type refinement is implemented with a dataflow algorithm
which can be customized to enhance the built-in type refinement. The next
sections detail dataflow customization.  It would also be helpful to read the
\href{http://types.cs.washington.edu/checker-framework/current/checker-framework-dataflow-manual.pdf}
{Dataflow Manual}, which gives a more in-depth description of the Checker
Framework's dataflow framework.

The steps to customizing type refinement are:
\begin{enumerate}
\item{\ref{creating-dataflow-create-classes}} Create required class and configure its
    use
\item{\ref{creating-dataflow-override-methods}} Override methods that handle
    \refclass{dataflow/cfg/node}{Node}s of interest
\item{\ref{creating-dataflow-determine-expressions}} Determine which expressions will be
    refined
\item{\ref{creating-dataflow-implement-refinement}} Implement the refinement
\end{enumerate}

The Regex Checker's dataflow customization for the
\refmethod{checker/regex}{RegexUtil}{asRegex}{-java.lang.String-}
run-time check is used as an example throughout the steps.


\subsection{Create required class and configure its use\label{creating-dataflow-create-classes}}

The following class must be created to customize dataflow. This class must
be included on the classpath like other components of your checker.

\begin{enumerate}
\item \textbf{Create a class that extends
    \refclass{framework/flow}{CFTransfer}}

  \refclass{framework/flow}{CFTransfer} performs the default Checker
  Framework type refinement.  The extended class will add functionality by
  overriding superclass methods.

  The Regex Checker's extended \refclass{framework/flow}{CFTransfer} is
  \refclass{checker/regex}{RegexTransfer}.

\item \textbf{Configure the checker's type factory to use the extended
    \refclass{framework/flow}{CFTransfer}}

If the checker's extended \refclass{framework/flow}{CFTransfer}
starts with the name of the type system, then the type factory will use the
transfer class without further configuration. For example, if the checker
class is \<FooChecker>, then if the transfer class is \<FooTransfer>, then it is
not necessary to configure the type factory
to use \<FooTransfer>.  If some other naming convention is used, then
to configure your checker's type factory to use the new extended
\refclass{framework/flow}{CFTransfer}, override the
\code{createFlowTransferFunction} method in your type factory to return a new instance
of the extended \refclass{framework/flow}{CFTransfer}.

%BEGIN LATEX
\begin{smaller}
%END LATEX
\begin{Verbatim}
  @Override
  public CFTransfer createFlowTransferFunction(
          CFAbstractAnalysis<CFValue, CFStore, CFTransfer> analysis) {
      return new RegexTransfer((CFAnalysis) analysis);
  }
\end{Verbatim}
%BEGIN LATEX
\end{smaller}
%END LATEX

%% The text below is true, but not required.
%\item \textbf{Create a class that extends
%    \refclass{framework/flow}{CFAbstractAnalysis} and uses the extended
%    \refclass{framework/flow}{CFAbstractTransfer}}
%
%  \begin{sloppypar}
%  \refclass{framework/flow}{CFAbstractTransfer} and its superclass,
%  \refclass{dataflow/analysis}{Analysis}, are the central coordinating classes
%  in the Checker Framework's dataflow algorithm. The
%  \code{createTransferFunction} method must be overridden in an extended
%  \refclass{framework/flow}{CFAbstractTransfer} to return a new instance of the
%  extended \refclass{framework/flow}{CFAbstractTransfer}.
%  \end{sloppypar}
%
%  \begin{sloppypar}
%  The Regex Checker's extended \refclass{framework/flow}{CFAbstractAnalysis} is
%  \refclass{checker/regex/classic}{RegexAnalysis}, which overrides the
%  \code{createTransferFunction} to return a new
%  \refclass{checker/regex/classic}{RegexTransfer} instance:
%  \end{sloppypar}
%
%%BEGIN LATEX
%\begin{smaller}
%%END LATEX
%\begin{Verbatim}
%  @Override
%  public RegexTransfer createTransferFunction() {
%      return new RegexTransfer(this);
%  }
%\end{Verbatim}
%%BEGIN LATEX
%\end{smaller}
%%END LATEX
%
%\item \textbf{Configure the checker's type factory to use the extended
%    \refclass{framework/flow}{CFAbstractAnalysis}}
%
%\begin{sloppypar}
%To configure your checker's type factory to use the new extended
%\refclass{framework/flow}{CFAbstractAnalysis}, override the
%\code{createFlowAnalysis} method in your type factory to return a new instance
%of the extended \refclass{framework/flow}{CFAbstractAnalysis}.
%\end{sloppypar}
%
%%BEGIN LATEX
%\begin{smaller}
%%END LATEX
%\begin{Verbatim}
%  @Override
%  protected RegexAnalysis createFlowAnalysis(
%          List<Pair<VariableElement, CFValue>> fieldValues) {
%
%      return new RegexAnalysis(checker, this, fieldValues);
%  }
%\end{Verbatim}
%%BEGIN LATEX
%\end{smaller}
%%END LATEX

\end{enumerate}

\subsection{Override methods that handle Nodes of interest\label{creating-dataflow-override-methods}}

At this point, your checker is configured to use your extended
\refclass{framework/flow}{CFTransfer}, but it uses only the default
behavior. Next, in your extended \refclass{framework/flow}{CFTransfer}
override the visitor method that handles the \refclass{dataflow/cfg/node}{Node}s
relevant to your run-time check or run-time operation can be used to refine
types.

A \refclass{dataflow/cfg/node}{Node} is basically equivalent to a javac compiler
\refTreeclass{tree}{Tree}.  A tree is a node in the abstract syntax tree of the
program being checked. See Section~\ref{creating-javac-tips} for more information about trees.

As an example, for the statement \<String a = "";>, the corresponding
abstract syntax tree structure is:
\begin{Verbatim}
VariableTree:
  name: "a"
  type:
    IdentifierTree
      name: String
  initializer:
    LiteralTree
      value: ""
\end{Verbatim}

A \refclass{dataflow/cfg/node}{Node} generally maps one-to-one with a
\refTreeclass{tree}{Tree}. When dataflow processes a method, it translates
\refTreeclass{tree}{Tree}s into \refclass{dataflow/cfg/node}{Node}s and then
calls the appropriate visit method on
\refclass{framework/flow}{CFAbstractTransfer} which then performs the dataflow
analysis for the passed in \refclass{dataflow/cfg/node}{Node}.

Decide what \refclass{dataflow/cfg/node}{Node} kinds are of interest with
respect to the run-time checks or run-time operations you are trying to support.
The \refclass{dataflow/cfg/node}{Node} subclasses can be found in the
\code{org.checkerframework.dataflow.cfg.node} package.  Some examples are
\refclass{dataflow/cfg/node}{EqualToNode},
\refclass{dataflow/cfg/node}{LeftShiftNode},
\refclass{dataflow/cfg/node}{VariableDeclarationNode}.

The Regex Checker refines the type of a run-time test method call, so
\refclass{checker/regex}{RegexTransfer} overrides the method that handles
\refclass{dataflow/cfg/node}{MethodInvocationNode}s,
\code{visitMethodInvocation}.

%BEGIN LATEX
\begin{smaller}
%END LATEX
\begin{Verbatim}
  public TransferResult<CFValue, CFStore> visitMethodInvocation(
    MethodInvocationNode n, TransferInput<CFValue, CFStore> in)  { ... }
\end{Verbatim}
%BEGIN LATEX
\end{smaller}
%END LATEX

\subsection{Determine the expressions to refine the types of\label{creating-dataflow-determine-expressions}}

There are usually multiple expressions used in a run-time check or run-time
operation; determine which expression the customization will refine.  This is
usually specific to the type system and run-time test.

\begin{sloppypar}
Expressions are refined by modifying the return value of a visitor method in
\refclass{framework/flow}{CFAbstractTransfer}.
\refclass{framework/flow}{CFAbstractTransfer} visitor methods return a
\refclass{dataflow/analysis}{TransferResult}.  The constructor of a
\refclass{dataflow/analysis}{TransferResult} takes two parameters: the resulting
type for the \refclass{dataflow/cfg/node}{Node} being evaluated (the result
type) and a map from expressions in scopes to estimates of their types (a
\refclass{dataflow/analysis}{Store}).
\end{sloppypar}

For the program operation \code{op(a,b)}, an enhancement may improve the Checker
Framework's types in either or both of the following ways:
\begin{enumerate}
\item Changing the resulting type to refine the estimate of the type of entire
    expression \code{op(a,b)}.

As an example (and as the running example of
implementing a dataflow refinement),
the \code{RegexUtil.asRegex} method is declared as:

%BEGIN LATEX
\begin{smaller}
%END LATEX
\begin{Verbatim}
  @Regex(0) String asRegex(String s, int groups) { ... }
\end{Verbatim}
%BEGIN LATEX
\end{smaller}
%END LATEX

\noindent
which means that an expression such as \code{RegexUtil.asRegex(myString, myInt)}
has type \code{@Regex(0) String}. When \code{int} parameter \code{group} is
known or can be inferred at compile time, a better estimate can be given.  For
example, \code{RegexUtil.asRegex(myString, 2)} has type \code{@Regex(2) String}.

\begin{sloppypar}
Changing the \refclass{dataflow/analysis}{TransferResult}'s result type changes
the type that is returned by the \refclass{framework/type}{AnnotatedTypeFactory}
for the tree corresponding to the \refclass{dataflow/cfg/node}{Node} that was
visited.  (Remember that \refclass{common/basetype}{BaseTypeVisitor} uses the
\refclass{framework/type}{AnnotatedTypeFactory} to look up the type of a
\refTreeclass{tree}{Tree}, and then performs checks on types of one or more
\refTreeclass{tree}{Tree}s.)
\end{sloppypar}

When \refclass{checker/regex}{RegexTransfer} evaluates a
\code{RegexUtils.asRegex} invocation, it updates the
\refclass{dataflow/analysis}{TransferResult}'s result type. This changes the
type of the \code{RegexUtils.asRegex} invocation when its
\refTreeclass{tree}{Tree} is looked up by the
\refclass{framework/type}{AnnotatedTypeFactory}.  Regex Checker's
\code{visitMethodInvocation} is shown in more detail in
Section~\ref{creating-dataflow-implement-refinement}.

\item Changing the store to refine the estimate of some other expression, such
    as \code{a} or \code{b}.

As an example, consider an equality test.

\begin{Verbatim}
  @Nullable String s;
    if (s != null) {
    ...
    }
\end{Verbatim}

The type of \<s != null> is always \<@NonNull boolean> (dataflow analysis
does not affect it), but in the true branch, the type of \<s> can be
refined to \<@NonNull String>.


Updating the \refclass{dataflow/analysis}{Store} treats an expression as a
having a refined type for the remainder of the method or conditional block. For
example, when the Nullness Checker's dataflow evaluates \code{myvar != null}, it
updates the \refclass{dataflow/analysis}{Store} to specify that the variable
\code{myvar} should be treated as having type \code{@NonNull} for the rest of the
then conditional block.  Not all kinds of expressions can be refined; currently
method return values, local variables, fields, and array values can be stored in
the \refclass{dataflow/analysis}{Store}.  Other kinds of expressions, like
binary expressions or casts, cannot be stored in the
\refclass{dataflow/analysis}{Store}.

\end{enumerate}


\subsection{Implement the refinement\label{creating-dataflow-implement-refinement}}

\begin{sloppypar}
This section details implementing the visitor method
\code{RegexTransfer.visitMethodInvocation} for the \code{RegexUtil.asRegex}
run-time test.  You can find other examples of visitor methods in
\refclass{checker/lock}{LockTransfer} and
\refclass{checker/formatter}{FormatterTransfer}.
\end{sloppypar}

\begin{enumerate}
\item \textbf{Determine if the visited \refclass{dataflow/cfg/node}{Node} is of
    interest}

The visitor method for a \refclass{dataflow/cfg/node}{Node} is invoked for all
instances of that \refclass{dataflow/cfg/node}{Node} kind in the program, so the
\refclass{dataflow/cfg/node}{Node} must be inspected to determine if it is an
instance of the desired run-time test or operation. For example,
\code{visitMethodInvocation} is called when dataflow processes any method
invocation, but the \refclass{checker/regex}{RegexTransfer} should only refine
the result of \code{RegexUtils.asRegex} invocations:

%BEGIN LATEX
\begin{smaller}
%END LATEX
\begin{Verbatim}
  @Override
  public TransferResult<CFValue, CFStore> visitMethodInvocation(...)
    ...
    MethodAccessNode target = n.getTarget();
    ExecutableElement method = target.getMethod();
    Node receiver = target.getReceiver();
    if (receiver instanceof ClassNameNode) {
      ClassNameNode cn = (ClassNameNode) receiver;
      String receiverName = cn.getElement().toString();

      // Is this a RegexUtil.isRegex(s, groups) method call?
      if (isRegexUtil(receiverName)) {
        if (ElementUtils.matchesElement(method,
          null, IS_REGEX_METHOD_NAME, String.class, int.class)) {
            ...
\end{Verbatim}
%BEGIN LATEX
\end{smaller}
%END LATEX

\item \textbf{Determine the refined type}

Some run-time tests, like the null comparison test, have a deterministic type
refinement, e.g. the Nullness Checker always refines the argument in the
expression to \code{@NonNull}.  However, sometimes the refined type is dependent
on the parts of run-time test or operation itself, such as arguments passed to
it.

For example, the refined type of \code{RegexUtils.asRegex} is dependent on the
integer argument to the method call. The \refclass{checker/regex}{RegexTransfer}
uses this argument to build the resulting type \code{@Regex(i)}, where \code{i}
is the value of the integer argument.  Note that currently this code only uses
the value of the integer argument if the argument was an integer literal.  It
could be extended to use the value of the argument if it was any compile-time
constant or was inferred at compile time by another analysis, such as the
\ref{constant-value-checker}.

%BEGIN LATEX
\begin{smaller}
%END LATEX
  \begin{Verbatim}
  AnnotationMirror regexAnnotation;
  Node count = n.getArgument(1);
  if (count instanceof IntegerLiteralNode) {
    IntegerLiteralNode iln = (IntegerLiteralNode) count;
    Integer groupCount = iln.getValue();
    regexAnnotation = factory.createRegexAnnotation(groupCount);

\end{Verbatim}
%BEGIN LATEX
\end{smaller}
%END LATEX

If the integer argument was not a literal integer, the
\refclass{checker/regex}{RegexTransfer} falls back to refining the type to just
\code{@Regex(0)}.

%BEGIN LATEX
\begin{smaller}
%END LATEX
\begin{Verbatim}
  } else {
    regexAnnotation = AnnotationUtils.fromClass(factory.getElementUtils(), Regex.class);
  }
\end{Verbatim}
%BEGIN LATEX
\end{smaller}
%END LATEX

\item \textbf{Return a \refclass{dataflow/analysis}{TransferResult} with the
    refined types}

As discussed in Section~\ref{creating-dataflow-determine-expressions}, the type of an
expression is refined by modifying the
\refclass{dataflow/analysis}{TransferResult}.  Since the
\refclass{checker/regex}{RegexTransfer} is updating the type of the run-time
test itself, it will update the result type and not the
\refclass{dataflow/analysis}{Store}.

A \refclass{framework/flow}{CFValue} is created to hold the type inferred.
\refclass{framework/flow}{CFValue} is a wrapper class for values being inferred
by dataflow:
%BEGIN LATEX
\begin{smaller}
%END LATEX
\begin{Verbatim}
  CFValue newResultValue = analysis.createSingleAnnotationValue(regexAnnotation,
      result.getResultValue().getType().getUnderlyingType());
\end{Verbatim}
%BEGIN LATEX
\end{smaller}
%END LATEX

Then, RegexTransfer's \code{visitMethodInvocation} creates and returns a
\refclass{dataflow/analysis}{TransferResult} using \code{newResultValue} as the
result type.

%BEGIN LATEX
\begin{smaller}
%END LATEX
\begin{Verbatim}
  return new RegularTransferResult<>(newResultValue, result.getRegularStore());
\end{Verbatim}
%BEGIN LATEX
\end{smaller}
%END LATEX

Finally, when the Regex Checker encounters a \code{RegexUtils.asRegex} method
call, the checker will refine the return type of the method if it can determine
the value of the integer parameter at compile time.

\end{enumerate}


\section{The checker class:  Compiler interface\label{creating-compiler-interface}}

A checker's entry point is a subclass of
\refclass{framework/source}{SourceChecker}, and is usually a direct subclass
of either \refclass{common/basetype}{BaseTypeChecker} or
\refclass{framework/source}{AggregateChecker}.
This entry
point, which we call the checker class, serves two
roles:  an interface to the compiler and a factory for constructing
type-system classes.

Because the Checker Framework provides reasonable defaults, oftentimes the
checker class has no work to do.  Here are the complete definitions of the
checker classes for the Interning Checker and the Nullness Checker:

\begin{Verbatim}
  @SupportedLintOptions({"dotequals"})
  public final class InterningChecker extends BaseTypeChecker { }

  @SupportedLintOptions({"flow", "cast", "cast:redundant"})
  public class NullnessChecker extends BaseTypeChecker { }
\end{Verbatim}

(The \refqualclass{framework/source}{SupportedLintOptions} annotation is
optional, and many checker classes do not have one.)

The checker class bridges between the compiler and the rest of the checker.  It
invokes the type-rule check visitor on every Java source file being
compiled, and provides a simple API,
\refmethod{framework/source}{SourceChecker}{report}
{-org.checkerframework.framework.source.Result-java.lang.Object-}, to issue
errors using the compiler error reporting mechanism.

Also, the checker class follows the factory method pattern to
construct the concrete classes (e.g., visitor, factory) and annotation
hierarchy representation.  It is a convention that, for
a type system named Foo, the compiler
interface (checker), the visitor, and the annotated type factory are
named as \<FooChecker>, \<FooVisitor>, and \<FooAnnotatedTypeFactory>.
\refclass{common/basetype}{BaseTypeChecker} uses the convention to
reflectively construct the components.  Otherwise, the checker writer
must specify the component classes for construction.

\begin{sloppypar}
A checker can customize the default error messages through a
\sunjavadoc{java/util/Properties.html}{Properties}-loadable text file named
\<messages.properties> that appears in the same directory as the checker class.
The property file keys are the strings passed to \refmethodterse{framework/source}{SourceChecker}{report}{-org.checkerframework.framework.source.Result-java.lang.Object-}
(like \code{type.incompatible}) and the values are the strings to be
printed (\code{"cannot assign ..."}).
The \<messages.properties> file only need to mention the new messages that
the checker defines.
It is also allowed to override messages defined in superclasses, but this
is rarely needed.
For more details about message keys, see Section~\refwithpageparen{compiler-message-keys}.
\end{sloppypar}

\subsection{Indicating supported annotations\label{creating-indicating-supported-annotations}}

A checker must indicate the annotations that it supports (make up its type
hierarchy), including whether it supports the polymorphic qualifier
\refqualclass{framework/qual}{PolyAll}.

By default, a checker supports \<PolyAll>, and all annotations located in a
subdirectory called \<qual> that's located in the same directory as the checker.
Note that only annotations defined with the \<@Target({ElementType.TYPE\_USE})>
meta-annotation (and optionally with the additional value of
\<ElementType.TYPE\_PARAMETER>, but no other \<ElementType> values)
are automatically considered as supported annotations.

To indicate support for annotations that are located outside of the \<qual>
subdirectory, annotations that have other \<ElementType> values, or to indicate
whether a checker supports the polymorphic qualifier
\refqualclass{framework/qual}{PolyAll}, checker writers can override the
\refmethodterse{framework/type}{AnnotatedTypeFactory}{createSupportedTypeQualifiers}{--}
method (open the link for details).

An aggregate checker (which extends
\refclass{framework/source}{AggregateChecker}) does not need to specify its
type qualifiers, but each of its component checkers should do so.




\subsection{Bundling multiple checkers\label{creating-bundling-multiple-checkers}}

Sometimes, multiple checkers work together and should always be run
together.  There are two different ways to bundle multiple checkers
together, by creating an ``aggregate checker'' or a ``compound checker''.


\begin{enumerate}
\item
An aggregate checker runs multiple independent, unrelated checkers.  There
is no communication or cooperation among them.

The effect is the same as if a user passes
multiple processors to the \<-processor> command-line option.

For example, instead of a user having to run

\begin{Verbatim}
  javac -processor DistanceUnitChecker,VelocityUnitChecker,MassUnitChecker ... files ...
\end{Verbatim}

\noindent
the user can write

\begin{Verbatim}
  javac -processor MyUnitCheckers ... files ...
\end{Verbatim}

\noindent
if you define an aggregate checker class.  Extend \refclass{framework/source}{AggregateChecker} and override
the \<getSupportedTypeCheckers> method, like the following:

\begin{Verbatim}
  public class MyUnitCheckers extends AggregateChecker {
    protected Collection<Class<? extends SourceChecker>> getSupportedCheckers() {
      return Arrays.asList(DistanceUnitChecker.class,
                           VelocityUnitChecker.class,
                           MassUnitChecker.class);
    }
  }
\end{Verbatim}

% This is the *only* example, as of July 2015.
An example of an aggregate checker is \refclass{checker/i18n}{I18nChecker}
(see \chapterpageref{i18n-checker}), which consists of
\refclass{checker/i18n}{I18nSubchecker} and
\refclass{checker/i18n}{LocalizableKeyChecker}.

\item
Use a compound checker to express dependencies among checkers.  Suppose it
only makes sense to run MyChecker if MyHelperChecker has already been run;
that might be the case if MyHelperChecker computes some information that
MyChecker needs to use.

Override
\<MyChecker.\refmethodterse{common/basetype}{BaseTypeChecker}{getImmediateSubcheckerClasses}{--}>
to return a list of the checkers that MyChecker depends on.  Every one of
them will be run before MyChecker is run.  One of MyChecker's subcheckers
may itself be a compound checker, and multiple checkers may declare a
dependence on the same subchecker.  The Checker Framework will run each
checker once, and in an order consistent with all the dependences.

A checker obtains information from its subcheckers (those that ran before
it) by querying their \refclass{framework/type}{AnnotatedTypeFactory} to
determine the types of variables.

\end{enumerate}



\subsection{Providing command-line options\label{creating-providing-command-line-options}}

A checker can provide two kinds of command-line options:
boolean flags and
named string values (the standard annotation processor
options).

\subsubsection{Boolean flags\label{creating-providing-command-line-options-boolean-flags}}

To specify a simple boolean flag, add:

\begin{alltt}
\refqualclass{framework/source}{SupportedLintOptions}(\{"myflag"\})
\end{alltt}

to your checker subclass.
The value of the flag can be queried using

\begin{Verbatim}
checker.getLintOption("myflag", false)
\end{Verbatim}

The second argument sets the default value that should be returned.

To pass a flag on the command line, call javac as follows:

\begin{Verbatim}
javac -processor MyChecker -Alint=myflag
\end{Verbatim}


\subsubsection{Named string values\label{creating-providing-command-line-options-named-string-values}}

For more complicated options, one can use the standard annotation
processing \code{@SupportedOptions} annotation on the checker, as in:

\begin{alltt}
\refqualclass{framework/source}{SupportedOptions}(\{"myoption"\})
\end{alltt}

The value of the option can be queried using

\begin{Verbatim}
checker.getOption("myoption")
\end{Verbatim}

To pass an option on the command line, call javac as follows:

\begin{Verbatim}
javac -processor MyChecker -Amyoption=p1,p2
\end{Verbatim}

The value is returned as a single string and you have to perform the
required parsing of the option.


% TODO: describe -ANullnessChecker_option=value mechanism.


\section{Annotated JDK\label{creating-a-checker-annotated-jdk}}

You will need to supply annotations for relevant parts of the JDK;
otherwise, your type-checker may produce spurious warnings for code that
uses the JDK.  As described in Section~\ref{annotated-libraries-creating},
there are two general ways to supply an annotated library:  in Java files
that will be compiled to \<.class> files, or as stub files (partial Java source files).

To supply an annotated JDK that will be compiled, see Section~\ref{annotating-jdk}.

To supply an annotated JDK as a stub file, create a file \<jdk.astub> in
the checker's main source directory.  It will be automatically used by the
checker.
You can also supply \<.astub> files in that directory for other libraries.
You should list them in a
\refqualclass{framework/qual}{StubFiles} annotation on the checker's main
class, so that they will also be automatically used.


\section{Testing framework\label{creating-testing-framework}}

\begin{sloppypar}
The Checker Framework provides a convenient way to write tests for your
checker.
% Don't repeat the information here, to prevent them from getting out of sync.
It is extensively documented in file \<checker-framework/checker/tests/README>.
\end{sloppypar}


\section{Debugging options\label{creating-debugging-options}}

The Checker Framework provides debugging options that can be helpful when
writing a checker. These are provided via the standard \code{javac} ``\code{-A}''
switch, which is used to pass options to an annotation processor.


\subsection{Amount of detail in messages\label{creating-debugging-options-detail}}

\begin{itemize}
\item \code{-AprintAllQualifiers}: print all type qualifiers, including
qualifiers like \code{@Unqualified} which are usually not shown.
(Use the \code{@InvisibleQualifier} meta-annotation on a qualifier to hide it.)

\item \code{-Adetailedmsgtext}: Output error/warning messages in a
  stylized format that is easy for tools to parse.  This is useful for
  tools that run the Checker Framework and parse its output, such as IDE
  plugins.  See the source code of \<SourceChecker.java> for details about
  the format.

\item \code{-AprintErrorStack}: print a stack trace whenever an
internal Checker Framework error occurs.

\item \code{-Anomsgtext}: use message keys (such as ``\code{type.invalid}'')
rather than full message text when reporting errors or warnings.  This is
used by the Checker Framework's own tests, so they do not need to be
changed if the English message is updated.

\end{itemize}

\subsection{Stub and JDK libraries\label{creating-debugging-options-libraries}}

\begin{itemize}

\item \code{-Aignorejdkastub}:
  ignore the \<jdk.astub> file in the checker directory. Files passed
  through the \code{-Astubs} option are still processed. This is useful
  when experimenting with an alternative stub file.

\item \code{-Anocheckjdk}:
  don't issue an error if no annotated JDK can be found.

\item \code{-AstubDebug}:
  Print debugging messages while processing stub files.

\end{itemize}

\subsection{Progress tracing\label{creating-debugging-options-progress}}

\begin{itemize}

\item \code{-Afilenames}: print the name of each file before type-checking it.

\item \code{-Ashowchecks}: print debugging information for each
pseudo-assignment check (as performed by
\refclass{common/basetype}{BaseTypeVisitor}; see
Section~\ref{creating-extending-visitor}).

\end{itemize}

\subsection{Saving the command-line arguments to a file\label{creating-debugging-options-output-args}}

\begin{itemize}

\item \code{-AoutputArgsToFile}:
  This saves the final command-line parameters as passed to the compiler in a file.
  This file can be used as a script (if the file is marked as executable on Unix, or
  if it includes a \code{.bat} extension on Windows) to re-execute the same compilation command.
  Note that this argument cannot be included in a file containing command-line arguments
  passed to the compiler using the @argfile syntax.

  Example usage: \code{-AoutputArgsToFile=\$HOME/scriptfile}

\end{itemize}

\subsection{Miscellaneous debugging options\label{creating-debugging-options-misc}}

\begin{itemize}

\item \code{-Aflowdotdir=\emph{somedir}}:
  Specify directory for \<.dot> files visualizing the CFG\@.
  Shorthand for\\
  \<-Acfgviz=org.checkerframework.dataflow.cfg.DOTCFGVisualizer,outdir=\emph{somedir}>.
  % TODO: create the directory if it doesn't exist.
  The directory must already exist.

\item \code{-Averbosecfg}:
  Enable additional output in the CFG visualization.
  Equivalent to passing \<verbose> to \<cfgviz>, e.g. as in
  \<-Acfgviz=MyVisualizer,verbose>

\item \code{-Acfgviz=\emph{VizClassName}[,\emph{opts},...]}:
  Mechanism to visualize the control flow graph (CFG) of
  all the methods and code fragments
  analyzed by the dataflow analysis (Section~\ref{creating-dataflow}).
  The graph also contains information about flow-sensitively refined
  types of various expressions at many program points.

  The argument is a comma-separated sequence of values or key-value pairs.
  The first argument is the fully-qualified name of the
  \<org.checkerframework.dataflow.cfg.CFGVisualizer> implementation
  that should be used. The remaining values or key-value pairs are
  passed to \<CFGVisualizer.init>.

\item \code{-AresourceStats}:
  Whether to output resource statistics at JVM shutdown.

\end{itemize}

You can visualize \<.dot> graph files with the \ahref{http://www.graphviz.org}{Graphviz} program.  For
example, to convert a \<.dot> file to PDF:

\begin{Verbatim}
dot -Tpdf -o myfile.pdf myfile.dot
\end{Verbatim}


\subsection{Examples\label{creating-debugging-options-examples}}

The following example demonstrates how these options are used:

%BEGIN LATEX
\begin{smaller}
%END LATEX
\begin{Verbatim}
$ javac -processor org.checkerframework.checker.interning.InterningChecker \
    examples/InternedExampleWithWarnings.java -Ashowchecks -Anomsgtext -Afilenames

[InterningChecker] InterningExampleWithWarnings.java
 success (line  18): STRING_LITERAL "foo"
     actual: DECLARED @org.checkerframework.checker.interning.qual.Interned java.lang.String
   expected: DECLARED @org.checkerframework.checker.interning.qual.Interned java.lang.String
 success (line  19): NEW_CLASS new String("bar")
     actual: DECLARED java.lang.String
   expected: DECLARED java.lang.String
examples/InterningExampleWithWarnings.java:21: (not.interned)
    if (foo == bar)
            ^
 success (line  22): STRING_LITERAL "foo == bar"
     actual: DECLARED @org.checkerframework.checker.interning.qual.Interned java.lang.String
   expected: DECLARED java.lang.String
1 error
\end{Verbatim}
%BEGIN LATEX
\end{smaller}
%END LATEX

\subsection{Using an external debugger\label{creating-debugging-options-external}}

\begin{sloppypar}
You can use any standard debugger to observe the execution of your checker.
Set the execution main class to \code{com.sun.tools.javac.Main}, and insert
the Checker Framework javac.jar (resides in
\code{\$CHECKERFRAMEWORK/checker/dist/javac.jar}).  If using an IDE, it is
recommended that you add \code{.../jsr308-langtools} as a project, so you
can step into its source code if needed.
\end{sloppypar}

You can also set up remote (or local) debugging using the following command as a template:

\begin{Verbatim}
java -jar $CHECKERFRAMEWORK/framework/dist/framework.jar \
    -J-Xdebug -J-Xrunjdwp:transport=dt_socket,server=y,suspend=y,address=5005 \
    -processor org.checkerframework.checker.nullness.NullnessChecker \
    src/sandbox/FileToCheck.java

\end{Verbatim}

% TODO: show example -AprintErrorStack usage. Update text above to
% refer to it.

% $ javac -processor org.checkerframework.checker.fenum.FenumChecker IdentityArrayList.java
% error: GraphQualifierHierarchy found an unqualified type.  Please ensure that your implicit rules cover all cases and/or use a @DefaulQualifierInHierarchy annotation.
% 1 error

% $ javac -processor org.checkerframework.checker.fenum.FenumChecker -AprintErrorStack IdentityArrayList.java
%% error: GraphQualifierHierarchy found an unqualified type.  Please ensure that your implicit rules cover all cases and/or use a @DefaulQualifierInHierarchy annotation.
%%   checkers.util.GraphQualifierHierarchy.checkAnnoInGraph(GraphQualifierHierarchy.java:253)
%%   checkers.util.GraphQualifierHierarchy.isSubtype(GraphQualifierHierarchy.java:243)
%%   checkers.fenum.FenumChecker$FenumQualifierHierarchy.isSubtype(FenumChecker.java:129)
%%   checkers.types.QualifierHierarchy.isSubtype(QualifierHierarchy.java:78)
%%   checkers.types.TypeHierarchy.isSubtypeImpl(TypeHierarchy.java:122)
%%   checkers.types.TypeHierarchy.isSubtype(TypeHierarchy.java:67)
%%   checkers.basetype.BaseTypeChecker.isSubtype(BaseTypeChecker.java:323)
%%   checkers.basetype.BaseTypeVisitor.commonAssignmentCheck(BaseTypeVisitor.java:608)
%%   checkers.basetype.BaseTypeVisitor.checkTypeArguments(BaseTypeVisitor.java:680)
%%   checkers.basetype.BaseTypeVisitor.visitMethodInvocation(BaseTypeVisitor.java:299)
%%   checkers.basetype.BaseTypeVisitor.visitMethodInvocation(BaseTypeVisitor.java:1)
%%   com.sun.tools.javac.tree.JCTree$JCMethodInvocation.accept(JCTree.java:1351)
%%   com.sun.source.util.TreePathScanner.scan(TreePathScanner.java:67)
%%   checkers.basetype.BaseTypeVisitor.scan(BaseTypeVisitor.java:122)
%%   checkers.basetype.BaseTypeVisitor.scan(BaseTypeVisitor.java:1)
%%   com.sun.source.util.TreeScanner.visitExpressionStatement(TreeScanner.java:241)
%%   com.sun.tools.javac.tree.JCTree$JCExpressionStatement.accept(JCTree.java:1176)
%%   com.sun.source.util.TreePathScanner.scan(TreePathScanner.java:67)
%%   checkers.basetype.BaseTypeVisitor.scan(BaseTypeVisitor.java:122)
%%   checkers.basetype.BaseTypeVisitor.scan(BaseTypeVisitor.java:1)
%%   com.sun.source.util.TreeScanner.scan(TreeScanner.java:90)
%%   com.sun.source.util.TreeScanner.visitBlock(TreeScanner.java:160)
%%   com.sun.tools.javac.tree.JCTree$JCBlock.accept(JCTree.java:793)
%%   com.sun.source.util.TreePathScanner.scan(TreePathScanner.java:67)
%%   checkers.basetype.BaseTypeVisitor.scan(BaseTypeVisitor.java:122)
%%   checkers.basetype.BaseTypeVisitor.scan(BaseTypeVisitor.java:1)
%%   com.sun.source.util.TreeScanner.scanAndReduce(TreeScanner.java:80)
%%   com.sun.source.util.TreeScanner.visitMethod(TreeScanner.java:143)
%%   checkers.basetype.BaseTypeVisitor.visitMethod(BaseTypeVisitor.java:218)
%%   checkers.basetype.BaseTypeVisitor.visitMethod(BaseTypeVisitor.java:1)
%%   com.sun.tools.javac.tree.JCTree$JCMethodDecl.accept(JCTree.java:693)
%%   com.sun.source.util.TreePathScanner.scan(TreePathScanner.java:67)
%%   checkers.basetype.BaseTypeVisitor.scan(BaseTypeVisitor.java:122)
%%   checkers.basetype.BaseTypeVisitor.scan(BaseTypeVisitor.java:1)
%%   com.sun.source.util.TreeScanner.scanAndReduce(TreeScanner.java:80)
%%   com.sun.source.util.TreeScanner.scan(TreeScanner.java:90)
%%   com.sun.source.util.TreeScanner.scanAndReduce(TreeScanner.java:98)
%%   com.sun.source.util.TreeScanner.visitClass(TreeScanner.java:132)
%%   checkers.basetype.BaseTypeVisitor.visitClass(BaseTypeVisitor.java:158)
%%   checkers.basetype.BaseTypeVisitor.visitClass(BaseTypeVisitor.java:1)
%%   com.sun.tools.javac.tree.JCTree$JCClassDecl.accept(JCTree.java:617)
%%   com.sun.source.util.TreePathScanner.scan(TreePathScanner.java:49)
%%   checkers.source.SourceChecker.typeProcess(SourceChecker.java:337)
%%   com.sun.source.util.AbstractTypeProcessor$AttributionTaskListener.finished(AbstractTypeProcessor.java:211)
%%   com.sun.tools.javac.main.JavaCompiler.flow(JavaCompiler.java:1272)
%%   com.sun.tools.javac.main.JavaCompiler.flow(JavaCompiler.java:1231)
%%   com.sun.tools.javac.main.JavaCompiler.compile2(JavaCompiler.java:885)
%%   com.sun.tools.javac.main.JavaCompiler.compile(JavaCompiler.java:844)
%%   com.sun.tools.javac.main.Main.compile(Main.java:419)
%%   com.sun.tools.javac.main.Main.compile(Main.java:333)
%%   com.sun.tools.javac.main.Main.compile(Main.java:324)
%%   com.sun.tools.javac.Main.compile(Main.java:76)
%%   com.sun.tools.javac.Main.main(Main.java:61)
%% 1 error



\section{Documenting the checker\label{creating-documenting-a-checker}}

This section describes how to write a chapter for this manual that
describes a new type-checker.  This is a prerequisite to having your
type-checker distributed with the Checker Framework, which is the best way
for users to find it and for it to be kept up to date with Checker
Framework changes.  Even if you do not want your checker distributed with
the Checker Framework, these guidelines may help you write better
documentation.

When writing a chapter about a new type-checker, see the existing chapters
for inspiration.  (But recognize that the existing chapters aren't perfect:
maybe they can be improved too.)

A chapter in the Checker Framework manual should generally have the
following sections:

\begin{description}
\item[Chapter: Belly Rub Checker]
  The text before the first section in the chapter should state the
  guarantee that the checker provides and why it is important.  It should
  give an overview of the concepts.  It should state how to run the checker.
\item[Section: Belly Rub Annotations]
  This section includes descriptions of the annotations with links to the
  Javadoc.  Separate type annotations from declaration annotations, and put
  any type annotations that a programmer may not write (they are only used
  internally by the implementation) last within variety of annotation.

  Draw a diagram of the type hierarchy.  A textual description of
  the hierarchy is not sufficient; the diagram really helps readers to
  understand the system.
  The diagram will appear in directory \<checker/manual/figures/>;
  see its \<README> file for tips.

  The Javadoc for the annotations deserves the same care as the manual
  chapter.  Each annotation's Javadoc comment should use the
  \<@checker\_framework.manual> Javadoc taglet to refer to the chapter that
  describes the checker; see \refclass{javacutil/dist}{ManualTaglet}.
\item[Section: What the Belly Rub Checker checks]
  This section gives more details about when an error is issued, with examples.
  This section may be omitted if the checker does not contain special
  type-checking rules --- that is, if the checker only enforces the usual
  Java subtyping rules.
\item[Section: Examples]
  Code examples.
\end{description}

Sometimes you can omit some of the above sections.  Sometimes there are
additional sections, such as tips on suppressing warnings, comparisons to
other tools, and run-time support.

You will create a new \<belly-rub-checker.tex> file,
then \verb|\input| it at a logical place in \<manual.tex> (not
necessarily as the last checker-related chapter).  Also add two references
to the checker's chapter:  one at the beginning of
chapter~\ref{introduction}, and identical text in
Section~\ref{type-refinement-runtime-tests} (both of these lists appear in
the same order as the manual chapters, to help us notice if anything is
missing).

Every chapter and (sub)*section should have a label defined \emph{within} the
\verb|\section| command.  Section labels should start with the checker
name (as in \verb|\label{bellyrub-examples}|) and not with ``\<sec:>''.
These conventions are for the benefit of the Hevea program that produces
the HTML version of the manual.

Don't forget to write Javadoc for any annotations that the checker uses.
That is part of the documentation and is the first thing that many users
may see.  Also ensure that the Javadoc links back to the manual, using the
\<@checker\_framework.manual> custom Javadoc tag.

There are several other miscellaneous tasks:
\begin{itemize}
\item
  Add its \<messages.properties> file to the \<check-compilermsgs> target in
  file \<checker/build.xml>.
\item
  Integrate your new checker with the Eclipse plugin.
  See \$CHECKERFRAMEWORK/eclipse/README-developers.html\#add-checker for instructions.
\end{itemize}


\section{javac implementation survival guide\label{creating-javac-tips}}

Since this section of the manual was written, the useful ``The Hitchhiker's
Guide to javac'' has become available at
\url{http://openjdk.java.net/groups/compiler/doc/hhgtjavac/index.html}.
See it first, and then refer to this section.  (This section of the manual
should be revised, or parts eliminated, in light of that document.)


A checker built using the Checker Framework makes use of a few interfaces
from the underlying compiler (Oracle's OpenJDK javac).
This section describes those interfaces.




\subsection{Checker access to compiler information\label{creating-compiler-information}}

The compiler uses and exposes three hierarchies to model the Java
source code and classfiles.


\subsubsection{Types --- Java Language Model API\label{creating-javac-types}}

A \refModelclass{type}{TypeMirror} represents a Java type.
% Java declaration, statement, or expression.

\begin{sloppypar}
There is a \code{TypeMirror} interface to represent each type kind,
e.g., \code{PrimitiveType} for primitive types, \code{ExecutableType}
for method types, and \code{NullType} for the type of the \code{null} literal.
\end{sloppypar}

\code{TypeMirror} does not represent annotated types though.  A checker
should use the Checker Framework types API,
\refclass{framework/type}{AnnotatedTypeMirror}, instead.  \code{AnnotatedTypeMirror}
parallels the \code{TypeMirror} API, but also present the type annotations
associated with the type.

The Checker Framework and the checkers use the types API extensively.


\subsubsection{Elements --- Java Language Model API\label{creating-javac-elements}}

An \refModelclass{element}{Element} represents a potentially-public
declaration that can be accessed from elsewhere:  classes, interfaces, methods, constructors, and
fields.  \<Element> represents elements found in both source
code and bytecode.

There is an \code{Element} interface to represent each construct, e.g.,
\code{TypeElement} for class/interfaces, \code{ExecutableElement} for
methods/constructors, \code{VariableElement} for local variables and
method parameters.

If you need to operate on the declaration level, always use elements rather
than trees
% in same subsection, which is the limit of the numbering.
% (Section~\ref{javac-trees})
(see below).  This allows the code to work on
both source and bytecode elements.

Example: retrieve declaration annotations, check variable
modifiers (e.g., \code{strictfp}, \code{synchronized})


\subsubsection{Trees --- Compiler Tree API\label{creating-javac-trees}}

A \refTreeclass{tree}{Tree} represents a syntactic unit in the source code,
like a method declaration, statement, block, \<for> loop, etc. Trees only
represent source code to be compiled (or found in \code{-sourcepath});
no tree is available for classes read from bytecode.

There is a Tree interface for each Java source structure, e.g.,
\code{ClassTree} for class declaration, \code{MethodInvocationTree}
for a method invocation, and \code{ForEachTree} for an enhanced-for-loop
statement.

You should limit your use of trees. A checker uses Trees mainly to
traverse the source code and retrieve the types/elements corresponding to
them.  Then, the checker performs any needed checks on the types/elements instead.


\subsubsection{Using the APIs\label{creating-using-the-apis}}

The three APIs use some common idioms and conventions; knowing them will
help you to create your checker.

\emph{Type-checking}:
Do not use \code{instanceof} to determine the class of the object,
because you cannot necessarily predict the run-time type of the object that
implements an interface.  Instead, use the \code{getKind()} method.  The
method returns \refModelclass{type}{TypeKind},
\refModelclass{element}{ElementKind}, and \refTreeclass{tree}{Tree.Kind}
for the three interfaces, respectively.

\emph{Visitors and Scanners}:
The compiler and the Checker Framework use the visitor pattern
extensively. For example, visitors are used to traverse the source tree
(\refclass{common/basetype}{BaseTypeVisitor} extends
\refTreeclass{util}{TreePathScanner}) and for type
checking (\refclass{framework/type/treeannotator}{TreeAnnotator} implements
\refTreeclass{tree}{TreeVisitor}).

\emph{Utility classes}:
Some useful methods appear in a utility class.  The Oracle convention is that
the utility class for a \code{Foo} hierarchy is \code{Foos} (e.g.,
\refModelclass{util}{Types}, \refModelclass{util}{Elements}, and
\refTreeclass{util}{Trees}).  The Checker Framework uses a common
\code{Utils} suffix instead (e.g., \refclass{javacutil}{TypesUtils},
\refclass{javacutil}{TreeUtils}, \refclass{javacutil}{ElementUtils}), with one
notable exception: \refclass{framework/util}{AnnotatedTypes}.


\subsection{How a checker fits in the compiler as an annotation processor\label{creating-checker-as-annotation-processor}}

The Checker Framework builds on the Annotation Processing API
introduced in Java 6.  A type annotation processor is one that extends
\refclass{javacutil}{AbstractTypeProcessor}; these get run on each class
source file after the compiler confirms that the class is valid Java code.

The most important methods of \refclass{javacutil}{AbstractTypeProcessor}
are \code{typeProcess} and \code{getSupportedSourceVersion}. The former
class is where you would insert any sort of method call to walk the AST\@,
and the latter just returns a constant indicating that we are targeting
version 8 of the compiler. Implementing these two methods should be enough
for a basic plugin; see the Javadoc for the class for other methods that
you may find useful later on.

The Checker Framework uses Oracle's Tree API to access a program's AST\@.
The Tree API is specific to the Oracle OpenJDK, so the Checker Framework only
works with the OpenJDK javac, not with Eclipse's compiler ecj or with
\href{http://gcc.gnu.org/java/}{gcj}.  This also limits the tightness of
the integration of the Checker Framework into other IDEs such as \href{http://www.jetbrains.com/idea/}{IntelliJ IDEA}\@.
An implementation-neutral API would be preferable.
In the future, the Checker Framework
can be migrated to use the Java Model AST of JSR 198 (Extension API for
Integrated Development Environments)~\cite{JSR198}, which gives access to
the source code of a method.  But, at present no tools
implement JSR~198.  Also see Section~\ref{creating-ast-traversal}.



\subsubsection{Learning more about javac\label{creating-learning-more-about-javac}}

Sun's javac compiler interfaces can be daunting to a
newcomer, and its documentation is a bit sparse. The Checker Framework
aims to abstract a lot of these complexities.
You do not have to understand the implementation of javac to
build powerful and useful checkers.
Beyond this document,
other useful resources include the Java Infrastructure
Developer's guide at
\url{http://wiki.netbeans.org/Java_DevelopersGuide} and the compiler
mailing list archives at
\url{http://mail.openjdk.java.net/pipermail/compiler-dev/}
(subscribe at
\url{http://mail.openjdk.java.net/mailman/listinfo/compiler-dev}).


\section{Integrating a checker with the Checker Framework\label{creating-integrating-a-checker}}

% First version of how to integrate a new checker into the release.
% TODO: what steps are missing?

To integrate a new checker with the Checker Framework release, perform
the following:

\begin{itemize}

\item Add a \code{XXX-tests} build target in file
  \<checker-framework/checker/build.xml> and ensure all tests pass.

\item Make sure \code{all-tests} tests the new checker.

\item Extend the \code{check-compilermsgs} target to include the
compiler messages property file of the new checker in
the \code{checker-args} list.  (Keep the list in alphabetical order.)

\item Make sure \code{check-compilermsgs} and \code{check-purity} run
without warnings or errors.

\end{itemize}


% LocalWords:  plugin javac's SourceChecker AbstractProcessor getMessages quals
% LocalWords:  getSourceVisitor SourceVisitor getFactory AnnotatedTypeFactory
% LocalWords:  SupportedAnnotationTypes SupportedSourceVersion TreePathScanner
% LocalWords:  TreeScanner visitAssignment AssignmentTree AnnotatedClassTypes
% LocalWords:  SubtypeChecker SubtypeVisitor NonNull isSubtype getClass nonnull
% LocalWords:  AnnotatedClassType isAnnotatedWith hasAnnotationAt TODO src jdk
% LocalWords:  processor NullnessChecker InterningChecker Nullness Nullable
% LocalWords:  AnnotatedTypeMirrors BaseTypeChecker BaseTypeVisitor basetype
% LocalWords:  Aqual Anqual java CharSequence getAnnotatedType UseLovely
% LocalWords:  AnnotatedTypeMirror LovelyChecker Anomsgtext Ashowchecks enums
% LocalWords:  Afilenames dereferenced SuppressWarnings declaratively SubtypeOf
% LocalWords:  TypeHierarchy GraphQualifierHierarchy Foo qual UnknownSign
% LocalWords:  QualifierHierarchy QualifierRoot createQualifierHierarchy util
% LocalWords:  createTypeHierarchy ImplicitFor treeClasses TypeMirror Anno
% LocalWords:  LiteralTree ExpressionTree typeClasses addComputedTypeAnnotations nullable
% LocalWords:  createSupportedTypeQualifiers FooChecker nullness PolyAll
% LocalWords:  FooVisitor FooAnnotatedTypeFactory basicstyle InterningVisitor
% LocalWords:  InterningAnnotatedTypeFactory QualifierDefaults TypeKind getKind
% LocalWords:  setAbsoluteDefaults PolymorphicQualifier TreeVisitor subnodes
% LocalWords:  SimpleTreeVisitor TreePath instanceof subinterfaces TypeElement
% LocalWords:  ExecutableElement PackageElement DeclaredType VariableElement
% LocalWords:  TypeParameterElement ElementVisitor javax getElementUtils NoType
% LocalWords:  ProcessingEnvironment ExecutableType MethodTree ArrayType Warski
% LocalWords:  MethodInvocationTree PrimitiveType BlockTree TypeVisitor blog
% LocalWords:  AnnotatedTypeVisitor SimpleAnnotatedTypeVisitor html langtools
% LocalWords:  AnnotatedTypeScanner bootclasspath asType stringPatterns Foos
% LocalWords:  DefaultQualifierInHierarchy invocable wildcards novariant Utils
% LocalWords:  AggregateChecker getSupportedTypeCheckers Uninterned sourcepath
% LocalWords:  DefaultQualifier bytecode NullType strictfp ClassTree TypesUtils
% LocalWords:  ForEachTree ElementKind TreeAnnotator TreeUtils ElementUtils ecj
% LocalWords:  AnnotatedTypes AbstractTypeProcessor gcj hardcoding jsr api
% LocalWords:  typeProcess getSupportedSourceVersion fenum classpath astub
%%  LocalWords:  addAbsoluteDefault BaseAnnotatedTypeFactory superclasses
%%  LocalWords:  SupportedOptions AprintAllQualifiers InvisibleQualifier
%%  LocalWords:  Adetailedmsgtext AprintErrorStack Aignorejdkastub Astubs
%%  LocalWords:  Anocheckjdk AstubDebug Aflowdotdir AresourceStats Regex
%%  LocalWords:  classfiles CHECKERFRAMEWORK RegexUtil asRegex myString
%%  LocalWords:  myInt CFAbstractTransfer RegexTransfer CFAbstractAnalysis
%%  LocalWords:  createTransferFunction RegexAnalysis createFlowAnalysis
%%  LocalWords:  EqualToNode LeftShiftNode VariableDeclarationNode myvar
%%  LocalWords:  MethodInvocationNode visitMethodInvocation TransferResult
%%  LocalWords:  RegexUtils LockTransfer FormatterTransfer CFValue argfile
%%  LocalWords:  RegexTransfer's newResultValue subcheckers taglet tex XXX
%%  LocalWords:  ParameterizedCheckerTest AoutputArgsToFile ManualTaglet
%%  LocalWords:  Hevea Hitchhiker's compilermsgs args Poly MyTypeSystem
%%  LocalWords:  I18nChecker i18n I18nSubchecker LocalizableKeyChecker
%%  LocalWords:  MyChecker MyHelperChecker getImmediateSubcheckerClasses
%%  LocalWords:  MyChecker's subchecker plugins ElementType myClass myflag
%%  LocalWords:  CheckerFrameworkTest GenericAnnotatedTypeFactory MyClass
%%  LocalWords:  addCheckedCodeDefaults RelevantJavaTypes TargetLocations
%%  LocalWords:  TypeUseLocation createExpressionAnnoHelper internalReprOf
%%  LocalWords:  ExpressionAnnotationHelper FlowExpressions CFTransfer
%%  LocalWords:  AnnotationProvider FooTransfer createFlowTransferFunction
%%  LocalWords:  SupportedLintOptions myoption StubFiles scriptfile outdir
%%  LocalWords:  somedir Acfgviz Averbosecfg cfgviz MyVisualizer init
%%  LocalWords:  VizClassName CFGVisualizer<|MERGE_RESOLUTION|>--- conflicted
+++ resolved
@@ -188,13 +188,8 @@
   type system, what it guarantees, how to use it, etc., from the point of
   view of a user.
   This will help you flesh out your goals and the concepts, which are
-<<<<<<< HEAD
   easier to understand and change in text than in an implementation.
-  Section~\ref{documenting-a-checker} gives a suggested structure for the
-=======
-  easier to understand and change in text than in an imprementation.
   Section~\ref{creating-documenting-a-checker} gives a suggested structure for the
->>>>>>> 86469c35
   manual chapter, which will help you avoid omitting any parts.
 
   Once you have designed and documented the parts of your type system, you
@@ -614,7 +609,6 @@
 type system that uses \<@Unqualified>, which is unlikely to be desired.
 
 
-<<<<<<< HEAD
 \subsection{Annotations whose argument is a Java expression (``expression annotations'')\label{expression-annotations}}
 
 Sometimes, an annotation needs to refer to a Java expression.
@@ -672,10 +666,7 @@
 Then, call \<toString()> on the \<FlowExpressions.Receiver> object.
 
 
-\section{Visitor: Type rules\label{extending-visitor}}
-=======
 \section{Visitor: Type rules\label{creating-extending-visitor}}
->>>>>>> 86469c35
 
 A type system's rules define which operations on values of a
 particular type are forbidden.
