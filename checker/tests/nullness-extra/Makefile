# Tests that are currently passing
PASSING_TESTS = Bug109 compat issue265 issue594 issue607 multiple-errors package-anno shorthand
ifeq (,$(findstring 1.8,$(shell javac -version)))
<<<<<<< HEAD
  PASSING_TESTS_JDK8 = issue309 issue502
=======
  # issue309 and issue502 fail with Java 11 because of differences between Java 8 and Java 11 bytecode.
  # TODO: issue559 should work with an annotated jdk11.
  PASSING_TESTS_JDK8 = issue309 issue502 issue559
>>>>>>> 087e5cdd
else
  PASSING_TESTS_JDK8 =
endif

# Tests that are currently not passing
FAILING_TESTS =

# Tests that are currently passing
all: ${PASSING_TESTS} ${PASSING_TESTS_JDK8}

# Tests that are currently not passing
skipped: ${FAILING_TESTS}


Bug109:
	$(JAVAC) -processor org.checkerframework.checker.nullness.NullnessChecker Bug109_A.java Bug109_B.java
	$(JAVAC) -processor org.checkerframework.checker.nullness.NullnessChecker Bug109_B.java Bug109_A.java


compat:
	$(MAKE) -C compat

issue265:
	$(MAKE) -C issue265

issue309:
	$(MAKE) -C issue309

issue502:
	$(MAKE) -C issue502

issue559:
	$(MAKE) -C issue559

issue594:
	$(MAKE) -C issue594

multiple-errors:
	$(MAKE) -C multiple-errors

package-anno:
	$(MAKE) -C package-anno

shorthand:
	$(MAKE) -C shorthand

issue607:
	$(MAKE) -C issue607

# All tests: passing and failing
.PHONY: all skipped ${PASSING_TESTS}<|MERGE_RESOLUTION|>--- conflicted
+++ resolved
@@ -1,13 +1,9 @@
 # Tests that are currently passing
 PASSING_TESTS = Bug109 compat issue265 issue594 issue607 multiple-errors package-anno shorthand
 ifeq (,$(findstring 1.8,$(shell javac -version)))
-<<<<<<< HEAD
-  PASSING_TESTS_JDK8 = issue309 issue502
-=======
   # issue309 and issue502 fail with Java 11 because of differences between Java 8 and Java 11 bytecode.
   # TODO: issue559 should work with an annotated jdk11.
   PASSING_TESTS_JDK8 = issue309 issue502 issue559
->>>>>>> 087e5cdd
 else
   PASSING_TESTS_JDK8 =
 endif
