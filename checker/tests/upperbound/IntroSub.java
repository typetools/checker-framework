import org.checkerframework.checker.upperbound.qual.*;

public class IntroSub {
    void test(/*@LTLengthOf({"banana"})*/ int test) {
        //:: error: (assignment.type.incompatible)
        @LTLengthOf({"banana"}) int a = 3;
        //:: error: (assignment.type.incompatible)
<<<<<<< HEAD
        /*@LTLengthOf({"banana"})*/ int c = test - (-1);
        /*@LTEqLengthOf({"banana"})*/ int c1 = test - (-1);
        /*@LTLengthOf({"banana"})*/ int d = test - 0;
        /*@LTLengthOf({"banana"})*/ int e = test - 7;
        //:: error: (assignment.type.incompatible)
        /*@LTLengthOf({"banana"})*/ int f = test - (-7);
=======
        @LTLengthOf({"banana"}) int c = a - (-1);
        @LTEqLengthOf({"banana"}) int c1 = a - (-1);
        @LTLengthOf({"banana"}) int d = a - 0;
        @LTLengthOf({"banana"}) int e = a - 7;
        //:: error: (assignment.type.incompatible)
        @LTLengthOf({"banana"}) int f = a - (-7);
>>>>>>> 1e5203c6

        //:: error: (assignment.type.incompatible)
        @LTEqLengthOf({"banana"}) int j = 7;
    }
}<|MERGE_RESOLUTION|>--- conflicted
+++ resolved
@@ -1,25 +1,16 @@
 import org.checkerframework.checker.upperbound.qual.*;
 
 public class IntroSub {
-    void test(/*@LTLengthOf({"banana"})*/ int test) {
+    void test(int[] banana) {
         //:: error: (assignment.type.incompatible)
         @LTLengthOf({"banana"}) int a = 3;
         //:: error: (assignment.type.incompatible)
-<<<<<<< HEAD
-        /*@LTLengthOf({"banana"})*/ int c = test - (-1);
-        /*@LTEqLengthOf({"banana"})*/ int c1 = test - (-1);
-        /*@LTLengthOf({"banana"})*/ int d = test - 0;
-        /*@LTLengthOf({"banana"})*/ int e = test - 7;
-        //:: error: (assignment.type.incompatible)
-        /*@LTLengthOf({"banana"})*/ int f = test - (-7);
-=======
         @LTLengthOf({"banana"}) int c = a - (-1);
         @LTEqLengthOf({"banana"}) int c1 = a - (-1);
         @LTLengthOf({"banana"}) int d = a - 0;
         @LTLengthOf({"banana"}) int e = a - 7;
         //:: error: (assignment.type.incompatible)
         @LTLengthOf({"banana"}) int f = a - (-7);
->>>>>>> 1e5203c6
 
         //:: error: (assignment.type.incompatible)
         @LTEqLengthOf({"banana"}) int j = 7;
