--- conflicted
+++ resolved
@@ -72,11 +72,6 @@
     }
 
     class SubClass extends SuperClass {
-<<<<<<< HEAD
-        @HoldingOnEntry({"a", "b"})  // error
-        //:: error: (override.holding.invalid)
-        @Override void guardedByOne() { }
-=======
         @Holding({"a", "b"}) // error
         @Override
         //:: error: (contracts.precondition.override.invalid)
@@ -147,7 +142,6 @@
         @Override
         //:: error: (contracts.precondition.override.invalid)
         void guardedByOne() {}
->>>>>>> 1b8b5611
 
         @javax.annotation.concurrent.GuardedBy({"a", "b"})
         @Override void guardedByTwo() { }
