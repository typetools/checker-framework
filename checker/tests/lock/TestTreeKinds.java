import java.util.ArrayList;
import java.util.Random;
import java.util.concurrent.locks.ReentrantLock;
import org.checkerframework.checker.lock.qual.*;
import org.checkerframework.dataflow.qual.SideEffectFree;

public class TestTreeKinds {
  class MyClass {
     Object field = new Object();
     @LockingFree
     Object method(@GuardSatisfied MyClass this){return new Object();}
     void method2(@GuardSatisfied MyClass this){}
  }

  @GuardedBy("lock") MyClass m;
  {
    //:: error: (contracts.precondition.not.satisfied.field)
    m.field = new Object(); // In constructor/initializer, it's OK not to hold the lock on 'this', but other locks must be respected.
  }

  ReentrantLock lock = new ReentrantLock();
  ReentrantLock lock2 = new ReentrantLock();

  @GuardedBy("lock")
  MyClass foo = new MyClass();

  MyClass unguardedFoo = new MyClass();

  @EnsuresLockHeld("lock")
  void lockTheLock() {
    lock.lock();
  }

<<<<<<< HEAD
  @EnsuresLockHeld("lock2")
  void lockTheLock2() {
    lock2.lock();
  }

  @EnsuresLockHeldIf(expression="lock",result=true)
=======
  @EnsuresLockHeldIf(expression="lock", result=true)
>>>>>>> 3e9c639b
  boolean tryToLockTheLock() {
    return lock.tryLock();
  }

  @MayReleaseLocks // This @MayReleaseLocks annotation causes dataflow analysis to assume 'lock' is released after unlockTheLock() is called.
  void unlockTheLock() {
  }

  @SideEffectFree
  void sideEffectFreeMethod() {
  }

  @LockingFree
  void lockingFreeMethod() {
  }

  @MayReleaseLocks
  void nonSideEffectFreeMethod() {
  }

  @Holding("lock")
  void requiresLockHeldMethod() {
  }

  MyClass fooArray @GuardedBy("lock") [] = new MyClass[3];

  @GuardedBy("lock")
  MyClass fooArray2[] = new MyClass[3];

  @GuardedBy("lock")
  MyClass fooArray3[][] = new MyClass[3][3];

  MyClass fooArray4 @GuardedBy("lock") [][] = new MyClass[3][3];

  MyClass fooArray5[] @GuardedBy("lock") [] = new MyClass[3][3];

  /* TODO Reenable this after the Lock Checker is changed to handle primitives.
  // Test that we can Guard primitives, not just objects
  @GuardedBy("lock")
  int primitive = 1;

  @GuardedBy("lock")
  boolean primitiveBoolean;*/

  class myClass {
    int i = 0;
  }

  @GuardedBy("lock")
  myClass myClassInstance = new myClass();

  @GuardedBy("lock")
  Exception exception = new Exception();

  class MyParametrizedType<T> {
    T foo;
    int l;
  }

  @GuardedBy("lock")
  MyParametrizedType<MyClass> myParametrizedType = new MyParametrizedType<MyClass>();

  MyClass getFooWithWrongReturnType() {
    //:: error: (return.type.incompatible)
    return foo; // return of guarded object
  }

  @GuardedBy("lock") MyClass getFoo() {
    return foo;
  }

  MyClass @GuardedBy("lock") [] getFooArray() {
    return fooArray;
  }

  @GuardedBy("lock") MyClass[] getFooArray2() {
    return fooArray2;
  }

  @GuardedBy("lock") MyClass[][] getFooArray3() {
    return fooArray3;
  }

  MyClass @GuardedBy("lock") [][] getFooArray4() {
    return fooArray4;
  }

  MyClass[] @GuardedBy("lock") [] getFooArray5() {
    return fooArray5;
  }

  enum myEnumType {
    ABC, DEF
  }

  @GuardedBy("lock")
  myEnumType myEnum;

/* TODO Reenable this after the Lock Checker is changed to handle primitives.
public void testOperationsWithPrimitives() {
    int i = 0;
    boolean b;

    // TODO reenable this error: (contracts.precondition.not.satisfied.field)
    i = i >>> primitive;
    // TODO reenable this error: (contracts.precondition.not.satisfied.field)
    i = primitive >>> i;

    // TODO reenable this error: (contracts.precondition.not.satisfied.field)
    i >>>= primitive;
    // TODO reenable this error: (contracts.precondition.not.satisfied.field)
    primitive >>>= i;

    // TODO reenable this error: (contracts.precondition.not.satisfied.field)
    i %= primitive;
    // TODO reenable this error: (contracts.precondition.not.satisfied.field)
    i = 4 % primitive;
    // TODO reenable this error: (contracts.precondition.not.satisfied.field)
    i = primitive % 4;

    // TODO reenable this error: (contracts.precondition.not.satisfied.field)
    primitive++;
    // TODO reenable this error: (contracts.precondition.not.satisfied.field)
    primitive--;
    // TODO reenable this error: (contracts.precondition.not.satisfied.field)
    ++primitive;
    // TODO reenable this error: (contracts.precondition.not.satisfied.field)
    --primitive;

    // TODO reenable this error: (contracts.precondition.not.satisfied.field)
    if (primitive != 5){ }

    // TODO reenable this error: (contracts.precondition.not.satisfied.field)
    i = primitive >> i;
    // TODO reenable this error: (contracts.precondition.not.satisfied.field)
    i = primitive << i;
    // TODO reenable this error: (contracts.precondition.not.satisfied.field)
    i = i >> primitive;
    // TODO reenable this error: (contracts.precondition.not.satisfied.field)
    i = i << primitive;

    // TODO reenable this error: (contracts.precondition.not.satisfied.field)
    i <<= primitive;
    // TODO reenable this error: (contracts.precondition.not.satisfied.field)
    i >>= primitive;
    // TODO reenable this error: (contracts.precondition.not.satisfied.field)
    primitive <<= i;
    // TODO reenable this error: (contracts.precondition.not.satisfied.field)
    primitive >>= i;

    // TODO reenable this error: (contracts.precondition.not.satisfied.field)
    assert(primitiveBoolean);

    // TODO reenable this error: (contracts.precondition.not.satisfied.field)
    b = primitive >= i;
    // TODO reenable this error: (contracts.precondition.not.satisfied.field)
    b = primitive <= i;
    // TODO reenable this error: (contracts.precondition.not.satisfied.field)
    b = primitive > i;
    // TODO reenable this error: (contracts.precondition.not.satisfied.field)
    b = primitive < i;
    // TODO reenable this error: (contracts.precondition.not.satisfied.field)
    b = i >= primitive;
    // TODO reenable this error: (contracts.precondition.not.satisfied.field)
    b = i <= primitive;
    // TODO reenable this error: (contracts.precondition.not.satisfied.field)
    b = i > primitive;
    // TODO reenable this error: (contracts.precondition.not.satisfied.field)
    b = i < primitive;

    // TODO reenable this error: (contracts.precondition.not.satisfied.field)
    i += primitive;
    // TODO reenable this error: (contracts.precondition.not.satisfied.field)
    i -= primitive;
    // TODO reenable this error: (contracts.precondition.not.satisfied.field)
    i *= primitive;
    // TODO reenable this error: (contracts.precondition.not.satisfied.field)
    i /= primitive;

    // TODO reenable this error: (contracts.precondition.not.satisfied.field)
    i = 4 + primitive;
    // TODO reenable this error: (contracts.precondition.not.satisfied.field)
    i = 4 - primitive;
    // TODO reenable this error: (contracts.precondition.not.satisfied.field)
    i = 4 * primitive;
    // TODO reenable this error: (contracts.precondition.not.satisfied.field)
    i = 4 / primitive;

    // TODO reenable this error: (contracts.precondition.not.satisfied.field)
    i = primitive + 4;
    // TODO reenable this error: (contracts.precondition.not.satisfied.field)
    i = primitive - 4;
    // TODO reenable this error: (contracts.precondition.not.satisfied.field)
    i = primitive * 4;
    // TODO reenable this error: (contracts.precondition.not.satisfied.field)
    i = primitive / 4;




    // TODO reenable this error: (contracts.precondition.not.satisfied.field)
    if (primitiveBoolean){}

    // TODO reenable this error: (contracts.precondition.not.satisfied.field)
    i = ~primitive;

    // TODO reenable this error: (contracts.precondition.not.satisfied.field)
    b = primitiveBoolean || false;
    // TODO reenable this error: (contracts.precondition.not.satisfied.field)
    b = primitiveBoolean | false;

    // TODO reenable this error: (contracts.precondition.not.satisfied.field)
    b = primitiveBoolean ^ true;

    // TODO reenable this error: (contracts.precondition.not.satisfied.field)
    b &= primitiveBoolean;

    // TODO reenable this error: (contracts.precondition.not.satisfied.field)
    b |= primitiveBoolean;

    // TODO reenable this error: (contracts.precondition.not.satisfied.field)
    b ^= primitiveBoolean;

    // TODO reenable this error: (contracts.precondition.not.satisfied.field)
    b = !primitiveBoolean;


    // TODO reenable this error: (contracts.precondition.not.satisfied.field)
    i = primitive;


    // TODO reenable this error: (contracts.precondition.not.satisfied.field)
    b = true && primitiveBoolean;
    // TODO reenable this error: (contracts.precondition.not.satisfied.field)
    b = true & primitiveBoolean;

    // TODO reenable this error: (contracts.precondition.not.satisfied.field)
    b = false || primitiveBoolean;
    // TODO reenable this error: (contracts.precondition.not.satisfied.field)
    b = false | primitiveBoolean;

    // TODO reenable this error: (contracts.precondition.not.satisfied.field)
    b = false ^ primitiveBoolean;

    // TODO reenable this error: (contracts.precondition.not.satisfied.field)
    b = primitiveBoolean && true;
    // TODO reenable this error: (contracts.precondition.not.satisfied.field)
    b = primitiveBoolean & true;
}*/

void testEnumType() {
    //:: error: (assignment.type.incompatible)
    myEnum = myEnumType.ABC; // TODO: assignment.type.incompatible is technically correct, but we could make it friendlier for the user if constant enum values on the RHS
                             // automatically cast to the @GuardedBy annotation of the LHS
}

Object intrinsicLock;

void testThreadHoldsLock(@GuardedBy("intrinsicLock") MyClass m) {
    if (Thread.holdsLock(intrinsicLock)){
        m.field.toString();
    } else {
        //:: error: (contracts.precondition.not.satisfied.field)
        m.field.toString();
    }
}

void testTreeTypes() {
    int i, l;

    MyClass o = new MyClass();
    MyClass f = new MyClass();

    // The following test cases were inspired from annotator.find.ASTPathCriterion.isSatisfiedBy in the Annotation File Utilities

<<<<<<< HEAD
    // TODO: File a bug for the dataflow issue mentioned in the line below.
    // TODO: uncomment: Hits a bug in dataflow:    do { break; } while(foo.field != null); // access to guarded object in while condition of do/while loop
=======
// Hits a bug in dataflow:    do { break; } while (foo != null); // access to guarded object in while condition of do/while loop
// Hits a bug in dataflow:    for (foo = new Object(); foo != null; foo = new Object()) { break; } // access to guarded object in condition of for loop
>>>>>>> 3e9c639b
    //:: error: (contracts.precondition.not.satisfied.field)
    for(foo = new MyClass(); foo.field != null; foo = new MyClass()){ break; } // access to guarded object in condition of for loop
    foo = new MyClass(); // assignment to guarded object (OK) --- foo is still refined to @GuardedBy("lock") after this point, though.
    unguardedFoo.method2(); // A simple method call to a guarded object is not considered a dereference (only field accesses are considered dereferences).
    //:: error: (contracts.precondition.not.satisfied)
    foo.method2(); // Same as above, but the guard must be satisfied if the receiver is @GuardSatisfied.
    // TODO: Make the synchronized expression count as a dereference even if it is not a MemberSelectTree --- :: error: (contracts.precondition.not.satisfied.field)
    synchronized(foo){ // attempt to use guarded object as a lock - this counts as a dereference of foo
    }
    //:: error: (contracts.precondition.not.satisfied.field)
    switch(foo.field.hashCode()){ // attempt to use guarded object in a switch statement
    }
    // try(foo = new MyClass()){ foo.field.toString(); } // attempt to use guarded object inside a try with resources

    // Retrieving an element from a guarded array is a dereference
    //:: error: (contracts.precondition.not.satisfied.field)
    MyClass m = fooArray[0];

    //:: error: (contracts.precondition.not.satisfied.field)
    fooArray[0].field.toString(); // method call on dereference of unguarded element of *guarded* array
    //:: error: (contracts.precondition.not.satisfied.field)
    l = fooArray.length; // dereference of guarded array itself

    //:: error: (contracts.precondition.not.satisfied.field)
    fooArray2[0].field.toString(); // method call on dereference of guarded array element
    // fooArray2.field.toString(); // method call on dereference of unguarded array - TODO: currently preconditions are not retrieved correctly from array types. This is not unique to the Lock Checker.

    //:: error: (contracts.precondition.not.satisfied.field)
    fooArray3[0][0].field.toString(); // method call on dereference of guarded array element of multidimensional array
    // fooArray3[0].field.toString(); // method call on dereference of unguarded single-dimensional array element of unguarded multidimensional array - TODO: currently preconditions are not retrieved correctly from array types. This is not unique to the Lock Checker.
    // fooArray3.field.toString(); // method call on dereference of unguarded multidimensional array - TODO: currently preconditions are not retrieved correctly from array types. This is not unique to the Lock Checker.

    //:: error: (contracts.precondition.not.satisfied.field)
    fooArray4[0][0].field.toString(); // method call on dereference of unguarded array element of *guarded* multidimensional array
    //:: error: (contracts.precondition.not.satisfied.field)
    l = fooArray4[0].length; // dereference of unguarded single-dimensional array element of *guarded* multidimensional array
    //:: error: (contracts.precondition.not.satisfied.field)
    l = fooArray4.length; // dereference of guarded multidimensional array

    //:: error: (contracts.precondition.not.satisfied.field)
    fooArray5[0][0].field.toString(); // method call on dereference of unguarded array element of *guarded subarray* of multidimensional array
    //:: error: (contracts.precondition.not.satisfied.field)
    l = fooArray5[0].length; // dereference of guarded single-dimensional array element of multidimensional array
    l = fooArray5.length; // dereference of unguarded multidimensional array

    //:: error: (contracts.precondition.not.satisfied)
    l = getFooArray().length; // dereference of guarded array returned by a method

    //:: error: (contracts.precondition.not.satisfied.field)
    getFooArray2()[0].field.toString(); // method call on dereference of guarded array element returned by a method
    l = getFooArray2().length; // dereference of unguarded array returned by a method

    //:: error: (contracts.precondition.not.satisfied.field)
    getFooArray3()[0][0].field.toString(); // method call on dereference of guarded array element of multidimensional array returned by a method
    l = getFooArray3()[0].length; // dereference of unguarded single-dimensional array element of multidimensional array returned by a method
    l = getFooArray3().length; // dereference of unguarded multidimensional array returned by a method

    //:: error: (contracts.precondition.not.satisfied)
    getFooArray4()[0][0].field.toString(); // method call on dereference of unguarded array element of *guarded* multidimensional array returned by a method
    //:: error: (contracts.precondition.not.satisfied)
    l = getFooArray4()[0].length; // dereference of unguarded single-dimensional array element of *guarded* multidimensional array returned by a method
    //:: error: (contracts.precondition.not.satisfied)
    l = getFooArray4().length; // dereference of guarded multidimensional array returned by a method

    //:: error: (contracts.precondition.not.satisfied.field)
<<<<<<< HEAD
    getFooArray5()[0][0].field.toString(); // method call on dereference of unguarded array element of *guarded subarray* of multidimensional array returned by a method
=======
    try { throw exception; } catch (Exception e) {} // throwing a guarded object
>>>>>>> 3e9c639b
    //:: error: (contracts.precondition.not.satisfied.field)
    l = getFooArray5()[0].length; // dereference of guarded single-dimensional array element of multidimensional array returned by a method
    l = getFooArray5().length; // dereference of unguarded multidimensional array returned by a method

    // Test different @GuardedBy(...) present on the element and array locations.
    @GuardedBy("lock") MyClass @GuardedBy("lock2") [] array = new MyClass[3];
    //:: error: (contracts.precondition.not.satisfied.field)
	array[0].field = new Object();
    if (lock.isHeldByCurrentThread()) {
	    //:: error: (contracts.precondition.not.satisfied.field)
	    array[0].field = new Object();
	    if (lock2.isHeldByCurrentThread()) {
		    array[0].field = new Object();
	    }
    }

    //:: error: (contracts.precondition.not.satisfied.field)
    String s = (foo.field.toString()); // method call on guarded object within parenthesized expression
    //:: error: (contracts.precondition.not.satisfied.field)
    foo.field.toString(); // method call on guarded object
    //:: error: (contracts.precondition.not.satisfied)
    getFoo().field.toString(); // method call on guarded object returned by a method
    //:: error: (contracts.precondition.not.satisfied.field)
    this.foo.field.toString(); // method call on guarded object using 'this' literal
    //:: error: (contracts.precondition.not.satisfied.field)
    label: foo.field.toString(); // dereference of guarded object in labeled statement
    if (foo instanceof MyClass){} // access to guarded object in instanceof expression (OK)
    while(foo != null){ break; } // access to guarded object in while condition of while loop (OK)
    if (false){}else if (foo == o){} // binary operator on guarded object in else if condition (OK)
    //:: error: (contracts.precondition.not.satisfied.field)
    Runnable rn = () -> { foo.field.toString(); }; // access to guarded object in a lambda expression
    //:: error: (contracts.precondition.not.satisfied.field)
    i = myClassInstance.i; // access to member field of guarded object
    // MemberReferenceTrees? how do they work
    fooArray = new MyClass[3]; // second allocation of guarded array (OK)
    //:: error: (contracts.precondition.not.satisfied.field)
    s = i == 5 ? foo.field.toString() : f.field.toString(); // dereference of guarded object in conditional expression tree
    //:: error: (contracts.precondition.not.satisfied.field)
    s = i == 5 ? f.field.toString() : foo.field.toString(); // dereference of guarded object in conditional expression tree
    // Testing of 'return' is done in getFooWithWrongReturnType()
    //:: error: (throw.type.invalid)
    try{ throw exception; } catch(Exception e){} // throwing a guarded object - when throwing an exception, it must be @GuardedBy({}). Even @GuardedByUnknown is not allowed.
    //:: error: (assignment.type.incompatible)
    @GuardedBy({}) Object e1 = (Object) exception; // casting of a guarded object to an unguarded object
    Object e2 = (Object) exception; // OK, since the local variable's type gets refined to @GuardedBy("lock")
    //:: error: (contracts.precondition.not.satisfied.field)
    l = myParametrizedType.l; // dereference of guarded object having a parameterized type

    // We need to support locking on local variables and protecting local variables because these locals may contain references to fields. Somehow we need to pass along the information of which field it was.

    if (foo == o) { // binary operator on guarded object (OK)
      o.field.toString();
    }

    if (foo == null) {
      // With -AconcurrentSemantics turned off, a cannot.dereference error would be expected, since
      // there is an attempt to dereference an expression whose type has been refined to @GuardedByBottom
      // (due to the comparison to null). However, with -AconcurrentSemantics turned on, foo may no longer
      // be null by now, the refinement to @GuardedByBottom is lost and the refined type of foo is now the
      // declared type ( @GuardedBy("lock") ), resulting in the contracts.precondition.not.satisfied.field error.
      //:: error: (contracts.precondition.not.satisfied.field)
      foo.field.toString();
    }

    // TODO: Reenable:
    // @PolyGuardedBy should not be written here, but it is not explicitly forbidden by the framework.
    // @PolyGuardedBy MyClass m2 = new MyClass();
    // (cannot.dereference)
    // m2.field.toString();
}

@MayReleaseLocks
public void testLocals() {
  ReentrantLock localLock = new ReentrantLock();

  @GuardedBy("localLock")
  MyClass guardedByLocalLock = new MyClass();

  //:: error: (contracts.precondition.not.satisfied.field)
  guardedByLocalLock.field.toString();

  @GuardedBy("lock")
  MyClass local = new MyClass();

  //:: error: (contracts.precondition.not.satisfied.field)
  local.field.toString();

  lockTheLock();

  local.field.toString(); // No warning output

  unlockTheLock();
}

@MayReleaseLocks
public void testMethodAnnotations() {
  Random r = new Random();

  if (r.nextBoolean()) {
    lockTheLock();
    requiresLockHeldMethod();
  }
  else
  {
    //:: error: (contracts.precondition.not.satisfied)
    requiresLockHeldMethod();
  }

  if (r.nextBoolean()) {
    lockTheLock();
    // Yes, lock reassignments are bad, but for the purposes of this
    // experiment they are useful.
    @LockHeld ReentrantLock heldLock = lock;
    foo.field.toString();

    unlockTheLock();

    //:: error: (assignment.type.incompatible)
    @LockHeld ReentrantLock heldLock2 = lock;
    //:: error: (contracts.precondition.not.satisfied.field)
    foo.field.toString();
  }
  else {
    //:: error: (assignment.type.incompatible)
    @LockHeld ReentrantLock heldLock = lock;
    //:: error: (contracts.precondition.not.satisfied.field)
    foo.field.toString();
  }

  if (tryToLockTheLock()) {
    @LockHeld ReentrantLock heldLock = lock;
    foo.field.toString();
  }
  else {
    //:: error: (assignment.type.incompatible)
    @LockHeld ReentrantLock heldLock = lock;
    //:: error: (contracts.precondition.not.satisfied.field)
    foo.field.toString();
  }

  // TODO: An error is raised here because a non-side-effect-free method is called above,
  // and is due to this line in LockStore.updateForMethodCall:
  // localVariableValues.clear();
  // Fix LockStore.updateForMethodCall so it is less conservative and remove
  // the expected error.
  //:: error: (method.invocation.invalid)
  if (r.nextBoolean()) {
    lockTheLock();
    sideEffectFreeMethod();
    @LockHeld ReentrantLock heldLock = lock;
    foo.field.toString();
  }
  else {
    lockTheLock();
    nonSideEffectFreeMethod();
    //:: error: (assignment.type.incompatible)
    @LockHeld ReentrantLock heldLock = lock;
    //:: error: (contracts.precondition.not.satisfied.field)
    foo.field.toString();
  }

  // TODO: An error is raised here because a non-side-effect-free method is called above,
  // and is due to this line in LockStore.updateForMethodCall:
  // localVariableValues.clear();
  // Fix LockStore.updateForMethodCall so it is less conservative and remove
  // the expected error.
  //:: error: (method.invocation.invalid)
  if (r.nextBoolean()) {
    lockTheLock();
    lockingFreeMethod();
    @LockHeld ReentrantLock heldLock = lock;
    foo.field.toString();
  }
  else {
    lockTheLock();
    nonSideEffectFreeMethod();
    //:: error: (assignment.type.incompatible)
    @LockHeld ReentrantLock heldLock = lock;
    //:: error: (contracts.precondition.not.satisfied.field)
    foo.field.toString();
  }
}

  void methodThatTakesAnInteger(Integer i){ }

  void testBoxedPrimitiveType() {
    Integer i = null;
    if (i == null) {
    }

    methodThatTakesAnInteger(i);
  }

  void testReceiverGuardedByItself(@GuardedBy("itself") TestTreeKinds this) {
      //:: error: (contracts.precondition.not.satisfied)
      method();
      synchronized(this) {
          method();
      }
  }
  void method(@GuardSatisfied TestTreeKinds this) {
  }

  void testOtherClassReceiverGuardedByItself(@GuardedBy("itself") OtherClass o) {
     //:: error: (contracts.precondition.not.satisfied)
     o.foo();
     synchronized(o) {
         o.foo();
     }
  }

  class OtherClass {
      void foo(@GuardSatisfied OtherClass this) {}
   }

  void testExplicitLockSynchronized() {
     ReentrantLock lock = new ReentrantLock();
     //:: error: (explicit.lock.synchronized)
     synchronized(lock){
     }
  }

  void testPrimitiveTypeGuardedby() {
      //:: error: (primitive.type.guardedby)
      @GuardedBy("lock") int a = 0;
      //:: error: (primitive.type.guardedby)
      @GuardedBy int b = 0;
      //:: error: (primitive.type.guardedby)
      @GuardSatisfied int c = 0;
      //:: error: (primitive.type.guardedby)
      @GuardSatisfied(1) int d = 0;
      int e = 0;
      //:: error: (primitive.type.guardedby)
      @GuardedByUnknown int f = 0;
      //:: error: (primitive.type.guardedby) :: error: (assignment.type.incompatible)
      @GuardedByBottom int g = 0;
  }

  // TODO: Once @TargetLocations are enforced, @GuardSatisfied on all three of these locations should issue warnings:
  @GuardSatisfied Object field;
  void testGuardSatisfiedOnArrayElementAndLocalVariable(@GuardSatisfied Object[] array) {
      @GuardSatisfied Object local;
  }

}<|MERGE_RESOLUTION|>--- conflicted
+++ resolved
@@ -31,16 +31,12 @@
     lock.lock();
   }
 
-<<<<<<< HEAD
   @EnsuresLockHeld("lock2")
   void lockTheLock2() {
     lock2.lock();
   }
 
-  @EnsuresLockHeldIf(expression="lock",result=true)
-=======
   @EnsuresLockHeldIf(expression="lock", result=true)
->>>>>>> 3e9c639b
   boolean tryToLockTheLock() {
     return lock.tryLock();
   }
@@ -316,13 +312,8 @@
 
     // The following test cases were inspired from annotator.find.ASTPathCriterion.isSatisfiedBy in the Annotation File Utilities
 
-<<<<<<< HEAD
     // TODO: File a bug for the dataflow issue mentioned in the line below.
-    // TODO: uncomment: Hits a bug in dataflow:    do { break; } while(foo.field != null); // access to guarded object in while condition of do/while loop
-=======
-// Hits a bug in dataflow:    do { break; } while (foo != null); // access to guarded object in while condition of do/while loop
-// Hits a bug in dataflow:    for (foo = new Object(); foo != null; foo = new Object()) { break; } // access to guarded object in condition of for loop
->>>>>>> 3e9c639b
+    // TODO: uncomment: Hits a bug in dataflow:    do { break; } while (foo.field != null); // access to guarded object in while condition of do/while loop
     //:: error: (contracts.precondition.not.satisfied.field)
     for(foo = new MyClass(); foo.field != null; foo = new MyClass()){ break; } // access to guarded object in condition of for loop
     foo = new MyClass(); // assignment to guarded object (OK) --- foo is still refined to @GuardedBy("lock") after this point, though.
@@ -388,11 +379,7 @@
     l = getFooArray4().length; // dereference of guarded multidimensional array returned by a method
 
     //:: error: (contracts.precondition.not.satisfied.field)
-<<<<<<< HEAD
     getFooArray5()[0][0].field.toString(); // method call on dereference of unguarded array element of *guarded subarray* of multidimensional array returned by a method
-=======
-    try { throw exception; } catch (Exception e) {} // throwing a guarded object
->>>>>>> 3e9c639b
     //:: error: (contracts.precondition.not.satisfied.field)
     l = getFooArray5()[0].length; // dereference of guarded single-dimensional array element of multidimensional array returned by a method
     l = getFooArray5().length; // dereference of unguarded multidimensional array returned by a method
@@ -434,7 +421,7 @@
     s = i == 5 ? f.field.toString() : foo.field.toString(); // dereference of guarded object in conditional expression tree
     // Testing of 'return' is done in getFooWithWrongReturnType()
     //:: error: (throw.type.invalid)
-    try{ throw exception; } catch(Exception e){} // throwing a guarded object - when throwing an exception, it must be @GuardedBy({}). Even @GuardedByUnknown is not allowed.
+    try { throw exception; } catch (Exception e) {} // throwing a guarded object - when throwing an exception, it must be @GuardedBy({}). Even @GuardedByUnknown is not allowed.
     //:: error: (assignment.type.incompatible)
     @GuardedBy({}) Object e1 = (Object) exception; // casting of a guarded object to an unguarded object
     Object e2 = (Object) exception; // OK, since the local variable's type gets refined to @GuardedBy("lock")
