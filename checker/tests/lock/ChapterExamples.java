// This test contains the sample code from the Lock Checker manual chapter
// modified to fit testing instead of illustrative purposes,
// and contains other miscellaneous Lock Checker testing.
import java.util.*;
import java.util.concurrent.locks.ReentrantLock;
import org.checkerframework.checker.lock.qual.*;
import org.checkerframework.checker.nullness.qual.*;
import org.checkerframework.dataflow.qual.Deterministic;
import org.checkerframework.dataflow.qual.Pure;
import org.checkerframework.dataflow.qual.SideEffectFree;
import org.checkerframework.framework.qual.ImplicitFor;
import org.checkerframework.framework.type.AnnotatedTypeMirror.AnnotatedPrimitiveType;

class ChapterExamples {
    // This code crashed when there was a bug before issue 524 was fixed.
    // An attempt to take the LUB between 'val' in the store with type 'long'
    // and 'val' in another store with type 'none' resulted in a crash.
    private void foo(boolean b, int a) {
        if (b) {
            if (a == 0) {
                boolean val = false;
            } else if (a == 1) {
                int val = 0;
            } else if (a == 2) {
                long val = 0;
            } else if (a == 3) {
            }
        } else {
            if (true) {}
        }
    }

    private abstract class Values<V> extends AbstractCollection<V> {
        public <T> T[] toArray(T[] a) {
            Collection<V> c = new ArrayList<V>(size());
            for (Iterator<V> i = iterator(); i.hasNext(); ) {
                c.add(i.next());
            }
            return c.toArray(a);
        }
    }

    // @GuardedByBottom, which represents the 'null' literal, is the default lower bound,
    // so null can be returned in the following two methods:
    <T> T method1(T t, boolean b) {
        return b ? null : t;
    }

    <T> T method2(T t, boolean b) {
        return null;
    }

    void bar(@NonNull Object nn1, boolean b) {
        @NonNull Object nn2 = method1(nn1, b);
        @NonNull Object nn3 = method2(nn1, b);
    }

    void bar2(@GuardedByBottom Object bottomParam, boolean b) {
        @GuardedByUnknown Object refinedToBottom1 = method1(bottomParam, b);
        @GuardedByUnknown Object refinedToBottom2 = method2(bottomParam, b);
        @GuardedByBottom Object bottom1 = method1(bottomParam, b);
        @GuardedByBottom Object bottom2 = method2(bottomParam, b);
    }

    private static boolean eq(@GuardSatisfied Object o1, @GuardSatisfied Object o2) {
        return (o1 == null ? o2 == null : o1.equals(o2));
    }

    public <K extends @GuardedBy({}) Object, V extends @GuardedBy({}) Object> void put(
            K key, V value) {
        @SuppressWarnings("unchecked")
        K k = (K) maskNull(key);
    }

    class GuardedByUnknownTest<T extends @GuardedByUnknown MyClass> {

        T m;

        void test() {
            //:: error: (method.invocation.invalid)
            m.method();

            @GuardedByUnknown MyClass local = new @GuardedByUnknown MyClass();
            //:: error: (cannot.dereference)
            local.field = new Object();
            //:: error: (method.invocation.invalid)
            local.method();

            //:: error: (cannot.dereference)
            m.field = new Object();
        }
    }

    class MyClass {
        Object field = new Object();

        @LockingFree
        Object method(@GuardSatisfied MyClass this) {
            return new Object();
        }

        @LockingFree
        public @GuardSatisfied(1) MyClass append(
                @GuardSatisfied(1) MyClass this, @GuardSatisfied(2) MyClass m) {
            return this;
        }

        final Object myLock = new Object();

        void testCallToMethod(@GuardedBy("myLock") MyClass this) {
            //:: error: (contracts.precondition.not.satisfied)
            this.method(); // method()'s receiver is annotated as @GuardSatisfied
        }
    }

    @MayReleaseLocks
    @ReleasesNoLocks
    // TODO: enable (multiple.sideeffect.annotation)
    void testMultipleSideEffectAnnotations() {}

    void guardedByItselfOnReceiver(@GuardedBy("<self>") ChapterExamples this) {
        synchronized (
                this) { // Tests translation of '<self>' to 'this' by the LockVisitor for this scenario.
            // myField = new MyClass();
            myField.toString();
            this.myField = new MyClass();
            this.myField.toString();
        }
        //:: error: (contracts.precondition.not.satisfied.field)
        myField = new MyClass();
        //:: error: (contracts.precondition.not.satisfied.field)
        myField.toString();
        //:: error: (contracts.precondition.not.satisfied.field)
        this.myField = new MyClass();
        //:: error: (contracts.precondition.not.satisfied.field)
        this.myField.toString();
    }

    void guardedByThisOnReceiver(@GuardedBy("this") ChapterExamples this) {
        //:: error: (contracts.precondition.not.satisfied.field)
        myField = new MyClass();
        //:: error: (contracts.precondition.not.satisfied.field)
        myField.toString();
        //:: error: (contracts.precondition.not.satisfied.field)
        this.myField = new MyClass();
        //:: error: (contracts.precondition.not.satisfied.field)
        this.myField.toString();
        synchronized (this) {
            myField = new MyClass();
            myField.toString();
            this.myField = new MyClass();
            this.myField.toString();
        }
    }

    void testDereferenceOfReceiverAndParameter(
            @GuardedBy("lock") ChapterExamples this, @GuardedBy("lock") MyClass m) {
        //:: error: (contracts.precondition.not.satisfied.field)
        myField = new MyClass();
        //:: error: (contracts.precondition.not.satisfied.field)
        myField.toString();
        //:: error: (contracts.precondition.not.satisfied.field)
        this.myField = new MyClass();
        //:: error: (contracts.precondition.not.satisfied.field)
        this.myField.toString();
        //:: error: (contracts.precondition.not.satisfied.field)
        m.field = new Object();
        //:: error: (contracts.precondition.not.satisfied.field)
        m.field.toString();
        // The following error is due to the fact that you cannot access "this.lock" without first having acquired "lock".
        // The right fix in a user scenario would be to not guard "this" with "this.lock". The current object could instead
        // be guarded by "<self>" or by some other lock expression that is not one of its fields. We are keeping this test
        // case here to make sure this scenario issues a warning.
        //:: error: (contracts.precondition.not.satisfied.field)
        synchronized (lock) {
            myField = new MyClass();
            myField.toString();
            this.myField = new MyClass();
            this.myField.toString();
            m.field = new Object();
            m.field.toString();
        }
    }

    @GuardedBy("lock") MyClass myObj = new MyClass();

    @LockingFree
    @GuardedBy("lock") MyClass myMethodReturningMyObj() {
        return myObj;
    }

    ChapterExamples() {
        lock = new Object();
    }

    void myMethod8() {
        //:: error: (contracts.precondition.not.satisfied)
        boolean b4 = compare(p1, myMethod());

        // An error is issued indicating that p2 might be dereferenced without
        // "lock" being held. The method call need not be modified, since
        // @GuardedBy({}) <: @GuardedByUnknown and @GuardedBy("lock") <: @GuardedByUnknown,
        // but the lock must be acquired prior to the method call.
        //:: error: (contracts.precondition.not.satisfied.field)
        boolean b2 = compare(p1, p2);
        //:: error: (contracts.precondition.not.satisfied.field)
        boolean b3 = compare(p1, this.p2);
        //:: error: (contracts.precondition.not.satisfied)
        boolean b5 = compare(p1, this.myMethod());
        synchronized (lock) {
            boolean b6 = compare(p1, p2); // OK
            boolean b7 = compare(p1, this.p2); // OK
            boolean b8 = compare(p1, myMethod()); // OK
            boolean b9 = compare(p1, this.myMethod()); // OK
        }
    }

    // Keep in mind, the expression itself may or may not be a
    // method call. Simple examples of expression.identifier :
    // myObject.field
    // myMethod().field
    // myObject.method()
    // myMethod().method()

    void myMethod7() {
        //:: error: (contracts.precondition.not.satisfied.field)
        Object f = myObj.field;
        //:: error: (contracts.precondition.not.satisfied)
        Object f2 = myMethodReturningMyObj().field;
        //:: error: (contracts.precondition.not.satisfied)
        myObj.method(); // method()'s receiver is annotated as @GuardSatisfied
        //:: error: (contracts.precondition.not.satisfied)
        myMethodReturningMyObj().method(); // method()'s receiver is annotated as @GuardSatisfied

        synchronized (lock) {
            f = myObj.field;
            f2 = myMethodReturningMyObj().field;
            myObj.method();
            myMethodReturningMyObj().method();
        }

        //:: error: (contracts.precondition.not.satisfied)
        myMethodReturningMyObj().field = new Object();
        //:: error: (contracts.precondition.not.satisfied.field)
        x.field = new Object();
        synchronized (lock) {
            myMethod().field = new Object();
        }
        synchronized (lock) {
            x.field = new Object(); // toString is not LockingFree. How annoying.
        }

        this.x = new MyClass();
    }

    final Object lock; // Initialized in the constructor

    @GuardedBy("lock") MyClass x = new MyClass();

    @GuardedBy("lock") MyClass y = x; // OK, because dereferences of y will require "lock" to be held.
    //:: error: (assignment.type.incompatible)
    @GuardedBy({}) MyClass z = x; // ILLEGAL because dereferences of z do not require "lock" to be held.

    @LockingFree
    @GuardedBy("lock") MyClass myMethod() {
        return x; // OK because the return type is @GuardedBy("lock")
    }

    void exampleMethod() {
        //:: error: (contracts.precondition.not.satisfied.field)
        x.field = new Object(); // ILLEGAL because the lock is not known to be held
        //:: error: (contracts.precondition.not.satisfied.field)
        y.field = new Object(); // ILLEGAL because the lock is not known to be held
        //:: error: (contracts.precondition.not.satisfied)
        myMethod().field = new Object(); // ILLEGAL because the lock is not known to be held
        synchronized (lock) {
            x.field = new Object(); // OK: the lock is known to be held
            y.field = new Object(); // OK: the lock is known to be held
            myMethod().field = new Object(); // OK: the lock is known to be held
        }
    }

    final MyClass a = new MyClass();
    final MyClass b = new MyClass();

    @GuardedBy("a") MyClass x5 = new MyClass();

    @GuardedBy({"a", "b"}) MyClass y5 = new MyClass();

    void myMethod2() {
        //:: error: (assignment.type.incompatible)
        y5 = x5; // ILLEGAL
    }

    //:: error: (primitive.type.guardedby)
    @GuardedBy("a") String s = "string";

    @GuardedBy({}) MyClass o1;

    @GuardedBy("lock") MyClass o2;

    @GuardedBy("lock") MyClass o3;

    void someMethod() {
        o3 = o2; // OK, since o2 and o3 are guarded by exactly the same lock set.

        //:: error: (assignment.type.incompatible)
        o1 = o2; // Assignment type incompatible errors are issued for both assignments, since
        //:: error: (assignment.type.incompatible)
        o2 = o1; // {"lock"} and {} are not identical sets.
    }

    @SuppressWarnings("lock:cast.unsafe")
    void someMethod2() {
        // A cast can be used if the user knows it is safe to do so.
        // However, the @SuppressWarnings must be added.
        o1 = (@GuardedBy({}) MyClass) o2;
    }

    final static Object myLock = new Object();

    @GuardedBy("ChapterExamples.myLock") MyClass myMethod3() {
        return new MyClass();
    }

    // reassignments without holding the lock are OK.
    @GuardedBy("ChapterExamples.myLock") MyClass x2 = myMethod3();

    @GuardedBy("ChapterExamples.myLock") MyClass y2 = x2;

    void myMethod4() {
        //:: error: (contracts.precondition.not.satisfied.field)
        x2.field = new Object(); // ILLEGAL because the lock is not held
        synchronized (ChapterExamples.myLock) {
            y2.field = new Object(); // OK: the lock is held
        }
    }

    void myMethod5(@GuardedBy("ChapterExamples.myLock") MyClass a) {
        //:: error: (contracts.precondition.not.satisfied.field)
        a.field = new Object(); // ILLEGAL: the lock is not held
        synchronized (ChapterExamples.myLock) {
            a.field = new Object(); // OK: the lock is held
        }
    }

    @LockingFree
    boolean compare(@GuardSatisfied MyClass a, @GuardSatisfied MyClass b) {
        return true;
    }

    @GuardedBy({}) MyClass p1;

    @GuardedBy("lock") MyClass p2;

    void myMethod6() {
        // It is the responsibility of callers to 'compare' to acquire the lock.
        synchronized (lock) {
            boolean b1 = compare(p1, p2); // OK. No error issued.
        }
        //:: error: (contracts.precondition.not.satisfied.field)
        p2.field = new Object();
        // An error is issued indicating that p2 might be dereferenced without "lock" being held. The method call need not be modified, since @GuardedBy({}) <: @GuardedByUnknown and @GuardedBy("lock") <: @GuardedByUnknown, but the lock must be acquired prior to the method call.
        //:: error: (contracts.precondition.not.satisfied.field)
        boolean b2 = compare(p1, p2);
    }

    void helper1(@GuardedBy("ChapterExamples.myLock") MyClass a) {
        //:: error: (contracts.precondition.not.satisfied.field)
        a.field = new Object(); // ILLEGAL: the lock is not held
        synchronized (ChapterExamples.myLock) {
            a.field = new Object(); // OK: the lock is held
        }
    }

    @Holding("ChapterExamples.myLock")
    @LockingFree
    void helper2(@GuardedBy("ChapterExamples.myLock") MyClass b) {
        b.field = new Object(); // OK: the lock is held
    }

    @LockingFree
    void helper3(@GuardSatisfied MyClass c) {
        c.field = new Object(); // OK: the guard is satisfied
    }

    @LockingFree
    void helper4(@GuardedBy("ChapterExamples.myLock") MyClass d) {
        //:: error: (contracts.precondition.not.satisfied.field)
        d.field = new Object(); // ILLEGAL: the lock is not held
    }

    @ReleasesNoLocks
    void helper5() {}
    // No annotation means @ReleasesNoLocks
    void helper6() {}

    void myMethod2(@GuardedBy("ChapterExamples.myLock") MyClass e) {
        helper1(e); // OK to pass to another routine without holding the lock.
        //:: error: (contracts.precondition.not.satisfied.field)
        e.field = new Object(); // ILLEGAL: the lock is not held
        //:: error: (contracts.precondition.not.satisfied)
        helper2(e);
        //:: error: (contracts.precondition.not.satisfied.field)
        helper3(e);
        synchronized (ChapterExamples.myLock) {
            helper2(e);
            helper3(e); // OK, since parameter is @GuardSatisfied
            helper4(e); // OK, but helper4's body still has an error.
            helper5();
            helper6();
            helper2(e); // Can still be called after helper5() and helper6()
        }
    }

    private @GuardedBy({}) MyClass myField;
    private final ReentrantLock myLock2 = new ReentrantLock();
    private @GuardedBy("myLock2") MyClass x3;

    // This method does not use locks or synchronization but cannot
    // be annotated as @SideEffectFree since it alters myField.
    @LockingFree
    void myMethod5() {
        myField = new MyClass();
    }

    @SideEffectFree
    int mySideEffectFreeMethod() {
        return 0;
    }

    @MayReleaseLocks
    void myUnlockingMethod() {
        myLock2.unlock();
    }

    @MayReleaseLocks
    void myReleaseLocksEmptyMethod() {}

    @MayReleaseLocks
    //:: error: (guardsatisfied.with.mayreleaselocks)
    void methodGuardSatisfiedReceiver(@GuardSatisfied ChapterExamples this) {}

    @MayReleaseLocks
    //:: error: (guardsatisfied.with.mayreleaselocks)
    void methodGuardSatisfiedParameter(@GuardSatisfied Object o) {}

    @MayReleaseLocks
    void myOtherMethod() {
        if (myLock2.tryLock()) {
            x3.field = new Object(); // OK: the lock is held
            myMethod5();
            x3.field = new Object(); // OK: the lock is still held since myMethod is locking-free
            mySideEffectFreeMethod();
            x3.field =
                    new Object(); // OK: the lock is still held since mySideEffectFreeMethod is side-effect-free
            myUnlockingMethod();
            //:: error: (contracts.precondition.not.satisfied.field)
            x3.field = new Object(); // ILLEGAL: myLockingMethod is not locking-free
        }
        if (myLock2.tryLock()) {
            x3.field = new Object(); // OK: the lock is held
            myReleaseLocksEmptyMethod();
            //:: error: (contracts.precondition.not.satisfied.field)
            x3.field =
                    new Object(); // ILLEGAL: even though myUnannotatedEmptyMethod is empty, since
            // myReleaseLocksEmptyMethod() is annotated with @MayReleaseLocks and the Lock Checker no longer knows
            // the state of the lock.
            if (myLock2.isHeldByCurrentThread()) {
                x3.field = new Object(); // OK: the lock is known to be held
            }
        }
    }

    // TODO: For now, boxed types are treated as primitive types. This may change in the future.
    void unboxing() {
        int a = 1;
        //:: error: (primitive.type.guardedby)
        @GuardedBy("lock") Integer c;
        synchronized (lock) {
            //:: error: (assignment.type.incompatible)
            c = a;
        }

        //:: error: (primitive.type.guardedby)
        @GuardedBy("lock") Integer b = 1;
        int d;
        synchronized (lock) {
            //:: error: (assignment.type.incompatible)
            d = b;

            // Expected, since b cannot be @GuardedBy("lock") since it is a boxed primitive.
            //:: error: (method.invocation.invalid)
            d = b.intValue(); // The de-sugared version does not issue an error.
        }

        c = c + b; // Syntactic sugar for c = new Integer(c.intValue() + b.intValue()).

        // Expected, since b and c cannot be @GuardedBy("lock") since they are boxed primitives.
        //:: error: (method.invocation.invalid)
        c = new Integer(c.intValue() + b.intValue()); // The de-sugared version

        synchronized (lock) {
            c = c + b; // Syntactic sugar for c = new Integer(c.intValue() + b.intValue()).

            // Expected, since b and c cannot be @GuardedBy("lock") since they are boxed primitives.
            //:: error: (method.invocation.invalid)
            c = new Integer(c.intValue() + b.intValue()); // The de-sugared version
        }

        //:: error: (assignment.type.incompatible)
        a = b;
        b = c; // OK
    }

    /* TODO Re-enable when guarding primitives is supported by the Lock Checker.
    void boxingUnboxing() {
      @GuardedBy("lock") int a = 1;
      @GuardedBy({}) Integer c;
      synchronized(lock) {
        c = a;
      }

      @GuardedBy("lock") Integer b = 1;
      @GuardedBy({}) int d;
      synchronized(lock) {
        // TODO re-enable this error (assignment.type.incompatible)
        d = b; // TODO: This should not result in assignment.type.incompatible because 'b' is actually syntactic sugar for b.intValue().
        d = b.intValue(); // The de-sugared version does not issue an error.
      }

      // TODO re-enable this error (contracts.precondition.not.satisfied.field)
      c = c + b; // Syntactic sugar for c = new Integer(c.intValue() + b.intValue()), hence 'lock' must be held.
      // TODO re-enable this error (contracts.precondition.not.satisfied.field)
      c = new Integer(c.intValue() + b.intValue()); // The de-sugared version

      synchronized(lock) {
        c = c + b; // Syntactic sugar for c = new Integer(c.intValue() + b.intValue()), hence 'lock' must be held.
        c = new Integer(c.intValue() + b.intValue()); // The de-sugared version
      }

      // TODO re-enable this error (contracts.precondition.not.satisfied.field)
      a = b; // TODO: This assignment between two reference types should not require a lock to be held.
    }*/

    final ReentrantLock lock1 = new ReentrantLock(), lock2 = new ReentrantLock();

    @GuardedBy("lock1") MyClass filename;

    @GuardedBy("lock2") MyClass extension;

    void method0() {
        //:: error: (contracts.precondition.not.satisfied) :: error: (contracts.precondition.not.satisfied.field)
        filename = filename.append(extension);
    }

    void method1() {
        lock1.lock();
        //:: error: (contracts.precondition.not.satisfied.field)
        filename = filename.append(extension);
    }

    void method2() {
        lock2.lock();
        //:: error: (contracts.precondition.not.satisfied)
        filename = filename.append(extension);
    }

    void method3() {
        lock1.lock();
        lock2.lock();
        filename = filename.append(extension);
        filename = filename.append(null);
        //:: error: (assignment.type.incompatible)
        filename = extension.append(extension);
        //:: error: (assignment.type.incompatible)
        filename = extension.append(filename);
    }

    void matchingGSparams(@GuardSatisfied(1) MyClass m1, @GuardSatisfied(1) MyClass m2) {}

    void method4() {
        lock1.lock();
        lock2.lock();
        matchingGSparams(filename, null);
        matchingGSparams(null, filename);
    }

    @ReleasesNoLocks
    void innerClassTest() {
        class InnerClass {
            @MayReleaseLocks
            void innerClassMethod() {}
        }

        InnerClass ic = new InnerClass();
        //:: error: (method.guarantee.violated)
        ic.innerClassMethod();
    }

    public static boolean deepEquals(Object o1, Object o2) {
        if (o1 instanceof Object[] && o2 instanceof Object[]) {
            return Arrays.deepEquals((Object[]) o1, (Object[]) o2);
        }
        return false;
    }

    public static final class Comparer<T extends Comparable<T>> {
        public boolean compare(T[] a1, T[] a2) {
            T elt1 = a1[0];
            T elt2 = a2[0];
            return elt1.equals(elt2);
        }
    }

    public static <T extends @GuardedBy({}) Object> boolean indexOf(T[] a, Object elt) {
        if (elt.equals(a[0])) {
            return false;
        }
        return true;
        //    found   : (@org.checkerframework.checker.lock.qual.GuardedBy({}) :: T)[ extends @GuardedByUnknown @LockPossiblyHeld Object super @GuardedBy({}) @LockHeld Void]
        //        required: @GuardedBy @LockPossiblyHeld Object
    }

    private static final Object NULL_KEY = new Object();
    // A guardsatisfied.location.disallowed error is issued for the cast.
    @SuppressWarnings({"cast.unsafe", "guardsatisfied.location.disallowed"})
    private static @GuardSatisfied(1) Object maskNull(@GuardSatisfied(1) Object key) {
        return (key == null ? (@GuardSatisfied(1) Object) NULL_KEY : key);
    }

    // Tests that @GuardedBy({}) is @ImplicitFor(typeNames = { java.lang.String.class })
    void StringIsGBnothing(
            @GuardedByUnknown Object o1,
            @GuardedBy("lock") Object o2,
            @GuardSatisfied Object o3,
            @GuardedByBottom Object o4) {
        //:: error: (assignment.type.incompatible)
        String s1 = (String) o1;
        //:: error: (assignment.type.incompatible)
        String s2 = (String) o2;
        //:: error: (assignment.type.incompatible)
        String s3 = (String) o3;
        String s4 = (String) o4; // OK
    }

    // Tests that the resulting type of string concatenation is always @GuardedBy({})
    // (and not @GuardedByUnknown, which is the LUB of @GuardedBy({}) (the type of the
    // string literal "a") and @GuardedBy("lock") (the type of param))
    void StringConcat(@GuardedBy("lock") MyClass param) {
        {
            String s1a = "a" + "a";
            //:: error: (contracts.precondition.not.satisfied.field)
            String s1b = "a" + param;
            //:: error: (contracts.precondition.not.satisfied.field)
            String s1c = param + "a";
            //:: error: (contracts.precondition.not.satisfied)
            String s1d = param.toString();

            String s2 = "a";
            //:: error: (contracts.precondition.not.satisfied.field)
            s2 += param;

            String s3 = "a";
            // In addition to testing whether "lock" is held, tests that the result of a string concatenation has type @GuardedBy({}).
            //:: error: (contracts.precondition.not.satisfied.field)
            String s4 = s3 += param;
        }
        synchronized (lock) {
            String s1a = "a" + "a";
            String s1b = "a" + param;
            String s1c = param + "a";
            String s1d = param.toString();

            String s2 = "a";
            s2 += param;

            String s3 = "a";
            // In addition to testing whether "lock" is held, tests that the result of a string concatenation has type @GuardedBy({}).
            String s4 = s3 += param;
        }
    }

    public void assignmentOfGSWithNoIndex(@GuardSatisfied Object a, @GuardSatisfied Object b) {
        //:: error: (guardsatisfied.assignment.disallowed)
        a = b;
    }

    class TestConcurrentSemantics1 {
        /* This class tests the following critical scenario.
         *
         * Suppose the following lines from method1 are executed on thread A.
         *
         * @GuardedBy("lock1") MyClass local;
         * m = local;
         *
         * Then a context switch occurs to method2 on thread B and the following lines are executed:
         *
         * @GuardedBy("lock2") MyClass local;
         * m = local;
         *
         * Then a context switch back to method1 on thread A occurs and the following lines are executed:
         *
         * lock1.lock();
         * m.field = new Object();
         *
         * In this case, it is absolutely critical that the dereference above not be allowed.
         *
         */

        @GuardedByUnknown MyClass m;
        final ReentrantLock lock1 = new ReentrantLock();
        final ReentrantLock lock2 = new ReentrantLock();

        void method1() {
            @GuardedBy("lock1") MyClass local = new MyClass();
            m = local;
            lock1.lock();
            //:: error: (cannot.dereference)
            m.field = new Object();
        }

        void method2() {
            @GuardedBy("lock2") MyClass local = new MyClass();
            m = local;
        }
    }

    class TestConcurrentSemantics2 {
        @GuardedBy("a") Object o;

        void method() {
            o = null;
            // Assume the following happens:
            //  * Context switch to a different thread.
            //  * bar() is called on the other thread.
            //  * Context switch back to this thread.
            // o is no longer null and an assignment.type.incompatible error should be issued.
            //:: error: (assignment.type.incompatible)
            @GuardedBy("b") Object o2 = o;
        }

        void bar() {
            o = new Object();
        }

        // Test that field assignments do not cause their type to be refined:
        @GuardedBy("a") Object myObject1 = null;
        //:: error: (assignment.type.incompatible)
        @GuardedBy("b") Object myObject2 = myObject1;
    }

    @MayReleaseLocks
    synchronized void mayReleaseLocksSynchronizedMethod() {}

    @ReleasesNoLocks
    synchronized void releasesNoLocksSynchronizedMethod() {}

    @LockingFree
    //:: error: (lockingfree.synchronized.method)
    synchronized void lockingFreeSynchronizedMethod() {}

    @SideEffectFree
    //:: error: (lockingfree.synchronized.method)
    synchronized void sideEffectFreeSynchronizedMethod() {}

    @Pure
    //:: error: (lockingfree.synchronized.method)
    synchronized void pureSynchronizedMethod() {}

    @MayReleaseLocks
    void mayReleaseLocksMethodWithSynchronizedBlock() {
        synchronized (this) {}
    }

    @ReleasesNoLocks
    void releasesNoLocksMethodWithSynchronizedBlock() {
        synchronized (this) {}
    }

    @LockingFree
    void lockingFreeMethodWithSynchronizedBlock() {
        //:: error: (synchronized.block.in.lockingfree.method)
        synchronized (this) {}
    }

    @SideEffectFree
    void sideEffectFreeMethodWithSynchronizedBlock() {
        //:: error: (synchronized.block.in.lockingfree.method)
        synchronized (this) {}
    }

    @Pure
    void pureMethodWithSynchronizedBlock() {
        //:: error: (synchronized.block.in.lockingfree.method)
        synchronized (this) {}
    }

    //:: error: (class.declaration.guardedby.annotation.invalid)
    @GuardedByUnknown class MyClass2 {}
    //:: error: (class.declaration.guardedby.annotation.invalid) :: error: (lock.expression.possibly.not.final)
    @GuardedBy("lock") class MyClass3 {}

    @GuardedBy({}) class MyClass4 {}
    //:: error: (class.declaration.guardedby.annotation.invalid) :: error: (guardsatisfied.location.disallowed)
    @GuardSatisfied class MyClass5 {}
    //:: error: (class.declaration.guardedby.annotation.invalid)
    @GuardedByBottom class MyClass6 {}

    class C1 {
        final C1 field =
                new C1(); // Infinite loop. This code is not meant to be executed, only type checked.
        C1 field2;

        @Deterministic
        C1 getFieldDeterministic() {
            return field;
        }

        @Pure
        C1 getFieldPure(Object param1, Object param2) {
            return field;
        }

        @Pure
        C1 getFieldPure2() {
            return field;
        }

        C1 getField() {
            return field;
        }
    }

    final C1 c1 = new C1();

    // Analogous to testExplicitLockExpressionIsFinal and testGuardedByExpressionIsFinal, but for monitor locks acquired in synchronized blocks.
    void testSynchronizedExpressionIsFinal(boolean b) {
        synchronized (c1) {}

        Object o1 = new Object(); // o1 is effectively final - it is never reassigned
        Object o2 = new Object(); // o2 is reassigned later - it is not effectively final
        synchronized (o1) {}
        //:: error: (lock.expression.not.final)
        synchronized (o2) {}

        o2 = new Object(); // Reassignment that makes o2 not have been effectively final earlier.

        // Tests that package names are considered final.
        synchronized (java.lang.String.class) {}

        // Test a tree that is not supported by LockVisitor.ensureExpressionIsEffectivelyFinal
        //:: error: (lock.expression.possibly.not.final)
        synchronized (c1.getFieldPure(b ? c1 : o1, c1)) {}

        synchronized (
                c1.field.field.field.getFieldPure(
                                c1.field, c1.getFieldDeterministic().getFieldPure(c1, c1.field))
                        .field) {}

        // The following negative test cases are the same as the one above but with one modification in each.

        synchronized (
                //:: error: (lock.expression.not.final)
                c1.field.field2.field.getFieldPure(
                                c1.field, c1.getFieldDeterministic().getFieldPure(c1, c1.field))
                        .field) {}
        synchronized (
                c1.field.field.field.getFieldPure(
                                //:: error: (lock.expression.not.final)
<<<<<<< HEAD
                                c1.field, c1.getField().getFieldPure(c1, c1.field)).field) {
    }
  }

  class C2 extends ReentrantLock {
    final C2 field = new C2(); // Infinite loop. This code is not meant to be executed, only type checked.
    C2 field2;
    @Deterministic C2 getFieldDeterministic() { return field; }
    @Pure C2 getFieldPure(Object param1, Object param2) { return field; }
    C2 getField() { return field; }
  }

  final C2 c2 = new C2();

  // Analogous to testSynchronizedExpressionIsFinal and testGuardedByExpressionIsFinal, but for explicit locks.
  @MayReleaseLocks
  // TODO: Remove this @SuppressWarnings once issue 753 is fixed.
  @SuppressWarnings("flowexpr.parse.error")
  void testExplicitLockExpressionIsFinal(boolean b) {
    c2.lock();

    ReentrantLock rl1 = new ReentrantLock(); // rl1 is effectively final - it is never reassigned
    ReentrantLock rl2 = new ReentrantLock(); // rl2 is reassigned later - it is not effectively final
    rl1.lock();
    rl1.unlock();
    // TODO: The two method.invocation.invalid errors below are due to the fact
    // that unlock() called above is a non-side-effect-free method
    // and is due to this line in LockStore.updateForMethodCall:
    // localVariableValues.clear();
    // Fix LockStore.updateForMethodCall so it is less conservative and remove
    // the expected error.
    //:: error: (lock.expression.not.final) :: error: (method.invocation.invalid)
    rl2.lock();
    //:: error: (lock.expression.not.final) :: error: (method.invocation.invalid)
    rl2.unlock();

    rl2 = new ReentrantLock(); // Reassignment that makes rl2 not have been effectively final earlier.

    // Test a tree that is not supported by LockVisitor.ensureExpressionIsEffectivelyFinal
    // CFAbstractTransfer cannot store the fact that the expression "c2.getFieldPure(b ? c2 : rl1, c2)" is locked.
    // It informs the user about this by issuing a flowexpr.parse.error.
    // TODO: once issue 753 is fixed and the @SuppressWarnings is removed from this method,
    // add the expected flowexpr.parse.error to the line below.
    //:: error: (lock.expression.possibly.not.final)
    c2.getFieldPure(b ? c2 : rl1, c2).lock();
    //:: error: (lock.expression.possibly.not.final)
    c2.getFieldPure(b ? c2 : rl1, c2).unlock();

    c2.field.field.field.getFieldPure(c2.field, c2.getFieldDeterministic().getFieldPure(c2, c2.field)).field.lock();
    c2.field.field.field.getFieldPure(c2.field, c2.getFieldDeterministic().getFieldPure(c2, c2.field)).field.unlock();

    // The following negative test cases are the same as the one above but with one modification in each.

    c2.field
      //:: error: (lock.expression.not.final)
      .field2
      .field.getFieldPure(c2.field, c2.getFieldDeterministic().getFieldPure(c2, c2.field)).field.lock();
    c2.field
      //:: error: (lock.expression.not.final)
      .field2
      .field.getFieldPure(c2.field, c2.getFieldDeterministic().getFieldPure(c2, c2.field)).field.unlock();

    c2.field.field.field
      //:: error: (lock.expression.not.final)
      .getFieldPure(c2.field, c2.getField().getFieldPure(c2, c2.field))
      .field.lock();
    c2.field.field.field
      //:: error: (lock.expression.not.final)
      .getFieldPure(c2.field, c2.getField().getFieldPure(c2, c2.field))
      .field.unlock();
  }

  // Analogous to testSynchronizedExpressionIsFinal and testExplicitLockExpressionIsFinal, but for expressions in @GuardedBy annotations.
  void testGuardedByExpressionIsFinal() {
    @GuardedBy("c1") Object guarded1;

    final Object o1 = new Object();
    Object o2 = new Object();
    @GuardedBy("o1") Object guarded2 = new Object();
    //:: error: (lock.expression.not.final)
    @GuardedBy("o2") Object guarded3 = new Object();
=======
                                c1.field, c1.getField().getFieldPure(c1, c1.field))
                        .field) {}
    }
>>>>>>> 1d8a78b3

    class C2 extends ReentrantLock {
        final C2 field =
                new C2(); // Infinite loop. This code is not meant to be executed, only type checked.
        C2 field2;

        @Deterministic
        C2 getFieldDeterministic() {
            return field;
        }

        @Pure
        C2 getFieldPure(Object param1, Object param2) {
            return field;
        }

        C2 getField() {
            return field;
        }
    }

    final C2 c2 = new C2();

    // Analogous to testSynchronizedExpressionIsFinal and testGuardedByExpressionIsFinal, but for explicit locks.
    @MayReleaseLocks
    void testExplicitLockExpressionIsFinal(boolean b) {
        c2.lock();

        ReentrantLock rl1 =
                new ReentrantLock(); // rl1 is effectively final - it is never reassigned
        ReentrantLock rl2 =
                new ReentrantLock(); // rl2 is reassigned later - it is not effectively final
        rl1.lock();
        rl1.unlock();
        // TODO: The two method.invocation.invalid errors below are due to the fact
        // that unlock() called above is a non-side-effect-free method
        // and is due to this line in LockStore.updateForMethodCall:
        // localVariableValues.clear();
        // Fix LockStore.updateForMethodCall so it is less conservative and remove
        // the expected error.
        //:: error: (lock.expression.not.final) :: error: (method.invocation.invalid)
        rl2.lock();
        //:: error: (lock.expression.not.final) :: error: (method.invocation.invalid)
        rl2.unlock();

        rl2 =
                new ReentrantLock(); // Reassignment that makes rl2 not have been effectively final earlier.

        // Test a tree that is not supported by LockVisitor.ensureExpressionIsEffectivelyFinal
        //:: error: (lock.expression.possibly.not.final)
        c2.getFieldPure(b ? c2 : rl1, c2).lock();
        //:: error: (lock.expression.possibly.not.final)
        c2.getFieldPure(b ? c2 : rl1, c2).unlock();

        c2.field
                .field
                .field
                .getFieldPure(c2.field, c2.getFieldDeterministic().getFieldPure(c2, c2.field))
                .field
                .lock();
        c2.field
                .field
                .field
                .getFieldPure(c2.field, c2.getFieldDeterministic().getFieldPure(c2, c2.field))
                .field
                .unlock();

        // The following negative test cases are the same as the one above but with one modification in each.

        c2.field
                //:: error: (lock.expression.not.final)
                .field2
                .field
                .getFieldPure(c2.field, c2.getFieldDeterministic().getFieldPure(c2, c2.field))
                .field
                .lock();
        c2.field
                //:: error: (lock.expression.not.final)
                .field2
                .field
                .getFieldPure(c2.field, c2.getFieldDeterministic().getFieldPure(c2, c2.field))
                .field
                .unlock();

        c2.field
                .field
                .field
                //:: error: (lock.expression.not.final)
                .getFieldPure(c2.field, c2.getField().getFieldPure(c2, c2.field))
                .field
                .lock();
        c2.field
                .field
                .field
                //:: error: (lock.expression.not.final)
                .getFieldPure(c2.field, c2.getField().getFieldPure(c2, c2.field))
                .field
                .unlock();
    }

    // Analogous to testSynchronizedExpressionIsFinal and testExplicitLockExpressionIsFinal, but for expressions in @GuardedBy annotations.
    void testGuardedByExpressionIsFinal() {
        @GuardedBy("c1") Object guarded1;

        final Object o1 = new Object();
        Object o2 = new Object();
        @GuardedBy("o1") Object guarded2 = new Object();
        //:: error: (lock.expression.not.final)
        @GuardedBy("o2") Object guarded3 = new Object();

        // Test expressions that are not supported by LockVisitor.ensureExpressionIsEffectivelyFinal
        @GuardedBy("java.lang.String.class") Object guarded4;
        //:: error: (flowexpr.parse.error)
        @GuardedBy("c1.getFieldPure(b ? c1 : o1, c1)")
        Object guarded5;

        // TODO: Fix the flow expression parser so it can handle
        // @GuardedBy("c1.field.field.field.getFieldPure(c1.field, c1.getFieldDeterministic().getFieldPure(c1, c1.field)).field") Object guarded6;
        // Currently it fails because the memberselect incorrectly splits the "getFieldPure(...).field" field access into:
        // "getFieldPure(c1"
        // and
        // "field, c1.getFieldDeterministic().getFieldPure(c1, c1.field)).field"
        // However, as soon as one fixes the flow expression parser to parse a longer expression, one must consider
        // whether the CFAbstractStore can (or should) store data for the resulting flow expression.

        @GuardedBy("c1.field.field.field.getFieldPure2().getFieldDeterministic().field")
        Object guarded6;

        // The following negative test cases are the same as the one above but with one modification in each.

        //:: error: (lock.expression.not.final)
        @GuardedBy("c1.field.field2.field.getFieldPure2().getFieldDeterministic().field")
        Object guarded7;
        //:: error: (lock.expression.not.final)
        @GuardedBy("c1.field.field.field.getField().getFieldDeterministic().field")
        Object guarded8;

        // Additional test cases to test that method parameters (in this case the parameters to getFieldPure) are parsed.
        @GuardedBy("c1.field.field.field.getFieldPure(c1, c1).getFieldDeterministic().field")
        Object guarded9;
        @GuardedBy("c1.field.field.field.getFieldPure(c1, o1).getFieldDeterministic().field")
        Object guarded10;
        //:: error: (lock.expression.not.final)
        @GuardedBy("c1.field.field.field.getFieldPure(c1, o2).getFieldDeterministic().field")
        Object guarded11;

        // Test that @GuardedBy annotations on various tree kinds inside a method are visited

        Object guarded12 = (@GuardedBy("o1") Object) guarded2;
        //:: error: (lock.expression.not.final)
        Object guarded13 = (@GuardedBy("o2") Object) guarded3;

        Object guarded14[] = new @GuardedBy("o1") MyClass[3];
        //:: error: (lock.expression.not.final)
        Object guarded15[] = new @GuardedBy("o2") MyClass[3];

        // Tests that the location of the @GB annotation inside a VariableTree does not matter (i.e. it does not need to be the leftmost subtree).
        Object guarded16 @GuardedBy("o1") [];
        //:: error: (lock.expression.not.final)
        Object guarded17 @GuardedBy("o2") [];

        @GuardedBy("o1") Object guarded18[];
        //:: error: (lock.expression.not.final)
        @GuardedBy("o2") Object guarded19[];

        // TODO: BaseTypeVisitor.visitAnnotation does not currently visit annotations on type arguments.
        // Address this for the Lock Checker somehow and enable the warnings below:
        MyParameterizedClass1<@GuardedBy("o1") Object> m1;
        // TODO: Enable :: error: (lock.expression.not.final)
        MyParameterizedClass1<@GuardedBy("o2") Object> m2;

        boolean b = c1 instanceof @GuardedBy("o1") Object;
        //:: error: (lock.expression.not.final)
        b = c1 instanceof @GuardedBy("o2") Object;

        // Additional tests just outside of this method below:
    }

    // Test that @GuardedBy annotations on various tree kinds outside a method are visited

    // Test that @GuardedBy annotations on method return types are visited. No need to test method receivers and parameters
    // as they are covered by tests above that visit VariableTree.

    final Object finalField = new Object();
    Object nonFinalField = new Object();

    @GuardedBy("finalField") Object testGuardedByExprIsFinal1() {
        return null;
    }

    //:: error: (lock.expression.not.final)
    @GuardedBy("nonFinalField") Object testGuardedByExprIsFinal2() {
        return null;
    }

    <T extends @GuardedBy("finalField") Object> T myMethodThatReturnsT_1(T t) {
        return t;
    }

    //:: error: (lock.expression.not.final)
    <T extends @GuardedBy("nonFinalField") Object> T myMethodThatReturnsT_2(T t) {
        return t;
    }

    class MyParameterizedClass1<T extends @GuardedByUnknown Object> {};

    // TODO: BaseTypeVisitor.visitAnnotation does not currently visit annotations on wildcard bounds.
    // Address this for the Lock Checker somehow and enable the warnings below:

    MyParameterizedClass1<? super @GuardedBy("finalField") Object> m1;
    // TODO: Enable :: error: (lock.expression.not.final)
    MyParameterizedClass1<? super @GuardedBy("nonFinalField") Object> m2;

    MyParameterizedClass1<? extends @GuardedBy("finalField") Object> m3;
    // TODO: Enable :: error: (lock.expression.not.final)
    MyParameterizedClass1<? extends @GuardedBy("nonFinalField") Object> m4;

    class MyClassContainingALock {
        final ReentrantLock finalLock = new ReentrantLock();
        ReentrantLock nonFinalLock = new ReentrantLock();
        Object field;
    }

    void testItselfFinalLock() {
        final @GuardedBy("<self>.finalLock") MyClassContainingALock m =
                new MyClassContainingALock();
        //:: error: (contracts.precondition.not.satisfied.field)
        m.field = new Object();
        // Ignore this error: it is expected that an error will be issued for dereferencing 'm' in order to take the 'm.finalLock' lock.
        // Typically, the Lock Checker does not support an object being guarded by one of its fields, but this is sometimes done in user code
        // with a ReentrantLock field guarding its containing object. This unfortunately makes it a bit difficult for users since they have
        // to add a @SuppressWarnings for this call while still making sure that warnings for other dereferences are not suppressed.
        //:: error: (contracts.precondition.not.satisfied.field)
        m.finalLock.lock();
        m.field = new Object();
    }

    void testItselfNonFinalLock() {
        final @GuardedBy("<self>.nonFinalLock") MyClassContainingALock m =
                new MyClassContainingALock();
        //:: error: (lock.expression.not.final)
        m.field = new Object();
        //:: error: (lock.expression.not.final)
        m.nonFinalLock.lock();
        //:: error: (lock.expression.not.final)
        m.field = new Object();
    }

    class Session {
        @Holding("this")
        public void kill(@GuardSatisfied Session this) {}
    }

    class SessionManager {
        private @GuardedBy("<self>") Session session = new Session();

        private void session_done() {
            final @GuardedBy("<self>") Session tmp = session;
            session = null;
            synchronized (tmp) {
                tmp.kill();
            }
        }
    }
}<|MERGE_RESOLUTION|>--- conflicted
+++ resolved
@@ -868,7 +868,6 @@
         synchronized (
                 c1.field.field.field.getFieldPure(
                                 //:: error: (lock.expression.not.final)
-<<<<<<< HEAD
                                 c1.field, c1.getField().getFieldPure(c1, c1.field)).field) {
     }
   }
@@ -950,11 +949,6 @@
     @GuardedBy("o1") Object guarded2 = new Object();
     //:: error: (lock.expression.not.final)
     @GuardedBy("o2") Object guarded3 = new Object();
-=======
-                                c1.field, c1.getField().getFieldPure(c1, c1.field))
-                        .field) {}
-    }
->>>>>>> 1d8a78b3
 
     class C2 extends ReentrantLock {
         final C2 field =
