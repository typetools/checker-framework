--- conflicted
+++ resolved
@@ -92,58 +92,48 @@
     // :: error: (assignment.type.incompatible)
     @km2 int areammbad2 = mm * mm;
 
-<<<<<<< HEAD
-        // m * m2 = m3
-        @m3 int volume = m * area;
-        // :: error: (assignment.type.incompatible)
-        @km3 int volumembad1 = m * area;
-        // :: error: (assignment.type.incompatible)
-        @mm3 int volumembad2 = m * area;
+    // m * m2 = m3
+    @m3 int volume = m * area;
+    // :: error: (assignment.type.incompatible)
+    @km3 int volumembad1 = m * area;
+    // :: error: (assignment.type.incompatible)
+    @mm3 int volumembad2 = m * area;
 
-        // km * km2 = km3
-        @km3 int kvolume = km * karea;
-        // :: error: (assignment.type.incompatible)
-        @m3 int volumekmbad1 = km * karea;
-        // :: error: (assignment.type.incompatible)
-        @mm3 int volumekmbad2 = km * karea;
+    // km * km2 = km3
+    @km3 int kvolume = km * karea;
+    // :: error: (assignment.type.incompatible)
+    @m3 int volumekmbad1 = km * karea;
+    // :: error: (assignment.type.incompatible)
+    @mm3 int volumekmbad2 = km * karea;
 
-        // mm * mm2 = mm3
-        @mm3 int mvolume = mm * marea;
-        // :: error: (assignment.type.incompatible)
-        @m3 int volumemmbad1 = mm * marea;
-        // :: error: (assignment.type.incompatible)
-        @km3 int volumemmbad2 = mm * marea;
+    // mm * mm2 = mm3
+    @mm3 int mvolume = mm * marea;
+    // :: error: (assignment.type.incompatible)
+    @m3 int volumemmbad1 = mm * marea;
+    // :: error: (assignment.type.incompatible)
+    @km3 int volumemmbad2 = mm * marea;
 
-        // m2 * m = m3
-        volume = area * m;
-        // :: error: (assignment.type.incompatible)
-        volumembad1 = area * m;
-        // :: error: (assignment.type.incompatible)
-        volumembad2 = area * m;
+    // m2 * m = m3
+    volume = area * m;
+    // :: error: (assignment.type.incompatible)
+    volumembad1 = area * m;
+    // :: error: (assignment.type.incompatible)
+    volumembad2 = area * m;
 
-        // km2 * km = km3
-        kvolume = karea * km;
-        // :: error: (assignment.type.incompatible)
-        volumekmbad1 = karea * km;
-        // :: error: (assignment.type.incompatible)
-        volumekmbad2 = karea * km;
+    // km2 * km = km3
+    kvolume = karea * km;
+    // :: error: (assignment.type.incompatible)
+    volumekmbad1 = karea * km;
+    // :: error: (assignment.type.incompatible)
+    volumekmbad2 = karea * km;
 
-        // mm2 * mm = mm3
-        mvolume = marea * mm;
-        // :: error: (assignment.type.incompatible)
-        volumemmbad1 = marea * mm;
-        // :: error: (assignment.type.incompatible)
-        volumemmbad2 = marea * mm;
+    // mm2 * mm = mm3
+    mvolume = marea * mm;
+    // :: error: (assignment.type.incompatible)
+    volumemmbad1 = marea * mm;
+    // :: error: (assignment.type.incompatible)
+    volumemmbad2 = marea * mm;
 
-        // s * mPERs = m
-        @mPERs int speedm = 10 * UnitsTools.mPERs;
-        @m int lengthm = s * speedm;
-        lengthm = speedm * s;
-        // :: error: (assignment.type.incompatible)
-        @km int lengthmbad1 = s * speedm;
-        // :: error: (assignment.type.incompatible)
-        @mm int lengthmbad2 = s * speedm;
-=======
     // s * mPERs = m
     @mPERs int speedm = 10 * UnitsTools.mPERs;
     @m int lengthm = s * speedm;
@@ -152,7 +142,6 @@
     @km int lengthmbad1 = s * speedm;
     // :: error: (assignment.type.incompatible)
     @mm int lengthmbad2 = s * speedm;
->>>>>>> 6a87aecb
 
     // s * mPERs2 = mPERs
     @mPERs2 int accelm = 20 * UnitsTools.mPERs2;
