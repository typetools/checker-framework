--- conflicted
+++ resolved
@@ -5,7 +5,6 @@
 
 public class NonNullMapValue {
 
-<<<<<<< HEAD
   // Discussion:
   //
   // It can be useful to indicate that all the values in a map are non-null.
@@ -218,213 +217,5 @@
       // this interface has no get() method.
       //:: error: (flowexpr.parse.error)
       boolean containsKey(@Nullable Object a1);
-=======
-    // Discussion:
-    //
-    // It can be useful to indicate that all the values in a map are non-null.
-    // ("@NonNull" is redundant in this declaration, but I've written it
-    // explicitly because it is the annotation we are talking about.)
-    //   HashMap<String,@NonNull String> myMap;
-    //
-    // However, the get method's declaration is misleading (in the context of
-    // the nullness type system), since it can always return null no matter
-    // whether the map values are non-null:
-    //   V get(Object key) { ... return null; }
-    //
-    // Here are potential solutions:
-    //  * Forbid declaring values as non-null.  This is the wrong approach.
-    //    (It would also be hard to express syntactically.)
-    //  * The checker could recognize a special new annotation on the return
-    //    value of get, indicating that its return type isn't merely inferred
-    //    from the generic type, but is always nullable.  (This special new
-    //    annotations could even be "@Nullable".  A different annotation may
-    //    be better, becase in general we would like to issue an error
-    //    message when someone applies an annotation to a generic type
-    //    parameter.)
-    // Additionally, to reduce the number of false positive warnings caused
-    // by the fact that get's return value is nullable:
-    //  * Build a more specialized sophisticated flow analysis that checks
-    //    that the passed key to Map.containsKey() is either checked against
-    //    Map.containsKey() or Map.keySet().
-
-    Map<String, @NonNull String> myMap;
-
-    NonNullMapValue(Map<String, @NonNull String> myMap) {
-        this.myMap = myMap;
-    }
-
-    void testMyMap(String key) {
-        @NonNull String value;
-        //:: error: (assignment.type.incompatible)
-        value = myMap.get(key); // should issue warning
-        if (myMap.containsKey(key)) {
-            value = myMap.get(key);
-        }
-        for (String keyInMap : myMap.keySet()) {
-            //:: error: (assignment.type.incompatible)
-            value = myMap.get(key); // should issue warning
-        }
-        for (String keyInMap : myMap.keySet()) {
-            value = myMap.get(keyInMap);
-        }
-        for (Map.Entry<@KeyFor("myMap") String, @NonNull String> entry : myMap.entrySet()) {
-            String keyInMap = entry.getKey();
-            value = entry.getValue();
-        }
-        for (Iterator<@KeyFor("myMap") String> iter = myMap.keySet().iterator(); iter.hasNext(); ) {
-            String keyInMap = iter.next();
-            // value = myMap.get(keyInMap);
-        }
-        value = myMap.containsKey(key) ? myMap.get(key) : "hello";
-    }
-
-    public static <T> void print(Map<T, List<T>> graph, PrintStream ps, int indent) {
-        for (T node : graph.keySet()) {
-            for (T child : graph.get(node)) {
-                ps.printf("  %s%n", child);
-            }
-            @NonNull List<T> children = graph.get(node);
-            for (T child : children) {
-                ps.printf("  %s%n", child);
-            }
-        }
-    }
-
-    public static <T> void testAssertFlow(Map<T, List<T>> preds, T node) {
-        assert preds.containsKey(node);
-        for (T pred : preds.get(node)) {}
-    }
-
-    public static <T> void testContainsKey1(Map<T, List<T>> dom, T pred) {
-        assert dom.containsKey(pred);
-        // Both of the next two lines should type-check.  The second one won't
-        // unless the checker knows that pred is a key in the map.
-        List<T> dom_of_pred1 = dom.get(pred);
-        @NonNull List<T> dom_of_pred2 = dom.get(pred);
-    }
-
-    public static <T> void testContainsKey2(Map<T, List<T>> dom, T pred) {
-        if (!dom.containsKey(pred)) {
-            throw new Error();
-        }
-        // Both of the next two lines should type-check.  The second one won't
-        // unless the checker knows that pred is a key in the map.
-        List<T> dom_of_pred1 = dom.get(pred);
-        @NonNull List<T> dom_of_pred2 = dom.get(pred);
-    }
-
-    public static void process_unmatched_procedure_entries() {
-        HashMap<Integer, Date> call_hashmap = new HashMap<Integer, Date>();
-        for (Integer i : call_hashmap.keySet()) {
-            @NonNull Date d = call_hashmap.get(i);
-        }
-        Set<@KeyFor("call_hashmap") Integer> keys = call_hashmap.keySet();
-        for (Integer i : keys) {
-            @NonNull Date d = call_hashmap.get(i);
-        }
-        Set<@KeyFor("call_hashmap") Integer> keys_sorted =
-                new TreeSet<@KeyFor("call_hashmap") Integer>(call_hashmap.keySet());
-        for (Integer i : keys_sorted) {
-            @NonNull Date d = call_hashmap.get(i);
-        }
-    }
-
-    public static Object testPut(Map<Object, Object> map, Object key) {
-        if (!map.containsKey(key)) {
-            map.put(key, new Object());
-        }
-        return map.get(key);
-    }
-
-    public static Object testAssertGet(Map<Object, Object> map, Object key) {
-        assert map.get(key) != null;
-        return map.get(key);
-    }
-
-    public static Object testThrow(Map<Object, Object> map, Object key) {
-        if (!map.containsKey(key)) {
-            if (true) {
-                return "m";
-            } else {
-                throw new RuntimeException();
-            }
-        }
-        return map.get(key);
-    }
-
-    public void negateMap(Map<Object, Object> map, Object key) {
-        if (!map.containsKey(key)) {
-        } else {
-            @NonNull Object v = map.get(key);
-        }
-    }
-
-    public void withinElseInvalid(Map<Object, Object> map, Object key) {
-        if (map.containsKey(key)) {
-        } else {
-            //:: error: (assignment.type.incompatible)
-            @NonNull Object v = map.get(key); // should issue warning
-        }
-    }
-
-    // Map.get should be annotated as @org.checkerframework.dataflow.qual.Pure
-    public static int mapGetSize(MyMap<Object, List<Object>> covered, Object file) {
-        return (covered.get(file) == null) ? 0 : covered.get(file).size();
-    }
-
-    interface MyMap<K, V> extends Map<K, V> {
-        //TODO: @AssertGenericNullnessIfTrue("get(#1)")
-        @org.checkerframework.dataflow.qual.Pure
-        public abstract boolean containsKey(@Nullable Object a1);
-
-        // We get an override warning, because we do not use the annotated JDK in the
-        // test suite. Ignore this.
-        @SuppressWarnings("override.return.invalid")
-        @org.checkerframework.dataflow.qual.Pure
-        public @Nullable V get(@Nullable Object o);
-    }
-
-    private static final String KEY = "key";
-    private static final String KEY2 = "key2";
-
-    void testAnd(MyMap<String, String> map, MyMap<String, @Nullable String> map2) {
-        if (map.containsKey(KEY)) {
-            map.get(KEY).toString();
-        }
-        //:: warning: (known.nonnull)
-        if (map.containsKey(KEY2) && map.get(KEY2).toString() != null) {}
-        //:: warning: (known.nonnull)
-        if (map2.containsKey(KEY2) && map2.get(KEY2).toString() != null) {}
-    }
-
-    void testAndWithIllegalMapAnnotation(MyMap2<String, String> map) {
-        if (map.containsKey(KEY)) {
-            map.get(KEY).toString();
-        }
-        //:: warning: (known.nonnull)
-        if (map.containsKey(KEY2) && map.get(KEY2).toString() != null) {
-            // do nothing
-        }
-    }
-
-    interface MyMap2<K, V> {
-        @org.checkerframework.dataflow.qual.Pure
-        // This annotation is not legal on containsKey in general.
-        // If the Map is declared as (say) Map<Object, @Nullable Object>,
-        // then get returns a nullable value.  We really want to say that if
-        // containsKey returns non-null, then get returns V rather than
-        // @Nullable V, but I don't know how to say that.
-        @EnsuresNonNullIf(result = true, expression = "get(#1)")
-        public abstract boolean containsKey(@Nullable Object a1);
-
-        @org.checkerframework.dataflow.qual.Pure
-        public abstract @Nullable V get(@Nullable Object a1);
-    }
-
-    interface MyMap3<K, V> {
-        @org.checkerframework.dataflow.qual.Pure
-        @EnsuresNonNullIf(result = true, expression = "get(#1)")
-        boolean containsKey(@Nullable Object a1);
->>>>>>> 1d8a78b3
     }
 }