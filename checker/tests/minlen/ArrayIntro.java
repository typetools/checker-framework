--- conflicted
+++ resolved
@@ -1,9 +1,5 @@
-<<<<<<< HEAD
-import java.util.*;
-=======
 import java.util.Arrays;
 import java.util.List;
->>>>>>> 887a3e8a
 import org.checkerframework.checker.minlen.qual.*;
 
 class ArrayIntro {
@@ -24,18 +20,6 @@
         int /*@MinLen(16)*/[] arr5 = new int[a];
     }
 
-<<<<<<< HEAD
-    /*
-        void listToArray(@MinLen(10) List<String> arg) {
-            Object @MinLen(10) [] a1 = arg.toArray();
-            String @MinLen(10) [] a2 = arg.toArray(new String[0]);
-        }
-
-        void arrayToList(String @MinLen(10) [] arg) {
-            @MinLen(10) List<String> lst = Arrays.asList(arg);
-        }
-    */
-=======
     // There are three expected failures in here. As soon as
     // list support is added, they should go away.
     void listToArray(@MinLen(10) List<String> arg) {
@@ -49,5 +33,4 @@
         //:: error: (assignment.type.incompatible)
         @MinLen(10) List<String> lst = Arrays.asList(arg);
     }
->>>>>>> 887a3e8a
 }