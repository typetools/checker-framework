import java.util.List;
import org.checkerframework.checker.guieffect.qual.AlwaysSafe;
import org.checkerframework.checker.guieffect.qual.PolyUIType;
import org.checkerframework.checker.guieffect.qual.UI;

<<<<<<< HEAD
class ThrowCatchTest {
=======
public class ThrowCatchTest {
    // Default type of List's type parameter is below @UI so these
    // fields are type.argument.incompatible
    // :: error: (type.argument.type.incompatible)
>>>>>>> 0681a840
    List<? extends @UI Object> ooo;

    // :: error: (type.invalid.annotations.on.use)
    List<? extends @UI Inner> iii;

    class Inner {}

    boolean flag = true;
    // Type var test
    <E extends @UI PolyUIException> void throwTypeVarUI1(E ex1, @UI E ex2) throws PolyUIException {
        if (flag) {
            // :: error: (throw.type.invalid)
            throw ex1;
        }
        // :: error: (throw.type.invalid)
        throw ex2;
    }

    <@UI E extends @UI PolyUIException> void throwTypeVarUI2(E ex1) throws PolyUIException {
        // :: error: (throw.type.invalid)
        throw ex1;
    }

    <E extends @AlwaysSafe PolyUIException> void throwTypeVarAlwaysSafe1(E ex1, @AlwaysSafe E ex2)
            throws PolyUIException {
        if (flag) {
            throw ex1;
        }
        throw ex2;
    }

    <@AlwaysSafe E extends PolyUIException> void throwTypeVarAlwaysSafe2(E ex1, @AlwaysSafe E ex2)
            throws PolyUIException {
        if (flag) {
            throw ex1;
        }
        throw ex2;
    }

    <@AlwaysSafe E extends @UI PolyUIException> void throwTypeVarMixed(E ex1, @AlwaysSafe E ex2)
            throws PolyUIException {
        if (flag) {
            // :: error: (throw.type.invalid)
            throw ex1;
        }
        throw ex2;
    }

    // Wildcards
    void throwWildcard(
            List<? extends @UI PolyUIException> ui,
            List<? extends @AlwaysSafe PolyUIException> alwaysSafe)
            throws PolyUIException {
        if (flag) {
            throw ui.get(0);
        }
        throw alwaysSafe.get(0);
    }

    void throwNull() {
        throw null;
    }

    // Declared
    @UI PolyUIException ui = new PolyUIException();
    @AlwaysSafe PolyUIException alwaysSafe = new PolyUIException();

    void throwDeclared() {
        try {
            // :: error: (throw.type.invalid)
            throw ui;
        } catch (@UI PolyUIException UIParam) {

        }

        try {
            throw alwaysSafe;
        } catch (@AlwaysSafe PolyUIException alwaysSafeParam) {

        }
    }

    // Test Exception parameters
    void unionTypes() {
        try {
        } catch (
                @AlwaysSafe NullPointerPolyUIException
                | @AlwaysSafe ArrayStorePolyUIException unionParam) {

        }

        try {
        } catch (@UI NullPointerPolyUIException | @UI ArrayStorePolyUIException unionParam) {

        }
    }

    void defaults() {
        try {
            throw new PolyUIException();
        } catch (PolyUIException e) {

        }
    }

    @PolyUIType
    class PolyUIException extends Exception {}

    @PolyUIType
    class NullPointerPolyUIException extends NullPointerException {}

    @PolyUIType
    class ArrayStorePolyUIException extends ArrayStoreException {}
}<|MERGE_RESOLUTION|>--- conflicted
+++ resolved
@@ -3,14 +3,7 @@
 import org.checkerframework.checker.guieffect.qual.PolyUIType;
 import org.checkerframework.checker.guieffect.qual.UI;
 
-<<<<<<< HEAD
-class ThrowCatchTest {
-=======
 public class ThrowCatchTest {
-    // Default type of List's type parameter is below @UI so these
-    // fields are type.argument.incompatible
-    // :: error: (type.argument.type.incompatible)
->>>>>>> 0681a840
     List<? extends @UI Object> ooo;
 
     // :: error: (type.invalid.annotations.on.use)
