--- conflicted
+++ resolved
@@ -4,30 +4,9 @@
 import org.checkerframework.checker.guieffect.qual.UI;
 
 public class ThrowCatchTest {
-<<<<<<< HEAD
-    List<? extends @UI Object> ooo;
-
-    // :: error: (type.invalid.annotations.on.use)
-    List<? extends @UI Inner> iii;
-
-    class Inner {}
-
-    boolean flag = true;
-    // Type var test
-    <E extends @UI PolyUIException> void throwTypeVarUI1(E ex1, @UI E ex2) throws PolyUIException {
-        if (flag) {
-            // :: error: (throw.type.invalid)
-            throw ex1;
-        }
-        // :: error: (throw.type.invalid)
-        throw ex2;
-=======
-  // Default type of List's type parameter is below @UI so these
-  // fields are type.argument.incompatible
-  // :: error: (type.argument.type.incompatible)
   List<? extends @UI Object> ooo;
 
-  // :: error: (type.argument.type.incompatible) :: error: (type.invalid.annotations.on.use)
+  // :: error: (type.invalid.annotations.on.use)
   List<? extends @UI Inner> iii;
 
   class Inner {}
@@ -38,7 +17,6 @@
     if (flag) {
       // :: error: (throw.type.invalid)
       throw ex1;
->>>>>>> b8373e6c
     }
     // :: error: (throw.type.invalid)
     throw ex2;
@@ -71,33 +49,16 @@
       // :: error: (throw.type.invalid)
       throw ex1;
     }
-<<<<<<< HEAD
-
-    // Wildcards
-    void throwWildcard(
-            List<? extends @UI PolyUIException> ui,
-            List<? extends @AlwaysSafe PolyUIException> alwaysSafe)
-            throws PolyUIException {
-        if (flag) {
-            throw ui.get(0);
-        }
-        throw alwaysSafe.get(0);
-=======
     throw ex2;
   }
 
   // Wildcards
   void throwWildcard(
-      // :: error: (type.argument.type.incompatible)
-      List<? extends @UI PolyUIException>
-          ui, // Default type of List's type parameter is below @UI so this is
-      // type.argument.incompatible
+      List<? extends @UI PolyUIException> ui,
       List<? extends @AlwaysSafe PolyUIException> alwaysSafe)
       throws PolyUIException {
     if (flag) {
-      // :: error: (throw.type.invalid)
       throw ui.get(0);
->>>>>>> b8373e6c
     }
     throw alwaysSafe.get(0);
   }
