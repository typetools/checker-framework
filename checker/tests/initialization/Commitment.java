import org.checkerframework.checker.initialization.qual.Initialized;
import org.checkerframework.checker.initialization.qual.UnderInitialization;
import org.checkerframework.checker.initialization.qual.UnknownInitialization;
import org.checkerframework.checker.nullness.qual.NonNull;
import org.checkerframework.checker.nullness.qual.Nullable;

public class Commitment {

  @NonNull String t;

  // :: error: (initialization.field.type)
  @NonNull @UnderInitialization String a;
  // :: error: (initialization.field.type)
  @Initialized String b;
  @UnknownInitialization @Nullable String c;

  // :: error: (initialization.constructor.return.type)
  public @UnderInitialization Commitment(int i) {
    a = "";
    t = "";
    b = "";
  }

  // :: error: (initialization.constructor.return.type)
  public @Initialized Commitment(int i, int j) {
    a = "";
    t = "";
    b = "";
  }

  // :: error: (initialization.constructor.return.type)
  // :: error: (nullness.on.constructor)
  public @Initialized @NonNull Commitment(boolean i) {
    a = "";
    t = "";
    b = "";
  }

  public
  // :: error: (nullness.on.constructor)
<<<<<<< HEAD
  public
=======
>>>>>>> 72b675e9
  @Nullable Commitment(char i) {
    a = "";
    t = "";
    b = "";
  }

  // :: error: (initialization.fields.uninitialized)
  public Commitment() {
    // :: error: (dereference.of.nullable)
    t.toLowerCase();

    t = "";

    @UnderInitialization @NonNull Commitment c = this;

    @UnknownInitialization @NonNull Commitment c1 = this;

    // :: error: (assignment)
    @Initialized @NonNull Commitment c2 = this;
  }

  // :: error: (initialization.fields.uninitialized)
  public Commitment(@UnknownInitialization Commitment arg) {
    t = "";

    // :: error: (argument)
    @UnderInitialization Commitment t = new Commitment(this, 1);

    // :: error: (assignment)
    @Initialized Commitment t1 = new Commitment(this);

    @UnderInitialization Commitment t2 = new Commitment(this);
  }

  // :: error: (initialization.fields.uninitialized)
  public Commitment(Commitment arg, int i) {}
}<|MERGE_RESOLUTION|>--- conflicted
+++ resolved
@@ -38,10 +38,6 @@
 
   public
   // :: error: (nullness.on.constructor)
-<<<<<<< HEAD
-  public
-=======
->>>>>>> 72b675e9
   @Nullable Commitment(char i) {
     a = "";
     t = "";
