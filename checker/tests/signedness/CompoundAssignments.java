import org.checkerframework.checker.signedness.qual.*;

public class CompoundAssignments {

    public void DivModTest(
            @Unsigned int unsigned,
<<<<<<< HEAD
            @UnknownSignedness int unknown,
            @SignednessGlb int constant,
            @Unsigned Integer boxUnsigned,
            @UnknownSignedness Integer boxUnknown,
            @SignednessGlb Integer boxConstant) {
=======
            @PolySigned int polysigned,
            @UnknownSignedness int unknown,
            @SignednessGlb int constant) {
>>>>>>> 6dd8c04a

        // :: error: (compound.assignment.unsigned.expression)
        unknown /= unsigned;
        // :: error: (compound.assignment.unsigned.expression)
        boxUnknown /= boxUnsigned;

        // :: error: (compound.assignment.unsigned.variable)
        // :: error: (compound.assignment.type.incompatible)
        unsigned /= unknown;

        // :: error: (compound.assignment.unsigned.variable)
        unsigned /= constant;
        // :: error: (compound.assignment.unsigned.variable)
        boxUnsigned /= boxConstant;

        // :: error: (compound.assignment.unsigned.expression)
        // :: error: (compound.assignment.type.incompatible)
        constant /= unsigned;

        // :: error: (compound.assignment.unsigned.expression)
        unknown /= polysigned;

        // :: error: (compound.assignment.unsigned.variable)
        // :: error: (compound.assignment.type.incompatible)
        polysigned /= unknown;

        // :: error: (compound.assignment.unsigned.variable)
        // :: error: (compound.assignment.type.incompatible)
        polysigned /= constant;

        // :: error: (compound.assignment.unsigned.expression)
        // :: error: (compound.assignment.type.incompatible)
        constant /= polysigned;

        // :: error: (compound.assignment.unsigned.expression)
        unknown %= unsigned;
        // :: error: (compound.assignment.unsigned.expression)
        boxUnknown %= boxUnsigned;

        // :: error: (compound.assignment.unsigned.variable)
        // :: error: (compound.assignment.type.incompatible)
        unsigned %= unknown;

        // :: error: (compound.assignment.unsigned.expression)
        unknown %= polysigned;

        // :: error: (compound.assignment.unsigned.variable)
        // :: error: (compound.assignment.type.incompatible)
        polysigned %= unknown;

        // :: error: (compound.assignment.unsigned.variable)
        unsigned %= constant;
<<<<<<< HEAD
        // :: error: (compound.assignment.unsigned.variable)
        boxUnsigned %= boxConstant;
=======

        // :: error: (compound.assignment.unsigned.expression)
        // :: error: (compound.assignment.type.incompatible)
        constant %= unsigned;

        // :: error: (compound.assignment.unsigned.variable)
        // :: error: (compound.assignment.type.incompatible)
        polysigned %= constant;

        // :: error: (compound.assignment.unsigned.expression)
        // :: error: (compound.assignment.type.incompatible)
        constant %= polysigned;
>>>>>>> 6dd8c04a
    }

    public void SignedRightShiftTest(
            @Unsigned int unsigned,
<<<<<<< HEAD
            @SignednessGlb int constant,
            @Unsigned Integer boxUnsigned,
            @SignednessGlb Integer boxConstant) {

        // :: error: (compound.assignment.shift.signed)
        unsigned >>= constant;
        // :: error: (compound.assignment.shift.signed)
        boxUnsigned >>= boxConstant;
=======
            @PolySigned int polysigned,
            @UnknownSignedness int unknown,
            @SignednessGlb int constant) {

        // :: error: (compound.assignment.shift.signed)
        unsigned >>= constant;

        constant >>= unsigned;

        // :: error: (compound.assignment.shift.signed)
        polysigned >>= constant;

        constant >>= polysigned;

        // :: error: (compound.assignment.shift.signed)
        unsigned >>= unknown;

        unknown >>= unsigned;

        // :: error: (compound.assignment.shift.signed)
        polysigned >>= unknown;

        unknown >>= polysigned;
>>>>>>> 6dd8c04a
    }

    public void UnsignedRightShiftTest(
            @Signed int signed,
<<<<<<< HEAD
            @SignednessGlb int constant,
            @Signed Integer boxSigned,
            @SignednessGlb Integer boxConstant) {

        // :: error: (compound.assignment.shift.unsigned)
        signed >>>= constant;
        // :: error: (compound.assignment.shift.unsigned)
        boxSigned >>>= boxConstant;
=======
            @PolySigned int polysigned,
            @UnknownSignedness int unknown,
            @SignednessGlb int constant) {

        // :: error: (compound.assignment.shift.unsigned)
        signed >>>= constant;

        constant >>>= signed;

        // :: error: (compound.assignment.shift.unsigned)
        signed >>>= unknown;

        unknown >>>= signed;

        // :: error: (compound.assignment.shift.unsigned)
        polysigned >>>= constant;

        constant >>>= polysigned;

        // :: error: (compound.assignment.shift.unsigned)
        polysigned >>>= unknown;

        unknown >>>= polysigned;
    }

    public void LeftShiftTest(
            @Signed int signed,
            @Unsigned int unsigned,
            @PolySigned int polysigned,
            @UnknownSignedness int unknown,
            @SignednessGlb int constant) {

        signed <<= constant;

        constant <<= signed;

        signed <<= unknown;

        unknown <<= signed;

        unsigned <<= constant;

        constant <<= unsigned;

        unsigned <<= unknown;

        unknown <<= unsigned;

        polysigned <<= constant;

        constant <<= polysigned;

        polysigned <<= unknown;

        unknown <<= polysigned;
>>>>>>> 6dd8c04a
    }

    public void mixedTest(
            @Unsigned int unsigned,
            @Signed int signed,
            @Unsigned Integer boxUnsigned,
            @Signed Integer boxSigned) {

        // :: error: (compound.assignment.mixed.unsigned.variable)
        // :: error: (compound.assignment.type.incompatible)
        unsigned += signed;
        // :: error: (compound.assignment.mixed.unsigned.variable)
        // :: error: (compound.assignment.type.incompatible)
        boxUnsigned += boxSigned;

        // :: error: (compound.assignment.mixed.unsigned.expression)
        // :: error: (compound.assignment.type.incompatible)
        signed += unsigned;
        // :: error: (compound.assignment.mixed.unsigned.expression)
        // :: error: (compound.assignment.type.incompatible)
        boxSigned += boxUnsigned;
    }
}<|MERGE_RESOLUTION|>--- conflicted
+++ resolved
@@ -4,17 +4,9 @@
 
     public void DivModTest(
             @Unsigned int unsigned,
-<<<<<<< HEAD
-            @UnknownSignedness int unknown,
-            @SignednessGlb int constant,
-            @Unsigned Integer boxUnsigned,
-            @UnknownSignedness Integer boxUnknown,
-            @SignednessGlb Integer boxConstant) {
-=======
             @PolySigned int polysigned,
             @UnknownSignedness int unknown,
             @SignednessGlb int constant) {
->>>>>>> 6dd8c04a
 
         // :: error: (compound.assignment.unsigned.expression)
         unknown /= unsigned;
@@ -67,10 +59,6 @@
 
         // :: error: (compound.assignment.unsigned.variable)
         unsigned %= constant;
-<<<<<<< HEAD
-        // :: error: (compound.assignment.unsigned.variable)
-        boxUnsigned %= boxConstant;
-=======
 
         // :: error: (compound.assignment.unsigned.expression)
         // :: error: (compound.assignment.type.incompatible)
@@ -83,21 +71,10 @@
         // :: error: (compound.assignment.unsigned.expression)
         // :: error: (compound.assignment.type.incompatible)
         constant %= polysigned;
->>>>>>> 6dd8c04a
     }
 
     public void SignedRightShiftTest(
             @Unsigned int unsigned,
-<<<<<<< HEAD
-            @SignednessGlb int constant,
-            @Unsigned Integer boxUnsigned,
-            @SignednessGlb Integer boxConstant) {
-
-        // :: error: (compound.assignment.shift.signed)
-        unsigned >>= constant;
-        // :: error: (compound.assignment.shift.signed)
-        boxUnsigned >>= boxConstant;
-=======
             @PolySigned int polysigned,
             @UnknownSignedness int unknown,
             @SignednessGlb int constant) {
@@ -121,21 +98,10 @@
         polysigned >>= unknown;
 
         unknown >>= polysigned;
->>>>>>> 6dd8c04a
     }
 
     public void UnsignedRightShiftTest(
             @Signed int signed,
-<<<<<<< HEAD
-            @SignednessGlb int constant,
-            @Signed Integer boxSigned,
-            @SignednessGlb Integer boxConstant) {
-
-        // :: error: (compound.assignment.shift.unsigned)
-        signed >>>= constant;
-        // :: error: (compound.assignment.shift.unsigned)
-        boxSigned >>>= boxConstant;
-=======
             @PolySigned int polysigned,
             @UnknownSignedness int unknown,
             @SignednessGlb int constant) {
@@ -191,7 +157,6 @@
         polysigned <<= unknown;
 
         unknown <<= polysigned;
->>>>>>> 6dd8c04a
     }
 
     public void mixedTest(
