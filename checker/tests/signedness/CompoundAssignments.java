--- conflicted
+++ resolved
@@ -32,21 +32,12 @@
 
     public void mixedTest(@Unsigned int unsigned, @Signed int signed) {
 
-<<<<<<< HEAD
-        // :: error: (compound.assignment.mixed.unsigned.variable) :: error:
-        // (compound.assignment.type.incompatible)
-        unsigned += signed;
-
-        // :: error: (compound.assignment.mixed.unsigned.expression) :: error:
-        // (compound.assignment.type.incompatible)
-=======
         // :: error: (compound.assignment.mixed.unsigned.variable)
         // :: error: (compound.assignment.type.incompatible)
         unsigned += signed;
 
         // :: error: (compound.assignment.mixed.unsigned.expression)
         // :: error: (compound.assignment.type.incompatible)
->>>>>>> 1c88965f
         signed += unsigned;
     }
 }