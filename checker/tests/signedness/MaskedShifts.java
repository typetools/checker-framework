import org.checkerframework.checker.signedness.qual.*;

public class MaskedShifts {

    public void MaskedAndShifts(@Unsigned int unsigned, @Signed int signed) {

        @UnknownSignedness int testRes;

        // Use mask that renders the 9 MSB_s irrelevant.

        // Shifting right by 8, the introduced bits are masked away
        testRes = (unsigned >>> 8) & 0x7FFFFF;
        testRes = (unsigned >> 8) & 0x7FFFFF;
        testRes = (signed >>> 8) & 0x7FFFFF;
        testRes = (signed >> 8) & 0x7FFFFF;

        // Use mask that renders the 8 MSB_s irrelevant.

        // Shifting right by 8, the introduced bits are still masked away.
        testRes = (unsigned >>> 8) & 0xFFFFFF;
        testRes = (unsigned >> 8) & 0xFFFFFF;
        testRes = (signed >>> 8) & 0xFFFFFF;
        testRes = (signed >> 8) & 0xFFFFFF;

        // Use mask that renders the 7 MSB_s irrelevant

        // Now the right-most introduced bit matters
        testRes = (unsigned >>> 8) & 0x1FFFFFF;

        //:: error: (shift.signed)
        testRes = (unsigned >> 8) & 0x1FFFFFF;

        //:: error: (shift.unsigned)
        testRes = (signed >>> 8) & 0x1FFFFFF;
        testRes = (signed >> 8) & 0x1FFFFFF;

        // Use mask that doesn't render the MSB irrelevent, but does render the next 7 MSB_s irrelevent

        // Now the left-most introduced bit matters
        testRes = (unsigned >>> 8) & 0x90FFFFFF;

        //:: error: (shift.signed)
        testRes = (unsigned >> 8) & 0x90FFFFFF;

        //:: error: (shift.unsigned)
        testRes = (signed >>> 8) & 0x90FFFFFF;
        testRes = (signed >> 8) & 0x90FFFFFF;

        // Use mask that doesn't render any bits irrelevent

        testRes = (unsigned >>> 8) & 0xFFFFFFFF;

        //:: error: (shift.signed)
        testRes = (unsigned >> 8) & 0xFFFFFFFF;

        //:: error: (shift.unsigned)
        testRes = (signed >>> 8) & 0xFFFFFFFF;
        testRes = (signed >> 8) & 0xFFFFFFFF;

        // Tests with no parenthesis (only 8 and 0 MSB_s)

        // Use mask that renders the 8 MSB_s irrelevant.

        // Shifting right by 8, the introduced bits are still masked away.
        testRes = unsigned >>> 8 & 0xFFFFFF;
        testRes = unsigned >> 8 & 0xFFFFFF;
        testRes = signed >>> 8 & 0xFFFFFF;
        testRes = signed >> 8 & 0xFFFFFF;

        // Use mask that doesn't render any bits irrelevent

        testRes = unsigned >>> 8 & 0xFFFFFFFF;

        //:: error: (shift.signed)
        testRes = unsigned >> 8 & 0xFFFFFFFF;

        //:: error: (shift.unsigned)
        testRes = signed >>> 8 & 0xFFFFFFFF;
        testRes = signed >> 8 & 0xFFFFFFFF;

        // Tests with double parenthesis (only 8 and 0 MSB_s)

        // Use mask that renders the 8 MSB_s irrelevant.

        // Shifting right by 8, the introduced bits are still masked away.
        testRes = ((unsigned >>> 8)) & 0xFFFFFF;
        testRes = ((unsigned >> 8)) & 0xFFFFFF;
        testRes = ((signed >>> 8)) & 0xFFFFFF;
        testRes = ((signed >> 8)) & 0xFFFFFF;

        // Use mask that doesn't render any bits irrelevent

        testRes = ((unsigned >>> 8)) & 0xFFFFFFFF;

        //:: error: (shift.signed)
        testRes = ((unsigned >> 8)) & 0xFFFFFFFF;

        //:: error: (shift.unsigned)
        testRes = ((signed >>> 8)) & 0xFFFFFFFF;
        testRes = ((signed >> 8)) & 0xFFFFFFFF;

        // Tests shift on right (only 8 and 0 MSB_s)

        // Use mask that renders the 8 MSB_s irrelevant.

        // Shifting right by 8, the introduced bits are still masked away.
        testRes = 0xFFFFFF & (unsigned >>> 8);
        testRes = 0xFFFFFF & (unsigned >> 8);
        testRes = 0xFFFFFF & (signed >>> 8);
        testRes = 0xFFFFFF & (signed >> 8);

        // Use mask that doesn't render any bits irrelevent

        testRes = 0xFFFFFFFF & (unsigned >>> 8);

        //:: error: (shift.signed)
        testRes = 0xFFFFFFFF & (unsigned >> 8);

        //:: error: (shift.unsigned)
        testRes = 0xFFFFFFFF & (signed >>> 8);
        testRes = 0xFFFFFFFF & (signed >> 8);

        // Tests with parenthesis on mask (only 8 and 0 MSB_s)

        // Use mask that renders the 8 MSB_s irrelevant.

        // Shifting right by 8, the introduced bits are still masked away.
        testRes = unsigned >>> 8 & (0xFFFFFF);
        testRes = unsigned >> 8 & (0xFFFFFF);
        testRes = signed >>> 8 & (0xFFFFFF);
        testRes = signed >> 8 & (0xFFFFFF);

        // Use mask that doesn't render any bits irrelevent

        testRes = unsigned >>> 8 & (0xFFFFFFFF);

        //:: error: (shift.signed)
        testRes = unsigned >> 8 & (0xFFFFFFFF);

        //:: error: (shift.unsigned)
        testRes = signed >>> 8 & (0xFFFFFFFF);
        testRes = signed >> 8 & (0xFFFFFFFF);

        // Tests with double parenthesis on mask (only 8 and 0 MSB_s)

        // Use mask that renders the 8 MSB_s irrelevant.

        // Shifting right by 8, the introduced bits are still masked away.
        testRes = unsigned >>> 8 & ((0xFFFFFF));
        testRes = unsigned >> 8 & ((0xFFFFFF));
        testRes = signed >>> 8 & ((0xFFFFFF));
        testRes = signed >> 8 & ((0xFFFFFF));

        // Use mask that doesn't render any bits irrelevent

        testRes = unsigned >>> 8 & ((0xFFFFFFFF));

        //:: error: (shift.signed)
        testRes = unsigned >> 8 & ((0xFFFFFFFF));

        //:: error: (shift.unsigned)
        testRes = signed >>> 8 & ((0xFFFFFFFF));
        testRes = signed >> 8 & ((0xFFFFFFFF));
    }

    public void MaskedOrShifts(@Unsigned int unsigned, @Signed int signed) {

        @UnknownSignedness int testRes;

        // Use mask that renders the 9 MSB_s irrelevant.

        // Shifting right by 8, the introduced bits are masked away.
        testRes = (unsigned >>> 8) | 0xFF800000;
        testRes = (unsigned >> 8) | 0xFF800000;
        testRes = (signed >>> 8) | 0xFF800000;
        testRes = (signed >> 8) | 0xFF800000;

        // Use mask that render ths 8 MSB_s irrelevant.

        // Shifting right by 8, the introduced bits are still masked away.
        testRes = (unsigned >>> 8) | 0xFF000000;
        testRes = (unsigned >> 8) | 0xFF000000;
        testRes = (signed >>> 8) | 0xFF000000;
        testRes = (signed >> 8) | 0xFF000000;

        // Use mask that renders the 7 MSB_s irrelevant.

        // The right-most introduced bit now matters.
        testRes = (unsigned >>> 8) | 0xFE000000;

        //:: error: (shift.signed)
        testRes = (unsigned >> 8) | 0xFE000000;

        //:: error: (shift.unsigned)
        testRes = (signed >>> 8) | 0xFE000000;
        testRes = (signed >> 8) | 0xFE000000;

        // Use mask that doesn't render the MSB irrelevent, but does render the next 7 MSB_s irrelevent

        // Now the left-most introduced bit matters
        testRes = (unsigned >>> 8) | 0x8F000000;

        //:: error: (shift.signed)
        testRes = (unsigned >> 8) | 0x8F000000;

        //:: error: (shift.unsigned)
        testRes = (signed >>> 8) | 0x8F000000;
        testRes = (signed >> 8) | 0x8F000000;

        // Use mask that doesn't render any bits irrelevent

        testRes = (unsigned >>> 8) | 0x0;

        //:: error: (shift.signed)
        testRes = (unsigned >> 8) | 0x0;

        //:: error: (shift.unsigned)
        testRes = (signed >>> 8) | 0x0;
        testRes = (signed >> 8) | 0x0;

        // Tests with no parenthesis (only 8 and 0 MSB_s)

        // Use mask that renders the 8 MSB_s irrelevant.

        // Shifting right by 8, the introduced bits are still masked away.
        testRes = unsigned >>> 8 | 0xFF000000;
        testRes = unsigned >> 8 | 0xFF000000;
        testRes = signed >>> 8 | 0xFF000000;
        testRes = signed >> 8 | 0xFF000000;

        // Use mask that doesn't render any bits irrelevent

        testRes = unsigned >>> 8 | 0x0;

        //:: error: (shift.signed)
        testRes = unsigned >> 8 | 0x0;

        //:: error: (shift.unsigned)
        testRes = signed >>> 8 | 0x0;
        testRes = signed >> 8 | 0x0;

        // Tests with double parenthesis (only 8 and 0 MSB_s)

        // Use mask that renders the 8 MSB_s irrelevant.

        // Shifting right by 8, the introduced bits are still masked away.
        testRes = ((unsigned >>> 8)) | 0xFF000000;
        testRes = ((unsigned >> 8)) | 0xFF000000;
        testRes = ((signed >>> 8)) | 0xFF000000;
        testRes = ((signed >> 8)) | 0xFF000000;

        // Use mask that doesn't render any bits irrelevent

        testRes = ((unsigned >>> 8)) | 0x0;

        //:: error: (shift.signed)
        testRes = ((unsigned >> 8)) | 0x0;

        //:: error: (shift.unsigned)
        testRes = ((signed >>> 8)) | 0x0;
        testRes = ((signed >> 8)) | 0x0;

        // Tests shift on right (only 8 and 0 MSB_s)

        // Use mask that renders the 8 MSB_s irrelevant.

        // Shifting right by 8, the introduced bits are still masked away.
        testRes = 0xFF000000 | (unsigned >>> 8);
        testRes = 0xFF000000 | (unsigned >> 8);
        testRes = 0xFF000000 | (signed >>> 8);
        testRes = 0xFF000000 | (signed >> 8);

        // Use mask that doesn't render any bits irrelevent

        testRes = 0x0 | (unsigned >>> 8);

        //:: error: (shift.signed)
        testRes = 0x0 | (unsigned >> 8);

        //:: error: (shift.unsigned)
        testRes = 0x0 | (signed >>> 8);
        testRes = 0x0 | (signed >> 8);

        // Tests with parenthesis on mask (only 8 and 0 MSB_s)

        // Use mask that renders the 8 MSB_s irrelevant.

        // Shifting right by 8, the introduced bits are still masked away.
        testRes = unsigned >>> 8 | (0xFF000000);
        testRes = unsigned >> 8 | (0xFF000000);
        testRes = signed >>> 8 | (0xFF000000);
        testRes = signed >> 8 | (0xFF000000);

        // Use mask that doesn't render any bits irrelevent

        testRes = unsigned >>> 8 | (0x0);

        //:: error: (shift.signed)
        testRes = unsigned >> 8 | (0x0);

        //:: error: (shift.unsigned)
        testRes = signed >>> 8 | (0x0);
        testRes = signed >> 8 | (0x0);

        // Tests with double parenthesis on mask (only 8 and 0 MSB_s)

        // Use mask that renders the 8 MSB_s irrelevant.

        // Shifting right by 8, the introduced bits are still masked away.
        testRes = unsigned >>> 8 | ((0xFF000000));
        testRes = unsigned >> 8 | ((0xFF000000));
        testRes = signed >>> 8 | ((0xFF000000));
        testRes = signed >> 8 | ((0xFF000000));

        // Use mask that doesn't render any bits irrelevent

        testRes = unsigned >>> 8 | ((0x0));

        //:: error: (shift.signed)
        testRes = unsigned >> 8 | ((0x0));

        //:: error: (shift.unsigned)
        testRes = signed >>> 8 | ((0x0));
        testRes = signed >> 8 | ((0x0));
    }

    public void ZeroShiftTests(@Unsigned int unsigned, @Signed int signed) {
        @UnknownSignedness int testRes;

<<<<<<< HEAD
        // Tests that shift by zero passes for and masks
=======
        // Tests shift by zero followed by "and" mask
>>>>>>> c807da6a
        testRes = (unsigned >>> 0) & 0xFFFFFFFF;
        testRes = (unsigned >> 0) & 0xFFFFFFFF;
        testRes = (signed >>> 0) & 0xFFFFFFFF;
        testRes = (signed >> 0) & 0xFFFFFFFF;

<<<<<<< HEAD
        // Tests that shift by zero passes for or masks
=======
        // Tests shift by zero followed by "or" mask
>>>>>>> c807da6a
        testRes = (unsigned >>> 0) | 0x0;
        testRes = (unsigned >> 0) | 0x0;
        testRes = (signed >>> 0) | 0x0;
        testRes = (signed >> 0) | 0x0;
    }
}<|MERGE_RESOLUTION|>--- conflicted
+++ resolved
@@ -327,21 +327,13 @@
     public void ZeroShiftTests(@Unsigned int unsigned, @Signed int signed) {
         @UnknownSignedness int testRes;
 
-<<<<<<< HEAD
-        // Tests that shift by zero passes for and masks
-=======
         // Tests shift by zero followed by "and" mask
->>>>>>> c807da6a
         testRes = (unsigned >>> 0) & 0xFFFFFFFF;
         testRes = (unsigned >> 0) & 0xFFFFFFFF;
         testRes = (signed >>> 0) & 0xFFFFFFFF;
         testRes = (signed >> 0) & 0xFFFFFFFF;
 
-<<<<<<< HEAD
-        // Tests that shift by zero passes for or masks
-=======
         // Tests shift by zero followed by "or" mask
->>>>>>> c807da6a
         testRes = (unsigned >>> 0) | 0x0;
         testRes = (unsigned >> 0) | 0x0;
         testRes = (signed >>> 0) | 0x0;
