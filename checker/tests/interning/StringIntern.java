--- conflicted
+++ resolved
@@ -4,50 +4,34 @@
 
 public class StringIntern {
 
-    // It would be very handy (and would eliminate quite a few annotations)
-    // if any final variable that is initialized to something interned
-    // (essentially, to a literal) were treated as implicitly @Interned.
-    final String finalStringInitializedToInterned = "foo"; // implicitly @Interned
-    final String finalString2 = new String("foo");
-    static final String finalStringStatic1 = "foo"; // implicitly @Interned
-    static final String finalStringStatic2 = new String("foo");
+  // It would be very handy (and would eliminate quite a few annotations)
+  // if any final variable that is initialized to something interned
+  // (essentially, to a literal) were treated as implicitly @Interned.
+  final String finalStringInitializedToInterned = "foo"; // implicitly @Interned
+  final String finalString2 = new String("foo");
+  static final String finalStringStatic1 = "foo"; // implicitly @Interned
+  static final String finalStringStatic2 = new String("foo");
 
-    static class HasFields {
-        static final String finalStringStatic3 = "foo"; // implicitly @Interned
-        static final String finalStringStatic4 = new String("foo");
+  static class HasFields {
+    static final String finalStringStatic3 = "foo"; // implicitly @Interned
+    static final String finalStringStatic4 = new String("foo");
+  }
+
+  static class Foo {
+    private static Map<Foo, @Interned Foo> pool = new HashMap<>();
+
+    @SuppressWarnings("interning")
+    public @Interned Foo intern() {
+      if (!pool.containsKey(this)) {
+        pool.put(this, (@Interned Foo) this);
+      }
+      return pool.get(this);
     }
+  }
 
-    static class Foo {
-        private static Map<Foo, @Interned Foo> pool = new HashMap<>();
+  // Another example of the "final initialized to interned" rule
+  final Foo finalFooInitializedToInterned = new Foo().intern();
 
-        @SuppressWarnings("interning")
-        public @Interned Foo intern() {
-            if (!pool.containsKey(this)) {
-                pool.put(this, (@Interned Foo) this);
-            }
-            return pool.get(this);
-        }
-    }
-
-    // Another example of the "final initialized to interned" rule
-    final Foo finalFooInitializedToInterned = new Foo().intern();
-
-<<<<<<< HEAD
-    public void test(@Interned String arg) {
-        String notInternedStr = new String("foo");
-        @Interned String internedStr = notInternedStr.intern();
-        internedStr = finalStringInitializedToInterned; // OK
-        // :: error: (assignment.type.incompatible)
-        internedStr = finalString2; // error
-        @Interned Foo internedFoo = finalFooInitializedToInterned; // OK
-        if (arg == finalStringStatic1) {} // OK
-        // :: error: (not.interned)
-        if (arg == finalStringStatic2) {} // error
-        if (arg == HasFields.finalStringStatic3) {} // OK
-        // :: error: (not.interned)
-        if (arg == HasFields.finalStringStatic4) {} // error
-    }
-=======
   public void test(@Interned String arg) {
     String notInternedStr = new String("foo");
     @Interned String internedStr = notInternedStr.intern();
@@ -62,20 +46,19 @@
     // :: error: (not.interned)
     if (arg == HasFields.finalStringStatic4) {} // error
   }
->>>>>>> ebd59474
 
-    private @Interned String base;
-    static final String BASE_HASHCODE = "hashcode";
+  private @Interned String base;
+  static final String BASE_HASHCODE = "hashcode";
 
-    public void foo() {
-        if (base == BASE_HASHCODE) {}
+  public void foo() {
+    if (base == BASE_HASHCODE) {}
+  }
+
+  public @Interned String emptyString(boolean b) {
+    if (b) {
+      return "";
+    } else {
+      return ("");
     }
-
-    public @Interned String emptyString(boolean b) {
-        if (b) {
-            return "";
-        } else {
-            return "";
-        }
-    }
+  }
 }