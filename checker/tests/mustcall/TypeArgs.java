import org.checkerframework.checker.mustcall.qual.MustCall;

public class TypeArgs {

  static class A<Q extends @MustCall({"carly"}) Object> {}

  static class B<S> extends A<S> {}

  public <T> void f1(Generic<T> real, Generic<? super T> other, boolean flag) {
<<<<<<< HEAD
    // :: error: (type.arguments.not.inferred)
=======
>>>>>>> a80830cb
    f2(flag ? real : other);
  }

  <@MustCall({"carly"}) Q extends @MustCall({"carly"}) Object> void f2(Generic<? extends Q> parm) {}

  interface Generic<F> {}

  void m3(
      @MustCall({}) Object a,
      @MustCall({"foo"}) Object b,
      @MustCall({"bar"}) Object c,
      @MustCall({"foo", "bar"}) Object d) {
    requireNothing1(a);
    requireNothing2(a);
    requireNothing1(b);
    requireNothing2(b);
    requireNothing1(c);
    requireNothing2(c);
    requireNothing1(d);
    requireNothing2(d);

    requireFoo1(a);
    requireFoo2(a);
    requireFoo1(b);
    requireFoo2(b);
    requireFoo1(c);
    requireFoo2(c);
    requireFoo1(d);
    requireFoo2(d);

    requireBar1(a);
    requireBar2(a);
    requireBar1(b);
    requireBar2(b);
    requireBar1(c);
    requireBar2(c);
    requireBar1(d);
    requireBar2(d);

    requireFooBar1(a);
    requireFooBar2(a);
    requireFooBar1(b);
    requireFooBar2(b);
    requireFooBar1(c);
    requireFooBar2(c);
    requireFooBar1(d);
    requireFooBar2(d);
  }

  public static <T extends @MustCall({}) Object> T requireNothing1(T obj) {
    return obj;
  }

  public static <T> @MustCall({}) T requireNothing2(@MustCall({}) T obj) {
    return obj;
  }

  public static <T extends @MustCall({"foo"}) Object> T requireFoo1(T obj) {
    return obj;
  }

  public static <T> @MustCall({"foo"}) T requireFoo2(@MustCall({"foo"}) T obj) {
    return obj;
  }

  public static <T extends @MustCall({"bar"}) Object> T requireBar1(T obj) {
    return obj;
  }

  public static <T> @MustCall({"bar"}) T requireBar2(@MustCall({"bar"}) T obj) {
    return obj;
  }

  public static <T extends @MustCall({"foo", "bar"}) Object> T requireFooBar1(T obj) {
    return obj;
  }

  public static <T> @MustCall({"foo", "bar"}) T requireFooBar2(@MustCall({"foo", "bar"}) T obj) {
    return obj;
  }
}<|MERGE_RESOLUTION|>--- conflicted
+++ resolved
@@ -7,10 +7,6 @@
   static class B<S> extends A<S> {}
 
   public <T> void f1(Generic<T> real, Generic<? super T> other, boolean flag) {
-<<<<<<< HEAD
-    // :: error: (type.arguments.not.inferred)
-=======
->>>>>>> a80830cb
     f2(flag ? real : other);
   }
 
