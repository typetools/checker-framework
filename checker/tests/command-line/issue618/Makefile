.PHONY: all

all:
<<<<<<< HEAD
	$(JAVAC) -processor regex,org.checkerframework.checker.tainting.TaintingChecker TwoCheckers.java 2>&1 | grep -v 'Option --illegal-access is deprecated' | grep -v 'WARNING: Illegal reflective access' > out.txt || true
=======
	$(JAVAC) -processor regex,org.checkerframework.checker.tainting.TaintingChecker TwoCheckers.java > out.txt 2>&1 || true
>>>>>>> 9b45a428
	diff -u expected.txt out.txt<|MERGE_RESOLUTION|>--- conflicted
+++ resolved
@@ -1,9 +1,5 @@
 .PHONY: all
 
 all:
-<<<<<<< HEAD
-	$(JAVAC) -processor regex,org.checkerframework.checker.tainting.TaintingChecker TwoCheckers.java 2>&1 | grep -v 'Option --illegal-access is deprecated' | grep -v 'WARNING: Illegal reflective access' > out.txt || true
-=======
 	$(JAVAC) -processor regex,org.checkerframework.checker.tainting.TaintingChecker TwoCheckers.java > out.txt 2>&1 || true
->>>>>>> 9b45a428
 	diff -u expected.txt out.txt