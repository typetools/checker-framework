--- conflicted
+++ resolved
@@ -8,6 +8,8 @@
   }
 
   Object someValue = new Object();
+
+  MyClass newMyClass = new MyClass();
 
   MyClass myUnannotatedMethod(MyClass param) {
     return param;
@@ -71,7 +73,8 @@
   void testLocalVariables2() {
     // Now test that an unannotated method behaves as if it's annotated with @MayReleaseLocks
     final @GuardedBy({}) ReentrantLock lock = new ReentrantLock();
-    @GuardedBy("lock") MyClass q = new MyClass();
+    @SuppressWarnings("lock:assignment") // prevents flow-sensitive type refinement
+    @GuardedBy("lock") MyClass q = newMyClass;
     lock.lock();
     myAnnotatedMethod2();
     q.field = someValue;
@@ -79,11 +82,7 @@
     // variable lock.
     myUnannotatedMethod2();
     // :: error: (lock.not.held)
-<<<<<<< HEAD
-    q.field = new Object();
-=======
     q.field = someValue;
->>>>>>> 560f707d
   }
 
   @AnnotatedFor("lock")
@@ -91,7 +90,8 @@
   void testLocalVariables3() {
     // Now test that an unannotated method behaves as if it's annotated with @MayReleaseLocks
     final @GuardedBy({}) ReentrantLock lock = new ReentrantLock();
-    @GuardedBy("lock") MyClass q = new MyClass();
+    @SuppressWarnings("lock:assignment") // prevents flow-sensitive type refinement
+    @GuardedBy("lock") MyClass q = newMyClass;
     lock.lock();
     // Should behave as @MayReleaseLocks, and *should* reset @LockHeld assumption about local
     // variable lock.
