// Test case for Issue #2048:
// https://github.com/typetools/checker-framework/issues/2048
//
// There are two versions:
// framework/tests/all-systems
// checker/tests/nullness
import org.checkerframework.checker.nullness.qual.NonNull;
import org.checkerframework.checker.nullness.qual.Nullable;

public class Issue2048 {
  interface Foo {}

  static class Fooer<R extends Foo> {}

  class UseNbl<T> {
    void foo(Fooer<? extends T> fooer) {}
  }
<<<<<<< HEAD
  // :: error: (type.arguments.not.inferred) :: error: (type.argument)
=======

  // :: error: (type.argument)
>>>>>>> 3d154fac
  Fooer<@Nullable Foo> nblFooer = new Fooer<>();
  Fooer<@NonNull Foo> nnFooer = new Fooer<>();

  void use(UseNbl<@Nullable Foo> useNbl) {
    useNbl.foo(nblFooer);
    useNbl.foo(nnFooer);
  }

  class UseNN<T extends Object> {
    void foo(Fooer<? extends T> fooer) {}
  }
}<|MERGE_RESOLUTION|>--- conflicted
+++ resolved
@@ -15,12 +15,8 @@
   class UseNbl<T> {
     void foo(Fooer<? extends T> fooer) {}
   }
-<<<<<<< HEAD
+
   // :: error: (type.arguments.not.inferred) :: error: (type.argument)
-=======
-
-  // :: error: (type.argument)
->>>>>>> 3d154fac
   Fooer<@Nullable Foo> nblFooer = new Fooer<>();
   Fooer<@NonNull Foo> nnFooer = new Fooer<>();
 
