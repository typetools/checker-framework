--- conflicted
+++ resolved
@@ -10,30 +10,19 @@
 public class Issue2048 {
   interface Foo {}
 
-<<<<<<< HEAD
-    static class Fooer<R extends Foo> {}
-
-    class UseNbl<T> {
-        void foo(Fooer<? extends T> fooer) {}
-    }
-    // :: error: (type.argument.type.incompatible)
-    Fooer<@Nullable Foo> nblFooer = new Fooer<>();
-    Fooer<@NonNull Foo> nnFooer = new Fooer<>();
-
-    void use(UseNbl<@Nullable Foo> useNbl) {
-        useNbl.foo(nblFooer);
-        useNbl.foo(nnFooer);
-    }
-=======
-  interface Fooer<R extends Foo> {}
+  static class Fooer<R extends Foo> {}
 
   class UseNbl<T> {
-    // T by default is @Nullable and therefore doesn't
-    // fulfill the bound of R.
-    // :: error: (type.argument.type.incompatible)
     void foo(Fooer<? extends T> fooer) {}
   }
->>>>>>> b8373e6c
+  // :: error: (type.argument.type.incompatible)
+  Fooer<@Nullable Foo> nblFooer = new Fooer<>();
+  Fooer<@NonNull Foo> nnFooer = new Fooer<>();
+
+  void use(UseNbl<@Nullable Foo> useNbl) {
+    useNbl.foo(nblFooer);
+    useNbl.foo(nnFooer);
+  }
 
   class UseNN<T extends Object> {
     void foo(Fooer<? extends T> fooer) {}
