--- conflicted
+++ resolved
@@ -12,13 +12,10 @@
         public static void method() { }
 
         public void otherMethod() {
-<<<<<<< HEAD
-=======
             field = new Object();
             method();
         }
         public void otherMethod2() {
->>>>>>> b1368322
             //:: error: (contracts.precondition.not.satisfied)
             method();
         }
