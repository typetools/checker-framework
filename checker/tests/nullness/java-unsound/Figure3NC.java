// Passes the Nullness Checker but fails with a ClassCastException!

import org.checkerframework.checker.nullness.qual.Nullable;

public class Figure3NC {
  static class Type<A> {
    class Constraint<B extends A> extends Type<B> {}

    <B> @Nullable Constraint<? super B> bad() {
      return null;
    }

<<<<<<< HEAD
        <B> A coerce(B b) {
            // :: error: (return.type.incompatible)
            return pair(this.<B>bad(), b).value;
        }
=======
    <B> A coerce(B b) {
      return pair(this.<B>bad(), b).value;
>>>>>>> b8373e6c
    }
  }

  static class Sum<T> {
    @Nullable Type<T> type;
    T value;

    Sum(@Nullable Type<T> t, T v) {
      type = t;
      value = v;
    }
  }

  static <T> Sum<T> pair(@Nullable Type<T> type, T value) {
    return new Sum<T>(type, value);
  }

  static <T, U> U coerce(T t) {
    Type<U> type = new Type<U>();
    return type.<T>coerce(t);
  }

  public static void main(String[] args) {
    String zero = Figure3NC.<Integer, String>coerce(0);
  }
}<|MERGE_RESOLUTION|>--- conflicted
+++ resolved
@@ -10,15 +10,9 @@
       return null;
     }
 
-<<<<<<< HEAD
-        <B> A coerce(B b) {
-            // :: error: (return.type.incompatible)
-            return pair(this.<B>bad(), b).value;
-        }
-=======
     <B> A coerce(B b) {
+      // :: error: (return.type.incompatible)
       return pair(this.<B>bad(), b).value;
->>>>>>> b8373e6c
     }
   }
 
