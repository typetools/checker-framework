// Passes the Nullness Checker but fails with a ClassCastException!

import org.checkerframework.checker.nullness.qual.Nullable;

public class Figure6NC<Ignore> {
  static class Bind<A> {
    class Curry<B extends A> {
      A curry(B b) {
        return b;
      }
    }

    <B extends A> Curry<B> upcast(@Nullable Constraint<B> constraint) {
      return new Curry<B>();
    }

    class Constraint<B extends A> {}

<<<<<<< HEAD
        <B> A coerce(B t) {
            Constraint<? super B> constraint = null;
            // :: error: (argument.type.incompatible)
            return upcast(constraint).curry(t);
        }
=======
    <B> A coerce(B t) {
      Constraint<? super B> constraint = null;
      return upcast(constraint).curry(t);
>>>>>>> b8373e6c
    }
  }

  public static void main(String[] args) {
    Bind<String> bind = new Bind<String>();
    String zero = bind.<Integer>coerce(0);
  }
}<|MERGE_RESOLUTION|>--- conflicted
+++ resolved
@@ -16,17 +16,10 @@
 
     class Constraint<B extends A> {}
 
-<<<<<<< HEAD
-        <B> A coerce(B t) {
-            Constraint<? super B> constraint = null;
-            // :: error: (argument.type.incompatible)
-            return upcast(constraint).curry(t);
-        }
-=======
     <B> A coerce(B t) {
       Constraint<? super B> constraint = null;
+      // :: error: (argument.type.incompatible)
       return upcast(constraint).curry(t);
->>>>>>> b8373e6c
     }
   }
 
