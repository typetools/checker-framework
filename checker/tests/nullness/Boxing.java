import org.checkerframework.checker.nullness.qual.*;

public class Boxing {
    void withinOperation() {
        Integer i1 = 3;
        int i1u = i1 + 2; // valid
        Integer i2 = null;
        //:: error: (unboxing.of.nullable)
        int i2u = i2 + 2; // invalid
        Integer i3 = i1;
        i3.toString();
    }

    void withinAssignment() {
        Integer i1 = 5;
        int i1u = i1;
        Integer i2 = null;
        //:: error: (assignment.type.incompatible)
        int i2u = i2; // invalid
    }

    void validWithinUnary() {
        // within blocks to stop flow
        Integer i1 = 1, i2 = 1, i3 = 1, i4 = 1;
        ++i1;
        i2++;
    }

    void invalidWithinUnary() {
        // within blocks to stop flow
        Integer i1 = null, i2 = null, i3 = null, i4 = null;
        //:: error: (unboxing.of.nullable)
        ++i1; // invalid
        //:: error: (unboxing.of.nullable)
        i2++; // invalid
    }

    void validCompoundAssignmentsAsVariable() {
        @NonNull Integer i = 0; // nonnull is needed because flow is buggy
        i += 1;
        i -= 1;
        @NonNull Boolean b = true;
        b &= true;
    }

    void invalidCompoundAssignmentsAsVariable() {
        Integer i = null;
        //:: error: (unboxing.of.nullable)
        i += 1; // invalid
        Boolean b = null;
        //:: error: (unboxing.of.nullable)
        b &= true; // invalid
    }

    void invalidCompoundAssignmentAsValue() {
        @NonNull Integer var = 3;
        Integer val = null;
        //:: error: (unboxing.of.nullable) :: error: (compound.assignment.type.incompatible)
        var += val;
        Boolean b1 = null;
        boolean b2 = true;
<<<<<<< HEAD
        //:: error: (unboxing.of.nullable) :: error: (compound.assignment.type.incompatible)
        b2 &= b1;     // invalid
=======
        //:: error: (unboxing.of.nullable)
        b2 &= b1; // invalid
>>>>>>> 1d8a78b3
    }

    void randomValidStringOperations() {
        String s = null;
        s += null;
    }

    void equalityTest() {
        Integer bN = null;
        Integer bN1 = null;
        Integer bN2 = null;
        Integer bN3 = null;
        Integer bN4 = null;
        Integer bN5 = null;
        Integer bN6 = null;
        Integer bN7 = null;
        Integer b1 = 1;
        int u1 = 1;
        System.out.println(bN == bN1); // valid
        System.out.println(bN2 == b1); // valid
        System.out.println(bN3 != bN4); // valid
        System.out.println(bN5 != b1); // valid

        System.out.println(u1 == b1);
        System.out.println(u1 != b1);
        System.out.println(u1 == u1);
        System.out.println(u1 != u1);

        //:: error: (unboxing.of.nullable)
        System.out.println(bN6 == u1); // invalid
        //:: error: (unboxing.of.nullable)
        System.out.println(bN7 != u1); // invalid
    }

    void addition() {
        Integer bN = null;
        Integer bN1 = null;
        Integer bN2 = null;
        Integer bN3 = null;
        Integer b1 = 1;
        int u1 = 1;
        //:: error: (unboxing.of.nullable)
        System.out.println(bN + bN1); // invalid
        //:: error: (unboxing.of.nullable)
        System.out.println(bN2 + b1); // invalid

        System.out.println(u1 + b1);
        System.out.println(u1 + u1);

        //:: error: (unboxing.of.nullable)
        System.out.println(bN3 + u1); // invalid
    }

    void visitCast() {
        Integer bN = null;
        Integer bN2 = null;
        Integer b1 = 1;
        int u1 = 1;

        println(bN);
        //:: error: (unboxing.of.nullable)
        println((int) bN2); // invalid

        println(b1);
        println((int) b1);

        println(u1);
        println((int) u1);
    }

    void println(@Nullable Object o) {}

    void testObjectString() {
        Object o = null;
        o += "m";
    }

    void testCharString() {
        CharSequence cs = null;
        cs += "m";
    }
}<|MERGE_RESOLUTION|>--- conflicted
+++ resolved
@@ -59,13 +59,8 @@
         var += val;
         Boolean b1 = null;
         boolean b2 = true;
-<<<<<<< HEAD
         //:: error: (unboxing.of.nullable) :: error: (compound.assignment.type.incompatible)
         b2 &= b1;     // invalid
-=======
-        //:: error: (unboxing.of.nullable)
-        b2 &= b1; // invalid
->>>>>>> 1d8a78b3
     }
 
     void randomValidStringOperations() {
