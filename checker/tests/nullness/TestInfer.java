// Test case for issue #238: https://github.com/typetools/checker-framework/issues/238

import java.util.ArrayList;
import java.util.List;
import org.checkerframework.checker.nullness.qual.UnknownKeyFor;

<<<<<<< HEAD
@SuppressWarnings("type.inference.not.same")
class TestInfer {
=======
public class TestInfer {
>>>>>>> 48d68d80
    <T extends Object> T getValue(List<T> l) {
        return l.get(0);
    }

    void bar(Object o) {}

    void foo() {
        List<@UnknownKeyFor ? extends Object> ls = new ArrayList<>();
        bar(getValue(ls)); // this fails, but just getValue(ls) is OK
        // casting is also OK, ie bar((Object)getValue(ls))
        // the constraint should be T<:Object, which should typecheck
        // since ls:List<? extends Object> unifies with List<T> where
        // T<:Object.
    }
}<|MERGE_RESOLUTION|>--- conflicted
+++ resolved
@@ -4,12 +4,8 @@
 import java.util.List;
 import org.checkerframework.checker.nullness.qual.UnknownKeyFor;
 
-<<<<<<< HEAD
 @SuppressWarnings("type.inference.not.same")
-class TestInfer {
-=======
 public class TestInfer {
->>>>>>> 48d68d80
     <T extends Object> T getValue(List<T> l) {
         return l.get(0);
     }
