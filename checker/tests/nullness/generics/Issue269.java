--- conflicted
+++ resolved
@@ -20,10 +20,6 @@
 
   void method2(CallbackNN callback) {
     // Forbid this call, because the bound is not respected.
-<<<<<<< HEAD
-    // TODO: false negative. See #635.
-=======
->>>>>>> a81824aa
     // :: error: (argument)
     // :: warning: [unchecked] unchecked call to handler(H) as a member of the raw type
     // Issue269.CallbackNN
