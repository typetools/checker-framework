--- conflicted
+++ resolved
@@ -56,10 +56,6 @@
 class MyGenericExactBounds<@NonNull T extends @NonNull Number> {}
 
 class UseMyGenericExactBounds {
-<<<<<<< HEAD
-=======
-  // :: error: (type.argument)
->>>>>>> 8b783713
   MyGenericExactBounds<? extends @Nullable Object> wildcardOutsideUBError =
       new MyGenericExactBounds<>();
   MyGenericExactBounds<? extends @NonNull Object> wildcardOutside = new MyGenericExactBounds<>();
