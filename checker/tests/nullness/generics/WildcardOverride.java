--- conflicted
+++ resolved
@@ -6,55 +6,24 @@
 import org.checkerframework.checker.nullness.qual.NonNull;
 
 interface ToOverride<T> {
-<<<<<<< HEAD
-    public abstract int transform(List<? super T> function);
-}
-
-public class WildcardOverride implements ToOverride<Object> {
-    @Override
-    public int transform(List<Object> function) {
-        return 0;
-    }
-}
-
-interface ToOverride2<T> {
-    // :: error: (bound.type.incompatible)
-    public abstract int transform(List<@NonNull ? super T> function);
-}
-
-class WildcardOverride2 implements ToOverride2<Object> {
-    @Override
-    public int transform(List<Object> function) {
-        return 0;
-    }
-=======
-  // For nullness this should default to type @NonNull List<? [ extends @Nullable Object
-  //                                                             super @NonNull  T ]>
   public abstract int transform(List<? super T> function);
 }
 
 public class WildcardOverride implements ToOverride<Object> {
-  // invalid because the overriden method takes @Nullable args and this one doesn't
   @Override
-  // :: error: (override.param.invalid)
   public int transform(List<Object> function) {
     return 0;
   }
 }
 
 interface ToOverride2<T> {
-  // For nullness this should be typed as
-  // @NonNull List<? [ extends @NonNull Object super T [ extends @Nullable super @NonNull ]>
   // :: error: (bound.type.incompatible)
   public abstract int transform(List<@NonNull ? super T> function);
 }
 
 class WildcardOverride2 implements ToOverride2<Object> {
-  // valid because the overriden method takes ONLY @NonNull args and this one takes @NonNull args
-  // as well
   @Override
   public int transform(List<Object> function) {
     return 0;
   }
->>>>>>> b8373e6c
 }