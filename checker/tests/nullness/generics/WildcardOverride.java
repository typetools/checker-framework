--- conflicted
+++ resolved
@@ -9,12 +9,7 @@
     public abstract int transform(List<? super T> function);
 }
 
-<<<<<<< HEAD
-class WildcardOverride implements ToOverride<Object> {
-=======
 public class WildcardOverride implements ToOverride<Object> {
-    // invalid because the overriden method takes @Nullable args and this one doesn't
->>>>>>> 0681a840
     @Override
     public int transform(List<Object> function) {
         return 0;
