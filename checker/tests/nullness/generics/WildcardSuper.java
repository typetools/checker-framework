--- conflicted
+++ resolved
@@ -3,35 +3,15 @@
 
 public class WildcardSuper {
 
-<<<<<<< HEAD
-    void testWithSuper(Cell<? super @NonNull String> cell) {
-        // :: error: (dereference.of.nullable)
-        cell.get().toString();
-    }
-
-    void testWithContradiction(Cell<? super @Nullable String> cell) {
-        // :: error: (dereference.of.nullable)
-        cell.get().toString();
-    }
-=======
   void testWithSuper(Cell<? super @NonNull String> cell) {
-    // TODO: Address comments.  Since ? is explicitly lower bounded, I have made a judgment that
-    // it should be implicitly upper bounded.
-    // This is valid because the default upper bound is NonNull
     // :: error: (dereference.of.nullable)
     cell.get().toString();
   }
 
-  // TODO: THIS SHOULD JUST ISSUE A WARNING, WHY WOULD PEOPLE WANT TO WRITE CONTRADICTING BOUNDS?
   void testWithContradiction(Cell<? super @Nullable String> cell) {
-    // This is actually valid, because it's a contradiction, because
-    // the implicit upper bound is NonNull.
-    // We are free to do anything, as the method is not callable.
-    // TODO: test whether all calls of method fail.
     // :: error: (dereference.of.nullable)
     cell.get().toString();
   }
->>>>>>> b8373e6c
 
   @DefaultQualifier(Nullable.class)
   void testWithImplicitNullable(@NonNull Cell<? super @NonNull String> cell) {
