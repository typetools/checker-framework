--- conflicted
+++ resolved
@@ -10,19 +10,12 @@
     }
   }
 
-<<<<<<< HEAD
-  // The captured type variable for ? extends @List<@NonNull String> is
-  // capture#865 extends @NonNull List<@Nullable String>.  The upper bound of
-  // the capture type variable is not a subtype of the extends bound of the
-=======
-  // TODO: The formal parameter type is an invalid type, so the CF should issue an error about it.
   // The captured type variable for
   //    ? extends @List<@NonNull String>
   // is
   //    capture#865 extends @NonNull List<@Nullable String>
   // .  The upper bound of
   // the captured type variable is not a subtype of the extends bound of the
->>>>>>> 327d7658
   // wildcard because the glb of the type parameter bound and the wildcard
   // extends bound does not exist.  I don't think this leads to unsoundness,
   // but it makes it so that this method can't be called without an error.  The
