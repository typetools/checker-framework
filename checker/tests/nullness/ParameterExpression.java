--- conflicted
+++ resolved
@@ -2,7 +2,6 @@
 import org.checkerframework.checker.nullness.qual.*;
 
 public class ParameterExpression {
-<<<<<<< HEAD
   public void m1(@Nullable Object o, @Nullable Object o1, @Nullable Object o2, @Nullable Object o3) {
     //:: error: (flowexpr.parse.error)
     m2(o);
@@ -87,103 +86,4 @@
   // Annotations on formal parameters referring to a formal parameter of the same method.
   //:: warning: (method.declaration.expression.parameter.name)
   public void m14(@KeyFor("param2") Object param1, Map<Object,Object> param2) { }
-=======
-    public void m1(
-            @Nullable Object o, @Nullable Object o1, @Nullable Object o2, @Nullable Object o3) {
-        m2(o);
-        //:: error: (dereference.of.nullable)
-        o.toString();
-        m3(o);
-        o.toString();
-        m4(o1, o2, o3);
-        //:: error: (dereference.of.nullable)
-        o1.toString();
-        //:: error: (dereference.of.nullable)
-        o2.toString();
-        o3.toString();
-    }
-
-    @SuppressWarnings("assert.postcondition.not.satisfied")
-    // "#0" is illegal syntax; it should be "#1"
-    @EnsuresNonNull("#0")
-    //:: error: (flowexpr.parse.error)
-    public void m2(final @Nullable Object o) {}
-
-    @SuppressWarnings("contracts.postcondition.not.satisfied")
-    @EnsuresNonNull("#1")
-    public void m3(final @Nullable Object o) {}
-
-    @SuppressWarnings("contracts.postcondition.not.satisfied")
-    @EnsuresNonNull("#3")
-    public void m4(@Nullable Object x1, @Nullable Object x2, final @Nullable Object x3) {}
-
-    // Formal parameter names should not be used on pre/postcondition, conditional postcondition
-    // and formal parameter annotations in the same method declaration as the formal parameter
-    // being referred. In this case, "#paramNum" should be used. This is because
-    // the parameter names are not saved in bytecode.
-
-    @Nullable Object field = null;
-
-    // Postconditions
-    @EnsuresNonNull("field") // OK
-    public void m5() {
-        field = new Object();
-    }
-
-    @EnsuresNonNull("param")
-    //:: error: (flowexpr.parse.error) :: warning: (contracts.postcondition.expression.parameter.name)
-    public void m6(Object param) {
-        param = new Object();
-    }
-
-    // Warning issued. 'field' is a field, but in this case what matters is that it is the name of a formal parameter.
-    @EnsuresNonNull("field")
-    // The user can write "#1" if they meant the formal parameter, and "this.field" if they meant the field.
-    //:: error: (contracts.postcondition.not.satisfied) :: warning: (contracts.postcondition.expression.parameter.name)
-    public void m7(Object field) {
-        field = new Object();
-    }
-
-    // Preconditions
-    @RequiresNonNull("field") // OK
-    public void m8() {}
-
-    @RequiresNonNull("param")
-    //:: error: (flowexpr.parse.error) :: warning: (contracts.precondition.expression.parameter.name)
-    public void m9(Object param) {}
-
-    // Warning issued. 'field' is a field, but in this case what matters is that it is the name of a formal parameter.
-    @RequiresNonNull("field")
-    // The user can write "#1" if they meant the formal parameter, and "this.field" if they meant the field.
-    //:: warning: (contracts.precondition.expression.parameter.name)
-    public void m10(Object field) {}
-
-    // Conditional postconditions
-    @EnsuresNonNullIf(result = true, expression = "field") // OK
-    public boolean m11() {
-        field = new Object();
-        return true;
-    }
-
-    @EnsuresNonNullIf(result = true, expression = "param")
-    //:: error: (flowexpr.parse.error) :: warning: (contracts.conditional.postcondition.expression.parameter.name)
-    public boolean m12(Object param) {
-        param = new Object();
-        return true;
-    }
-
-    // Warning issued. 'field' is a field, but in this case what matters is that it is the name of a formal parameter.
-    @EnsuresNonNullIf(result = true, expression = "field")
-    // The user can write "#1" if they meant the formal parameter, and "this.field" if they meant the field.
-    //:: warning: (contracts.conditional.postcondition.expression.parameter.name)
-    public boolean m13(Object field) {
-        field = new Object();
-        //:: error: (contracts.conditional.postcondition.not.satisfied)
-        return true;
-    }
-
-    // Annotations on formal parameters referring to a formal parameter of the same method.
-    //:: warning: (method.declaration.expression.parameter.name)
-    public void m14(@KeyFor("param2") Object param1, Map<Object, Object> param2) {}
->>>>>>> 1d8a78b3
 }