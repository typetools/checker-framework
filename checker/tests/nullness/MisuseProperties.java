import java.util.Collection;
import java.util.Collections;
import java.util.Dictionary;
import java.util.Hashtable;
import java.util.Map;
import java.util.Properties;
import java.util.Set;
import org.checkerframework.checker.nullness.qual.*;

public class MisuseProperties {

    void propertiesToHashtable(Properties p) {
        // :: error: (argument.type.incompatible)
        p.setProperty("line.separator", null);
        // :: error: (argument.type.incompatible)
        p.put("line.separator", null);
        Hashtable h = p;
        // Error, because HashTable value has NonNull bound.
        // TODO: false negative. See #365.
        //// :: error: (argument.type.incompatible) :: warning: [unchecked] unchecked call to
<<<<<<< HEAD
        // put(K,V) as a member of the raw type java.util.Hashtable
=======
        //// put(K,V) as a member of the raw type java.util.Hashtable
>>>>>>> 1c88965f
        // :: warning: [unchecked] unchecked call to put(K,V) as a member of the raw type
        // java.util.Hashtable
        h.put("line.separator", null);
        // :: error: (argument.type.incompatible)
        System.setProperty("line.separator", null);

        Dictionary d1 = p;
        // No error, because Dictionary value has Nullable bound.
        // :: warning: [unchecked] unchecked call to put(K,V) as a member of the raw type
        // java.util.Dictionary
        d1.put("line.separator", null);

        // :: error: (assignment.type.incompatible)
        Dictionary<Object, @Nullable Object> d2 = p;
        d2.put("line.separator", null);

        System.setProperties(p); // OK; p has no null values

        System.clearProperty("foo.bar"); // OK

        // Each of the following should cause an error, because it leaves
        // line.separator null.

        // These first few need to be special-cased, I think:

        System.clearProperty("line.separator");

        p.remove("line.separator");
        p.clear();

        // These are OK because they seem to only add, not remove, properties:
        // p.load(InputStream), p.load(Reader), p.loadFromXML(InputStream)

        // The following problems are a result of treating a Properties as one
        // of its supertypes.  Here are some solutions:
        //  * Forbid treating a Properties object as any of its supertypes.
        //  * Create an annotation on a Properties object, such as
        //    @HasSystemProperties, and forbid some operations (or any
        //    treatment as a supertype) for such properties.

        Set<@KeyFor("p") Object> keys = p.keySet();
        // now remove  "line.separator" from the set
        keys.remove("line.separator");
        keys.removeAll(keys);
        keys.clear();
        keys.retainAll(Collections.EMPTY_SET);

        Set<Map.Entry<@KeyFor("p") Object, Object>> entries = p.entrySet();
        // now remove the pair containing "line.separator" from the set, as above

        Collection<Object> values = p.values();
        // now remove the line separator value from values, as above

        Hashtable h9 = p;
        h9.remove("line.separator");
        h9.clear();
        // also access via entrySet, keySet, values

        Dictionary d9 = p;
        d9.remove("line.separator");
    }
}<|MERGE_RESOLUTION|>--- conflicted
+++ resolved
@@ -18,11 +18,7 @@
         // Error, because HashTable value has NonNull bound.
         // TODO: false negative. See #365.
         //// :: error: (argument.type.incompatible) :: warning: [unchecked] unchecked call to
-<<<<<<< HEAD
-        // put(K,V) as a member of the raw type java.util.Hashtable
-=======
         //// put(K,V) as a member of the raw type java.util.Hashtable
->>>>>>> 1c88965f
         // :: warning: [unchecked] unchecked call to put(K,V) as a member of the raw type
         // java.util.Hashtable
         h.put("line.separator", null);
