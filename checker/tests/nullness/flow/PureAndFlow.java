import org.checkerframework.checker.nullness.qual.*;

public abstract class PureAndFlow {

    @Nullable String s1;
    @Nullable String s2;

    void nonpure(String s1) {}

    @org.checkerframework.dataflow.qual.Pure
    // :: warning: (purity.deterministic.void.method)
    void pure(String s2) {}

    @org.checkerframework.dataflow.qual.Deterministic
    // :: warning: (purity.deterministic.void.method)
    void det(String s3) {}

    @org.checkerframework.dataflow.qual.Pure
    // :: warning: (purity.deterministic.void.method)
    abstract void abstractpure(String s4);

    @org.checkerframework.dataflow.qual.Deterministic
    // :: warning: (purity.deterministic.void.method)
    abstract void abstractdet(String s4);

    void withNonRow() {
        if (s2 != null) {
            nonpure("m");
            // :: error: (argument.type.incompatible)
            pure(s2);
        }
    }

    void withPure() {
        if (s2 != null) {
            pure("m");
            pure(s2);
        }
    }

    interface IFace {
        @org.checkerframework.dataflow.qual.Pure
        // :: warning: (purity.deterministic.void.method)
        void ifacepure(String s);

        @org.checkerframework.dataflow.qual.Deterministic
        // :: warning: (purity.deterministic.void.method)
        void ifacedet(String s);
    }

    class Cons {
        @org.checkerframework.dataflow.qual.Pure
<<<<<<< HEAD
        // :: warning: (purity.deterministic.constructor) :: error:
        // (purity.not.deterministic.not.sideeffectfree.call)
=======
        // :: warning: (purity.deterministic.constructor)
        // :: error: (purity.not.deterministic.not.sideeffectfree.call)
>>>>>>> 1c88965f
        Cons(String s) {}

        @org.checkerframework.dataflow.qual.Deterministic
        // :: warning: (purity.deterministic.constructor) :: error: (purity.not.deterministic.call)
        Cons(int i) {}
    }
}<|MERGE_RESOLUTION|>--- conflicted
+++ resolved
@@ -50,13 +50,8 @@
 
     class Cons {
         @org.checkerframework.dataflow.qual.Pure
-<<<<<<< HEAD
-        // :: warning: (purity.deterministic.constructor) :: error:
-        // (purity.not.deterministic.not.sideeffectfree.call)
-=======
         // :: warning: (purity.deterministic.constructor)
         // :: error: (purity.not.deterministic.not.sideeffectfree.call)
->>>>>>> 1c88965f
         Cons(String s) {}
 
         @org.checkerframework.dataflow.qual.Deterministic
