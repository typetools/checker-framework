--- conflicted
+++ resolved
@@ -104,11 +104,7 @@
             }
         }
 
-<<<<<<< HEAD
-        def checkerUtilJarFile = file(project(':checker-qual').tasks.getByName("jar").archivePath)
-=======
         def checkerUtilJarFile = file(project(':checker-util').tasks.getByName("jar").archivePath)
->>>>>>> a659765a
         if (!checkerUtilJarFile.exists()) {
             throw new GradleException("File not found: " + checkerUtilJarFile)
         }
@@ -122,12 +118,9 @@
         }
 
         // TODO: This file is only created under JDK 8.
-<<<<<<< HEAD
         if (!configurations.javacJar.isEmpty() && !configurations.javacJar.exists()) {
             throw new GradleException("File not found: " + configurations.javacJar)
         }
-=======
->>>>>>> a659765a
         copy {
             from configurations.javacJar
             into "${projectDir}/dist"
