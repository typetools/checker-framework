ext {
    // See instructions for updating jdk8.jar at
    // https://github.com/typetools/annotated-libraries/blob/master/README.md .
    // Set jdkShaHash to 'local' to use a locally-built version of jdk8.jar .
<<<<<<< HEAD
    jdkShaHash = 'local'
=======
    jdkShaHash = '96f8b1623f5f7ee9ff3bebd29fa8bde19b5ad813'
>>>>>>> 675276f2
    if (rootProject.hasProperty("useLocalJdk")) {
        jdkShaHash = '69988e131eeb779a63e1c5105280aa3959b1ca80'
    }
}
sourceSets {
    main {
        resources {
            // Stub files, message.properties, etc.
            srcDirs = ['src/main/java']
            exclude '**/*.java'
        }
    }
    testannotations
}

dependencies {
    compile project(':framework')
    compile project(':dataflow')
    compile project(':javacutil')
    compile project(':checker-qual')

    testCompile group: 'junit', name: 'junit', version: '4.12'
    testCompile project(':framework-test')
    testCompile sourceSets.testannotations.output

    testannotationsCompile project(':checker-qual')
}

jar {
    manifest {
        attributes("Main-Class": "org.checkerframework.framework.util.CheckerMain")
    }
}

task copyJarsOtherThanJdk8ToDist(dependsOn: shadowJar, group: 'Build') {
    description 'Builds jars required by CheckerMain, except for jdk8.jar, and puts them in checker/dist.'
    dependsOn project(':checker-qual').tasks.jar
    // Also moves jdk8.jar to checker/dist
    doLast {
        copy {
            from file(project(':checker-qual').tasks.getByName("jar").archivePath)
            into "${projectDir}/dist"
            rename { String fileName ->
                // remove version number on checker-qual.jar
                fileName.replace(fileName, "checker-qual.jar")
            }
        }

        copy {
            from configurations.javacJar
            into "${projectDir}/dist"
            rename { String fileName ->
                fileName.replace(fileName, "javac.jar")
            }
        }
    }
}

task forceBuildJdk(group: 'Build') {
    description 'Builds jdk.jar even if no file in the JDK has changed. ' +
            'Use to update jdk.jar if defaulting has changed in a checker.'
    doLast {
        delete 'jdk/jdk.jar'
        buildJdk.execute()
    }
}

task buildJdk(group: 'Build', dependsOn: copyJarsOtherThanJdk8ToDist) {
    description 'Builds jdk8.jar. Requires -PuseLocalJdk, or that jdkShaHash == \'local\' in checker/build.gradle.'

    doLast {
        if (System.getenv('JAVA_HOME') == null) {
            throw new GradleException("Environment variable JAVA_HOME is not set.")
        }
        if (!jdkShaHash.is('local')) {
            throw new GradleException('To build jdk.jar, set jdkShaHash to \'local\' in checker/build.gradle.')
        }
        delete 'dist/jdk8.jar'
        exec {
            executable 'make'
            environment CHECKERFRAMEWORK: "${projectDir}/..",
                    ANNOTATION_TOOLS: "${afu}/..",
                    CLASSPATH: project(':checker').tasks.getByName('shadowJar').archivePath
            args += ["-C", "jdk/"]
        }

        copy {
            from 'jdk/jdk.jar'
            rename { String fileName ->
                fileName.replace(fileName, "jdk8.jar")
            }
            into 'jdk'
        }

        copy {
            from 'jdk/jdk8.jar'
            into 'dist'
        }
    }
}

task updateJdk() {
    description 'Downloads or builds jdk8.jar and copies into checker/dist'
    if (jdkShaHash.is('local')) {
        dependsOn(buildJdk)
    }
    doLast {
        if (!jdkShaHash.is('local')) {
            File downloadedJdk = new File(buildDir, "jdk8-${jdkShaHash}.jar");
            if (!downloadedJdk.exists()) {
                download {
                    src "https://github.com/typetools/annotated-libraries/raw/${jdkShaHash}/jdk8.jar"
                    overwrite true
                    dest downloadedJdk
                }
            }
            copy {
                from(downloadedJdk) {
                    rename downloadedJdk.name, 'jdk8.jar'
                }
                into "dist"
            }
        }
    }
}

task copyJarsToDist(dependsOn: shadowJar, group: 'Build') {
    description 'Builds or downloads jars required by CheckerMain and puts them in checker/dist.'
    dependsOn project(':checker-qual').tasks.jar
    // Also moves jdk8.jar to checker/dist
    dependsOn updateJdk
    dependsOn copyJarsOtherThanJdk8ToDist
}
assemble.dependsOn copyJarsToDist

shadowJar {
    description 'Creates the "fat" checker.jar in dist.'
    destinationDir = file("${projectDir}/dist")
    archiveName = "checker.jar"
    // To see what files are incorporated into the shadow jar file:
    // doFirst { println sourceSets.main.runtimeClasspath.asPath }
}
artifacts {
    archives shadowJar
}

clean {
    delete "${projectDir}/dist"
}

// Add non-junit tests
createCheckTypeTask(project.name, 'org.checkerframework.checker.compilermsgs.CompilerMessagesChecker', "CompilerMessages")
checkCompilerMessages {
    doFirst {
        options.compilerArgs += [
                '-Apropfiles=' + sourceSets.main.resources.filter { file -> file.name.equals('messages.properties') }.asPath + ":"
                        + project(':framework').sourceSets.main.resources.filter { file -> file.name.equals('messages.properties') }.asPath
        ]
    }
}

task nullnessExtraTests(type: Exec, dependsOn: copyJarsToDist, group: 'Verification') {
    description 'Run extra tests for the Nullness Checker.'
    executable 'make'
    environment JAVAC: "${projectDir}/bin/javac", JAVAP: 'javap'
    args = ['-C', 'tests/nullness-extra/']
}

task commandLineTests(type: Exec, dependsOn: copyJarsToDist, group: 'Verification') {
    description 'Run tests that need a special command line.'
    executable 'make'
    environment JAVAC: "${projectDir}/bin/javac"
    args = ['-C', 'tests/command-line/']
}

task tutorialTests(dependsOn: copyJarsToDist, group: 'Verification') {
    description 'Test that the tutorial is working as expected.'
    doLast {
        ant.ant(dir: "${rootDir}/docs/tutorial/tests", useNativeBasedir: 'true', inheritAll: 'false') {
            target(name: 'check-tutorial')
        }
    }
}

task exampleTests(type: Exec, dependsOn: copyJarsToDist, group: 'Verification') {
    description 'Run tests for the example programs.'
    executable 'make'
    environment JAVAC: "${projectDir}/bin/javac"
    args = ['-C', '../docs/examples']
}

task demosTests(dependsOn: copyJarsToDist, group: 'Verification') {
    description 'Test that the demos are working as expected.'
    doLast {
        File demosDir = new File(projectDir, '../../checker-framework-demos');
        if (!demosDir.exists()) {
            exec {
                workingDir file(demosDir.toString() + '/../')
                executable 'git'
                args = ['clone', 'https://github.com/typetools/checker-framework.demos.git', 'checker-framework-demos']
            }
        } else {
            exec {
                workingDir demosDir
                executable 'git'
                args = ['pull', 'https://github.com/typetools/checker-framework.demos.git']
                ignoreExitValue = true
            }
        }
        ant.properties.put('checker.lib', file("${projectDir}/dist/checker.jar").absolutePath)
        ant.ant(dir: demosDir.toString())
    }
}

task allNullnessTests(type: Test, group: 'Verification') {
    description 'Run all Junit tests for the Nullness Checker.'
    include '**/Nullness*.class'
}<|MERGE_RESOLUTION|>--- conflicted
+++ resolved
@@ -2,11 +2,7 @@
     // See instructions for updating jdk8.jar at
     // https://github.com/typetools/annotated-libraries/blob/master/README.md .
     // Set jdkShaHash to 'local' to use a locally-built version of jdk8.jar .
-<<<<<<< HEAD
-    jdkShaHash = 'local'
-=======
-    jdkShaHash = '96f8b1623f5f7ee9ff3bebd29fa8bde19b5ad813'
->>>>>>> 675276f2
+    jdkShaHash = 'ed7749729ee1af507f1e0409dd5f7a39c6bf87a5'
     if (rootProject.hasProperty("useLocalJdk")) {
         jdkShaHash = '69988e131eeb779a63e1c5105280aa3959b1ca80'
     }
