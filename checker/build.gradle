ext {
    // See instructions for updating jdk8.jar at
    // https://github.com/typetools/annotated-libraries/blob/master/README.md .
    // Set jdkShaHash to 'local' to use a locally-built version of jdk8.jar .
<<<<<<< HEAD
    jdkShaHash = 'd6bd512c591fda65240ba87d16bfef05cd06bcb2'
=======
    jdkShaHash = '672035d415d27dbdebc6ddf8ab4a6c519f65d49a'
>>>>>>> 2c6e1108
    if (rootProject.hasProperty("useLocalJdk")) {
        jdkShaHash = 'local'
    }

    jdkHome = '../../jdk'
}
sourceSets {
    main {
        resources {
            // Stub files, message.properties, etc.
            srcDirs += ['src/main/java', "${buildDir}/jdk"]
        }
    }
    testannotations
}

dependencies {
    implementation project(':framework')
    implementation project(':dataflow')
    implementation project(':javacutil')
    implementation project(':checker-qual')
    // As of 2019/12/16, the version of reflection-util in the Annotation
    // File Utilities takes priority over this version, in the fat jar
    // file. :-( So update it and re-build it locally when updating this.
    implementation 'org.plumelib:reflection-util:0.2.2'

    testImplementation group: 'junit', name: 'junit', version: '4.13'
    testImplementation project(':framework-test')
    testImplementation sourceSets.testannotations.output

    testannotationsImplementation project(':checker-qual')
}

task cloneTypetoolsJdk() {
    description 'Obtain or update the jdk'
    doLast {
        if (file(jdkHome).exists()) {
            exec {
                workingDir jdkHome
                executable 'git'
                args = ['pull', '-q']
                ignoreExitValue = true
            }
        } else {
            println 'Cloning JDK repository.'
            exec {
                workingDir "${jdkHome}/../"
                executable 'git'
                args = ['clone', '-q', '--depth', '1', 'https://github.com/typetools/jdk.git', 'jdk']
            }
        }
    }
}

task copyJdk11Files(dependsOn: cloneTypetoolsJdk, group: 'Build') {
    description "Copy annotated jdk 11 files to ${buildDir}/jdk/jdk11/"
    doLast {
        FileTree tree = fileTree(dir: "${jdkHome}/src/")
        SortedSet<String> annotatedForFiles = new TreeSet<>();
        tree.visit { FileVisitDetails fvd ->
            if (!fvd.file.isDirectory() && fvd.file.name.matches(".*\\.java")) {
                fvd.getFile().readLines().any { line ->
                    if (line.contains("@AnnotatedFor") || line.contains("org.checkerframework")) {
                        annotatedForFiles.add(fvd.file.absolutePath)
                        return true;
                    }
                }
            }
        }
        String absolutejdkHome = file(jdkHome).absolutePath
        int jdkDirStringSize = absolutejdkHome.size()
        copy {
            from(jdkHome)
            into("${buildDir}/jdk/jdk11/")
            for (String filename : annotatedForFiles) {
                include filename.substring(jdkDirStringSize)
            }
        }
    }
}

processResources.dependsOn(copyJdk11Files)

jar {
    manifest {
        attributes("Main-Class": "org.checkerframework.framework.util.CheckerMain")
    }
    doLast {
        new File("$projectDir/build/libs/README.txt").text =
"""Do not use file checker-X.Y.Z.jar, which contains only the checker subproject
and lacks other parts of the Checker Framework.
Instead, use checker/dist/checker.jar.
"""
    }
}

task copyJarsOtherThanJdk8ToDist(dependsOn: shadowJar, group: 'Build') {
    description 'Builds jars required by CheckerMain, except for jdk8.jar, and puts them in checker/dist.'
    dependsOn project(':checker-qual').tasks.jar
    // Also moves jdk8.jar to checker/dist
    doLast {
        copy {
            from file(project(':checker-qual').tasks.getByName("jar").archivePath)
            into "${projectDir}/dist"
            rename { String fileName ->
                // remove version number on checker-qual.jar
                fileName.replace(fileName, "checker-qual.jar")
            }
        }

        copy {
            from configurations.javacJar
            into "${projectDir}/dist"
            rename { String fileName ->
                fileName.replace(fileName, "javac.jar")
            }
        }
    }
}

task forceBuildJdk(group: 'Build') {
    description 'Builds jdk.jar even if no file in the JDK has changed. ' +
            'Use to update jdk.jar if defaulting has changed in a checker.'
    doLast {
        delete 'jdk/jdk.jar'
        buildJdk.execute()
    }
}

task buildJdk(group: 'Build', dependsOn: copyJarsOtherThanJdk8ToDist) {
    description 'Builds jdk8.jar. Requires -PuseLocalJdk, or that jdkShaHash == \'local\' in checker/build.gradle.'

    doLast {
        if (System.getenv('JAVA_HOME') == null) {
            throw new GradleException("Environment variable JAVA_HOME is not set.")
        }
        if (!jdkShaHash.is('local')) {
            throw new GradleException('To build jdk.jar, pass -PuseLocalJdk, or set jdkShaHash to \'local\' in checker/build.gradle.')
        }
        delete 'dist/jdk8.jar'
        exec {
            executable 'make'
            environment CHECKERFRAMEWORK: "${projectDir}/..",
                    ANNOTATION_TOOLS: "${afu}/..",
                    CLASSPATH: project(':checker').tasks.getByName('shadowJar').archivePath
            args += ["-C", "jdk/"]
        }

        copy {
            from 'jdk/jdk.jar'
            rename { String fileName ->
                fileName.replace(fileName, "jdk8.jar")
            }
            into 'jdk'
        }

        copy {
            from 'jdk/jdk8.jar'
            into 'dist'
        }
    }
}

task cleanJdk(type: Exec){
    description 'Runs \'make clean\' in checker/jdk directory.'
    workingDir "${projectDir}/jdk"
    executable 'make'
    args = ["clean"]
}

task updateJdk() {
    description 'Downloads or builds jdk8.jar and copies into checker/dist'
    if (jdkShaHash.is('local')) {
        dependsOn(buildJdk)
    }
    doLast {
        if (!jdkShaHash.is('local')) {
            File downloadedJdk = new File(buildDir, "jdk8-${jdkShaHash}.jar");
            if (!downloadedJdk.exists()) {
                download {
                    src "https://github.com/typetools/annotated-libraries/raw/${jdkShaHash}/jdk8.jar"
                    dest downloadedJdk
                    overwrite true
                    retries 3
                }
            }
            copy {
                from(downloadedJdk) {
                    rename downloadedJdk.name, 'jdk8.jar'
                }
                into "dist"
            }
        }
    }
}

task printJdkJarManifest(type: Copy) {
    description 'Outputs the manifest file for checker/dist/jdk8.jar'
    outputs.upToDateWhen { false }

    from(zipTree('dist/jdk8.jar')) {
        include "META-INF/MANIFEST.MF"
    }

    String tmpDir = "${buildDir}/tmpJDKManifest"
    into tmpDir
    doLast {
        println(new File(tmpDir, 'META-INF/MANIFEST.MF').text)
        delete tmpDir
    }

}

task copyJarsToDist(dependsOn: shadowJar, group: 'Build') {
    description 'Builds or downloads jars required by CheckerMain and puts them in checker/dist.'
    dependsOn project(':checker-qual').tasks.jar
    // Also moves jdk8.jar to checker/dist
    dependsOn updateJdk
    dependsOn copyJarsOtherThanJdk8ToDist
}
assemble.dependsOn copyJarsToDist

task printPlumeUtilJarPath {
    description "Print the path to plume-util.jar"
    doFirst { println project.configurations.compile.find { it.name.startsWith("plume-util") } }
}

task allSourcesJar(type: Jar) {
    description 'Creates a sources jar that includes sources for all Checker Framework classes in checker.jar'
    destinationDirectory = file("${projectDir}/dist")
    archiveFileName = "checker-source.jar"
    from (sourceSets.main.java, project(':framework').sourceSets.main.allJava,
            project(':dataflow').sourceSets.main.allJava, project(':javacutil').sourceSets.main.allJava)
}

task allJavadocJar(type: Jar) {
    description 'Creates javadoc jar include Javadoc for all of the framework'
    dependsOn rootProject.tasks.allJavadoc
    destinationDirectory = file("${projectDir}/dist")
    archiveFileName = "checker-javadoc.jar"
    from rootProject.tasks.allJavadoc.destinationDir
}


shadowJar {
    description 'Creates the "fat" checker.jar in dist/.'
    destinationDirectory = file("${projectDir}/dist")
    archiveFileName = "checker.jar"
    // To see what files are incorporated into the shadow jar file:
    // doFirst { println sourceSets.main.runtimeClasspath.asPath }
}
artifacts {
    // Don't add this here or else the Javadoc and the sources jar is built during the assemble task.
    // archives allJavadocJar
    // archives allSourcesJar
    archives shadowJar
}

clean {
    dependsOn cleanJdk
    delete "${projectDir}/dist"
}

// Add non-junit tests
createCheckTypeTask(project.name, 'org.checkerframework.checker.compilermsgs.CompilerMessagesChecker', "CompilerMessages")
checkCompilerMessages {
    doFirst {
        options.compilerArgs += [
                '-Apropfiles=' + sourceSets.main.resources.filter { file -> file.name.equals('messages.properties') }.asPath + ":"
                        + project(':framework').sourceSets.main.resources.filter { file -> file.name.equals('messages.properties') }.asPath
        ]
    }
}

task nullnessExtraTests(type: Exec, dependsOn: copyJarsToDist, group: 'Verification') {
    description 'Run extra tests for the Nullness Checker.'
    executable 'make'
    environment JAVAC: "${projectDir}/bin/javac", JAVAP: 'javap'
    args = ['-C', 'tests/nullness-extra/']
}

task commandLineTests(type: Exec, dependsOn: copyJarsToDist, group: 'Verification') {
    description 'Run tests that need a special command line.'
    executable 'make'
    environment JAVAC: "${projectDir}/bin/javac"
    args = ['-C', 'tests/command-line/']
}

task tutorialTests(dependsOn: copyJarsToDist, group: 'Verification') {
    description 'Test that the tutorial is working as expected.'
    doLast {
        ant.ant(dir: "${rootDir}/docs/tutorial/tests", useNativeBasedir: 'true', inheritAll: 'false') {
            target(name: 'check-tutorial')
        }
    }
}

task exampleTests(type: Exec, dependsOn: copyJarsToDist, group: 'Verification') {
    description 'Run tests for the example programs.'
    executable 'make'
    environment JAVAC: "${projectDir}/bin/javac"
    args = ['-C', '../docs/examples']
}

task demosTests(dependsOn: copyJarsToDist, group: 'Verification') {
    description 'Test that the demos are working as expected.'
    doLast {
        if (JavaVersion.current() == JavaVersion.VERSION_1_8) {
            File demosDir = new File(projectDir, '../../checker-framework.demos');
            if (!demosDir.exists()) {
                exec {
                    workingDir file(demosDir.toString() + '/../')
                    executable 'git'
                    args = ['clone', 'https://github.com/typetools/checker-framework.demos.git']
                }
            } else {
                exec {
                    workingDir demosDir
                    executable 'git'
                    args = ['pull', 'https://github.com/typetools/checker-framework.demos.git']
                    ignoreExitValue = true
                }
            }
            ant.properties.put('checker.lib', file("${projectDir}/dist/checker.jar").absolutePath)
            ant.ant(dir: demosDir.toString())
        } else {
            println("Skipping demosTests because they only work with Java 8.")
        }
    }
}

task allNullnessTests(type: Test, group: 'Verification') {
    description 'Run all Junit tests for the Nullness Checker.'
    include '**/Nullness*.class'
}

// These are tests that should only be run with JDK 11.
task jtregJdk11Tests(dependsOn: ':downloadJtreg', group: 'Verification') {
    description 'Run the jtreg tests made for JDK 11.'
    dependsOn('compileJava')
    dependsOn('compileTestJava')
    dependsOn(':checker:updateJdk')
    dependsOn('shadowJar')

    String jtregOutput = "${buildDir}/jtregJdk11"
    String name = 'all'
    doLast {
        if(isJava8) {
            println "This test is only run with JDK 11."
            return;
        }
        exec {
            executable "${jtregHome}/bin/jtreg"
            args = [
                    "-dir:${projectDir}/jtregJdk11",
                    "-workDir:${jtregOutput}/${name}/work",
                    "-reportDir:${jtregOutput}/${name}/report",
                    "-verbose:summary",
                    "-javacoptions:-g",
                    "-keywords:!ignore",
                    "-samevm",
                    "-javacoptions:-classpath ${tasks.shadowJar.archiveFile.get()}:${sourceSets.test.output.asPath}",
                    "-vmoptions:-classpath ${tasks.shadowJar.archiveFile.get()}:${sourceSets.test.output.asPath}",
                    "-vmoptions:--add-opens=jdk.compiler/com.sun.tools.javac.comp=ALL-UNNAMED",
                    "-javacoptions:-classpath ${sourceSets.testannotations.output.asPath}",
                    // Location of jtreg tests
                    '.'
            ]
        }


    }
}
task jdkSourcesJar(type: Jar) {
    // All Maven artifacts should have a sources/javadoc jar in order to be submitted to Maven central.
    // We create dummies with READMEs in them and pass those to Central. This is the recommended way of handling this.
    // See: https://central.sonatype.org/pages/requirements.html -->
    archiveFileName = 'jdk8-source.jar'
    from "${rootDir}/maven-artifacts/release/"
    include 'README-jdk'
    destinationDirectory = buildDir
}

task jdkJavadocJar(type: Jar) {
    // All Maven artifacts should have a sources/javadoc jar in order to be submitted to Maven central.
    // We create dummies with READMEs in them and pass those to Central. This is the recommended way of handling this.
    // See: https://central.sonatype.org/pages/requirements.html -->
    archiveFileName = 'jdk8-javadoc.jar'
    from "${rootDir}/maven-artifacts/release/"
    include 'README-jdk'
    destinationDirectory = buildDir
}

task deployArtifactsToLocalRepo(dependsOn: shadowJar) {
    description 'Deploys checker.jar and jdk8.jar to the local Maven repository'
    dependsOn 'updateJdk'
    doLast {
        mvnDeployToLocalRepo("${projectDir}/dist/checker.jar", "${pomFiles}/checker-pom.xml")
        mvnDeployToLocalRepo("${projectDir}/dist/jdk8.jar", "${pomFiles}/jdk8-pom.xml")
    }
}

task deployArtifactsToSonatype {
    description 'Deploys checker.jar and jdk8.jar (and their sources/javadoc jars) to the Sonatype repository'
    dependsOn (shadowJar, 'allSourcesJar', 'allJavadocJar', jdkSourcesJar, jdkJavadocJar, 'updateJdk')
    doLast {
        mvnSignAndDeployMultipleToSonatype("${projectDir}/dist/checker.jar", allSourcesJar.archiveFile.get().toString(), allJavadocJar.archiveFile.get().toString(), "${pomFiles}/checker-pom.xml")
        mvnSignAndDeployMultipleToSonatype("${projectDir}/dist/jdk8.jar", jdkSourcesJar.archiveFile.get().toString(), jdkJavadocJar.archiveFile.get().toString(), "${pomFiles}/jdk8-pom.xml")
    }
}<|MERGE_RESOLUTION|>--- conflicted
+++ resolved
@@ -2,11 +2,7 @@
     // See instructions for updating jdk8.jar at
     // https://github.com/typetools/annotated-libraries/blob/master/README.md .
     // Set jdkShaHash to 'local' to use a locally-built version of jdk8.jar .
-<<<<<<< HEAD
-    jdkShaHash = 'd6bd512c591fda65240ba87d16bfef05cd06bcb2'
-=======
     jdkShaHash = '672035d415d27dbdebc6ddf8ab4a6c519f65d49a'
->>>>>>> 2c6e1108
     if (rootProject.hasProperty("useLocalJdk")) {
         jdkShaHash = 'local'
     }
