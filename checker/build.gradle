//import java.util.zip.ZipFile

ext {
    // See instructions for updating jdk8.jar at
    // https://github.com/typetools/annotated-libraries/blob/master/README.md .
    // Set jdkShaHash to 'local' to use a locally-built version of jdk8.jar .
    jdkShaHash = 'ca9535f9e149cccc75e726aba2d5ba277ea4b3c4'
    if (rootProject.hasProperty("useLocalJdk")) {
        jdkShaHash = 'local'
    }

    jdkHome = '../../jdk'
}
sourceSets {
    main {
        resources {
            // Stub files, message.properties, etc.
            srcDirs += ['src/main/java', "${buildDir}/jdk"]
        }
    }
    testannotations
}

dependencies {
    compile project(':framework')
    compile project(':dataflow')
    compile project(':javacutil')
    compile project(':checker-qual')

    testCompile group: 'junit', name: 'junit', version: '4.12'
    testCompile project(':framework-test')
    testCompile sourceSets.testannotations.output

    testannotationsCompile project(':checker-qual')
}

task cloneTypetoolsJdk() {
    description 'Obtain or update the jdk'
    if (file(jdkHome).exists()) {
        exec {
            workingDir jdkHome
            executable 'git'
            args = ['pull', '-q']
            ignoreExitValue = true
        }
    } else {
        exec {
            workingDir "${jdkHome}/../"
            executable 'git'
            args = ['clone', '-q', 'https://github.com/typetools/jdk.git', 'jdk']
        }
    }
}

task copyJdk11Files(dependsOn: cloneTypetoolsJdk, group: 'Build') {
    description "Copy annotated jdk 11 files to ${buildDir}/jdk/jdk11/"
    doLast {
        FileTree tree = fileTree(dir: "${jdkHome}/src/")
        SortedSet<String> annotatedForFiles = new TreeSet<>();
        tree.visit {
            if (!it.file.isDirectory() && it.file.name.matches(".*\\.java")) {
                    it.file.eachLine { line ->
                        if (line.contains("@AnnotatedFor") || line.contains("org.checkerframework")) {
                            annotatedForFiles.add(it.file.absolutePath)
                        }
                    }
            }
        }
        String absolutejdkHome = file(jdkHome).absolutePath
        int jdkDirStringSize = absolutejdkHome.size()
        copy {
            from(jdkHome)
            into("${buildDir}/jdk/jdk11/")
            for (String filename : annotatedForFiles) {
                int index = filename.indexOf(absolutejdkHome)
                include filename.substring(index + jdkDirStringSize)
            }
        }
    }
}

processResources.dependsOn(copyJdk11Files)

jar {
    manifest {
        attributes("Main-Class": "org.checkerframework.framework.util.CheckerMain")
    }
    doLast {
        new File("$projectDir/build/libs/README.txt").text =
"""Do not use file checker-X.Y.Z.jar, which contains only the checker subproject
and lacks other parts of the Checker Framework.
Instead, use checker/dist/checker.jar.
"""
    }
}

task copyJarsOtherThanJdk8ToDist(dependsOn: shadowJar, group: 'Build') {
    description 'Builds jars required by CheckerMain, except for jdk8.jar, and puts them in checker/dist.'
    dependsOn project(':checker-qual').tasks.jar
    // Also moves jdk8.jar to checker/dist
    doLast {
        copy {
            from file(project(':checker-qual').tasks.getByName("jar").archivePath)
            into "${projectDir}/dist"
            rename { String fileName ->
                // remove version number on checker-qual.jar
                fileName.replace(fileName, "checker-qual.jar")
            }
        }

        copy {
            from configurations.javacJar
            into "${projectDir}/dist"
            rename { String fileName ->
                fileName.replace(fileName, "javac.jar")
            }
        }
    }
}

task forceBuildJdk(group: 'Build') {
    description 'Builds jdk.jar even if no file in the JDK has changed. ' +
            'Use to update jdk.jar if defaulting has changed in a checker.'
    doLast {
        delete 'jdk/jdk.jar'
        buildJdk.execute()
    }
}

task buildJdk(group: 'Build', dependsOn: copyJarsOtherThanJdk8ToDist) {
    description 'Builds jdk8.jar. Requires -PuseLocalJdk, or that jdkShaHash == \'local\' in checker/build.gradle.'

    doLast {
        if (System.getenv('JAVA_HOME') == null) {
            throw new GradleException("Environment variable JAVA_HOME is not set.")
        }
        if (!jdkShaHash.is('local')) {
            throw new GradleException('To build jdk.jar, pass -PuseLocalJdk, or set jdkShaHash to \'local\' in checker/build.gradle.')
        }
        delete 'dist/jdk8.jar'
        exec {
            executable 'make'
            environment CHECKERFRAMEWORK: "${projectDir}/..",
                    ANNOTATION_TOOLS: "${afu}/..",
                    CLASSPATH: project(':checker').tasks.getByName('shadowJar').archivePath
            args += ["-C", "jdk/"]
        }

        copy {
            from 'jdk/jdk.jar'
            rename { String fileName ->
                fileName.replace(fileName, "jdk8.jar")
            }
            into 'jdk'
        }

        copy {
            from 'jdk/jdk8.jar'
            into 'dist'
        }
    }
}

task updateJdk() {
    description 'Downloads or builds jdk8.jar and copies into checker/dist'
    if (jdkShaHash.is('local')) {
        dependsOn(buildJdk)
    }
    doLast {
        if (!jdkShaHash.is('local')) {
            File downloadedJdk = new File(buildDir, "jdk8-${jdkShaHash}.jar");
            if (!downloadedJdk.exists()) {
                download {
                    src "https://github.com/typetools/annotated-libraries/raw/${jdkShaHash}/jdk8.jar"
                    overwrite true
                    dest downloadedJdk
                }
            }
            copy {
                from(downloadedJdk) {
                    rename downloadedJdk.name, 'jdk8.jar'
                }
                into "dist"
            }
        }
    }
}

task printJdkJarManifest(type: Copy) {
    description 'Outputs the manifest file for checker/dist/jdk8.jar'
    outputs.upToDateWhen { false }

    from(zipTree('dist/jdk8.jar')) {
        include "META-INF/MANIFEST.MF"
    }

    String tmpDir = "${buildDir}/tmpJDKManifest"
    into tmpDir
    doLast {
        println(new File(tmpDir, 'META-INF/MANIFEST.MF').text)
        delete tmpDir
    }

}

task copyJarsToDist(dependsOn: shadowJar, group: 'Build') {
    description 'Builds or downloads jars required by CheckerMain and puts them in checker/dist.'
    dependsOn project(':checker-qual').tasks.jar
    // Also moves jdk8.jar to checker/dist
    dependsOn updateJdk
    dependsOn copyJarsOtherThanJdk8ToDist
}
assemble.dependsOn copyJarsToDist

task printPlumeUtilJarPath {
    description "Print the path to plume-util.jar"
    doFirst { println project.configurations.compile.find { it.name.startsWith("plume-util") } }
}

task allSourcesJar(type: Jar) {
    description 'Creates a sources jar that includes sources for all Checker Framework classes in checker.jar'
    destinationDirectory = file("${projectDir}/dist")
    archiveFileName = "checker-source.jar"
    from (sourceSets.main.java, project(':framework').sourceSets.main.allJava,
            project(':dataflow').sourceSets.main.allJava, project(':javacutil').sourceSets.main.allJava)
}

task allJavadocJar(type: Jar) {
    description 'Creates javadoc jar include Javadoc for all of the framework'
    dependsOn rootProject.tasks.allJavadoc
    destinationDirectory = file("${projectDir}/dist")
    archiveFileName = "checker-javadoc.jar"
    from rootProject.tasks.allJavadoc.destinationDir
}


shadowJar {
    description 'Creates the "fat" checker.jar in dist/.'
    destinationDirectory = file("${projectDir}/dist")
    archiveFileName = "checker.jar"
    // To see what files are incorporated into the shadow jar file:
    // doFirst { println sourceSets.main.runtimeClasspath.asPath }
}
artifacts {
    // Don't add this here or else the Javadoc and the sources jar is built during the assemble task.
    // archives allJavadocJar
    // archives allSourcesJar
    archives shadowJar
}

clean {
    delete "${projectDir}/dist"
}

// Add non-junit tests
createCheckTypeTask(project.name, 'org.checkerframework.checker.compilermsgs.CompilerMessagesChecker', "CompilerMessages")
checkCompilerMessages {
    doFirst {
        options.compilerArgs += [
                '-Apropfiles=' + sourceSets.main.resources.filter { file -> file.name.equals('messages.properties') }.asPath + ":"
                        + project(':framework').sourceSets.main.resources.filter { file -> file.name.equals('messages.properties') }.asPath
        ]
    }
}

task nullnessExtraTests(type: Exec, dependsOn: copyJarsToDist, group: 'Verification') {
    description 'Run extra tests for the Nullness Checker.'
    executable 'make'
    environment JAVAC: "${projectDir}/bin/javac", JAVAP: 'javap'
    args = ['-C', 'tests/nullness-extra/']
}

task commandLineTests(type: Exec, dependsOn: copyJarsToDist, group: 'Verification') {
    description 'Run tests that need a special command line.'
    executable 'make'
    environment JAVAC: "${projectDir}/bin/javac"
    args = ['-C', 'tests/command-line/']
}

task tutorialTests(dependsOn: copyJarsToDist, group: 'Verification') {
    description 'Test that the tutorial is working as expected.'
    doLast {
        ant.ant(dir: "${rootDir}/docs/tutorial/tests", useNativeBasedir: 'true', inheritAll: 'false') {
            target(name: 'check-tutorial')
        }
    }
}

task exampleTests(type: Exec, dependsOn: copyJarsToDist, group: 'Verification') {
    description 'Run tests for the example programs.'
    executable 'make'
    environment JAVAC: "${projectDir}/bin/javac"
    args = ['-C', '../docs/examples']
}

task demosTests(dependsOn: copyJarsToDist, group: 'Verification') {
    description 'Test that the demos are working as expected.'
    doLast {
<<<<<<< HEAD
        if(JavaVersion.current() == JavaVersion.VERSION_1_8) {
=======
        if (JavaVersion.current() == JavaVersion.VERSION_1_8) {
>>>>>>> 019cbe0d
            File demosDir = new File(projectDir, '../../checker-framework-demos');
            if (!demosDir.exists()) {
                exec {
                    workingDir file(demosDir.toString() + '/../')
                    executable 'git'
                    args = ['clone', 'https://github.com/typetools/checker-framework.demos.git', 'checker-framework-demos']
                }
            } else {
                exec {
                    workingDir demosDir
                    executable 'git'
                    args = ['pull', 'https://github.com/typetools/checker-framework.demos.git']
                    ignoreExitValue = true
                }
            }
            ant.properties.put('checker.lib', file("${projectDir}/dist/checker.jar").absolutePath)
            ant.ant(dir: demosDir.toString())
        } else {
            println("Skipping demosTests because they only work with Java 8.")
        }
    }
}

task allNullnessTests(type: Test, group: 'Verification') {
    description 'Run all Junit tests for the Nullness Checker.'
    include '**/Nullness*.class'
}<|MERGE_RESOLUTION|>--- conflicted
+++ resolved
@@ -296,11 +296,7 @@
 task demosTests(dependsOn: copyJarsToDist, group: 'Verification') {
     description 'Test that the demos are working as expected.'
     doLast {
-<<<<<<< HEAD
-        if(JavaVersion.current() == JavaVersion.VERSION_1_8) {
-=======
         if (JavaVersion.current() == JavaVersion.VERSION_1_8) {
->>>>>>> 019cbe0d
             File demosDir = new File(projectDir, '../../checker-framework-demos');
             if (!demosDir.exists()) {
                 exec {
