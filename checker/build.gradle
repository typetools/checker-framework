--- conflicted
+++ resolved
@@ -287,13 +287,9 @@
 task allCalledMethodsTests(type: Test, group: 'Verification') {
     description 'Run all Junit tests for the Called Methods Checker.'
     include '**/CalledMethods*.class'
-<<<<<<< HEAD
     if (!skipDelombok) {
         dependsOn 'delombok'
     }
-=======
-    dependsOn 'delombok'
->>>>>>> 0912e147
 }
 
 // These are tests that should only be run with JDK 11+.
@@ -361,7 +357,7 @@
 
     doLast {
       // As of 2022-11-30, delombok crashes under JDK 19.
-      if(!isJava19) {
+      if(!skipDelombok) {
         def collection = files(configurations.testCompileClasspath)
         ant.taskdef(name: 'delombok', classname: 'lombok.delombok.ant.Tasks$Delombok',
             classpath: collection.asPath)
@@ -370,15 +366,11 @@
     }
 }
 
-<<<<<<< HEAD
 if (skipDelombok) {
     delombok.enabled = false
 } else {
     tasks.test.dependsOn("delombok")
 }
-=======
-tasks.test.dependsOn("delombok")
->>>>>>> 0912e147
 
 ///
 /// Whole-program inference tests
