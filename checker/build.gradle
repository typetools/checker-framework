ext {
    // See instructions for updating jdk8.jar at
    // https://github.com/typetools/annotated-libraries/blob/master/README.md .
    // Set jdkShaHash to 'local' to use a locally-built version of jdk8.jar .
<<<<<<< HEAD
    jdkShaHash = '069d6d4a35d9200017035517128af539ab77aeeb'
=======
    jdkShaHash = 'a99437a1e5af68c5a853bd32011d13b72e5beb2a'
>>>>>>> 68011260
    if (rootProject.hasProperty("useLocalJdk")) {
        jdkShaHash = 'local'
    }
}
sourceSets {
    main {
        resources {
            // Stub files, message.properties, etc.
            srcDirs += ['src/main/java']
            exclude '**/*.java'
        }
    }
    testannotations
}

dependencies {
    compile project(':framework')
    compile project(':dataflow')
    compile project(':javacutil')
    compile project(':checker-qual')

    testCompile group: 'junit', name: 'junit', version: '4.12'
    testCompile project(':framework-test')
    testCompile sourceSets.testannotations.output

    testannotationsCompile project(':checker-qual')
}

jar {
    manifest {
        attributes("Main-Class": "org.checkerframework.framework.util.CheckerMain")
    }
    doLast {
        new File("$projectDir/build/libs/README.txt").text =
"""Do not use file checker-X.Y.Z.jar, which contains only the checker subproject
and lacks other parts of the Checker Framework.
Instead, use checker/dist/checker.jar.
"""
    }
}

task copyJarsOtherThanJdk8ToDist(dependsOn: shadowJar, group: 'Build') {
    description 'Builds jars required by CheckerMain, except for jdk8.jar, and puts them in checker/dist.'
    dependsOn project(':checker-qual').tasks.jar
    // Also moves jdk8.jar to checker/dist
    doLast {
        copy {
            from file(project(':checker-qual').tasks.getByName("jar").archivePath)
            into "${projectDir}/dist"
            rename { String fileName ->
                // remove version number on checker-qual.jar
                fileName.replace(fileName, "checker-qual.jar")
            }
        }

        copy {
            from configurations.javacJar
            into "${projectDir}/dist"
            rename { String fileName ->
                fileName.replace(fileName, "javac.jar")
            }
        }
    }
}

task forceBuildJdk(group: 'Build') {
    description 'Builds jdk.jar even if no file in the JDK has changed. ' +
            'Use to update jdk.jar if defaulting has changed in a checker.'
    doLast {
        delete 'jdk/jdk.jar'
        buildJdk.execute()
    }
}

task buildJdk(group: 'Build', dependsOn: copyJarsOtherThanJdk8ToDist) {
    description 'Builds jdk8.jar. Requires -PuseLocalJdk, or that jdkShaHash == \'local\' in checker/build.gradle.'

    doLast {
        if (System.getenv('JAVA_HOME') == null) {
            throw new GradleException("Environment variable JAVA_HOME is not set.")
        }
        if (!jdkShaHash.is('local')) {
            throw new GradleException('To build jdk.jar, pass -PuseLocalJdk, or set jdkShaHash to \'local\' in checker/build.gradle.')
        }
        delete 'dist/jdk8.jar'
        exec {
            executable 'make'
            environment CHECKERFRAMEWORK: "${projectDir}/..",
                    ANNOTATION_TOOLS: "${afu}/..",
                    CLASSPATH: project(':checker').tasks.getByName('shadowJar').archivePath
            args += ["-C", "jdk/"]
        }

        copy {
            from 'jdk/jdk.jar'
            rename { String fileName ->
                fileName.replace(fileName, "jdk8.jar")
            }
            into 'jdk'
        }

        copy {
            from 'jdk/jdk8.jar'
            into 'dist'
        }
    }
}

task updateJdk() {
    description 'Downloads or builds jdk8.jar and copies into checker/dist'
    if (jdkShaHash.is('local')) {
        dependsOn(buildJdk)
    }
    doLast {
        if (!jdkShaHash.is('local')) {
            File downloadedJdk = new File(buildDir, "jdk8-${jdkShaHash}.jar");
            if (!downloadedJdk.exists()) {
                download {
                    src "https://github.com/typetools/annotated-libraries/raw/${jdkShaHash}/jdk8.jar"
                    overwrite true
                    dest downloadedJdk
                }
            }
            copy {
                from(downloadedJdk) {
                    rename downloadedJdk.name, 'jdk8.jar'
                }
                into "dist"
            }
        }
    }
}

task copyJarsToDist(dependsOn: shadowJar, group: 'Build') {
    description 'Builds or downloads jars required by CheckerMain and puts them in checker/dist.'
    dependsOn project(':checker-qual').tasks.jar
    // Also moves jdk8.jar to checker/dist
    dependsOn updateJdk
    dependsOn copyJarsOtherThanJdk8ToDist
}
assemble.dependsOn copyJarsToDist

task printPlumeUtilJarPath {
    description "Print the path to plume-util.jar"
    doFirst { println project.configurations.compile.find { it.name.startsWith("plume-util") } }
}

task allSourcesJar(type: Jar) {
    description 'Creates a sources jar that includes sources for all Checker Framework classes in checker.jar'
    destinationDir = file("${projectDir}/dist")
    archiveName = "checker-source.jar"
    from (sourceSets.main.java, project(':framework').sourceSets.main.allJava,
            project(':dataflow').sourceSets.main.allJava, project(':javacutil').sourceSets.main.allJava)
}

task allJavadocJar(type: Jar) {
    description 'Creates javadoc jar include Javadoc for all of the framework'
    dependsOn rootProject.tasks.allJavadoc
    destinationDir = file("${projectDir}/dist")
    archiveName = "checker-javadoc.jar"
    from rootProject.tasks.allJavadoc.destinationDir
}


shadowJar {
    description 'Creates the "fat" checker.jar in dist/.'
    destinationDir = file("${projectDir}/dist")
    archiveName = "checker.jar"
    // To see what files are incorporated into the shadow jar file:
    // doFirst { println sourceSets.main.runtimeClasspath.asPath }
}
artifacts {
    // Don't add this here or else the Javadoc is built during the assemble task.
    // archives allJavadocJar
    archives allSourcesJar
    archives shadowJar
}

clean {
    delete "${projectDir}/dist"
}

// Add non-junit tests
createCheckTypeTask(project.name, 'org.checkerframework.checker.compilermsgs.CompilerMessagesChecker', "CompilerMessages")
checkCompilerMessages {
    doFirst {
        options.compilerArgs += [
                '-Apropfiles=' + sourceSets.main.resources.filter { file -> file.name.equals('messages.properties') }.asPath + ":"
                        + project(':framework').sourceSets.main.resources.filter { file -> file.name.equals('messages.properties') }.asPath
        ]
    }
}

task nullnessExtraTests(type: Exec, dependsOn: copyJarsToDist, group: 'Verification') {
    description 'Run extra tests for the Nullness Checker.'
    executable 'make'
    environment JAVAC: "${projectDir}/bin/javac", JAVAP: 'javap'
    args = ['-C', 'tests/nullness-extra/']
}

task commandLineTests(type: Exec, dependsOn: copyJarsToDist, group: 'Verification') {
    description 'Run tests that need a special command line.'
    executable 'make'
    environment JAVAC: "${projectDir}/bin/javac"
    args = ['-C', 'tests/command-line/']
}

task tutorialTests(dependsOn: copyJarsToDist, group: 'Verification') {
    description 'Test that the tutorial is working as expected.'
    doLast {
        ant.ant(dir: "${rootDir}/docs/tutorial/tests", useNativeBasedir: 'true', inheritAll: 'false') {
            target(name: 'check-tutorial')
        }
    }
}

task exampleTests(type: Exec, dependsOn: copyJarsToDist, group: 'Verification') {
    description 'Run tests for the example programs.'
    executable 'make'
    environment JAVAC: "${projectDir}/bin/javac"
    args = ['-C', '../docs/examples']
}

task demosTests(dependsOn: copyJarsToDist, group: 'Verification') {
    description 'Test that the demos are working as expected.'
    doLast {
        File demosDir = new File(projectDir, '../../checker-framework-demos');
        if (!demosDir.exists()) {
            exec {
                workingDir file(demosDir.toString() + '/../')
                executable 'git'
                args = ['clone', 'https://github.com/typetools/checker-framework.demos.git', 'checker-framework-demos']
            }
        } else {
            exec {
                workingDir demosDir
                executable 'git'
                args = ['pull', 'https://github.com/typetools/checker-framework.demos.git']
                ignoreExitValue = true
            }
        }
        ant.properties.put('checker.lib', file("${projectDir}/dist/checker.jar").absolutePath)
        ant.ant(dir: demosDir.toString())
    }
}

task allNullnessTests(type: Test, group: 'Verification') {
    description 'Run all Junit tests for the Nullness Checker.'
    include '**/Nullness*.class'
}<|MERGE_RESOLUTION|>--- conflicted
+++ resolved
@@ -2,11 +2,7 @@
     // See instructions for updating jdk8.jar at
     // https://github.com/typetools/annotated-libraries/blob/master/README.md .
     // Set jdkShaHash to 'local' to use a locally-built version of jdk8.jar .
-<<<<<<< HEAD
-    jdkShaHash = '069d6d4a35d9200017035517128af539ab77aeeb'
-=======
     jdkShaHash = 'a99437a1e5af68c5a853bd32011d13b72e5beb2a'
->>>>>>> 68011260
     if (rootProject.hasProperty("useLocalJdk")) {
         jdkShaHash = 'local'
     }
