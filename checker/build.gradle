ext {
    // See instructions for updating jdk8.jar at
    // https://github.com/typetools/annotated-libraries/blob/master/README.md .
    // Set jdkShaHash to 'local' to use a locally-built version of jdk8.jar .
<<<<<<< HEAD
    jdkShaHash = '960803eb301ca1e83e74f7080b9638d9c5ac80e2'
=======
    jdkShaHash = 'f1f958b7e6667b4511162b70274babb2e3005ff3'
>>>>>>> b3964446
    if (rootProject.hasProperty("useLocalJdk")) {
        jdkShaHash = 'local'
    }

    jdkHome = '../../jdk'
}
sourceSets {
    main {
        resources {
            // Stub files, message.properties, etc.
            srcDirs += ['src/main/java', "${buildDir}/jdk"]
        }
    }
    testannotations
}

dependencies {
    implementation project(':framework')
    implementation project(':dataflow')
    implementation project(':javacutil')
    implementation project(':checker-qual')
    // As of 2019/12/16, the version of reflection-util in the Annotation
    // File Utilities takes priority over this version, in the fat jar
    // file. :-( So update it and re-build it locally when updating this.
    implementation 'org.plumelib:reflection-util:0.2.2'

    testImplementation group: 'junit', name: 'junit', version: '4.13'
    testImplementation project(':framework-test')
    testImplementation sourceSets.testannotations.output

    testannotationsImplementation project(':checker-qual')
}

task cloneTypetoolsJdk() {
    description 'Obtain or update the jdk'
    doLast {
        if (file(jdkHome).exists()) {
            exec {
                workingDir jdkHome
                executable 'git'
                args = ['pull', '-q']
                ignoreExitValue = true
            }
        } else {
            println 'Cloning JDK repository.'
            exec {
                workingDir "${jdkHome}/../"
                executable 'git'
                args = ['clone', '-q', '--depth', '1', 'https://github.com/typetools/jdk.git', 'jdk']
            }
        }
    }
}

task copyJdk11Files(dependsOn: cloneTypetoolsJdk, group: 'Build') {
    description "Copy annotated jdk 11 files to ${buildDir}/jdk/jdk11/"
    doLast {
        FileTree tree = fileTree(dir: "${jdkHome}/src/")
        SortedSet<String> annotatedForFiles = new TreeSet<>();
        tree.visit { FileVisitDetails fvd ->
            if (!fvd.file.isDirectory() && fvd.file.name.matches(".*\\.java")) {
                fvd.getFile().readLines().any { line ->
                    if (line.contains("@AnnotatedFor") || line.contains("org.checkerframework")) {
                        annotatedForFiles.add(fvd.file.absolutePath)
                        return true;
                    }
                }
            }
        }
        String absolutejdkHome = file(jdkHome).absolutePath
        int jdkDirStringSize = absolutejdkHome.size()
        copy {
            from(jdkHome)
            into("${buildDir}/jdk/jdk11/")
            for (String filename : annotatedForFiles) {
                include filename.substring(jdkDirStringSize)
            }
        }
    }
}

processResources.dependsOn(copyJdk11Files)

jar {
    manifest {
        attributes("Main-Class": "org.checkerframework.framework.util.CheckerMain")
    }
    doLast {
        new File("$projectDir/build/libs/README.txt").text =
"""Do not use file checker-X.Y.Z.jar, which contains only the checker subproject
and lacks other parts of the Checker Framework.
Instead, use checker/dist/checker.jar.
"""
    }
}

task copyJarsOtherThanJdk8ToDist(dependsOn: shadowJar, group: 'Build') {
    description 'Builds jars required by CheckerMain, except for jdk8.jar, and puts them in checker/dist.'
    dependsOn project(':checker-qual').tasks.jar
    // Also moves jdk8.jar to checker/dist
    doLast {
        copy {
            from file(project(':checker-qual').tasks.getByName("jar").archivePath)
            into "${projectDir}/dist"
            rename { String fileName ->
                // remove version number on checker-qual.jar
                fileName.replace(fileName, "checker-qual.jar")
            }
        }

        copy {
            from configurations.javacJar
            into "${projectDir}/dist"
            rename { String fileName ->
                fileName.replace(fileName, "javac.jar")
            }
        }
    }
}

task forceBuildJdk(group: 'Build') {
    description 'Builds jdk.jar even if no file in the JDK has changed. ' +
            'Use to update jdk.jar if defaulting has changed in a checker.'
    doLast {
        delete 'jdk/jdk.jar'
        buildJdk.execute()
    }
}

task buildJdk(group: 'Build', dependsOn: copyJarsOtherThanJdk8ToDist) {
    description 'Builds jdk8.jar. Requires -PuseLocalJdk, or that jdkShaHash == \'local\' in checker/build.gradle.'

    doLast {
        if (System.getenv('JAVA_HOME') == null) {
            throw new GradleException("Environment variable JAVA_HOME is not set.")
        }
        if (!jdkShaHash.is('local')) {
            throw new GradleException('To build jdk.jar, pass -PuseLocalJdk, or set jdkShaHash to \'local\' in checker/build.gradle.')
        }
        delete 'dist/jdk8.jar'
        exec {
            executable 'make'
            environment CHECKERFRAMEWORK: "${projectDir}/..",
                    ANNOTATION_TOOLS: "${afu}/..",
                    CLASSPATH: project(':checker').tasks.getByName('shadowJar').archivePath
            args += ["-C", "jdk/"]
        }

        copy {
            from 'jdk/jdk.jar'
            rename { String fileName ->
                fileName.replace(fileName, "jdk8.jar")
            }
            into 'jdk'
        }

        copy {
            from 'jdk/jdk8.jar'
            into 'dist'
        }
    }
}

task cleanJdk(type: Exec){
    description 'Runs \'make clean\' in checker/jdk directory.'
    workingDir "${projectDir}/jdk"
    executable 'make'
    args = ["clean"]
}

task updateJdk() {
    description 'Downloads or builds jdk8.jar and copies into checker/dist'
    if (jdkShaHash.is('local')) {
        dependsOn(buildJdk)
    }
    doLast {
        if (!jdkShaHash.is('local')) {
            File downloadedJdk = new File(buildDir, "jdk8-${jdkShaHash}.jar");
            if (!downloadedJdk.exists()) {
                download {
                    src "https://github.com/typetools/annotated-libraries/raw/${jdkShaHash}/jdk8.jar"
                    overwrite true
                    dest downloadedJdk
                }
            }
            copy {
                from(downloadedJdk) {
                    rename downloadedJdk.name, 'jdk8.jar'
                }
                into "dist"
            }
        }
    }
}

task printJdkJarManifest(type: Copy) {
    description 'Outputs the manifest file for checker/dist/jdk8.jar'
    outputs.upToDateWhen { false }

    from(zipTree('dist/jdk8.jar')) {
        include "META-INF/MANIFEST.MF"
    }

    String tmpDir = "${buildDir}/tmpJDKManifest"
    into tmpDir
    doLast {
        println(new File(tmpDir, 'META-INF/MANIFEST.MF').text)
        delete tmpDir
    }

}

task copyJarsToDist(dependsOn: shadowJar, group: 'Build') {
    description 'Builds or downloads jars required by CheckerMain and puts them in checker/dist.'
    dependsOn project(':checker-qual').tasks.jar
    // Also moves jdk8.jar to checker/dist
    dependsOn updateJdk
    dependsOn copyJarsOtherThanJdk8ToDist
}
assemble.dependsOn copyJarsToDist

task printPlumeUtilJarPath {
    description "Print the path to plume-util.jar"
    doFirst { println project.configurations.compile.find { it.name.startsWith("plume-util") } }
}

task allSourcesJar(type: Jar) {
    description 'Creates a sources jar that includes sources for all Checker Framework classes in checker.jar'
    destinationDirectory = file("${projectDir}/dist")
    archiveFileName = "checker-source.jar"
    from (sourceSets.main.java, project(':framework').sourceSets.main.allJava,
            project(':dataflow').sourceSets.main.allJava, project(':javacutil').sourceSets.main.allJava)
}

task allJavadocJar(type: Jar) {
    description 'Creates javadoc jar include Javadoc for all of the framework'
    dependsOn rootProject.tasks.allJavadoc
    destinationDirectory = file("${projectDir}/dist")
    archiveFileName = "checker-javadoc.jar"
    from rootProject.tasks.allJavadoc.destinationDir
}


shadowJar {
    description 'Creates the "fat" checker.jar in dist/.'
    destinationDirectory = file("${projectDir}/dist")
    archiveFileName = "checker.jar"
    // To see what files are incorporated into the shadow jar file:
    // doFirst { println sourceSets.main.runtimeClasspath.asPath }
}
artifacts {
    // Don't add this here or else the Javadoc and the sources jar is built during the assemble task.
    // archives allJavadocJar
    // archives allSourcesJar
    archives shadowJar
}

clean {
    dependsOn cleanJdk
    delete "${projectDir}/dist"
}

// Add non-junit tests
createCheckTypeTask(project.name, 'org.checkerframework.checker.compilermsgs.CompilerMessagesChecker', "CompilerMessages")
checkCompilerMessages {
    doFirst {
        options.compilerArgs += [
                '-Apropfiles=' + sourceSets.main.resources.filter { file -> file.name.equals('messages.properties') }.asPath + ":"
                        + project(':framework').sourceSets.main.resources.filter { file -> file.name.equals('messages.properties') }.asPath
        ]
    }
}

task nullnessExtraTests(type: Exec, dependsOn: copyJarsToDist, group: 'Verification') {
    description 'Run extra tests for the Nullness Checker.'
    executable 'make'
    environment JAVAC: "${projectDir}/bin/javac", JAVAP: 'javap'
    args = ['-C', 'tests/nullness-extra/']
}

task commandLineTests(type: Exec, dependsOn: copyJarsToDist, group: 'Verification') {
    description 'Run tests that need a special command line.'
    executable 'make'
    environment JAVAC: "${projectDir}/bin/javac"
    args = ['-C', 'tests/command-line/']
}

task tutorialTests(dependsOn: copyJarsToDist, group: 'Verification') {
    description 'Test that the tutorial is working as expected.'
    doLast {
        ant.ant(dir: "${rootDir}/docs/tutorial/tests", useNativeBasedir: 'true', inheritAll: 'false') {
            target(name: 'check-tutorial')
        }
    }
}

task exampleTests(type: Exec, dependsOn: copyJarsToDist, group: 'Verification') {
    description 'Run tests for the example programs.'
    executable 'make'
    environment JAVAC: "${projectDir}/bin/javac"
    args = ['-C', '../docs/examples']
}

task demosTests(dependsOn: copyJarsToDist, group: 'Verification') {
    description 'Test that the demos are working as expected.'
    doLast {
        if (JavaVersion.current() == JavaVersion.VERSION_1_8) {
            File demosDir = new File(projectDir, '../../checker-framework.demos');
            if (!demosDir.exists()) {
                exec {
                    workingDir file(demosDir.toString() + '/../')
                    executable 'git'
                    args = ['clone', 'https://github.com/typetools/checker-framework.demos.git']
                }
            } else {
                exec {
                    workingDir demosDir
                    executable 'git'
                    args = ['pull', 'https://github.com/typetools/checker-framework.demos.git']
                    ignoreExitValue = true
                }
            }
            ant.properties.put('checker.lib', file("${projectDir}/dist/checker.jar").absolutePath)
            ant.ant(dir: demosDir.toString())
        } else {
            println("Skipping demosTests because they only work with Java 8.")
        }
    }
}

task allNullnessTests(type: Test, group: 'Verification') {
    description 'Run all Junit tests for the Nullness Checker.'
    include '**/Nullness*.class'
}

// These are tests that should only be run with JDK 11.
task jtregJdk11Tests(dependsOn: ':downloadJtreg', group: 'Verification') {
    description 'Run the jtreg tests made for JDK 11.'
    dependsOn('compileJava')
    dependsOn('compileTestJava')
    dependsOn(':checker:updateJdk')
    dependsOn('shadowJar')

    String jtregOutput = "${buildDir}/jtregJdk11"
    String name = 'all'
    doLast {
        if(isJava8) {
            println "This test is only run with JDK 11."
            return;
        }
        exec {
            executable "${jtregHome}/bin/jtreg"
            args = [
                    "-dir:${projectDir}/jtregJdk11",
                    "-workDir:${jtregOutput}/${name}/work",
                    "-reportDir:${jtregOutput}/${name}/report",
                    "-verbose:summary",
                    "-javacoptions:-g",
                    "-keywords:!ignore",
                    "-samevm",
                    "-javacoptions:-classpath ${tasks.shadowJar.archiveFile.get()}:${sourceSets.test.output.asPath}",
                    "-vmoptions:-classpath ${tasks.shadowJar.archiveFile.get()}:${sourceSets.test.output.asPath}",
                    "-vmoptions:--add-opens=jdk.compiler/com.sun.tools.javac.comp=ALL-UNNAMED",
                    "-javacoptions:-classpath ${sourceSets.testannotations.output.asPath}",
                    // Location of jtreg tests
                    '.'
            ]
        }


    }
}<|MERGE_RESOLUTION|>--- conflicted
+++ resolved
@@ -2,11 +2,7 @@
     // See instructions for updating jdk8.jar at
     // https://github.com/typetools/annotated-libraries/blob/master/README.md .
     // Set jdkShaHash to 'local' to use a locally-built version of jdk8.jar .
-<<<<<<< HEAD
     jdkShaHash = '960803eb301ca1e83e74f7080b9638d9c5ac80e2'
-=======
-    jdkShaHash = 'f1f958b7e6667b4511162b70274babb2e3005ff3'
->>>>>>> b3964446
     if (rootProject.hasProperty("useLocalJdk")) {
         jdkShaHash = 'local'
     }
