--- conflicted
+++ resolved
@@ -1,15 +1,3 @@
-<<<<<<< HEAD
-=======
-plugins {
-    // To only load the parts of the AWS SDK needed to test the Called Methods Checker, rather
-    // than the whole AWS SDK. Uses the "legacy" version listed here:
-    // https://docs.aws.amazon.com/sdk-for-java/v1/developer-guide/setup-project-gradle.html,
-    // because the build fails with the Gradle 5+ way, saying that it can't find ec2.
-    // I believe that this is because the CF only needs the AWS SDK during testing, not during the build.
-    id 'io.spring.dependency-management' version '1.0.11.RELEASE'
-}
-
->>>>>>> e544f568
 sourceSets {
     main {
         resources {
@@ -642,6 +630,7 @@
         }
     }
 }
+
 publishing {
     publications {
         checker(MavenPublication) {
