plugins {
<<<<<<< HEAD
  id("java-library")
  id("base")
  // https://github.com/n0mer/gradle-git-properties
  // Generates file build/resources/main/git.properties when the `classes` task runs.
  id("com.gorylenko.gradle-git-properties").version("2.5.3")
=======
  id "java-library"
  id "base"
  // https://github.com/n0mer/gradle-git-properties
  // Generates file build/resources/main/git.properties when the `classes` task runs.
  id "com.gorylenko.gradle-git-properties" version "2.5.3"
>>>>>>> 0368ba36
}

sourceSets {
  main {
    resources {
      // Stub files, message.properties, etc.
      srcDirs += ["src/main/java"]
    }
  }
  testannotations
}

sourcesJar {
  // The resources duplicate content from the src directory.
  duplicatesStrategy = DuplicatesStrategy.EXCLUDE
}

configurations {
  implementation.extendsFrom(annotatedGuava)
  fatJar {
    canBeConsumed = true
    canBeResolved = false
  }
  checkerQual
}

dependencies {
<<<<<<< HEAD
  implementation(project(":javacutil"))
  implementation(project(":dataflow"))
  implementation(project(":framework"))
  implementation(project(":annotation-file-utilities"))
  implementation(project(":checker-qual"))
  implementation(project(":checker-util"))
=======
  implementation project(":javacutil")
  implementation project(":dataflow")
  implementation project(":framework")
  implementation project(":annotation-file-utilities")
  implementation project(":checker-qual")
  implementation project(":checker-util")
>>>>>>> 0368ba36

  // External dependencies:
  // If you add an external dependency, you must shadow its packages.
  // See the comment in ../build.gradle in the shadowJar block.

  implementation("org.plumelib:reflection-util:${versions.reflectionUtil}")
  implementation("org.plumelib:plume-util:${versions.plumeUtil}")

  // Dependencies added to "shadow" appear as dependencies in Maven Central.
<<<<<<< HEAD
  shadow(project(":checker-qual"))
  shadow(project(":checker-util"))

  // Called Methods Checker AutoValue + Lombok support
  testImplementation("com.google.auto.value:auto-value-annotations:${versions.autoValue}")
  testImplementation("com.google.auto.value:auto-value:${versions.autoValue}")
  testImplementation("com.ryanharter.auto.value:auto-value-parcel:0.2.9")
  testImplementation("org.projectlombok:lombok:${versions.lombok}")

  // Called Methods Checker support for detecting misuses of AWS APIs
  testImplementation("com.amazonaws:aws-java-sdk-ec2")
  testImplementation("com.amazonaws:aws-java-sdk-kms")
  // The AWS SDK is used for testing the Called Methods Checker.
  testImplementation(platform("com.amazonaws:aws-java-sdk-bom:1.12.788"))
  // For the Resource Leak Checker's support for JavaEE.
  testImplementation("javax.servlet:javax.servlet-api:4.0.1")
  // For the Resource Leak Checker's support for IOUtils.
  testImplementation("commons-io:commons-io:2.20.0")
  // To test for an obscure crash in CFG construction for try-with-resources;
  // see https://github.com/typetools/checker-framework/issues/6396
  testImplementation("org.apache.spark:spark-sql_2.12:3.3.2")

  testImplementation("junit:junit:4.13.2")
  testImplementation(project(":framework-test"))
  testImplementation(sourceSets.testannotations.output)

  testannotationsImplementation(project(":checker-qual"))

  checkerQual(project(":checker-qual"))
=======
  shadow project(":checker-qual")
  shadow project(":checker-util")

  // Called Methods Checker AutoValue + Lombok support
  testImplementation "com.google.auto.value:auto-value-annotations:${versions.autoValue}"
  testImplementation "com.google.auto.value:auto-value:${versions.autoValue}"
  testImplementation "com.ryanharter.auto.value:auto-value-parcel:0.2.9"
  testImplementation "org.projectlombok:lombok:${versions.lombok}"

  // Called Methods Checker support for detecting misuses of AWS APIs
  testImplementation "com.amazonaws:aws-java-sdk-ec2"
  testImplementation "com.amazonaws:aws-java-sdk-kms"
  // The AWS SDK is used for testing the Called Methods Checker.
  testImplementation platform("com.amazonaws:aws-java-sdk-bom:1.12.788")
  // For the Resource Leak Checker's support for JavaEE.
  testImplementation "javax.servlet:javax.servlet-api:4.0.1"
  // For the Resource Leak Checker's support for IOUtils.
  testImplementation "commons-io:commons-io:2.20.0"
  // To test for an obscure crash in CFG construction for try-with-resources;
  // see https://github.com/typetools/checker-framework/issues/6396
  testImplementation "org.apache.spark:spark-sql_2.12:3.3.2"

  testImplementation "junit:junit:4.13.2"
  testImplementation project(":framework-test")
  testImplementation sourceSets.testannotations.output

  testannotationsImplementation project(":checker-qual")

  checkerQual project(":checker-qual")
>>>>>>> 0368ba36
}

// It's not clear why this dependencies exists, but Gradle issues the following warning:
//   - Gradle detected a problem with the following location:
//   "/Users/smillst/jsr308/checker-framework/.git".
//   Reason: Task ":checker:generateGitProperties" uses this output of task ":installGitHooks"
//   without declaring an explicit or implicit dependency. This can lead to incorrect results being
//   produced, depending on what order the tasks are executed. Please refer to
//   https://docs.gradle.org/7.1/userguide/validation_problems.html#implicit_dependency for more
//   details about this problem.
generateGitProperties.dependsOn(":installGitHooks")
gitProperties {
  dotGitDirectory = project.rootProject.layout.projectDirectory.dir(".git")
}

jar {
  manifest {
    attributes("Main-Class": "org.checkerframework.framework.util.CheckerMain")
  }
}

// This task differs from the `assemble` task in that it does not build Javadoc.
// It is useful for those who only want to run `javac`.
// checker.jar is copied to checker/dist/ when it is built by the shadowJar task.
tasks.register("assembleForJavac") {
<<<<<<< HEAD
  dependsOn(shadowJar)
  description = "Builds or downloads jars required by CheckerMain and puts them in checker/dist/."
  dependsOn(project(":checker-qual").tasks.jar)
  dependsOn(project(":checker-util").tasks.jar)
=======
  dependsOn shadowJar
  description = "Builds or downloads jars required by CheckerMain and puts them in checker/dist/."
  dependsOn project(":checker-qual").tasks.jar
  dependsOn project(":checker-util").tasks.jar
>>>>>>> 0368ba36

  doLast {
    copy {
      // This is required to *run* the Checker Framework on JDK 8.
      from(configurations.javacJar)
      into("${projectDir}/dist")
      rename { String fileName ->
        fileName.replace(fileName, "javac.jar")
      }
    }
  }
}

<<<<<<< HEAD
assemble.dependsOn(assembleForJavac)
=======
assemble.dependsOn assembleForJavac
>>>>>>> 0368ba36
assemble.dependsOn(":getDoLikeJavac")

tasks.register("allSourcesJar", Jar) {
  description = "Creates a sources jar that includes sources for all Checker Framework classes in checker.jar"
  group = "Build"
  destinationDirectory = file("${projectDir}/dist")
  archiveFileName = "checker-source.jar"
  archiveClassifier = "sources"
  from(sourceSets.main.java, project(":framework").sourceSets.main.allJava,
      project(":dataflow").sourceSets.main.allJava, project(":javacutil").sourceSets.main.allJava,
      project(":checker-qual").sourceSets.main.allJava, project(":checker-util").sourceSets.main.allJava)
}

tasks.register("allJavadocJar", Jar) {
  description = "Creates javadoc jar including Javadoc for all of the Checker Framework"
  group = "Build"
<<<<<<< HEAD
  dependsOn(rootProject.tasks.allJavadoc)
=======
  dependsOn rootProject.tasks.allJavadoc
>>>>>>> 0368ba36
  // TODO: This should not be required, but without it the addFavicon task is sometimes not run
  // before this one.
  dependsOn(rootProject.tasks.addFavicon)

  destinationDirectory = file("${projectDir}/dist")
  archiveFileName = "checker-javadoc.jar"
  archiveClassifier = "javadoc"
<<<<<<< HEAD
  from(rootProject.tasks.allJavadoc.destinationDir)
=======
  from rootProject.tasks.allJavadoc.destinationDir
>>>>>>> 0368ba36
}

// Shadowing Test Sources and Dependencies
import com.github.jengelman.gradle.plugins.shadow.tasks.ShadowJar

tasks.register("checkerJar", ShadowJar) {
<<<<<<< HEAD
  dependsOn(compileJava)
=======
  dependsOn compileJava
>>>>>>> 0368ba36
  description = "Builds checker-${project.version}.jar with all dependencies except checker-qual and checker-util."
  group = "Build"
  includeEmptyDirs = false
  base {
    archivesName = "checker"
  }

  from(shadowJar.source)
  configurations = shadowJar.configurations

  manifest {
    attributes("Main-Class": "org.checkerframework.framework.util.CheckerMain")
  }
<<<<<<< HEAD
  exclude("org/checkerframework/**/qual/*")
  exclude("org/checkerframework/checker/**/util/*")
=======
  exclude "org/checkerframework/**/qual/*"
  exclude "org/checkerframework/checker/**/util/*"
>>>>>>> 0368ba36
  relocators = shadowJar.getRelocators()
  // To see what files are incorporated into the shadow jar file:
  // doFirst { println(sourceSets.main.runtimeClasspath.asPath })
}

jar {
  dependsOn(checkerJar)
  // Never build the skinny jar.
  onlyIf { false }
  archiveClassifier = "skinny"
}

shadowJar {
  description = "Creates checker-VERSION-all.jar and copies it to dist/checker.jar."
  archiveClassifier = "all"
  outputs.file("${projectDir}/dist/checker.jar")
  // To see what files are incorporated into the shadow jar file:
  // doFirst { println(sourceSets.main.runtimeClasspath.asPath })
  doLast {
    copy {
<<<<<<< HEAD
      from(archiveFile.get())
      into(file("${projectDir}/dist"))
      rename("checker.*", "checker.jar")
=======
      from archiveFile.get()
      into file("${projectDir}/dist")
      rename "checker.*", "checker.jar"
>>>>>>> 0368ba36
    }
  }
}

artifacts {
  // Don't add this here or else the Javadoc and the sources jar is built during the assemble task.
  // archives(allJavadocJar)
  //archives(allSourcesJar)
  archives(shadowJar)
  archives(checkerJar)

  fatJar(shadowJar)
}

clean {
<<<<<<< HEAD
  delete("${projectDir}/dist")
  delete("tests/calledmethods-delomboked")
=======
  delete "${projectDir}/dist"
  delete "tests/calledmethods-delomboked"
>>>>>>> 0368ba36
  delete("tests/ainfer-testchecker/annotated")
  delete("tests/ainfer-testchecker/inference-output")
  delete("tests/ainfer-nullness/annotated")
  delete("tests/ainfer-nullness/inference-output")
  delete("tests/ainfer-index/annotated")
  delete("tests/ainfer-index/inference-output")
  delete("tests/ainfer-resourceleak/annotated")
  delete("tests/ainfer-resourceleak/inference-output")
}

clean.doLast {
  while (buildDir.exists()) {
    sleep(10000)                // wait 10 seconds
    buildDir.deleteDir()
  }
}


// Add non-junit tests

tasks.register("nullnessExtraTests", Exec) {
<<<<<<< HEAD
  dependsOn(assembleForJavac)
  description = "Run extra tests for the Nullness Checker."
  group = "Verification"
  executable = "make"
  environment("JAVAC", "${projectDir}/bin/javac")
  environment("JAVAP", "javap")
=======
  dependsOn assembleForJavac
  description = "Run extra tests for the Nullness Checker."
  group = "Verification"
  executable "make"
  environment JAVAC: "${projectDir}/bin/javac", JAVAP: "javap"
>>>>>>> 0368ba36
  args = ["-C", "tests/nullness-extra/"]
}

tasks.register("commandLineTests", Exec) {
<<<<<<< HEAD
  dependsOn(assembleForJavac)
  description = "Run tests that need a special command line."
  group = "Verification"
  executable = "make"
  environment("JAVAC", "${projectDir}/bin/javac")
=======
  dependsOn assembleForJavac
  description = "Run tests that need a special command line."
  group = "Verification"
  executable "make"
  environment JAVAC: "${projectDir}/bin/javac"
>>>>>>> 0368ba36
  args = ["-C", "tests/command-line/"]
}

tasks.register("tutorialTests") {
<<<<<<< HEAD
  dependsOn(assembleForJavac)
=======
  dependsOn assembleForJavac
>>>>>>> 0368ba36
  description = "Test that the tutorial is working as expected."
  group = "Verification"
  doLast {
    ant.ant(dir: "${rootDir}/docs/tutorial/tests", useNativeBasedir: "true", inheritAll: "false") {
      target(name: "check-tutorial")
    }
  }
}

tasks.register("exampleTests", Exec) {
<<<<<<< HEAD
  dependsOn(assembleForJavac)
  description = "Run tests for the example programs."
  group = "Verification"
  executable = "make"
  environment("JAVAC", "${projectDir}/bin/javac")
=======
  dependsOn assembleForJavac
  description = "Run tests for the example programs."
  group = "Verification"
  executable "make"
  environment JAVAC: "${projectDir}/bin/javac"
>>>>>>> 0368ba36
  args = ["-C", "../docs/examples"]
}

tasks.register("allNullnessTests", Test) {
  description = "Run all Junit tests for the Nullness Checker."
  group = "Verification"
<<<<<<< HEAD
  include("**/Nullness*.class")
=======
  include "**/Nullness*.class"
>>>>>>> 0368ba36
}

tasks.register("allCalledMethodsTests", Test) {
  description = "Run all Junit tests for the Called Methods Checker."
  group = "Verification"
<<<<<<< HEAD
  include("**/CalledMethods*.class")
  if (!skipDelombok) {
    dependsOn("delombok")
=======
  include "**/CalledMethods*.class"
  if (!skipDelombok) {
    dependsOn "delombok"
>>>>>>> 0368ba36
  }
}

tasks.register("allResourceLeakTests", Test) {
  description = "Run all Junit tests for the Resource Leak Checker."
  group = "Verification"
<<<<<<< HEAD
  include("**/ResourceLeak*.class")
  include("**/MustCall*.class")
=======
  include "**/ResourceLeak*.class"
  include "**/MustCall*.class"
>>>>>>> 0368ba36
}

// These are tests that should only be run with JDK 11+.
tasks.register("jtregJdk11Tests", Exec) {
  description = "Run the jtreg tests made for JDK 11+."
  group = "Verification"
  dependsOn("compileJava")
  dependsOn("compileTestJava")
  dependsOn("shadowJar")

  String jtregOutput = "${buildDir}/jtregJdk11"
  String name = "all"
<<<<<<< HEAD
  executable = "jtreg"
=======
  executable "jtreg"
>>>>>>> 0368ba36
  args = [
    "-dir:${projectDir}/jtregJdk11",
    "-workDir:${jtregOutput}/${name}/work",
    "-reportDir:${jtregOutput}/${name}/report",
    "-verbose:summary",
    "-javacoptions:-g",
    "-keywords:!ignore",
    "-samevm",
    "-javacoptions:-classpath ${tasks.shadowJar.archiveFile.get()}:${sourceSets.test.output.asPath}",
    "-vmoptions:-classpath ${tasks.shadowJar.archiveFile.get()}:${sourceSets.test.output.asPath}",
    "-vmoptions:--add-opens=jdk.compiler/com.sun.tools.javac.api=ALL-UNNAMED",
    "-vmoptions:--add-opens=jdk.compiler/com.sun.tools.javac.code=ALL-UNNAMED",
    "-vmoptions:--add-opens=jdk.compiler/com.sun.tools.javac.comp=ALL-UNNAMED",
    "-vmoptions:--add-opens=jdk.compiler/com.sun.tools.javac.file=ALL-UNNAMED",
    "-vmoptions:--add-opens=jdk.compiler/com.sun.tools.javac.main=ALL-UNNAMED",
    "-vmoptions:--add-opens=jdk.compiler/com.sun.tools.javac.parser=ALL-UNNAMED",
    "-vmoptions:--add-opens=jdk.compiler/com.sun.tools.javac.processing=ALL-UNNAMED",
    "-vmoptions:--add-opens=jdk.compiler/com.sun.tools.javac.tree=ALL-UNNAMED",
    "-vmoptions:--add-opens=jdk.compiler/com.sun.tools.javac.util=ALL-UNNAMED",
    "-javacoptions:-classpath ${sourceSets.testannotations.output.asPath}",
    // Location of jtreg tests
    "."
  ]
}

// JSpecify tests are excluded by default.  To run them:
// ./gradlew NullnessJSpecifySamplesTest
test {
<<<<<<< HEAD
  exclude("**/org/checkerframework/checker/test/junit/NullnessJSpecifySamplesTest.class")
  if (skipDelombok) {
    exclude("**/org/checkerframework/checker/test/junit/CalledMethodsNoDelombokTest.class")
    exclude("**/org/checkerframework/checker/test/junit/CalledMethodsDisableReturnsReceiverTest.class")
    exclude("**/org/checkerframework/checker/test/junit/NullnessNoDelombokTest.class")
=======
  exclude "**/org/checkerframework/checker/test/junit/NullnessJSpecifySamplesTest.class"
  if (skipDelombok) {
    exclude "**/org/checkerframework/checker/test/junit/CalledMethodsNoDelombokTest.class"
    exclude "**/org/checkerframework/checker/test/junit/CalledMethodsDisableReturnsReceiverTest.class"
    exclude "**/org/checkerframework/checker/test/junit/NullnessNoDelombokTest.class"
>>>>>>> 0368ba36
  }
}

if (!skipDelombok) {
  tasks.register("delombok") {
    description = "Delomboks the source code tree in tests/calledmethods-lombok"

    def srcDelomboked = "tests/calledmethods-delomboked"
    def srcJava = "tests/calledmethods-lombok"

    inputs.files(file(srcJava))
    outputs.dir(file(srcDelomboked))

    // Because there are Checker Framework annotations in the test source.
<<<<<<< HEAD
    dependsOn(project(":checker-qual").tasks.jar)

    doLast {
      if (!skipDelombok) {
        def collection =(files(configurations.testCompileClasspath))
        ant.taskdef(name: "delombok", classname: "lombok.delombok.ant.Tasks$Delombok",
=======
    dependsOn project(":checker-qual").tasks.jar

    doLast {
      if (!skipDelombok) {
        def collection = files(configurations.testCompileClasspath)
        ant.taskdef(name: "delombok", classname: 'lombok.delombok.ant.Tasks$Delombok',
>>>>>>> 0368ba36
        classpath: collection.asPath)
        ant.delombok(from: srcJava, to: srcDelomboked, classpath: collection.asPath)
      }
    }
  }
  tasks.test.dependsOn("delombok")
}

//
// Tests of the -Ainfer command-line argument.  These are not whole-program inference tests.
//

test {
  useJUnit {
    // These are run in task ainferTest.
<<<<<<< HEAD
    excludeCategories("org.checkerframework.checker.test.junit.ainferrunners.AinferTestCheckerJaifsGenerationTest")
    excludeCategories("org.checkerframework.checker.test.junit.ainferrunners.AinferTestCheckerStubsGenerationTest")
    excludeCategories("org.checkerframework.checker.test.junit.ainferrunners.AinferTestCheckerAjavaGenerationTest")
    excludeCategories("org.checkerframework.checker.test.junit.ainferrunners.AinferNullnessJaifsGenerationTest")
    excludeCategories("org.checkerframework.checker.test.junit.ainferrunners.AinferNullnessAjavaGenerationTest")
    excludeCategories("org.checkerframework.checker.test.junit.ainferrunners.AinferIndexAjavaGenerationTest")
    excludeCategories("org.checkerframework.checker.test.junit.ainferrunners.AinferResourceLeakAjavaGenerationTest")
=======
    excludeCategories "org.checkerframework.checker.test.junit.ainferrunners.AinferTestCheckerJaifsGenerationTest"
    excludeCategories "org.checkerframework.checker.test.junit.ainferrunners.AinferTestCheckerStubsGenerationTest"
    excludeCategories "org.checkerframework.checker.test.junit.ainferrunners.AinferTestCheckerAjavaGenerationTest"
    excludeCategories "org.checkerframework.checker.test.junit.ainferrunners.AinferNullnessJaifsGenerationTest"
    excludeCategories "org.checkerframework.checker.test.junit.ainferrunners.AinferNullnessAjavaGenerationTest"
    excludeCategories "org.checkerframework.checker.test.junit.ainferrunners.AinferIndexAjavaGenerationTest"
    excludeCategories "org.checkerframework.checker.test.junit.ainferrunners.AinferResourceLeakAjavaGenerationTest"
>>>>>>> 0368ba36
  }
}

tasks.register("ainferTestCheckerGenerateStubs", Test) {
  description = "Internal task.  Users should run ainferTestCheckerStubTest instead.  This type-checks the ainfer-testchecker files with -Ainfer=stubs to generate stub files."
  dependsOn(compileTestJava)

  testClassesDirs = sourceSets.test.output.classesDirs
  classpath = sourceSets.test.runtimeClasspath

  outputs.upToDateWhen { false }
<<<<<<< HEAD
  include("**/AinferTestCheckerStubsGenerationTest.class")
=======
  include "**/AinferTestCheckerStubsGenerationTest.class"
>>>>>>> 0368ba36
  testLogging {
    // Always run the tests
    outputs.upToDateWhen { false }

    // Show the found unexpected diagnostics and the expected diagnostics not found.
    exceptionFormat = "full"
<<<<<<< HEAD
    events("passed", "skipped", "failed")
=======
    events "passed", "skipped", "failed"
>>>>>>> 0368ba36
  }
  doFirst {
    delete("tests/ainfer-testchecker/annotated")
    delete("${buildDir}/ainfer-testchecker/")
  }
  doLast {
    copyNonannotatedToAnnotatedDirectory("ainfer-testchecker")
    // The stub file format doesn't support annotations on anonymous inner classes, so
    // this test also expects errors on these tests that expect annotations to be inferred
    // inside anonymous classes.
    delete("tests/ainfer-testchecker/annotated/UsesAnonymous.java")
    delete("tests/ainfer-testchecker/annotated/AnonymousClassWithField.java")

    // This test outputs a warning about records.
    delete("tests/ainfer-testchecker/annotated/all-systems/java17/Issue6069.java")

    // This test causes an error when its corresponding stub file is read, because the test
    // contains an annotation definition. The stub file parser does not support reading
    // files that define annotations; this test can be reinstated if the stub parser
    // is extended to support annotation definitions.
    delete("tests/ainfer-testchecker/annotated/all-systems/Issue4083.java")

    copy {
<<<<<<< HEAD
      from(file("tests/ainfer-testchecker/non-annotated/UsesAnonymous.java"))
      into(file("tests/ainfer-testchecker/annotated"))
=======
      from file("tests/ainfer-testchecker/non-annotated/UsesAnonymous.java")
      into file("tests/ainfer-testchecker/annotated")
>>>>>>> 0368ba36
    }
  }
}

tasks.register("ainferTestCheckerValidateStubs", Test) {
  description = "Internal task.  Users should run ainferTestCheckerStubTest instead.  This type-checks the ainfer-testchecker tests using the stub files generated by ainferTestCheckerGenerateStubs."
  dependsOn(ainferTestCheckerGenerateStubs)

  testClassesDirs = sourceSets.test.output.classesDirs
  classpath = sourceSets.test.runtimeClasspath

  outputs.upToDateWhen { false }
<<<<<<< HEAD
  include("**/AinferTestCheckerStubsValidationTest.class")
=======
  include "**/AinferTestCheckerStubsValidationTest.class"
>>>>>>> 0368ba36
  testLogging {
    // Always run the tests
    outputs.upToDateWhen { false }

    // Show the found unexpected diagnostics and the expected diagnostics not found.
    exceptionFormat = "full"
<<<<<<< HEAD
    events("passed", "skipped", "failed")
=======
    events "passed", "skipped", "failed"
>>>>>>> 0368ba36
  }
}

tasks.register("ainferTestCheckerGenerateAjava", Test) {
  description = "Internal task.  Users should run ainferTestCheckerAjavaTest instead.  This type-checks the ainfer-testchecker files with -Ainfer=ajava to generate ajava files."
  dependsOn(compileTestJava)

  testClassesDirs = sourceSets.test.output.classesDirs
  classpath = sourceSets.test.runtimeClasspath

  outputs.upToDateWhen { false }
<<<<<<< HEAD
  include("**/AinferTestCheckerAjavaGenerationTest.class")
=======
  include "**/AinferTestCheckerAjavaGenerationTest.class"
>>>>>>> 0368ba36
  testLogging {
    // Always run the tests
    outputs.upToDateWhen { false }

    // Show the found unexpected diagnostics and the expected diagnostics not found.
    exceptionFormat = "full"
<<<<<<< HEAD
    events("passed", "skipped", "failed")
=======
    events "passed", "skipped", "failed"
>>>>>>> 0368ba36
  }
  doFirst {
    delete("tests/ainfer-testchecker/annotated")
    delete("${buildDir}/ainfer-testchecker/")
  }
  doLast {
    copyNonannotatedToAnnotatedDirectory("ainfer-testchecker")

    // AinferTestCheckerAjavaValidationTest fails with "warning: (purity.methodref)", whenever
    // there is a user-defined generic interface, and a variable of that type is assigned a
    // method reference.
    delete("tests/ainfer-testchecker/annotated/all-systems/java8/memberref/Issue946.java")
    delete("tests/ainfer-testchecker/annotated/all-systems/java8/memberref/Receivers.java")

    // This test must be deleted, because otherwise an error about a missing type in an
    // ajava file is issued. The test itself shouldn't be run as an all-systems test while testing
    // WPI; see the copy in the non-annotated WPI tests for an explanation.
    delete("tests/ainfer-testchecker/annotated/all-systems/java8/memberref/Purity.java")

    // There is some kind of bad interaction between the purity checker's inference mode
    // and method references to constructors: every one of them in this test causes a
    // purity.methodref warning during validation. This problem only occurs for ajava-based
    // inference because the relevant purity annotations that seem to trigger it are on
    // inner classes, which stubs cannot annotate.
    // TODO: investigate the cause of this error in the Purity checker, fix it, and then reinstate this test.
    delete("tests/ainfer-testchecker/annotated/all-systems/java8/memberref/MemberReferences.java")
  }
}

tasks.register("ainferTestCheckerValidateAjava", Test) {
  description = "Internal task.  Users should run ainferTestCheckerAjavaTest instead.  This re-type-checks the ainfer-testchecker files using the ajava files generated by ainferTestCheckerGenerateAjava"
  dependsOn(ainferTestCheckerGenerateAjava)

  testClassesDirs = sourceSets.test.output.classesDirs
  classpath = sourceSets.test.runtimeClasspath

  outputs.upToDateWhen { false }
<<<<<<< HEAD
  include("**/AinferTestCheckerAjavaValidationTest.class")
=======
  include "**/AinferTestCheckerAjavaValidationTest.class"
>>>>>>> 0368ba36
  testLogging {
    // Always run the tests
    outputs.upToDateWhen { false }

    // Show the found unexpected diagnostics and the expected diagnostics not found.
    exceptionFormat = "full"
<<<<<<< HEAD
    events("passed", "skipped", "failed")
=======
    events "passed", "skipped", "failed"
>>>>>>> 0368ba36
  }
}

// Copies directories as needed by WPI tests.
// Formal parameter testdir is, for example, "ainfer-testchecker".
// Does work in directory "tests/${testdir}/".
// 1. Copies whole-program inference test source code from the non-annotated/ to the annotated/ directory.
// 2. Copies WPI output, such as .jaif or .stub files, to the inferference-output/ directory.
void copyNonannotatedToAnnotatedDirectory(String testdir) {
  // Copying all test files to another directory, removing all expected errors that should not
  // occur after inserting inferred annotations from .jaif files.
  copy {
    from(files("tests/${testdir}/non-annotated"))
    into(file("tests/${testdir}/annotated"))
    filter { String line ->
      (line.contains("// :: error:")
<<<<<<< HEAD
          // Don"t remove unchecked cast warnings, because they"re genuinely expected in some all-systems
=======
          // Don't remove unchecked cast warnings, because they're genuinely expected in some all-systems
>>>>>>> 0368ba36
          // tests, such as GenericsCasts.java.
          || (line.contains("// :: warning:") && !line.contains("// :: warning: [unchecked]")))
          ? null : line
    }
  }
  // The only file for which expected errors are maintained is ExpectedErrors.java, so we copy it over.
  delete("tests/${testdir}/annotated/ExpectedErrors.java")
  copy {
    from(file("tests/${testdir}/non-annotated/ExpectedErrors.java"))
    into(file("tests/${testdir}/annotated"))
  }

  delete("tests/${testdir}/inference-output")
  file("build/whole-program-inference").renameTo(file("tests/${testdir}/inference-output"))
}

// This task is similar to the ainferTestCheckerJaifTest task below, but it doesn't
// run the insert-annotations-to-source tool. Instead, it tests the -Ainfer=stubs feature
// and the -AmergeStubsWithSource feature to do WPI using stub files.
tasks.register("ainferTestCheckerStubTest") {
<<<<<<< HEAD
  dependsOn("shadowJar")
=======
  dependsOn "shadowJar"
>>>>>>> 0368ba36
  description = "Run tests for whole-program inference using stub files"
  group = "Verification"
  dependsOn(ainferTestCheckerValidateStubs)
  outputs.upToDateWhen { false }
}

// Like ainferTestCheckerStubTest, but with ajava files instead
tasks.register("ainferTestCheckerAjavaTest") {
<<<<<<< HEAD
  dependsOn("shadowJar")
=======
  dependsOn "shadowJar"
>>>>>>> 0368ba36
  description = "Run tests for whole-program inference using ajava files"
  group = "Verification"
  dependsOn(ainferTestCheckerValidateAjava)
  outputs.upToDateWhen { false }
}

tasks.register("ainferTestCheckerGenerateJaifs", Test) {
  description = "Internal task.  Users should run ainferTestCheckerJaifTest instead.  This type-checks the ainfer-testchecker files with -Ainfer=jaifs to generate .jaif files"

  dependsOn(compileTestJava)
  dependsOn(":checker-qual:jar")  // For the Value Checker annotations.
  testClassesDirs = sourceSets.test.output.classesDirs
  classpath = sourceSets.test.runtimeClasspath
  outputs.upToDateWhen { false }
<<<<<<< HEAD
  include("**/AinferTestCheckerJaifsGenerationTest.class")
=======
  include "**/AinferTestCheckerJaifsGenerationTest.class"
>>>>>>> 0368ba36
  testLogging {
    // Always run the tests
    outputs.upToDateWhen { false }

    // Show the found unexpected diagnostics and expected diagnostics not found.
    exceptionFormat = "full"
<<<<<<< HEAD
    events("passed", "skipped", "failed")
=======
    events "passed", "skipped", "failed"
>>>>>>> 0368ba36
  }
  doFirst {
    delete("tests/ainfer-testchecker/annotated")
  }
  doLast {
    copyNonannotatedToAnnotatedDirectory("ainfer-testchecker")

    // JAIF-based WPI fails these tests, which were added for stub-based WPI.
    // See issue here: https://github.com/typetools/checker-framework/issues/3009
    delete("tests/ainfer-testchecker/annotated/ConflictingAnnotationsTest.java")
    delete("tests/ainfer-testchecker/annotated/MultiDimensionalArrays.java")

    // JAIF-based WPI also fails this test. It used to pass, but the test was changed
    // in a way that exposed a bug in the Annotation File Utilities: the AFU
    // places annotations incorrectly on qualified types. In this test, a failure occurs because
    // the AFU prints "@Annotation Outer.Inner this", rather than "Outer.@Annotation Inner this"
    // (see an explanation of the syntax here:
    // https://checkerframework.org/manual/#common-problems-non-typechecking).
    // TODO: fix this bug in the AFU, then reinstate this test.
    delete("tests/ainfer-testchecker/annotated/OverriddenMethodsTest.java")

    // JAIF-based WPI fails this test, too, because the insertion of a declaration annotation
    // onto a field with a multi-part type (e.g. Outer.Inner) doesn't appear to be supported by the AFU.
    delete("tests/ainfer-testchecker/annotated/InnerClassFieldDeclAnno.java")
  }
<<<<<<< HEAD
  finalizedBy("ainferTestCheckerGenerateJaifsInsertAnnotations")
}

tasks.register("ainferTestCheckerGenerateJaifsInsertAnnotations", InsertAnnotationsToSource) {
  dependsOn(ainferTestCheckerGenerateJaifs)
=======
  finalizedBy "ainferTestCheckerGenerateJaifsInsertAnnotations"
}

tasks.register("ainferTestCheckerGenerateJaifsInsertAnnotations", InsertAnnotationsToSource) {
  dependsOn ainferTestCheckerGenerateJaifs
>>>>>>> 0368ba36
  dependsOn(":annotation-file-utilities:shadowJar")

  afuDir = "../annotation-file-utilities"
  testDir = "tests/ainfer-testchecker"
  classpath = "${sourceSets.test.output.asPath}:${configurations.checkerQual.singleFile}:"
}

tasks.register("ainferTestCheckerValidateJaifs", Test) {
  description = "Internal task.  Users should run ainferTestCheckerJaifTest instead.  This type-checks the ainfer-testchecker files using the .jaif files generated by ainferTestCheckerGenerateJaifs"
  dependsOn(ainferTestCheckerGenerateJaifs)

  testClassesDirs = sourceSets.test.output.classesDirs
  classpath = sourceSets.test.runtimeClasspath

  outputs.upToDateWhen { false }
<<<<<<< HEAD
  include("**/AinferTestCheckerJaifsValidationTest.class")
=======
  include "**/AinferTestCheckerJaifsValidationTest.class"
>>>>>>> 0368ba36
  testLogging {
    // Always run the tests
    outputs.upToDateWhen { false }

    // Show the found unexpected diagnostics and expected diagnostics not found.
    exceptionFormat = "full"
<<<<<<< HEAD
    events("passed", "skipped", "failed")
=======
    events "passed", "skipped", "failed"
>>>>>>> 0368ba36
  }
}

tasks.register("ainferTestCheckerJaifTest") {
<<<<<<< HEAD
  dependsOn("shadowJar")
=======
  dependsOn "shadowJar"
>>>>>>> 0368ba36
  description = "Run tests for whole-program inference using .jaif files"
  group = "Verification"
  dependsOn(ainferTestCheckerValidateJaifs)
  outputs.upToDateWhen { false }
}

tasks.register("ainferIndexGenerateAjava", Test) {
  description = "Internal task.  Users should run ainferIndexAjavaTest instead.  This type-checks the ainfer-index files with -Ainfer=ajava to generate ajava files."
  dependsOn(compileTestJava)
  testClassesDirs = sourceSets.test.output.classesDirs
  classpath = sourceSets.test.runtimeClasspath
  outputs.upToDateWhen { false }
<<<<<<< HEAD
  include("**/AinferIndexAjavaGenerationTest.class")
=======
  include "**/AinferIndexAjavaGenerationTest.class"
>>>>>>> 0368ba36
  testLogging {
    // Always run the tests
    outputs.upToDateWhen { false }

    // Show the found unexpected diagnostics and the expected diagnostics not found.
    exceptionFormat = "full"
<<<<<<< HEAD
    events("passed", "skipped", "failed")
=======
    events "passed", "skipped", "failed"
>>>>>>> 0368ba36
  }
  doFirst {
    delete("tests/ainfer-index/annotated")
    delete("${layout.buildDir}/ainfer-index/")
  }
  doLast {
    copyNonannotatedToAnnotatedDirectory("ainfer-index")
  }
}

tasks.register("ainferIndexValidateAjava", Test) {
  description = "Internal task.  Users should run ainferIndexAjavaTest instead.  This re-type-checks the ainfer-index files using the ajava files generated by ainferIndexGenerateAjava"
  dependsOn(ainferIndexGenerateAjava)

  testClassesDirs = sourceSets.test.output.classesDirs
  classpath = sourceSets.test.runtimeClasspath
  outputs.upToDateWhen { false }
<<<<<<< HEAD
  include("**/AinferIndexAjavaValidationTest.class")
=======
  include "**/AinferIndexAjavaValidationTest.class"
>>>>>>> 0368ba36
  testLogging {
    // Always run the tests
    outputs.upToDateWhen { false }

    // Show the found unexpected diagnostics and the expected diagnostics not found.
    exceptionFormat = "full"
<<<<<<< HEAD
    events("passed", "skipped", "failed")
=======
    events "passed", "skipped", "failed"
>>>>>>> 0368ba36
  }
}

tasks.register("ainferIndexAjavaTest") {
<<<<<<< HEAD
  dependsOn("shadowJar")
=======
  dependsOn "shadowJar"
>>>>>>> 0368ba36
  description = "Run tests for whole-program inference using ajava files and the Index Checker"
  group = "Verification"
  dependsOn(ainferIndexValidateAjava)
  outputs.upToDateWhen { false }
}

tasks.register("ainferNullnessGenerateAjava", Test) {
  description = "Internal task.  Users should run ainferNullnessAjavaTest instead.  This type-checks the ainfer-nullness files with -Ainfer=ajava to generate ajava files."
  dependsOn(compileTestJava)

  testClassesDirs = sourceSets.test.output.classesDirs
  classpath = sourceSets.test.runtimeClasspath
  outputs.upToDateWhen { false }
<<<<<<< HEAD
  include("**/AinferNullnessAjavaGenerationTest.class")
=======
  include "**/AinferNullnessAjavaGenerationTest.class"
>>>>>>> 0368ba36
  testLogging {
    // Always run the tests
    outputs.upToDateWhen { false }

    // Show the found unexpected diagnostics and the expected diagnostics not found.
    exceptionFormat = "full"
<<<<<<< HEAD
    events("passed", "skipped", "failed")
=======
    events "passed", "skipped", "failed"
>>>>>>> 0368ba36
  }
  doFirst {
    delete("tests/ainfer-nullness/annotated")
    delete("${buildDir}/ainfer-nullness/")
  }
  doLast {
    copyNonannotatedToAnnotatedDirectory("ainfer-nullness")
  }
}

tasks.register("ainferNullnessValidateAjava", Test) {
  description = "Internal task.  Users should run ainferNullnessAjavaTest instead.  This re-type-checks the ainfer-nullness files using the ajava files generated by ainferNullnessGenerateAjava"
  dependsOn(ainferNullnessGenerateAjava)

  testClassesDirs = sourceSets.test.output.classesDirs
  classpath = sourceSets.test.runtimeClasspath

  outputs.upToDateWhen { false }
<<<<<<< HEAD
  include("**/AinferNullnessAjavaValidationTest.class")
=======
  include "**/AinferNullnessAjavaValidationTest.class"
>>>>>>> 0368ba36
  testLogging {
    // Always run the tests
    outputs.upToDateWhen { false }

    // Show the found unexpected diagnostics and the expected diagnostics not found.
    exceptionFormat = "full"
<<<<<<< HEAD
    events("passed", "skipped", "failed")
=======
    events "passed", "skipped", "failed"
>>>>>>> 0368ba36
  }
}

tasks.register("ainferNullnessAjavaTest") {
<<<<<<< HEAD
  dependsOn("shadowJar")
=======
  dependsOn "shadowJar"
>>>>>>> 0368ba36
  description = "Run tests for whole-program inference using ajava files and the Nullness Checker"
  group = "Verification"
  dependsOn(ainferNullnessValidateAjava)
  outputs.upToDateWhen { false }
}

tasks.register("ainferResourceLeakGenerateAjava", Test) {
  description = "Internal task.  Users should run ainferResourceLeakAjavaTest instead.  This type-checks the ainfer-index files with -Ainfer=ajava to generate ajava files."
  dependsOn(compileTestJava)

  testClassesDirs = sourceSets.test.output.classesDirs
  classpath = sourceSets.test.runtimeClasspath
  outputs.upToDateWhen { false }
<<<<<<< HEAD
  include("**/AinferResourceLeakAjavaGenerationTest.class")
=======
  include "**/AinferResourceLeakAjavaGenerationTest.class"
>>>>>>> 0368ba36
  testLogging {
    // Always run the tests
    outputs.upToDateWhen { false }

    // Show the found unexpected diagnostics and the expected diagnostics not found.
    exceptionFormat = "full"
<<<<<<< HEAD
    events("passed", "skipped", "failed")
=======
    events "passed", "skipped", "failed"
>>>>>>> 0368ba36
  }
  doFirst {
    delete("tests/ainfer-resourceleak/annotated")
    delete("${buildDir}/ainfer-resourceleak/")
  }
  doLast {
    copyNonannotatedToAnnotatedDirectory("ainfer-resourceleak")
  }
}

tasks.register("ainferResourceLeakValidateAjava", Test) {
  description = "Internal task.  Users should run ainferResourceLeakAjavaTest instead.  This re-type-checks the ainfer-resourceleak files using the ajava files generated by ainferResourceLeakGenerateAjava"
  dependsOn(ainferResourceLeakGenerateAjava)

  testClassesDirs = sourceSets.test.output.classesDirs
  classpath = sourceSets.test.runtimeClasspath

  outputs.upToDateWhen { false }
<<<<<<< HEAD
  include("**/AinferResourceLeakAjavaValidationTest.class")
=======
  include "**/AinferResourceLeakAjavaValidationTest.class"
>>>>>>> 0368ba36
  testLogging {
    // Always run the tests
    outputs.upToDateWhen { false }

    // Show the found unexpected diagnostics and the expected diagnostics not found.
    exceptionFormat = "full"
<<<<<<< HEAD
    events("passed", "skipped", "failed")
=======
    events "passed", "skipped", "failed"
>>>>>>> 0368ba36
  }
}

tasks.register("ainferResourceLeakAjavaTest") {
<<<<<<< HEAD
  dependsOn("shadowJar")
=======
  dependsOn "shadowJar"
>>>>>>> 0368ba36
  description = "Run tests for whole-program inference using ajava files and the Resource Leak Checker"
  group = "Verification"
  dependsOn(ainferResourceLeakValidateAjava)
  outputs.upToDateWhen { false }
}

tasks.register("ainferNullnessGenerateJaifs", Test) {
  description = "Internal task.  Users should run ainferNullnessJaifTest instead.  This type-checks the ainfer-nullness files with -Ainfer=jaifs to generate .jaif files"
  dependsOn(compileTestJava)

  testClassesDirs = sourceSets.test.output.classesDirs
  classpath = sourceSets.test.runtimeClasspath
  outputs.upToDateWhen { false }
<<<<<<< HEAD
  include("**/AinferNullnessJaifsGenerationTest.class")
=======
  include "**/AinferNullnessJaifsGenerationTest.class"
>>>>>>> 0368ba36
  testLogging {
    // Always run the tests
    outputs.upToDateWhen { false }

    // Show the found unexpected diagnostics and expected diagnostics not found.
    exceptionFormat = "full"
<<<<<<< HEAD
    events("passed", "skipped", "failed")
=======
    events "passed", "skipped", "failed"
>>>>>>> 0368ba36
  }
  doFirst {
    delete("tests/ainfer-nullness/annotated")
  }
  doLast {
    copyNonannotatedToAnnotatedDirectory("ainfer-nullness")

    // JAIF-based WPI does not infer annotations on uses of type variables correctly.
    delete("tests/ainfer-nullness/annotated/TwoCtorGenericAbstract.java")
    delete("tests/ainfer-nullness/annotated/TypeVarReturnAnnotated.java")
  }
}
tasks.register("ainferNullnessGenerateJaifsInsertAnnotations", InsertAnnotationsToSource) {
<<<<<<< HEAD
  dependsOn(ainferNullnessGenerateJaifs)
=======
  dependsOn ainferNullnessGenerateJaifs
>>>>>>> 0368ba36
  dependsOn(":annotation-file-utilities:shadowJar")

  afuDir = "../annotation-file-utilities"
  testDir = "tests/ainfer-nullness/"
  classpath = "${sourceSets.test.output.asPath}:${configurations.checkerQual.singleFile}:"
}

tasks.register("ainferNullnessValidateJaifs", Test) {
  description = "Internal task.  Users should run ainferNullnessJaifTest instead.  This re-type-checks the ainfer-nullness files using the .jaif files generated by ainferNullnessGenerateJaifs"
  dependsOn("ainferNullnessGenerateJaifsInsertAnnotations")

  testClassesDirs = sourceSets.test.output.classesDirs
  classpath = sourceSets.test.runtimeClasspath

  outputs.upToDateWhen { false }
<<<<<<< HEAD
  include("**/AinferNullnessJaifsValidationTest.class")
=======
  include "**/AinferNullnessJaifsValidationTest.class"
>>>>>>> 0368ba36
  testLogging {
    // Always run the tests
    outputs.upToDateWhen { false }

    // Show the found unexpected diagnostics and expected diagnostics not found.
    exceptionFormat = "full"
<<<<<<< HEAD
    events("passed", "skipped", "failed")
=======
    events "passed", "skipped", "failed"
>>>>>>> 0368ba36
  }
}

tasks.register("ainferNullnessJaifTest") {
<<<<<<< HEAD
  dependsOn("shadowJar")
=======
  dependsOn "shadowJar"
>>>>>>> 0368ba36
  description = "Run tests for whole-program inference using .jaif files"
  group = "Verification"
  dependsOn(ainferNullnessValidateJaifs)
  outputs.upToDateWhen { false }
}


// Empty task that just runs both the jaif and stub WPI tests.
// It is run as part of the inferenceTests task.
tasks.register("ainferTest") {
  description = "Run tests for all whole program inference modes."
  group = "Verification"
  dependsOn("ainferTestCheckerJaifTest")
  dependsOn("ainferTestCheckerStubTest")
  dependsOn("ainferTestCheckerAjavaTest")
  dependsOn("ainferNullnessJaifTest")
  dependsOn("ainferNullnessAjavaTest")
  dependsOn("ainferIndexAjavaTest")
  dependsOn("ainferResourceLeakAjavaTest")
}

//
// Whole-program inference tests
//

// This is run as part of the inferenceTests task.
// File checker/tests/wpi-many/testin.txt lists the tests that are run.  To
// debug one WPI test, comment out all but one line of that file.
tasks.register("wpiManyTest", Exec) {
  description = "Tests the wpi-many.sh script (and indirectly the wpi.sh script). Requires an Internet connection."
  group = "Verification"
  dependsOn(assembleForJavac)
  dependsOn(":getDoLikeJavac")
  // This test must always be re-run when requested.
  outputs.upToDateWhen { false }

  def projectDir = project.projectDir

<<<<<<< HEAD
  environment("CHECKERFRAMEWORK", "${projectDir}/..")
  commandLine("bin/wpi-many.sh",
=======
  environment CHECKERFRAMEWORK: "${projectDir}/.."
  commandLine "bin/wpi-many.sh",
>>>>>>> 0368ba36
      "-i", "${projectDir}/tests/wpi-many/testin.txt",
      "-o", "${projectDir}/build/wpi-many-tests",
      "-s",
      "--", "--checker", "nullness,interning,lock,regex,signature,calledmethods,resourceleak",
<<<<<<< HEAD
      "--extraJavacArgs=-AenableWpiForRlc")
=======
      "--extraJavacArgs=-AenableWpiForRlc"
>>>>>>> 0368ba36

  ignoreExitValue = true

  doFirst {
    delete("${projectDir}/build/wpi-many-tests-results/")
    // wpi-many.sh is run in skip mode so that logs are preserved, but
    // we don't actually want to skip previously-failing tests when we
    // re-run the tests locally.
    delete fileTree("${projectDir}/build/wpi-many-tests") {
<<<<<<< HEAD
      include("**/.cannot-run-wpi")
=======
      include "**/.cannot-run-wpi"
>>>>>>> 0368ba36
    }
  }

  def typecheckFilesDir = "${projectDir}/build/wpi-many-tests-results"
  doLast {
    if (executionResult.get().exitValue != 0) {
      println("Failure: Running wpi-many.sh failed with a non-zero exit code.")
      File wpiOut = new File("${typecheckFilesDir}/wpi-out")
      if (wpiOut.exists()) {
        println("========= Start of output from last run of wpi.sh (${typecheckFilesDir}/wpi-out): ========")
        println(wpiOut.text)
        println("========= End of output from last run of wpi.sh (${typecheckFilesDir}/wpi-out): ========")
      } else {
        println("========= File ${typecheckFilesDir}/wpi-out does not exist. ========")
      }
      executionResult.get().rethrowFailure()
    }
    // collect the logs from running WPI
    def typecheckFiles = fileTree(typecheckFilesDir).matching {
<<<<<<< HEAD
      include("**/*-typecheck.out")
=======
      include "**/*-typecheck.out"
>>>>>>> 0368ba36
    }
    def testinLines = file("${projectDir}/tests/wpi-many/testin.txt").text.readLines()
    testinLines.removeIf { it.startsWith("#") }
    def expectedTypecheckFileCount = testinLines.size()
    def actualTypecheckFileCount = typecheckFiles.size()
    if (actualTypecheckFileCount != expectedTypecheckFileCount) {
      println("Failure: Too few *-typecheck.out files in ${typecheckFilesDir}: " +
          "found ${actualTypecheckFileCount} but expected ${expectedTypecheckFileCount}.")
      println("========= Found ${actualTypecheckFileCount} *-typecheck.out files in ${typecheckFilesDir} ========")
      new File(typecheckFilesDir).list().each { println(it) }
      println("========= The ${expectedTypecheckFileCount} expected files are in ${typecheckFilesDir}/tests/wpi-many/testin.txt ========")

      println("========= Start of output from last run of wpi.sh (${typecheckFilesDir}/wpi-out): ========")
      new File("${projectDir}/wpi-out").list().each { println(it) }
      println("========= End of output from last run of wpi.sh (${typecheckFilesDir}/wpi-out): ========")
      def logFiles = fileTree(typecheckFilesDir).matching {
<<<<<<< HEAD
        include("**/*.log")
=======
        include "**/*.log"
>>>>>>> 0368ba36
      }
      logFiles.visit { FileVisitDetails details ->
        def filename = "${typecheckFilesDir}/" + details.getName()
        println("======== start of contents of ${filename}, which is TYPECHECKING output, not WPI output ========")
        details.getFile().eachLine { line -> println(line) }
        println("======== end of contents of ${filename} ========")
      }
      // If any of these files are present, their contents should be an error
      // message that might indicate what went wrong. Even their presenence,
      // however, is intereseting (even if they are empty).
      def cannotRunWpiFiles = fileTree(typecheckFilesDir).matching {
<<<<<<< HEAD
        include("**/.cannot-run-wpi")
=======
        include "**/.cannot-run-wpi"
>>>>>>> 0368ba36
      }
      cannotRunWpiFiles.visit { FileVisitDetails details ->
        def filename = "${typecheckFilesDir}/" + details.getName()
        println("======== start of contents of ${filename} ========")
        details.getFile().eachLine { line -> println(line) }
        println("======== end of contents of ${filename} ========")
      }
      throw new GradleException("Failure: Too few *-typecheck.out files in ${typecheckFilesDir}: " +
      "found ${actualTypecheckFileCount} but expected ${expectedTypecheckFileCount}.")
    }

    // check that WPI causes the expected builds to succeed
    typecheckFiles.visit { FileVisitDetails details ->
      def filename = "${projectDir}/build/wpi-many-tests-results/" + details.getName()
      def file = details.getFile()
      if (file.length() == 0) {
        throw new GradleException("Failure: WPI produced empty typecheck file " + filename)
      }
      file.eachLine { line ->
        if (
        // Ignore the line that WPI echoes with the javac command being run.
        line.startsWith("Running ")
            // Warnings about bad path elements aren't related to WPI and are ignored.
            || line.startsWith("warning: [path]")
            // Ignore bootstrap classpath warning:
            || line.startsWith("warning: [options] bootstrap")
            // Ignore the warnings about --add-opens arguments to the JVM
            || line.contains("warning: [options] --add-opens has no effect at compile time")
            // Ignore warning about using -source; should use --release instead.
            || line.equals("warning: [options] system modules path not set in conjunction with -source 11")
            // Ignore the summary line that reports the total number of warnings (which can be single or plural).
            || line.endsWith(" warning")
            || line.endsWith(" warnings")
            || line.startsWith("warning: No processor claimed any of these annotations: ")
            // Ignore debugging output with the prefix "DEBUG: ".
            || line.startsWith("DEBUG: ")
            || line.startsWith("warning: DEBUG: ")
            || line.contains("warning: [DEBUG: ")) {
          return
        }
        if (!line.trim().equals("")) {
          println("======== start of contents of ${filename}, which is TYPECHECKING output, not WPI output ========")
          details.getFile().eachLine { l -> println(l) }
          println("======== end of contents of ${filename} ========")
          throw new GradleException("Failure: WPI scripts produced an unexpected output in " + filename + ". " +
          "Failing line is the following: " + line)
        }
      }
    }
  }
}

// This is run as part of the inferenceTests task.
tasks.register("wpiPlumeLibTest", Exec) {
  description = "Tests whole-program inference on the plume-lib projects. Requires an Internet connection."
  group = "Verification"
  dependsOn(assembleForJavac)
  dependsOn(":getDoLikeJavac")

  // This test must always be re-run when requested.
  outputs.upToDateWhen { false }

<<<<<<< HEAD
  commandLine("bin-devel/wpi-plumelib/test-wpi-plumelib.sh")
=======
  commandLine "bin-devel/wpi-plumelib/test-wpi-plumelib.sh"
>>>>>>> 0368ba36
  ignoreExitValue = false
}

apply from: rootProject.file("gradle-mvn-push.gradle")

/** Adds information to the publication for uploading to Maven repositories. */
final checkerPom(publication) {
  sharedPublicationConfiguration(publication)
  // Don't use publication.from(components.java) which would publish the skinny jar as checker.jar.
  publication.pom {
    name = "Checker Framework"
    description =
        String.join(System.lineSeparator(),
        "The Checker Framework enhances Java's type system to",
        "make it more powerful and useful. This lets software developers",
        "detect and prevent errors in their Java programs.",
        "The Checker Framework includes compiler plug-ins (\"checkers\")",
        "that find bugs or verify their absence. It also permits you to",
        "write your own compiler plug-ins.")
    licenses {
      license {
        name = "GNU General Public License, version 2 (GPL2), with the classpath exception"
        url = "http://www.gnu.org/software/classpath/license.html"
        distribution = "repo"
      }
    }
  }
}

publishing {
  publications {
    checker(MavenPublication) {
      from(components.shadow)
      checkerPom(it)
      artifact(checkerJar)
      artifact(allSourcesJar)
      artifact(allJavadocJar)
    }
  }
}

signing {
  sign(publishing.publications.checker)
}
<|MERGE_RESOLUTION|>--- conflicted
+++ resolved
@@ -1,17 +1,9 @@
 plugins {
-<<<<<<< HEAD
   id("java-library")
   id("base")
   // https://github.com/n0mer/gradle-git-properties
   // Generates file build/resources/main/git.properties when the `classes` task runs.
   id("com.gorylenko.gradle-git-properties").version("2.5.3")
-=======
-  id "java-library"
-  id "base"
-  // https://github.com/n0mer/gradle-git-properties
-  // Generates file build/resources/main/git.properties when the `classes` task runs.
-  id "com.gorylenko.gradle-git-properties" version "2.5.3"
->>>>>>> 0368ba36
 }
 
 sourceSets {
@@ -39,21 +31,12 @@
 }
 
 dependencies {
-<<<<<<< HEAD
   implementation(project(":javacutil"))
   implementation(project(":dataflow"))
   implementation(project(":framework"))
   implementation(project(":annotation-file-utilities"))
   implementation(project(":checker-qual"))
   implementation(project(":checker-util"))
-=======
-  implementation project(":javacutil")
-  implementation project(":dataflow")
-  implementation project(":framework")
-  implementation project(":annotation-file-utilities")
-  implementation project(":checker-qual")
-  implementation project(":checker-util")
->>>>>>> 0368ba36
 
   // External dependencies:
   // If you add an external dependency, you must shadow its packages.
@@ -63,7 +46,6 @@
   implementation("org.plumelib:plume-util:${versions.plumeUtil}")
 
   // Dependencies added to "shadow" appear as dependencies in Maven Central.
-<<<<<<< HEAD
   shadow(project(":checker-qual"))
   shadow(project(":checker-util"))
 
@@ -93,37 +75,6 @@
   testannotationsImplementation(project(":checker-qual"))
 
   checkerQual(project(":checker-qual"))
-=======
-  shadow project(":checker-qual")
-  shadow project(":checker-util")
-
-  // Called Methods Checker AutoValue + Lombok support
-  testImplementation "com.google.auto.value:auto-value-annotations:${versions.autoValue}"
-  testImplementation "com.google.auto.value:auto-value:${versions.autoValue}"
-  testImplementation "com.ryanharter.auto.value:auto-value-parcel:0.2.9"
-  testImplementation "org.projectlombok:lombok:${versions.lombok}"
-
-  // Called Methods Checker support for detecting misuses of AWS APIs
-  testImplementation "com.amazonaws:aws-java-sdk-ec2"
-  testImplementation "com.amazonaws:aws-java-sdk-kms"
-  // The AWS SDK is used for testing the Called Methods Checker.
-  testImplementation platform("com.amazonaws:aws-java-sdk-bom:1.12.788")
-  // For the Resource Leak Checker's support for JavaEE.
-  testImplementation "javax.servlet:javax.servlet-api:4.0.1"
-  // For the Resource Leak Checker's support for IOUtils.
-  testImplementation "commons-io:commons-io:2.20.0"
-  // To test for an obscure crash in CFG construction for try-with-resources;
-  // see https://github.com/typetools/checker-framework/issues/6396
-  testImplementation "org.apache.spark:spark-sql_2.12:3.3.2"
-
-  testImplementation "junit:junit:4.13.2"
-  testImplementation project(":framework-test")
-  testImplementation sourceSets.testannotations.output
-
-  testannotationsImplementation project(":checker-qual")
-
-  checkerQual project(":checker-qual")
->>>>>>> 0368ba36
 }
 
 // It's not clear why this dependencies exists, but Gradle issues the following warning:
@@ -149,17 +100,10 @@
 // It is useful for those who only want to run `javac`.
 // checker.jar is copied to checker/dist/ when it is built by the shadowJar task.
 tasks.register("assembleForJavac") {
-<<<<<<< HEAD
   dependsOn(shadowJar)
   description = "Builds or downloads jars required by CheckerMain and puts them in checker/dist/."
   dependsOn(project(":checker-qual").tasks.jar)
   dependsOn(project(":checker-util").tasks.jar)
-=======
-  dependsOn shadowJar
-  description = "Builds or downloads jars required by CheckerMain and puts them in checker/dist/."
-  dependsOn project(":checker-qual").tasks.jar
-  dependsOn project(":checker-util").tasks.jar
->>>>>>> 0368ba36
 
   doLast {
     copy {
@@ -173,11 +117,7 @@
   }
 }
 
-<<<<<<< HEAD
 assemble.dependsOn(assembleForJavac)
-=======
-assemble.dependsOn assembleForJavac
->>>>>>> 0368ba36
 assemble.dependsOn(":getDoLikeJavac")
 
 tasks.register("allSourcesJar", Jar) {
@@ -194,11 +134,7 @@
 tasks.register("allJavadocJar", Jar) {
   description = "Creates javadoc jar including Javadoc for all of the Checker Framework"
   group = "Build"
-<<<<<<< HEAD
   dependsOn(rootProject.tasks.allJavadoc)
-=======
-  dependsOn rootProject.tasks.allJavadoc
->>>>>>> 0368ba36
   // TODO: This should not be required, but without it the addFavicon task is sometimes not run
   // before this one.
   dependsOn(rootProject.tasks.addFavicon)
@@ -206,22 +142,14 @@
   destinationDirectory = file("${projectDir}/dist")
   archiveFileName = "checker-javadoc.jar"
   archiveClassifier = "javadoc"
-<<<<<<< HEAD
   from(rootProject.tasks.allJavadoc.destinationDir)
-=======
-  from rootProject.tasks.allJavadoc.destinationDir
->>>>>>> 0368ba36
 }
 
 // Shadowing Test Sources and Dependencies
 import com.github.jengelman.gradle.plugins.shadow.tasks.ShadowJar
 
 tasks.register("checkerJar", ShadowJar) {
-<<<<<<< HEAD
   dependsOn(compileJava)
-=======
-  dependsOn compileJava
->>>>>>> 0368ba36
   description = "Builds checker-${project.version}.jar with all dependencies except checker-qual and checker-util."
   group = "Build"
   includeEmptyDirs = false
@@ -235,13 +163,8 @@
   manifest {
     attributes("Main-Class": "org.checkerframework.framework.util.CheckerMain")
   }
-<<<<<<< HEAD
   exclude("org/checkerframework/**/qual/*")
   exclude("org/checkerframework/checker/**/util/*")
-=======
-  exclude "org/checkerframework/**/qual/*"
-  exclude "org/checkerframework/checker/**/util/*"
->>>>>>> 0368ba36
   relocators = shadowJar.getRelocators()
   // To see what files are incorporated into the shadow jar file:
   // doFirst { println(sourceSets.main.runtimeClasspath.asPath })
@@ -262,15 +185,9 @@
   // doFirst { println(sourceSets.main.runtimeClasspath.asPath })
   doLast {
     copy {
-<<<<<<< HEAD
       from(archiveFile.get())
       into(file("${projectDir}/dist"))
       rename("checker.*", "checker.jar")
-=======
-      from archiveFile.get()
-      into file("${projectDir}/dist")
-      rename "checker.*", "checker.jar"
->>>>>>> 0368ba36
     }
   }
 }
@@ -286,13 +203,8 @@
 }
 
 clean {
-<<<<<<< HEAD
   delete("${projectDir}/dist")
   delete("tests/calledmethods-delomboked")
-=======
-  delete "${projectDir}/dist"
-  delete "tests/calledmethods-delomboked"
->>>>>>> 0368ba36
   delete("tests/ainfer-testchecker/annotated")
   delete("tests/ainfer-testchecker/inference-output")
   delete("tests/ainfer-nullness/annotated")
@@ -314,46 +226,26 @@
 // Add non-junit tests
 
 tasks.register("nullnessExtraTests", Exec) {
-<<<<<<< HEAD
   dependsOn(assembleForJavac)
   description = "Run extra tests for the Nullness Checker."
   group = "Verification"
   executable = "make"
   environment("JAVAC", "${projectDir}/bin/javac")
   environment("JAVAP", "javap")
-=======
-  dependsOn assembleForJavac
-  description = "Run extra tests for the Nullness Checker."
-  group = "Verification"
-  executable "make"
-  environment JAVAC: "${projectDir}/bin/javac", JAVAP: "javap"
->>>>>>> 0368ba36
   args = ["-C", "tests/nullness-extra/"]
 }
 
 tasks.register("commandLineTests", Exec) {
-<<<<<<< HEAD
   dependsOn(assembleForJavac)
   description = "Run tests that need a special command line."
   group = "Verification"
   executable = "make"
   environment("JAVAC", "${projectDir}/bin/javac")
-=======
-  dependsOn assembleForJavac
-  description = "Run tests that need a special command line."
-  group = "Verification"
-  executable "make"
-  environment JAVAC: "${projectDir}/bin/javac"
->>>>>>> 0368ba36
   args = ["-C", "tests/command-line/"]
 }
 
 tasks.register("tutorialTests") {
-<<<<<<< HEAD
   dependsOn(assembleForJavac)
-=======
-  dependsOn assembleForJavac
->>>>>>> 0368ba36
   description = "Test that the tutorial is working as expected."
   group = "Verification"
   doLast {
@@ -364,57 +256,34 @@
 }
 
 tasks.register("exampleTests", Exec) {
-<<<<<<< HEAD
   dependsOn(assembleForJavac)
   description = "Run tests for the example programs."
   group = "Verification"
   executable = "make"
   environment("JAVAC", "${projectDir}/bin/javac")
-=======
-  dependsOn assembleForJavac
-  description = "Run tests for the example programs."
-  group = "Verification"
-  executable "make"
-  environment JAVAC: "${projectDir}/bin/javac"
->>>>>>> 0368ba36
   args = ["-C", "../docs/examples"]
 }
 
 tasks.register("allNullnessTests", Test) {
   description = "Run all Junit tests for the Nullness Checker."
   group = "Verification"
-<<<<<<< HEAD
   include("**/Nullness*.class")
-=======
-  include "**/Nullness*.class"
->>>>>>> 0368ba36
 }
 
 tasks.register("allCalledMethodsTests", Test) {
   description = "Run all Junit tests for the Called Methods Checker."
   group = "Verification"
-<<<<<<< HEAD
   include("**/CalledMethods*.class")
   if (!skipDelombok) {
     dependsOn("delombok")
-=======
-  include "**/CalledMethods*.class"
-  if (!skipDelombok) {
-    dependsOn "delombok"
->>>>>>> 0368ba36
   }
 }
 
 tasks.register("allResourceLeakTests", Test) {
   description = "Run all Junit tests for the Resource Leak Checker."
   group = "Verification"
-<<<<<<< HEAD
   include("**/ResourceLeak*.class")
   include("**/MustCall*.class")
-=======
-  include "**/ResourceLeak*.class"
-  include "**/MustCall*.class"
->>>>>>> 0368ba36
 }
 
 // These are tests that should only be run with JDK 11+.
@@ -427,11 +296,7 @@
 
   String jtregOutput = "${buildDir}/jtregJdk11"
   String name = "all"
-<<<<<<< HEAD
   executable = "jtreg"
-=======
-  executable "jtreg"
->>>>>>> 0368ba36
   args = [
     "-dir:${projectDir}/jtregJdk11",
     "-workDir:${jtregOutput}/${name}/work",
@@ -460,19 +325,11 @@
 // JSpecify tests are excluded by default.  To run them:
 // ./gradlew NullnessJSpecifySamplesTest
 test {
-<<<<<<< HEAD
   exclude("**/org/checkerframework/checker/test/junit/NullnessJSpecifySamplesTest.class")
   if (skipDelombok) {
     exclude("**/org/checkerframework/checker/test/junit/CalledMethodsNoDelombokTest.class")
     exclude("**/org/checkerframework/checker/test/junit/CalledMethodsDisableReturnsReceiverTest.class")
     exclude("**/org/checkerframework/checker/test/junit/NullnessNoDelombokTest.class")
-=======
-  exclude "**/org/checkerframework/checker/test/junit/NullnessJSpecifySamplesTest.class"
-  if (skipDelombok) {
-    exclude "**/org/checkerframework/checker/test/junit/CalledMethodsNoDelombokTest.class"
-    exclude "**/org/checkerframework/checker/test/junit/CalledMethodsDisableReturnsReceiverTest.class"
-    exclude "**/org/checkerframework/checker/test/junit/NullnessNoDelombokTest.class"
->>>>>>> 0368ba36
   }
 }
 
@@ -487,21 +344,12 @@
     outputs.dir(file(srcDelomboked))
 
     // Because there are Checker Framework annotations in the test source.
-<<<<<<< HEAD
     dependsOn(project(":checker-qual").tasks.jar)
 
     doLast {
       if (!skipDelombok) {
         def collection =(files(configurations.testCompileClasspath))
         ant.taskdef(name: "delombok", classname: "lombok.delombok.ant.Tasks$Delombok",
-=======
-    dependsOn project(":checker-qual").tasks.jar
-
-    doLast {
-      if (!skipDelombok) {
-        def collection = files(configurations.testCompileClasspath)
-        ant.taskdef(name: "delombok", classname: 'lombok.delombok.ant.Tasks$Delombok',
->>>>>>> 0368ba36
         classpath: collection.asPath)
         ant.delombok(from: srcJava, to: srcDelomboked, classpath: collection.asPath)
       }
@@ -517,7 +365,6 @@
 test {
   useJUnit {
     // These are run in task ainferTest.
-<<<<<<< HEAD
     excludeCategories("org.checkerframework.checker.test.junit.ainferrunners.AinferTestCheckerJaifsGenerationTest")
     excludeCategories("org.checkerframework.checker.test.junit.ainferrunners.AinferTestCheckerStubsGenerationTest")
     excludeCategories("org.checkerframework.checker.test.junit.ainferrunners.AinferTestCheckerAjavaGenerationTest")
@@ -525,15 +372,6 @@
     excludeCategories("org.checkerframework.checker.test.junit.ainferrunners.AinferNullnessAjavaGenerationTest")
     excludeCategories("org.checkerframework.checker.test.junit.ainferrunners.AinferIndexAjavaGenerationTest")
     excludeCategories("org.checkerframework.checker.test.junit.ainferrunners.AinferResourceLeakAjavaGenerationTest")
-=======
-    excludeCategories "org.checkerframework.checker.test.junit.ainferrunners.AinferTestCheckerJaifsGenerationTest"
-    excludeCategories "org.checkerframework.checker.test.junit.ainferrunners.AinferTestCheckerStubsGenerationTest"
-    excludeCategories "org.checkerframework.checker.test.junit.ainferrunners.AinferTestCheckerAjavaGenerationTest"
-    excludeCategories "org.checkerframework.checker.test.junit.ainferrunners.AinferNullnessJaifsGenerationTest"
-    excludeCategories "org.checkerframework.checker.test.junit.ainferrunners.AinferNullnessAjavaGenerationTest"
-    excludeCategories "org.checkerframework.checker.test.junit.ainferrunners.AinferIndexAjavaGenerationTest"
-    excludeCategories "org.checkerframework.checker.test.junit.ainferrunners.AinferResourceLeakAjavaGenerationTest"
->>>>>>> 0368ba36
   }
 }
 
@@ -545,22 +383,14 @@
   classpath = sourceSets.test.runtimeClasspath
 
   outputs.upToDateWhen { false }
-<<<<<<< HEAD
   include("**/AinferTestCheckerStubsGenerationTest.class")
-=======
-  include "**/AinferTestCheckerStubsGenerationTest.class"
->>>>>>> 0368ba36
   testLogging {
     // Always run the tests
     outputs.upToDateWhen { false }
 
     // Show the found unexpected diagnostics and the expected diagnostics not found.
     exceptionFormat = "full"
-<<<<<<< HEAD
-    events("passed", "skipped", "failed")
-=======
-    events "passed", "skipped", "failed"
->>>>>>> 0368ba36
+    events("passed", "skipped", "failed")
   }
   doFirst {
     delete("tests/ainfer-testchecker/annotated")
@@ -584,13 +414,8 @@
     delete("tests/ainfer-testchecker/annotated/all-systems/Issue4083.java")
 
     copy {
-<<<<<<< HEAD
       from(file("tests/ainfer-testchecker/non-annotated/UsesAnonymous.java"))
       into(file("tests/ainfer-testchecker/annotated"))
-=======
-      from file("tests/ainfer-testchecker/non-annotated/UsesAnonymous.java")
-      into file("tests/ainfer-testchecker/annotated")
->>>>>>> 0368ba36
     }
   }
 }
@@ -603,22 +428,14 @@
   classpath = sourceSets.test.runtimeClasspath
 
   outputs.upToDateWhen { false }
-<<<<<<< HEAD
   include("**/AinferTestCheckerStubsValidationTest.class")
-=======
-  include "**/AinferTestCheckerStubsValidationTest.class"
->>>>>>> 0368ba36
   testLogging {
     // Always run the tests
     outputs.upToDateWhen { false }
 
     // Show the found unexpected diagnostics and the expected diagnostics not found.
     exceptionFormat = "full"
-<<<<<<< HEAD
-    events("passed", "skipped", "failed")
-=======
-    events "passed", "skipped", "failed"
->>>>>>> 0368ba36
+    events("passed", "skipped", "failed")
   }
 }
 
@@ -630,22 +447,14 @@
   classpath = sourceSets.test.runtimeClasspath
 
   outputs.upToDateWhen { false }
-<<<<<<< HEAD
   include("**/AinferTestCheckerAjavaGenerationTest.class")
-=======
-  include "**/AinferTestCheckerAjavaGenerationTest.class"
->>>>>>> 0368ba36
   testLogging {
     // Always run the tests
     outputs.upToDateWhen { false }
 
     // Show the found unexpected diagnostics and the expected diagnostics not found.
     exceptionFormat = "full"
-<<<<<<< HEAD
-    events("passed", "skipped", "failed")
-=======
-    events "passed", "skipped", "failed"
->>>>>>> 0368ba36
+    events("passed", "skipped", "failed")
   }
   doFirst {
     delete("tests/ainfer-testchecker/annotated")
@@ -683,22 +492,14 @@
   classpath = sourceSets.test.runtimeClasspath
 
   outputs.upToDateWhen { false }
-<<<<<<< HEAD
   include("**/AinferTestCheckerAjavaValidationTest.class")
-=======
-  include "**/AinferTestCheckerAjavaValidationTest.class"
->>>>>>> 0368ba36
   testLogging {
     // Always run the tests
     outputs.upToDateWhen { false }
 
     // Show the found unexpected diagnostics and the expected diagnostics not found.
     exceptionFormat = "full"
-<<<<<<< HEAD
-    events("passed", "skipped", "failed")
-=======
-    events "passed", "skipped", "failed"
->>>>>>> 0368ba36
+    events("passed", "skipped", "failed")
   }
 }
 
@@ -715,11 +516,7 @@
     into(file("tests/${testdir}/annotated"))
     filter { String line ->
       (line.contains("// :: error:")
-<<<<<<< HEAD
-          // Don"t remove unchecked cast warnings, because they"re genuinely expected in some all-systems
-=======
           // Don't remove unchecked cast warnings, because they're genuinely expected in some all-systems
->>>>>>> 0368ba36
           // tests, such as GenericsCasts.java.
           || (line.contains("// :: warning:") && !line.contains("// :: warning: [unchecked]")))
           ? null : line
@@ -740,11 +537,7 @@
 // run the insert-annotations-to-source tool. Instead, it tests the -Ainfer=stubs feature
 // and the -AmergeStubsWithSource feature to do WPI using stub files.
 tasks.register("ainferTestCheckerStubTest") {
-<<<<<<< HEAD
   dependsOn("shadowJar")
-=======
-  dependsOn "shadowJar"
->>>>>>> 0368ba36
   description = "Run tests for whole-program inference using stub files"
   group = "Verification"
   dependsOn(ainferTestCheckerValidateStubs)
@@ -753,11 +546,7 @@
 
 // Like ainferTestCheckerStubTest, but with ajava files instead
 tasks.register("ainferTestCheckerAjavaTest") {
-<<<<<<< HEAD
   dependsOn("shadowJar")
-=======
-  dependsOn "shadowJar"
->>>>>>> 0368ba36
   description = "Run tests for whole-program inference using ajava files"
   group = "Verification"
   dependsOn(ainferTestCheckerValidateAjava)
@@ -772,22 +561,14 @@
   testClassesDirs = sourceSets.test.output.classesDirs
   classpath = sourceSets.test.runtimeClasspath
   outputs.upToDateWhen { false }
-<<<<<<< HEAD
   include("**/AinferTestCheckerJaifsGenerationTest.class")
-=======
-  include "**/AinferTestCheckerJaifsGenerationTest.class"
->>>>>>> 0368ba36
   testLogging {
     // Always run the tests
     outputs.upToDateWhen { false }
 
     // Show the found unexpected diagnostics and expected diagnostics not found.
     exceptionFormat = "full"
-<<<<<<< HEAD
-    events("passed", "skipped", "failed")
-=======
-    events "passed", "skipped", "failed"
->>>>>>> 0368ba36
+    events("passed", "skipped", "failed")
   }
   doFirst {
     delete("tests/ainfer-testchecker/annotated")
@@ -813,19 +594,11 @@
     // onto a field with a multi-part type (e.g. Outer.Inner) doesn't appear to be supported by the AFU.
     delete("tests/ainfer-testchecker/annotated/InnerClassFieldDeclAnno.java")
   }
-<<<<<<< HEAD
   finalizedBy("ainferTestCheckerGenerateJaifsInsertAnnotations")
 }
 
 tasks.register("ainferTestCheckerGenerateJaifsInsertAnnotations", InsertAnnotationsToSource) {
   dependsOn(ainferTestCheckerGenerateJaifs)
-=======
-  finalizedBy "ainferTestCheckerGenerateJaifsInsertAnnotations"
-}
-
-tasks.register("ainferTestCheckerGenerateJaifsInsertAnnotations", InsertAnnotationsToSource) {
-  dependsOn ainferTestCheckerGenerateJaifs
->>>>>>> 0368ba36
   dependsOn(":annotation-file-utilities:shadowJar")
 
   afuDir = "../annotation-file-utilities"
@@ -841,31 +614,19 @@
   classpath = sourceSets.test.runtimeClasspath
 
   outputs.upToDateWhen { false }
-<<<<<<< HEAD
   include("**/AinferTestCheckerJaifsValidationTest.class")
-=======
-  include "**/AinferTestCheckerJaifsValidationTest.class"
->>>>>>> 0368ba36
   testLogging {
     // Always run the tests
     outputs.upToDateWhen { false }
 
     // Show the found unexpected diagnostics and expected diagnostics not found.
     exceptionFormat = "full"
-<<<<<<< HEAD
-    events("passed", "skipped", "failed")
-=======
-    events "passed", "skipped", "failed"
->>>>>>> 0368ba36
+    events("passed", "skipped", "failed")
   }
 }
 
 tasks.register("ainferTestCheckerJaifTest") {
-<<<<<<< HEAD
   dependsOn("shadowJar")
-=======
-  dependsOn "shadowJar"
->>>>>>> 0368ba36
   description = "Run tests for whole-program inference using .jaif files"
   group = "Verification"
   dependsOn(ainferTestCheckerValidateJaifs)
@@ -878,22 +639,14 @@
   testClassesDirs = sourceSets.test.output.classesDirs
   classpath = sourceSets.test.runtimeClasspath
   outputs.upToDateWhen { false }
-<<<<<<< HEAD
   include("**/AinferIndexAjavaGenerationTest.class")
-=======
-  include "**/AinferIndexAjavaGenerationTest.class"
->>>>>>> 0368ba36
   testLogging {
     // Always run the tests
     outputs.upToDateWhen { false }
 
     // Show the found unexpected diagnostics and the expected diagnostics not found.
     exceptionFormat = "full"
-<<<<<<< HEAD
-    events("passed", "skipped", "failed")
-=======
-    events "passed", "skipped", "failed"
->>>>>>> 0368ba36
+    events("passed", "skipped", "failed")
   }
   doFirst {
     delete("tests/ainfer-index/annotated")
@@ -911,31 +664,19 @@
   testClassesDirs = sourceSets.test.output.classesDirs
   classpath = sourceSets.test.runtimeClasspath
   outputs.upToDateWhen { false }
-<<<<<<< HEAD
   include("**/AinferIndexAjavaValidationTest.class")
-=======
-  include "**/AinferIndexAjavaValidationTest.class"
->>>>>>> 0368ba36
   testLogging {
     // Always run the tests
     outputs.upToDateWhen { false }
 
     // Show the found unexpected diagnostics and the expected diagnostics not found.
     exceptionFormat = "full"
-<<<<<<< HEAD
-    events("passed", "skipped", "failed")
-=======
-    events "passed", "skipped", "failed"
->>>>>>> 0368ba36
+    events("passed", "skipped", "failed")
   }
 }
 
 tasks.register("ainferIndexAjavaTest") {
-<<<<<<< HEAD
   dependsOn("shadowJar")
-=======
-  dependsOn "shadowJar"
->>>>>>> 0368ba36
   description = "Run tests for whole-program inference using ajava files and the Index Checker"
   group = "Verification"
   dependsOn(ainferIndexValidateAjava)
@@ -949,22 +690,14 @@
   testClassesDirs = sourceSets.test.output.classesDirs
   classpath = sourceSets.test.runtimeClasspath
   outputs.upToDateWhen { false }
-<<<<<<< HEAD
   include("**/AinferNullnessAjavaGenerationTest.class")
-=======
-  include "**/AinferNullnessAjavaGenerationTest.class"
->>>>>>> 0368ba36
   testLogging {
     // Always run the tests
     outputs.upToDateWhen { false }
 
     // Show the found unexpected diagnostics and the expected diagnostics not found.
     exceptionFormat = "full"
-<<<<<<< HEAD
-    events("passed", "skipped", "failed")
-=======
-    events "passed", "skipped", "failed"
->>>>>>> 0368ba36
+    events("passed", "skipped", "failed")
   }
   doFirst {
     delete("tests/ainfer-nullness/annotated")
@@ -983,31 +716,19 @@
   classpath = sourceSets.test.runtimeClasspath
 
   outputs.upToDateWhen { false }
-<<<<<<< HEAD
   include("**/AinferNullnessAjavaValidationTest.class")
-=======
-  include "**/AinferNullnessAjavaValidationTest.class"
->>>>>>> 0368ba36
   testLogging {
     // Always run the tests
     outputs.upToDateWhen { false }
 
     // Show the found unexpected diagnostics and the expected diagnostics not found.
     exceptionFormat = "full"
-<<<<<<< HEAD
-    events("passed", "skipped", "failed")
-=======
-    events "passed", "skipped", "failed"
->>>>>>> 0368ba36
+    events("passed", "skipped", "failed")
   }
 }
 
 tasks.register("ainferNullnessAjavaTest") {
-<<<<<<< HEAD
   dependsOn("shadowJar")
-=======
-  dependsOn "shadowJar"
->>>>>>> 0368ba36
   description = "Run tests for whole-program inference using ajava files and the Nullness Checker"
   group = "Verification"
   dependsOn(ainferNullnessValidateAjava)
@@ -1021,22 +742,14 @@
   testClassesDirs = sourceSets.test.output.classesDirs
   classpath = sourceSets.test.runtimeClasspath
   outputs.upToDateWhen { false }
-<<<<<<< HEAD
   include("**/AinferResourceLeakAjavaGenerationTest.class")
-=======
-  include "**/AinferResourceLeakAjavaGenerationTest.class"
->>>>>>> 0368ba36
   testLogging {
     // Always run the tests
     outputs.upToDateWhen { false }
 
     // Show the found unexpected diagnostics and the expected diagnostics not found.
     exceptionFormat = "full"
-<<<<<<< HEAD
-    events("passed", "skipped", "failed")
-=======
-    events "passed", "skipped", "failed"
->>>>>>> 0368ba36
+    events("passed", "skipped", "failed")
   }
   doFirst {
     delete("tests/ainfer-resourceleak/annotated")
@@ -1055,31 +768,19 @@
   classpath = sourceSets.test.runtimeClasspath
 
   outputs.upToDateWhen { false }
-<<<<<<< HEAD
   include("**/AinferResourceLeakAjavaValidationTest.class")
-=======
-  include "**/AinferResourceLeakAjavaValidationTest.class"
->>>>>>> 0368ba36
   testLogging {
     // Always run the tests
     outputs.upToDateWhen { false }
 
     // Show the found unexpected diagnostics and the expected diagnostics not found.
     exceptionFormat = "full"
-<<<<<<< HEAD
-    events("passed", "skipped", "failed")
-=======
-    events "passed", "skipped", "failed"
->>>>>>> 0368ba36
+    events("passed", "skipped", "failed")
   }
 }
 
 tasks.register("ainferResourceLeakAjavaTest") {
-<<<<<<< HEAD
   dependsOn("shadowJar")
-=======
-  dependsOn "shadowJar"
->>>>>>> 0368ba36
   description = "Run tests for whole-program inference using ajava files and the Resource Leak Checker"
   group = "Verification"
   dependsOn(ainferResourceLeakValidateAjava)
@@ -1093,22 +794,14 @@
   testClassesDirs = sourceSets.test.output.classesDirs
   classpath = sourceSets.test.runtimeClasspath
   outputs.upToDateWhen { false }
-<<<<<<< HEAD
   include("**/AinferNullnessJaifsGenerationTest.class")
-=======
-  include "**/AinferNullnessJaifsGenerationTest.class"
->>>>>>> 0368ba36
   testLogging {
     // Always run the tests
     outputs.upToDateWhen { false }
 
     // Show the found unexpected diagnostics and expected diagnostics not found.
     exceptionFormat = "full"
-<<<<<<< HEAD
-    events("passed", "skipped", "failed")
-=======
-    events "passed", "skipped", "failed"
->>>>>>> 0368ba36
+    events("passed", "skipped", "failed")
   }
   doFirst {
     delete("tests/ainfer-nullness/annotated")
@@ -1122,11 +815,7 @@
   }
 }
 tasks.register("ainferNullnessGenerateJaifsInsertAnnotations", InsertAnnotationsToSource) {
-<<<<<<< HEAD
   dependsOn(ainferNullnessGenerateJaifs)
-=======
-  dependsOn ainferNullnessGenerateJaifs
->>>>>>> 0368ba36
   dependsOn(":annotation-file-utilities:shadowJar")
 
   afuDir = "../annotation-file-utilities"
@@ -1142,31 +831,19 @@
   classpath = sourceSets.test.runtimeClasspath
 
   outputs.upToDateWhen { false }
-<<<<<<< HEAD
   include("**/AinferNullnessJaifsValidationTest.class")
-=======
-  include "**/AinferNullnessJaifsValidationTest.class"
->>>>>>> 0368ba36
   testLogging {
     // Always run the tests
     outputs.upToDateWhen { false }
 
     // Show the found unexpected diagnostics and expected diagnostics not found.
     exceptionFormat = "full"
-<<<<<<< HEAD
-    events("passed", "skipped", "failed")
-=======
-    events "passed", "skipped", "failed"
->>>>>>> 0368ba36
+    events("passed", "skipped", "failed")
   }
 }
 
 tasks.register("ainferNullnessJaifTest") {
-<<<<<<< HEAD
   dependsOn("shadowJar")
-=======
-  dependsOn "shadowJar"
->>>>>>> 0368ba36
   description = "Run tests for whole-program inference using .jaif files"
   group = "Verification"
   dependsOn(ainferNullnessValidateJaifs)
@@ -1205,22 +882,13 @@
 
   def projectDir = project.projectDir
 
-<<<<<<< HEAD
   environment("CHECKERFRAMEWORK", "${projectDir}/..")
   commandLine("bin/wpi-many.sh",
-=======
-  environment CHECKERFRAMEWORK: "${projectDir}/.."
-  commandLine "bin/wpi-many.sh",
->>>>>>> 0368ba36
       "-i", "${projectDir}/tests/wpi-many/testin.txt",
       "-o", "${projectDir}/build/wpi-many-tests",
       "-s",
       "--", "--checker", "nullness,interning,lock,regex,signature,calledmethods,resourceleak",
-<<<<<<< HEAD
       "--extraJavacArgs=-AenableWpiForRlc")
-=======
-      "--extraJavacArgs=-AenableWpiForRlc"
->>>>>>> 0368ba36
 
   ignoreExitValue = true
 
@@ -1230,11 +898,7 @@
     // we don't actually want to skip previously-failing tests when we
     // re-run the tests locally.
     delete fileTree("${projectDir}/build/wpi-many-tests") {
-<<<<<<< HEAD
       include("**/.cannot-run-wpi")
-=======
-      include "**/.cannot-run-wpi"
->>>>>>> 0368ba36
     }
   }
 
@@ -1254,11 +918,7 @@
     }
     // collect the logs from running WPI
     def typecheckFiles = fileTree(typecheckFilesDir).matching {
-<<<<<<< HEAD
       include("**/*-typecheck.out")
-=======
-      include "**/*-typecheck.out"
->>>>>>> 0368ba36
     }
     def testinLines = file("${projectDir}/tests/wpi-many/testin.txt").text.readLines()
     testinLines.removeIf { it.startsWith("#") }
@@ -1275,11 +935,7 @@
       new File("${projectDir}/wpi-out").list().each { println(it) }
       println("========= End of output from last run of wpi.sh (${typecheckFilesDir}/wpi-out): ========")
       def logFiles = fileTree(typecheckFilesDir).matching {
-<<<<<<< HEAD
         include("**/*.log")
-=======
-        include "**/*.log"
->>>>>>> 0368ba36
       }
       logFiles.visit { FileVisitDetails details ->
         def filename = "${typecheckFilesDir}/" + details.getName()
@@ -1291,11 +947,7 @@
       // message that might indicate what went wrong. Even their presenence,
       // however, is intereseting (even if they are empty).
       def cannotRunWpiFiles = fileTree(typecheckFilesDir).matching {
-<<<<<<< HEAD
         include("**/.cannot-run-wpi")
-=======
-        include "**/.cannot-run-wpi"
->>>>>>> 0368ba36
       }
       cannotRunWpiFiles.visit { FileVisitDetails details ->
         def filename = "${typecheckFilesDir}/" + details.getName()
@@ -1358,11 +1010,7 @@
   // This test must always be re-run when requested.
   outputs.upToDateWhen { false }
 
-<<<<<<< HEAD
   commandLine("bin-devel/wpi-plumelib/test-wpi-plumelib.sh")
-=======
-  commandLine "bin-devel/wpi-plumelib/test-wpi-plumelib.sh"
->>>>>>> 0368ba36
   ignoreExitValue = false
 }
 
