ext {
    // See instructions for updating jdk8.jar at
    // https://github.com/typetools/annotated-libraries/blob/master/README.md .
    // Set jdkShaHash to 'local' to use a locally-built version of jdk8.jar .
<<<<<<< HEAD
    jdkShaHash = 'fbe167cabdc96c5a6f07cb835c9045a59858f9a7'
=======
    jdkShaHash = '960803eb301ca1e83e74f7080b9638d9c5ac80e2'
>>>>>>> 3733d2fa
    if (rootProject.hasProperty("useLocalJdk")) {
        jdkShaHash = 'local'
    }

    jdkHome = '../../jdk'
}
sourceSets {
    main {
        resources {
            // Stub files, message.properties, etc.
            srcDirs += ['src/main/java', "${buildDir}/jdk"]
        }
    }
    testannotations
}

dependencies {
    implementation project(':framework')
    implementation project(':dataflow')
    implementation project(':javacutil')
    implementation project(':checker-qual')
    // As of 2019/12/16, the version of reflection-util in the Annotation
    // File Utilities takes priority over this version, in the fat jar
    // file. :-( So update it and re-build it locally when updating this.
    implementation 'org.plumelib:reflection-util:0.2.0'

    testImplementation group: 'junit', name: 'junit', version: '4.13'
    testImplementation project(':framework-test')
    testImplementation sourceSets.testannotations.output

    testannotationsImplementation project(':checker-qual')
}

task cloneTypetoolsJdk() {
    description 'Obtain or update the jdk'
    if (file(jdkHome).exists()) {
        exec {
            workingDir jdkHome
            executable 'git'
            args = ['pull', '-q']
            ignoreExitValue = true
        }
    } else {
        exec {
            workingDir "${jdkHome}/../"
            executable 'git'
            args = ['clone', '-q', 'https://github.com/typetools/jdk.git', 'jdk']
        }
    }
}

task copyJdk11Files(dependsOn: cloneTypetoolsJdk, group: 'Build') {
    description "Copy annotated jdk 11 files to ${buildDir}/jdk/jdk11/"
    doLast {
        FileTree tree = fileTree(dir: "${jdkHome}/src/")
        SortedSet<String> annotatedForFiles = new TreeSet<>();
        tree.visit { FileVisitDetails fvd ->
            if (!fvd.file.isDirectory() && fvd.file.name.matches(".*\\.java")) {
                fvd.getFile().readLines().any { line ->
                    if (line.contains("@AnnotatedFor") || line.contains("org.checkerframework")) {
                        annotatedForFiles.add(fvd.file.absolutePath)
                        return true;
                    }
                }
            }
        }
        String absolutejdkHome = file(jdkHome).absolutePath
        int jdkDirStringSize = absolutejdkHome.size()
        copy {
            from(jdkHome)
            into("${buildDir}/jdk/jdk11/")
            for (String filename : annotatedForFiles) {
                include filename.substring(jdkDirStringSize)
            }
        }
    }
}

processResources.dependsOn(copyJdk11Files)

jar {
    manifest {
        attributes("Main-Class": "org.checkerframework.framework.util.CheckerMain")
    }
    doLast {
        new File("$projectDir/build/libs/README.txt").text =
"""Do not use file checker-X.Y.Z.jar, which contains only the checker subproject
and lacks other parts of the Checker Framework.
Instead, use checker/dist/checker.jar.
"""
    }
}

task copyJarsOtherThanJdk8ToDist(dependsOn: shadowJar, group: 'Build') {
    description 'Builds jars required by CheckerMain, except for jdk8.jar, and puts them in checker/dist.'
    dependsOn project(':checker-qual').tasks.jar
    // Also moves jdk8.jar to checker/dist
    doLast {
        copy {
            from file(project(':checker-qual').tasks.getByName("jar").archivePath)
            into "${projectDir}/dist"
            rename { String fileName ->
                // remove version number on checker-qual.jar
                fileName.replace(fileName, "checker-qual.jar")
            }
        }

        copy {
            from configurations.javacJar
            into "${projectDir}/dist"
            rename { String fileName ->
                fileName.replace(fileName, "javac.jar")
            }
        }
    }
}

task forceBuildJdk(group: 'Build') {
    description 'Builds jdk.jar even if no file in the JDK has changed. ' +
            'Use to update jdk.jar if defaulting has changed in a checker.'
    doLast {
        delete 'jdk/jdk.jar'
        buildJdk.execute()
    }
}

task buildJdk(group: 'Build', dependsOn: copyJarsOtherThanJdk8ToDist) {
    description 'Builds jdk8.jar. Requires -PuseLocalJdk, or that jdkShaHash == \'local\' in checker/build.gradle.'

    doLast {
        if (System.getenv('JAVA_HOME') == null) {
            throw new GradleException("Environment variable JAVA_HOME is not set.")
        }
        if (!jdkShaHash.is('local')) {
            throw new GradleException('To build jdk.jar, pass -PuseLocalJdk, or set jdkShaHash to \'local\' in checker/build.gradle.')
        }
        delete 'dist/jdk8.jar'
        exec {
            executable 'make'
            environment CHECKERFRAMEWORK: "${projectDir}/..",
                    ANNOTATION_TOOLS: "${afu}/..",
                    CLASSPATH: project(':checker').tasks.getByName('shadowJar').archivePath
            args += ["-C", "jdk/"]
        }

        copy {
            from 'jdk/jdk.jar'
            rename { String fileName ->
                fileName.replace(fileName, "jdk8.jar")
            }
            into 'jdk'
        }

        copy {
            from 'jdk/jdk8.jar'
            into 'dist'
        }
    }
}

task cleanJdk(type: Exec){
    description 'Runs \'make clean\' in checker/jdk directory.'
    workingDir "${projectDir}/jdk"
    executable 'make'
    args = ["clean"]
}

task updateJdk() {
    description 'Downloads or builds jdk8.jar and copies into checker/dist'
    if (jdkShaHash.is('local')) {
        dependsOn(buildJdk)
    }
    doLast {
        if (!jdkShaHash.is('local')) {
            File downloadedJdk = new File(buildDir, "jdk8-${jdkShaHash}.jar");
            if (!downloadedJdk.exists()) {
                download {
                    src "https://github.com/typetools/annotated-libraries/raw/${jdkShaHash}/jdk8.jar"
                    overwrite true
                    dest downloadedJdk
                }
            }
            copy {
                from(downloadedJdk) {
                    rename downloadedJdk.name, 'jdk8.jar'
                }
                into "dist"
            }
        }
    }
}

task printJdkJarManifest(type: Copy) {
    description 'Outputs the manifest file for checker/dist/jdk8.jar'
    outputs.upToDateWhen { false }

    from(zipTree('dist/jdk8.jar')) {
        include "META-INF/MANIFEST.MF"
    }

    String tmpDir = "${buildDir}/tmpJDKManifest"
    into tmpDir
    doLast {
        println(new File(tmpDir, 'META-INF/MANIFEST.MF').text)
        delete tmpDir
    }

}

task copyJarsToDist(dependsOn: shadowJar, group: 'Build') {
    description 'Builds or downloads jars required by CheckerMain and puts them in checker/dist.'
    dependsOn project(':checker-qual').tasks.jar
    // Also moves jdk8.jar to checker/dist
    dependsOn updateJdk
    dependsOn copyJarsOtherThanJdk8ToDist
}
assemble.dependsOn copyJarsToDist

task printPlumeUtilJarPath {
    description "Print the path to plume-util.jar"
    doFirst { println project.configurations.compile.find { it.name.startsWith("plume-util") } }
}

task allSourcesJar(type: Jar) {
    description 'Creates a sources jar that includes sources for all Checker Framework classes in checker.jar'
    destinationDirectory = file("${projectDir}/dist")
    archiveFileName = "checker-source.jar"
    from (sourceSets.main.java, project(':framework').sourceSets.main.allJava,
            project(':dataflow').sourceSets.main.allJava, project(':javacutil').sourceSets.main.allJava)
}

task allJavadocJar(type: Jar) {
    description 'Creates javadoc jar include Javadoc for all of the framework'
    dependsOn rootProject.tasks.allJavadoc
    destinationDirectory = file("${projectDir}/dist")
    archiveFileName = "checker-javadoc.jar"
    from rootProject.tasks.allJavadoc.destinationDir
}


shadowJar {
    description 'Creates the "fat" checker.jar in dist/.'
    destinationDirectory = file("${projectDir}/dist")
    archiveFileName = "checker.jar"
    // To see what files are incorporated into the shadow jar file:
    // doFirst { println sourceSets.main.runtimeClasspath.asPath }
}
artifacts {
    // Don't add this here or else the Javadoc and the sources jar is built during the assemble task.
    // archives allJavadocJar
    // archives allSourcesJar
    archives shadowJar
}

clean {
    dependsOn cleanJdk
    delete "${projectDir}/dist"
}

// Add non-junit tests
createCheckTypeTask(project.name, 'org.checkerframework.checker.compilermsgs.CompilerMessagesChecker', "CompilerMessages")
checkCompilerMessages {
    doFirst {
        options.compilerArgs += [
                '-Apropfiles=' + sourceSets.main.resources.filter { file -> file.name.equals('messages.properties') }.asPath + ":"
                        + project(':framework').sourceSets.main.resources.filter { file -> file.name.equals('messages.properties') }.asPath
        ]
    }
}

task nullnessExtraTests(type: Exec, dependsOn: copyJarsToDist, group: 'Verification') {
    description 'Run extra tests for the Nullness Checker.'
    executable 'make'
    environment JAVAC: "${projectDir}/bin/javac", JAVAP: 'javap'
    args = ['-C', 'tests/nullness-extra/']
}

task commandLineTests(type: Exec, dependsOn: copyJarsToDist, group: 'Verification') {
    description 'Run tests that need a special command line.'
    executable 'make'
    environment JAVAC: "${projectDir}/bin/javac"
    args = ['-C', 'tests/command-line/']
}

task tutorialTests(dependsOn: copyJarsToDist, group: 'Verification') {
    description 'Test that the tutorial is working as expected.'
    doLast {
        ant.ant(dir: "${rootDir}/docs/tutorial/tests", useNativeBasedir: 'true', inheritAll: 'false') {
            target(name: 'check-tutorial')
        }
    }
}

task exampleTests(type: Exec, dependsOn: copyJarsToDist, group: 'Verification') {
    description 'Run tests for the example programs.'
    executable 'make'
    environment JAVAC: "${projectDir}/bin/javac"
    args = ['-C', '../docs/examples']
}

task demosTests(dependsOn: copyJarsToDist, group: 'Verification') {
    description 'Test that the demos are working as expected.'
    doLast {
        if (JavaVersion.current() == JavaVersion.VERSION_1_8) {
            File demosDir = new File(projectDir, '../../checker-framework.demos');
            if (!demosDir.exists()) {
                exec {
                    workingDir file(demosDir.toString() + '/../')
                    executable 'git'
                    args = ['clone', 'https://github.com/typetools/checker-framework.demos.git']
                }
            } else {
                exec {
                    workingDir demosDir
                    executable 'git'
                    args = ['pull', 'https://github.com/typetools/checker-framework.demos.git']
                    ignoreExitValue = true
                }
            }
            ant.properties.put('checker.lib', file("${projectDir}/dist/checker.jar").absolutePath)
            ant.ant(dir: demosDir.toString())
        } else {
            println("Skipping demosTests because they only work with Java 8.")
        }
    }
}

task allNullnessTests(type: Test, group: 'Verification') {
    description 'Run all Junit tests for the Nullness Checker.'
    include '**/Nullness*.class'
}

// These are tests that should only be run with JDK 11.
task jtregJdk11Tests(dependsOn: ':downloadJtreg', group: 'Verification') {
    description 'Run the jtreg tests made for JDK 11.'
    dependsOn('compileJava')
    dependsOn('compileTestJava')
    dependsOn(':checker:updateJdk')
    dependsOn('shadowJar')

    String jtregOutput = "${buildDir}/jtregJdk11"
    String name = 'all'
    doLast {
        if(isJava8) {
            println "This test is only run with JDK 11."
            return;
        }
        exec {
            executable "${jtregHome}/bin/jtreg"
            args = [
                    "-dir:${projectDir}/jtregJdk11",
                    "-workDir:${jtregOutput}/${name}/work",
                    "-reportDir:${jtregOutput}/${name}/report",
                    "-verbose:summary",
                    "-javacoptions:-g",
                    "-keywords:!ignore",
                    "-samevm",
                    "-javacoptions:-classpath ${tasks.shadowJar.archiveFile.get()}:${sourceSets.test.output.asPath}",
                    "-vmoptions:-classpath ${tasks.shadowJar.archiveFile.get()}:${sourceSets.test.output.asPath}",
                    "-vmoptions:--add-opens=jdk.compiler/com.sun.tools.javac.comp=ALL-UNNAMED",
                    "-javacoptions:-classpath ${sourceSets.testannotations.output.asPath}",
                    // Location of jtreg tests
                    '.'
            ]
        }


    }
}<|MERGE_RESOLUTION|>--- conflicted
+++ resolved
@@ -2,11 +2,7 @@
     // See instructions for updating jdk8.jar at
     // https://github.com/typetools/annotated-libraries/blob/master/README.md .
     // Set jdkShaHash to 'local' to use a locally-built version of jdk8.jar .
-<<<<<<< HEAD
-    jdkShaHash = 'fbe167cabdc96c5a6f07cb835c9045a59858f9a7'
-=======
     jdkShaHash = '960803eb301ca1e83e74f7080b9638d9c5ac80e2'
->>>>>>> 3733d2fa
     if (rootProject.hasProperty("useLocalJdk")) {
         jdkShaHash = 'local'
     }
