--- conflicted
+++ resolved
@@ -4,11 +4,7 @@
     // See instructions for updating jdk8.jar at
     // https://github.com/typetools/annotated-libraries/blob/master/README.md .
     // Set jdkShaHash to 'local' to use a locally-built version of jdk8.jar .
-<<<<<<< HEAD
     jdkShaHash = 'ebe000b9f989aa28a6be30a00b2718ddac58befb'
-=======
-    jdkShaHash = '59a70f00fadc6abf888e8b3e98430792e4db617a'
->>>>>>> 36b5ffab
     if (rootProject.hasProperty("useLocalJdk")) {
         jdkShaHash = 'local'
     }
