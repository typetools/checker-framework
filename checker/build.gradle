--- conflicted
+++ resolved
@@ -910,13 +910,8 @@
         include '**/*.log'
       }
       logFiles.visit { FileVisitDetails details ->
-<<<<<<< HEAD
-        def filename = "${typecheckFilesDir}" + details.getName()
+        def filename = "${typecheckFilesDir}/" + details.getName()
         println("======== start of contents of ${filename}, which is TYPECHECKING output, not WPI output ========")
-=======
-        def filename = "${typecheckFilesDir}/" + details.getName()
-        println("======== start of contents of ${filename} ========")
->>>>>>> 0359a71c
         details.getFile().eachLine { line -> println(line) }
         println("======== end of contents of ${filename} ========")
       }
