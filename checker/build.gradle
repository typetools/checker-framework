--- conflicted
+++ resolved
@@ -435,7 +435,7 @@
 }
 
 // Like wholeProgramInferenceStubTests, but with ajava files instead
-task wholeProgramInferenceAjavaTests(dependsOn: 'shadowJar', group: 'Verification') {
+task wholeProgramInferenceTestCheckerAjavaTests(dependsOn: 'shadowJar', group: 'Verification') {
     description 'Run tests for whole-program inference using ajava files'
     dependsOn(testWpiTestCheckerAjavaValidate)
     outputs.upToDateWhen { false }
@@ -522,11 +522,8 @@
 task wholeProgramInferenceTests() {
     description "Run tests for all whole program inference modes."
     dependsOn('wholeProgramInferenceTestCheckerJaifTests')
-<<<<<<< HEAD
-    dependsOn('wholeProgramInferenceStubTests')
-    dependsOn('wholeProgramInferenceAjavaTests')
-=======
     dependsOn('wholeProgramInferenceTestCheckerStubTests')
+    dependsOn('wholeProgramInferenceTestCheckerAjavaTests')
 }
 
 // This is run as part of the nonJunitTests task.
@@ -581,5 +578,4 @@
             }
         }
     }
->>>>>>> 7a26e1ee
 }