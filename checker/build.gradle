import java.util.zip.ZipFile

ext {
    // See instructions for updating jdk8.jar at
    // https://github.com/typetools/annotated-libraries/blob/master/README.md .
    // Set jdkShaHash to 'local' to use a locally-built version of jdk8.jar .
<<<<<<< HEAD
    jdkShaHash = 'de20b8535a4715eaea35e26508ab2930961f6245'
=======
    jdkShaHash = 'd74ce87f1873ef68237e99d0009f072f3d93a0bf'
>>>>>>> b11f287f
    if (rootProject.hasProperty("useLocalJdk")) {
        jdkShaHash = 'local'
    }
}
sourceSets {
    main {
        resources {
            // Stub files, message.properties, etc.
            srcDirs += ['src/main/java']
            exclude '**/*.java'
        }
    }
    testannotations
}

dependencies {
    compile project(':framework')
    compile project(':dataflow')
    compile project(':javacutil')
    compile project(':checker-qual')

    testCompile group: 'junit', name: 'junit', version: '4.12'
    testCompile project(':framework-test')
    testCompile sourceSets.testannotations.output

    testannotationsCompile project(':checker-qual')
}

jar {
    manifest {
        attributes("Main-Class": "org.checkerframework.framework.util.CheckerMain")
    }
    doLast {
        new File("$projectDir/build/libs/README.txt").text =
"""Do not use file checker-X.Y.Z.jar, which contains only the checker subproject
and lacks other parts of the Checker Framework.
Instead, use checker/dist/checker.jar.
"""
    }
}

task copyJarsOtherThanJdk8ToDist(dependsOn: shadowJar, group: 'Build') {
    description 'Builds jars required by CheckerMain, except for jdk8.jar, and puts them in checker/dist.'
    dependsOn project(':checker-qual').tasks.jar
    // Also moves jdk8.jar to checker/dist
    doLast {
        copy {
            from file(project(':checker-qual').tasks.getByName("jar").archivePath)
            into "${projectDir}/dist"
            rename { String fileName ->
                // remove version number on checker-qual.jar
                fileName.replace(fileName, "checker-qual.jar")
            }
        }

        copy {
            from configurations.javacJar
            into "${projectDir}/dist"
            rename { String fileName ->
                fileName.replace(fileName, "javac.jar")
            }
        }
    }
}

task forceBuildJdk(group: 'Build') {
    description 'Builds jdk.jar even if no file in the JDK has changed. ' +
            'Use to update jdk.jar if defaulting has changed in a checker.'
    doLast {
        delete 'jdk/jdk.jar'
        buildJdk.execute()
    }
}

task buildJdk(group: 'Build', dependsOn: copyJarsOtherThanJdk8ToDist) {
    description 'Builds jdk8.jar. Requires -PuseLocalJdk, or that jdkShaHash == \'local\' in checker/build.gradle.'

    doLast {
        if (System.getenv('JAVA_HOME') == null) {
            throw new GradleException("Environment variable JAVA_HOME is not set.")
        }
        if (!jdkShaHash.is('local')) {
            throw new GradleException('To build jdk.jar, pass -PuseLocalJdk, or set jdkShaHash to \'local\' in checker/build.gradle.')
        }
        delete 'dist/jdk8.jar'
        exec {
            executable 'make'
            environment CHECKERFRAMEWORK: "${projectDir}/..",
                    ANNOTATION_TOOLS: "${afu}/..",
                    CLASSPATH: project(':checker').tasks.getByName('shadowJar').archivePath
            args += ["-C", "jdk/"]
        }

        copy {
            from 'jdk/jdk.jar'
            rename { String fileName ->
                fileName.replace(fileName, "jdk8.jar")
            }
            into 'jdk'
        }

        copy {
            from 'jdk/jdk8.jar'
            into 'dist'
        }
    }
}

task updateJdk() {
    description 'Downloads or builds jdk8.jar and copies into checker/dist'
    if (jdkShaHash.is('local')) {
        dependsOn(buildJdk)
    }
    doLast {
        if (!jdkShaHash.is('local')) {
            File downloadedJdk = new File(buildDir, "jdk8-${jdkShaHash}.jar");
            if (!downloadedJdk.exists()) {
                download {
                    src "https://github.com/typetools/annotated-libraries/raw/${jdkShaHash}/jdk8.jar"
                    overwrite true
                    dest downloadedJdk
                }
            }
            copy {
                from(downloadedJdk) {
                    rename downloadedJdk.name, 'jdk8.jar'
                }
                into "dist"
            }
        }
    }
}

task printJdkJarManifest(type: Copy) {
    description 'Outputs the manifest file for checker/dist/jdk8.jar'
    outputs.upToDateWhen { false }

    from(zipTree('dist/jdk8.jar')) {
        include "META-INF/MANIFEST.MF"
    }

    String tmpDir = "${buildDir}/tmpJDKManifest"
    into tmpDir
    doLast {
        println(new File(tmpDir, 'META-INF/MANIFEST.MF').text)
        delete tmpDir
    }

}

task copyJarsToDist(dependsOn: shadowJar, group: 'Build') {
    description 'Builds or downloads jars required by CheckerMain and puts them in checker/dist.'
    dependsOn project(':checker-qual').tasks.jar
    // Also moves jdk8.jar to checker/dist
    dependsOn updateJdk
    dependsOn copyJarsOtherThanJdk8ToDist
}
assemble.dependsOn copyJarsToDist

task printPlumeUtilJarPath {
    description "Print the path to plume-util.jar"
    doFirst { println project.configurations.compile.find { it.name.startsWith("plume-util") } }
}

task allSourcesJar(type: Jar) {
    description 'Creates a sources jar that includes sources for all Checker Framework classes in checker.jar'
    destinationDirectory = file("${projectDir}/dist")
    archiveFileName = "checker-source.jar"
    from (sourceSets.main.java, project(':framework').sourceSets.main.allJava,
            project(':dataflow').sourceSets.main.allJava, project(':javacutil').sourceSets.main.allJava)
}

task allJavadocJar(type: Jar) {
    description 'Creates javadoc jar include Javadoc for all of the framework'
    dependsOn rootProject.tasks.allJavadoc
    destinationDirectory = file("${projectDir}/dist")
    archiveFileName = "checker-javadoc.jar"
    from rootProject.tasks.allJavadoc.destinationDir
}


shadowJar {
    description 'Creates the "fat" checker.jar in dist/.'
    destinationDirectory = file("${projectDir}/dist")
    archiveFileName = "checker.jar"
    // To see what files are incorporated into the shadow jar file:
    // doFirst { println sourceSets.main.runtimeClasspath.asPath }
}
artifacts {
    // Don't add this here or else the Javadoc and the sources jar is built during the assemble task.
    // archives allJavadocJar
    // archives allSourcesJar
    archives shadowJar
}

clean {
    delete "${projectDir}/dist"
}

// Add non-junit tests
createCheckTypeTask(project.name, 'org.checkerframework.checker.compilermsgs.CompilerMessagesChecker', "CompilerMessages")
checkCompilerMessages {
    doFirst {
        options.compilerArgs += [
                '-Apropfiles=' + sourceSets.main.resources.filter { file -> file.name.equals('messages.properties') }.asPath + ":"
                        + project(':framework').sourceSets.main.resources.filter { file -> file.name.equals('messages.properties') }.asPath
        ]
    }
}

task nullnessExtraTests(type: Exec, dependsOn: copyJarsToDist, group: 'Verification') {
    description 'Run extra tests for the Nullness Checker.'
    executable 'make'
    environment JAVAC: "${projectDir}/bin/javac", JAVAP: 'javap'
    args = ['-C', 'tests/nullness-extra/']
}

task commandLineTests(type: Exec, dependsOn: copyJarsToDist, group: 'Verification') {
    description 'Run tests that need a special command line.'
    executable 'make'
    environment JAVAC: "${projectDir}/bin/javac"
    args = ['-C', 'tests/command-line/']
}

task tutorialTests(dependsOn: copyJarsToDist, group: 'Verification') {
    description 'Test that the tutorial is working as expected.'
    doLast {
        ant.ant(dir: "${rootDir}/docs/tutorial/tests", useNativeBasedir: 'true', inheritAll: 'false') {
            target(name: 'check-tutorial')
        }
    }
}

task exampleTests(type: Exec, dependsOn: copyJarsToDist, group: 'Verification') {
    description 'Run tests for the example programs.'
    executable 'make'
    environment JAVAC: "${projectDir}/bin/javac"
    args = ['-C', '../docs/examples']
}

task demosTests(dependsOn: copyJarsToDist, group: 'Verification') {
    description 'Test that the demos are working as expected.'
    doLast {
        File demosDir = new File(projectDir, '../../checker-framework-demos');
        if (!demosDir.exists()) {
            exec {
                workingDir file(demosDir.toString() + '/../')
                executable 'git'
                args = ['clone', 'https://github.com/typetools/checker-framework.demos.git', 'checker-framework-demos']
            }
        } else {
            exec {
                workingDir demosDir
                executable 'git'
                args = ['pull', 'https://github.com/typetools/checker-framework.demos.git']
                ignoreExitValue = true
            }
        }
        ant.properties.put('checker.lib', file("${projectDir}/dist/checker.jar").absolutePath)
        ant.ant(dir: demosDir.toString())
    }
}

task allNullnessTests(type: Test, group: 'Verification') {
    description 'Run all Junit tests for the Nullness Checker.'
    include '**/Nullness*.class'
}<|MERGE_RESOLUTION|>--- conflicted
+++ resolved
@@ -4,11 +4,7 @@
     // See instructions for updating jdk8.jar at
     // https://github.com/typetools/annotated-libraries/blob/master/README.md .
     // Set jdkShaHash to 'local' to use a locally-built version of jdk8.jar .
-<<<<<<< HEAD
-    jdkShaHash = 'de20b8535a4715eaea35e26508ab2930961f6245'
-=======
-    jdkShaHash = 'd74ce87f1873ef68237e99d0009f072f3d93a0bf'
->>>>>>> b11f287f
+    jdkShaHash = 'local'
     if (rootProject.hasProperty("useLocalJdk")) {
         jdkShaHash = 'local'
     }
