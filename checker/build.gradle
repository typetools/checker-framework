--- conflicted
+++ resolved
@@ -713,12 +713,8 @@
         def expectedTypecheckFileCount = file("${project.projectDir}/tests/wpi-many/testin.txt").text.readLines().size()
         def actualTypecheckFileCount = typecheckFiles.size()
         if (actualTypecheckFileCount != expectedTypecheckFileCount) {
-<<<<<<< HEAD
-            println("Failure: Too few *-typecheck.out files in ${typecheckFilesDir}: found ${actualTypecheckFileCount} but expected ${expectedTypecheckFileCount}.")
-=======
             println("Failure: Too few *-typecheck.out files in ${typecheckFilesDir}: " +
                     "found ${actualTypecheckFileCount} but expected ${expectedTypecheckFileCount}.")
->>>>>>> 1ae6b1cc
             println("========= Output from last run of wpi.sh (${typecheckFilesDir}/wpi-out): ========")
             exec {
                 commandLine 'cat', "${typecheckFilesDir}/wpi-out"
@@ -733,12 +729,8 @@
                 details.getFile().eachLine { line -> println(line) }
                 println("======== end of contents of ${filename} ========")
             }
-<<<<<<< HEAD
-            throw new GradleException("Failure: Too few *-typecheck.out files in ${typecheckFilesDir}: found ${actualTypecheckFileCount} but expected ${expectedTypecheckFileCount}.")
-=======
             throw new GradleException("Failure: Too few *-typecheck.out files in ${typecheckFilesDir}: " +
                     "found ${actualTypecheckFileCount} but expected ${expectedTypecheckFileCount}.")
->>>>>>> 1ae6b1cc
         }
 
         // check that WPI causes the expected builds to succeed
