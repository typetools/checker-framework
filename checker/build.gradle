import java.util.zip.ZipFile

ext {
    // See instructions for updating jdk8.jar at
    // https://github.com/typetools/annotated-libraries/blob/master/README.md .
    // Set jdkShaHash to 'local' to use a locally-built version of jdk8.jar .
    jdkShaHash = 'e73861d446fda62cbabacad73106541f151bd9bb'
    if (rootProject.hasProperty("useLocalJdk")) {
        jdkShaHash = 'local'
    }
}
sourceSets {
    main {
        resources {
            // Stub files, message.properties, etc.
            srcDirs += ['src/main/java']
            exclude '**/*.java'
        }
    }
    testannotations
}

dependencies {
    compile project(':framework')
    compile project(':dataflow')
    compile project(':javacutil')
    compile project(':checker-qual')

    testCompile group: 'junit', name: 'junit', version: '4.12'
    testCompile project(':framework-test')
    testCompile sourceSets.testannotations.output

    testannotationsCompile project(':checker-qual')
}

jar {
    manifest {
        attributes("Main-Class": "org.checkerframework.framework.util.CheckerMain")
    }
    doLast {
        new File("$projectDir/build/libs/README.txt").text =
"""Do not use file checker-X.Y.Z.jar, which contains only the checker subproject
and lacks other parts of the Checker Framework.
Instead, use checker/dist/checker.jar.
"""
    }
}

task copyJarsOtherThanJdk8ToDist(dependsOn: shadowJar, group: 'Build') {
    description 'Builds jars required by CheckerMain, except for jdk8.jar, and puts them in checker/dist.'
    dependsOn project(':checker-qual').tasks.jar
    // Also moves jdk8.jar to checker/dist
    doLast {
        copy {
            from file(project(':checker-qual').tasks.getByName("jar").archivePath)
            into "${projectDir}/dist"
            rename { String fileName ->
                // remove version number on checker-qual.jar
                fileName.replace(fileName, "checker-qual.jar")
            }
        }

        copy {
            from configurations.javacJar
            into "${projectDir}/dist"
            rename { String fileName ->
                fileName.replace(fileName, "javac.jar")
            }
        }
    }
}

task forceBuildJdk(group: 'Build') {
    description 'Builds jdk.jar even if no file in the JDK has changed. ' +
            'Use to update jdk.jar if defaulting has changed in a checker.'
    doLast {
        delete 'jdk/jdk.jar'
        buildJdk.execute()
    }
}

task buildJdk(group: 'Build', dependsOn: copyJarsOtherThanJdk8ToDist) {
    description 'Builds jdk8.jar. Requires -PuseLocalJdk, or that jdkShaHash == \'local\' in checker/build.gradle.'

    doLast {
        if (System.getenv('JAVA_HOME') == null) {
            throw new GradleException("Environment variable JAVA_HOME is not set.")
        }
        if (!jdkShaHash.is('local')) {
            throw new GradleException('To build jdk.jar, pass -PuseLocalJdk, or set jdkShaHash to \'local\' in checker/build.gradle.')
        }
        delete 'dist/jdk8.jar'
        exec {
            executable 'make'
            environment CHECKERFRAMEWORK: "${projectDir}/..",
                    ANNOTATION_TOOLS: "${afu}/..",
                    CLASSPATH: project(':checker').tasks.getByName('shadowJar').archivePath
            args += ["-C", "jdk/"]
        }

        copy {
            from 'jdk/jdk.jar'
            rename { String fileName ->
                fileName.replace(fileName, "jdk8.jar")
            }
            into 'jdk'
        }

        copy {
            from 'jdk/jdk8.jar'
            into 'dist'
        }
    }
}

task updateJdk() {
    description 'Downloads or builds jdk8.jar and copies into checker/dist'
    if (jdkShaHash.is('local')) {
        dependsOn(buildJdk)
    }
    doLast {
        if (!jdkShaHash.is('local')) {
            File downloadedJdk = new File(buildDir, "jdk8-${jdkShaHash}.jar");
            if (!downloadedJdk.exists()) {
                download {
                    src "https://github.com/typetools/annotated-libraries/raw/${jdkShaHash}/jdk8.jar"
                    overwrite true
                    dest downloadedJdk
                }
            }
            copy {
                from(downloadedJdk) {
                    rename downloadedJdk.name, 'jdk8.jar'
                }
                into "dist"
            }
        }
    }
}

task printJdkJarManifest(type: Copy) {
    description 'Outputs the manifest file for checker/dist/jdk8.jar'
    outputs.upToDateWhen { false }

    from(zipTree('dist/jdk8.jar')) {
        include "META-INF/MANIFEST.MF"
    }

    String tmpDir = "${buildDir}/tmpJDKManifest"
    into tmpDir
    doLast {
        println(new File(tmpDir, 'META-INF/MANIFEST.MF').text)
        delete tmpDir
    }

}

task copyJarsToDist(dependsOn: shadowJar, group: 'Build') {
    description 'Builds or downloads jars required by CheckerMain and puts them in checker/dist.'
    dependsOn project(':checker-qual').tasks.jar
    // Also moves jdk8.jar to checker/dist
    dependsOn updateJdk
    dependsOn copyJarsOtherThanJdk8ToDist
}
assemble.dependsOn copyJarsToDist

task printPlumeUtilJarPath {
    description "Print the path to plume-util.jar"
    doFirst { println project.configurations.compile.find { it.name.startsWith("plume-util") } }
}

task allSourcesJar(type: Jar) {
    description 'Creates a sources jar that includes sources for all Checker Framework classes in checker.jar'
    destinationDirectory = file("${projectDir}/dist")
    archiveFileName = "checker-source.jar"
    from (sourceSets.main.java, project(':framework').sourceSets.main.allJava,
            project(':dataflow').sourceSets.main.allJava, project(':javacutil').sourceSets.main.allJava)
}

task allJavadocJar(type: Jar) {
    description 'Creates javadoc jar include Javadoc for all of the framework'
    dependsOn rootProject.tasks.allJavadoc
    destinationDirectory = file("${projectDir}/dist")
    archiveFileName = "checker-javadoc.jar"
    from rootProject.tasks.allJavadoc.destinationDir
}


shadowJar {
    description 'Creates the "fat" checker.jar in dist/.'
    destinationDirectory = file("${projectDir}/dist")
    archiveFileName = "checker.jar"
    // To see what files are incorporated into the shadow jar file:
    // doFirst { println sourceSets.main.runtimeClasspath.asPath }
}
artifacts {
<<<<<<< HEAD
    // Don't add these here or else the Javadoc/Sources jars are
    // built during the assemble task.
=======
    // Don't add this here or else the Javadoc and the sources jar is built during the assemble task.
>>>>>>> 9096ff47
    // archives allJavadocJar
    // archives allSourcesJar
    archives shadowJar
}

clean {
    delete "${projectDir}/dist"
}

// Add non-junit tests
createCheckTypeTask(project.name, 'org.checkerframework.checker.compilermsgs.CompilerMessagesChecker', "CompilerMessages")
checkCompilerMessages {
    doFirst {
        options.compilerArgs += [
                '-Apropfiles=' + sourceSets.main.resources.filter { file -> file.name.equals('messages.properties') }.asPath + ":"
                        + project(':framework').sourceSets.main.resources.filter { file -> file.name.equals('messages.properties') }.asPath
        ]
    }
}

task nullnessExtraTests(type: Exec, dependsOn: copyJarsToDist, group: 'Verification') {
    description 'Run extra tests for the Nullness Checker.'
    executable 'make'
    environment JAVAC: "${projectDir}/bin/javac", JAVAP: 'javap'
    args = ['-C', 'tests/nullness-extra/']
}

task commandLineTests(type: Exec, dependsOn: copyJarsToDist, group: 'Verification') {
    description 'Run tests that need a special command line.'
    executable 'make'
    environment JAVAC: "${projectDir}/bin/javac"
    args = ['-C', 'tests/command-line/']
}

task tutorialTests(dependsOn: copyJarsToDist, group: 'Verification') {
    description 'Test that the tutorial is working as expected.'
    doLast {
        ant.ant(dir: "${rootDir}/docs/tutorial/tests", useNativeBasedir: 'true', inheritAll: 'false') {
            target(name: 'check-tutorial')
        }
    }
}

task exampleTests(type: Exec, dependsOn: copyJarsToDist, group: 'Verification') {
    description 'Run tests for the example programs.'
    executable 'make'
    environment JAVAC: "${projectDir}/bin/javac"
    args = ['-C', '../docs/examples']
}

task demosTests(dependsOn: copyJarsToDist, group: 'Verification') {
    description 'Test that the demos are working as expected.'
    doLast {
        File demosDir = new File(projectDir, '../../checker-framework-demos');
        if (!demosDir.exists()) {
            exec {
                workingDir file(demosDir.toString() + '/../')
                executable 'git'
                args = ['clone', 'https://github.com/typetools/checker-framework.demos.git', 'checker-framework-demos']
            }
        } else {
            exec {
                workingDir demosDir
                executable 'git'
                args = ['pull', 'https://github.com/typetools/checker-framework.demos.git']
                ignoreExitValue = true
            }
        }
        ant.properties.put('checker.lib', file("${projectDir}/dist/checker.jar").absolutePath)
        ant.ant(dir: demosDir.toString())
    }
}

task allNullnessTests(type: Test, group: 'Verification') {
    description 'Run all Junit tests for the Nullness Checker.'
    include '**/Nullness*.class'
}<|MERGE_RESOLUTION|>--- conflicted
+++ resolved
@@ -194,12 +194,7 @@
     // doFirst { println sourceSets.main.runtimeClasspath.asPath }
 }
 artifacts {
-<<<<<<< HEAD
-    // Don't add these here or else the Javadoc/Sources jars are
-    // built during the assemble task.
-=======
     // Don't add this here or else the Javadoc and the sources jar is built during the assemble task.
->>>>>>> 9096ff47
     // archives allJavadocJar
     // archives allSourcesJar
     archives shadowJar
