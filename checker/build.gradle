--- conflicted
+++ resolved
@@ -466,15 +466,6 @@
     doLast {
         copyNonannotatedToAnnotatedDirectory('ainfer-testchecker')
 
-<<<<<<< HEAD
-=======
-        // A crash occurs because of a bug in Java Parser when trying to read the .ajava
-        // file produced for these tests. Reinstate them when https://github.com/javaparser/javaparser/pull/3527
-        // has been merged and released, and we've updated to a JavaParser version with that fix.
-        delete('tests/ainfer-testchecker/annotated/all-systems/java8/memberref/Issue946.java')
-        delete('tests/ainfer-testchecker/annotated/all-systems/java8/memberref/Receivers.java')
-
->>>>>>> 51c369c5
         // This test must be deleted, because otherwise an error about a missing type in an
         // ajava file is issued. The test itself shouldn't be run as an all-systems test while testing
         // WPI; see the copy in the non-annotated WPI tests for an explanation.
