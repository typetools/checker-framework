sourceSets {
    main {
        resources {
            // Stub files, message.properties, etc.
            srcDirs += ['src/main/java']
        }
    }
    testannotations
}


sourcesJar {
    // The resources duplicate content from the src directory.
    duplicatesStrategy = DuplicatesStrategy.EXCLUDE
}

dependencies {
    implementation project(':javacutil')
    implementation project(':dataflow')
    implementation project(':framework')
    // AFU is an "includedBuild" imported in checker-framework/settings.gradle, so the version number doesn't matter.
    // https://docs.gradle.org/current/userguide/composite_builds.html#settings_defined_composite
    implementation('org.checkerframework:annotation-file-utilities:*') {
        exclude group: 'com.google.errorprone', module: 'javac'
    }
    implementation project(':checker-qual')
    implementation project(':checker-util')
    // As of 2019-12-16, the version of reflection-util in the Annotation
    // File Utilities takes priority over this version, in the fat jar
    // file. :-( So update it and re-build it locally when updating this.
    implementation 'org.plumelib:reflection-util:1.0.3'
    implementation 'org.plumelib:plume-util:1.4.1'
<<<<<<< HEAD
=======

    // Dependencies added to "shadow" appear as dependencies in Maven Central.
    shadow project(':checker-qual')
    shadow project(':checker-util')
>>>>>>> 4505e7f2

    // Called Methods Checker AutoValue + Lombok support
    testImplementation "com.google.auto.value:auto-value-annotations:1.7.4"
    testImplementation "com.google.auto.value:auto-value:1.7.4"
    testImplementation "com.ryanharter.auto.value:auto-value-parcel:0.2.8"
    testImplementation "org.projectlombok:lombok:1.18.16"
    // Called Methods Checker support for detecting misuses of AWS APIs
    testImplementation "com.amazonaws:aws-java-sdk-ec2"
    testImplementation "com.amazonaws:aws-java-sdk-kms"
    // The AWS SDK is used for testing the Called Methods Checker.
    testImplementation platform("com.amazonaws:aws-java-sdk-bom:1.11.923")

    testImplementation group: 'junit', name: 'junit', version: '4.13.1'
    testImplementation project(':framework-test')
    testImplementation sourceSets.testannotations.output

    testannotationsImplementation project(':checker-qual')
}

jar {
    manifest {
        attributes("Main-Class": "org.checkerframework.framework.util.CheckerMain")
    }
}

task copyJarsToDist(dependsOn: shadowJar, group: 'Build') {
    description 'Builds or downloads jars required by CheckerMain and puts them in checker/dist.'
    dependsOn project(':checker-qual').tasks.jar
    doLast {
        copy {
            from file(project(':checker-qual').tasks.getByName("jar").archivePath)
            into "${projectDir}/dist"
            rename { String fileName ->
                // remove version number on checker-qual.jar
                fileName.replace(fileName, "checker-qual.jar")
            }
        }

        copy {
            from file(project(':checker-util').tasks.getByName("jar").archivePath)
            into "${projectDir}/dist"
            rename { String fileName ->
                // remove version number on checker-util.jar
                fileName.replace(fileName, "checker-util.jar")
            }
        }

        copy {
            from configurations.javacJar
            into "${projectDir}/dist"
            rename { String fileName ->
                fileName.replace(fileName, "javac.jar")
            }
        }
    }
}

assemble.dependsOn copyJarsToDist

task printPlumeUtilJarPath {
    description "Print the path to plume-util.jar"
    doFirst { println project.configurations.compile.find { it.name.startsWith("plume-util") } }
}

task allSourcesJar(type: Jar) {
    description 'Creates a sources jar that includes sources for all Checker Framework classes in checker.jar'
    destinationDirectory = file("${projectDir}/dist")
    archiveFileName = "checker-source.jar"
    archiveClassifier = "sources"
    from (sourceSets.main.java, project(':framework').sourceSets.main.allJava,
            project(':dataflow').sourceSets.main.allJava, project(':javacutil').sourceSets.main.allJava)
}

task allJavadocJar(type: Jar) {
    description 'Creates javadoc jar include Javadoc for all of the framework'
    dependsOn rootProject.tasks.allJavadoc
    destinationDirectory = file("${projectDir}/dist")
    archiveFileName = "checker-javadoc.jar"
    archiveClassifier = "javadoc"
    from rootProject.tasks.allJavadoc.destinationDir
}

// Shadowing Test Sources and Dependencies
import com.github.jengelman.gradle.plugins.shadow.tasks.ShadowJar

task checkerJar(type: ShadowJar, dependsOn: compileJava, group: 'Build') {
    description "Builds checker-${project.version}.jar with all dependencies except checker-qual and checker-util."
    includeEmptyDirs = false
    archivesBaseName = 'checker'
    archiveClassifier = ''

    from shadowJar.source
    configurations = shadowJar.configurations
    // To see what files are incorporated into the shadow jar file:
    // doLast { println sourceSets.main.runtimeClasspath.asPath }
    manifest {
        attributes("Main-Class": "org.checkerframework.framework.util.CheckerMain")
    }
    exclude 'org/checkerframework/**/qual/*'
    exclude 'org/checkerframework/checker/*/util/*'
    relocators = shadowJar.getRelocators()
}

jar {
    dependsOn(checkerJar)
    // Never build the skinny jar.
    onlyIf {false}
    archiveClassifier = 'skinny'
}

shadowJar {
<<<<<<< HEAD
    description 'Creates the "fat" checker.jar in dist/.'
    destinationDirectory = file("${projectDir}/dist")
    archiveFileName = "checker.jar"
    archiveClassifier = ''
=======
    description 'Creates checker-VERSION-all.jar and copies it to dist/checker.jar.'
>>>>>>> 4505e7f2
    // To see what files are incorporated into the shadow jar file:
    // doFirst { println sourceSets.main.runtimeClasspath.asPath }
    doLast{
        copy {
            from archiveFile.get()
            into file("${projectDir}/dist")
            rename 'checker.*', 'checker.jar'
        }
    }
}

artifacts {
    // Don't add this here or else the Javadoc and the sources jar is built during the assemble task.
    // archives allJavadocJar
    // archives allSourcesJar
    archives shadowJar
    archives checkerJar
}

clean {
    delete "${projectDir}/dist"
    delete "tests/calledmethods-delomboked"
    delete("tests/wpi-testchecker/annotated")
    delete("tests/wpi-testchecker/inference-output")
    delete("tests/wpi-nullness/annotated")
    delete("tests/wpi-nullness/inference-output")
}

// Add non-junit tests
createCheckTypeTask(project.name,, "CompilerMessages",
    'org.checkerframework.checker.compilermsgs.CompilerMessagesChecker')
checkCompilerMessages {
    doFirst {
        options.compilerArgs += [
                '-Apropfiles=' + sourceSets.main.resources.filter { file -> file.name.equals('messages.properties') }.asPath + ":"
                        + project(':framework').sourceSets.main.resources.filter { file -> file.name.equals('messages.properties') }.asPath
        ]
    }
}

task nullnessExtraTests(type: Exec, dependsOn: copyJarsToDist, group: 'Verification') {
    description 'Run extra tests for the Nullness Checker.'
    executable 'make'
    environment JAVAC: "${projectDir}/bin/javac", JAVAP: 'javap'
    args = ['-C', 'tests/nullness-extra/']
}

task commandLineTests(type: Exec, dependsOn: copyJarsToDist, group: 'Verification') {
    description 'Run tests that need a special command line.'
    executable 'make'
    environment JAVAC: "${projectDir}/bin/javac"
    args = ['-C', 'tests/command-line/']
}

task tutorialTests(dependsOn: copyJarsToDist, group: 'Verification') {
    description 'Test that the tutorial is working as expected.'
    doLast {
        ant.ant(dir: "${rootDir}/docs/tutorial/tests", useNativeBasedir: 'true', inheritAll: 'false') {
            target(name: 'check-tutorial')
        }
    }
}

task exampleTests(type: Exec, dependsOn: copyJarsToDist, group: 'Verification') {
    description 'Run tests for the example programs.'
    executable 'make'
    environment JAVAC: "${projectDir}/bin/javac"
    args = ['-C', '../docs/examples']
}

task demosTests(dependsOn: copyJarsToDist, group: 'Verification') {
    description 'Test that the demos are working as expected.'
    doLast {
        if (JavaVersion.current() == JavaVersion.VERSION_1_8) {
            File demosDir = new File(projectDir, '../../checker-framework.demos');
            if (!demosDir.exists()) {
                exec {
                    workingDir file(demosDir.toString() + '/../')
                    executable 'git'
                    args = ['clone', '--depth', '1', 'https://github.com/typetools/checker-framework.demos.git']
                }
            } else {
                exec {
                    workingDir demosDir
                    executable 'git'
                    args = ['pull', 'https://github.com/typetools/checker-framework.demos.git']
                    ignoreExitValue = true
                }
            }
            ant.properties.put('checker.lib', file("${projectDir}/dist/checker.jar").absolutePath)
            ant.ant(dir: demosDir.toString())
        } else {
            println("Skipping demosTests because they only work with Java 8.")
        }
    }
}

task allNullnessTests(type: Test, group: 'Verification') {
    description 'Run all Junit tests for the Nullness Checker.'
    include '**/Nullness*.class'
}

task allCalledMethodsTests(type: Test, group: 'Verification') {
    description 'Run all Junit tests for the Called Methods Checker.'
    include '**/CalledMethods*.class'
    dependsOn 'delombok'
}

// These are tests that should only be run with JDK 11.
task jtregJdk11Tests(dependsOn: ':downloadJtreg', group: 'Verification') {
    description 'Run the jtreg tests made for JDK 11.'
    dependsOn('compileJava')
    dependsOn('compileTestJava')
    dependsOn('shadowJar')

    String jtregOutput = "${buildDir}/jtregJdk11"
    String name = 'all'
    doLast {
        if (isJava8) {
            println "This test is only run with JDK 11."
            return;
        }
        exec {
            executable "${jtregHome}/bin/jtreg"
            args = [
                    "-dir:${projectDir}/jtregJdk11",
                    "-workDir:${jtregOutput}/${name}/work",
                    "-reportDir:${jtregOutput}/${name}/report",
                    "-verbose:summary",
                    "-javacoptions:-g",
                    "-keywords:!ignore",
                    "-samevm",
                    "-javacoptions:-classpath ${tasks.shadowJar.archiveFile.get()}:${sourceSets.test.output.asPath}",
                    "-vmoptions:-classpath ${tasks.shadowJar.archiveFile.get()}:${sourceSets.test.output.asPath}",
                    "-vmoptions:--add-opens=jdk.compiler/com.sun.tools.javac.comp=ALL-UNNAMED",
                    "-javacoptions:-classpath ${sourceSets.testannotations.output.asPath}",
                    // Location of jtreg tests
                    '.'
            ]
        }


    }
}

// JSpecify tests are excluded by default.  To run them:
// ./gradlew NullnessJspecifySamplesTest
test {
    exclude '**/org/checkerframework/checker/test/junit/NullnessJspecifySamplesTest.class'
}

task delombok {
    description 'Delomboks the source code tree in tests/calledmethods-lombok'

    def srcDelomboked = 'tests/calledmethods-delomboked'
    def srcJava = 'tests/calledmethods-lombok'

    inputs.files file(srcJava)
    outputs.dir file(srcDelomboked)

    // Because there are Checker Framework annotations in the test source.
    dependsOn project(':checker-qual').tasks.jar

    doLast {
        def collection = files(configurations.testCompileClasspath)
        ant.taskdef(name: 'delombok', classname: 'lombok.delombok.ant.Tasks$Delombok',
                classpath: collection.asPath)
        ant.delombok(from: srcJava, to: srcDelomboked, classpath: collection.asPath)
    }
}

tasks.test.dependsOn("delombok")

///
/// Whole-program inference tests
///

test {
    useJUnit {
        // These are run in task wholeProgramInferenceTests.
        excludeCategories 'org.checkerframework.checker.test.junit.wpirunners.WholeProgramInferenceTestCheckerJaifsTest'
        excludeCategories 'org.checkerframework.checker.test.junit.wpirunners.WholeProgramInferenceTestCheckerStubsTest'
        excludeCategories 'org.checkerframework.checker.test.junit.wpirunners.WholeProgramInferenceTestCheckerAjavaTest'
        excludeCategories 'org.checkerframework.checker.test.junit.wpirunners.WholeProgramInferenceNullnessJaifsTest'
    }
}

task testWpiTestCheckerStubs(type: Test) {
    description 'Internal task to run the wpi-testchecker tests with -Ainfer=stubs to generate stub files'

    dependsOn(compileTestJava)
    doFirst {
        delete("tests/wpi-testchecker/annotated")
        delete("${buildDir}/wpi-testchecker/")
    }
    outputs.upToDateWhen { false }
    include '**/WholeProgramInferenceTestCheckerStubsTest.class'
    testLogging {
        // Always run the tests
        outputs.upToDateWhen { false }

        // Show the found unexpected diagnostics and the expected diagnostics not found.
        exceptionFormat "full"
        events "passed", "skipped", "failed"
    }

    doLast {
        copyNonannotatedToAnnotatedDirectory("wpi-testchecker")
        // The stub file format doesn't support annotations on anonymous inner classes, so
        // this test also expects errors on UsesAnonymous.java.
        delete('tests/wpi-testchecker/annotated/UsesAnonymous.java')
        copy {
            from file('tests/wpi-testchecker/non-annotated/UsesAnonymous.java')
            into file('tests/wpi-testchecker/annotated')
        }
    }
}

task testWpiTestCheckerStubsValidate(type: Test) {
    description 'Internal task to re-run the wpi-testchecker tests using the stub files generated by testWpiTestCheckerStubs'

    dependsOn(testWpiTestCheckerStubs)
    outputs.upToDateWhen { false }
    include '**/WholeProgramInferenceTestCheckerStubsValidationTest.class'
    testLogging {
        // Always run the tests
        outputs.upToDateWhen { false }

        // Show the found unexpected diagnostics and the expected diagnostics not found.
        exceptionFormat "full"
        events "passed", "skipped", "failed"
    }
}

task testWpiTestCheckerAjava(type: Test) {
    description 'Internal task to run the wpi-testchecker tests with -Ainfer=ajava to generate stub files'

    dependsOn(compileTestJava)
    doFirst {
        delete("tests/wpi-testchecker/annotated")
        delete("${buildDir}/wpi-testchecker/")
    }
    outputs.upToDateWhen { false }
    include '**/WholeProgramInferenceTestCheckerAjavaTest.class'
    testLogging {
        // Always run the tests
        outputs.upToDateWhen { false }

        // Show the found unexpected diagnostics and the expected diagnostics not found.
        exceptionFormat "full"
        events "passed", "skipped", "failed"
    }

    doLast {
        copyNonannotatedToAnnotatedDirectory("wpi-testchecker")
    }
}

task testWpiTestCheckerAjavaValidate(type: Test) {
    description 'Internal task to re-run the wpi-testchecker tests using the ajava files generated by testWpiTestCheckerAjava'

    dependsOn(testWpiTestCheckerAjava)
    outputs.upToDateWhen { false }
    include '**/WholeProgramInferenceTestCheckerAjavaValidationTest.class'
    testLogging {
        // Always run the tests
        outputs.upToDateWhen { false }

        // Show the found unexpected diagnostics and the expected diagnostics not found.
        exceptionFormat "full"
        events "passed", "skipped", "failed"
    }
}

// Copies directories as needed by WPI tests.
// Formal parameter testdir is, for example, "wpi-testchecker".
// Does work in directory "tests/${testdir}/".
// 1. Copies whole-program inference test source code from the non-annotated/ to the annotated/ directory.
// 2. Copies WPI output, such as .jaif or .stub files, to the inferference-output/ directory.
void copyNonannotatedToAnnotatedDirectory(String testdir) {
    // Copying all test files to another directory, removing all expected errors that should not
    // occur after inserting inferred annotations from .jaif files.
    copy {
        from files("tests/${testdir}/non-annotated")
        into file("tests/${testdir}/annotated")
        filter { String line ->
            line.contains('// :: error:') || line.contains('// :: warning:') ? null : line
        }
    }
    // The only file for which expected errors are maintained is ExpectedErrors.java, so we copy it over.
    delete("tests/${testdir}/annotated/ExpectedErrors.java")
    copy {
        from file("tests/${testdir}/non-annotated/ExpectedErrors.java")
        into file("tests/${testdir}/annotated")
    }

    delete("tests/${testdir}/inference-output")
    file("build/whole-program-inference").renameTo(file("tests/${testdir}/inference-output"))
}

// This task is similar to the wholeProgramInferenceTestCheckerJaifTests task below, but it doesn't
// run the insert-annotations-to-source tool. Instead, it tests the -Ainfer=stubs feature
// and the -AmergeStubsWithSource feature to do WPI using stub files.
task wholeProgramInferenceTestCheckerStubTests(dependsOn: 'shadowJar', group: 'Verification') {
    description 'Run tests for whole-program inference using stub files'
    dependsOn(testWpiTestCheckerStubsValidate)
    outputs.upToDateWhen { false }
}

// Like wholeProgramInferenceTestCheckerStubTests, but with ajava files instead
task wholeProgramInferenceTestCheckerAjavaTests(dependsOn: 'shadowJar', group: 'Verification') {
    description 'Run tests for whole-program inference using ajava files'
    dependsOn(testWpiTestCheckerAjavaValidate)
    outputs.upToDateWhen { false }
}

task testWpiTestCheckerJaifs(type: Test) {
    description 'Internal task to run the wpi-testchecker tests with -Ainfer=jaifs to generate .jaif files'

    dependsOn(compileTestJava)
    dependsOn(':checker-qual:jar')  // For the Value Checker annotations.
    doFirst {
        delete("tests/wpi-testchecker/annotated")
    }
    outputs.upToDateWhen { false }
    include '**/WholeProgramInferenceTestCheckerJaifsTest.class'
    testLogging {
        // Always run the tests
        outputs.upToDateWhen { false }

        // Show the found unexpected diagnostics and expected diagnostics not found.
        exceptionFormat "full"
        events "passed", "skipped", "failed"
    }

    doLast {
        copyNonannotatedToAnnotatedDirectory("wpi-testchecker")

        // JAIF-based WPI fails these tests, which was added for stub-based WPI.
        // See issue here: https://github.com/typetools/checker-framework/issues/3009
        delete('tests/wpi-testchecker/annotated/ConflictingAnnotationsTest.java')
        delete('tests/wpi-testchecker/annotated/MultiDimensionalArrays.java')

        // Inserting annotations from .jaif files in-place.
        String jaifsDir = "tests/wpi-testchecker/inference-output";
        List<File> jaifs = fileTree(jaifsDir).matching {
            include '*.jaif'
        }.asList()
        if (jaifs.isEmpty()) {
            throw new GradleException("no .jaif files found in ${jaifsDir}")
        }
        String javasDir = "tests/wpi-testchecker/annotated/";
        List<File> javas = fileTree(javasDir).matching {
            include '*.java'
        }.asList()
        if (javas.isEmpty()) {
            throw new GradleException("no .java files found in ${javasDir}")
        }
        exec {
            executable "${afu}/scripts/insert-annotations-to-source"
            // Script argument -cp must precede Java program argument -i.
            // checker-qual is needed for Constant Value Checker annotations.
            args = ['-cp', "${sourceSets.test.output.asPath}:${project(':checker-qual').tasks.jar.archivePath}"]
            args += ['-i']
            for (File jaif : jaifs) {
                args += [jaif.toString()]
            }
            for (File javaFile : javas) {
                args += [javaFile.toString()]
            }
        }
    }
}

task testWpiTestCheckerJaifsValidate(type: Test) {
    description 'Internal task to re-run the wpi-testchecker tests using the .jaif files generated by testWpiTestCheckerJaifs'

    dependsOn(testWpiTestCheckerJaifs)
    outputs.upToDateWhen { false }
    include '**/WholeProgramInferenceTestCheckerJaifsValidationTest.class'
    testLogging {
        // Always run the tests
        outputs.upToDateWhen { false }

        // Show the found unexpected diagnostics and expected diagnostics not found.
        exceptionFormat "full"
        events "passed", "skipped", "failed"
    }
}

task wholeProgramInferenceTestCheckerJaifTests(dependsOn: 'shadowJar', group: 'Verification') {
    description 'Run tests for whole-program inference using .jaif files'
    dependsOn(testWpiTestCheckerJaifsValidate)
    outputs.upToDateWhen { false }
}


task testWpiNullnessJaifs(type: Test) {
    description 'Internal task to run the wpi-nullness tests with -Ainfer=jaifs to generate .jaif files'

    dependsOn(compileTestJava)
    doFirst {
        delete("tests/wpi-nullness/annotated")
    }
    outputs.upToDateWhen { false }
    include '**/WholeProgramInferenceNullnessJaifsTest.class'
    testLogging {
        // Always run the tests
        outputs.upToDateWhen { false }

        // Show the found unexpected diagnostics and expected diagnostics not found.
        exceptionFormat "full"
        events "passed", "skipped", "failed"
    }

    doLast {
        copyNonannotatedToAnnotatedDirectory("wpi-nullness")

        // JAIF-based WPI fails these tests, which was added for stub-based WPI.
        // See issue here: https://github.com/typetools/checker-framework/issues/3009
        delete('tests/wpi-nullness/annotated/ConflictingAnnotationsTest.java')
        delete('tests/wpi-nullness/annotated/MultiDimensionalArrays.java')

        // Inserting annotations from .jaif files in-place.
        String jaifsDir = "tests/wpi-nullness/inference-output";
        List<File> jaifs = fileTree(jaifsDir).matching {
            include '*.jaif'
        }.asList()
        if (jaifs.isEmpty()) {
            throw new GradleException("no .jaif files found in ${jaifsDir}")
        }
        String javasDir = "tests/wpi-nullness/annotated/";
        List<File> javas = fileTree(javasDir).matching {
            include '*.java'
        }.asList()
        if (javas.isEmpty()) {
            throw new GradleException("no .java files found in ${javasDir}")
        }
        exec {
            executable "${afu}/scripts/insert-annotations-to-source"
            // Script argument -cp must precede Java program argument -i.
            args = ['-cp', "${sourceSets.test.output.asPath}"]
            args += ['-i']
            for (File jaif : jaifs) {
                args += [jaif.toString()]
            }
            for (File javaFile : javas) {
                args += [javaFile.toString()]
            }
        }
    }
}

task testWpiNullnessJaifsValidate(type: Test) {
    description 'Internal task to re-run the wpi-nullness tests using the .jaif files generated by testWpiNullnessJaifs'

    dependsOn(testWpiNullnessJaifs)
    outputs.upToDateWhen { false }
    include '**/WholeProgramInferenceNullnessJaifsValidationTest.class'
    testLogging {
        // Always run the tests
        outputs.upToDateWhen { false }

        // Show the found unexpected diagnostics and expected diagnostics not found.
        exceptionFormat "full"
        events "passed", "skipped", "failed"
    }
}

task wholeProgramInferenceNullnessJaifTests(dependsOn: 'shadowJar', group: 'Verification') {
    description 'Run tests for whole-program inference using .jaif files'
    dependsOn(testWpiNullnessJaifsValidate)
    outputs.upToDateWhen { false }
}


// Empty task that just runs both the jaif and stub WPI tests.
// It is run as part of the nonJunitTests task.
task wholeProgramInferenceTests(group: 'Verification') {
    description "Run tests for all whole program inference modes."
    dependsOn('wholeProgramInferenceTestCheckerJaifTests')
    dependsOn('wholeProgramInferenceTestCheckerStubTests')
    dependsOn('wholeProgramInferenceTestCheckerAjavaTests')
    dependsOn('wholeProgramInferenceNullnessJaifTests')
}

// This is run as part of the nonJunitTests task.
task wpiManyTests(group: "Verification") {
    description 'Tests the wpi-many.sh script (and indirectly the wpi.sh script). Requires an Internet connection.'
    dependsOn(copyJarsToDist)
    // This test must always be re-run when requested.
    outputs.upToDateWhen { false }

    doFirst {
        delete("${project.projectDir}/build/wpi-many-tests-results/")
    }

    doLast {
        // Run wpi-many.sh
        exec {
            commandLine 'bin/wpi-many.sh',
                    '-i', "${project.projectDir}/tests/wpi-many/testin.txt",
                    '-o', "${project.projectDir}/build/wpi-many-tests",
                    '--', '--checker', 'nullness,interning,lock,regex,signature'
        }
        def typecheckFilesDir = "${project.projectDir}/build/wpi-many-tests-results/"
        // collect the logs from running WPI
        def typecheckFiles = fileTree(typecheckFilesDir).matching {
            include "**/*-typecheck.out"
        }
        if (typecheckFiles.size() == 0) {
            exec {
                workingDir "${project.projectDir}/build/wpi-many-tests-results/"
                executable 'find'
            }
            throw new GradleException("Failure: No *-typecheck.out files in ${project.projectDir}/build/wpi-many-tests-results/")
        }

        // check that WPI causes the expected builds to succeed
        typecheckFiles.visit { FileVisitDetails details ->
            def filename = "${project.projectDir}/build/wpi-many-tests-results/" + details.getName()
            def file = details.getFile()
            if (file.length() == 0) {
                throw new GradleException("Failure: WPI produced empty typecheck file " + filename)
            }
            file.eachLine { line ->
<<<<<<< HEAD
                if (line.startsWith("Running ") || line.startsWith("warning: [path]")
=======
                if (
                        // Ignore the line that WPI echoes with the javac command being run.
                        line.startsWith("Running ")
                        // Warnings about bad path elements aren't related to WPI and are ignored.
                        || line.startsWith("warning: [path]")
                        // Ignore the summary line that reports the total number of warnings.
>>>>>>> 4505e7f2
                        || line.endsWith("warnings")) {
                  return;
                }
                if (!line.trim().equals("")) {
                    throw new GradleException("Failure: WPI scripts produced an unexpected output in " + filename + ". " +
                            "Failing line is the following: " + line)
                }
            }
        }
    }
}

// This is run as part of the nonJunitTests task.
task wpiPlumeLibTests(group: "Verification") {
    description 'Tests whole-program inference on the plume-lib projects. Requires an Internet connection.'
    dependsOn(copyJarsToDist)

    // This test must always be re-run when requested.
    outputs.upToDateWhen { false }

    doLast {
        exec {
            commandLine 'bin-devel/wpi-plumelib/test-wpi-plumelib.sh'
            ignoreExitValue = false
        }
    }
}

apply from: rootProject.file("gradle-mvn-push.gradle")

/** Adds information to the publication for uploading to Maven repositories. */
final checkerPom(publication) {
    sharedPublicationConfiguration(publication)
    // Don't use publication.from components.java which would publish the skinny jar as checker.jar.
    publication.pom {
        name = 'Checker Framework'
        description = 'The Checker Framework enhances Java\'s type system to\n' +
                'make it more powerful and useful. This lets software developers\n' +
                'detect and prevent errors in their Java programs.\n' +
                'The Checker Framework includes compiler plug-ins ("checkers")\n' +
                'that find bugs or verify their absence. It also permits you to\n' +
                'write your own compiler plug-ins.'
        licenses {
            license {
                name = 'GNU General Public License, version 2 (GPL2), with the classpath exception'
                url = 'http://www.gnu.org/software/classpath/license.html'
                distribution = 'repo'
            }
        }
    }
}
<<<<<<< HEAD

publishing {
    publications {
        checker(MavenPublication) {
            checkerPom it
            artifact shadowJar
=======
publishing {
    publications {
        checker(MavenPublication) {
            project.shadow.component it
            checkerPom it
            artifact checkerJar
>>>>>>> 4505e7f2
            artifact allSourcesJar
            artifact allJavadocJar
        }
    }
<<<<<<< HEAD
=======
}
signing {
    sign publishing.publications.checker
>>>>>>> 4505e7f2
}<|MERGE_RESOLUTION|>--- conflicted
+++ resolved
@@ -30,13 +30,10 @@
     // file. :-( So update it and re-build it locally when updating this.
     implementation 'org.plumelib:reflection-util:1.0.3'
     implementation 'org.plumelib:plume-util:1.4.1'
-<<<<<<< HEAD
-=======
 
     // Dependencies added to "shadow" appear as dependencies in Maven Central.
     shadow project(':checker-qual')
     shadow project(':checker-util')
->>>>>>> 4505e7f2
 
     // Called Methods Checker AutoValue + Lombok support
     testImplementation "com.google.auto.value:auto-value-annotations:1.7.4"
@@ -148,14 +145,7 @@
 }
 
 shadowJar {
-<<<<<<< HEAD
-    description 'Creates the "fat" checker.jar in dist/.'
-    destinationDirectory = file("${projectDir}/dist")
-    archiveFileName = "checker.jar"
-    archiveClassifier = ''
-=======
     description 'Creates checker-VERSION-all.jar and copies it to dist/checker.jar.'
->>>>>>> 4505e7f2
     // To see what files are incorporated into the shadow jar file:
     // doFirst { println sourceSets.main.runtimeClasspath.asPath }
     doLast{
@@ -682,16 +672,12 @@
                 throw new GradleException("Failure: WPI produced empty typecheck file " + filename)
             }
             file.eachLine { line ->
-<<<<<<< HEAD
-                if (line.startsWith("Running ") || line.startsWith("warning: [path]")
-=======
                 if (
                         // Ignore the line that WPI echoes with the javac command being run.
                         line.startsWith("Running ")
                         // Warnings about bad path elements aren't related to WPI and are ignored.
                         || line.startsWith("warning: [path]")
                         // Ignore the summary line that reports the total number of warnings.
->>>>>>> 4505e7f2
                         || line.endsWith("warnings")) {
                   return;
                 }
@@ -743,29 +729,17 @@
         }
     }
 }
-<<<<<<< HEAD
-
-publishing {
-    publications {
-        checker(MavenPublication) {
-            checkerPom it
-            artifact shadowJar
-=======
 publishing {
     publications {
         checker(MavenPublication) {
             project.shadow.component it
             checkerPom it
             artifact checkerJar
->>>>>>> 4505e7f2
             artifact allSourcesJar
             artifact allJavadocJar
         }
     }
-<<<<<<< HEAD
-=======
 }
 signing {
     sign publishing.publications.checker
->>>>>>> 4505e7f2
 }