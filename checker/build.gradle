plugins {
    // https://github.com/n0mer/gradle-git-properties ; target is: generateGitProperties
    id "com.gorylenko.gradle-git-properties" version "2.4.0"
}
sourceSets {
    main {
        resources {
            // Stub files, message.properties, etc.
            srcDirs += ['src/main/java']
        }
    }
    testannotations
}


sourcesJar {
    // The resources duplicate content from the src directory.
    duplicatesStrategy = DuplicatesStrategy.EXCLUDE
}

configurations {
  implementation.extendsFrom(annotatedGuava)
  fatJar {
    canBeConsumed = true
    canBeResolved = false
  }
}

dependencies {
    implementation project(':javacutil')
    implementation project(':dataflow')
    implementation project(':framework')
    // AFU is an "includedBuild" imported in checker-framework/settings.gradle, so the version number doesn't matter.
    // https://docs.gradle.org/current/userguide/composite_builds.html#settings_defined_composite
    implementation('org.checkerframework:annotation-file-utilities:*') {
        exclude group: 'com.google.errorprone', module: 'javac'
    }
    implementation project(':checker-qual')
    implementation project(':checker-util')

    // External dependencies:
    // If you add an external dependency, you must shadow its packages.
    // See the comment in ../build.gradle in the shadowJar block.

    // As of 2019-12-16, the version of reflection-util in the Annotation
    // File Utilities takes priority over this version, in the fat jar
    // file. :-( So update it and re-build it locally when updating this.
    implementation 'org.plumelib:reflection-util:1.0.4'
    implementation 'org.plumelib:plume-util:1.5.8'

    // Dependencies added to "shadow" appear as dependencies in Maven Central.
    shadow project(':checker-qual')
    shadow project(':checker-util')

    // Called Methods Checker AutoValue + Lombok support
    testImplementation "com.google.auto.value:auto-value-annotations:1.7.4"
    testImplementation "com.google.auto.value:auto-value:1.7.4"
    testImplementation "com.ryanharter.auto.value:auto-value-parcel:0.2.9"
    testImplementation "org.projectlombok:lombok:1.18.22"
    // Called Methods Checker support for detecting misuses of AWS APIs
    testImplementation "com.amazonaws:aws-java-sdk-ec2"
    testImplementation "com.amazonaws:aws-java-sdk-kms"
    // The AWS SDK is used for testing the Called Methods Checker.
    testImplementation platform("com.amazonaws:aws-java-sdk-bom:1.11.964")

    testImplementation group: 'junit', name: 'junit', version: '4.13.2'
    testImplementation project(':framework-test')
    testImplementation sourceSets.testannotations.output

    testannotationsImplementation project(':checker-qual')
}

// It's not clear why this dependencies exists, but Gradle issues the following warning:
//   - Gradle detected a problem with the following location:
//   '/Users/smillst/jsr308/checker-framework/.git'.
//   Reason: Task ':checker:generateGitProperties' uses this output of task ':installGitHooks'
//   without declaring an explicit or implicit dependency. This can lead to incorrect results being
//   produced, depending on what order the tasks are executed. Please refer to
//   https://docs.gradle.org/7.1/userguide/validation_problems.html#implicit_dependency for more
//   details about this problem.
generateGitProperties.dependsOn(':installGitHooks')

jar {
    manifest {
        attributes("Main-Class": "org.checkerframework.framework.util.CheckerMain")
    }
}

task copyJarsToDist(dependsOn: shadowJar, group: 'Build') {
    description 'Builds or downloads jars required by CheckerMain and puts them in checker/dist.'
    dependsOn project(':checker-qual').tasks.jar
    doLast {
        copy {
            from file(project(':checker-qual').tasks.getByName("jar").archivePath)
            into "${projectDir}/dist"
            rename { String fileName ->
                // remove version number on checker-qual.jar
                fileName.replace(fileName, "checker-qual.jar")
            }
        }

        copy {
            from file(project(':checker-util').tasks.getByName("jar").archivePath)
            into "${projectDir}/dist"
            rename { String fileName ->
                // remove version number on checker-util.jar
                fileName.replace(fileName, "checker-util.jar")
            }
        }

        copy {
            from configurations.javacJar
            into "${projectDir}/dist"
            rename { String fileName ->
                fileName.replace(fileName, "javac.jar")
            }
        }
    }
}

assemble.dependsOn copyJarsToDist

task allSourcesJar(type: Jar, group: 'Build') {
    description 'Creates a sources jar that includes sources for all Checker Framework classes in checker.jar'
    destinationDirectory = file("${projectDir}/dist")
    archiveFileName = "checker-source.jar"
    archiveClassifier = "sources"
    from (sourceSets.main.java, project(':framework').sourceSets.main.allJava,
            project(':dataflow').sourceSets.main.allJava, project(':javacutil').sourceSets.main.allJava,
            project(':checker-qual').sourceSets.main.allJava, project(':checker-util').sourceSets.main.allJava)
}

task allJavadocJar(type: Jar, group: 'Build') {
    description 'Creates javadoc jar including Javadoc for all of the Checker Framework'
    dependsOn rootProject.tasks.allJavadoc
    destinationDirectory = file("${projectDir}/dist")
    archiveFileName = "checker-javadoc.jar"
    archiveClassifier = "javadoc"
    from rootProject.tasks.allJavadoc.destinationDir
}

// Shadowing Test Sources and Dependencies
import com.github.jengelman.gradle.plugins.shadow.tasks.ShadowJar

task checkerJar(type: ShadowJar, dependsOn: compileJava, group: 'Build') {
    description "Builds checker-${project.version}.jar with all dependencies except checker-qual and checker-util."
    includeEmptyDirs = false
    archivesBaseName = 'checker'
    archiveClassifier = ''

    from shadowJar.source
    configurations = shadowJar.configurations
    // To see what files are incorporated into the shadow jar file:
    // doLast { println sourceSets.main.runtimeClasspath.asPath }
    manifest {
        attributes("Main-Class": "org.checkerframework.framework.util.CheckerMain")
    }
    exclude 'org/checkerframework/**/qual/*'
    exclude 'org/checkerframework/checker/*/util/*'
    relocators = shadowJar.getRelocators()
}

jar {
    dependsOn(checkerJar)
    // Never build the skinny jar.
    onlyIf {false}
    archiveClassifier = 'skinny'
}

shadowJar {
    description 'Creates checker-VERSION-all.jar and copies it to dist/checker.jar.'
    // To see what files are incorporated into the shadow jar file:
    // doFirst { println sourceSets.main.runtimeClasspath.asPath }
    doLast{
        copy {
            from archiveFile.get()
            into file("${projectDir}/dist")
            rename 'checker.*', 'checker.jar'
        }
    }
}

artifacts {
    // Don't add this here or else the Javadoc and the sources jar is built during the assemble task.
    // archives allJavadocJar
    // archives allSourcesJar
    archives shadowJar
    archives checkerJar

    fatJar(shadowJar)
}

clean {
    delete "${projectDir}/dist"
    delete "tests/calledmethods-delomboked"
    delete("tests/ainfer-testchecker/annotated")
    delete("tests/ainfer-testchecker/inference-output")
    delete("tests/ainfer-nullness/annotated")
    delete("tests/ainfer-nullness/inference-output")
}

// Add non-junit tests
createCheckTypeTask(project.name, "CompilerMessages",
    'org.checkerframework.checker.compilermsgs.CompilerMessagesChecker')
checkCompilerMessages {
    doFirst {
        options.compilerArgs += [
                '-Apropfiles=' + sourceSets.main.resources.filter { file -> file.name.equals('messages.properties') }.asPath + ":"
                        + project(':framework').sourceSets.main.resources.filter { file -> file.name.equals('messages.properties') }.asPath
        ]
    }
}

task nullnessExtraTests(type: Exec, dependsOn: copyJarsToDist, group: 'Verification') {
    description 'Run extra tests for the Nullness Checker.'
    executable 'make'
    environment JAVAC: "${projectDir}/bin/javac", JAVAP: 'javap'
    args = ['-C', 'tests/nullness-extra/']
}

task commandLineTests(type: Exec, dependsOn: copyJarsToDist, group: 'Verification') {
    description 'Run tests that need a special command line.'
    executable 'make'
    environment JAVAC: "${projectDir}/bin/javac"
    args = ['-C', 'tests/command-line/']
}

task tutorialTests(dependsOn: copyJarsToDist, group: 'Verification') {
    description 'Test that the tutorial is working as expected.'
    doLast {
        ant.ant(dir: "${rootDir}/docs/tutorial/tests", useNativeBasedir: 'true', inheritAll: 'false') {
            target(name: 'check-tutorial')
        }
    }
}

task exampleTests(type: Exec, dependsOn: copyJarsToDist, group: 'Verification') {
    description 'Run tests for the example programs.'
    executable 'make'
    environment JAVAC: "${projectDir}/bin/javac"
    args = ['-C', '../docs/examples']
}

task demosTests(dependsOn: copyJarsToDist, group: 'Verification') {
    description 'Test that the demos are working as expected.'
    doLast {
        if (JavaVersion.current() == JavaVersion.VERSION_1_8) {
            File demosDir = new File(projectDir, '../../checker-framework.demos');
            if (!demosDir.exists()) {
                exec {
                    workingDir file(demosDir.toString() + '/../')
                    executable 'git'
                    args = ['clone', '--depth', '1', 'https://github.com/typetools/checker-framework.demos.git']
                }
            } else {
                exec {
                    workingDir demosDir
                    executable 'git'
                    args = ['pull', 'https://github.com/typetools/checker-framework.demos.git']
                    ignoreExitValue = true
                }
            }
            ant.properties.put('checker.lib', file("${projectDir}/dist/checker.jar").absolutePath)
            ant.ant(dir: demosDir.toString())
        } else {
            println("Skipping demosTests because they only work with Java 8.")
        }
    }
}

task allNullnessTests(type: Test, group: 'Verification') {
    description 'Run all Junit tests for the Nullness Checker.'
    include '**/Nullness*.class'
}

task allCalledMethodsTests(type: Test, group: 'Verification') {
    description 'Run all Junit tests for the Called Methods Checker.'
    include '**/CalledMethods*.class'
    dependsOn 'delombok'
}

// These are tests that should only be run with JDK 11.
task jtregJdk11Tests(dependsOn: ':downloadJtreg', group: 'Verification') {
    description 'Run the jtreg tests made for JDK 11.'
    dependsOn('compileJava')
    dependsOn('compileTestJava')
    dependsOn('shadowJar')

    String jtregOutput = "${buildDir}/jtregJdk11"
    String name = 'all'
    doLast {
        if (isJava8) {
            println "This test is only run with JDK 11."
            return;
        }
        exec {
            executable "${jtregHome}/bin/jtreg"
            args = [
                    "-dir:${projectDir}/jtregJdk11",
                    "-workDir:${jtregOutput}/${name}/work",
                    "-reportDir:${jtregOutput}/${name}/report",
                    "-verbose:summary",
                    "-javacoptions:-g",
                    "-keywords:!ignore",
                    "-samevm",
                    "-javacoptions:-classpath ${tasks.shadowJar.archiveFile.get()}:${sourceSets.test.output.asPath}",
                    "-vmoptions:-classpath ${tasks.shadowJar.archiveFile.get()}:${sourceSets.test.output.asPath}",
                    "-vmoptions:--add-opens=jdk.compiler/com.sun.tools.javac.api=ALL-UNNAMED",
                    "-vmoptions:--add-opens=jdk.compiler/com.sun.tools.javac.code=ALL-UNNAMED",
                    "-vmoptions:--add-opens=jdk.compiler/com.sun.tools.javac.comp=ALL-UNNAMED",
                    "-vmoptions:--add-opens=jdk.compiler/com.sun.tools.javac.file=ALL-UNNAMED",
                    "-vmoptions:--add-opens=jdk.compiler/com.sun.tools.javac.main=ALL-UNNAMED",
                    "-vmoptions:--add-opens=jdk.compiler/com.sun.tools.javac.parser=ALL-UNNAMED",
                    "-vmoptions:--add-opens=jdk.compiler/com.sun.tools.javac.processing=ALL-UNNAMED",
                    "-vmoptions:--add-opens=jdk.compiler/com.sun.tools.javac.tree=ALL-UNNAMED",
                    "-vmoptions:--add-opens=jdk.compiler/com.sun.tools.javac.util=ALL-UNNAMED",
                    "-javacoptions:-classpath ${sourceSets.testannotations.output.asPath}",
                    // Location of jtreg tests
                    '.'
            ]
        }


    }
}

// JSpecify tests are excluded by default.  To run them:
// ./gradlew NullnessJSpecifySamplesTest
test {
    exclude '**/org/checkerframework/checker/test/junit/NullnessJSpecifySamplesTest.class'
}

task delombok {
    description 'Delomboks the source code tree in tests/calledmethods-lombok'

    def srcDelomboked = 'tests/calledmethods-delomboked'
    def srcJava = 'tests/calledmethods-lombok'

    inputs.files file(srcJava)
    outputs.dir file(srcDelomboked)

    // Because there are Checker Framework annotations in the test source.
    dependsOn project(':checker-qual').tasks.jar

    doLast {
        def collection = files(configurations.testCompileClasspath)
        ant.taskdef(name: 'delombok', classname: 'lombok.delombok.ant.Tasks$Delombok',
                classpath: collection.asPath)
        ant.delombok(from: srcJava, to: srcDelomboked, classpath: collection.asPath)
    }
}

tasks.test.dependsOn("delombok")

///
/// Whole-program inference tests
///

test {
    useJUnit {
        // These are run in task ainferTest.
        excludeCategories 'org.checkerframework.checker.test.junit.ainferrunners.AinferTestCheckerJaifsTest'
        excludeCategories 'org.checkerframework.checker.test.junit.ainferrunners.AinferTestCheckerStubsTest'
        excludeCategories 'org.checkerframework.checker.test.junit.ainferrunners.AinferTestCheckerAjavaTest'
        excludeCategories 'org.checkerframework.checker.test.junit.ainferrunners.AinferNullnessJaifsTest'
    }
}

task ainferTestCheckerGenerateStubs(type: Test) {
    description 'Internal task.  Users should run ainferTestCheckerStubTest instead.  This type-checks the ainfer-testchecker files with -Ainfer=stubs to generate stub files.'

    dependsOn(compileTestJava)
    doFirst {
        delete("tests/ainfer-testchecker/annotated")
        delete("${buildDir}/ainfer-testchecker/")
    }
    outputs.upToDateWhen { false }
    include '**/AinferTestCheckerStubsTest.class'
    testLogging {
        // Always run the tests
        outputs.upToDateWhen { false }

        // Show the found unexpected diagnostics and the expected diagnostics not found.
        exceptionFormat "full"
        events "passed", "skipped", "failed"
    }

    doLast {
        copyNonannotatedToAnnotatedDirectory("ainfer-testchecker")
        // The stub file format doesn't support annotations on anonymous inner classes, so
        // this test also expects errors on UsesAnonymous.java.
        delete('tests/ainfer-testchecker/annotated/UsesAnonymous.java')

        // This test causes an error when its corresponding stub file is read, because it contains an annotation.
        delete("tests/ainfer-testchecker/annotated/all-systems/Issue4083.java")

        copy {
            from file('tests/ainfer-testchecker/non-annotated/UsesAnonymous.java')
            into file('tests/ainfer-testchecker/annotated')
        }
    }
}

task ainferTestCheckerValidateStubs(type: Test) {
    description 'Internal task.  Users should run ainferTestCheckerStubTest instead.  This type-checks the ainfer-testchecker tests using the stub files generated by ainferTestCheckerGenerateStubs.'

    dependsOn(ainferTestCheckerGenerateStubs)
    outputs.upToDateWhen { false }
    include '**/AinferTestCheckerStubsValidationTest.class'
    testLogging {
        // Always run the tests
        outputs.upToDateWhen { false }

        // Show the found unexpected diagnostics and the expected diagnostics not found.
        exceptionFormat "full"
        events "passed", "skipped", "failed"
    }
}

task ainferTestCheckerGenerateAjava(type: Test) {
    description 'Internal task.  Users should run ainferTestCheckerAjavaTest instead.  This type-checks the ainfer-testchecker files with -Ainfer=ajava to generate ajava files.'

    dependsOn(compileTestJava)
    doFirst {
        delete("tests/ainfer-testchecker/annotated")
        delete("${buildDir}/ainfer-testchecker/")
    }
    outputs.upToDateWhen { false }
    include '**/AinferTestCheckerAjavaTest.class'
    testLogging {
        // Always run the tests
        outputs.upToDateWhen { false }

        // Show the found unexpected diagnostics and the expected diagnostics not found.
        exceptionFormat "full"
        events "passed", "skipped", "failed"
    }

    doLast {
        copyNonannotatedToAnnotatedDirectory("ainfer-testchecker")

        // A crash occurs because of a bug in Java Parser when trying to read the .ajava
        // file produced for these tests. Reinstate them when https://github.com/javaparser/javaparser/pull/3527
        // has been merged and released, and we've updated to a JavaParser version with that fix.
        delete("tests/ainfer-testchecker/annotated/all-systems/java8/memberref/Issue946.java")
        delete("tests/ainfer-testchecker/annotated/all-systems/java8/memberref/Receivers.java")

        // This test must be deleted, because otherwise an error about a missing type in an
        // ajava file is issued. The test itself shouldn't be run as an all-systems test; see
        // the copy in the non-annotated WPI tests for an explanation.
        delete("tests/ainfer-testchecker/annotated/all-systems/java8/memberref/Purity.java")

        // These tests cause an error like the following when their corresponding ajava files are read:
        // :0: warning: Annotations-org.checkerframework.common.value.ValueChecker.ajava:(line 3,col 1): Skipping annotation type: Anno
        delete("tests/ainfer-testchecker/annotated/all-systems/Annotations.java")
        delete("tests/ainfer-testchecker/annotated/all-systems/Issue4083.java")

        // These tests cause unavoidable errors from the Annotation File Parser, so they are also
        // skipped. The errors are of the form:
        // :0: warning: ConditionalExpressions-org.checkerframework.common.value.ValueChecker.ajava:(line 53,col 10): Annotations on intersection types are not yet supported
        // These tests can all be reinstated when the Annotation File Parser is enhanced to support
        // intersection types.
        delete("tests/ainfer-testchecker/annotated/all-systems/ConditionalExpressions.java")
        delete("tests/ainfer-testchecker/annotated/all-systems/GenericCrazyBounds.java")
        delete("tests/ainfer-testchecker/annotated/all-systems/InferAndIntersection.java")
        delete("tests/ainfer-testchecker/annotated/all-systems/IntersectionTypes.java")
        delete("tests/ainfer-testchecker/annotated/all-systems/Issue1102.java")
        delete("tests/ainfer-testchecker/annotated/all-systems/Issue1690.java")
        delete("tests/ainfer-testchecker/annotated/all-systems/Issue2195.java")
        delete("tests/ainfer-testchecker/annotated/all-systems/Issue2198.java")
        delete("tests/ainfer-testchecker/annotated/all-systems/Issue2739.java")
        delete("tests/ainfer-testchecker/annotated/all-systems/Issue3120.java")
        delete("tests/ainfer-testchecker/annotated/all-systems/Issue3302.java")
        delete("tests/ainfer-testchecker/annotated/all-systems/Issue577.java")
        delete("tests/ainfer-testchecker/annotated/all-systems/Issue717.java")
        delete("tests/ainfer-testchecker/annotated/all-systems/MultipleUnions.java")
        // TODO: why does this specific ajava file need to be deleted, even though its corresponding source
        // file has already been removed? This problem does not occur for any of the others.
        delete("tests/ainfer-testchecker/inference-output/MultipleUnions-org.checkerframework.common.value.ValueChecker.ajava")
        delete("tests/ainfer-testchecker/annotated/all-systems/TypeVarPrimitives.java")
        delete("tests/ainfer-testchecker/annotated/all-systems/Unions.java")
        delete("tests/ainfer-testchecker/annotated/all-systems/WildcardBounds.java")

        // There is some kind of bad interaction between the purity checker's inference mode
        // and method references to constructors: every one of them in this test causes a
        // purity.methodref warning during validation. This problem only occurs for ajava-based
        // inference because the relevant purity annotations that seem to trigger it are on
        // inner classes, which stubs cannot annotate.
        // TODO: investigate the cause of this error in the Purity checker, fix it, and then reinstate this test.
        delete("tests/ainfer-testchecker/annotated/all-systems/java8/memberref/MemberReferences.java")
    }
}

task ainferTestCheckerValidateAjava(type: Test) {
    description 'Internal task.  Users should run ainferTestCheckerAjavaTest instead.  This re-type-checks the ainfer-testchecker files using the ajava files generated by ainferTestCheckerGenerateAjava'

    dependsOn(ainferTestCheckerGenerateAjava)
    outputs.upToDateWhen { false }
    include '**/AinferTestCheckerAjavaValidationTest.class'
    testLogging {
        // Always run the tests
        outputs.upToDateWhen { false }

        // Show the found unexpected diagnostics and the expected diagnostics not found.
        exceptionFormat "full"
        events "passed", "skipped", "failed"
    }
}

// Copies directories as needed by WPI tests.
// Formal parameter testdir is, for example, "ainfer-testchecker".
// Does work in directory "tests/${testdir}/".
// 1. Copies whole-program inference test source code from the non-annotated/ to the annotated/ directory.
// 2. Copies WPI output, such as .jaif or .stub files, to the inferference-output/ directory.
void copyNonannotatedToAnnotatedDirectory(String testdir) {
    // Copying all test files to another directory, removing all expected errors that should not
    // occur after inserting inferred annotations from .jaif files.
    copy {
        from files("tests/${testdir}/non-annotated")
        into file("tests/${testdir}/annotated")
        filter { String line ->
            line.contains('// :: error:')
                    // Don't remove unchecked cast warnings, because they're genuinely expected in some all-systems
                    // tests, such as GenericsCasts.java.
                    || (line.contains('// :: warning:') && !line.contains("// :: warning: [unchecked]"))
                    ? null : line
        }
    }
    // The only file for which expected errors are maintained is ExpectedErrors.java, so we copy it over.
    delete("tests/${testdir}/annotated/ExpectedErrors.java")
    copy {
        from file("tests/${testdir}/non-annotated/ExpectedErrors.java")
        into file("tests/${testdir}/annotated")
    }

    delete("tests/${testdir}/inference-output")
    file("build/whole-program-inference").renameTo(file("tests/${testdir}/inference-output"))
}

// This task is similar to the ainferTestCheckerJaifTest task below, but it doesn't
// run the insert-annotations-to-source tool. Instead, it tests the -Ainfer=stubs feature
// and the -AmergeStubsWithSource feature to do WPI using stub files.
task ainferTestCheckerStubTest(dependsOn: 'shadowJar', group: 'Verification') {
    description 'Run tests for whole-program inference using stub files'
    dependsOn(ainferTestCheckerValidateStubs)
    outputs.upToDateWhen { false }
}

// Like ainferTestCheckerStubTest, but with ajava files instead
task ainferTestCheckerAjavaTest(dependsOn: 'shadowJar', group: 'Verification') {
    description 'Run tests for whole-program inference using ajava files'
    dependsOn(ainferTestCheckerValidateAjava)
    outputs.upToDateWhen { false }
}

task ainferTestCheckerGenerateJaifs(type: Test) {
    description 'Internal task.  Users should run ainferTestCheckerJaifTest instead.  This type-checks the ainfer-testchecker files with -Ainfer=jaifs to generate .jaif files'

    dependsOn(compileTestJava)
    dependsOn(':checker-qual:jar')  // For the Value Checker annotations.
    doFirst {
        delete("tests/ainfer-testchecker/annotated")
    }
    outputs.upToDateWhen { false }
    include '**/AinferTestCheckerJaifsTest.class'
    testLogging {
        // Always run the tests
        outputs.upToDateWhen { false }

        // Show the found unexpected diagnostics and expected diagnostics not found.
        exceptionFormat "full"
        events "passed", "skipped", "failed"
    }

    doLast {
        copyNonannotatedToAnnotatedDirectory("ainfer-testchecker")

        // JAIF-based WPI fails these tests, which were added for stub-based WPI.
        // See issue here: https://github.com/typetools/checker-framework/issues/3009
        delete('tests/ainfer-testchecker/annotated/ConflictingAnnotationsTest.java')
        delete('tests/ainfer-testchecker/annotated/MultiDimensionalArrays.java')

        // JAIF-based WPI also fails this test. It used to pass, but the test was changed
        // in a way that exposed a bug in the Annotation File Utilities: the AFU
        // places annotations incorrectly on qualified types. In this test, a failure occurs because
        // the AFU prints "@Annotation Outer.Inner this", rather than "Outer.@Annotation Inner this"
        // (see an explanation of the syntax here:
        // https://checkerframework.org/manual/#common-problems-non-typechecking).
<<<<<<< HEAD
        // TODO: fix this bug in the AFU, then re-instate this test.
=======
        // TODO: fix this bug in the AFU, then reinstate this test.
>>>>>>> c4984ca1
        delete('tests/ainfer-testchecker/annotated/OverriddenMethodsTest.java')

        // Inserting annotations from .jaif files in-place.
        String jaifsDir = "tests/ainfer-testchecker/inference-output";
        List<File> jaifs = fileTree(jaifsDir).matching {
            include '*.jaif'
        }.asList()
        if (jaifs.isEmpty()) {
            throw new GradleException("no .jaif files found in ${jaifsDir}")
        }
        String javasDir = "tests/ainfer-testchecker/annotated/";
        List<File> javas = fileTree(javasDir).matching {
            include '*.java'
        }.asList()
        if (javas.isEmpty()) {
            throw new GradleException("no .java files found in ${javasDir}")
        }
        exec {
            executable "${afu}/scripts/insert-annotations-to-source"
            // Script argument -cp must precede Java program argument -i.
            // checker-qual is needed for Constant Value Checker annotations.
            // Note that "/" works on Windows as well as on Linux.
            args = ['-cp', "${sourceSets.test.output.asPath}:${project(':checker-qual').tasks.jar.archivePath}:" + file("tests/build/testclasses")]
            args += ['-i']
            for (File jaif : jaifs) {
                args += [jaif.toString()]
            }
            for (File javaFile : javas) {
                args += [javaFile.toString()]
            }
        }
    }
}

task ainferTestCheckerValidateJaifs(type: Test) {
    description 'Internal task.  Users should run ainferTestCheckerJaifTest instead.  This type-checks the ainfer-testchecker files using the .jaif files generated by ainferTestCheckerGenerateJaifs'

    dependsOn(ainferTestCheckerGenerateJaifs)
    outputs.upToDateWhen { false }
    include '**/AinferTestCheckerJaifsValidationTest.class'
    testLogging {
        // Always run the tests
        outputs.upToDateWhen { false }

        // Show the found unexpected diagnostics and expected diagnostics not found.
        exceptionFormat "full"
        events "passed", "skipped", "failed"
    }
}

task ainferTestCheckerJaifTest(dependsOn: 'shadowJar', group: 'Verification') {
    description 'Run tests for whole-program inference using .jaif files'
    dependsOn(ainferTestCheckerValidateJaifs)
    outputs.upToDateWhen { false }
}


task ainferNullnessGenerateJaifs(type: Test) {
    description 'Internal task.  Users should run ainferNullnessJaifTest instead.  This type-checks the ainfer-nullness files with -Ainfer=jaifs to generate .jaif files'

    dependsOn(compileTestJava)
    doFirst {
        delete("tests/ainfer-nullness/annotated")
    }
    outputs.upToDateWhen { false }
    include '**/AinferNullnessJaifsTest.class'
    testLogging {
        // Always run the tests
        outputs.upToDateWhen { false }

        // Show the found unexpected diagnostics and expected diagnostics not found.
        exceptionFormat "full"
        events "passed", "skipped", "failed"
    }

    doLast {
        copyNonannotatedToAnnotatedDirectory("ainfer-nullness")

        // JAIF-based WPI fails these tests, which was added for stub-based WPI.
        // See issue here: https://github.com/typetools/checker-framework/issues/3009
        delete('tests/ainfer-nullness/annotated/ConflictingAnnotationsTest.java')
        delete('tests/ainfer-nullness/annotated/MultiDimensionalArrays.java')

        // Inserting annotations from .jaif files in-place.
        String jaifsDir = "tests/ainfer-nullness/inference-output";
        List<File> jaifs = fileTree(jaifsDir).matching {
            include '*.jaif'
        }.asList()
        if (jaifs.isEmpty()) {
            throw new GradleException("no .jaif files found in ${jaifsDir}")
        }
        String javasDir = "tests/ainfer-nullness/annotated/";
        List<File> javas = fileTree(javasDir).matching {
            include '*.java'
        }.asList()
        if (javas.isEmpty()) {
            throw new GradleException("no .java files found in ${javasDir}")
        }
        exec {
            executable "${afu}/scripts/insert-annotations-to-source"
            // Script argument -cp must precede Java program argument -i.
            // Note that "/" works on Windows as well as on Linux.
            args = ['-cp', "${sourceSets.test.output.asPath}:${project(':checker-qual').tasks.jar.archivePath}:" + file("tests/build/testclasses")]
            args += ['-i']
            for (File jaif : jaifs) {
                args += [jaif.toString()]
            }
            for (File javaFile : javas) {
                args += [javaFile.toString()]
            }
        }
    }
}

task ainferNullnessValidateJaifs(type: Test) {
    description 'Internal task.  Users should run ainferNullnessJaifTest instead.  This re-type-checks the ainfer-nullness files using the .jaif files generated by ainferNullnessGenerateJaifs'

    dependsOn(ainferNullnessGenerateJaifs)
    outputs.upToDateWhen { false }
    include '**/AinferNullnessJaifsValidationTest.class'
    testLogging {
        // Always run the tests
        outputs.upToDateWhen { false }

        // Show the found unexpected diagnostics and expected diagnostics not found.
        exceptionFormat "full"
        events "passed", "skipped", "failed"
    }
}

task ainferNullnessJaifTest(dependsOn: 'shadowJar', group: 'Verification') {
    description 'Run tests for whole-program inference using .jaif files'
    dependsOn(ainferNullnessValidateJaifs)
    outputs.upToDateWhen { false }
}


// Empty task that just runs both the jaif and stub WPI tests.
// It is run as part of the inferenceTests task.
task ainferTest(group: 'Verification') {
    description "Run tests for all whole program inference modes."
    dependsOn('ainferTestCheckerJaifTest')
    dependsOn('ainferTestCheckerStubTest')
    dependsOn('ainferTestCheckerAjavaTest')
    dependsOn('ainferNullnessJaifTest')
}

// This is run as part of the inferenceTests task.
task wpiManyTest(group: "Verification") {
    description 'Tests the wpi-many.sh script (and indirectly the wpi.sh script). Requires an Internet connection.'
    dependsOn(copyJarsToDist)
    // This test must always be re-run when requested.
    outputs.upToDateWhen { false }

    doFirst {
        delete("${project.projectDir}/build/wpi-many-tests-results/")
        // wpi-many.sh is run in skip mode so that logs are preserved, but
        // we don't actually want to skip previously-failing tests when we
        // re-run the tests locally.
        delete fileTree("${project.projectDir}/build/wpi-many-tests") {
            include '**/.cannot-run-wpi'
        }
    }

    doLast {
        // Run wpi-many.sh
        def typecheckFilesDir = "${project.projectDir}/build/wpi-many-tests-results/"
        try {
            exec {
                commandLine 'bin/wpi-many.sh',
                        '-i', "${project.projectDir}/tests/wpi-many/testin.txt",
                        '-o', "${project.projectDir}/build/wpi-many-tests",
                        '-s',
                        '--', '--checker', 'nullness,interning,lock,regex,signature,calledmethods,resourceleak'
            }
        } catch (Exception e) {
            println("Failure: Running wpi-many.sh failed with a non-zero exit code.")
            File wpiOut = new File("${typecheckFilesDir}/wpi-out")
            if (wpiOut.exists()) {
                println("========= Output from last run of wpi.sh (${typecheckFilesDir}/wpi-out): ========")
                exec {
                    commandLine 'cat', "${typecheckFilesDir}/wpi-out"
                }
                println("========= End of output from last run of wpi.sh (${typecheckFilesDir}/wpi-out): ========")
                throw e
            }
        }
        // collect the logs from running WPI
        def typecheckFiles = fileTree(typecheckFilesDir).matching {
            include "**/*-typecheck.out"
        }
        def testinLines = file("${project.projectDir}/tests/wpi-many/testin.txt").text.readLines()
        testinLines.removeIf { it.startsWith("#") }
        def expectedTypecheckFileCount = testinLines.size()
        def actualTypecheckFileCount = typecheckFiles.size()
        if (actualTypecheckFileCount != expectedTypecheckFileCount) {
            println("Failure: Too few *-typecheck.out files in ${typecheckFilesDir}: " +
                    "found ${actualTypecheckFileCount} but expected ${expectedTypecheckFileCount}.")
            println("========= Output from last run of wpi.sh (${typecheckFilesDir}/wpi-out): ========")
            exec {
                commandLine 'cat', "${typecheckFilesDir}/wpi-out"
            }
            println("========= End of output from last run of wpi.sh (${typecheckFilesDir}/wpi-out): ========")
            def logFiles = fileTree(typecheckFilesDir).matching {
                include "**/*.log"
            }
            logFiles.visit { FileVisitDetails details ->
                def filename = "${typecheckFilesDir}" + details.getName()
                println("======== printing contents of ${filename} ========")
                details.getFile().eachLine { line -> println(line) }
                println("======== end of contents of ${filename} ========")
            }
            throw new GradleException("Failure: Too few *-typecheck.out files in ${typecheckFilesDir}: " +
                    "found ${actualTypecheckFileCount} but expected ${expectedTypecheckFileCount}.")
        }

        // check that WPI causes the expected builds to succeed
        typecheckFiles.visit { FileVisitDetails details ->
            def filename = "${project.projectDir}/build/wpi-many-tests-results/" + details.getName()
            def file = details.getFile()
            if (file.length() == 0) {
                throw new GradleException("Failure: WPI produced empty typecheck file " + filename)
            }
            file.eachLine { line ->
                if (
                        // Ignore the line that WPI echoes with the javac command being run.
                        line.startsWith("Running ")
                        // Warnings about bad path elements aren't related to WPI and are ignored.
                        || line.startsWith("warning: [path]")
                        // Ignore bootstrap classpath warning:
                        || line.startsWith("warning: [options] bootstrap")
                        // Ignore warnings about illegal access:
                        || line.contains("Option --illegal-access is deprecated")
                        // Ignore the warnings about --add-opens arguments to the JVM
                        || line.contains("warning: [options] --add-opens has no effect at compile time")
                        // Ignore the summary line that reports the total number of warnings (which can be single or plural).
                        || line.endsWith("warning")
                        || line.endsWith("warnings")) {
                  return;
                }
                if (!line.trim().equals("")) {
                    println("======== printing contents of ${filename} ========")
                    details.getFile().eachLine { l -> println(l) }
                    println("======== end of contents of ${filename} ========")
                    throw new GradleException("Failure: WPI scripts produced an unexpected output in " + filename + ". " +
                            "Failing line is the following: " + line)
                }
            }
        }
    }
}

// This is run as part of the inferenceTests task.
task wpiPlumeLibTest(group: "Verification") {
    description 'Tests whole-program inference on the plume-lib projects. Requires an Internet connection.'
    dependsOn(copyJarsToDist)

    // This test must always be re-run when requested.
    outputs.upToDateWhen { false }

    doLast {
        exec {
            commandLine 'bin-devel/wpi-plumelib/test-wpi-plumelib.sh'
            ignoreExitValue = false
        }
    }
}

apply from: rootProject.file("gradle-mvn-push.gradle")

/** Adds information to the publication for uploading to Maven repositories. */
final checkerPom(publication) {
    sharedPublicationConfiguration(publication)
    // Don't use publication.from components.java which would publish the skinny jar as checker.jar.
    publication.pom {
        name = 'Checker Framework'
        description = 'The Checker Framework enhances Java\'s type system to\n' +
                'make it more powerful and useful. This lets software developers\n' +
                'detect and prevent errors in their Java programs.\n' +
                'The Checker Framework includes compiler plug-ins ("checkers")\n' +
                'that find bugs or verify their absence. It also permits you to\n' +
                'write your own compiler plug-ins.'
        licenses {
            license {
                name = 'GNU General Public License, version 2 (GPL2), with the classpath exception'
                url = 'http://www.gnu.org/software/classpath/license.html'
                distribution = 'repo'
            }
        }
    }
}
publishing {
    publications {
        checker(MavenPublication) {
            project.shadow.component it
            checkerPom it
            artifact checkerJar
            artifact allSourcesJar
            artifact allJavadocJar
        }
    }
}
signing {
    sign publishing.publications.checker
}<|MERGE_RESOLUTION|>--- conflicted
+++ resolved
@@ -586,11 +586,7 @@
         // the AFU prints "@Annotation Outer.Inner this", rather than "Outer.@Annotation Inner this"
         // (see an explanation of the syntax here:
         // https://checkerframework.org/manual/#common-problems-non-typechecking).
-<<<<<<< HEAD
-        // TODO: fix this bug in the AFU, then re-instate this test.
-=======
         // TODO: fix this bug in the AFU, then reinstate this test.
->>>>>>> c4984ca1
         delete('tests/ainfer-testchecker/annotated/OverriddenMethodsTest.java')
 
         // Inserting annotations from .jaif files in-place.
