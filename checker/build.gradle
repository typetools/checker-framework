ext {
    // See instructions for updating jdk8.jar at
    // https://github.com/typetools/annotated-libraries/blob/master/README.md .
    // Set jdkShaHash to 'local' to use a locally-built version of jdk8.jar .
<<<<<<< HEAD
    jdkShaHash = 'local'
=======
    jdkShaHash = 'd1033726eb136ece05bfe98f291149fea65f78e4'
>>>>>>> 79f8afef
    if (rootProject.hasProperty("useLocalJdk")) {
        jdkShaHash = 'local'
    }
}
sourceSets {
    main {
        resources {
            // Stub files, message.properties, etc.
            srcDirs = ['src/main/java']
            exclude '**/*.java'
        }
    }
    testannotations
}

dependencies {
    compile project(':framework')
    compile project(':dataflow')
    compile project(':javacutil')
    compile project(':checker-qual')

    testCompile group: 'junit', name: 'junit', version: '4.12'
    testCompile project(':util')
    testCompile sourceSets.testannotations.output

    testannotationsCompile project(':checker-qual')
}

jar {
    manifest {
        attributes("Main-Class": "org.checkerframework.framework.util.CheckerMain")
    }
}

task copyJarsOtherThanJdk8ToDist(dependsOn: shadowJar, group: 'Build') {
    description 'Builds jars required by CheckerMain, except for jdk8.jar, and puts them in checker/dist.'
    dependsOn project(':checker-qual').tasks.jar
    // Also moves jdk8.jar to checker/dist
    doLast {
        copy {
            from file(project(':checker-qual').tasks.getByName("jar").archivePath)
            into "${projectDir}/dist"
            rename { String fileName ->
                // remove version number on checker-qual.jar
                fileName.replace(fileName, "checker-qual.jar")
            }
        }

        copy {
            from configurations.javacJar
            into "${projectDir}/dist"
            rename { String fileName ->
                fileName.replace(fileName, "javac.jar")
            }
        }
    }
}

task forceBuildJdk(group: 'Build') {
    description 'Builds jdk.jar even if no file in the JDK has changed. ' +
            'Use to update jdk.jar if defaulting has changed in a checker.'
    doLast {
        delete 'jdk/jdk.jar'
        buildJdk.execute()
    }
}

task buildJdk(group: 'Build', dependsOn: copyJarsOtherThanJdk8ToDist) {
    description 'Builds jdk8.jar. Requires that jdkShaHash == \'local\' in checker/build.gradle.'

    doLast {
        if (System.getenv('JAVA_HOME') == null) {
            throw new GradleException("Environment variable JAVA_HOME is not set.")
        }
        if (!jdkShaHash.is('local')) {
            throw new GradleException('To build jdk.jar, set jdkShaHash to \'local\' in checker/build.gradle.')
        }
        delete 'dist/jdk8.jar'
        exec {
            executable 'make'
            environment CHECKERFRAMEWORK: "${projectDir}/..",
                    LANGTOOLS: "${jsr308}/jsr308-langtools",
                    ANNOTATION_TOOLS: "${afu}/..",
                    CLASSPATH: project(':checker').tasks.getByName('shadowJar').archivePath,
                    LT_BIN: "${jsr308}/jsr308-langtools/dist/bin"
            args += ["-C", "jdk/"]
        }

        copy {
            from 'jdk/jdk.jar'
            rename { String fileName ->
                fileName.replace(fileName, "jdk8.jar")
            }
            into 'jdk'
        }

        copy {
            from 'jdk/jdk8.jar'
            into 'dist'
        }
    }
}

task updateJdk() {
    description 'Downloads or builds jdk8.jar and copies into checker/dist'
    doLast {
        if (jdkShaHash.is('local')) {
            buildJdk.execute()
        } else {
            File downloadedJdk = new File(buildDir, "jdk8-${jdkShaHash}.jar");
            if (!downloadedJdk.exists()) {
                download {
                    src "https://github.com/typetools/annotated-libraries/raw/${jdkShaHash}/jdk8.jar"
                    overwrite true
                    dest downloadedJdk
                }
            }
            copy {
                from(downloadedJdk) {
                    rename downloadedJdk.name, 'jdk8.jar'
                }
                into "dist"
            }
        }
    }
}

task copyJarsToDist(dependsOn: shadowJar, group: 'Build') {
    description 'Builds or downloads jars required by CheckerMain and puts them in checker/dist.'
    dependsOn project(':checker-qual').tasks.jar
    // Also moves jdk8.jar to checker/dist
    dependsOn updateJdk
    dependsOn copyJarsOtherThanJdk8ToDist
}
assemble.dependsOn copyJarsToDist

shadowJar {
    description 'Creates the "fat" checker.jar in dist.'
    destinationDir = file("${projectDir}/dist")
    archiveName = "checker.jar"
}
artifacts {
    archives shadowJar
}

clean {
    delete "${projectDir}/dist"
}

// Add non-junit tests
createCheckTypeTask(project.name, 'org.checkerframework.checker.compilermsgs.CompilerMessagesChecker', "CompilerMessages")
checkCompilerMessages {
    doFirst {
        options.compilerArgs += [
                '-Apropfiles=' + sourceSets.main.resources.filter { file -> file.name.equals('messages.properties') }.asPath + ":"
                        + project(':framework').sourceSets.main.resources.filter { file -> file.name.equals('messages.properties') }.asPath
        ]
    }
}

task nullnessExtraTests(type: Exec, dependsOn: copyJarsToDist, group: 'Verification') {
    description 'Run extra tests for the Nullness Checker.'
    executable 'make'
    environment JAVAC: "${projectDir}/bin/javac", JAVAP: 'javap'
    args = ['-C', 'tests/nullness-extra/']
}

task commandLineTests(type: Exec, dependsOn: copyJarsToDist, group: 'Verification') {
    description 'Run tests that need a special command line.'
    executable 'make'
    environment JAVAC: "${projectDir}/bin/javac"
    args = ['-C', 'tests/command-line/']
}

task tutorialTests(dependsOn: copyJarsToDist, group: 'Verification') {
    description 'Test that the tutorial is working as expected.'
    doLast {
        ant.ant(dir: "${rootDir}/docs/tutorial/tests", useNativeBasedir: 'true', inheritAll: 'false') {
            target(name: 'check-tutorial')
        }
    }
}

task exampleTests(type: Exec, dependsOn: copyJarsToDist, group: 'Verification') {
    description 'Run tests for the example programs.'
    executable 'make'
    environment JAVAC: "${projectDir}/bin/javac"
    args = ['-C', '../docs/examples']
}

task demosTests(dependsOn: copyJarsToDist, group: 'Verification') {
    description 'Test that the demos are working as expected.'
    doLast {
        File demosDir = new File(projectDir, '../../checker-framework-demos');
        if (!demosDir.exists()) {
            exec {
                workingDir file(demosDir.toString() + '/../')
                executable 'git'
                args = ['clone', 'https://github.com/typetools/checker-framework.demos.git', 'checker-framework-demos']
            }
        } else {
            exec {
                workingDir demosDir
                executable 'git'
                args = ['pull', 'https://github.com/typetools/checker-framework.demos.git']
                ignoreExitValue = true
            }
        }
        ant.properties.put('checker.lib', file("${projectDir}/dist/checker.jar").absolutePath)
        ant.ant(dir: demosDir.toString())
    }
}

task allNullnessTests(type: Test, group: 'Verification') {
    description 'Run all Junit tests for the Nullness Checker.'
    include '**/Nullness*.class'
}<|MERGE_RESOLUTION|>--- conflicted
+++ resolved
@@ -2,11 +2,7 @@
     // See instructions for updating jdk8.jar at
     // https://github.com/typetools/annotated-libraries/blob/master/README.md .
     // Set jdkShaHash to 'local' to use a locally-built version of jdk8.jar .
-<<<<<<< HEAD
-    jdkShaHash = 'local'
-=======
     jdkShaHash = 'd1033726eb136ece05bfe98f291149fea65f78e4'
->>>>>>> 79f8afef
     if (rootProject.hasProperty("useLocalJdk")) {
         jdkShaHash = 'local'
     }
