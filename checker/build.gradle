--- conflicted
+++ resolved
@@ -4,11 +4,7 @@
     // See instructions for updating jdk8.jar at
     // https://github.com/typetools/annotated-libraries/blob/master/README.md .
     // Set jdkShaHash to 'local' to use a locally-built version of jdk8.jar .
-<<<<<<< HEAD
-    jdkShaHash = '2ec526fa8f7d764c899d5e849675058aa364faaa'
-=======
     jdkShaHash = 'ebe000b9f989aa28a6be30a00b2718ddac58befb'
->>>>>>> feaa1ae0
     if (rootProject.hasProperty("useLocalJdk")) {
         jdkShaHash = 'local'
     }
