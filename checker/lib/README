--- conflicted
+++ resolved
@@ -15,16 +15,9 @@
 If you annotate a new library, please inform the Checker Framework developers
 so that they can include it in the Checker Framework distribution.
 
-<<<<<<< HEAD
-When adding a .jar or .astub file to this directory, update the below list and also
-the list in ../../docs/manual/annotating-libraries.tex .
-=======
-When adding a .jar file to this directory, update the below list.
->>>>>>> 8f97dea7
+When adding a .jar or .astub file to this directory, update the below list.
 In general, old files need not be removed; that way, we accommodate users
 regardless of which version of a library they wish to use.
-
-Files that
 
 The annotated source code appears at the following locations:
 
@@ -36,5 +29,5 @@
 java-getopt-1.0.14.jar : from https://github.com/typetools/java-getopt
 
 javadoc.astub models the JavaDoc classes in the JDK's com.sun.javadoc package,
-which are not exposedby ct.sym and therefore cannot be part of an
+which are not exposed by ct.sym and therefore cannot be part of an
 annotated JDK. These are annotated for the Index and Nullness checkers.