import org.checkerframework.common.value.MinLen;

import org.checkerframework.checker.nullness.qual.Nullable;
import org.checkerframework.dataflow.qual.Pure;

package com.sun.javadoc;

<<<<<<< HEAD
=======
// Index Checker annotations

interface RootDoc {
    String [] @MinLen(1) [] options();
    ClassDoc @MinLen(1) [] classes();
}

// Nullness Checker annotations

>>>>>>> 833c223a
public interface ClassDoc extends ProgramElementDoc, Type {
    @Pure boolean isAbstract();
    @Pure boolean isSerializable();
    @Pure boolean isExternalizable();
    MethodDoc[] serializationMethods();
    FieldDoc[] serializableFields();
    boolean definesSerializableFields();
    ClassDoc superclass();
    Type superclassType();
    boolean subclassOf(ClassDoc cd);
    ClassDoc[] interfaces();
    Type[] interfaceTypes();
    TypeVariable[] typeParameters();
    ParamTag[] typeParamTags();
    FieldDoc [] fields();
    FieldDoc[] fields(boolean filter);
    FieldDoc[] enumConstants();
    MethodDoc[] methods();
    MethodDoc[] methods(boolean filter);
    ConstructorDoc[] constructors();
    ConstructorDoc[] constructors(boolean filter);
    ClassDoc[] innerClasses();
    ClassDoc[] innerClasses(boolean filter);
    ClassDoc findClass(String className);
    @Deprecated ClassDoc[] importedClasses();
    @Deprecated PackageDoc[] importedPackages();
}

public interface Doc extends java.lang.Comparable<java.lang.Object> {
    public abstract java.lang.String commentText();
    public abstract com.sun.javadoc.Tag [] tags();
    public abstract com.sun.javadoc.Tag [] tags(java.lang.String a1);
    public abstract com.sun.javadoc.SeeTag [] seeTags();
    public abstract com.sun.javadoc.Tag [] inlineTags();
    public abstract com.sun.javadoc.Tag [] firstSentenceTags();
    public abstract java.lang.String getRawCommentText();
    public abstract void setRawCommentText(java.lang.String a1);
    public abstract java.lang.String name();
    @Pure public abstract int compareTo(java.lang.Object a1);
    @Pure public abstract boolean isField();
    @Pure public abstract boolean isEnumConstant();
    @Pure public abstract boolean isConstructor();
    @Pure public abstract boolean isMethod();
    @Pure public abstract boolean isAnnotationTypeElement();
    @Pure public abstract boolean isInterface();
    @Pure public abstract boolean isException();
    @Pure public abstract boolean isError();
    @Pure public abstract boolean isEnum();
    @Pure public abstract boolean isAnnotationType();
    @Pure public abstract boolean isOrdinaryClass();
    @Pure public abstract boolean isClass();
    @Pure public abstract boolean isIncluded();
    public abstract com.sun.javadoc. @Nullable SourcePosition position();
}

public interface FieldDoc extends MemberDoc {
    public abstract com.sun.javadoc.Type type();
    @Pure public abstract boolean isTransient();
    @Pure public abstract boolean isVolatile();
    public abstract com.sun.javadoc.SerialFieldTag[] serialFieldTags();
    public abstract @Nullable Object constantValue();
    public abstract java.lang. @Nullable String constantValueExpression();
}

public interface MemberDoc extends ProgramElementDoc {
    @Pure public abstract boolean isSynthetic();
}

public interface ProgramElementDoc extends Doc {
    public abstract com.sun.javadoc. @Nullable ClassDoc containingClass();
    public abstract com.sun.javadoc.PackageDoc containingPackage();
    public abstract java.lang.String qualifiedName();
    public abstract int modifierSpecifier();
    public abstract java.lang.String modifiers();
    public abstract com.sun.javadoc.AnnotationDesc[] annotations();
    @Pure public abstract boolean isPublic();
    @Pure public abstract boolean isProtected();
    @Pure public abstract boolean isPrivate();
    @Pure public abstract boolean isPackagePrivate();
    @Pure public abstract boolean isStatic();
    @Pure public abstract boolean isFinal();
}

public interface RootDoc extends Doc, DocErrorReporter {
    String [] @MinLen(1) [] options();
    PackageDoc[] specifiedPackages();
    ClassDoc[] specifiedClasses();
    ClassDoc [] classes();
    PackageDoc packageNamed(String name);
    ClassDoc classNamed(String qualifiedName);
}<|MERGE_RESOLUTION|>--- conflicted
+++ resolved
@@ -5,18 +5,6 @@
 
 package com.sun.javadoc;
 
-<<<<<<< HEAD
-=======
-// Index Checker annotations
-
-interface RootDoc {
-    String [] @MinLen(1) [] options();
-    ClassDoc @MinLen(1) [] classes();
-}
-
-// Nullness Checker annotations
-
->>>>>>> 833c223a
 public interface ClassDoc extends ProgramElementDoc, Type {
     @Pure boolean isAbstract();
     @Pure boolean isSerializable();
@@ -104,7 +92,7 @@
     String [] @MinLen(1) [] options();
     PackageDoc[] specifiedPackages();
     ClassDoc[] specifiedClasses();
-    ClassDoc [] classes();
+    ClassDoc @MinLen(1) [] classes();
     PackageDoc packageNamed(String name);
     ClassDoc classNamed(String qualifiedName);
 }