// Keep somewhat in sync with
// langtools/test/tools/javac/annotations/typeAnnotations/referenceinfos/Driver.java

// I removed some unnecessary code, e.g. declarations of @TA.
// I changed expected logic to handle multiple appearances
// of the same qualifier in different positions.

import com.sun.tools.classfile.ClassFile;
import com.sun.tools.classfile.TypeAnnotation;
import com.sun.tools.classfile.TypeAnnotation.TargetType;
import java.io.PrintStream;
import java.lang.annotation.ElementType;
import java.lang.annotation.Retention;
import java.lang.annotation.RetentionPolicy;
import java.lang.annotation.Target;
import java.lang.reflect.Method;
import java.util.ArrayList;
import java.util.List;
import org.checkerframework.javacutil.Pair;

public class Driver {

  private static final PrintStream out = System.out;

  // The argument is in the format expected by Class.forName().
  public static void main(String[] args) throws Exception {
    if (args.length != 1) {
      throw new IllegalArgumentException("Usage: java Driver <test-name>");
    }
    String name = args[0];
    Class<?> clazz = Class.forName(name);
    new Driver().runDriver(clazz.newInstance());
  }

  protected void runDriver(Object object) throws Exception {
    int passed = 0, failed = 0;
    Class<?> clazz = object.getClass();
    out.println("Tests for " + clazz.getName());

    // Find methods
    for (Method method : clazz.getMethods()) {
      List<Pair<String, TypeAnnotation.Position>> expected = expectedOf(method);
      if (expected == null) {
        continue;
      }
      if (method.getReturnType() != String.class) {
        throw new IllegalArgumentException("Test method needs to return a string: " + method);
      }
      String testClass = PersistUtil.testClassOf(method);

      try {
        String compact = (String) method.invoke(object);
        String fullFile = PersistUtil.wrap(compact);
        ClassFile cf = PersistUtil.compileAndReturn(fullFile, testClass);
<<<<<<< HEAD
        boolean ignoreConstructors = !clazz.getName().equals("Constructors");
        List<TypeAnnotation> actual =
            ReferenceInfoUtil.extendedAnnotationsOf(cf, ignoreConstructors);
        ReferenceInfoUtil.compare(expected, actual, cf);
=======
        List<TypeAnnotation> actual = ReferenceInfoUtil.extendedAnnotationsOf(cf, false);
        String diagnostic =
            String.join(
                "; ",
                "Tests for " + clazz.getName(),
                "compact=" + compact,
                "fullFile=" + fullFile,
                "testClass=" + testClass);
        ReferenceInfoUtil.compare(expected, actual, cf, diagnostic);
>>>>>>> 7218836a
        out.println("PASSED:  " + method.getName());
        ++passed;
      } catch (Throwable e) {
        out.println("FAILED:  " + method.getName());
        out.println("    " + e);
        ++failed;
      }
    }

    out.println();
    int total = passed + failed;
    out.println(total + " total tests: " + passed + " PASSED, " + failed + " FAILED");

    out.flush();

    if (failed != 0) {
      throw new RuntimeException(failed + " tests failed");
    }
  }

  private List<Pair<String, TypeAnnotation.Position>> expectedOf(Method m) {
    TADescription ta = m.getAnnotation(TADescription.class);
    TADescriptions tas = m.getAnnotation(TADescriptions.class);

    if (ta == null && tas == null) {
      return null;
    }

    List<Pair<String, TypeAnnotation.Position>> result = new ArrayList<>();

    if (ta != null) {
      result.add(expectedOf(ta));
    }

    if (tas != null) {
      for (TADescription a : tas.value()) {
        result.add(expectedOf(a));
      }
    }

    return result;
  }

  private Pair<String, TypeAnnotation.Position> expectedOf(TADescription d) {
    String annoName = d.annotation();

    TypeAnnotation.Position p = new TypeAnnotation.Position();
    p.type = d.type();
    if (d.offset() != NOT_SET) {
      p.offset = d.offset();
    }
    if (d.lvarOffset().length != 0) {
      p.lvarOffset = d.lvarOffset();
    }
    if (d.lvarLength().length != 0) {
      p.lvarLength = d.lvarLength();
    }
    if (d.lvarIndex().length != 0) {
      p.lvarIndex = d.lvarIndex();
    }
    if (d.boundIndex() != NOT_SET) {
      p.bound_index = d.boundIndex();
    }
    if (d.paramIndex() != NOT_SET) {
      p.parameter_index = d.paramIndex();
    }
    if (d.typeIndex() != NOT_SET) {
      p.type_index = d.typeIndex();
    }
    if (d.exceptionIndex() != NOT_SET) {
      p.exception_index = d.exceptionIndex();
    }
    if (d.genericLocation().length != 0) {
      p.location = TypeAnnotation.Position.getTypePathFromBinary(wrapIntArray(d.genericLocation()));
    }

    return Pair.of(annoName, p);
  }

  private List<Integer> wrapIntArray(int[] ints) {
    List<Integer> list = new ArrayList<>(ints.length);
    for (int i : ints) {
      list.add(i);
    }
    return list;
  }

  public static final int NOT_SET = -888;
}

@Retention(RetentionPolicy.RUNTIME)
@Target(ElementType.METHOD)
@interface TADescription {
  String annotation();

  TargetType type();

  int offset() default Driver.NOT_SET;

  int[] lvarOffset() default {};

  int[] lvarLength() default {};

  int[] lvarIndex() default {};

  int boundIndex() default Driver.NOT_SET;

  int paramIndex() default Driver.NOT_SET;

  int typeIndex() default Driver.NOT_SET;

  int exceptionIndex() default Driver.NOT_SET;

  int[] genericLocation() default {};
}

@Retention(RetentionPolicy.RUNTIME)
@Target(ElementType.METHOD)
@interface TADescriptions {
  TADescription[] value() default {};
}<|MERGE_RESOLUTION|>--- conflicted
+++ resolved
@@ -52,12 +52,9 @@
         String compact = (String) method.invoke(object);
         String fullFile = PersistUtil.wrap(compact);
         ClassFile cf = PersistUtil.compileAndReturn(fullFile, testClass);
-<<<<<<< HEAD
         boolean ignoreConstructors = !clazz.getName().equals("Constructors");
         List<TypeAnnotation> actual =
             ReferenceInfoUtil.extendedAnnotationsOf(cf, ignoreConstructors);
-        ReferenceInfoUtil.compare(expected, actual, cf);
-=======
         List<TypeAnnotation> actual = ReferenceInfoUtil.extendedAnnotationsOf(cf, false);
         String diagnostic =
             String.join(
@@ -67,7 +64,6 @@
                 "fullFile=" + fullFile,
                 "testClass=" + testClass);
         ReferenceInfoUtil.compare(expected, actual, cf, diagnostic);
->>>>>>> 7218836a
         out.println("PASSED:  " + method.getName());
         ++passed;
       } catch (Throwable e) {
