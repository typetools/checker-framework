<<<<<<< HEAD
// package foo;
//
// import org.checkerframework.checker.nullness.qual.EnsuresNonNullIf;
// import org.checkerframework.checker.nullness.qual.Nullable;
//
// public class Foo {
//
//    Foo(@Nullable Object theObject) {}
//
//    @SuppressWarnings("contracts.conditional.postcondition.not.satisfied")
//    @EnsuresNonNullIf(
//            expression = {"theObject", "getTheObject()"},
//            result = true)
//    public boolean hasTheObject() {
//        return false;
//    }
//
//    @Nullable public Object getTheObject() {
//        return null;
//    }
// }
=======
package foo;

import org.checkerframework.checker.nullness.qual.EnsuresNonNullIf;
import org.checkerframework.checker.nullness.qual.Nullable;

public class Foo {

    Foo(@Nullable Object theObject) {}

    @SuppressWarnings("contracts.conditional.postcondition.not.satisfied")
    @EnsuresNonNullIf(
            expression = {"theObject", "getTheObject()"},
            result = true)
    public boolean hasTheObject() {
        return false;
    }

    @Nullable public Object getTheObject() {
        return null;
    }
}
>>>>>>> 1c88965f
<|MERGE_RESOLUTION|>--- conflicted
+++ resolved
@@ -1,26 +1,3 @@
-<<<<<<< HEAD
-// package foo;
-//
-// import org.checkerframework.checker.nullness.qual.EnsuresNonNullIf;
-// import org.checkerframework.checker.nullness.qual.Nullable;
-//
-// public class Foo {
-//
-//    Foo(@Nullable Object theObject) {}
-//
-//    @SuppressWarnings("contracts.conditional.postcondition.not.satisfied")
-//    @EnsuresNonNullIf(
-//            expression = {"theObject", "getTheObject()"},
-//            result = true)
-//    public boolean hasTheObject() {
-//        return false;
-//    }
-//
-//    @Nullable public Object getTheObject() {
-//        return null;
-//    }
-// }
-=======
 package foo;
 
 import org.checkerframework.checker.nullness.qual.EnsuresNonNullIf;
@@ -41,5 +18,4 @@
     @Nullable public Object getTheObject() {
         return null;
     }
-}
->>>>>>> 1c88965f
+}