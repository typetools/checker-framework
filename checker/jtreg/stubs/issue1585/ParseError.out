<<<<<<< HEAD
warning: AnnotationFileParser: exception from StubParser.parse for file checker/jtreg/stubs/issue1585/ParseErrors.astub. Encountered problems: Encountered unexpected token: "{" "{"
=======
warning: AnnotationFileParser: exception from AnnotationFileParser.parse for file checker/jtreg/stubs/issue1585/ParseErrors.astub. Encountered problems: Encountered unexpected token: "{" "{"
>>>>>>> 57dd3519
      at line 3, column 17.

  Was expecting one of:

      ","
      ">"
      "extends"
1 warning<|MERGE_RESOLUTION|>--- conflicted
+++ resolved
@@ -1,8 +1,4 @@
-<<<<<<< HEAD
-warning: AnnotationFileParser: exception from StubParser.parse for file checker/jtreg/stubs/issue1585/ParseErrors.astub. Encountered problems: Encountered unexpected token: "{" "{"
-=======
 warning: AnnotationFileParser: exception from AnnotationFileParser.parse for file checker/jtreg/stubs/issue1585/ParseErrors.astub. Encountered problems: Encountered unexpected token: "{" "{"
->>>>>>> 57dd3519
       at line 3, column 17.
 
   Was expecting one of:
