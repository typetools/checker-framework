# Create a Docker image that is ready to run the full Checker Framework tests,
# including building the manual and Javadoc, using JDK 21.
# (This is OpenJDK, not Oracle JDK.  There are different instructions for
# installing a LTS release of Java.)
# To convert this file to use a newer JDK, search (from the top level of the
# Checker Framework and Annotation Tools repositories) for: (java|jdk).?21\b

# "ubuntu" is the latest LTS release.  "ubuntu:rolling" is the latest release.
# Both might lag behind; as of 2024-11-16, ubuntu:rolling was still 24.04 rather than 24.10.
FROM ubuntu:24.10
LABEL org.opencontainers.image.authors="Michael Ernst <mernst@cs.washington.edu>"

## Keep this file in sync with ../../docs/manual/troubleshooting.tex

# According to
# https://docs.docker.com/engine/userguide/eng-image/dockerfile_best-practices/:
#  * Put "apt update" and "apt install" and "apt cleanup" in the same RUN command.
#  * Do not run "apt upgrade"; instead get upstream to update.

RUN export DEBIAN_FRONTEND=noninteractive \
&& apt -qqy update \
&& apt install -y locales \
&& rm -rf /var/lib/apt/lists/* \
&& locale-gen "en_US.UTF-8"
ENV LANG=en_US.UTF-8 \
    LANGUAGE=en_US:en \
    LC_ALL=en_US.UTF-8

RUN export DEBIAN_FRONTEND=noninteractive \
&& apt -qqy update \
&& apt -y install \
  openjdk-17-jdk \
  openjdk-21-jdk

# Known good combinations of JTReg and the JDK appear at https://builds.shipilev.net/jtreg/ .

RUN export DEBIAN_FRONTEND=noninteractive \
&& apt -qqy update \
&& apt -y install \
  ant \
  cpp \
  git \
  jq \
  libcurl3-gnutls \
  make \
  maven \
  python3-requests \
  python3-setuptools \
  unzip \
  wget \
&& apt -y install \
  jtreg7

# Maven 3.8.7 is the default on Ubuntu 23.04, so the below is not needed.
# (Don't try to use a variable here for the Maven version.)
# RUN export DEBIAN_FRONTEND=noninteractive \
# && wget https://mirrors.sonic.net/apache/maven/maven-3/3.9.5/binaries/apache-maven-3.9.5-bin.tar.gz \
# && tar xzvf apache-maven-3.9.5-bin.tar.gz
# ENV PATH="/apache-maven-3.9.5/bin:$PATH"

# Bug fix to make jtreg runnable: https://bugs.debian.org/cgi-bin/bugreport.cgi?bug=754942;msg=2
RUN export DEBIAN_FRONTEND=noninteractive \
&& apt -qqy update \
&& apt -y install \
  default-jre-headless

RUN export DEBIAN_FRONTEND=noninteractive \
<<<<<<< HEAD
&& apt -qqy update \
&& apt -y install \
=======
&& apt-get -qqy update \
&& aptitude -y install \
  asciidoctor \
>>>>>>> 4027602b
  autoconf \
  devscripts \
  dia \
  hevea \
  imagemagick \
  junit \
  latexmk \
  librsvg2-bin \
  libasound2-dev libcups2-dev libfontconfig1-dev \
  libx11-dev libxext-dev libxrender-dev libxrandr-dev libxtst-dev libxt-dev \
  pdf2svg \
  rsync \
  shellcheck \
  shfmt \
  texlive-font-utils \
  texlive-fonts-recommended \
  texlive-latex-base \
  texlive-latex-extra \
  texlive-latex-recommended

# `pipx ensurepath` only adds to the path in newly-started shells.
# BUT, setting the path for the current user is not enough.
# Azure creates a new user and runs jobs as it.
# So, install into /usr/local/bin which is already on every user's path.
RUN export DEBIAN_FRONTEND=noninteractive \
&& apt -qqy update \
&& apt -y install \
  pipx \
&& PIPX_HOME=/opt/pipx PIPX_BIN_DIR=/usr/local/bin pipx install black \
&& PIPX_HOME=/opt/pipx PIPX_BIN_DIR=/usr/local/bin pipx install flake8 \
&& PIPX_HOME=/opt/pipx PIPX_BIN_DIR=/usr/local/bin pipx install html5validator \
&& PIPX_HOME=/opt/pipx PIPX_BIN_DIR=/usr/local/bin pipx install ruff

RUN export DEBIAN_FRONTEND=noninteractive \
&& apt autoremove \
&& apt clean \
&& rm -rf /var/lib/apt/lists/*<|MERGE_RESOLUTION|>--- conflicted
+++ resolved
@@ -65,14 +65,9 @@
   default-jre-headless
 
 RUN export DEBIAN_FRONTEND=noninteractive \
-<<<<<<< HEAD
 && apt -qqy update \
 && apt -y install \
-=======
-&& apt-get -qqy update \
-&& aptitude -y install \
   asciidoctor \
->>>>>>> 4027602b
   autoconf \
   devscripts \
   dia \
