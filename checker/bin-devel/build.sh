#!/bin/bash

echo Entering "$(cd "$(dirname "$0")" && pwd -P)/$(basename "$0")" in `pwd`

# Fail the whole script if any command fails
set -e

# Optional argument $1 is one of:
#  downloadjdk, buildjdk
# If it is omitted, this script uses downloadjdk.
export BUILDJDK=$1
if [[ "${BUILDJDK}" == "" ]]; then
  export BUILDJDK=downloadjdk
fi
echo "BUILDJDK=${BUILDJDK}"
if [[ "${BUILDJDK}" != "buildjdk" && "${BUILDJDK}" != "downloadjdk" ]]; then
  echo "Bad argument '${BUILDJDK}'; should be omitted or one of: downloadjdk, buildjdk."
  exit 1
fi

export SHELLOPTS
echo "SHELLOPTS=${SHELLOPTS}"

if [ "$(uname)" == "Darwin" ] ; then
  export JAVA_HOME=${JAVA_HOME:-$(/usr/libexec/java_home)}
else
  export JAVA_HOME=${JAVA_HOME:-$(dirname $(dirname $(readlink -f $(which javac))))}
fi
echo "JAVA_HOME=${JAVA_HOME}"

<<<<<<< HEAD
echo "Start git"
git -C /tmp/plume-scripts pull > /dev/null 2>&1 \
  || git -C /tmp clone --depth 1 -q https://github.com/plume-lib/plume-scripts.git
echo "Finish git"
=======
if [ -d "/tmp/plume-scripts" ] ; then
  (cd /tmp/plume-scripts && git pull -q)
else
  (cd /tmp && git clone --depth 1 -q https://github.com/plume-lib/plume-scripts.git)
fi
>>>>>>> 02db22b2

# This does not work:
#   AT=${AFU}/..
# because `git clone REPO ../annotation-tools/annotation-file-utilities/..`
# fails with
#   fatal: could not create work tree dir '../annotation-tools/annotation-file-utilities/..': File exists
#   fatal: destination path '../annotation-tools/annotation-file-utilities/..' already exists and is not an empty directory.
# even if the directory does not exist!
# The reason is that git creates each element of the path:
#  .. , ../annotation-tools, ../annotation-tools/annotation-file-utilities
#  (this is the problem), and../annotation-tools/annotation-file-utilities/.. .

AFU="${AFU:-../annotation-tools/annotation-file-utilities}"
AT=$(dirname "${AFU}")

## Build annotation-tools (Annotation File Utilities)
/tmp/plume-scripts/git-clone-related typetools annotation-tools ${AT}
if [ ! -d ../annotation-tools ] ; then
  ln -s ${AT} ../annotation-tools
fi

echo "Running:  (cd ${AT} && ./.travis-build-without-test.sh)"
(cd ${AT} && ./.travis-build-without-test.sh)
echo "... done: (cd ${AT} && ./.travis-build-without-test.sh)"


## Build stubparser
/tmp/plume-scripts/git-clone-related typetools stubparser

echo "Running:  (cd ../stubparser/ && ./.travis-build-without-test.sh)"
(cd ../stubparser/ && ./.travis-build-without-test.sh)
echo "... done: (cd ../stubparser/ && ./.travis-build-without-test.sh)"


## Compile

# Two options: download a prebuilt JDK or rebuild the JDK.
if [[ "${BUILDJDK}" == "downloadjdk" ]]; then
  echo "running \"./gradlew assemble\" for checker-framework"
  ./gradlew assemble printJdkJarManifest --console=plain --warning-mode=all -s --no-daemon
else
  echo "running \"./gradlew assemble -PuseLocalJdk\" for checker-framework"
  ./gradlew assemble -PuseLocalJdk --console=plain --warning-mode=all -s --no-daemon
fi

echo Exiting "$(cd "$(dirname "$0")" && pwd -P)/$(basename "$0")" in `pwd`<|MERGE_RESOLUTION|>--- conflicted
+++ resolved
@@ -28,18 +28,11 @@
 fi
 echo "JAVA_HOME=${JAVA_HOME}"
 
-<<<<<<< HEAD
-echo "Start git"
-git -C /tmp/plume-scripts pull > /dev/null 2>&1 \
-  || git -C /tmp clone --depth 1 -q https://github.com/plume-lib/plume-scripts.git
-echo "Finish git"
-=======
 if [ -d "/tmp/plume-scripts" ] ; then
   (cd /tmp/plume-scripts && git pull -q)
 else
   (cd /tmp && git clone --depth 1 -q https://github.com/plume-lib/plume-scripts.git)
 fi
->>>>>>> 02db22b2
 
 # This does not work:
 #   AT=${AFU}/..
