#!/bin/bash

echo Entering "$(cd "$(dirname "$0")" && pwd -P)/$(basename "$0")"

# Fail the whole script if any command fails
set -e

# Optional argument $1 is one of:
#  downloadjdk, buildjdk
# If it is omitted, this script uses downloadjdk.
export BUILDJDK=$1
if [[ "${BUILDJDK}" == "" ]]; then
  export BUILDJDK=downloadjdk
fi

if [[ "${BUILDJDK}" != "buildjdk" && "${BUILDJDK}" != "downloadjdk" ]]; then
  echo "Bad argument '${BUILDJDK}'; should be omitted or one of: downloadjdk, buildjdk."
  exit 1
fi

export SHELLOPTS

if [ "$(uname)" == "Darwin" ] ; then
  export JAVA_HOME=${JAVA_HOME:-$(/usr/libexec/java_home)}
else
  export JAVA_HOME=${JAVA_HOME:-$(dirname $(dirname $(readlink -f $(which javac))))}
fi

git -C /tmp/plume-scripts pull > /dev/null 2>&1 \
<<<<<<< HEAD
    || git -C /tmp clone --depth 1 -q https://github.com/plume-lib/plume-scripts.git
eval `/tmp/plume-scripts/ci-info opprop`

=======
  || git -C /tmp clone --depth 1 -q https://github.com/plume-lib/plume-scripts.git

# This does not work:
#   AT=${AFU}/..
# because `git clone REPO ../annotation-tools/annotation-file-utilities/..`
# fails with
#   fatal: could not create work tree dir '../annotation-tools/annotation-file-utilities/..': File exists
#   fatal: destination path '../annotation-tools/annotation-file-utilities/..' already exists and is not an empty directory.
# even if the directory does not exist!
# The reason is that git creates each element of the path:
#  .. , ../annotation-tools, ../annotation-tools/annotation-file-utilities
#  (this is the problem), and../annotation-tools/annotation-file-utilities/.. .

AFU="${AFU:-../annotation-tools/annotation-file-utilities}"
AT=$(dirname "${AFU}")
>>>>>>> b40abf7e

## Build annotation-tools (Annotation File Utilities)
/tmp/plume-scripts/git-clone-related typetools annotation-tools ${AT}
if [ ! -d ../annotation-tools ] ; then
  ln -s ${AT} ../annotation-tools
fi

echo "Running:  (cd ${AT} && ./.travis-build-without-test.sh)"
(cd ${AT} && ./.travis-build-without-test.sh)
echo "... done: (cd ${AT} && ./.travis-build-without-test.sh)"


## Build stubparser
/tmp/plume-scripts/git-clone-related typetools stubparser

echo "Running:  (cd ../stubparser/ && ./.travis-build-without-test.sh)"
(cd ../stubparser/ && ./.travis-build-without-test.sh)
echo "... done: (cd ../stubparser/ && ./.travis-build-without-test.sh)"


## Compile

# Two options: rebuild the JDK or download a prebuilt JDK.
if [[ "${BUILDJDK}" == "downloadjdk" ]]; then
  echo "running \"./gradlew assemble\" for checker-framework"
  ./gradlew assemble printJdkJarManifest --console=plain --warning-mode=all -s --no-daemon
else
  echo "running \"./gradlew assemble -PuseLocalJdk\" for checker-framework"
  ./gradlew assemble -PuseLocalJdk --console=plain --warning-mode=all -s --no-daemon
fi

echo Exiting "$(cd "$(dirname "$0")" && pwd -P)/$(basename "$0")"<|MERGE_RESOLUTION|>--- conflicted
+++ resolved
@@ -27,12 +27,8 @@
 fi
 
 git -C /tmp/plume-scripts pull > /dev/null 2>&1 \
-<<<<<<< HEAD
-    || git -C /tmp clone --depth 1 -q https://github.com/plume-lib/plume-scripts.git
+  || git -C /tmp clone --depth 1 -q https://github.com/plume-lib/plume-scripts.git
 eval `/tmp/plume-scripts/ci-info opprop`
-
-=======
-  || git -C /tmp clone --depth 1 -q https://github.com/plume-lib/plume-scripts.git
 
 # This does not work:
 #   AT=${AFU}/..
@@ -47,7 +43,6 @@
 
 AFU="${AFU:-../annotation-tools/annotation-file-utilities}"
 AT=$(dirname "${AFU}")
->>>>>>> b40abf7e
 
 ## Build annotation-tools (Annotation File Utilities)
 /tmp/plume-scripts/git-clone-related typetools annotation-tools ${AT}
