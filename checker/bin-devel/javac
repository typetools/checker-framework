--- conflicted
+++ resolved
@@ -20,15 +20,9 @@
 
 binaryDir="${mydir}"/../dist
 
-<<<<<<< HEAD
 # langtools build dir for Jenkins
-if [ -z "$LT_BIN" ] || [ "$LT_BIN" = "" ]; then
+if [ -z "${LT_BIN}" ] || [ "${LT_BIN}" = "" ]; then
    ltBinDir="${mydir}"/../../../jsr308-langtools/build/modules
-=======
-# langtools bin dir for Jenkins
-if [ -z "${LT_BIN}" ] || [ "${LT_BIN}" = "" ]; then
-   ltBinDir="${mydir}"/../../../jsr308-langtools/build/classes
->>>>>>> 0a439f90
 else
    ltBinDir="${LT_BIN}"
 fi
