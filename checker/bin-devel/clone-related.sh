#!/bin/bash

echo Entering checker/bin-devel/clone-related.sh in "$(pwd)"

# Fail the whole script if any command fails
set -e

DEBUG=0
# To enable debugging, uncomment the following line.
# DEBUG=1

if [ $DEBUG -eq 0 ]; then
  DEBUG_FLAG=
else
  DEBUG_FLAG=--debug
fi

export CHECKERFRAMEWORK="${CHECKERFRAMEWORK:-$(pwd -P)}"
echo "CHECKERFRAMEWORK=$CHECKERFRAMEWORK"
SCRIPT_DIR="$(cd -- "$(dirname -- "${BASH_SOURCE[0]}")" &> /dev/null && pwd)"

IS_CI="$("$SCRIPT_DIR"/is-ci.sh)"
export IS_CI
if [ -n "$IS_CI" ]; then
  export GRADLE_OPTS="${GRADLE_OPTS} -Dorg.gradle.daemon=false -Dorg.gradle.console=plain -Xmx4g"
fi

export SHELLOPTS
echo "SHELLOPTS=${SHELLOPTS}"

echo "initial JAVA_HOME=${JAVA_HOME}"
if [ "$(uname)" == "Darwin" ]; then
  export JAVA_HOME=${JAVA_HOME:-$(/usr/libexec/java_home)}
else
  # shellcheck disable=SC2230
  export JAVA_HOME=${JAVA_HOME:-$(dirname "$(dirname "$(readlink -f "$(which javac)")")")}
fi
echo "JAVA_HOME=${JAVA_HOME}"

# Using `(cd "$CHECKERFRAMEWORK" && ./gradlew getGitScripts -q)` leads to infinite regress.
GIT_SCRIPTS="${SCRIPT_DIR}/.git-scripts"
if [ -d "$GIT_SCRIPTS" ]; then
  (cd "$GIT_SCRIPTS" && (git pull -q || true))
else
  (cd "${SCRIPT_DIR}" \
    && (git clone --depth=1 -q https://github.com/plume-lib/git-scripts.git .git-scripts \
      || (sleep 60 && git clone --depth=1 -q https://github.com/plume-lib/git-scripts.git .git-scripts)))
fi

# Clone the annotated JDK into ../jdk .
"$GIT_SCRIPTS/git-clone-related" ${DEBUG_FLAG} typetools jdk

### Commented temporarily because JSpecify build is failing under JDK 17.
### (I guess they don't use continuous integration.)
# ## Build JSpecify, only for the purpose of using its tests.
# "$GIT_SCRIPTS/git-clone-related" jspecify jspecify
# if type -p java; then
#   _java=java
# elif [[ -n "$JAVA_HOME" ]] && [[ -x "$JAVA_HOME/bin/java" ]];  then
#   _java="$JAVA_HOME/bin/java"
# else
#   echo "Can't find java"
#   exit 1
# fi
# version=$("$_java" -version 2>&1 | head -1 | cut -d'"' -f2 | sed '/^1\./s///' | cut -d'.' -f1 | sed 's/-ea//')
# if [[ "$version" -ge 9 ]]; then
#   echo "Running:  (cd ../jspecify/ && ./gradlew build)"
#   # If failure, retry in case the failure was due to network lossage.
#   (cd ../jspecify/ && export JDK_JAVA_OPTIONS='--add-opens jdk.compiler/com.sun.tools.javac.api=ALL-UNNAMED --add-opens jdk.compiler/com.sun.tools.javac.code=ALL-UNNAMED --add-opens jdk.compiler/com.sun.tools.javac.comp=ALL-UNNAMED --add-opens jdk.compiler/com.sun.tools.javac.file=ALL-UNNAMED --add-opens jdk.compiler/com.sun.tools.javac.main=ALL-UNNAMED --add-opens jdk.compiler/com.sun.tools.javac.parser=ALL-UNNAMED --add-opens jdk.compiler/com.sun.tools.javac.processing=ALL-UNNAMED --add-opens jdk.compiler/com.sun.tools.javac.tree=ALL-UNNAMED --add-opens jdk.compiler/com.sun.tools.javac.util=ALL-UNNAMED' && (./gradlew build || (sleep 60s && ./gradlew build)))
#   echo "... done: (cd ../jspecify/ && ./gradlew build)"
# fi

## Compile

<<<<<<< HEAD
# Download Gradle and dependencies, retrying in case of network problems.
# echo "NO_WRITE_VERIFICATION_METADATA=$NO_WRITE_VERIFICATION_METADATA"
if [ -z "${NO_WRITE_VERIFICATION_METADATA+x}" ]; then
  # Note that "timeout" is not compatible with shell functions.
  TERM=dumb ./gradlew --write-verification-metadata sha256 help --dry-run --quiet \
    || { echo "./gradlew --write-verification-metadata sha256 help --dry-run failed; sleeping before trying again." \
      && sleep 1m \
      && echo "Trying again: ./gradlew --write-verification-metadata sha256 help --dry-run" \
      && TERM=dumb ./gradlew --write-verification-metadata sha256 help --dry-run; }
=======
# Download dependencies, trying a second time if there is a failure.
# Under CircleCI, the `timeout` command seems to hang forever.
if [ -z "$CIRCLECI" ]; then
  # echo "NO_WRITE_VERIFICATION_METADATA=$NO_WRITE_VERIFICATION_METADATA"
  if [ -z "${NO_WRITE_VERIFICATION_METADATA+x}" ]; then
    (TERM=dumb timeout 300 ./gradlew --write-verification-metadata sha256 help --dry-run --quiet \
      || (echo "./gradlew --write-verification-metadata sha256 help --dry-run --quiet failed; sleeping before trying again." \
        && sleep 1m \
        && echo "Trying again: ./gradlew --write-verification-metadata sha256 help --dry-run --quiet" \
        && TERM=dumb timeout 300 ./gradlew --write-verification-metadata sha256 help --dry-run --quiet))
  fi
>>>>>>> 12839b60
fi

java -XX:+PrintFlagsFinal -version | grep HeapSize
echo JAVA_TOOL_OPTIONS="$JAVA_TOOL_OPTIONS"
echo JDK_JAVA_OPTIONS="$JDK_JAVA_OPTIONS"
echo _JAVA_OPTIONS="$_JAVA_OPTIONS"
echo DEFAULT_JVM_OPTS="$DEFAULT_JVM_OPTS"
echo GRADLE_OPTS="$GRADLE_OPTS"
echo JAVA_OPTS="$JAVA_OPTS"

export JAVA_TOOL_OPTIONS='-Xmx4g'

java -XX:+PrintFlagsFinal -version | grep HeapSize
echo JAVA_TOOL_OPTIONS="$JAVA_TOOL_OPTIONS"
echo JDK_JAVA_OPTIONS="$JDK_JAVA_OPTIONS"
echo _JAVA_OPTIONS="$_JAVA_OPTIONS"
echo DEFAULT_JVM_OPTS="$DEFAULT_JVM_OPTS"
echo GRADLE_OPTS="$GRADLE_OPTS"
echo JAVA_OPTS="$JAVA_OPTS"

echo Exiting checker/bin-devel/clone-related.sh in "$(pwd)"<|MERGE_RESOLUTION|>--- conflicted
+++ resolved
@@ -72,29 +72,18 @@
 
 ## Compile
 
-<<<<<<< HEAD
 # Download Gradle and dependencies, retrying in case of network problems.
-# echo "NO_WRITE_VERIFICATION_METADATA=$NO_WRITE_VERIFICATION_METADATA"
-if [ -z "${NO_WRITE_VERIFICATION_METADATA+x}" ]; then
-  # Note that "timeout" is not compatible with shell functions.
-  TERM=dumb ./gradlew --write-verification-metadata sha256 help --dry-run --quiet \
-    || { echo "./gradlew --write-verification-metadata sha256 help --dry-run failed; sleeping before trying again." \
-      && sleep 1m \
-      && echo "Trying again: ./gradlew --write-verification-metadata sha256 help --dry-run" \
-      && TERM=dumb ./gradlew --write-verification-metadata sha256 help --dry-run; }
-=======
-# Download dependencies, trying a second time if there is a failure.
 # Under CircleCI, the `timeout` command seems to hang forever.
 if [ -z "$CIRCLECI" ]; then
   # echo "NO_WRITE_VERIFICATION_METADATA=$NO_WRITE_VERIFICATION_METADATA"
   if [ -z "${NO_WRITE_VERIFICATION_METADATA+x}" ]; then
-    (TERM=dumb timeout 300 ./gradlew --write-verification-metadata sha256 help --dry-run --quiet \
-      || (echo "./gradlew --write-verification-metadata sha256 help --dry-run --quiet failed; sleeping before trying again." \
+    # Note that "timeout" is not compatible with shell functions.
+    TERM=dumb ./gradlew --write-verification-metadata sha256 help --dry-run --quiet \
+      || { echo "./gradlew --write-verification-metadata sha256 help --dry-run failed; sleeping before trying again." \
         && sleep 1m \
-        && echo "Trying again: ./gradlew --write-verification-metadata sha256 help --dry-run --quiet" \
-        && TERM=dumb timeout 300 ./gradlew --write-verification-metadata sha256 help --dry-run --quiet))
+        && echo "Trying again: ./gradlew --write-verification-metadata sha256 help --dry-run" \
+        && TERM=dumb ./gradlew --write-verification-metadata sha256 help --dry-run; }
   fi
->>>>>>> 12839b60
 fi
 
 java -XX:+PrintFlagsFinal -version | grep HeapSize
