#!/bin/bash

# This script test-cftests-all.sh = tests-cftests-junit.sh + tests-cftests-nonjunit.sh + tests-cftests-inference.sh + tests-typecheck.sh .
# Per comments in ../../build.gradle, allTests = test + nonJunitTests + inferenceTests + typecheck .

set -e
# set -o verbose
set -o xtrace
export SHELLOPTS
echo "SHELLOPTS=${SHELLOPTS}"

SCRIPT_DIR="$(cd -- "$(dirname -- "${BASH_SOURCE[0]}")" &> /dev/null && pwd)"
# Test that the CF, when built with JDK 21, works on other JDKs.
export ORG_GRADLE_PROJECT_useJdk21Compiler=true

# Run Gradle using Java 21.
mkdir ~/.gradle && echo "org.gradle.java.home=/usr/lib/jvm/java-21-openjdk-amd64" >> ~/.gradle/gradle.properties

source "$SCRIPT_DIR"/clone-related.sh

./gradlew allTests --warning-mode=all
# Moved example-tests out of all tests because it fails in
<<<<<<< HEAD
# the release script because the newest maven artifacts are not published yet.
./gradlew :checker:exampleTests --warning-mode=all
=======
# the release script because the newest Maven artifacts are not published yet.
./gradlew :checker:exampleTests --console=plain --warning-mode=all
>>>>>>> fed99448
<|MERGE_RESOLUTION|>--- conflicted
+++ resolved
@@ -20,10 +20,5 @@
 
 ./gradlew allTests --warning-mode=all
 # Moved example-tests out of all tests because it fails in
-<<<<<<< HEAD
-# the release script because the newest maven artifacts are not published yet.
-./gradlew :checker:exampleTests --warning-mode=all
-=======
 # the release script because the newest Maven artifacts are not published yet.
-./gradlew :checker:exampleTests --console=plain --warning-mode=all
->>>>>>> fed99448
+./gradlew :checker:exampleTests --warning-mode=all