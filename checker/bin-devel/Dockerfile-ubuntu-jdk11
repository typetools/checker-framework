--- conflicted
+++ resolved
@@ -21,23 +21,10 @@
     LC_ALL=en_US.UTF-8
 
 # Always install JDK 21 to compile the code, even if tests run under a different JDK.
-<<<<<<< HEAD
 RUN export DEBIAN_FRONTEND=noninteractive \
 && apt -qqy update \
 && apt -y install \
   openjdk-21-jdk
-
-RUN export DEBIAN_FRONTEND=noninteractive \
-&& apt -qqy update \
-&& apt -y install \
-  openjdk-11-jdk \
-&& update-java-alternatives -s java-1.11.0-openjdk-amd64
-=======
-RUN export DEBIAN_FRONTEND=noninteractive \
-&& apt -qqy update \
-&& apt -y install \
-  openjdk-21-jdk
->>>>>>> 93838f50
 
 # Known good combinations of JTReg and the JDK appear at https://builds.shipilev.net/jtreg/ .
 
