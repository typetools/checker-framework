#!/bin/bash

set -e
set -o verbose
set -o xtrace
export SHELLOPTS
echo "SHELLOPTS=${SHELLOPTS}"

if [ -d "/tmp/plume-scripts" ] ; then
  (cd /tmp/plume-scripts && git pull -q)
else
  (cd /tmp && (git clone --depth 1 -q https://github.com/plume-lib/plume-scripts.git || git clone --depth 1 -q https://github.com/plume-lib/plume-scripts.git))
fi

export CHECKERFRAMEWORK="${CHECKERFRAMEWORK:-$(pwd -P)}"
echo "CHECKERFRAMEWORK=$CHECKERFRAMEWORK"

SCRIPTDIR="$( cd "$( dirname "${BASH_SOURCE[0]}" )" >/dev/null 2>&1 && pwd )"
echo "BUILDJDK=${BUILDJDK}"
# In newer shellcheck than 0.6.0, pass: "-P SCRIPTDIR" (literally)
# shellcheck disable=SC1090
source "$SCRIPTDIR"/build.sh "${BUILDJDK}"


/tmp/plume-scripts/git-clone-related typetools guava
cd ../guava

<<<<<<< HEAD
=======
if [ "$TRAVIS" = "true" ] ; then
  # Keep Travis from killing the job due to too much time without output
  echo "Setting up sleep-and-output jobs for Travis"
  (sleep 1s && echo "1 second has elapsed") &
  (sleep 5m && echo "5 minutes have elapsed") &
  (sleep 14m && echo "14 minutes have elapsed") &
  (sleep 23m && echo "23 minutes have elapsed") &
  (sleep 32m && echo "32 minutes have elapsed") &
  (sleep 41m && echo "41 minutes have elapsed") &
fi

## This command works locally, but on Azure it fails with timouts while downloading Maven dependencies.
# cd guava && time mvn --debug -B package -P checkerframework-local -Dmaven.test.skip=true -Danimal.sniffer.skip=true
>>>>>>> feca4ccf

## Typechecking with all type systems command completes in 30 minutes, which is
## fine for Azure but times out on Travis which kills jobs that have not
## produced output for 10 minutes.
if [ "$TRAVIS" = "true" ] ; then
  ./typecheck.sh formatter
  ./typecheck.sh index
  ./typecheck.sh interning
  ./typecheck.sh lock
  ./typecheck.sh nullness
  ./typecheck.sh regex
  ./typecheck.sh signature
else
  ## This command works locally, but on Azure it fails with timouts while downloading Maven dependencies.
  # cd guava && time mvn --debug -B package -P checkerframework-local -Dmaven.test.skip=true -Danimal.sniffer.skip=true

  cd guava && time mvn --debug -B compile -P checkerframework-local
fi<|MERGE_RESOLUTION|>--- conflicted
+++ resolved
@@ -25,8 +25,6 @@
 /tmp/plume-scripts/git-clone-related typetools guava
 cd ../guava
 
-<<<<<<< HEAD
-=======
 if [ "$TRAVIS" = "true" ] ; then
   # Keep Travis from killing the job due to too much time without output
   echo "Setting up sleep-and-output jobs for Travis"
@@ -40,7 +38,6 @@
 
 ## This command works locally, but on Azure it fails with timouts while downloading Maven dependencies.
 # cd guava && time mvn --debug -B package -P checkerframework-local -Dmaven.test.skip=true -Danimal.sniffer.skip=true
->>>>>>> feca4ccf
 
 ## Typechecking with all type systems command completes in 30 minutes, which is
 ## fine for Azure but times out on Travis which kills jobs that have not
