--- conflicted
+++ resolved
@@ -28,17 +28,11 @@
 echo "PACKAGES=${PACKAGES}"
 
 
-<<<<<<< HEAD
-git -C /tmp/plume-scripts pull > /dev/null 2>&1 \
-  || git -C /tmp clone --depth 1 -q https://github.com/plume-lib/plume-scripts.git
-eval `/tmp/plume-scripts/ci-info eisop`
-=======
 if [ -d "/tmp/plume-scripts" ] ; then
   git -C /tmp/plume-scripts pull -q > /dev/null 2>&1
 else
   git -C /tmp clone --depth 1 -q https://github.com/plume-lib/plume-scripts.git
 fi
->>>>>>> 5c45c9e0
 
 echo "initial CHECKERFRAMEWORK=$CHECKERFRAMEWORK"
 export CHECKERFRAMEWORK="${CHECKERFRAMEWORK:-$(pwd -P)}"
