#!/bin/bash

set -e
set -o verbose
set -o xtrace
export SHELLOPTS
echo "SHELLOPTS=${SHELLOPTS}"

# Optional argument $1 is the group.
GROUPARG=$1
echo "GROUPARG=$GROUPARG"
# These are all the Java projects at https://github.com/plume-lib
if [[ "${GROUPARG}" == "bcel-util" ]]; then PACKAGES=("${GROUPARG}"); fi
if [[ "${GROUPARG}" == "bibtex-clean" ]]; then PACKAGES=("${GROUPARG}"); fi
if [[ "${GROUPARG}" == "html-pretty-print" ]]; then PACKAGES=("${GROUPARG}"); fi
if [[ "${GROUPARG}" == "icalavailable" ]]; then PACKAGES=("${GROUPARG}"); fi
if [[ "${GROUPARG}" == "lookup" ]]; then PACKAGES=("${GROUPARG}"); fi
if [[ "${GROUPARG}" == "multi-version-control" ]]; then PACKAGES=("${GROUPARG}"); fi
if [[ "${GROUPARG}" == "options" ]]; then PACKAGES=("${GROUPARG}"); fi
if [[ "${GROUPARG}" == "plume-util" ]]; then PACKAGES=("${GROUPARG}"); fi
if [[ "${GROUPARG}" == "require-javadoc" ]]; then PACKAGES=("${GROUPARG}"); fi
if [[ "${GROUPARG}" == "signature-util" ]]; then PACKAGES=("${GROUPARG}"); fi
if [[ "${GROUPARG}" == "all" ]] || [[ "${GROUPARG}" == "" ]]; then
    if java -version 2>&1 | grep version | grep 1.8 ; then
        PACKAGES=(bcel-util bibtex-clean html-pretty-print icalavailable lookup multi-version-control options plume-util require-javadoc)
    else
        PACKAGES=(bcel-util bibtex-clean html-pretty-print icalavailable lookup multi-version-control options plume-util)
    fi
fi
if [ -z ${PACKAGES+x} ]; then
  echo "Bad group argument '${GROUPARG}'"
  exit 1
fi
echo "PACKAGES=" "${PACKAGES[@]}"


SCRIPTDIR="$( cd "$( dirname "${BASH_SOURCE[0]}" )" >/dev/null 2>&1 && pwd )"
echo "BUILDJDK=${BUILDJDK}"
# In newer shellcheck than 0.6.0, pass: "-P SCRIPTDIR" (literally)
# shellcheck disable=SC1090
source "$SCRIPTDIR"/build.sh "${BUILDJDK}"

<<<<<<< HEAD
## Build the Checker Framework
if [ -d "$CHECKERFRAMEWORK" ] ; then
  # Fails if not currently on a branch
  git -C "$CHECKERFRAMEWORK" pull || true
else
  JSR308="$(cd "$CHECKERFRAMEWORK/.." && pwd -P)"
  (cd "$JSR308" && git clone https://github.com/opprop/checker-framework.git) || (cd "$JSR308" && git clone https://github.com/opprop/checker-framework.git)
fi
# This also builds annotation-tools
(cd "$CHECKERFRAMEWORK" && ./checker/bin-devel/build.sh downloadjdk)
=======
>>>>>>> 3ef8959f

echo "PACKAGES=" "${PACKAGES[@]}"
for PACKAGE in "${PACKAGES[@]}"; do
  echo "PACKAGE=${PACKAGE}"
  PACKAGEDIR="/tmp/${PACKAGE}"
  rm -rf "${PACKAGEDIR}"
  /tmp/$USER/plume-scripts/git-clone-related plume-lib "${PACKAGE}" "${PACKAGEDIR}"
  echo "About to call ./gradlew --console=plain -PcfLocal assemble"
  (cd "${PACKAGEDIR}" && ./gradlew --console=plain -PcfLocal assemble)
done<|MERGE_RESOLUTION|>--- conflicted
+++ resolved
@@ -40,19 +40,6 @@
 # shellcheck disable=SC1090
 source "$SCRIPTDIR"/build.sh "${BUILDJDK}"
 
-<<<<<<< HEAD
-## Build the Checker Framework
-if [ -d "$CHECKERFRAMEWORK" ] ; then
-  # Fails if not currently on a branch
-  git -C "$CHECKERFRAMEWORK" pull || true
-else
-  JSR308="$(cd "$CHECKERFRAMEWORK/.." && pwd -P)"
-  (cd "$JSR308" && git clone https://github.com/opprop/checker-framework.git) || (cd "$JSR308" && git clone https://github.com/opprop/checker-framework.git)
-fi
-# This also builds annotation-tools
-(cd "$CHECKERFRAMEWORK" && ./checker/bin-devel/build.sh downloadjdk)
-=======
->>>>>>> 3ef8959f
 
 echo "PACKAGES=" "${PACKAGES[@]}"
 for PACKAGE in "${PACKAGES[@]}"; do
