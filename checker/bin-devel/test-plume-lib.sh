#!/bin/bash

set -e
set -o verbose
set -o xtrace
export SHELLOPTS
echo "SHELLOPTS=${SHELLOPTS}"

# Optional argument $1 is the group.
GROUPARG=$1
echo "GROUPARG=$GROUPARG"
# These are all the Java projects at https://github.com/plume-lib as of Dec 2022.
if [[ "${GROUPARG}" == "bcel-util" ]]; then PACKAGES=("${GROUPARG}"); fi
if [[ "${GROUPARG}" == "bibtex-clean" ]]; then PACKAGES=("${GROUPARG}"); fi
if [[ "${GROUPARG}" == "html-pretty-print" ]]; then PACKAGES=("${GROUPARG}"); fi
if [[ "${GROUPARG}" == "icalavailable" ]]; then PACKAGES=("${GROUPARG}"); fi
if [[ "${GROUPARG}" == "javadoc-lookup" ]]; then PACKAGES=("${GROUPARG}"); fi
if [[ "${GROUPARG}" == "lookup" ]]; then PACKAGES=("${GROUPARG}"); fi
if [[ "${GROUPARG}" == "multi-version-control" ]]; then PACKAGES=("${GROUPARG}"); fi
if [[ "${GROUPARG}" == "options" ]]; then PACKAGES=("${GROUPARG}"); fi
if [[ "${GROUPARG}" == "plume-util" ]]; then PACKAGES=("${GROUPARG}"); fi
if [[ "${GROUPARG}" == "reflection-util" ]]; then PACKAGES=("${GROUPARG}"); fi
if [[ "${GROUPARG}" == "require-javadoc" ]]; then PACKAGES=("${GROUPARG}"); fi
if [[ "${GROUPARG}" == "all" ]] || [[ "${GROUPARG}" == "" ]]; then
  PACKAGES=(bcel-util bibtex-clean html-pretty-print icalavailable javadoc-lookup lookup multi-version-control options plume-util reflection-util require-javadoc)
fi
if [ -z ${PACKAGES+x} ]; then
  echo "Bad group argument '${GROUPARG}'"
  exit 1
fi
echo "PACKAGES=" "${PACKAGES[@]}"


SCRIPTDIR="$( cd "$( dirname "${BASH_SOURCE[0]}" )" >/dev/null 2>&1 && pwd )"
# shellcheck disable=SC1090 # In newer shellcheck than 0.6.0, pass: "-P SCRIPTDIR" (literally)
source "$SCRIPTDIR"/build.sh


failing_packages=""
echo "PACKAGES=" "${PACKAGES[@]}"
for PACKAGE in "${PACKAGES[@]}"; do
  echo "PACKAGE=${PACKAGE}"
  PACKAGEDIR="/tmp/${PACKAGE}"
  rm -rf "${PACKAGEDIR}"
  "$SCRIPTDIR/.plume-scripts/git-clone-related" plume-lib "${PACKAGE}" "${PACKAGEDIR}"
  # Uses "compileJava" target instead of "assemble" to avoid the javadoc error "Error fetching URL:
  # https://docs.oracle.com/en/java/javase/17/docs/api/" due to network problems.
  echo "About to call ./gradlew --console=plain -PcfLocal compileJava"
  # Try twice in case of network lossage.
  (cd "${PACKAGEDIR}" && (./gradlew --console=plain -PcfLocal compileJava || (sleep 60 && ./gradlew --console=plain -PcfLocal compileJava))) || failing_packages="${failing_packages} ${PACKAGE}"
done

<<<<<<< HEAD
if [ -n "$var" ] ; then
=======
if [ -n "${failing_packages}" ] ; then
>>>>>>> 8217d72e
  echo "Failing packages: ${failing_packages}"
  exit 1
fi<|MERGE_RESOLUTION|>--- conflicted
+++ resolved
@@ -50,11 +50,7 @@
   (cd "${PACKAGEDIR}" && (./gradlew --console=plain -PcfLocal compileJava || (sleep 60 && ./gradlew --console=plain -PcfLocal compileJava))) || failing_packages="${failing_packages} ${PACKAGE}"
 done
 
-<<<<<<< HEAD
-if [ -n "$var" ] ; then
-=======
 if [ -n "${failing_packages}" ] ; then
->>>>>>> 8217d72e
   echo "Failing packages: ${failing_packages}"
   exit 1
 fi