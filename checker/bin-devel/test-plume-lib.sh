#!/bin/bash

set -e
set -o verbose
set -o xtrace
export SHELLOPTS
echo "SHELLOPTS=${SHELLOPTS}"

# Optional argument $1 is the group.
GROUPARG=$1
echo "GROUPARG=$GROUPARG"
# These are all the Java projects at https://github.com/plume-lib
if [[ "${GROUPARG}" == "bcel-util" ]]; then PACKAGES=("${GROUPARG}"); fi
if [[ "${GROUPARG}" == "bibtex-clean" ]]; then PACKAGES=("${GROUPARG}"); fi
if [[ "${GROUPARG}" == "html-pretty-print" ]]; then PACKAGES=("${GROUPARG}"); fi
if [[ "${GROUPARG}" == "icalavailable" ]]; then PACKAGES=("${GROUPARG}"); fi
if [[ "${GROUPARG}" == "lookup" ]]; then PACKAGES=("${GROUPARG}"); fi
if [[ "${GROUPARG}" == "multi-version-control" ]]; then PACKAGES=("${GROUPARG}"); fi
if [[ "${GROUPARG}" == "options" ]]; then PACKAGES=("${GROUPARG}"); fi
if [[ "${GROUPARG}" == "plume-util" ]]; then PACKAGES=("${GROUPARG}"); fi
if [[ "${GROUPARG}" == "require-javadoc" ]]; then PACKAGES=("${GROUPARG}"); fi
if [[ "${GROUPARG}" == "signature-util" ]]; then PACKAGES=("${GROUPARG}"); fi
if [[ "${GROUPARG}" == "allJdk11" ]]; then PACKAGES=(bcel-util bibtex-clean html-pretty-print icalavailable lookup multi-version-control options plume-util); fi
if [[ "${GROUPARG}" == "all" ]] || [[ "${GROUPARG}" == "" ]]; then echo "GROUPARG is all or empty"; PACKAGES=(bcel-util bibtex-clean html-pretty-print icalavailable lookup multi-version-control options plume-util require-javadoc); fi
if [ -z ${PACKAGES+x} ]; then
  echo "Bad group argument '${GROUPARG}'"
  exit 1
fi
echo "PACKAGES=" "${PACKAGES[@]}"


if [ -d "/tmp/plume-scripts" ] ; then
  (cd /tmp/plume-scripts && git pull -q)
else
  (cd /tmp && git clone --depth 1 -q https://github.com/plume-lib/plume-scripts.git)
fi

echo "initial CHECKERFRAMEWORK=$CHECKERFRAMEWORK"
export CHECKERFRAMEWORK="${CHECKERFRAMEWORK:-$(pwd -P)}"
echo "CHECKERFRAMEWORK=$CHECKERFRAMEWORK"

## Build the Checker Framework
if [ -d "$CHECKERFRAMEWORK" ] ; then
  # Fails if not currently on a branch
  git -C "$CHECKERFRAMEWORK" pull || true
else
  JSR308="$(cd "$CHECKERFRAMEWORK/.." && pwd -P)"
<<<<<<< HEAD
  (cd "$JSR308" && git clone https://github.com/typetools/checker-framework.git) || (cd "$JSR308" && git clone https://github.com/typetools/checker-framework.git)
=======
  (cd $JSR308 && git clone https://github.com/opprop/checker-framework.git) || (cd $JSR308 && git clone https://github.com/opprop/checker-framework.git)
>>>>>>> cd4c171c
fi
# This also builds annotation-tools
(cd "$CHECKERFRAMEWORK" && ./checker/bin-devel/build.sh downloadjdk)

echo "PACKAGES=" "${PACKAGES[@]}"
for PACKAGE in "${PACKAGES[@]}"; do
  echo "PACKAGE=${PACKAGE}"
  (cd /tmp && rm -rf "${PACKAGE}" && git clone --depth 1 "https://github.com/plume-lib/${PACKAGE}.git")
  echo "About to call ./gradlew --console=plain -PcfLocal assemble"
  (cd /tmp/"${PACKAGE}" && CHECKERFRAMEWORK=$CHECKERFRAMEWORK ./gradlew --console=plain -PcfLocal assemble)
done<|MERGE_RESOLUTION|>--- conflicted
+++ resolved
@@ -45,11 +45,7 @@
   git -C "$CHECKERFRAMEWORK" pull || true
 else
   JSR308="$(cd "$CHECKERFRAMEWORK/.." && pwd -P)"
-<<<<<<< HEAD
-  (cd "$JSR308" && git clone https://github.com/typetools/checker-framework.git) || (cd "$JSR308" && git clone https://github.com/typetools/checker-framework.git)
-=======
-  (cd $JSR308 && git clone https://github.com/opprop/checker-framework.git) || (cd $JSR308 && git clone https://github.com/opprop/checker-framework.git)
->>>>>>> cd4c171c
+  (cd "$JSR308" && git clone https://github.com/opprop/checker-framework.git) || (cd "$JSR308" && git clone https://github.com/opprop/checker-framework.git)
 fi
 # This also builds annotation-tools
 (cd "$CHECKERFRAMEWORK" && ./checker/bin-devel/build.sh downloadjdk)
