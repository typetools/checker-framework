#!/bin/bash

set -e
set -o verbose
set -o xtrace
export SHELLOPTS

git -C /tmp/plume-scripts pull > /dev/null 2>&1 \
  || git -C /tmp clone --depth 1 -q https://github.com/plume-lib/plume-scripts.git
<<<<<<< HEAD
eval `/tmp/plume-scripts/ci-info opprop`
=======
>>>>>>> b40abf7e

export CHECKERFRAMEWORK="${CHECKERFRAMEWORK:-$(pwd -P)}"
echo "CHECKERFRAMEWORK=$CHECKERFRAMEWORK"

SCRIPTDIR="$( cd "$( dirname "${BASH_SOURCE[0]}" )" >/dev/null 2>&1 && pwd )"
source $SCRIPTDIR/build.sh ${BUILDJDK}


## downstream tests:  projects that depend on the Checker Framework.
## These are here so they can be run by pull requests.  (Pull requests
## currently don't trigger downstream jobs.)
## Exceptions:
##  * checker-framework-inference is run by test-cf-inference.sh
##  * plume-lib is run by test-plume-lib.sh
##  * daikon-typecheck is run as a separate CI project

# Checker Framework demos
/tmp/plume-scripts/git-clone-related typetools checker-framework.demos
./gradlew :checker:demosTests --console=plain --warning-mode=all --no-daemon

# Guava
eval `/tmp/plume-scripts/ci-info typetools`
REPO_URL=`/tmp/plume-scripts/git-find-fork ${CI_ORGANIZATION} typetools guava`
BRANCH=`/tmp/plume-scripts/git-find-branch ${REPO_URL} ${CI_BRANCH} cf-master`
if [ $BRANCH = "master" ] ; then
  # ${CI_ORGANIZATION} has a fork of Guava, but no branch that corresponds to the pull-requested branch,
  # nor a cf-master branch.  Use upstream.
  REPO_URL=https://github.com/typetools/guava.git
  BRANCH=`/tmp/plume-scripts/git-find-branch ${REPO_URL} ${CI_BRANCH} cf-master`
fi
git -C .. clone -b ${BRANCH} --single-branch --depth 1 -q ${REPO_URL} guava || git -C .. clone -b ${BRANCH} --single-branch --depth 1 -q ${REPO_URL} guava
(cd ../guava/guava && mvn -B compile -P checkerframework-local -Dcheckerframework.checkers=org.checkerframework.checker.nullness.NullnessChecker)<|MERGE_RESOLUTION|>--- conflicted
+++ resolved
@@ -7,10 +7,7 @@
 
 git -C /tmp/plume-scripts pull > /dev/null 2>&1 \
   || git -C /tmp clone --depth 1 -q https://github.com/plume-lib/plume-scripts.git
-<<<<<<< HEAD
 eval `/tmp/plume-scripts/ci-info opprop`
-=======
->>>>>>> b40abf7e
 
 export CHECKERFRAMEWORK="${CHECKERFRAMEWORK:-$(pwd -P)}"
 echo "CHECKERFRAMEWORK=$CHECKERFRAMEWORK"
@@ -28,7 +25,9 @@
 ##  * daikon-typecheck is run as a separate CI project
 
 # Checker Framework demos
-/tmp/plume-scripts/git-clone-related typetools checker-framework.demos
+REPO=`/tmp/plume-scripts/git-find-fork ${CI_ORGANIZATION} typetools checker-framework.demos`
+BRANCH=`/tmp/plume-scripts/git-find-branch ${REPO} ${CI_BRANCH}`
+(cd .. && git clone -b ${BRANCH} --single-branch --depth 1 -q ${REPO} checker-framework-demos) || (cd .. && git clone -b ${BRANCH} --single-branch --depth 1 -q ${REPO} checker-framework-demos)
 ./gradlew :checker:demosTests --console=plain --warning-mode=all --no-daemon
 
 # Guava
