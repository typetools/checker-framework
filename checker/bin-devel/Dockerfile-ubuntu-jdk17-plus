--- conflicted
+++ resolved
@@ -1,9 +1,5 @@
 # Create a Docker image that is ready to run the full Checker Framework tests,
 # including building the manual and Javadoc, using JDK 17.
-# (This is OpenJDK, not Oracle JDK.  There are different instructions for
-# installing a LTS release of Java.)
-# To convert this file to use a newer JDK, search (from the top level of the
-# Checker Framework and Annotation Tools repositories) for: (java|jdk).?23\b
 
 # "ubuntu" is the latest LTS release.  "ubuntu:rolling" is the latest release.
 # Both might lag behind; as of 2024-11-16, ubuntu:rolling was still 24.04 rather than 24.10.
@@ -30,11 +26,6 @@
 && apt -y install \
   openjdk-21-jdk
 
-RUN export DEBIAN_FRONTEND=noninteractive \
-&& apt -qqy update \
-&& apt -y install \
-  openjdk-17-jdk
-
 # Known good combinations of JTReg and the JDK appear at https://builds.shipilev.net/jtreg/ .
 
 RUN export DEBIAN_FRONTEND=noninteractive \
@@ -53,15 +44,6 @@
   unzip \
   wget
 
-<<<<<<< HEAD
-# # Maven 3.6.3 (the default on Ubuntu 22.10) does not run under JDK 17.
-# # (Don't try to use a variable here for the Maven version.)
-# RUN export DEBIAN_FRONTEND=noninteractive \
-# && wget https://dlcdn.apache.org/maven/maven-3/3.9.10/binaries/apache-maven-3.9.10-bin.tar.gz \
-# && tar xzvf apache-maven-3.9.10-bin.tar.gz
-# ENV PATH="/apache-maven-3.9.10/bin:$PATH"
-=======
->>>>>>> 93838f50
 
 RUN export DEBIAN_FRONTEND=noninteractive \
 && apt -qqy update \
