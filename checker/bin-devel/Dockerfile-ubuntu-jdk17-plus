# Create a Docker image that is ready to run the full Checker Framework tests,
# including building the manual and Javadoc, using JDK 17.

# "ubuntu" is the latest LTS release.  "ubuntu:rolling" is the latest release.
FROM ubuntu
MAINTAINER Michael Ernst <mernst@cs.washington.edu>

## Keep this file in sync with ../../docs/manual/troubleshooting.tex

# According to
# https://docs.docker.com/engine/userguide/eng-image/dockerfile_best-practices/:
#  * Put "apt-get update" and "apt-get install" and "apt cleanup" in the same RUN command.
#  * Do not run "apt-get upgrade"; instead get upstream to update.

<<<<<<< HEAD
## [Question: Why does this use Oracle JDK rather than OpenJDK?]
# Instructions for installing Java 17 on Ubuntu:
# https://www.linuxuprising.com/2021/09/how-to-install-oracle-java-17-lts-on.html
=======
>>>>>>> 96654201
RUN export DEBIAN_FRONTEND=noninteractive \
&& apt-get -qqy update \
&& apt-get -qqy install \
  openjdk-17-jdk

RUN export DEBIAN_FRONTEND=noninteractive \
&& apt-get -qqy update \
&& apt-get -qqy install \
  ant \
  cpp \
  git \
  gradle \
  jq \
  jtreg6 \
  libcurl3-gnutls \
  make \
  maven \
  mercurial \
  python3-pip \
  python3-requests \
  unzip \
  wget

# Maven 3.6.3 (the default on Ubuntu 22.04) does not run under JDK 17.
# (Don't try to use a variable here for the Maven version.)
RUN export DEBIAN_FRONTEND=noninteractive \
&& wget https://mirrors.sonic.net/apache/maven/maven-3/3.8.6/binaries/apache-maven-3.8.6-bin.tar.gz \
&& tar xzvf apache-maven-3.8.6-bin.tar.gz
ENV PATH="/apache-maven-3.8.6/bin:$PATH"

RUN export DEBIAN_FRONTEND=noninteractive \
&& apt-get -qqy update \
&& apt-get -qqy install \
  autoconf \
  devscripts \
  dia \
  hevea \
  imagemagick \
  junit \
  latexmk \
  librsvg2-bin \
  libasound2-dev libcups2-dev libfontconfig1-dev \
  libx11-dev libxext-dev libxrender-dev libxrandr-dev libxtst-dev libxt-dev \
  pdf2svg \
  rsync \
  shellcheck \
  texlive-font-utils \
  texlive-fonts-recommended \
  texlive-latex-base \
  texlive-latex-extra \
  texlive-latex-recommended

RUN pip3 install black flake8 html5validator

RUN export DEBIAN_FRONTEND=noninteractive \
&& apt-get clean \
&& rm -rf /var/lib/apt/lists/*<|MERGE_RESOLUTION|>--- conflicted
+++ resolved
@@ -12,12 +12,6 @@
 #  * Put "apt-get update" and "apt-get install" and "apt cleanup" in the same RUN command.
 #  * Do not run "apt-get upgrade"; instead get upstream to update.
 
-<<<<<<< HEAD
-## [Question: Why does this use Oracle JDK rather than OpenJDK?]
-# Instructions for installing Java 17 on Ubuntu:
-# https://www.linuxuprising.com/2021/09/how-to-install-oracle-java-17-lts-on.html
-=======
->>>>>>> 96654201
 RUN export DEBIAN_FRONTEND=noninteractive \
 && apt-get -qqy update \
 && apt-get -qqy install \
