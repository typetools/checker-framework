--- conflicted
+++ resolved
@@ -282,13 +282,9 @@
 cd "${DIR}" || exit 5
 
 JAVA_HOME_BACKUP="${JAVA_HOME}"
-<<<<<<< HEAD
-# For the first run, use the Java versions in ascending priority order: 8 if its available, then
-# 11, then 16.
-=======
-# For the first run, use the Java versions in ascending order: 8 if
-# it's available, otherwise 11, otherwise 16.
->>>>>>> 0a9123ce
+
+# For the first run, use the Java versions in ascending priority order: 8 if
+# its available, otherwise 11, otherwise 16.
 if [ "${has_java8}" = "yes" ]; then
   export JAVA_HOME="${JAVA8_HOME}"
 elif [ "${has_java11}" = "yes" ]; then
