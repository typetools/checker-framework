--- conflicted
+++ resolved
@@ -125,29 +125,17 @@
     exit 7
 fi
 
-<<<<<<< HEAD
 if [ "${has_java8}" = "no" ] && [ "${has_java11}" = "no" ] && [ "${has_java17}" = "no" ] && [ "${has_java20}" = "no" ]; then
     if [ "${has_java_home}" = "yes" ]; then
       echo "Cannot determine Java version from JAVA_HOME"
     else
       echo "No Java 8, 11, 17, or 20 JDKs found. At least one of JAVA_HOME, JAVA8_HOME, JAVA11_HOME, JAVA17_HOME, or JAVA20_HOME must be set."
-=======
-if [ "${has_java8}" = "no" ] && [ "${has_java11}" = "no" ] && [ "${has_java17}" = "no" ] && [ "${has_java19}" = "no" ]; then
-    if [ "${has_java_home}" = "yes" ]; then
-      echo "Cannot determine Java version from JAVA_HOME"
-    else
-      echo "No Java 8, 11, 17, or 19 JDKs found. At least one of JAVA_HOME, JAVA8_HOME, JAVA11_HOME, JAVA17_HOME, or JAVA19_HOME must be set."
->>>>>>> 89c9d212
     fi
     echo "JAVA_HOME = ${JAVA_HOME}"
     echo "JAVA8_HOME = ${JAVA8_HOME}"
     echo "JAVA11_HOME = ${JAVA11_HOME}"
     echo "JAVA17_HOME = ${JAVA17_HOME}"
-<<<<<<< HEAD
     echo "JAVA20_HOME = ${JAVA20_HOME}"
-=======
-    echo "JAVA19_HOME = ${JAVA19_HOME}"
->>>>>>> 89c9d212
     command -v java
     java -version
     exit 8
