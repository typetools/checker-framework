--- conflicted
+++ resolved
@@ -1,4 +1,4 @@
-#!/bin/bash
+xxxxs#!/bin/bash
 
 # This script performs whole-program inference on a project directory.
 
@@ -175,11 +175,8 @@
     JDK_VERSION_ARG="--jdkVersion 8"
   elif [ "${JAVA_HOME}" = "${JAVA11_HOME}" ]; then
     JDK_VERSION_ARG="--jdkVersion 11"
-<<<<<<< HEAD
   elif [ "${JAVA_HOME}" = "${JAVA16_HOME}" ]; then
     JDK_VERSION_ARG="--jdkVersion 16"
-=======
->>>>>>> d44ba034
   else
     # Default to the latest LTS release.  (Probably better to compute the version.)
     JDK_VERSION_ARG="--jdkVersion 11"
@@ -288,11 +285,8 @@
   export JAVA_HOME="${JAVA8_HOME}"
 elif [ "${has_java11}" = "yes" ]; then
   export JAVA_HOME="${JAVA11_HOME}"
-<<<<<<< HEAD
 elif [ "${has_java16}" = "yes" ]; then
   export JAVA_HOME="${JAVA16_HOME}"
-=======
->>>>>>> d44ba034
 fi
 configure_and_exec_dljc "$@"
 
