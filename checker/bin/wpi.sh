--- conflicted
+++ resolved
@@ -68,11 +68,11 @@
   has_java17="yes"
 fi
 
-# shellcheck disable=SC2153 # testing for JAVA21_HOME, not a typo of JAVA_HOME
-if [ "${JAVA21_HOME}" = "" ]; then
-  has_java21="no"
-else
-  has_java21="yes"
+# shellcheck disable=SC2153 # testing for JAVA20_HOME, not a typo of JAVA_HOME
+if [ "${JAVA20_HOME}" = "" ]; then
+  has_java20="no"
+else
+  has_java20="yes"
 fi
 
 # shellcheck disable=SC2153 # testing for JAVA21_HOME, not a typo of JAVA_HOME
@@ -101,14 +101,14 @@
       export JAVA17_HOME="${JAVA_HOME}"
       has_java17="yes"
     fi
+    if [ "${has_java20}" = "no" ] && [ "${java_version}" = 20 ]; then
+      export JAVA20_HOME="${JAVA_HOME}"
+      has_java20="yes"
+    fi
     if [ "${has_java21}" = "no" ] && [ "${java_version}" = 21 ]; then
       export JAVA21_HOME="${JAVA_HOME}"
       has_java21="yes"
     fi
-    if [ "${has_java21}" = "no" ] && [ "${java_version}" = 21 ]; then
-      export JAVA21_HOME="${JAVA_HOME}"
-      has_java21="yes"
-    fi
 fi
 
 if [ "${has_java8}" = "yes" ] && [ ! -d "${JAVA8_HOME}" ]; then
@@ -126,18 +126,11 @@
     exit 7
 fi
 
-if [ "${has_java21}" = "yes" ] && [ ! -d "${JAVA21_HOME}" ]; then
-    echo "JAVA21_HOME is set to a non-existent directory ${JAVA21_HOME}"
+if [ "${has_java20}" = "yes" ] && [ ! -d "${JAVA20_HOME}" ]; then
+    echo "JAVA20_HOME is set to a non-existent directory ${JAVA20_HOME}"
     exit 7
 fi
 
-<<<<<<< HEAD
-if [ "${has_java8}" = "no" ] && [ "${has_java11}" = "no" ] && [ "${has_java17}" = "no" ] && [ "${has_java21}" = "no" ]; then
-    if [ "${has_java_home}" = "yes" ]; then
-      echo "Cannot determine Java version from JAVA_HOME"
-    else
-      echo "No Java 8, 11, 17, or 21 JDKs found. At least one of JAVA_HOME, JAVA8_HOME, JAVA11_HOME, JAVA17_HOME, or JAVA21_HOME must be set."
-=======
 if [ "${has_java21}" = "yes" ] && [ ! -d "${JAVA21_HOME}" ]; then
     echo "JAVA21_HOME is set to a non-existent directory ${JAVA21_HOME}"
     exit 7
@@ -148,7 +141,6 @@
       echo "Cannot determine Java version from JAVA_HOME"
     else
       echo "No Java 8, 11, 17, 20, or 21 JDKs found. At least one of JAVA_HOME, JAVA8_HOME, JAVA11_HOME, JAVA17_HOME, or JAVA21_HOME must be set."
->>>>>>> 9219a008
     fi
     echo "JAVA_HOME = ${JAVA_HOME}"
     echo "JAVA8_HOME = ${JAVA8_HOME}"
