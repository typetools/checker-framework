#!/bin/bash

# This script runs the Checker Framework's whole-program inference on each of a list of projects.

# For usage and requirements, see the "Whole-program inference"
# section of the Checker Framework manual:
# https://checkerframework.org/manual/#whole-program-inference

set -eo pipefail
# not set -u, because this script checks variables directly

DEBUG=0
# To enable debugging, uncomment the following line.
# DEBUG=1

while getopts "o:i:t:g:s" opt; do
  case $opt in
    o) OUTDIR="$OPTARG"
       ;;
    i) INLIST="$OPTARG"
       ;;
    t) TIMEOUT="$OPTARG"
       ;;
    g) GRADLECACHEDIR="$OPTARG"
       ;;
    s) SKIP_OR_DELETE_UNUSABLE="skip"
       ;;
    \?) # the remainder of the arguments will be passed to DLJC directly
       ;;
  esac
done

# Make $@ be the arguments that should be passed to dljc.
shift $(( OPTIND - 1 ))

SCRIPTDIR="$( cd "$( dirname "${BASH_SOURCE[0]}" )" >/dev/null 2>&1 && pwd )"
SCRIPTPATH="${SCRIPTDIR}/wpi-many.sh"

# Report line numbers when the script fails, from
# https://unix.stackexchange.com/a/522815 .
trap 'echo >&2 "Error - exited with status $? at line $LINENO of wpi-many.sh:";
         pr -tn ${SCRIPTPATH} | tail -n+$((LINENO - 3)) | head -n7' ERR

echo "Starting wpi-many.sh."

# check required arguments and environment variables:

# shellcheck disable=SC2153 # testing for JAVA_HOME, not a typo of JAVA8_HOME
if [ "${JAVA_HOME}" = "" ]; then
  has_java_home="no"
else
  has_java_home="yes"
fi

# shellcheck disable=SC2153 # testing for JAVA8_HOME, not a typo of JAVA_HOME
if [ "${JAVA8_HOME}" = "" ]; then
  has_java8="no"
else
  has_java8="yes"
fi

# shellcheck disable=SC2153 # testing for JAVA11_HOME, not a typo of JAVA_HOME
if [ "${JAVA11_HOME}" = "" ]; then
  has_java11="no"
else
  has_java11="yes"
fi

# shellcheck disable=SC2153 # testing for JAVA17_HOME, not a typo of JAVA_HOME
if [ "${JAVA17_HOME}" = "" ]; then
  has_java17="no"
else
  has_java17="yes"
fi

# shellcheck disable=SC2153 # testing for JAVA20_HOME, not a typo of JAVA_HOME
if [ "${JAVA20_HOME}" = "" ]; then
  has_java20="no"
else
  has_java20="yes"
fi

if [ "${has_java_home}" = "yes" ] && [ ! -d "${JAVA_HOME}" ]; then
    echo "JAVA_HOME is set to a non-existent directory ${JAVA_HOME}"
    exit 1
fi

if [ "${has_java_home}" = "yes" ]; then
    java_version=$("${JAVA_HOME}"/bin/java -version 2>&1 | head -1 | cut -d'"' -f2 | sed '/^1\./s///' | cut -d'.' -f1)
    if [ "${has_java8}" = "no" ] && [ "${java_version}" = 8 ]; then
      export JAVA8_HOME="${JAVA_HOME}"
      has_java8="yes"
    fi
    if [ "${has_java11}" = "no" ] && [ "${java_version}" = 11 ]; then
      export JAVA11_HOME="${JAVA_HOME}"
      has_java11="yes"
    fi
    if [ "${has_java17}" = "no" ] && [ "${java_version}" = 17 ]; then
      export JAVA17_HOME="${JAVA_HOME}"
      has_java17="yes"
    fi
    if [ "${has_java20}" = "no" ] && [ "${java_version}" = 20 ]; then
      export JAVA20_HOME="${JAVA_HOME}"
      has_java20="yes"
    fi
fi

if [ "${has_java8}" = "yes" ] && [ ! -d "${JAVA8_HOME}" ]; then
    echo "JAVA8_HOME is set to a non-existent directory ${JAVA8_HOME}"
    exit 1
fi

if [ "${has_java11}" = "yes" ] && [ ! -d "${JAVA11_HOME}" ]; then
    echo "JAVA11_HOME is set to a non-existent directory ${JAVA11_HOME}"
    exit 1
fi

if [ "${has_java17}" = "yes" ] && [ ! -d "${JAVA17_HOME}" ]; then
    echo "JAVA17_HOME is set to a non-existent directory ${JAVA17_HOME}"
    exit 1
fi

if [ "${has_java20}" = "yes" ] && [ ! -d "${JAVA20_HOME}" ]; then
    echo "JAVA20_HOME is set to a non-existent directory ${JAVA20_HOME}"
    exit 1
fi

if [ "${has_java8}" = "no" ] && [ "${has_java11}" = "no" ] && [ "${has_java17}" = "no" ] && [ "${has_java20}" = "no" ]; then
    echo "No Java 8, 11, 17, or 20 JDKs found. At least one of JAVA_HOME, JAVA8_HOME, JAVA11_HOME, JAVA17_HOME, or JAVA20_HOME must be set."
    echo "JAVA_HOME = ${JAVA_HOME}"
    echo "JAVA8_HOME = ${JAVA8_HOME}"
    echo "JAVA11_HOME = ${JAVA11_HOME}"
    echo "JAVA17_HOME = ${JAVA17_HOME}"
<<<<<<< HEAD
    echo "JAVA20_HOME = ${JAVA20_HOME}"
=======
    echo "JAVA19_HOME = ${JAVA19_HOME}"
    which java
    java -version
>>>>>>> 5641bee3
    exit 1
fi

if [ "${CHECKERFRAMEWORK}" = "" ]; then
    echo "CHECKERFRAMEWORK is not set; it must be set to a locally-built Checker Framework. Please clone and build github.com/typetools/checker-framework"
    exit 2
fi

if [ ! -d "${CHECKERFRAMEWORK}" ]; then
    echo "CHECKERFRAMEWORK is set to a non-existent directory ${CHECKERFRAMEWORK}"
    exit 2
fi

if [ "${OUTDIR}" = "" ]; then
    echo "You must specify an output directory using the -o argument."
    exit 3
fi

if [ "${INLIST}" = "" ]; then
    echo "You must specify an input file using the -i argument."
    exit 4
fi

if [ "${GRADLECACHEDIR}" = "" ]; then
  GRADLECACHEDIR=".gradle"
fi

if [ "${SKIP_OR_DELETE_UNUSABLE}" = "" ]; then
  SKIP_OR_DELETE_UNUSABLE="delete"
fi

### Script

echo "Finished configuring wpi-many.sh. Results will be placed in ${OUTDIR}-results/."

export PATH="${JAVA_HOME}/bin:${PATH}"

mkdir -p "${OUTDIR}"
mkdir -p "${OUTDIR}-results"

cd "${OUTDIR}" || exit 5

while IFS='' read -r line || [ "$line" ]
do
    # Skip lines that start with "#".
    [[ $line = \#* ]] && continue

    REPOHASH=${line}

    REPO=$(echo "${REPOHASH}" | awk '{print $1}')
    HASH=$(echo "${REPOHASH}" | awk '{print $2}')

    REPO_NAME=$(echo "${REPO}" | cut -d / -f 5)
    REPO_NAME_HASH="${REPO_NAME}-${HASH}"

    if [ "$DEBUG" -eq "1" ]; then
        echo "REPOHASH=$REPOHASH"
        echo "REPO=$REPO"
        echo "HASH=$HASH"
        echo "REPO_NAME=$REPO_NAME"
        echo "REPO_NAME_HASH=$REPO_NAME_HASH"
    fi

    # Use repo name and hash, but not owner.  We want
    # repos that are different but have the same name to be treated
    # as different repos, but forks with the same content to be skipped.
    # TODO: consider just using hash, to skip hard forks?
    mkdir -p "./${REPO_NAME_HASH}" || (echo "command failed in $(pwd): mkdir -p ./${REPO_NAME_HASH}" && exit 5)

    cd "./${REPO_NAME_HASH}" || (echo "command failed in $(pwd): cd ./${REPO_NAME_HASH}" && exit 5)

    if [ ! -d "${REPO_NAME}" ]; then
        # see https://stackoverflow.com/questions/3489173/how-to-clone-git-repository-with-specific-revision-changeset
        # for the inspiration for this code
        mkdir "./${REPO_NAME}" || (echo "command failed in $(pwd): mkdir ./${REPO_NAME}" && exit 5)
        cd "./${REPO_NAME}" || (echo "command failed in $(pwd): cd ./${REPO_NAME}" && exit 5)
        git init
        git remote add origin "${REPO}"

        # The "GIT_TERMINAL_PROMPT=0" setting prevents git from prompting for
        # username/password if the repository no longer exists.
        GIT_TERMINAL_PROMPT=0 git fetch origin "${HASH}"

        git reset --hard FETCH_HEAD

        cd .. || exit 5
        # Skip the rest of the loop and move on to the next project
        # if the checkout isn't successful.
        if [ ! -d "${REPO_NAME}" ]; then
           continue
        fi
    else
        rm -rf -- "${REPO_NAME}/dljc-out"
    fi

    cd "./${REPO_NAME}" || (echo "command failed in $(pwd): cd ./${REPO_NAME}" && exit 5)

    git checkout "${HASH}"

    REPO_FULLPATH=$(pwd)

    cd "${OUTDIR}/${REPO_NAME_HASH}" || exit 5

    RESULT_LOG="${OUTDIR}-results/${REPO_NAME_HASH}-wpi-stdout.log"
    touch "${RESULT_LOG}"

    if [ -f "${REPO_FULLPATH}/.cannot-run-wpi" ]; then
      if [ "${SKIP_OR_DELETE_UNUSABLE}" = "skip" ]; then
        echo "Skipping ${REPO_NAME_HASH} because it has a .cannot-run-wpi file present, indicating that an earlier run of WPI failed. To try again, delete the .cannot-run-wpi file and re-run the script."
      fi
      # the repo will be deleted later if SKIP_OR_DELETE_UNUSABLE is "delete"
    else
      # it's important that </dev/null is on this line, or wpi.sh might consume stdin, which would stop the larger wpi-many loop early
      echo "wpi-many.sh about to call wpi.sh at $(date)"
      /bin/bash -x "${SCRIPTDIR}/wpi.sh" -d "${REPO_FULLPATH}" -t "${TIMEOUT}" -g "${GRADLECACHEDIR}" -- "$@" &> "${OUTDIR}-results/wpi-out" </dev/null
      echo "wpi-many.sh finished call to wpi.sh at $(date)"
    fi

    cd "${OUTDIR}" || exit 5

    if [ -f "${REPO_FULLPATH}/.cannot-run-wpi" ]; then
        # If the result is unusable (i.e. wpi cannot run),
        # we don't need it for data analysis and we can
        # delete it right away.
        if [ "${SKIP_OR_DELETE_UNUSABLE}" = "delete" ]; then
          echo "Deleting ${REPO_NAME_HASH} because WPI could not be run."
          rm -rf -- "./${REPO_NAME_HASH}"
        fi
    else
        cat "${REPO_FULLPATH}/dljc-out/wpi-stdout.log" >> "${RESULT_LOG}"
        TYPECHECK_FILE=${REPO_FULLPATH}/dljc-out/typecheck.out
        if [ -f "$TYPECHECK_FILE" ]; then
            cp -p "$TYPECHECK_FILE" "${OUTDIR}-results/${REPO_NAME_HASH}-typecheck.out"
        else
            echo "Could not find file $TYPECHECK_FILE"
            ls -l "${REPO_FULLPATH}/dljc-out"
            cat "${REPO_FULLPATH}"/dljc-out/*.log
            echo "Start of toplevel.log:"
            cat "${REPO_FULLPATH}"/dljc-out/toplevel.log
            echo "End of toplevel.log."
            echo "Start of wpi-stdout.log:"
            cat "${REPO_FULLPATH}"/dljc-out/wpi-stdout.log
            echo "End of wpi-stdout.log."
        fi
    fi

    cd "${OUTDIR}" || exit 5

done < "${INLIST}"

## This section is here rather than in wpi-summary.sh because counting lines can be moderately expensive.
## wpi-summary.sh is intended to be run while a human waits (unlike this script), so this script
## precomputes as much as it can, to make wpi-summary.sh faster.

# this command is allowed to fail, because if no projects returned results then none
# of these expressions will match, and we want to enter the special handling for that
# case that appears below
results_available=$(grep -vl -e "no build file found for" \
    -e "dljc could not run the Checker Framework" \
    -e "dljc could not run the build successfully" \
    -e "dljc timed out for" \
    "${OUTDIR}-results/"*.log || true)

echo "${results_available}" > "${OUTDIR}-results/results_available.txt"

if [ -z "${results_available}" ]; then
  echo "No results are available."
  echo "Log files:"
  ls "${OUTDIR}-results"/*.log
  echo "End of log files."
else
  if [[ "$OSTYPE" == "linux-gnu"* ]]; then
    listpath=$(mktemp "/tmp/cloc-file-list-$(date +%Y%m%d-%H%M%S)-XXX.txt")
    # Compute lines of non-comment, non-blank Java code in the projects whose
    # results can be inspected by hand (that is, those that WPI succeeded on).
    # Don't match arguments like "-J--add-opens=jdk.compiler/com.sun.tools.java"
    # or "--add-opens=jdk.compiler/com.sun.tools.java".
    # shellcheck disable=SC2046
    grep -oh "^\S*\.java" $(cat "${OUTDIR}-results/results_available.txt") | sed "s/'//g" | grep -v '^\-J' | grep -v '^\-\-add\-opens' | sort | uniq > "${listpath}"

    if [ ! -s "${listpath}" ] ; then
        echo "listpath ${listpath} has size zero"
        ls -l "${listpath}"
        echo "results_available = ${results_available}"
        echo "---------------- start of ${OUTDIR}-results/results_available.txt ----------------"
        cat "${OUTDIR}-results/results_available.txt"
        echo "---------------- end of ${OUTDIR}-results/results_available.txt ----------------"
        echo "---------------- start of names of log files from which results_available.txt was constructed ----------------"
        ls -l "${OUTDIR}-results/"*.log
        echo "---------------- end of names of log files from which results_available.txt was constructed ----------------"
        ## This is too much output; Azure cuts it off.
        # echo "---------------- start of log files from which results_available.txt was constructed ----------------"
        # cat "${OUTDIR}-results/"*.log
        # echo "---------------- end of log files from which results_available.txt was constructed ----------------"
        exit 1
    fi

    mkdir -p "${SCRIPTDIR}/.scc"
    cd "${SCRIPTDIR}/.scc" || exit 5
    wget -nc "https://github.com/boyter/scc/releases/download/v2.13.0/scc-2.13.0-i386-unknown-linux.zip" \
      || (sleep 60 && wget -nc "https://github.com/boyter/scc/releases/download/v2.13.0/scc-2.13.0-i386-unknown-linux.zip")
    unzip -o "scc-2.13.0-i386-unknown-linux.zip"

    # shellcheck disable=SC2046
    if ! "${SCRIPTDIR}/.scc/scc" --output "${OUTDIR}-results/loc.txt" $(< "${listpath}") ; then
      echo "Problem in wpi-many.sh while running scc."
      echo "  listpath = ${listpath}"
      echo "  generated from ${OUTDIR}-results/results_available.txt"
      echo "---------------- start of listpath = ${listpath} ----------------"
      cat "${listpath}"
      echo "---------------- end of ${listpath} ----------------"
      echo "---------------- start of ${OUTDIR}-results/results_available.txt ----------------"
      cat "${OUTDIR}-results/results_available.txt"
      echo "---------------- end of ${OUTDIR}-results/results_available.txt ----------------"
      echo "---------------- start of names of log files from which results_available.txt was constructed ----------------"
      ls -l "${OUTDIR}-results/"*.log
      echo "---------------- end of names of log files from which results_available.txt was constructed ----------------"
      ## This is too much output; Azure cuts it off.
      # echo "---------------- start of log files from which results_available.txt was constructed ----------------"
      # cat "${OUTDIR}-results/"*.log
      # echo "---------------- end of log files from which results_available.txt was constructed ----------------"
      exit 1
    fi
    rm -f "${listpath}"
  else
    echo "skipping computation of lines of code because the operating system is not linux: ${OSTYPE}}"
  fi
fi

echo "Exiting wpi-many.sh. Results were placed in ${OUTDIR}-results/."<|MERGE_RESOLUTION|>--- conflicted
+++ resolved
@@ -131,13 +131,9 @@
     echo "JAVA8_HOME = ${JAVA8_HOME}"
     echo "JAVA11_HOME = ${JAVA11_HOME}"
     echo "JAVA17_HOME = ${JAVA17_HOME}"
-<<<<<<< HEAD
     echo "JAVA20_HOME = ${JAVA20_HOME}"
-=======
-    echo "JAVA19_HOME = ${JAVA19_HOME}"
     which java
     java -version
->>>>>>> 5641bee3
     exit 1
 fi
 
