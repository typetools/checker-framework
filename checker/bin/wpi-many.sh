--- conflicted
+++ resolved
@@ -269,19 +269,11 @@
       echo "wpi-many.sh finished call to wpi.sh with status ${wpi_status} in $(pwd) at $(date)"
       # The test of $wpi_status below may halt wpi-many.sh.
       if [ "$DEBUG" -eq "1" ]; then
-<<<<<<< HEAD
           echo "Listing of $(pwd):"
           ls -al "$(pwd)"
           echo "Listing of ${REPO_FULLPATH}:"
           ls -al "${REPO_FULLPATH}"
           echo "Listing of ${REPO_FULLPATH}/dljc-out:"
-=======
-          echo "$(pwd):"
-          ls -al "$(pwd)"
-          echo "${REPO_FULLPATH}:"
-          ls -al "${REPO_FULLPATH}"
-          echo "${REPO_FULLPATH}/dljc-out:"
->>>>>>> 73355acf
           ls -al "${REPO_FULLPATH}/dljc-out"
       fi
     fi
@@ -291,7 +283,6 @@
     if [ -f "${REPO_FULLPATH}/.cannot-run-wpi" ]; then
         echo "Cannot run WPI: file ${REPO_FULLPATH}/.cannot-run-wpi exists."
         cat "${REPO_FULLPATH}/.cannot-run-wpi"
-<<<<<<< HEAD
         echo "Listing of $(pwd):"
         ls -al "$(pwd)"
         echo "Listing of ${REPO_FULLPATH}:"
@@ -305,8 +296,6 @@
             echo "==== end of tail of ${f} ===="
         done
 
-=======
->>>>>>> 73355acf
         # If the result is unusable (i.e. wpi cannot run),
         # we don't need it for data analysis and we can
         # delete it right away.
@@ -318,11 +307,7 @@
         cat "${REPO_FULLPATH}/dljc-out/wpi-stdout.log" >> "${RESULT_LOG}"
         if [ ! -s "${RESULT_LOG}" ] ; then
           echo "Files are empty: ${REPO_FULLPATH}/dljc-out/wpi-stdout.log ${RESULT_LOG}"
-<<<<<<< HEAD
           echo "Listing of ${REPO_FULLPATH}/dljc-out:"
-=======
-          echo "${REPO_FULLPATH}/dljc-out:"
->>>>>>> 73355acf
           ls -al "${REPO_FULLPATH}/dljc-out"
           wpi_status=9999
         fi
@@ -336,10 +321,7 @@
         else
             echo "File does not exist: $TYPECHECK_FILE"
             echo "File does not exist: ${OUTDIR}-results/${REPO_NAME_HASH}-typecheck.out"
-<<<<<<< HEAD
             echo "Listing of ${REPO_FULLPATH}/dljc-out:"
-=======
->>>>>>> 73355acf
             ls -al "${REPO_FULLPATH}/dljc-out"
             cat "${REPO_FULLPATH}"/dljc-out/*.log
             echo "Start of toplevel.log:"
@@ -353,15 +335,9 @@
         if [ "$DEBUG" -eq "1" ]; then
             echo "RESULT_LOG=${RESULT_LOG}"
             echo "TYPECHECK_FILE=${TYPECHECK_FILE}"
-<<<<<<< HEAD
             ls -l "${TYPECHECK_FILE}"
             ls -l "${OUTDIR}-results/${REPO_NAME_HASH}-typecheck.out"
             echo "Listing of ${OUTDIR}-results:"
-=======
-            ls -al "${TYPECHECK_FILE}"
-            ls -al "${OUTDIR}-results/${REPO_NAME_HASH}-typecheck.out"
-            echo "${OUTDIR}-results:"
->>>>>>> 73355acf
             ls -al "${OUTDIR}-results"
         fi
         if [ ! -s "${RESULT_LOG}" ] ; then
@@ -373,11 +349,7 @@
             wpi_status=9999
         fi
         if [[ "$wpi_status" != 0 ]]; then
-<<<<<<< HEAD
             echo "Listing of ${OUTDIR}-results:"
-=======
-            echo "${OUTDIR}-results:"
->>>>>>> 73355acf
             ls -al "${OUTDIR}-results"
             echo "==== start of ${OUTDIR}-results/wpi-out; printed because wpi_status=${wpi_status} ===="
             cat "${OUTDIR}-results/wpi-out"
