--- conflicted
+++ resolved
@@ -45,12 +45,8 @@
 
 # check required arguments and environment variables:
 
-<<<<<<< HEAD
 # shellcheck disable=SC2153 # testing for JAVA_HOME, not a typo of JAVA8_HOME
-if [ "x${JAVA_HOME}" = "x" ]; then
-=======
 if [ "${JAVA_HOME}" = "" ]; then
->>>>>>> 7c161597
   has_java_home="no"
 else
   has_java_home="yes"
