--- conflicted
+++ resolved
@@ -309,13 +309,9 @@
         ls -al "$(pwd)"
         echo "Listing of ${REPO_FULLPATH}:"
         ls -al "${REPO_FULLPATH}"
-<<<<<<< HEAD
-        if [ -d "${REPO_FULLPATH}/dljc-out" ] ; then
-=======
         if [ ! -d "${REPO_FULLPATH}/dljc-out" ] ; then
             echo "Does not exist: ${REPO_FULLPATH}/dljc-out"
         else
->>>>>>> 72e0758e
             echo "Listing of ${REPO_FULLPATH}/dljc-out:"
             ls -al "${REPO_FULLPATH}"/dljc-out
             for f in "${REPO_FULLPATH}"/dljc-out/* ; do
@@ -324,11 +320,6 @@
                 sleep 1
                 echo "==== end of tail of ${f} ===="
             done
-<<<<<<< HEAD
-        else
-            echo "Does not exist: ${REPO_FULLPATH}/dljc-out"
-=======
->>>>>>> 72e0758e
         fi
 
         # If the result is unusable (i.e. wpi cannot run),
