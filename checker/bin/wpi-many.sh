--- conflicted
+++ resolved
@@ -6,15 +6,11 @@
 # section of the Checker Framework manual:
 # https://checkerframework.org/manual/#whole-program-inference
 
-<<<<<<< HEAD
-while getopts "o:i:u:t:g:s" opt; do
-=======
 DEBUG=0
 # To enable debugging, uncomment the following line.
 # DEBUG=1
 
-while getopts "o:i:u:t:g:" opt; do
->>>>>>> c46a0ea8
+while getopts "o:i:u:t:g:s" opt; do
   case $opt in
     o) OUTDIR="$OPTARG"
        ;;
@@ -224,7 +220,6 @@
     cd "${OUTDIR}" || exit 5
 
     if [ -f "${REPO_FULLPATH}/.cannot-run-wpi" ]; then
-<<<<<<< HEAD
         # If the result is unusable (i.e. wpi cannot run),
         # we don't need it for data analysis and we can
         # delete it right away.
@@ -232,10 +227,6 @@
           echo "Deleting ${REPO_NAME_HASH} because WPI could not be run."
           rm -rf "${REPO_NAME_HASH}"
         fi
-=======
-        echo "Deleting ${REPO_NAME_HASH} because WPI could not be run."
-        rm -rf "./${REPO_NAME_HASH}"
->>>>>>> c46a0ea8
     else
         cat "${REPO_FULLPATH}/dljc-out/wpi.log" >> "${RESULT_LOG}"
         TYPECHECK_FILE=${REPO_FULLPATH}/dljc-out/typecheck.out
