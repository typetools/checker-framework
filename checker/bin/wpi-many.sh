#!/bin/bash

# This script runs the Checker Framework's whole-program inference on each of a list of projects.

# For usage and requirements, see the "Whole-program inference"
# section of the Checker Framework manual:
# https://checkerframework.org/manual/#whole-program-inference

DEBUG=0
# To enable debugging, uncomment the following line.
# DEBUG=1

while getopts "o:i:u:t:g:s" opt; do
  case $opt in
    o) OUTDIR="$OPTARG"
       ;;
    i) INLIST="$OPTARG"
       ;;
    u) GITHUB_USER="$OPTARG"
       ;;
    t) TIMEOUT="$OPTARG"
       ;;
    g) GRADLECACHEDIR="$OPTARG"
       ;;
    s) SKIP_OR_DELETE_UNUSABLE="skip"
       ;;
    \?) # the remainder of the arguments will be passed to DLJC directly
       ;;
  esac
done

# Make $@ be the arguments that should be passed to dljc.
shift $(( OPTIND - 1 ))

echo "Starting wpi-many.sh. The output of this script is purely informational."

# check required arguments and environment variables:

if [ "x${JAVA_HOME}" = "x" ]; then
  has_java_home="no"
else
  has_java_home="yes"
fi

# testing for JAVA8_HOME, not an unintentional reference to JAVA_HOME
# shellcheck disable=SC2153
if [ "x${JAVA8_HOME}" = "x" ]; then
  has_java8="no"
else
  has_java8="yes"
fi

# testing for JAVA11_HOME, not an unintentional reference to JAVA_HOME
# shellcheck disable=SC2153
if [ "x${JAVA11_HOME}" = "x" ]; then
  has_java11="no"
else
  has_java11="yes"
fi

if [ "${has_java_home}" = "yes" ]; then
    java_version=$("${JAVA_HOME}"/bin/java -version 2>&1 | head -1 | cut -d'"' -f2 | sed '/^1\./s///' | cut -d'.' -f1)
    if [ "${has_java8}" = "no" ] && [ "${java_version}" = 8 ]; then
      export JAVA8_HOME="${JAVA_HOME}"
      has_java8="yes"
    fi
    if [ "${has_java11}" = "no" ] && [ "${java_version}" = 11 ]; then
      export JAVA11_HOME="${JAVA_HOME}"
      has_java11="yes"
    fi
fi

if [ "${has_java8}" = "yes" ] && [ ! -d "${JAVA8_HOME}" ]; then
    echo "JAVA8_HOME is set to a non-existent directory ${JAVA8_HOME}"
    exit 1
fi

if [ "${has_java11}" = "yes" ] && [ ! -d "${JAVA11_HOME}" ]; then
    echo "JAVA11_HOME is set to a non-existent directory ${JAVA11_HOME}"
    exit 1
fi

if [ "${has_java8}" = "no" ] && [ "${has_java11}" = "no" ]; then
    echo "No Java 8 or 11 JDKs found. At least one of JAVA_HOME, JAVA8_HOME, or JAVA11_HOME must be set."
    exit 1
fi

if [ "x${CHECKERFRAMEWORK}" = "x" ]; then
    echo "CHECKERFRAMEWORK is not set; it must be set to a locally-built Checker Framework. Please clone and build github.com/typetools/checker-framework"
    exit 2
fi

if [ ! -d "${CHECKERFRAMEWORK}" ]; then
    echo "CHECKERFRAMEWORK is set to a non-existent directory ${CHECKERFRAMEWORK}"
    exit 2
fi

if [ "x${OUTDIR}" = "x" ]; then
    echo "You must specify an output directory using the -o argument."
    exit 3
fi

if [ "x${INLIST}" = "x" ]; then
    echo "You must specify an input file using the -i argument."
    exit 4
fi

if [ "x${GITHUB_USER}" = "x" ]; then
    GITHUB_USER="${USER}"
fi

if [ "x${GRADLECACHEDIR}" = "x" ]; then
  GRADLECACHEDIR=".gradle"
fi

if [ "x${SKIP_OR_DELETE_UNUSABLE}" = "x" ]; then
  SKIP_OR_DELETE_UNUSABLE="delete"
fi

JAVA_HOME_BACKUP="${JAVA_HOME}"
export JAVA_HOME="${JAVA11_HOME}"

### Script

echo "Finished configuring wpi-many.sh. Results will be placed in ${OUTDIR}-results/."

SCRIPTDIR="$( cd "$( dirname "${BASH_SOURCE[0]}" )" >/dev/null 2>&1 && pwd )"

export PATH="${JAVA_HOME}/bin:${PATH}"

mkdir -p "${OUTDIR}"
mkdir -p "${OUTDIR}-results"

cd "${OUTDIR}" || exit 5

while IFS='' read -r line || [ "$line" ]
do
    REPOHASH=${line}

    REPO=$(echo "${REPOHASH}" | awk '{print $1}')
    HASH=$(echo "${REPOHASH}" | awk '{print $2}')

    REPO_NAME=$(echo "${REPO}" | cut -d / -f 5)
    REPO_NAME_HASH="${REPO_NAME}-${HASH}"

    if [ "$DEBUG" -eq "1" ]; then
        echo "REPOHASH=$REPOHASH"
        echo "REPO=$REPO"
        echo "HASH=$HASH"
        echo "REPO_NAME=$REPO_NAME"
        echo "REPO_NAME_HASH=$REPO_NAME_HASH"
    fi

    # Use repo name and hash, but not owner.  We want
    # repos that are different but have the same name to be treated
    # as different repos, but forks with the same content to be skipped.
    # TODO: consider just using hash, to skip hard forks?
    mkdir -p "./${REPO_NAME_HASH}" || (echo "command failed in $(pwd): mkdir -p ./${REPO_NAME_HASH}" && exit 5)

    cd "./${REPO_NAME_HASH}" || (echo "command failed in $(pwd): cd ./${REPO_NAME_HASH}" && exit 5)

    if [ ! -d "${REPO_NAME}" ]; then
        # see https://stackoverflow.com/questions/3489173/how-to-clone-git-repository-with-specific-revision-changeset
        # for the inspiration for this code
        mkdir "./${REPO_NAME}" || (echo "command failed in $(pwd): mkdir ./${REPO_NAME}" && exit 5)
        cd "./${REPO_NAME}" || (echo "command failed in $(pwd): cd ./${REPO_NAME}" && exit 5)
        git init
        git remote add origin "${REPO}"

        # The "GIT_TERMINAL_PROMPT=0" setting prevents git from prompting for
        # username/password if the repository no longer exists.
        GIT_TERMINAL_PROMPT=0 git fetch origin "${HASH}"

        git reset --hard FETCH_HEAD

        cd .. || exit 5
        # Skip the rest of the loop and move on to the next project
        # if the checkout isn't successful.
        if [ ! -d "${REPO_NAME}" ]; then
           continue
        fi
    else
        rm -rf "${REPO_NAME}/dljc-out"
    fi

    cd "./${REPO_NAME}" || (echo "command failed in $(pwd): cd ./${REPO_NAME}" && exit 5)

    git checkout "${HASH}"

    OWNER=$(echo "${REPO}" | cut -d / -f 4)

    if [ "${OWNER}" = "${GITHUB_USER}" ]; then
        ORIGIN=$(echo "${REPOHASH}" | awk '{print $3}')
        # Piping to /dev/null is usually a bad idea.
        # However, in this case it is intentional: the goal is to
        # suppress error output, because there is no real harm done if
        # the `unannotated` remote is not added - it's just a convenience
        # for data analysis. But, running this script twice in a row on projects
        # whose owner is the github user always causes an error on this line,
        # because the `unannotated` remote is already set. The output is piped
        # to /dev/null to suppress that error.
        git remote add unannotated "${ORIGIN}" &> /dev/null
    fi

    REPO_FULLPATH=$(pwd)

    cd "${OUTDIR}/${REPO_NAME_HASH}" || exit 5

    RESULT_LOG="${OUTDIR}-results/${REPO_NAME_HASH}-wpi.log"
    touch "${RESULT_LOG}"

    if [ -f "${REPO_FULLPATH}/.cannot-run-wpi" ]; then
      if [ "${SKIP_OR_DELETE_UNUSABLE}" = "skip" ]; then
        echo "Skipping ${REPO_NAME_HASH} because it has a .cannot-run-wpi file present, indicating that an earlier run of WPI failed. To try again, delete the .cannot-run-wpi file and re-run the script."
      fi
      # the repo will be deleted later if SKIP_OR_DELETE_UNUSABLE is "delete"
    else
      /bin/bash -x "${SCRIPTDIR}/wpi.sh" -d "${REPO_FULLPATH}" -t "${TIMEOUT}" -g "${GRADLECACHEDIR}" -- "$@" &> "${RESULT_LOG}" &> "${OUTDIR}-results/wpi-out" || cat "${OUTDIR}-results/wpi-out"
    fi

    rm -f "${OUTDIR}-results/wpi-out"

    cd "${OUTDIR}" || exit 5

    if [ -f "${REPO_FULLPATH}/.cannot-run-wpi" ]; then
<<<<<<< HEAD
        echo "Deleting ${REPO_NAME_HASH} because WPI could not be run."
        rm -rf "./${REPO_NAME_HASH}"
=======
        # If the result is unusable (i.e. wpi cannot run),
        # we don't need it for data analysis and we can
        # delete it right away.
        if [ "${SKIP_OR_DELETE_UNUSABLE}" = "delete" ]; then
          echo "Deleting ${REPO_NAME_HASH} because WPI could not be run."
          rm -rf "${REPO_NAME_HASH}"
        fi
>>>>>>> 5aef7a68
    else
        cat "${REPO_FULLPATH}/dljc-out/wpi.log" >> "${RESULT_LOG}"
        TYPECHECK_FILE=${REPO_FULLPATH}/dljc-out/typecheck.out
        if [ -f "$TYPECHECK_FILE" ]; then
            cp -p "$TYPECHECK_FILE" "${OUTDIR}-results/${REPO_NAME_HASH}-typecheck.out"
        else
            echo "Could not find file $TYPECHECK_FILE"
            ls -l "${REPO_FULLPATH}/dljc-out"
            cat "${REPO_FULLPATH}"/dljc-out/*.log
            echo "Start of toplevel.log:"
            cat "${REPO_FULLPATH}"/dljc-out/toplevel.log
            echo "End of toplevel.log."
            echo "Start of wpi.log:"
            cat "${REPO_FULLPATH}"/dljc-out/wpi.log
            echo "End of wpi.log."
        fi
    fi

    cd "${OUTDIR}" || exit 5

done <"${INLIST}"

## This section is here rather than in wpi-summary.sh because counting lines can be moderately expensive.
## wpi-summary.sh is intended to be run while a human waits (unlike this script), so this script
## precomputes as much as it can, to make wpi-summary.sh faster.

results_available=$(grep -Zvl -e "no build file found for" \
    -e "dljc could not run the Checker Framework" \
    -e "dljc could not run the build successfully" \
    -e "dljc timed out for" \
    "${OUTDIR}-results/"*.log)

echo "${results_available}" > "${OUTDIR}-results/results_available.txt"

if [ -z "${results_available}" ]; then
  echo "No results are available."
  echo "Log files:"
  ls "${OUTDIR}-results"/*.log
  echo "End of log files."
else
  if [[ "$OSTYPE" == "linux-gnu"* ]]; then
    listpath=$(mktemp /tmp/cloc-file-list-XXX.txt)
    # Compute lines of non-comment, non-blank Java code in the projects whose
    # results can be inspected by hand (that is, those that WPI succeeded on).
    # Don't match arguments like "-J--add-opens=jdk.compiler/com.sun.tools.java".
    # shellcheck disable=SC2046
    grep -oh "\S*\.java" $(cat "${OUTDIR}-results/results_available.txt") | grep -v "^-J" | sort | uniq > "${listpath}"

    cd "${SCRIPTDIR}/.do-like-javac" || exit 5
    wget -nc "https://github.com/boyter/scc/releases/download/v2.13.0/scc-2.13.0-i386-unknown-linux.zip"
    unzip -o "scc-2.13.0-i386-unknown-linux.zip"

    # shellcheck disable=SC2046
    "${SCRIPTDIR}/.do-like-javac/scc" --output "${OUTDIR}-results/loc.txt" \
        $(< "${listpath}")

    rm -f "${listpath}"
  else
    echo "skipping computation of lines of code because the operating system is not linux: ${OSTYPE}}"
  fi
fi

export JAVA_HOME="${JAVA_HOME_BACKUP}"

echo "Exiting wpi-many.sh. The output of this script was purely informational. Results were placed in ${OUTDIR}-results/."<|MERGE_RESOLUTION|>--- conflicted
+++ resolved
@@ -223,18 +223,13 @@
     cd "${OUTDIR}" || exit 5
 
     if [ -f "${REPO_FULLPATH}/.cannot-run-wpi" ]; then
-<<<<<<< HEAD
-        echo "Deleting ${REPO_NAME_HASH} because WPI could not be run."
-        rm -rf "./${REPO_NAME_HASH}"
-=======
         # If the result is unusable (i.e. wpi cannot run),
         # we don't need it for data analysis and we can
         # delete it right away.
         if [ "${SKIP_OR_DELETE_UNUSABLE}" = "delete" ]; then
           echo "Deleting ${REPO_NAME_HASH} because WPI could not be run."
-          rm -rf "${REPO_NAME_HASH}"
+          rm -rf "./${REPO_NAME_HASH}"
         fi
->>>>>>> 5aef7a68
     else
         cat "${REPO_FULLPATH}/dljc-out/wpi.log" >> "${RESULT_LOG}"
         TYPECHECK_FILE=${REPO_FULLPATH}/dljc-out/typecheck.out
