--- conflicted
+++ resolved
@@ -38,13 +38,8 @@
 SCRIPTDIR="$( cd "$( dirname "${BASH_SOURCE[0]}" )" >/dev/null 2>&1 && pwd )"
 SCRIPTPATH="${SCRIPTDIR}/wpi-many.sh"
 
-<<<<<<< HEAD
-# Report line numbers when the script fails for debugging. Adapted from
-# https://unix.stackexchange.com/a/522815.
-=======
 # Report line numbers when the script fails, from
 # https://unix.stackexchange.com/a/522815 .
->>>>>>> 285de559
 trap 'echo >&2 "Error - exited with status $? at line $LINENO of wpi-many.sh:";
          pr -tn ${SCRIPTPATH} | tail -n+$((LINENO - 3)) | head -n7' ERR
 
