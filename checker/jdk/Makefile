# To use, run this command:
#   make all
# which creates the jdk.jar file.

CTSYM ?= $(JAVA_HOME)/lib/ct.sym

CHECKER_DIRS = index lock nullness optional

JAVA_FILES := $(shell find $(CHECKER_DIRS) -name '*.java' | sort)

jdk.jar: $(JAVA_FILES)
	$(MAKE) jdk.jar-unconditionally

# Remakes the annotated JDK, regardless of whether it is out of date.
jdk.jar-unconditionally: clean classes
# Extracts unannotated .class files from $(CTSYM)
	$(MAKE) unmodified
# Insert annotations in those files.
	$(MAKE) jaifs annotated
# Put those annotated .class files back in jdk.jar.
	$(MAKE) jdk.jar-insertion

# Does the final step of making jdk.jar.
# jdk.jar only contains those classes with annotations, not every class from
# the original JDK.
jdk.jar-insertion:
	echo Checker-Framework-Version: `git rev-parse --short HEAD` > manifest.txt
	echo Creation-Date: `date` >> manifest.txt
	cd annotated; jar cfm ../jdk.jar ../manifest.txt .
	rm manifest.txt

# Helper

# All class files that contain an annotation, by directory
ANNOTATED_CLASSES_BY_DIR = $(shell find $(CHECKER_DIRS) -name '*.class' | sort)
# All class files that contain some annotation, possibly with duplicates.
# These, and only these, need to be extracted from $(CTSYM).
ANNOTATED_CLASSES = \
  $(patsubst index/build/%.class,annotated/%.class, \
  $(patsubst lock/build/%.class,annotated/%.class, \
  $(patsubst nullness/build/%.class,annotated/%.class, \
  $(patsubst optional/build/%.class,annotated/%.class, \
  $(ANNOTATED_CLASSES_BY_DIR)))))

# Extract from $(CTSYM) an unannotated version of every file that will
# eventually get any annotation.
unmodified: $(ANNOTATED_CLASSES)

# Delegates
clean: $(addsuffix .clean, $(CHECKER_DIRS))
	rm -rf jdk.jar annotated

classes: $(addsuffix .classes, $(CHECKER_DIRS))

jaifs: $(addsuffix .jaifs, $(CHECKER_DIRS))

annotated: $(addsuffix .annotated, $(CHECKER_DIRS))

annotated/%.class:
	mkdir -p annotated
# Extract exactly one file from $(CTSYM)
<<<<<<< HEAD
# Ignore errors for now; we get errors when building the JDK for Java 6 but looking for files that are in the annotated JDK because of Java 7.
	-cd annotated; unzip $(CTSYM) '8/$*.sig' > /dev/null
	-cp -R annotated/8/* annotated
	-mv annotated/$*.sig annotated/$*.class
	-rm -rf annotated/8
=======
# Ignore errors for now; the annotated JDK doesn't have the same inner classes as the real JDK.
	-cd annotated; unzip $(CTSYM) 'META-INF/sym/rt.jar/$*.class' > /dev/null
	-cp -R annotated/META-INF/sym/rt.jar/* annotated/
	rm -rf annotated/META-INF

>>>>>>> e3e00550


# Helper targets to invoke subdir make files
# "$*" expands to the stem that matched the "%".
%.clean:
	cd $*; $(MAKE) clean

%.classes:
	cd $*; JDKDIR=$* $(MAKE) classes

%.jaifs:
	cd $*; $(MAKE) jaifs

%.annotated:
	cd $*; $(MAKE) annotated

TAGS: tags
tags:
	etags `find . -name '*.java'`<|MERGE_RESOLUTION|>--- conflicted
+++ resolved
@@ -59,19 +59,11 @@
 annotated/%.class:
 	mkdir -p annotated
 # Extract exactly one file from $(CTSYM)
-<<<<<<< HEAD
-# Ignore errors for now; we get errors when building the JDK for Java 6 but looking for files that are in the annotated JDK because of Java 7.
+# Ignore errors for now; the annotated JDK doesn't have the same inner classes as the real JDK.
 	-cd annotated; unzip $(CTSYM) '8/$*.sig' > /dev/null
 	-cp -R annotated/8/* annotated
 	-mv annotated/$*.sig annotated/$*.class
 	-rm -rf annotated/8
-=======
-# Ignore errors for now; the annotated JDK doesn't have the same inner classes as the real JDK.
-	-cd annotated; unzip $(CTSYM) 'META-INF/sym/rt.jar/$*.class' > /dev/null
-	-cp -R annotated/META-INF/sym/rt.jar/* annotated/
-	rm -rf annotated/META-INF
-
->>>>>>> e3e00550
 
 
 # Helper targets to invoke subdir make files
