--- conflicted
+++ resolved
@@ -1,9 +1,4 @@
 package java.util;
-<<<<<<< HEAD
-import org.checkerframework.dataflow.qual.Pure;
-import org.checkerframework.checker.nullness.qual.NonNull;
-=======
->>>>>>> 9cc3e25d
 import org.checkerframework.checker.nullness.qual.Nullable;
 import org.checkerframework.dataflow.qual.Pure;
 
@@ -52,8 +47,7 @@
   public static <K, V> Map<K, V> checkedMap(Map<K, V> a1, Class<K> a2, Class<V> a3) { throw new RuntimeException("skeleton method"); }
   public static <K, V> SortedMap<K, V> checkedSortedMap(SortedMap<K, V> a1, Class<K> a2, Class<V> a3) { throw new RuntimeException("skeleton method"); }
   public final static <T> Set<T> emptySet() { throw new RuntimeException("skeleton method"); }
-  // TODO: remove @NonNull - it should be the default.
-  public final static <T extends @Nullable Object> @NonNull List<T> emptyList() { throw new RuntimeException("skeleton method"); }
+  public final static <T> List<T> emptyList() { throw new RuntimeException("skeleton method"); }
   public final static <K,V> Map<K, V> emptyMap() { throw new RuntimeException("skeleton method"); }
   public static <T extends @Nullable Object> Set<T> singleton(T a1) { throw new RuntimeException("skeleton method"); }
   public static <T> List<T> singletonList(T a1) { throw new RuntimeException("skeleton method"); }
