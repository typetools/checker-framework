/*
 * Copyright (c) 1997, 2013, Oracle and/or its affiliates. All rights reserved.
 * ORACLE PROPRIETARY/CONFIDENTIAL. Use is subject to license terms.
 *
 *
 *
 *
 *
 *
 *
 *
 *
 *
 *
 *
 *
 *
 *
 *
 *
 *
 *
 *
 */

package java.util;

import java.util.function.Predicate;
import java.util.stream.Stream;
import java.util.stream.StreamSupport;

import org.checkerframework.checker.nullness.qual.Nullable;
import org.checkerframework.checker.nullness.qual.PolyNull;
import org.checkerframework.dataflow.qual.Pure;

/**
 * The root interface in the <i>collection hierarchy</i>.  A collection
 * represents a group of objects, known as its <i>elements</i>.  Some
 * collections allow duplicate elements and others do not.  Some are ordered
 * and others unordered.  The JDK does not provide any <i>direct</i>
 * implementations of this interface: it provides implementations of more
 * specific subinterfaces like <tt>Set</tt> and <tt>List</tt>.  This interface
 * is typically used to pass collections around and manipulate them where
 * maximum generality is desired.
 *
 * <p><i>Bags</i> or <i>multisets</i> (unordered collections that may contain
 * duplicate elements) should implement this interface directly.
 *
 * <p>All general-purpose <tt>Collection</tt> implementation classes (which
 * typically implement <tt>Collection</tt> indirectly through one of its
 * subinterfaces) should provide two "standard" constructors: a void (no
 * arguments) constructor, which creates an empty collection, and a
 * constructor with a single argument of type <tt>Collection</tt>, which
 * creates a new collection with the same elements as its argument.  In
 * effect, the latter constructor allows the user to copy any collection,
 * producing an equivalent collection of the desired implementation type.
 * There is no way to enforce this convention (as interfaces cannot contain
 * constructors) but all of the general-purpose <tt>Collection</tt>
 * implementations in the Java platform libraries comply.
 *
 * <p>The "destructive" methods contained in this interface, that is, the
 * methods that modify the collection on which they operate, are specified to
 * throw <tt>UnsupportedOperationException</tt> if this collection does not
 * support the operation.  If this is the case, these methods may, but are not
 * required to, throw an <tt>UnsupportedOperationException</tt> if the
 * invocation would have no effect on the collection.  For example, invoking
 * the {@link #addAll(Collection)} method on an unmodifiable collection may,
 * but is not required to, throw the exception if the collection to be added
 * is empty.
 *
 * <p><a name="optional-restrictions">
 * Some collection implementations have restrictions on the elements that
 * they may contain.</a>  For example, some implementations prohibit null elements,
 * and some have restrictions on the types of their elements.  Attempting to
 * add an ineligible element throws an unchecked exception, typically
 * <tt>NullPointerException</tt> or <tt>ClassCastException</tt>.  Attempting
 * to query the presence of an ineligible element may throw an exception,
 * or it may simply return false; some implementations will exhibit the former
 * behavior and some will exhibit the latter.  More generally, attempting an
 * operation on an ineligible element whose completion would not result in
 * the insertion of an ineligible element into the collection may throw an
 * exception or it may succeed, at the option of the implementation.
 * Such exceptions are marked as "optional" in the specification for this
 * interface.
 *
 * <p>It is up to each collection to determine its own synchronization
 * policy.  In the absence of a stronger guarantee by the
 * implementation, undefined behavior may result from the invocation
 * of any method on a collection that is being mutated by another
 * thread; this includes direct invocations, passing the collection to
 * a method that might perform invocations, and using an existing
 * iterator to examine the collection.
 *
 * <p>Many methods in Collections Framework interfaces are defined in
 * terms of the {@link Object#equals(Object) equals} method.  For example,
 * the specification for the {@link #contains(Object) contains(Object o)}
 * method says: "returns <tt>true</tt> if and only if this collection
 * contains at least one element <tt>e</tt> such that
 * <tt>(o==null ? e==null : o.equals(e))</tt>."  This specification should
 * <i>not</i> be construed to imply that invoking <tt>Collection.contains</tt>
 * with a non-null argument <tt>o</tt> will cause <tt>o.equals(e)</tt> to be
 * invoked for any element <tt>e</tt>.  Implementations are free to implement
 * optimizations whereby the <tt>equals</tt> invocation is avoided, for
 * example, by first comparing the hash codes of the two elements.  (The
 * {@link Object#hashCode()} specification guarantees that two objects with
 * unequal hash codes cannot be equal.)  More generally, implementations of
 * the various Collections Framework interfaces are free to take advantage of
 * the specified behavior of underlying {@link Object} methods wherever the
 * implementor deems it appropriate.
 *
 * <p>Some collection operations which perform recursive traversal of the
 * collection may fail with an exception for self-referential instances where
 * the collection directly or indirectly contains itself. This includes the
 * {@code clone()}, {@code equals()}, {@code hashCode()} and {@code toString()}
 * methods. Implementations may optionally handle the self-referential scenario,
 * however most current implementations do not do so.
 *
 * <p>This interface is a member of the
 * <a href="{@docRoot}/../technotes/guides/collections/index.html">
 * Java Collections Framework</a>.
 *
 * @implSpec
 * The default method implementations (inherited or otherwise) do not apply any
 * synchronization protocol.  If a {@code Collection} implementation has a
 * specific synchronization protocol, then it must override default
 * implementations to apply that protocol.
 *
 * @param <E> the type of elements in this collection
 *
 * @author  Josh Bloch
 * @author  Neal Gafter
 * @see     Set
 * @see     List
 * @see     Map
 * @see     SortedSet
 * @see     SortedMap
 * @see     HashSet
 * @see     TreeSet
 * @see     ArrayList
 * @see     LinkedList
 * @see     Vector
 * @see     Collections
 * @see     Arrays
 * @see     AbstractCollection
 * @since 1.2
 */

// Subclasses of this interface/class may opt to prohibit null elements
public interface Collection<E> extends Iterable<E> {
    // Query Operations

    /**
     * Returns the number of elements in this collection.  If this collection
     * contains more than <tt>Integer.MAX_VALUE</tt> elements, returns
     * <tt>Integer.MAX_VALUE</tt>.
     *
     * @return the number of elements in this collection
     */
    @Pure
    int size();

    /**
     * Returns <tt>true</tt> if this collection contains no elements.
     *
     * @return <tt>true</tt> if this collection contains no elements
     */
    @Pure
    boolean isEmpty();

    /**
     * Returns <tt>true</tt> if this collection contains the specified element.
     * More formally, returns <tt>true</tt> if and only if this collection
     * contains at least one element <tt>e</tt> such that
     * <tt>(o==null&nbsp;?&nbsp;e==null&nbsp;:&nbsp;o.equals(e))</tt>.
     *
     * @param o element whose presence in this collection is to be tested
     * @return <tt>true</tt> if this collection contains the specified
     *         element
     * @throws ClassCastException if the type of the specified element
     *         is incompatible with this collection
     *         (<a href="#optional-restrictions">optional</a>)
     * @throws NullPointerException if the specified element is null and this
     *         collection does not permit null elements
     *         (<a href="#optional-restrictions">optional</a>)
     */
    @Pure
    boolean contains(@Nullable Object o);

    /**
     * Returns an iterator over the elements in this collection.  There are no
     * guarantees concerning the order in which the elements are returned
     * (unless this collection is an instance of some class that provides a
     * guarantee).
     *
     * @return an <tt>Iterator</tt> over the elements in this collection
     */
    Iterator<E> iterator();

    /**
     * Returns an array containing all of the elements in this collection.
     * If this collection makes any guarantees as to what order its elements
     * are returned by its iterator, this method must return the elements in
     * the same order.
     *
     * <p>The returned array will be "safe" in that no references to it are
     * maintained by this collection.  (In other words, this method must
     * allocate a new array even if this collection is backed by an array).
     * The caller is thus free to modify the returned array.
     *
     * <p>This method acts as bridge between array-based and collection-based
     * APIs.
     *
     * @return an array containing all of the elements in this collection
     */
<<<<<<< HEAD
    // The Nullness Checker does NOT use this signature; rather, the checker has hard-coded rules
    // for toArray(), because the most useful type for toArray() is not expressible in the surface
    // syntax that the nullness annotations support.
    Object[] toArray();
=======
    @PolyNull Object[] toArray(Collection<@PolyNull E> this);
>>>>>>> cc858b2e

    /**
     * Returns an array containing all of the elements in this collection;
     * the runtime type of the returned array is that of the specified array.
     * If the collection fits in the specified array, it is returned therein.
     * Otherwise, a new array is allocated with the runtime type of the
     * specified array and the size of this collection.
     *
     * <p>If this collection fits in the specified array with room to spare
     * (i.e., the array has more elements than this collection), the element
     * in the array immediately following the end of the collection is set to
     * <tt>null</tt>.  (This is useful in determining the length of this
     * collection <i>only</i> if the caller knows that this collection does
     * not contain any <tt>null</tt> elements.)
     *
     * <p>If this collection makes any guarantees as to what order its elements
     * are returned by its iterator, this method must return the elements in
     * the same order.
     *
     * <p>Like the {@link #toArray()} method, this method acts as bridge between
     * array-based and collection-based APIs.  Further, this method allows
     * precise control over the runtime type of the output array, and may,
     * under certain circumstances, be used to save allocation costs.
     *
     * <p>Suppose <tt>x</tt> is a collection known to contain only strings.
     * The following code can be used to dump the collection into a newly
     * allocated array of <tt>String</tt>:
     *
     * <pre>
     *     String[] y = x.toArray(new String[0]);</pre>
     *
     * Note that <tt>toArray(new Object[0])</tt> is identical in function to
     * <tt>toArray()</tt>.
     *
     * @param <T> the runtime type of the array to contain the collection
     * @param a the array into which the elements of this collection are to be
     *        stored, if it is big enough; otherwise, a new array of the same
     *        runtime type is allocated for this purpose.
     * @return an array containing all of the elements in this collection
     * @throws ArrayStoreException if the runtime type of the specified array
     *         is not a supertype of the runtime type of every element in
     *         this collection
     * @throws NullPointerException if the specified array is null
     */
    // The Nullness Checker does NOT use this signature; rather, the checker has hard-coded rules
    // for toArray(), because the most useful type for toArray() is not expressible in the surface
    // syntax that the nullness annotations support.
    <T> @Nullable T @PolyNull [] toArray(T @PolyNull [] a);

    // Modification Operations

    /**
     * Ensures that this collection contains the specified element (optional
     * operation).  Returns <tt>true</tt> if this collection changed as a
     * result of the call.  (Returns <tt>false</tt> if this collection does
     * not permit duplicates and already contains the specified element.)<p>
     *
     * Collections that support this operation may place limitations on what
     * elements may be added to this collection.  In particular, some
     * collections will refuse to add <tt>null</tt> elements, and others will
     * impose restrictions on the type of elements that may be added.
     * Collection classes should clearly specify in their documentation any
     * restrictions on what elements may be added.<p>
     *
     * If a collection refuses to add a particular element for any reason
     * other than that it already contains the element, it <i>must</i> throw
     * an exception (rather than returning <tt>false</tt>).  This preserves
     * the invariant that a collection always contains the specified element
     * after this call returns.
     *
     * @param e element whose presence in this collection is to be ensured
     * @return <tt>true</tt> if this collection changed as a result of the
     *         call
     * @throws UnsupportedOperationException if the <tt>add</tt> operation
     *         is not supported by this collection
     * @throws ClassCastException if the class of the specified element
     *         prevents it from being added to this collection
     * @throws NullPointerException if the specified element is null and this
     *         collection does not permit null elements
     * @throws IllegalArgumentException if some property of the element
     *         prevents it from being added to this collection
     * @throws IllegalStateException if the element cannot be added at this
     *         time due to insertion restrictions
     */
    boolean add(E e);

    /**
     * Removes a single instance of the specified element from this
     * collection, if it is present (optional operation).  More formally,
     * removes an element <tt>e</tt> such that
     * <tt>(o==null&nbsp;?&nbsp;e==null&nbsp;:&nbsp;o.equals(e))</tt>, if
     * this collection contains one or more such elements.  Returns
     * <tt>true</tt> if this collection contained the specified element (or
     * equivalently, if this collection changed as a result of the call).
     *
     * @param o element to be removed from this collection, if present
     * @return <tt>true</tt> if an element was removed as a result of this call
     * @throws ClassCastException if the type of the specified element
     *         is incompatible with this collection
     *         (<a href="#optional-restrictions">optional</a>)
     * @throws NullPointerException if the specified element is null and this
     *         collection does not permit null elements
     *         (<a href="#optional-restrictions">optional</a>)
     * @throws UnsupportedOperationException if the <tt>remove</tt> operation
     *         is not supported by this collection
     */
    boolean remove(@Nullable Object o);


    // Bulk Operations

    /**
     * Returns <tt>true</tt> if this collection contains all of the elements
     * in the specified collection.
     *
     * @param  c collection to be checked for containment in this collection
     * @return <tt>true</tt> if this collection contains all of the elements
     *         in the specified collection
     * @throws ClassCastException if the types of one or more elements
     *         in the specified collection are incompatible with this
     *         collection
     *         (<a href="#optional-restrictions">optional</a>)
     * @throws NullPointerException if the specified collection contains one
     *         or more null elements and this collection does not permit null
     *         elements
     *         (<a href="#optional-restrictions">optional</a>),
     *         or if the specified collection is null.
     * @see    #contains(Object)
     */
    @Pure
    boolean containsAll(Collection<?> c);

    /**
     * Adds all of the elements in the specified collection to this collection
     * (optional operation).  The behavior of this operation is undefined if
     * the specified collection is modified while the operation is in progress.
     * (This implies that the behavior of this call is undefined if the
     * specified collection is this collection, and this collection is
     * nonempty.)
     *
     * @param c collection containing elements to be added to this collection
     * @return <tt>true</tt> if this collection changed as a result of the call
     * @throws UnsupportedOperationException if the <tt>addAll</tt> operation
     *         is not supported by this collection
     * @throws ClassCastException if the class of an element of the specified
     *         collection prevents it from being added to this collection
     * @throws NullPointerException if the specified collection contains a
     *         null element and this collection does not permit null elements,
     *         or if the specified collection is null
     * @throws IllegalArgumentException if some property of an element of the
     *         specified collection prevents it from being added to this
     *         collection
     * @throws IllegalStateException if not all the elements can be added at
     *         this time due to insertion restrictions
     * @see #add(Object)
     */
    boolean addAll(Collection<? extends E> c);

    /**
     * Removes all of this collection's elements that are also contained in the
     * specified collection (optional operation).  After this call returns,
     * this collection will contain no elements in common with the specified
     * collection.
     *
     * @param c collection containing elements to be removed from this collection
     * @return <tt>true</tt> if this collection changed as a result of the
     *         call
     * @throws UnsupportedOperationException if the <tt>removeAll</tt> method
     *         is not supported by this collection
     * @throws ClassCastException if the types of one or more elements
     *         in this collection are incompatible with the specified
     *         collection
     *         (<a href="#optional-restrictions">optional</a>)
     * @throws NullPointerException if this collection contains one or more
     *         null elements and the specified collection does not support
     *         null elements
     *         (<a href="#optional-restrictions">optional</a>),
     *         or if the specified collection is null
     * @see #remove(Object)
     * @see #contains(Object)
     */
    boolean removeAll(Collection<?> c);

    /**
     * Removes all of the elements of this collection that satisfy the given
     * predicate.  Errors or runtime exceptions thrown during iteration or by
     * the predicate are relayed to the caller.
     *
     * @implSpec
     * The default implementation traverses all elements of the collection using
     * its {@link #iterator}.  Each matching element is removed using
     * {@link Iterator#remove()}.  If the collection's iterator does not
     * support removal then an {@code UnsupportedOperationException} will be
     * thrown on the first matching element.
     *
     * @param filter a predicate which returns {@code true} for elements to be
     *        removed
     * @return {@code true} if any elements were removed
     * @throws NullPointerException if the specified filter is null
     * @throws UnsupportedOperationException if elements cannot be removed
     *         from this collection.  Implementations may throw this exception if a
     *         matching element cannot be removed or if, in general, removal is not
     *         supported.
     * @since 1.8
     */
    default boolean removeIf(Predicate<? super E> filter) {
        Objects.requireNonNull(filter);
        boolean removed = false;
        final Iterator<E> each = iterator();
        while (each.hasNext()) {
            if (filter.test(each.next())) {
                each.remove();
                removed = true;
            }
        }
        return removed;
    }

    /**
     * Retains only the elements in this collection that are contained in the
     * specified collection (optional operation).  In other words, removes from
     * this collection all of its elements that are not contained in the
     * specified collection.
     *
     * @param c collection containing elements to be retained in this collection
     * @return <tt>true</tt> if this collection changed as a result of the call
     * @throws UnsupportedOperationException if the <tt>retainAll</tt> operation
     *         is not supported by this collection
     * @throws ClassCastException if the types of one or more elements
     *         in this collection are incompatible with the specified
     *         collection
     *         (<a href="#optional-restrictions">optional</a>)
     * @throws NullPointerException if this collection contains one or more
     *         null elements and the specified collection does not permit null
     *         elements
     *         (<a href="#optional-restrictions">optional</a>),
     *         or if the specified collection is null
     * @see #remove(Object)
     * @see #contains(Object)
     */
    boolean retainAll(Collection<?> c);

    /**
     * Removes all of the elements from this collection (optional operation).
     * The collection will be empty after this method returns.
     *
     * @throws UnsupportedOperationException if the <tt>clear</tt> operation
     *         is not supported by this collection
     */
    void clear();


    // Comparison and hashing

    /**
     * Compares the specified object with this collection for equality. <p>
     *
     * While the <tt>Collection</tt> interface adds no stipulations to the
     * general contract for the <tt>Object.equals</tt>, programmers who
     * implement the <tt>Collection</tt> interface "directly" (in other words,
     * create a class that is a <tt>Collection</tt> but is not a <tt>Set</tt>
     * or a <tt>List</tt>) must exercise care if they choose to override the
     * <tt>Object.equals</tt>.  It is not necessary to do so, and the simplest
     * course of action is to rely on <tt>Object</tt>'s implementation, but
     * the implementor may wish to implement a "value comparison" in place of
     * the default "reference comparison."  (The <tt>List</tt> and
     * <tt>Set</tt> interfaces mandate such value comparisons.)<p>
     *
     * The general contract for the <tt>Object.equals</tt> method states that
     * equals must be symmetric (in other words, <tt>a.equals(b)</tt> if and
     * only if <tt>b.equals(a)</tt>).  The contracts for <tt>List.equals</tt>
     * and <tt>Set.equals</tt> state that lists are only equal to other lists,
     * and sets to other sets.  Thus, a custom <tt>equals</tt> method for a
     * collection class that implements neither the <tt>List</tt> nor
     * <tt>Set</tt> interface must return <tt>false</tt> when this collection
     * is compared to any list or set.  (By the same logic, it is not possible
     * to write a class that correctly implements both the <tt>Set</tt> and
     * <tt>List</tt> interfaces.)
     *
     * @param o object to be compared for equality with this collection
     * @return <tt>true</tt> if the specified object is equal to this
     * collection
     *
     * @see Object#equals(Object)
     * @see Set#equals(Object)
     * @see List#equals(Object)
     */
    @Pure
    boolean equals(@Nullable Object o);

    /**
     * Returns the hash code value for this collection.  While the
     * <tt>Collection</tt> interface adds no stipulations to the general
     * contract for the <tt>Object.hashCode</tt> method, programmers should
     * take note that any class that overrides the <tt>Object.equals</tt>
     * method must also override the <tt>Object.hashCode</tt> method in order
     * to satisfy the general contract for the <tt>Object.hashCode</tt> method.
     * In particular, <tt>c1.equals(c2)</tt> implies that
     * <tt>c1.hashCode()==c2.hashCode()</tt>.
     *
     * @return the hash code value for this collection
     *
     * @see Object#hashCode()
     * @see Object#equals(Object)
     */
    @Pure
    int hashCode();

    /**
     * Creates a {@link Spliterator} over the elements in this collection.
     *
     * Implementations should document characteristic values reported by the
     * spliterator.  Such characteristic values are not required to be reported
     * if the spliterator reports {@link Spliterator#SIZED} and this collection
     * contains no elements.
     *
     * <p>The default implementation should be overridden by subclasses that
     * can return a more efficient spliterator.  In order to
     * preserve expected laziness behavior for the {@link #stream()} and
     * {@link #parallelStream()}} methods, spliterators should either have the
     * characteristic of {@code IMMUTABLE} or {@code CONCURRENT}, or be
     * <em><a href="Spliterator.html#binding">late-binding</a></em>.
     * If none of these is practical, the overriding class should describe the
     * spliterator's documented policy of binding and structural interference,
     * and should override the {@link #stream()} and {@link #parallelStream()}
     * methods to create streams using a {@code Supplier} of the spliterator,
     * as in:
     * <pre>{@code
     *     Stream<E> s = StreamSupport.stream(() -> spliterator(), spliteratorCharacteristics)
     * }</pre>
     * <p>These requirements ensure that streams produced by the
     * {@link #stream()} and {@link #parallelStream()} methods will reflect the
     * contents of the collection as of initiation of the terminal stream
     * operation.
     *
     * @implSpec
     * The default implementation creates a
     * <em><a href="Spliterator.html#binding">late-binding</a></em> spliterator
     * from the collections's {@code Iterator}.  The spliterator inherits the
     * <em>fail-fast</em> properties of the collection's iterator.
     * <p>
     * The created {@code Spliterator} reports {@link Spliterator#SIZED}.
     *
     * @implNote
     * The created {@code Spliterator} additionally reports
     * {@link Spliterator#SUBSIZED}.
     *
     * <p>If a spliterator covers no elements then the reporting of additional
     * characteristic values, beyond that of {@code SIZED} and {@code SUBSIZED},
     * does not aid clients to control, specialize or simplify computation.
     * However, this does enable shared use of an immutable and empty
     * spliterator instance (see {@link Spliterators#emptySpliterator()}) for
     * empty collections, and enables clients to determine if such a spliterator
     * covers no elements.
     *
     * @return a {@code Spliterator} over the elements in this collection
     * @since 1.8
     */
    @Override
    default Spliterator<E> spliterator() {
        return Spliterators.spliterator(this, 0);
    }

    /**
     * Returns a sequential {@code Stream} with this collection as its source.
     *
     * <p>This method should be overridden when the {@link #spliterator()}
     * method cannot return a spliterator that is {@code IMMUTABLE},
     * {@code CONCURRENT}, or <em>late-binding</em>. (See {@link #spliterator()}
     * for details.)
     *
     * @implSpec
     * The default implementation creates a sequential {@code Stream} from the
     * collection's {@code Spliterator}.
     *
     * @return a sequential {@code Stream} over the elements in this collection
     * @since 1.8
     */
    default Stream<E> stream() {
        return StreamSupport.stream(spliterator(), false);
    }

    /**
     * Returns a possibly parallel {@code Stream} with this collection as its
     * source.  It is allowable for this method to return a sequential stream.
     *
     * <p>This method should be overridden when the {@link #spliterator()}
     * method cannot return a spliterator that is {@code IMMUTABLE},
     * {@code CONCURRENT}, or <em>late-binding</em>. (See {@link #spliterator()}
     * for details.)
     *
     * @implSpec
     * The default implementation creates a parallel {@code Stream} from the
     * collection's {@code Spliterator}.
     *
     * @return a possibly parallel {@code Stream} over the elements in this
     * collection
     * @since 1.8
     */
    default Stream<E> parallelStream() {
        return StreamSupport.stream(spliterator(), true);
    }
}<|MERGE_RESOLUTION|>--- conflicted
+++ resolved
@@ -212,14 +212,7 @@
      *
      * @return an array containing all of the elements in this collection
      */
-<<<<<<< HEAD
-    // The Nullness Checker does NOT use this signature; rather, the checker has hard-coded rules
-    // for toArray(), because the most useful type for toArray() is not expressible in the surface
-    // syntax that the nullness annotations support.
-    Object[] toArray();
-=======
     @PolyNull Object[] toArray(Collection<@PolyNull E> this);
->>>>>>> cc858b2e
 
     /**
      * Returns an array containing all of the elements in this collection;
