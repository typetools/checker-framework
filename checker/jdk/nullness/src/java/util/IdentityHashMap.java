/*
 * Copyright (c) 2000, 2013, Oracle and/or its affiliates. All rights reserved.
 * DO NOT ALTER OR REMOVE COPYRIGHT NOTICES OR THIS FILE HEADER.
 *
 * This code is free software; you can redistribute it and/or modify it
 * under the terms of the GNU General Public License version 2 only, as
 * published by the Free Software Foundation.  Oracle designates this
 * particular file as subject to the "Classpath" exception as provided
 * by Oracle in the LICENSE file that accompanied this code.
 *
 * This code is distributed in the hope that it will be useful, but WITHOUT
 * ANY WARRANTY; without even the implied warranty of MERCHANTABILITY or
 * FITNESS FOR A PARTICULAR PURPOSE.  See the GNU General Public License
 * version 2 for more details (a copy is included in the LICENSE file that
 * accompanied this code).
 *
 * You should have received a copy of the GNU General Public License version
 * 2 along with this work; if not, write to the Free Software Foundation,
 * Inc., 51 Franklin St, Fifth Floor, Boston, MA 02110-1301 USA.
 *
 * Please contact Oracle, 500 Oracle Parkway, Redwood Shores, CA 94065 USA
 * or visit www.oracle.com if you need additional information or have any
 * questions.
 */

package java.util;

import java.io.*;
import java.lang.reflect.Array;
import java.util.function.BiConsumer;
import java.util.function.BiFunction;
import java.util.function.Consumer;

import org.checkerframework.checker.nullness.qual.EnsuresKeyFor;
import org.checkerframework.checker.nullness.qual.EnsuresKeyForIf;
import org.checkerframework.checker.nullness.qual.KeyFor;
import org.checkerframework.checker.nullness.qual.Nullable;
import org.checkerframework.dataflow.qual.Pure;
import org.checkerframework.dataflow.qual.SideEffectFree;

/**
 * This class implements the <tt>Map</tt> interface with a hash table, using
 * reference-equality in place of object-equality when comparing keys (and
 * values).  In other words, in an <tt>IdentityHashMap</tt>, two keys
 * <tt>k1</tt> and <tt>k2</tt> are considered equal if and only if
 * <tt>(k1==k2)</tt>.  (In normal <tt>Map</tt> implementations (like
 * <tt>HashMap</tt>) two keys <tt>k1</tt> and <tt>k2</tt> are considered equal
 * if and only if <tt>(k1==null ? k2==null : k1.equals(k2))</tt>.)
 *
 * <p><b>This class is <i>not</i> a general-purpose <tt>Map</tt>
 * implementation!  While this class implements the <tt>Map</tt> interface, it
 * intentionally violates <tt>Map's</tt> general contract, which mandates the
 * use of the <tt>equals</tt> method when comparing objects.  This class is
 * designed for use only in the rare cases wherein reference-equality
 * semantics are required.</b>
 *
 * <p>A typical use of this class is <i>topology-preserving object graph
 * transformations</i>, such as serialization or deep-copying.  To perform such
 * a transformation, a program must maintain a "node table" that keeps track
 * of all the object references that have already been processed.  The node
 * table must not equate distinct objects even if they happen to be equal.
 * Another typical use of this class is to maintain <i>proxy objects</i>.  For
 * example, a debugging facility might wish to maintain a proxy object for
 * each object in the program being debugged.
 *
 * <p>This class provides all of the optional map operations, and permits
 * <tt>null</tt> values and the <tt>null</tt> key.  This class makes no
 * guarantees as to the order of the map; in particular, it does not guarantee
 * that the order will remain constant over time.
 *
 * <p>This class provides constant-time performance for the basic
 * operations (<tt>get</tt> and <tt>put</tt>), assuming the system
 * identity hash function ({@link System#identityHashCode(Object)})
 * disperses elements properly among the buckets.
 *
 * <p>This class has one tuning parameter (which affects performance but not
 * semantics): <i>expected maximum size</i>.  This parameter is the maximum
 * number of key-value mappings that the map is expected to hold.  Internally,
 * this parameter is used to determine the number of buckets initially
 * comprising the hash table.  The precise relationship between the expected
 * maximum size and the number of buckets is unspecified.
 *
 * <p>If the size of the map (the number of key-value mappings) sufficiently
 * exceeds the expected maximum size, the number of buckets is increased
 * Increasing the number of buckets ("rehashing") may be fairly expensive, so
 * it pays to create identity hash maps with a sufficiently large expected
 * maximum size.  On the other hand, iteration over collection views requires
 * time proportional to the number of buckets in the hash table, so it
 * pays not to set the expected maximum size too high if you are especially
 * concerned with iteration performance or memory usage.
 *
 * <p><strong>Note that this implementation is not synchronized.</strong>
 * If multiple threads access an identity hash map concurrently, and at
 * least one of the threads modifies the map structurally, it <i>must</i>
 * be synchronized externally.  (A structural modification is any operation
 * that adds or deletes one or more mappings; merely changing the value
 * associated with a key that an instance already contains is not a
 * structural modification.)  This is typically accomplished by
 * synchronizing on some object that naturally encapsulates the map.
 *
 * If no such object exists, the map should be "wrapped" using the
 * {@link Collections#synchronizedMap Collections.synchronizedMap}
 * method.  This is best done at creation time, to prevent accidental
 * unsynchronized access to the map:<pre>
 *   Map m = Collections.synchronizedMap(new IdentityHashMap(...));</pre>
 *
 * <p>The iterators returned by the <tt>iterator</tt> method of the
 * collections returned by all of this class's "collection view
 * methods" are <i>fail-fast</i>: if the map is structurally modified
 * at any time after the iterator is created, in any way except
 * through the iterator's own <tt>remove</tt> method, the iterator
 * will throw a {@link ConcurrentModificationException}.  Thus, in the
 * face of concurrent modification, the iterator fails quickly and
 * cleanly, rather than risking arbitrary, non-deterministic behavior
 * at an undetermined time in the future.
 *
 * <p>Note that the fail-fast behavior of an iterator cannot be guaranteed
 * as it is, generally speaking, impossible to make any hard guarantees in the
 * presence of unsynchronized concurrent modification.  Fail-fast iterators
 * throw <tt>ConcurrentModificationException</tt> on a best-effort basis.
 * Therefore, it would be wrong to write a program that depended on this
 * exception for its correctness: <i>fail-fast iterators should be used only
 * to detect bugs.</i>
 *
 * <p>Implementation note: This is a simple <i>linear-probe</i> hash table,
 * as described for example in texts by Sedgewick and Knuth.  The array
 * alternates holding keys and values.  (This has better locality for large
 * tables than does using separate arrays.)  For many JRE implementations
 * and operation mixes, this class will yield better performance than
 * {@link HashMap} (which uses <i>chaining</i> rather than linear-probing).
 *
 * <p>This class is a member of the
 * <a href="{@docRoot}/../technotes/guides/collections/index.html">
 * Java Collections Framework</a>.
 *
 * @see     System#identityHashCode(Object)
 * @see     Object#hashCode()
 * @see     Collection
 * @see     Map
 * @see     HashMap
 * @see     TreeMap
 * @author  Doug Lea and Josh Bloch
 * @since   1.4
 */

// This class allows null elements
public class IdentityHashMap<K, V>
    extends AbstractMap<K,V>
    implements Map<K,V>, java.io.Serializable, Cloneable
{
    /**
     * The initial capacity used by the no-args constructor.
     * MUST be a power of two.  The value 32 corresponds to the
     * (specified) expected maximum size of 21, given a load factor
     * of 2/3.
     */
    private static final int DEFAULT_CAPACITY = 32;

    /**
     * The minimum capacity, used if a lower value is implicitly specified
     * by either of the constructors with arguments.  The value 4 corresponds
     * to an expected maximum size of 2, given a load factor of 2/3.
     * MUST be a power of two.
     */
    private static final int MINIMUM_CAPACITY = 4;

    /**
     * The maximum capacity, used if a higher value is implicitly specified
     * by either of the constructors with arguments.
     * MUST be a power of two <= 1<<29.
     */
    private static final int MAXIMUM_CAPACITY = 1 << 29;

    /**
     * The table, resized as necessary. Length MUST always be a power of two.
     */
    transient Object[] table; // non-private to simplify nested class access

    /**
     * The number of key-value mappings contained in this identity hash map.
     *
     * @serial
     */
    int size;

    /**
     * The number of modifications, to support fast-fail iterators
     */
    transient int modCount;

    /**
     * The next size value at which to resize (capacity * load factor).
     */
    private transient int threshold;

    /**
     * Value representing null keys inside tables.
     */
    static final Object NULL_KEY = new Object();

    /**
     * Use NULL_KEY for key if it is null.
     */
    private static Object maskNull(Object key) {
        return (key == null ? NULL_KEY : key);
    }

    /**
     * Returns internal representation of null key back to caller as null.
     */
    static final Object unmaskNull(Object key) {
        return (key == NULL_KEY ? null : key);
    }

    /**
     * Constructs a new, empty identity hash map with a default expected
     * maximum size (21).
     */
    public IdentityHashMap() {
        init(DEFAULT_CAPACITY);
    }

    /**
     * Constructs a new, empty map with the specified expected maximum size.
     * Putting more than the expected number of key-value mappings into
     * the map may cause the internal data structure to grow, which may be
     * somewhat time-consuming.
     *
     * @param expectedMaxSize the expected maximum size of the map
     * @throws IllegalArgumentException if <tt>expectedMaxSize</tt> is negative
     */
    public IdentityHashMap(int expectedMaxSize) {
        if (expectedMaxSize < 0)
            throw new IllegalArgumentException("expectedMaxSize is negative: "
                                               + expectedMaxSize);
        init(capacity(expectedMaxSize));
    }

    /**
     * Returns the appropriate capacity for the specified expected maximum
     * size.  Returns the smallest power of two between MINIMUM_CAPACITY
     * and MAXIMUM_CAPACITY, inclusive, that is greater than
     * (3 * expectedMaxSize)/2, if such a number exists.  Otherwise
     * returns MAXIMUM_CAPACITY.  If (3 * expectedMaxSize)/2 is negative, it
     * is assumed that overflow has occurred, and MAXIMUM_CAPACITY is returned.
     */
    private int capacity(int expectedMaxSize) {
        // Compute min capacity for expectedMaxSize given a load factor of 2/3
        int minCapacity = (3 * expectedMaxSize)/2;

        // Compute the appropriate capacity
        int result;
        if (minCapacity > MAXIMUM_CAPACITY || minCapacity < 0) {
            result = MAXIMUM_CAPACITY;
        } else {
            result = MINIMUM_CAPACITY;
            while (result < minCapacity)
                result <<= 1;
        }
        return result;
    }

    /**
     * Initializes object to be an empty map with the specified initial
     * capacity, which is assumed to be a power of two between
     * MINIMUM_CAPACITY and MAXIMUM_CAPACITY inclusive.
     */
    private void init(int initCapacity) {
        // assert (initCapacity & -initCapacity) == initCapacity; // power of 2
        // assert initCapacity >= MINIMUM_CAPACITY;
        // assert initCapacity <= MAXIMUM_CAPACITY;

        threshold = (initCapacity * 2)/3;
        table = new Object[2 * initCapacity];
    }

    /**
     * Constructs a new identity hash map containing the keys-value mappings
     * in the specified map.
     *
     * @param m the map whose mappings are to be placed into this map
     * @throws NullPointerException if the specified map is null
     */
    public IdentityHashMap(Map<? extends K, ? extends V> m) {
        // Allow for a bit of growth
        this((int) ((1 + m.size()) * 1.1));
        putAll(m);
    }

    /**
     * Returns the number of key-value mappings in this identity hash map.
     *
     * @return the number of key-value mappings in this map
     */
    @Pure
    public int size() {
        return size;
    }

    /**
     * Returns <tt>true</tt> if this identity hash map contains no key-value
     * mappings.
     *
     * @return <tt>true</tt> if this identity hash map contains no key-value
     *         mappings
     */
    @Pure
    public boolean isEmpty() {
        return size == 0;
    }

    /**
     * Returns index for Object x.
     */
    private static int hash(Object x, int length) {
        int h = System.identityHashCode(x);
        // Multiply by -127, and left-shift to use least bit as part of hash
        return ((h << 1) - (h << 8)) & (length - 1);
    }

    /**
     * Circularly traverses table of size len.
     */
    private static int nextKeyIndex(int i, int len) {
        return (i + 2 < len ? i + 2 : 0);
    }

    /**
     * Returns the value to which the specified key is mapped,
     * or {@code null} if this map contains no mapping for the key.
     *
     * <p>More formally, if this map contains a mapping from a key
     * {@code k} to a value {@code v} such that {@code (key == k)},
     * then this method returns {@code v}; otherwise it returns
     * {@code null}.  (There can be at most one such mapping.)
     *
     * <p>A return value of {@code null} does not <i>necessarily</i>
     * indicate that the map contains no mapping for the key; it's also
     * possible that the map explicitly maps the key to {@code null}.
     * The {@link #containsKey containsKey} operation may be used to
     * distinguish these two cases.
     *
     * @see #put(Object, Object)
     */
    @SuppressWarnings("unchecked")
    @Pure
<<<<<<< HEAD
    public V get(@Nullable Object key) {
=======
    public @Nullable V get(Object key) {
>>>>>>> 2f1694f5
        Object k = maskNull(key);
        Object[] tab = table;
        int len = tab.length;
        int i = hash(k, len);
        while (true) {
            Object item = tab[i];
            if (item == k)
                return (V) tab[i + 1];
            if (item == null)
                return null;
            i = nextKeyIndex(i, len);
        }
    }

    /**
     * Tests whether the specified object reference is a key in this identity
     * hash map.
     *
     * @param   key   possible key
     * @return  <code>true</code> if the specified object reference is a key
     *          in this map
     * @see     #containsValue(Object)
     */
    @Pure
    @EnsuresKeyForIf(result=true, expression="#1", map="this")
    public boolean containsKey(@Nullable Object key) {
        Object k = maskNull(key);
        Object[] tab = table;
        int len = tab.length;
        int i = hash(k, len);
        while (true) {
            Object item = tab[i];
            if (item == k)
                return true;
            if (item == null)
                return false;
            i = nextKeyIndex(i, len);
        }
    }

    /**
     * Tests whether the specified object reference is a value in this identity
     * hash map.
     *
     * @param value value whose presence in this map is to be tested
     * @return <tt>true</tt> if this map maps one or more keys to the
     *         specified object reference
     * @see     #containsKey(Object)
     */
    @Pure
    public boolean containsValue(@Nullable Object value) {
        Object[] tab = table;
        for (int i = 1; i < tab.length; i += 2)
            if (tab[i] == value && tab[i - 1] != null)
                return true;

        return false;
    }

    /**
     * Tests if the specified key-value mapping is in the map.
     *
     * @param   key   possible key
     * @param   value possible value
     * @return  <code>true</code> if and only if the specified key-value
     *          mapping is in the map
     */
    private boolean containsMapping(Object key, Object value) {
        Object k = maskNull(key);
        Object[] tab = table;
        int len = tab.length;
        int i = hash(k, len);
        while (true) {
            Object item = tab[i];
            if (item == k)
                return tab[i + 1] == value;
            if (item == null)
                return false;
            i = nextKeyIndex(i, len);
        }
    }

    /**
     * Associates the specified value with the specified key in this identity
     * hash map.  If the map previously contained a mapping for the key, the
     * old value is replaced.
     *
     * @param key the key with which the specified value is to be associated
     * @param value the value to be associated with the specified key
     * @return the previous value associated with <tt>key</tt>, or
     *         <tt>null</tt> if there was no mapping for <tt>key</tt>.
     *         (A <tt>null</tt> return can also indicate that the map
     *         previously associated <tt>null</tt> with <tt>key</tt>.)
     * @see     Object#equals(Object)
     * @see     #get(Object)
     * @see     #containsKey(Object)
     */
    @EnsuresKeyFor(value="#1", map="this")
    public @Nullable V put(K key, V value) {
        Object k = maskNull(key);
        Object[] tab = table;
        int len = tab.length;
        int i = hash(k, len);

        Object item;
        while ( (item = tab[i]) != null) {
            if (item == k) {
                @SuppressWarnings("unchecked")
                    V oldValue = (V) tab[i + 1];
                tab[i + 1] = value;
                return oldValue;
            }
            i = nextKeyIndex(i, len);
        }

        modCount++;
        tab[i] = k;
        tab[i + 1] = value;
        if (++size >= threshold)
            resize(len); // len == 2 * current capacity.
        return null;
    }

    /**
     * Resize the table to hold given capacity.
     *
     * @param newCapacity the new capacity, must be a power of two.
     */
    private void resize(int newCapacity) {
        // assert (newCapacity & -newCapacity) == newCapacity; // power of 2
        int newLength = newCapacity * 2;

        Object[] oldTable = table;
        int oldLength = oldTable.length;
        if (oldLength == 2*MAXIMUM_CAPACITY) { // can't expand any further
            if (threshold == MAXIMUM_CAPACITY-1)
                throw new IllegalStateException("Capacity exhausted.");
            threshold = MAXIMUM_CAPACITY-1;  // Gigantic map!
            return;
        }
        if (oldLength >= newLength)
            return;

        Object[] newTable = new Object[newLength];
        threshold = newLength / 3;

        for (int j = 0; j < oldLength; j += 2) {
            Object key = oldTable[j];
            if (key != null) {
                Object value = oldTable[j+1];
                oldTable[j] = null;
                oldTable[j+1] = null;
                int i = hash(key, newLength);
                while (newTable[i] != null)
                    i = nextKeyIndex(i, newLength);
                newTable[i] = key;
                newTable[i + 1] = value;
            }
        }
        table = newTable;
    }

    /**
     * Copies all of the mappings from the specified map to this map.
     * These mappings will replace any mappings that this map had for
     * any of the keys currently in the specified map.
     *
     * @param m mappings to be stored in this map
     * @throws NullPointerException if the specified map is null
     */
    public void putAll(Map<? extends K, ? extends V> m) {
        int n = m.size();
        if (n == 0)
            return;
        if (n > threshold) // conservatively pre-expand
            resize(capacity(n));

        for (Entry<? extends K, ? extends V> e : m.entrySet())
            put(e.getKey(), e.getValue());
    }

    /**
     * Removes the mapping for this key from this map if present.
     *
     * @param key key whose mapping is to be removed from the map
     * @return the previous value associated with <tt>key</tt>, or
     *         <tt>null</tt> if there was no mapping for <tt>key</tt>.
     *         (A <tt>null</tt> return can also indicate that the map
     *         previously associated <tt>null</tt> with <tt>key</tt>.)
     */
<<<<<<< HEAD
    public V remove(@Nullable Object key) {
=======
    public @Nullable V remove(Object key) {
>>>>>>> 2f1694f5
        Object k = maskNull(key);
        Object[] tab = table;
        int len = tab.length;
        int i = hash(k, len);

        while (true) {
            Object item = tab[i];
            if (item == k) {
                modCount++;
                size--;
                @SuppressWarnings("unchecked")
                    V oldValue = (V) tab[i + 1];
                tab[i + 1] = null;
                tab[i] = null;
                closeDeletion(i);
                return oldValue;
            }
            if (item == null)
                return null;
            i = nextKeyIndex(i, len);
        }
    }

    /**
     * Removes the specified key-value mapping from the map if it is present.
     *
     * @param   key   possible key
     * @param   value possible value
     * @return  <code>true</code> if and only if the specified key-value
     *          mapping was in the map
     */
    private boolean removeMapping(Object key, Object value) {
        Object k = maskNull(key);
        Object[] tab = table;
        int len = tab.length;
        int i = hash(k, len);

        while (true) {
            Object item = tab[i];
            if (item == k) {
                if (tab[i + 1] != value)
                    return false;
                modCount++;
                size--;
                tab[i] = null;
                tab[i + 1] = null;
                closeDeletion(i);
                return true;
            }
            if (item == null)
                return false;
            i = nextKeyIndex(i, len);
        }
    }

    /**
     * Rehash all possibly-colliding entries following a
     * deletion. This preserves the linear-probe
     * collision properties required by get, put, etc.
     *
     * @param d the index of a newly empty deleted slot
     */
    private void closeDeletion(int d) {
        // Adapted from Knuth Section 6.4 Algorithm R
        Object[] tab = table;
        int len = tab.length;

        // Look for items to swap into newly vacated slot
        // starting at index immediately following deletion,
        // and continuing until a null slot is seen, indicating
        // the end of a run of possibly-colliding keys.
        Object item;
        for (int i = nextKeyIndex(d, len); (item = tab[i]) != null;
             i = nextKeyIndex(i, len) ) {
            // The following test triggers if the item at slot i (which
            // hashes to be at slot r) should take the spot vacated by d.
            // If so, we swap it in, and then continue with d now at the
            // newly vacated i.  This process will terminate when we hit
            // the null slot at the end of this run.
            // The test is messy because we are using a circular table.
            int r = hash(item, len);
            if ((i < r && (r <= d || d <= i)) || (r <= d && d <= i)) {
                tab[d] = item;
                tab[d + 1] = tab[i + 1];
                tab[i] = null;
                tab[i + 1] = null;
                d = i;
            }
        }
    }

    /**
     * Removes all of the mappings from this map.
     * The map will be empty after this call returns.
     */
    public void clear() {
        modCount++;
        Object[] tab = table;
        for (int i = 0; i < tab.length; i++)
            tab[i] = null;
        size = 0;
    }

    /**
     * Compares the specified object with this map for equality.  Returns
     * <tt>true</tt> if the given object is also a map and the two maps
     * represent identical object-reference mappings.  More formally, this
     * map is equal to another map <tt>m</tt> if and only if
     * <tt>this.entrySet().equals(m.entrySet())</tt>.
     *
     * <p><b>Owing to the reference-equality-based semantics of this map it is
     * possible that the symmetry and transitivity requirements of the
     * <tt>Object.equals</tt> contract may be violated if this map is compared
     * to a normal map.  However, the <tt>Object.equals</tt> contract is
     * guaranteed to hold among <tt>IdentityHashMap</tt> instances.</b>
     *
     * @param  o object to be compared for equality with this map
     * @return <tt>true</tt> if the specified object is equal to this map
     * @see Object#equals(Object)
     */
    @Pure
    public boolean equals(@Nullable Object o) {
        if (o == this) {
            return true;
        } else if (o instanceof IdentityHashMap) {
            IdentityHashMap<?,?> m = (IdentityHashMap<?,?>) o;
            if (m.size() != size)
                return false;

            Object[] tab = m.table;
            for (int i = 0; i < tab.length; i+=2) {
                Object k = tab[i];
                if (k != null && !containsMapping(k, tab[i + 1]))
                    return false;
            }
            return true;
        } else if (o instanceof Map) {
            Map<?,?> m = (Map<?,?>)o;
            return entrySet().equals(m.entrySet());
        } else {
            return false;  // o is not a Map
        }
    }

    /**
     * Returns the hash code value for this map.  The hash code of a map is
     * defined to be the sum of the hash codes of each entry in the map's
     * <tt>entrySet()</tt> view.  This ensures that <tt>m1.equals(m2)</tt>
     * implies that <tt>m1.hashCode()==m2.hashCode()</tt> for any two
     * <tt>IdentityHashMap</tt> instances <tt>m1</tt> and <tt>m2</tt>, as
     * required by the general contract of {@link Object#hashCode}.
     *
     * <p><b>Owing to the reference-equality-based semantics of the
     * <tt>Map.Entry</tt> instances in the set returned by this map's
     * <tt>entrySet</tt> method, it is possible that the contractual
     * requirement of <tt>Object.hashCode</tt> mentioned in the previous
     * paragraph will be violated if one of the two objects being compared is
     * an <tt>IdentityHashMap</tt> instance and the other is a normal map.</b>
     *
     * @return the hash code value for this map
     * @see Object#equals(Object)
     * @see #equals(Object)
     */
    @Pure
    public int hashCode() {
        int result = 0;
        Object[] tab = table;
        for (int i = 0; i < tab.length; i +=2) {
            Object key = tab[i];
            if (key != null) {
                Object k = unmaskNull(key);
                result += System.identityHashCode(k) ^
                          System.identityHashCode(tab[i + 1]);
            }
        }
        return result;
    }

    /**
     * Returns a shallow copy of this identity hash map: the keys and values
     * themselves are not cloned.
     *
     * @return a shallow copy of this map
     */
    @SideEffectFree
    public Object clone() {
        try {
            IdentityHashMap<?,?> m = (IdentityHashMap<?,?>) super.clone();
            m.entrySet = null;
            m.table = table.clone();
            return m;
        } catch (CloneNotSupportedException e) {
            throw new InternalError(e);
        }
    }

    private abstract class IdentityHashMapIterator<T> implements Iterator<T> {
        int index = (size != 0 ? 0 : table.length); // current slot.
        int expectedModCount = modCount; // to support fast-fail
        int lastReturnedIndex = -1;      // to allow remove()
        boolean indexValid; // To avoid unnecessary next computation
        Object[] traversalTable = table; // reference to main table or copy

        public boolean hasNext() {
            Object[] tab = traversalTable;
            for (int i = index; i < tab.length; i+=2) {
                Object key = tab[i];
                if (key != null) {
                    index = i;
                    return indexValid = true;
                }
            }
            index = tab.length;
            return false;
        }

        protected int nextIndex() {
            if (modCount != expectedModCount)
                throw new ConcurrentModificationException();
            if (!indexValid && !hasNext())
                throw new NoSuchElementException();

            indexValid = false;
            lastReturnedIndex = index;
            index += 2;
            return lastReturnedIndex;
        }

        public void remove() {
            if (lastReturnedIndex == -1)
                throw new IllegalStateException();
            if (modCount != expectedModCount)
                throw new ConcurrentModificationException();

            expectedModCount = ++modCount;
            int deletedSlot = lastReturnedIndex;
            lastReturnedIndex = -1;
            // back up index to revisit new contents after deletion
            index = deletedSlot;
            indexValid = false;

            // Removal code proceeds as in closeDeletion except that
            // it must catch the rare case where an element already
            // seen is swapped into a vacant slot that will be later
            // traversed by this iterator. We cannot allow future
            // next() calls to return it again.  The likelihood of
            // this occurring under 2/3 load factor is very slim, but
            // when it does happen, we must make a copy of the rest of
            // the table to use for the rest of the traversal. Since
            // this can only happen when we are near the end of the table,
            // even in these rare cases, this is not very expensive in
            // time or space.

            Object[] tab = traversalTable;
            int len = tab.length;

            int d = deletedSlot;
            Object key = tab[d];
            tab[d] = null;        // vacate the slot
            tab[d + 1] = null;

            // If traversing a copy, remove in real table.
            // We can skip gap-closure on copy.
            if (tab != IdentityHashMap.this.table) {
                IdentityHashMap.this.remove(key);
                expectedModCount = modCount;
                return;
            }

            size--;

            Object item;
            for (int i = nextKeyIndex(d, len); (item = tab[i]) != null;
                 i = nextKeyIndex(i, len)) {
                int r = hash(item, len);
                // See closeDeletion for explanation of this conditional
                if ((i < r && (r <= d || d <= i)) ||
                    (r <= d && d <= i)) {

                    // If we are about to swap an already-seen element
                    // into a slot that may later be returned by next(),
                    // then clone the rest of table for use in future
                    // next() calls. It is OK that our copy will have
                    // a gap in the "wrong" place, since it will never
                    // be used for searching anyway.

                    if (i < deletedSlot && d >= deletedSlot &&
                        traversalTable == IdentityHashMap.this.table) {
                        int remaining = len - deletedSlot;
                        Object[] newTable = new Object[remaining];
                        System.arraycopy(tab, deletedSlot,
                                         newTable, 0, remaining);
                        traversalTable = newTable;
                        index = 0;
                    }

                    tab[d] = item;
                    tab[d + 1] = tab[i + 1];
                    tab[i] = null;
                    tab[i + 1] = null;
                    d = i;
                }
            }
        }
    }

    private class KeyIterator extends IdentityHashMapIterator<K> {
        @SuppressWarnings("unchecked")
        public K next() {
            return (K) unmaskNull(traversalTable[nextIndex()]);
        }
    }

    private class ValueIterator extends IdentityHashMapIterator<V> {
        @SuppressWarnings("unchecked")
        public V next() {
            return (V) traversalTable[nextIndex() + 1];
        }
    }

    private class EntryIterator
        extends IdentityHashMapIterator<Map.Entry<K,V>>
    {
        private Entry lastReturnedEntry = null;

        public Map.Entry<K,V> next() {
            lastReturnedEntry = new Entry(nextIndex());
            return lastReturnedEntry;
        }

        public void remove() {
            lastReturnedIndex =
                ((null == lastReturnedEntry) ? -1 : lastReturnedEntry.index);
            super.remove();
            lastReturnedEntry.index = lastReturnedIndex;
            lastReturnedEntry = null;
        }

        private class Entry implements Map.Entry<K,V> {
            private int index;

            private Entry(int index) {
                this.index = index;
            }

            @SuppressWarnings("unchecked")
            public K getKey() {
                checkIndexForEntryUse();
                return (K) unmaskNull(traversalTable[index]);
            }

            @SuppressWarnings("unchecked")
            public V getValue() {
                checkIndexForEntryUse();
                return (V) traversalTable[index+1];
            }

            @SuppressWarnings("unchecked")
            public V setValue(V value) {
                checkIndexForEntryUse();
                V oldValue = (V) traversalTable[index+1];
                traversalTable[index+1] = value;
                // if shadowing, force into main table
                if (traversalTable != IdentityHashMap.this.table)
                    put((K) traversalTable[index], value);
                return oldValue;
            }

            public boolean equals(@Nullable Object o) {
                if (index < 0)
                    return super.equals(o);

                if (!(o instanceof Map.Entry))
                    return false;
                Map.Entry<?,?> e = (Map.Entry<?,?>)o;
                return (e.getKey() == unmaskNull(traversalTable[index]) &&
                       e.getValue() == traversalTable[index+1]);
            }

            public int hashCode() {
                if (lastReturnedIndex < 0)
                    return super.hashCode();

                return (System.identityHashCode(unmaskNull(traversalTable[index])) ^
                       System.identityHashCode(traversalTable[index+1]));
            }

            public String toString() {
                if (index < 0)
                    return super.toString();

                return (unmaskNull(traversalTable[index]) + "="
                        + traversalTable[index+1]);
            }

            private void checkIndexForEntryUse() {
                if (index < 0)
                    throw new IllegalStateException("Entry was removed");
            }
        }
    }

    // Views

    /**
     * This field is initialized to contain an instance of the entry set
     * view the first time this view is requested.  The view is stateless,
     * so there's no reason to create more than one.
     */
    private transient Set<Map.Entry<K,V>> entrySet = null;

    /**
     * Returns an identity-based set view of the keys contained in this map.
     * The set is backed by the map, so changes to the map are reflected in
     * the set, and vice-versa.  If the map is modified while an iteration
     * over the set is in progress, the results of the iteration are
     * undefined.  The set supports element removal, which removes the
     * corresponding mapping from the map, via the <tt>Iterator.remove</tt>,
     * <tt>Set.remove</tt>, <tt>removeAll</tt>, <tt>retainAll</tt>, and
     * <tt>clear</tt> methods.  It does not support the <tt>add</tt> or
     * <tt>addAll</tt> methods.
     *
     * <p><b>While the object returned by this method implements the
     * <tt>Set</tt> interface, it does <i>not</i> obey <tt>Set's</tt> general
     * contract.  Like its backing map, the set returned by this method
     * defines element equality as reference-equality rather than
     * object-equality.  This affects the behavior of its <tt>contains</tt>,
     * <tt>remove</tt>, <tt>containsAll</tt>, <tt>equals</tt>, and
     * <tt>hashCode</tt> methods.</b>
     *
     * <p><b>The <tt>equals</tt> method of the returned set returns <tt>true</tt>
     * only if the specified object is a set containing exactly the same
     * object references as the returned set.  The symmetry and transitivity
     * requirements of the <tt>Object.equals</tt> contract may be violated if
     * the set returned by this method is compared to a normal set.  However,
     * the <tt>Object.equals</tt> contract is guaranteed to hold among sets
     * returned by this method.</b>
     *
     * <p>The <tt>hashCode</tt> method of the returned set returns the sum of
     * the <i>identity hashcodes</i> of the elements in the set, rather than
     * the sum of their hashcodes.  This is mandated by the change in the
     * semantics of the <tt>equals</tt> method, in order to enforce the
     * general contract of the <tt>Object.hashCode</tt> method among sets
     * returned by this method.
     *
     * @return an identity-based set view of the keys contained in this map
     * @see Object#equals(Object)
     * @see System#identityHashCode(Object)
     */
    @SideEffectFree
    public Set<@KeyFor("this") K> keySet() {
        Set<K> ks = keySet;
        if (ks != null)
            return ks;
        else
            return keySet = new KeySet();
    }

    private class KeySet extends AbstractSet<K> {
        @SideEffectFree
        public Iterator<K> iterator() {
            return new KeyIterator();
        }
        @Pure
        public int size() {
            return size;
        }
        public boolean contains(@Nullable Object o) {
            return containsKey(o);
        }
        public boolean remove(@Nullable Object o) {
            int oldSize = size;
            IdentityHashMap.this.remove(o);
            return size != oldSize;
        }
        /*
         * Must revert from AbstractSet's impl to AbstractCollection's, as
         * the former contains an optimization that results in incorrect
         * behavior when c is a smaller "normal" (non-identity-based) Set.
         */
        public boolean removeAll(Collection<?> c) {
            Objects.requireNonNull(c);
            boolean modified = false;
            for (Iterator<K> i = iterator(); i.hasNext(); ) {
                if (c.contains(i.next())) {
                    i.remove();
                    modified = true;
                }
            }
            return modified;
        }
        public void clear() {
            IdentityHashMap.this.clear();
        }
        public int hashCode() {
            int result = 0;
            for (K key : this)
                result += System.identityHashCode(key);
            return result;
        }
        @SideEffectFree
        public Object[] toArray() {
            return toArray(new Object[0]);
        }
        @SuppressWarnings("unchecked")
        @SideEffectFree
        public <T> T[] toArray(T[] a) {
            int expectedModCount = modCount;
            int size = size();
            if (a.length < size)
                a = (T[]) Array.newInstance(a.getClass().getComponentType(), size);
            Object[] tab = table;
            int ti = 0;
            for (int si = 0; si < tab.length; si += 2) {
                Object key;
                if ((key = tab[si]) != null) { // key present ?
                    // more elements than expected -> concurrent modification from other thread
                    if (ti >= size) {
                        throw new ConcurrentModificationException();
                    }
                    a[ti++] = (T) unmaskNull(key); // unmask key
                }
            }
            // fewer elements than expected or concurrent modification from other thread detected
            if (ti < size || expectedModCount != modCount) {
                throw new ConcurrentModificationException();
            }
            // final null marker as per spec
            if (ti < a.length) {
                a[ti] = null;
            }
            return a;
        }

        @SideEffectFree
        public Spliterator<K> spliterator() {
            return new KeySpliterator<>(IdentityHashMap.this, 0, -1, 0, 0);
        }
    }

    /**
     * Returns a {@link Collection} view of the values contained in this map.
     * The collection is backed by the map, so changes to the map are
     * reflected in the collection, and vice-versa.  If the map is
     * modified while an iteration over the collection is in progress,
     * the results of the iteration are undefined.  The collection
     * supports element removal, which removes the corresponding
     * mapping from the map, via the <tt>Iterator.remove</tt>,
     * <tt>Collection.remove</tt>, <tt>removeAll</tt>,
     * <tt>retainAll</tt> and <tt>clear</tt> methods.  It does not
     * support the <tt>add</tt> or <tt>addAll</tt> methods.
     *
     * <p><b>While the object returned by this method implements the
     * <tt>Collection</tt> interface, it does <i>not</i> obey
     * <tt>Collection's</tt> general contract.  Like its backing map,
     * the collection returned by this method defines element equality as
     * reference-equality rather than object-equality.  This affects the
     * behavior of its <tt>contains</tt>, <tt>remove</tt> and
     * <tt>containsAll</tt> methods.</b>
     */
    @SideEffectFree
    public Collection<V> values() {
        Collection<V> vs = values;
        if (vs != null)
            return vs;
        else
            return values = new Values();
    }

    private class Values extends AbstractCollection<V> {
        @SideEffectFree
        public Iterator<V> iterator() {
            return new ValueIterator();
        }
        @Pure
        public int size() {
            return size;
        }
        public boolean contains(@Nullable Object o) {
            return containsValue(o);
        }
        public boolean remove(@Nullable Object o) {
            for (Iterator<V> i = iterator(); i.hasNext(); ) {
                if (i.next() == o) {
                    i.remove();
                    return true;
                }
            }
            return false;
        }
        public void clear() {
            IdentityHashMap.this.clear();
        }
        @SideEffectFree
        public Object[] toArray() {
            return toArray(new Object[0]);
        }
        @SuppressWarnings("unchecked")
        @SideEffectFree
        public <T> T[] toArray(T[] a) {
            int expectedModCount = modCount;
            int size = size();
            if (a.length < size)
                a = (T[]) Array.newInstance(a.getClass().getComponentType(), size);
            Object[] tab = table;
            int ti = 0;
            for (int si = 0; si < tab.length; si += 2) {
                if (tab[si] != null) { // key present ?
                    // more elements than expected -> concurrent modification from other thread
                    if (ti >= size) {
                        throw new ConcurrentModificationException();
                    }
                    a[ti++] = (T) tab[si+1]; // copy value
                }
            }
            // fewer elements than expected or concurrent modification from other thread detected
            if (ti < size || expectedModCount != modCount) {
                throw new ConcurrentModificationException();
            }
            // final null marker as per spec
            if (ti < a.length) {
                a[ti] = null;
            }
            return a;
        }

        @SideEffectFree
        public Spliterator<V> spliterator() {
            return new ValueSpliterator<>(IdentityHashMap.this, 0, -1, 0, 0);
        }
    }

    /**
     * Returns a {@link Set} view of the mappings contained in this map.
     * Each element in the returned set is a reference-equality-based
     * <tt>Map.Entry</tt>.  The set is backed by the map, so changes
     * to the map are reflected in the set, and vice-versa.  If the
     * map is modified while an iteration over the set is in progress,
     * the results of the iteration are undefined.  The set supports
     * element removal, which removes the corresponding mapping from
     * the map, via the <tt>Iterator.remove</tt>, <tt>Set.remove</tt>,
     * <tt>removeAll</tt>, <tt>retainAll</tt> and <tt>clear</tt>
     * methods.  It does not support the <tt>add</tt> or
     * <tt>addAll</tt> methods.
     *
     * <p>Like the backing map, the <tt>Map.Entry</tt> objects in the set
     * returned by this method define key and value equality as
     * reference-equality rather than object-equality.  This affects the
     * behavior of the <tt>equals</tt> and <tt>hashCode</tt> methods of these
     * <tt>Map.Entry</tt> objects.  A reference-equality based <tt>Map.Entry
     * e</tt> is equal to an object <tt>o</tt> if and only if <tt>o</tt> is a
     * <tt>Map.Entry</tt> and <tt>e.getKey()==o.getKey() &amp;&amp;
     * e.getValue()==o.getValue()</tt>.  To accommodate these equals
     * semantics, the <tt>hashCode</tt> method returns
     * <tt>System.identityHashCode(e.getKey()) ^
     * System.identityHashCode(e.getValue())</tt>.
     *
     * <p><b>Owing to the reference-equality-based semantics of the
     * <tt>Map.Entry</tt> instances in the set returned by this method,
     * it is possible that the symmetry and transitivity requirements of
     * the {@link Object#equals(Object)} contract may be violated if any of
     * the entries in the set is compared to a normal map entry, or if
     * the set returned by this method is compared to a set of normal map
     * entries (such as would be returned by a call to this method on a normal
     * map).  However, the <tt>Object.equals</tt> contract is guaranteed to
     * hold among identity-based map entries, and among sets of such entries.
     * </b>
     *
     * @return a set view of the identity-mappings contained in this map
     */
    @SideEffectFree
    public Set<Map.Entry<@KeyFor("this") K,V>> entrySet() {
        Set<Map.Entry<K,V>> es = entrySet;
        if (es != null)
            return es;
        else
            return entrySet = new EntrySet();
    }

    private class EntrySet extends AbstractSet<Map.Entry<K,V>> {
        @SideEffectFree
        public Iterator<Map.Entry<K,V>> iterator() {
            return new EntryIterator();
        }
        public boolean contains(@Nullable Object o) {
            if (!(o instanceof Map.Entry))
                return false;
            Map.Entry<?,?> entry = (Map.Entry<?,?>)o;
            return containsMapping(entry.getKey(), entry.getValue());
        }
        public boolean remove(@Nullable Object o) {
            if (!(o instanceof Map.Entry))
                return false;
            Map.Entry<?,?> entry = (Map.Entry<?,?>)o;
            return removeMapping(entry.getKey(), entry.getValue());
        }
        @Pure
        public int size() {
            return size;
        }
        public void clear() {
            IdentityHashMap.this.clear();
        }
        /*
         * Must revert from AbstractSet's impl to AbstractCollection's, as
         * the former contains an optimization that results in incorrect
         * behavior when c is a smaller "normal" (non-identity-based) Set.
         */
        public boolean removeAll(Collection<?> c) {
            Objects.requireNonNull(c);
            boolean modified = false;
            for (Iterator<Map.Entry<K,V>> i = iterator(); i.hasNext(); ) {
                if (c.contains(i.next())) {
                    i.remove();
                    modified = true;
                }
            }
            return modified;
        }

        @SideEffectFree
        public Object[] toArray() {
            return toArray(new Object[0]);
        }

        @SuppressWarnings("unchecked")
        @SideEffectFree
        public <T> T[] toArray(T[] a) {
            int expectedModCount = modCount;
            int size = size();
            if (a.length < size)
                a = (T[]) Array.newInstance(a.getClass().getComponentType(), size);
            Object[] tab = table;
            int ti = 0;
            for (int si = 0; si < tab.length; si += 2) {
                Object key;
                if ((key = tab[si]) != null) { // key present ?
                    // more elements than expected -> concurrent modification from other thread
                    if (ti >= size) {
                        throw new ConcurrentModificationException();
                    }
                    a[ti++] = (T) new AbstractMap.SimpleEntry<>(unmaskNull(key), tab[si + 1]);
                }
            }
            // fewer elements than expected or concurrent modification from other thread detected
            if (ti < size || expectedModCount != modCount) {
                throw new ConcurrentModificationException();
            }
            // final null marker as per spec
            if (ti < a.length) {
                a[ti] = null;
            }
            return a;
        }

        @SideEffectFree
        public Spliterator<Map.Entry<K,V>> spliterator() {
            return new EntrySpliterator<>(IdentityHashMap.this, 0, -1, 0, 0);
        }
    }


    private static final long serialVersionUID = 8188218128353913216L;

    /**
     * Save the state of the <tt>IdentityHashMap</tt> instance to a stream
     * (i.e., serialize it).
     *
     * @serialData The <i>size</i> of the HashMap (the number of key-value
     *          mappings) (<tt>int</tt>), followed by the key (Object) and
     *          value (Object) for each key-value mapping represented by the
     *          IdentityHashMap.  The key-value mappings are emitted in no
     *          particular order.
     */
    private void writeObject(java.io.ObjectOutputStream s)
        throws java.io.IOException  {
        // Write out and any hidden stuff
        s.defaultWriteObject();

        // Write out size (number of Mappings)
        s.writeInt(size);

        // Write out keys and values (alternating)
        Object[] tab = table;
        for (int i = 0; i < tab.length; i += 2) {
            Object key = tab[i];
            if (key != null) {
                s.writeObject(unmaskNull(key));
                s.writeObject(tab[i + 1]);
            }
        }
    }

    /**
     * Reconstitute the <tt>IdentityHashMap</tt> instance from a stream (i.e.,
     * deserialize it).
     */
    private void readObject(java.io.ObjectInputStream s)
        throws java.io.IOException, ClassNotFoundException  {
        // Read in any hidden stuff
        s.defaultReadObject();

        // Read in size (number of Mappings)
        int size = s.readInt();

        // Allow for 33% growth (i.e., capacity is >= 2* size()).
        init(capacity((size*4)/3));

        // Read the keys and values, and put the mappings in the table
        for (int i=0; i<size; i++) {
            @SuppressWarnings("unchecked")
                K key = (K) s.readObject();
            @SuppressWarnings("unchecked")
                V value = (V) s.readObject();
            putForCreate(key, value);
        }
    }

    /**
     * The put method for readObject.  It does not resize the table,
     * update modCount, etc.
     */
    private void putForCreate(K key, V value)
        throws IOException
    {
        Object k = maskNull(key);
        Object[] tab = table;
        int len = tab.length;
        int i = hash(k, len);

        Object item;
        while ( (item = tab[i]) != null) {
            if (item == k)
                throw new java.io.StreamCorruptedException();
            i = nextKeyIndex(i, len);
        }
        tab[i] = k;
        tab[i + 1] = value;
    }

    @SuppressWarnings("unchecked")
    @Override
    public void forEach(BiConsumer<? super K, ? super V> action) {
        Objects.requireNonNull(action);
        int expectedModCount = modCount;

        Object[] t = table;
        for (int index = 0; index < t.length; index += 2) {
            Object k = t[index];
            if (k != null) {
                action.accept((K) unmaskNull(k), (V) t[index + 1]);
            }

            if (modCount != expectedModCount) {
                throw new ConcurrentModificationException();
            }
        }
    }

    @SuppressWarnings("unchecked")
    @Override
    public void replaceAll(BiFunction<? super K, ? super V, ? extends V> function) {
        Objects.requireNonNull(function);
        int expectedModCount = modCount;

        Object[] t = table;
        for (int index = 0; index < t.length; index += 2) {
            Object k = t[index];
            if (k != null) {
                t[index + 1] = function.apply((K) unmaskNull(k), (V) t[index + 1]);
            }

            if (modCount != expectedModCount) {
                throw new ConcurrentModificationException();
            }
        }
    }

    /**
     * Similar form as array-based Spliterators, but skips blank elements,
     * and guestimates size as decreasing by half per split.
     */
    static class IdentityHashMapSpliterator<K,V> {
        final IdentityHashMap<K,V> map;
        int index;             // current index, modified on advance/split
        int fence;             // -1 until first use; then one past last index
        int est;               // size estimate
        int expectedModCount;  // initialized when fence set

        IdentityHashMapSpliterator(IdentityHashMap<K,V> map, int origin,
                                   int fence, int est, int expectedModCount) {
            this.map = map;
            this.index = origin;
            this.fence = fence;
            this.est = est;
            this.expectedModCount = expectedModCount;
        }

        final int getFence() { // initialize fence and size on first use
            int hi;
            if ((hi = fence) < 0) {
                est = map.size;
                expectedModCount = map.modCount;
                hi = fence = map.table.length;
            }
            return hi;
        }

        public final long estimateSize() {
            getFence(); // force init
            return (long) est;
        }
    }

    static final class KeySpliterator<K,V>
        extends IdentityHashMapSpliterator<K,V>
        implements Spliterator<K> {
        KeySpliterator(IdentityHashMap<K,V> map, int origin, int fence, int est,
                       int expectedModCount) {
            super(map, origin, fence, est, expectedModCount);
        }

        public KeySpliterator<K,V> trySplit() {
            int hi = getFence(), lo = index, mid = ((lo + hi) >>> 1) & ~1;
            return (lo >= mid) ? null :
                new KeySpliterator<K,V>(map, lo, index = mid, est >>>= 1,
                                        expectedModCount);
        }

        @SuppressWarnings("unchecked")
        public void forEachRemaining(Consumer<? super K> action) {
            if (action == null)
                throw new NullPointerException();
            int i, hi, mc; Object key;
            IdentityHashMap<K,V> m; Object[] a;
            if ((m = map) != null && (a = m.table) != null &&
                (i = index) >= 0 && (index = hi = getFence()) <= a.length) {
                for (; i < hi; i += 2) {
                    if ((key = a[i]) != null)
                        action.accept((K)unmaskNull(key));
                }
                if (m.modCount == expectedModCount)
                    return;
            }
            throw new ConcurrentModificationException();
        }

        @SuppressWarnings("unchecked")
        public boolean tryAdvance(Consumer<? super K> action) {
            if (action == null)
                throw new NullPointerException();
            Object[] a = map.table;
            int hi = getFence();
            while (index < hi) {
                Object key = a[index];
                index += 2;
                if (key != null) {
                    action.accept((K)unmaskNull(key));
                    if (map.modCount != expectedModCount)
                        throw new ConcurrentModificationException();
                    return true;
                }
            }
            return false;
        }

        public int characteristics() {
            return (fence < 0 || est == map.size ? SIZED : 0) | Spliterator.DISTINCT;
        }
    }

    static final class ValueSpliterator<K,V>
        extends IdentityHashMapSpliterator<K,V>
        implements Spliterator<V> {
        ValueSpliterator(IdentityHashMap<K,V> m, int origin, int fence, int est,
                         int expectedModCount) {
            super(m, origin, fence, est, expectedModCount);
        }

        public ValueSpliterator<K,V> trySplit() {
            int hi = getFence(), lo = index, mid = ((lo + hi) >>> 1) & ~1;
            return (lo >= mid) ? null :
                new ValueSpliterator<K,V>(map, lo, index = mid, est >>>= 1,
                                          expectedModCount);
        }

        public void forEachRemaining(Consumer<? super V> action) {
            if (action == null)
                throw new NullPointerException();
            int i, hi, mc;
            IdentityHashMap<K,V> m; Object[] a;
            if ((m = map) != null && (a = m.table) != null &&
                (i = index) >= 0 && (index = hi = getFence()) <= a.length) {
                for (; i < hi; i += 2) {
                    if (a[i] != null) {
                        @SuppressWarnings("unchecked") V v = (V)a[i+1];
                        action.accept(v);
                    }
                }
                if (m.modCount == expectedModCount)
                    return;
            }
            throw new ConcurrentModificationException();
        }

        public boolean tryAdvance(Consumer<? super V> action) {
            if (action == null)
                throw new NullPointerException();
            Object[] a = map.table;
            int hi = getFence();
            while (index < hi) {
                Object key = a[index];
                @SuppressWarnings("unchecked") V v = (V)a[index+1];
                index += 2;
                if (key != null) {
                    action.accept(v);
                    if (map.modCount != expectedModCount)
                        throw new ConcurrentModificationException();
                    return true;
                }
            }
            return false;
        }

        public int characteristics() {
            return (fence < 0 || est == map.size ? SIZED : 0);
        }

    }

    static final class EntrySpliterator<K,V>
        extends IdentityHashMapSpliterator<K,V>
        implements Spliterator<Map.Entry<K,V>> {
        EntrySpliterator(IdentityHashMap<K,V> m, int origin, int fence, int est,
                         int expectedModCount) {
            super(m, origin, fence, est, expectedModCount);
        }

        public EntrySpliterator<K,V> trySplit() {
            int hi = getFence(), lo = index, mid = ((lo + hi) >>> 1) & ~1;
            return (lo >= mid) ? null :
                new EntrySpliterator<K,V>(map, lo, index = mid, est >>>= 1,
                                          expectedModCount);
        }

        public void forEachRemaining(Consumer<? super Map.Entry<K, V>> action) {
            if (action == null)
                throw new NullPointerException();
            int i, hi, mc;
            IdentityHashMap<K,V> m; Object[] a;
            if ((m = map) != null && (a = m.table) != null &&
                (i = index) >= 0 && (index = hi = getFence()) <= a.length) {
                for (; i < hi; i += 2) {
                    Object key = a[i];
                    if (key != null) {
                        @SuppressWarnings("unchecked") K k =
                            (K)unmaskNull(key);
                        @SuppressWarnings("unchecked") V v = (V)a[i+1];
                        action.accept
                            (new AbstractMap.SimpleImmutableEntry<K,V>(k, v));

                    }
                }
                if (m.modCount == expectedModCount)
                    return;
            }
            throw new ConcurrentModificationException();
        }

        public boolean tryAdvance(Consumer<? super Map.Entry<K,V>> action) {
            if (action == null)
                throw new NullPointerException();
            Object[] a = map.table;
            int hi = getFence();
            while (index < hi) {
                Object key = a[index];
                @SuppressWarnings("unchecked") V v = (V)a[index+1];
                index += 2;
                if (key != null) {
                    @SuppressWarnings("unchecked") K k =
                        (K)unmaskNull(key);
                    action.accept
                        (new AbstractMap.SimpleImmutableEntry<K,V>(k, v));
                    if (map.modCount != expectedModCount)
                        throw new ConcurrentModificationException();
                    return true;
                }
            }
            return false;
        }

        public int characteristics() {
            return (fence < 0 || est == map.size ? SIZED : 0) | Spliterator.DISTINCT;
        }
    }

}<|MERGE_RESOLUTION|>--- conflicted
+++ resolved
@@ -344,11 +344,7 @@
      */
     @SuppressWarnings("unchecked")
     @Pure
-<<<<<<< HEAD
-    public V get(@Nullable Object key) {
-=======
     public @Nullable V get(Object key) {
->>>>>>> 2f1694f5
         Object k = maskNull(key);
         Object[] tab = table;
         int len = tab.length;
@@ -539,11 +535,7 @@
      *         (A <tt>null</tt> return can also indicate that the map
      *         previously associated <tt>null</tt> with <tt>key</tt>.)
      */
-<<<<<<< HEAD
-    public V remove(@Nullable Object key) {
-=======
     public @Nullable V remove(Object key) {
->>>>>>> 2f1694f5
         Object k = maskNull(key);
         Object[] tab = table;
         int len = tab.length;
