/*
 * Copyright (c) 1997, 2014, Oracle and/or its affiliates. All rights reserved.
<<<<<<< HEAD
 * ORACLE PROPRIETARY/CONFIDENTIAL. Use is subject to license terms.
 *
 *
 *
 *
 *
 *
 *
 *
 *
 *
 *
 *
 *
 *
 *
 *
 *
 *
 *
 *
 */

package java.util;

import java.io.Serializable;
import java.util.function.Function;
import java.util.function.ToIntFunction;
import java.util.function.ToLongFunction;
import java.util.function.ToDoubleFunction;
import java.util.Comparators;

import org.checkerframework.checker.nullness.qual.Nullable;
import org.checkerframework.checker.nullness.qual.NonNull;
import org.checkerframework.dataflow.qual.Pure;

/**
 * A comparison function, which imposes a <i>total ordering</i> on some
 * collection of objects.  Comparators can be passed to a sort method (such
 * as {@link Collections#sort(List,Comparator) Collections.sort} or {@link
 * Arrays#sort(Object[],Comparator) Arrays.sort}) to allow precise control
 * over the sort order.  Comparators can also be used to control the order of
 * certain data structures (such as {@link SortedSet sorted sets} or {@link
 * SortedMap sorted maps}), or to provide an ordering for collections of
 * objects that don't have a {@link Comparable natural ordering}.<p>
 *
 * The ordering imposed by a comparator <tt>c</tt> on a set of elements
 * <tt>S</tt> is said to be <i>consistent with equals</i> if and only if
 * <tt>c.compare(e1, e2)==0</tt> has the same boolean value as
 * <tt>e1.equals(e2)</tt> for every <tt>e1</tt> and <tt>e2</tt> in
 * <tt>S</tt>.<p>
 *
 * Caution should be exercised when using a comparator capable of imposing an
 * ordering inconsistent with equals to order a sorted set (or sorted map).
 * Suppose a sorted set (or sorted map) with an explicit comparator <tt>c</tt>
 * is used with elements (or keys) drawn from a set <tt>S</tt>.  If the
 * ordering imposed by <tt>c</tt> on <tt>S</tt> is inconsistent with equals,
 * the sorted set (or sorted map) will behave "strangely."  In particular the
 * sorted set (or sorted map) will violate the general contract for set (or
 * map), which is defined in terms of <tt>equals</tt>.<p>
 *
 * For example, suppose one adds two elements {@code a} and {@code b} such that
 * {@code (a.equals(b) && c.compare(a, b) != 0)}
 * to an empty {@code TreeSet} with comparator {@code c}.
 * The second {@code add} operation will return
 * true (and the size of the tree set will increase) because {@code a} and
 * {@code b} are not equivalent from the tree set's perspective, even though
 * this is contrary to the specification of the
 * {@link Set#add Set.add} method.<p>
 *
 * Note: It is generally a good idea for comparators to also implement
 * <tt>java.io.Serializable</tt>, as they may be used as ordering methods in
 * serializable data structures (like {@link TreeSet}, {@link TreeMap}).  In
 * order for the data structure to serialize successfully, the comparator (if
 * provided) must implement <tt>Serializable</tt>.<p>
 *
 * For the mathematically inclined, the <i>relation</i> that defines the
 * <i>imposed ordering</i> that a given comparator <tt>c</tt> imposes on a
 * given set of objects <tt>S</tt> is:<pre>
 *       {(x, y) such that c.compare(x, y) &lt;= 0}.
 * </pre> The <i>quotient</i> for this total order is:<pre>
 *       {(x, y) such that c.compare(x, y) == 0}.
 * </pre>
 *
 * It follows immediately from the contract for <tt>compare</tt> that the
 * quotient is an <i>equivalence relation</i> on <tt>S</tt>, and that the
 * imposed ordering is a <i>total order</i> on <tt>S</tt>.  When we say that
 * the ordering imposed by <tt>c</tt> on <tt>S</tt> is <i>consistent with
 * equals</i>, we mean that the quotient for the ordering is the equivalence
 * relation defined by the objects' {@link Object#equals(Object)
 * equals(Object)} method(s):<pre>
 *     {(x, y) such that x.equals(y)}. </pre>
 *
 * <p>Unlike {@code Comparable}, a comparator may optionally permit
 * comparison of null arguments, while maintaining the requirements for
 * an equivalence relation.
 *
 * <p>This interface is a member of the
 * <a href="{@docRoot}/../technotes/guides/collections/index.html">
 * Java Collections Framework</a>.
 *
 * @param <T> the type of objects that may be compared by this comparator
 *
 * @author  Josh Bloch
 * @author  Neal Gafter
 * @see Comparable
 * @see java.io.Serializable
 * @since 1.2
 */
@FunctionalInterface
public interface Comparator<T> {
    /**
     * Compares its two arguments for order.  Returns a negative integer,
     * zero, or a positive integer as the first argument is less than, equal
     * to, or greater than the second.<p>
     *
     * In the foregoing description, the notation
     * <tt>sgn(</tt><i>expression</i><tt>)</tt> designates the mathematical
     * <i>signum</i> function, which is defined to return one of <tt>-1</tt>,
     * <tt>0</tt>, or <tt>1</tt> according to whether the value of
     * <i>expression</i> is negative, zero or positive.<p>
     *
     * The implementor must ensure that <tt>sgn(compare(x, y)) ==
     * -sgn(compare(y, x))</tt> for all <tt>x</tt> and <tt>y</tt>.  (This
     * implies that <tt>compare(x, y)</tt> must throw an exception if and only
     * if <tt>compare(y, x)</tt> throws an exception.)<p>
     *
     * The implementor must also ensure that the relation is transitive:
     * <tt>((compare(x, y)&gt;0) &amp;&amp; (compare(y, z)&gt;0))</tt> implies
     * <tt>compare(x, z)&gt;0</tt>.<p>
     *
     * Finally, the implementor must ensure that <tt>compare(x, y)==0</tt>
     * implies that <tt>sgn(compare(x, z))==sgn(compare(y, z))</tt> for all
     * <tt>z</tt>.<p>
     *
     * It is generally the case, but <i>not</i> strictly required that
     * <tt>(compare(x, y)==0) == (x.equals(y))</tt>.  Generally speaking,
     * any comparator that violates this condition should clearly indicate
     * this fact.  The recommended language is "Note: this comparator
     * imposes orderings that are inconsistent with equals."
     *
     * @param o1 the first object to be compared.
     * @param o2 the second object to be compared.
     * @return a negative integer, zero, or a positive integer as the
     *         first argument is less than, equal to, or greater than the
     *         second.
     * @throws NullPointerException if an argument is null and this
     *         comparator does not permit null arguments
     * @throws ClassCastException if the arguments' types prevent them from
     *         being compared by this comparator.
     */
    int compare(T o1, T o2);

    /**
     * Indicates whether some other object is &quot;equal to&quot; this
     * comparator.  This method must obey the general contract of
     * {@link Object#equals(Object)}.  Additionally, this method can return
     * <tt>true</tt> <i>only</i> if the specified object is also a comparator
     * and it imposes the same ordering as this comparator.  Thus,
     * <code>comp1.equals(comp2)</code> implies that <tt>sgn(comp1.compare(o1,
     * o2))==sgn(comp2.compare(o1, o2))</tt> for every object reference
     * <tt>o1</tt> and <tt>o2</tt>.<p>
     *
     * Note that it is <i>always</i> safe <i>not</i> to override
     * <tt>Object.equals(Object)</tt>.  However, overriding this method may,
     * in some cases, improve performance by allowing programs to determine
     * that two distinct comparators impose the same order.
     *
     * @param   obj   the reference object with which to compare.
     * @return  <code>true</code> only if the specified object is also
     *          a comparator and it imposes the same ordering as this
     *          comparator.
     * @see Object#equals(Object)
     * @see Object#hashCode()
     */
    @Pure
    boolean equals(Object obj);

    /**
     * Returns a comparator that imposes the reverse ordering of this
     * comparator.
     *
     * @return a comparator that imposes the reverse ordering of this
     *         comparator.
     * @since 1.8
     */
    default Comparator<T> reversed() {
        return Collections.reverseOrder(this);
    }

=======
 * DO NOT ALTER OR REMOVE COPYRIGHT NOTICES OR THIS FILE HEADER.
 *
 * This code is free software; you can redistribute it and/or modify it
 * under the terms of the GNU General Public License version 2 only, as
 * published by the Free Software Foundation.  Oracle designates this
 * particular file as subject to the "Classpath" exception as provided
 * by Oracle in the LICENSE file that accompanied this code.
 *
 * This code is distributed in the hope that it will be useful, but WITHOUT
 * ANY WARRANTY; without even the implied warranty of MERCHANTABILITY or
 * FITNESS FOR A PARTICULAR PURPOSE.  See the GNU General Public License
 * version 2 for more details (a copy is included in the LICENSE file that
 * accompanied this code).
 *
 * You should have received a copy of the GNU General Public License version
 * 2 along with this work; if not, write to the Free Software Foundation,
 * Inc., 51 Franklin St, Fifth Floor, Boston, MA 02110-1301 USA.
 *
 * Please contact Oracle, 500 Oracle Parkway, Redwood Shores, CA 94065 USA
 * or visit www.oracle.com if you need additional information or have any
 * questions.
 */

package java.util;

import java.io.Serializable;
import java.util.function.Function;
import java.util.function.ToIntFunction;
import java.util.function.ToLongFunction;
import java.util.function.ToDoubleFunction;
import java.util.Comparators;

import org.checkerframework.checker.nullness.qual.NonNull;
import org.checkerframework.checker.nullness.qual.Nullable;
import org.checkerframework.dataflow.qual.Pure;

/**
 * A comparison function, which imposes a <i>total ordering</i> on some
 * collection of objects.  Comparators can be passed to a sort method (such
 * as {@link Collections#sort(List,Comparator) Collections.sort} or {@link
 * Arrays#sort(Object[],Comparator) Arrays.sort}) to allow precise control
 * over the sort order.  Comparators can also be used to control the order of
 * certain data structures (such as {@link SortedSet sorted sets} or {@link
 * SortedMap sorted maps}), or to provide an ordering for collections of
 * objects that don't have a {@link Comparable natural ordering}.<p>
 *
 * The ordering imposed by a comparator <tt>c</tt> on a set of elements
 * <tt>S</tt> is said to be <i>consistent with equals</i> if and only if
 * <tt>c.compare(e1, e2)==0</tt> has the same boolean value as
 * <tt>e1.equals(e2)</tt> for every <tt>e1</tt> and <tt>e2</tt> in
 * <tt>S</tt>.<p>
 *
 * Caution should be exercised when using a comparator capable of imposing an
 * ordering inconsistent with equals to order a sorted set (or sorted map).
 * Suppose a sorted set (or sorted map) with an explicit comparator <tt>c</tt>
 * is used with elements (or keys) drawn from a set <tt>S</tt>.  If the
 * ordering imposed by <tt>c</tt> on <tt>S</tt> is inconsistent with equals,
 * the sorted set (or sorted map) will behave "strangely."  In particular the
 * sorted set (or sorted map) will violate the general contract for set (or
 * map), which is defined in terms of <tt>equals</tt>.<p>
 *
 * For example, suppose one adds two elements {@code a} and {@code b} such that
 * {@code (a.equals(b) && c.compare(a, b) != 0)}
 * to an empty {@code TreeSet} with comparator {@code c}.
 * The second {@code add} operation will return
 * true (and the size of the tree set will increase) because {@code a} and
 * {@code b} are not equivalent from the tree set's perspective, even though
 * this is contrary to the specification of the
 * {@link Set#add Set.add} method.<p>
 *
 * Note: It is generally a good idea for comparators to also implement
 * <tt>java.io.Serializable</tt>, as they may be used as ordering methods in
 * serializable data structures (like {@link TreeSet}, {@link TreeMap}).  In
 * order for the data structure to serialize successfully, the comparator (if
 * provided) must implement <tt>Serializable</tt>.<p>
 *
 * For the mathematically inclined, the <i>relation</i> that defines the
 * <i>imposed ordering</i> that a given comparator <tt>c</tt> imposes on a
 * given set of objects <tt>S</tt> is:<pre>
 *       {(x, y) such that c.compare(x, y) &lt;= 0}.
 * </pre> The <i>quotient</i> for this total order is:<pre>
 *       {(x, y) such that c.compare(x, y) == 0}.
 * </pre>
 *
 * It follows immediately from the contract for <tt>compare</tt> that the
 * quotient is an <i>equivalence relation</i> on <tt>S</tt>, and that the
 * imposed ordering is a <i>total order</i> on <tt>S</tt>.  When we say that
 * the ordering imposed by <tt>c</tt> on <tt>S</tt> is <i>consistent with
 * equals</i>, we mean that the quotient for the ordering is the equivalence
 * relation defined by the objects' {@link Object#equals(Object)
 * equals(Object)} method(s):<pre>
 *     {(x, y) such that x.equals(y)}. </pre>
 *
 * <p>Unlike {@code Comparable}, a comparator may optionally permit
 * comparison of null arguments, while maintaining the requirements for
 * an equivalence relation.
 *
 * <p>This interface is a member of the
 * <a href="{@docRoot}/../technotes/guides/collections/index.html">
 * Java Collections Framework</a>.
 *
 * @param <T> the type of objects that may be compared by this comparator
 *
 * @author  Josh Bloch
 * @author  Neal Gafter
 * @see Comparable
 * @see java.io.Serializable
 * @since 1.2
 */
// Javadoc says: "a comparator may optionally permit comparison of null
// arguments, while maintaining the requirements for an equivalence relation."
@FunctionalInterface
public interface Comparator<T> {
    /**
     * Compares its two arguments for order.  Returns a negative integer,
     * zero, or a positive integer as the first argument is less than, equal
     * to, or greater than the second.<p>
     *
     * In the foregoing description, the notation
     * <tt>sgn(</tt><i>expression</i><tt>)</tt> designates the mathematical
     * <i>signum</i> function, which is defined to return one of <tt>-1</tt>,
     * <tt>0</tt>, or <tt>1</tt> according to whether the value of
     * <i>expression</i> is negative, zero or positive.<p>
     *
     * The implementor must ensure that <tt>sgn(compare(x, y)) ==
     * -sgn(compare(y, x))</tt> for all <tt>x</tt> and <tt>y</tt>.  (This
     * implies that <tt>compare(x, y)</tt> must throw an exception if and only
     * if <tt>compare(y, x)</tt> throws an exception.)<p>
     *
     * The implementor must also ensure that the relation is transitive:
     * <tt>((compare(x, y)&gt;0) &amp;&amp; (compare(y, z)&gt;0))</tt> implies
     * <tt>compare(x, z)&gt;0</tt>.<p>
     *
     * Finally, the implementor must ensure that <tt>compare(x, y)==0</tt>
     * implies that <tt>sgn(compare(x, z))==sgn(compare(y, z))</tt> for all
     * <tt>z</tt>.<p>
     *
     * It is generally the case, but <i>not</i> strictly required that
     * <tt>(compare(x, y)==0) == (x.equals(y))</tt>.  Generally speaking,
     * any comparator that violates this condition should clearly indicate
     * this fact.  The recommended language is "Note: this comparator
     * imposes orderings that are inconsistent with equals."
     *
     * @param o1 the first object to be compared.
     * @param o2 the second object to be compared.
     * @return a negative integer, zero, or a positive integer as the
     *         first argument is less than, equal to, or greater than the
     *         second.
     * @throws NullPointerException if an argument is null and this
     *         comparator does not permit null arguments
     * @throws ClassCastException if the arguments' types prevent them from
     *         being compared by this comparator.
     */
    int compare(T o1, T o2);

    /**
     * Indicates whether some other object is &quot;equal to&quot; this
     * comparator.  This method must obey the general contract of
     * {@link Object#equals(Object)}.  Additionally, this method can return
     * <tt>true</tt> <i>only</i> if the specified object is also a comparator
     * and it imposes the same ordering as this comparator.  Thus,
     * <code>comp1.equals(comp2)</code> implies that <tt>sgn(comp1.compare(o1,
     * o2))==sgn(comp2.compare(o1, o2))</tt> for every object reference
     * <tt>o1</tt> and <tt>o2</tt>.<p>
     *
     * Note that it is <i>always</i> safe <i>not</i> to override
     * <tt>Object.equals(Object)</tt>.  However, overriding this method may,
     * in some cases, improve performance by allowing programs to determine
     * that two distinct comparators impose the same order.
     *
     * @param   obj   the reference object with which to compare.
     * @return  <code>true</code> only if the specified object is also
     *          a comparator and it imposes the same ordering as this
     *          comparator.
     * @see Object#equals(Object)
     * @see Object#hashCode()
     */
    @Pure
    boolean equals(@Nullable Object obj);

    /**
     * Returns a comparator that imposes the reverse ordering of this
     * comparator.
     *
     * @return a comparator that imposes the reverse ordering of this
     *         comparator.
     * @since 1.8
     */
    default Comparator<T> reversed() {
        return Collections.reverseOrder(this);
    }

>>>>>>> 075a2732
    /**
     * Returns a lexicographic-order comparator with another comparator.
     * If this {@code Comparator} considers two elements equal, i.e.
     * {@code compare(a, b) == 0}, {@code other} is used to determine the order.
     *
     * <p>The returned comparator is serializable if the specified comparator
     * is also serializable.
     *
     * @apiNote
     * For example, to sort a collection of {@code String} based on the length
     * and then case-insensitive natural ordering, the comparator can be
     * composed using following code,
     *
     * <pre>{@code
     *     Comparator<String> cmp = Comparator.comparingInt(String::length)
     *             .thenComparing(String.CASE_INSENSITIVE_ORDER);
     * }</pre>
     *
     * @param  other the other comparator to be used when this comparator
     *         compares two objects that are equal.
     * @return a lexicographic-order comparator composed of this and then the
     *         other comparator
     * @throws NullPointerException if the argument is null.
     * @since 1.8
     */
    default Comparator<T> thenComparing(Comparator<? super T> other) {
        Objects.requireNonNull(other);
        return (Comparator<T> & Serializable) (c1, c2) -> {
            int res = compare(c1, c2);
            return (res != 0) ? res : other.compare(c1, c2);
        };
    }

    /**
     * Returns a lexicographic-order comparator with a function that
     * extracts a key to be compared with the given {@code Comparator}.
     *
     * @implSpec This default implementation behaves as if {@code
     *           thenComparing(comparing(keyExtractor, cmp))}.
     *
     * @param  <U>  the type of the sort key
     * @param  keyExtractor the function used to extract the sort key
     * @param  keyComparator the {@code Comparator} used to compare the sort key
     * @return a lexicographic-order comparator composed of this comparator
     *         and then comparing on the key extracted by the keyExtractor function
     * @throws NullPointerException if either argument is null.
     * @see #comparing(Function, Comparator)
     * @see #thenComparing(Comparator)
     * @since 1.8
     */
    default <U> Comparator<T> thenComparing(
            Function<? super T, ? extends U> keyExtractor,
            Comparator<? super U> keyComparator)
    {
        return thenComparing(comparing(keyExtractor, keyComparator));
    }

    /**
     * Returns a lexicographic-order comparator with a function that
     * extracts a {@code Comparable} sort key.
     *
     * @implSpec This default implementation behaves as if {@code
     *           thenComparing(comparing(keyExtractor))}.
     *
     * @param  <U>  the type of the {@link Comparable} sort key
     * @param  keyExtractor the function used to extract the {@link
     *         Comparable} sort key
     * @return a lexicographic-order comparator composed of this and then the
     *         {@link Comparable} sort key.
     * @throws NullPointerException if the argument is null.
     * @see #comparing(Function)
     * @see #thenComparing(Comparator)
     * @since 1.8
     */
    default <U extends Comparable<? super U>> Comparator<T> thenComparing(
            Function<? super T, ? extends U> keyExtractor)
    {
        return thenComparing(comparing(keyExtractor));
    }
<<<<<<< HEAD

    /**
     * Returns a lexicographic-order comparator with a function that
     * extracts a {@code int} sort key.
     *
     * @implSpec This default implementation behaves as if {@code
     *           thenComparing(comparingInt(keyExtractor))}.
     *
     * @param  keyExtractor the function used to extract the integer sort key
     * @return a lexicographic-order comparator composed of this and then the
     *         {@code int} sort key
     * @throws NullPointerException if the argument is null.
     * @see #comparingInt(ToIntFunction)
     * @see #thenComparing(Comparator)
     * @since 1.8
     */
    default Comparator<T> thenComparingInt(ToIntFunction<? super T> keyExtractor) {
        return thenComparing(comparingInt(keyExtractor));
    }

    /**
     * Returns a lexicographic-order comparator with a function that
     * extracts a {@code long} sort key.
     *
     * @implSpec This default implementation behaves as if {@code
     *           thenComparing(comparingLong(keyExtractor))}.
     *
     * @param  keyExtractor the function used to extract the long sort key
     * @return a lexicographic-order comparator composed of this and then the
     *         {@code long} sort key
     * @throws NullPointerException if the argument is null.
     * @see #comparingLong(ToLongFunction)
     * @see #thenComparing(Comparator)
     * @since 1.8
     */
    default Comparator<T> thenComparingLong(ToLongFunction<? super T> keyExtractor) {
        return thenComparing(comparingLong(keyExtractor));
=======

    /**
     * Returns a lexicographic-order comparator with a function that
     * extracts a {@code int} sort key.
     *
     * @implSpec This default implementation behaves as if {@code
     *           thenComparing(comparingInt(keyExtractor))}.
     *
     * @param  keyExtractor the function used to extract the integer sort key
     * @return a lexicographic-order comparator composed of this and then the
     *         {@code int} sort key
     * @throws NullPointerException if the argument is null.
     * @see #comparingInt(ToIntFunction)
     * @see #thenComparing(Comparator)
     * @since 1.8
     */
    default Comparator<T> thenComparingInt(ToIntFunction<? super T> keyExtractor) {
        return thenComparing(comparingInt(keyExtractor));
>>>>>>> 075a2732
    }

    /**
     * Returns a lexicographic-order comparator with a function that
<<<<<<< HEAD
=======
     * extracts a {@code long} sort key.
     *
     * @implSpec This default implementation behaves as if {@code
     *           thenComparing(comparingLong(keyExtractor))}.
     *
     * @param  keyExtractor the function used to extract the long sort key
     * @return a lexicographic-order comparator composed of this and then the
     *         {@code long} sort key
     * @throws NullPointerException if the argument is null.
     * @see #comparingLong(ToLongFunction)
     * @see #thenComparing(Comparator)
     * @since 1.8
     */
    default Comparator<T> thenComparingLong(ToLongFunction<? super T> keyExtractor) {
        return thenComparing(comparingLong(keyExtractor));
    }

    /**
     * Returns a lexicographic-order comparator with a function that
>>>>>>> 075a2732
     * extracts a {@code double} sort key.
     *
     * @implSpec This default implementation behaves as if {@code
     *           thenComparing(comparingDouble(keyExtractor))}.
     *
     * @param  keyExtractor the function used to extract the double sort key
     * @return a lexicographic-order comparator composed of this and then the
     *         {@code double} sort key
     * @throws NullPointerException if the argument is null.
     * @see #comparingDouble(ToDoubleFunction)
     * @see #thenComparing(Comparator)
     * @since 1.8
     */
    default Comparator<T> thenComparingDouble(ToDoubleFunction<? super T> keyExtractor) {
        return thenComparing(comparingDouble(keyExtractor));
<<<<<<< HEAD
    }

    /**
     * Returns a comparator that imposes the reverse of the <em>natural
     * ordering</em>.
     *
     * <p>The returned comparator is serializable and throws {@link
     * NullPointerException} when comparing {@code null}.
     *
     * @param  <T> the {@link Comparable} type of element to be compared
     * @return a comparator that imposes the reverse of the <i>natural
     *         ordering</i> on {@code Comparable} objects.
     * @see Comparable
     * @since 1.8
     */
    public static <T extends Comparable<? super T>> Comparator<T> reverseOrder() {
        return Collections.reverseOrder();
    }

    /**
     * Returns a comparator that compares {@link Comparable} objects in natural
     * order.
     *
     * <p>The returned comparator is serializable and throws {@link
     * NullPointerException} when comparing {@code null}.
     *
     * @param  <T> the {@link Comparable} type of element to be compared
     * @return a comparator that imposes the <i>natural ordering</i> on {@code
     *         Comparable} objects.
     * @see Comparable
     * @since 1.8
     */
    @SuppressWarnings("unchecked")
    public static <T extends Comparable<? super T>> Comparator<@NonNull T> naturalOrder() {
        return (Comparator<T>) Comparators.NaturalOrderComparator.INSTANCE;
    }

    /**
     * Returns a null-friendly comparator that considers {@code null} to be
     * less than non-null. When both are {@code null}, they are considered
     * equal. If both are non-null, the specified {@code Comparator} is used
     * to determine the order. If the specified comparator is {@code null},
     * then the returned comparator considers all non-null values to be equal.
     *
     * <p>The returned comparator is serializable if the specified comparator
     * is serializable.
     *
     * @param  <T> the type of the elements to be compared
     * @param  comparator a {@code Comparator} for comparing non-null values
     * @return a comparator that considers {@code null} to be less than
     *         non-null, and compares non-null objects with the supplied
     *         {@code Comparator}.
     * @since 1.8
     */
    public static <T> Comparator<@Nullable T> nullsFirst(Comparator<? super T> comparator) {
        return new Comparators.NullComparator<>(true, comparator);
    }

    /**
     * Returns a null-friendly comparator that considers {@code null} to be
     * greater than non-null. When both are {@code null}, they are considered
     * equal. If both are non-null, the specified {@code Comparator} is used
     * to determine the order. If the specified comparator is {@code null},
     * then the returned comparator considers all non-null values to be equal.
     *
     * <p>The returned comparator is serializable if the specified comparator
     * is serializable.
     *
     * @param  <T> the type of the elements to be compared
     * @param  comparator a {@code Comparator} for comparing non-null values
     * @return a comparator that considers {@code null} to be greater than
     *         non-null, and compares non-null objects with the supplied
     *         {@code Comparator}.
     * @since 1.8
     */
    public static <T> Comparator<@Nullable T> nullsLast(Comparator<? super T> comparator) {
        return new Comparators.NullComparator<>(false, comparator);
    }

    /**
=======
    }

    /**
     * Returns a comparator that imposes the reverse of the <em>natural
     * ordering</em>.
     *
     * <p>The returned comparator is serializable and throws {@link
     * NullPointerException} when comparing {@code null}.
     *
     * @param  <T> the {@link Comparable} type of element to be compared
     * @return a comparator that imposes the reverse of the <i>natural
     *         ordering</i> on {@code Comparable} objects.
     * @see Comparable
     * @since 1.8
     */
    public static <T extends Comparable<? super T>> Comparator<T> reverseOrder() {
        return Collections.reverseOrder();
    }

    /**
     * Returns a comparator that compares {@link Comparable} objects in natural
     * order.
     *
     * <p>The returned comparator is serializable and throws {@link
     * NullPointerException} when comparing {@code null}.
     *
     * @param  <T> the {@link Comparable} type of element to be compared
     * @return a comparator that imposes the <i>natural ordering</i> on {@code
     *         Comparable} objects.
     * @see Comparable
     * @since 1.8
     */
    @SuppressWarnings("unchecked")
    public static <T extends Comparable<@NonNull ? super @NonNull T>> Comparator<T> naturalOrder() {
        return (Comparator<T>) Comparators.NaturalOrderComparator.INSTANCE;
    }

    /**
     * Returns a null-friendly comparator that considers {@code null} to be
     * less than non-null. When both are {@code null}, they are considered
     * equal. If both are non-null, the specified {@code Comparator} is used
     * to determine the order. If the specified comparator is {@code null},
     * then the returned comparator considers all non-null values to be equal.
     *
     * <p>The returned comparator is serializable if the specified comparator
     * is serializable.
     *
     * @param  <T> the type of the elements to be compared
     * @param  comparator a {@code Comparator} for comparing non-null values
     * @return a comparator that considers {@code null} to be less than
     *         non-null, and compares non-null objects with the supplied
     *         {@code Comparator}.
     * @since 1.8
     */
    public static <T> Comparator<@Nullable T> nullsFirst(Comparator<@Nullable ? super T> comparator) {
        return new Comparators.NullComparator<>(true, comparator);
    }

    /**
     * Returns a null-friendly comparator that considers {@code null} to be
     * greater than non-null. When both are {@code null}, they are considered
     * equal. If both are non-null, the specified {@code Comparator} is used
     * to determine the order. If the specified comparator is {@code null},
     * then the returned comparator considers all non-null values to be equal.
     *
     * <p>The returned comparator is serializable if the specified comparator
     * is serializable.
     *
     * @param  <T> the type of the elements to be compared
     * @param  comparator a {@code Comparator} for comparing non-null values
     * @return a comparator that considers {@code null} to be greater than
     *         non-null, and compares non-null objects with the supplied
     *         {@code Comparator}.
     * @since 1.8
     */
    public static <T> Comparator<@Nullable T> nullsLast(Comparator<@Nullable ? super T> comparator) {
        return new Comparators.NullComparator<>(false, comparator);
    }

    /**
>>>>>>> 075a2732
     * Accepts a function that extracts a sort key from a type {@code T}, and
     * returns a {@code Comparator<T>} that compares by that sort key using
     * the specified {@link Comparator}.
      *
     * <p>The returned comparator is serializable if the specified function
     * and comparator are both serializable.
     *
     * @apiNote
     * For example, to obtain a {@code Comparator} that compares {@code
     * Person} objects by their last name ignoring case differences,
     *
     * <pre>{@code
     *     Comparator<Person> cmp = Comparator.comparing(
     *             Person::getLastName,
     *             String.CASE_INSENSITIVE_ORDER);
     * }</pre>
     *
     * @param  <T> the type of element to be compared
     * @param  <U> the type of the sort key
     * @param  keyExtractor the function used to extract the sort key
     * @param  keyComparator the {@code Comparator} used to compare the sort key
     * @return a comparator that compares by an extracted key using the
     *         specified {@code Comparator}
     * @throws NullPointerException if either argument is null
     * @since 1.8
     */
    public static <T, U> Comparator<T> comparing(
            Function<? super T, ? extends U> keyExtractor,
            Comparator<? super U> keyComparator)
    {
        Objects.requireNonNull(keyExtractor);
        Objects.requireNonNull(keyComparator);
        return (Comparator<T> & Serializable)
            (c1, c2) -> keyComparator.compare(keyExtractor.apply(c1),
                                              keyExtractor.apply(c2));
    }

    /**
     * Accepts a function that extracts a {@link java.lang.Comparable
     * Comparable} sort key from a type {@code T}, and returns a {@code
     * Comparator<T>} that compares by that sort key.
     *
     * <p>The returned comparator is serializable if the specified function
     * is also serializable.
     *
     * @apiNote
     * For example, to obtain a {@code Comparator} that compares {@code
     * Person} objects by their last name,
     *
     * <pre>{@code
     *     Comparator<Person> byLastName = Comparator.comparing(Person::getLastName);
     * }</pre>
     *
     * @param  <T> the type of element to be compared
     * @param  <U> the type of the {@code Comparable} sort key
     * @param  keyExtractor the function used to extract the {@link
     *         Comparable} sort key
     * @return a comparator that compares by an extracted key
     * @throws NullPointerException if the argument is null
     * @since 1.8
     */
    public static <T, U extends Comparable<? super U>> Comparator<T> comparing(
            Function<? super T, ? extends U> keyExtractor)
    {
        Objects.requireNonNull(keyExtractor);
        return (Comparator<T> & Serializable)
            (c1, c2) -> keyExtractor.apply(c1).compareTo(keyExtractor.apply(c2));
    }

    /**
     * Accepts a function that extracts an {@code int} sort key from a type
     * {@code T}, and returns a {@code Comparator<T>} that compares by that
     * sort key.
     *
     * <p>The returned comparator is serializable if the specified function
     * is also serializable.
     *
     * @param  <T> the type of element to be compared
     * @param  keyExtractor the function used to extract the integer sort key
     * @return a comparator that compares by an extracted key
     * @see #comparing(Function)
     * @throws NullPointerException if the argument is null
     * @since 1.8
     */
    public static <T> Comparator<T> comparingInt(ToIntFunction<? super T> keyExtractor) {
        Objects.requireNonNull(keyExtractor);
        return (Comparator<T> & Serializable)
            (c1, c2) -> Integer.compare(keyExtractor.applyAsInt(c1), keyExtractor.applyAsInt(c2));
    }

    /**
     * Accepts a function that extracts a {@code long} sort key from a type
     * {@code T}, and returns a {@code Comparator<T>} that compares by that
     * sort key.
     *
     * <p>The returned comparator is serializable if the specified function is
     * also serializable.
     *
     * @param  <T> the type of element to be compared
     * @param  keyExtractor the function used to extract the long sort key
     * @return a comparator that compares by an extracted key
     * @see #comparing(Function)
     * @throws NullPointerException if the argument is null
     * @since 1.8
     */
    public static <T> Comparator<T> comparingLong(ToLongFunction<? super T> keyExtractor) {
        Objects.requireNonNull(keyExtractor);
        return (Comparator<T> & Serializable)
            (c1, c2) -> Long.compare(keyExtractor.applyAsLong(c1), keyExtractor.applyAsLong(c2));
    }

    /**
     * Accepts a function that extracts a {@code double} sort key from a type
     * {@code T}, and returns a {@code Comparator<T>} that compares by that
     * sort key.
     *
     * <p>The returned comparator is serializable if the specified function
     * is also serializable.
     *
     * @param  <T> the type of element to be compared
     * @param  keyExtractor the function used to extract the double sort key
     * @return a comparator that compares by an extracted key
     * @see #comparing(Function)
     * @throws NullPointerException if the argument is null
     * @since 1.8
     */
    public static<T> Comparator<T> comparingDouble(ToDoubleFunction<? super T> keyExtractor) {
        Objects.requireNonNull(keyExtractor);
        return (Comparator<T> & Serializable)
            (c1, c2) -> Double.compare(keyExtractor.applyAsDouble(c1), keyExtractor.applyAsDouble(c2));
    }
}<|MERGE_RESOLUTION|>--- conflicted
+++ resolved
@@ -1,197 +1,5 @@
 /*
  * Copyright (c) 1997, 2014, Oracle and/or its affiliates. All rights reserved.
-<<<<<<< HEAD
- * ORACLE PROPRIETARY/CONFIDENTIAL. Use is subject to license terms.
- *
- *
- *
- *
- *
- *
- *
- *
- *
- *
- *
- *
- *
- *
- *
- *
- *
- *
- *
- *
- */
-
-package java.util;
-
-import java.io.Serializable;
-import java.util.function.Function;
-import java.util.function.ToIntFunction;
-import java.util.function.ToLongFunction;
-import java.util.function.ToDoubleFunction;
-import java.util.Comparators;
-
-import org.checkerframework.checker.nullness.qual.Nullable;
-import org.checkerframework.checker.nullness.qual.NonNull;
-import org.checkerframework.dataflow.qual.Pure;
-
-/**
- * A comparison function, which imposes a <i>total ordering</i> on some
- * collection of objects.  Comparators can be passed to a sort method (such
- * as {@link Collections#sort(List,Comparator) Collections.sort} or {@link
- * Arrays#sort(Object[],Comparator) Arrays.sort}) to allow precise control
- * over the sort order.  Comparators can also be used to control the order of
- * certain data structures (such as {@link SortedSet sorted sets} or {@link
- * SortedMap sorted maps}), or to provide an ordering for collections of
- * objects that don't have a {@link Comparable natural ordering}.<p>
- *
- * The ordering imposed by a comparator <tt>c</tt> on a set of elements
- * <tt>S</tt> is said to be <i>consistent with equals</i> if and only if
- * <tt>c.compare(e1, e2)==0</tt> has the same boolean value as
- * <tt>e1.equals(e2)</tt> for every <tt>e1</tt> and <tt>e2</tt> in
- * <tt>S</tt>.<p>
- *
- * Caution should be exercised when using a comparator capable of imposing an
- * ordering inconsistent with equals to order a sorted set (or sorted map).
- * Suppose a sorted set (or sorted map) with an explicit comparator <tt>c</tt>
- * is used with elements (or keys) drawn from a set <tt>S</tt>.  If the
- * ordering imposed by <tt>c</tt> on <tt>S</tt> is inconsistent with equals,
- * the sorted set (or sorted map) will behave "strangely."  In particular the
- * sorted set (or sorted map) will violate the general contract for set (or
- * map), which is defined in terms of <tt>equals</tt>.<p>
- *
- * For example, suppose one adds two elements {@code a} and {@code b} such that
- * {@code (a.equals(b) && c.compare(a, b) != 0)}
- * to an empty {@code TreeSet} with comparator {@code c}.
- * The second {@code add} operation will return
- * true (and the size of the tree set will increase) because {@code a} and
- * {@code b} are not equivalent from the tree set's perspective, even though
- * this is contrary to the specification of the
- * {@link Set#add Set.add} method.<p>
- *
- * Note: It is generally a good idea for comparators to also implement
- * <tt>java.io.Serializable</tt>, as they may be used as ordering methods in
- * serializable data structures (like {@link TreeSet}, {@link TreeMap}).  In
- * order for the data structure to serialize successfully, the comparator (if
- * provided) must implement <tt>Serializable</tt>.<p>
- *
- * For the mathematically inclined, the <i>relation</i> that defines the
- * <i>imposed ordering</i> that a given comparator <tt>c</tt> imposes on a
- * given set of objects <tt>S</tt> is:<pre>
- *       {(x, y) such that c.compare(x, y) &lt;= 0}.
- * </pre> The <i>quotient</i> for this total order is:<pre>
- *       {(x, y) such that c.compare(x, y) == 0}.
- * </pre>
- *
- * It follows immediately from the contract for <tt>compare</tt> that the
- * quotient is an <i>equivalence relation</i> on <tt>S</tt>, and that the
- * imposed ordering is a <i>total order</i> on <tt>S</tt>.  When we say that
- * the ordering imposed by <tt>c</tt> on <tt>S</tt> is <i>consistent with
- * equals</i>, we mean that the quotient for the ordering is the equivalence
- * relation defined by the objects' {@link Object#equals(Object)
- * equals(Object)} method(s):<pre>
- *     {(x, y) such that x.equals(y)}. </pre>
- *
- * <p>Unlike {@code Comparable}, a comparator may optionally permit
- * comparison of null arguments, while maintaining the requirements for
- * an equivalence relation.
- *
- * <p>This interface is a member of the
- * <a href="{@docRoot}/../technotes/guides/collections/index.html">
- * Java Collections Framework</a>.
- *
- * @param <T> the type of objects that may be compared by this comparator
- *
- * @author  Josh Bloch
- * @author  Neal Gafter
- * @see Comparable
- * @see java.io.Serializable
- * @since 1.2
- */
-@FunctionalInterface
-public interface Comparator<T> {
-    /**
-     * Compares its two arguments for order.  Returns a negative integer,
-     * zero, or a positive integer as the first argument is less than, equal
-     * to, or greater than the second.<p>
-     *
-     * In the foregoing description, the notation
-     * <tt>sgn(</tt><i>expression</i><tt>)</tt> designates the mathematical
-     * <i>signum</i> function, which is defined to return one of <tt>-1</tt>,
-     * <tt>0</tt>, or <tt>1</tt> according to whether the value of
-     * <i>expression</i> is negative, zero or positive.<p>
-     *
-     * The implementor must ensure that <tt>sgn(compare(x, y)) ==
-     * -sgn(compare(y, x))</tt> for all <tt>x</tt> and <tt>y</tt>.  (This
-     * implies that <tt>compare(x, y)</tt> must throw an exception if and only
-     * if <tt>compare(y, x)</tt> throws an exception.)<p>
-     *
-     * The implementor must also ensure that the relation is transitive:
-     * <tt>((compare(x, y)&gt;0) &amp;&amp; (compare(y, z)&gt;0))</tt> implies
-     * <tt>compare(x, z)&gt;0</tt>.<p>
-     *
-     * Finally, the implementor must ensure that <tt>compare(x, y)==0</tt>
-     * implies that <tt>sgn(compare(x, z))==sgn(compare(y, z))</tt> for all
-     * <tt>z</tt>.<p>
-     *
-     * It is generally the case, but <i>not</i> strictly required that
-     * <tt>(compare(x, y)==0) == (x.equals(y))</tt>.  Generally speaking,
-     * any comparator that violates this condition should clearly indicate
-     * this fact.  The recommended language is "Note: this comparator
-     * imposes orderings that are inconsistent with equals."
-     *
-     * @param o1 the first object to be compared.
-     * @param o2 the second object to be compared.
-     * @return a negative integer, zero, or a positive integer as the
-     *         first argument is less than, equal to, or greater than the
-     *         second.
-     * @throws NullPointerException if an argument is null and this
-     *         comparator does not permit null arguments
-     * @throws ClassCastException if the arguments' types prevent them from
-     *         being compared by this comparator.
-     */
-    int compare(T o1, T o2);
-
-    /**
-     * Indicates whether some other object is &quot;equal to&quot; this
-     * comparator.  This method must obey the general contract of
-     * {@link Object#equals(Object)}.  Additionally, this method can return
-     * <tt>true</tt> <i>only</i> if the specified object is also a comparator
-     * and it imposes the same ordering as this comparator.  Thus,
-     * <code>comp1.equals(comp2)</code> implies that <tt>sgn(comp1.compare(o1,
-     * o2))==sgn(comp2.compare(o1, o2))</tt> for every object reference
-     * <tt>o1</tt> and <tt>o2</tt>.<p>
-     *
-     * Note that it is <i>always</i> safe <i>not</i> to override
-     * <tt>Object.equals(Object)</tt>.  However, overriding this method may,
-     * in some cases, improve performance by allowing programs to determine
-     * that two distinct comparators impose the same order.
-     *
-     * @param   obj   the reference object with which to compare.
-     * @return  <code>true</code> only if the specified object is also
-     *          a comparator and it imposes the same ordering as this
-     *          comparator.
-     * @see Object#equals(Object)
-     * @see Object#hashCode()
-     */
-    @Pure
-    boolean equals(Object obj);
-
-    /**
-     * Returns a comparator that imposes the reverse ordering of this
-     * comparator.
-     *
-     * @return a comparator that imposes the reverse ordering of this
-     *         comparator.
-     * @since 1.8
-     */
-    default Comparator<T> reversed() {
-        return Collections.reverseOrder(this);
-    }
-
-=======
  * DO NOT ALTER OR REMOVE COPYRIGHT NOTICES OR THIS FILE HEADER.
  *
  * This code is free software; you can redistribute it and/or modify it
@@ -384,7 +192,6 @@
         return Collections.reverseOrder(this);
     }
 
->>>>>>> 075a2732
     /**
      * Returns a lexicographic-order comparator with another comparator.
      * If this {@code Comparator} considers two elements equal, i.e.
@@ -464,7 +271,6 @@
     {
         return thenComparing(comparing(keyExtractor));
     }
-<<<<<<< HEAD
 
     /**
      * Returns a lexicographic-order comparator with a function that
@@ -502,52 +308,10 @@
      */
     default Comparator<T> thenComparingLong(ToLongFunction<? super T> keyExtractor) {
         return thenComparing(comparingLong(keyExtractor));
-=======
+    }
 
     /**
      * Returns a lexicographic-order comparator with a function that
-     * extracts a {@code int} sort key.
-     *
-     * @implSpec This default implementation behaves as if {@code
-     *           thenComparing(comparingInt(keyExtractor))}.
-     *
-     * @param  keyExtractor the function used to extract the integer sort key
-     * @return a lexicographic-order comparator composed of this and then the
-     *         {@code int} sort key
-     * @throws NullPointerException if the argument is null.
-     * @see #comparingInt(ToIntFunction)
-     * @see #thenComparing(Comparator)
-     * @since 1.8
-     */
-    default Comparator<T> thenComparingInt(ToIntFunction<? super T> keyExtractor) {
-        return thenComparing(comparingInt(keyExtractor));
->>>>>>> 075a2732
-    }
-
-    /**
-     * Returns a lexicographic-order comparator with a function that
-<<<<<<< HEAD
-=======
-     * extracts a {@code long} sort key.
-     *
-     * @implSpec This default implementation behaves as if {@code
-     *           thenComparing(comparingLong(keyExtractor))}.
-     *
-     * @param  keyExtractor the function used to extract the long sort key
-     * @return a lexicographic-order comparator composed of this and then the
-     *         {@code long} sort key
-     * @throws NullPointerException if the argument is null.
-     * @see #comparingLong(ToLongFunction)
-     * @see #thenComparing(Comparator)
-     * @since 1.8
-     */
-    default Comparator<T> thenComparingLong(ToLongFunction<? super T> keyExtractor) {
-        return thenComparing(comparingLong(keyExtractor));
-    }
-
-    /**
-     * Returns a lexicographic-order comparator with a function that
->>>>>>> 075a2732
      * extracts a {@code double} sort key.
      *
      * @implSpec This default implementation behaves as if {@code
@@ -563,7 +327,6 @@
      */
     default Comparator<T> thenComparingDouble(ToDoubleFunction<? super T> keyExtractor) {
         return thenComparing(comparingDouble(keyExtractor));
-<<<<<<< HEAD
     }
 
     /**
@@ -597,7 +360,7 @@
      * @since 1.8
      */
     @SuppressWarnings("unchecked")
-    public static <T extends Comparable<? super T>> Comparator<@NonNull T> naturalOrder() {
+    public static <T extends Comparable<@NonNull ? super @NonNull T>> Comparator<T> naturalOrder() {
         return (Comparator<T>) Comparators.NaturalOrderComparator.INSTANCE;
     }
 
@@ -618,7 +381,7 @@
      *         {@code Comparator}.
      * @since 1.8
      */
-    public static <T> Comparator<@Nullable T> nullsFirst(Comparator<? super T> comparator) {
+    public static <T> Comparator<@Nullable T> nullsFirst(Comparator<@Nullable ? super T> comparator) {
         return new Comparators.NullComparator<>(true, comparator);
     }
 
@@ -639,93 +402,11 @@
      *         {@code Comparator}.
      * @since 1.8
      */
-    public static <T> Comparator<@Nullable T> nullsLast(Comparator<? super T> comparator) {
-        return new Comparators.NullComparator<>(false, comparator);
-    }
-
-    /**
-=======
-    }
-
-    /**
-     * Returns a comparator that imposes the reverse of the <em>natural
-     * ordering</em>.
-     *
-     * <p>The returned comparator is serializable and throws {@link
-     * NullPointerException} when comparing {@code null}.
-     *
-     * @param  <T> the {@link Comparable} type of element to be compared
-     * @return a comparator that imposes the reverse of the <i>natural
-     *         ordering</i> on {@code Comparable} objects.
-     * @see Comparable
-     * @since 1.8
-     */
-    public static <T extends Comparable<? super T>> Comparator<T> reverseOrder() {
-        return Collections.reverseOrder();
-    }
-
-    /**
-     * Returns a comparator that compares {@link Comparable} objects in natural
-     * order.
-     *
-     * <p>The returned comparator is serializable and throws {@link
-     * NullPointerException} when comparing {@code null}.
-     *
-     * @param  <T> the {@link Comparable} type of element to be compared
-     * @return a comparator that imposes the <i>natural ordering</i> on {@code
-     *         Comparable} objects.
-     * @see Comparable
-     * @since 1.8
-     */
-    @SuppressWarnings("unchecked")
-    public static <T extends Comparable<@NonNull ? super @NonNull T>> Comparator<T> naturalOrder() {
-        return (Comparator<T>) Comparators.NaturalOrderComparator.INSTANCE;
-    }
-
-    /**
-     * Returns a null-friendly comparator that considers {@code null} to be
-     * less than non-null. When both are {@code null}, they are considered
-     * equal. If both are non-null, the specified {@code Comparator} is used
-     * to determine the order. If the specified comparator is {@code null},
-     * then the returned comparator considers all non-null values to be equal.
-     *
-     * <p>The returned comparator is serializable if the specified comparator
-     * is serializable.
-     *
-     * @param  <T> the type of the elements to be compared
-     * @param  comparator a {@code Comparator} for comparing non-null values
-     * @return a comparator that considers {@code null} to be less than
-     *         non-null, and compares non-null objects with the supplied
-     *         {@code Comparator}.
-     * @since 1.8
-     */
-    public static <T> Comparator<@Nullable T> nullsFirst(Comparator<@Nullable ? super T> comparator) {
-        return new Comparators.NullComparator<>(true, comparator);
-    }
-
-    /**
-     * Returns a null-friendly comparator that considers {@code null} to be
-     * greater than non-null. When both are {@code null}, they are considered
-     * equal. If both are non-null, the specified {@code Comparator} is used
-     * to determine the order. If the specified comparator is {@code null},
-     * then the returned comparator considers all non-null values to be equal.
-     *
-     * <p>The returned comparator is serializable if the specified comparator
-     * is serializable.
-     *
-     * @param  <T> the type of the elements to be compared
-     * @param  comparator a {@code Comparator} for comparing non-null values
-     * @return a comparator that considers {@code null} to be greater than
-     *         non-null, and compares non-null objects with the supplied
-     *         {@code Comparator}.
-     * @since 1.8
-     */
     public static <T> Comparator<@Nullable T> nullsLast(Comparator<@Nullable ? super T> comparator) {
         return new Comparators.NullComparator<>(false, comparator);
     }
 
     /**
->>>>>>> 075a2732
      * Accepts a function that extracts a sort key from a type {@code T}, and
      * returns a {@code Comparator<T>} that compares by that sort key using
      * the specified {@link Comparator}.
