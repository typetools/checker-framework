/*
 * Copyright (c) 1997, 2016, Oracle and/or its affiliates. All rights reserved.
 * DO NOT ALTER OR REMOVE COPYRIGHT NOTICES OR THIS FILE HEADER.
 *
 * This code is free software; you can redistribute it and/or modify it
 * under the terms of the GNU General Public License version 2 only, as
 * published by the Free Software Foundation.  Oracle designates this
 * particular file as subject to the "Classpath" exception as provided
 * by Oracle in the LICENSE file that accompanied this code.
 *
 * This code is distributed in the hope that it will be useful, but WITHOUT
 * ANY WARRANTY; without even the implied warranty of MERCHANTABILITY or
 * FITNESS FOR A PARTICULAR PURPOSE.  See the GNU General Public License
 * version 2 for more details (a copy is included in the LICENSE file that
 * accompanied this code).
 *
 * You should have received a copy of the GNU General Public License version
 * 2 along with this work; if not, write to the Free Software Foundation,
 * Inc., 51 Franklin St, Fifth Floor, Boston, MA 02110-1301 USA.
 *
 * Please contact Oracle, 500 Oracle Parkway, Redwood Shores, CA 94065 USA
 * or visit www.oracle.com if you need additional information or have any
 * questions.
 */

package java.lang.ref;

<<<<<<< HEAD
import jdk.internal.vm.annotation.DontInline;
import jdk.internal.HotSpotIntrinsicCandidate;
import jdk.internal.misc.JavaLangRefAccess;
import jdk.internal.misc.SharedSecrets;
import jdk.internal.ref.Cleaner;
=======
import sun.misc.Cleaner;

import org.checkerframework.dataflow.qual.SideEffectFree;
import org.checkerframework.checker.nullness.qual.Nullable;
>>>>>>> f0eedadb

/**
 * Abstract base class for reference objects.  This class defines the
 * operations common to all reference objects.  Because reference objects are
 * implemented in close cooperation with the garbage collector, this class may
 * not be subclassed directly.
 *
 * @author   Mark Reinhold
 * @since    1.2
 */

public abstract class Reference<T> {

    /* A Reference instance is in one of four possible internal states:
     *
     *     Active: Subject to special treatment by the garbage collector.  Some
     *     time after the collector detects that the reachability of the
     *     referent has changed to the appropriate state, it changes the
     *     instance's state to either Pending or Inactive, depending upon
     *     whether or not the instance was registered with a queue when it was
     *     created.  In the former case it also adds the instance to the
     *     pending-Reference list.  Newly-created instances are Active.
     *
     *     Pending: An element of the pending-Reference list, waiting to be
     *     enqueued by the Reference-handler thread.  Unregistered instances
     *     are never in this state.
     *
     *     Enqueued: An element of the queue with which the instance was
     *     registered when it was created.  When an instance is removed from
     *     its ReferenceQueue, it is made Inactive.  Unregistered instances are
     *     never in this state.
     *
     *     Inactive: Nothing more to do.  Once an instance becomes Inactive its
     *     state will never change again.
     *
     * The state is encoded in the queue and next fields as follows:
     *
     *     Active: queue = ReferenceQueue with which instance is registered, or
     *     ReferenceQueue.NULL if it was not registered with a queue; next =
     *     null.
     *
     *     Pending: queue = ReferenceQueue with which instance is registered;
     *     next = this
     *
     *     Enqueued: queue = ReferenceQueue.ENQUEUED; next = Following instance
     *     in queue, or this if at end of list.
     *
     *     Inactive: queue = ReferenceQueue.NULL; next = this.
     *
     * With this scheme the collector need only examine the next field in order
     * to determine whether a Reference instance requires special treatment: If
     * the next field is null then the instance is active; if it is non-null,
     * then the collector should treat the instance normally.
     *
     * To ensure that a concurrent collector can discover active Reference
     * objects without interfering with application threads that may apply
     * the enqueue() method to those objects, collectors should link
     * discovered objects through the discovered field. The discovered
     * field is also used for linking Reference objects in the pending list.
     */

    private T referent;         /* Treated specially by GC */

    volatile ReferenceQueue<? super T> queue;

    /* When active:   NULL
     *     pending:   this
     *    Enqueued:   next reference in queue (or this if last)
     *    Inactive:   this
     */
    @SuppressWarnings("rawtypes")
    volatile Reference next;

    /* When active:   next element in a discovered reference list maintained by GC (or this if last)
     *     pending:   next element in the pending list (or null if last)
     *   otherwise:   NULL
     */
    private transient Reference<T> discovered;  /* used by VM */


    /* High-priority thread to enqueue pending References
     */
    private static class ReferenceHandler extends Thread {

        private static void ensureClassInitialized(Class<?> clazz) {
            try {
                Class.forName(clazz.getName(), true, clazz.getClassLoader());
            } catch (ClassNotFoundException e) {
                throw (Error) new NoClassDefFoundError(e.getMessage()).initCause(e);
            }
        }

        static {
            // pre-load and initialize Cleaner class so that we don't
            // get into trouble later in the run loop if there's
            // memory shortage while loading/initializing it lazily.
            ensureClassInitialized(Cleaner.class);
        }

        ReferenceHandler(ThreadGroup g, String name) {
            super(g, null, name, 0, false);
        }

        public void run() {
            while (true) {
                processPendingReferences();
            }
        }
    }

    /* Atomically get and clear (set to null) the VM's pending list.
     */
    private static native Reference<Object> getAndClearReferencePendingList();

    /* Test whether the VM's pending list contains any entries.
     */
    private static native boolean hasReferencePendingList();

    /* Wait until the VM's pending list may be non-null.
     */
    private static native void waitForReferencePendingList();

    private static final Object processPendingLock = new Object();
    private static boolean processPendingActive = false;

    private static void processPendingReferences() {
        // Only the singleton reference processing thread calls
        // waitForReferencePendingList() and getAndClearReferencePendingList().
        // These are separate operations to avoid a race with other threads
        // that are calling waitForReferenceProcessing().
        waitForReferencePendingList();
        Reference<Object> pendingList;
        synchronized (processPendingLock) {
            pendingList = getAndClearReferencePendingList();
            processPendingActive = true;
        }
        while (pendingList != null) {
            Reference<Object> ref = pendingList;
            pendingList = ref.discovered;
            ref.discovered = null;

            if (ref instanceof Cleaner) {
                ((Cleaner)ref).clean();
                // Notify any waiters that progress has been made.
                // This improves latency for nio.Bits waiters, which
                // are the only important ones.
                synchronized (processPendingLock) {
                    processPendingLock.notifyAll();
                }
            } else {
                ReferenceQueue<? super Object> q = ref.queue;
                if (q != ReferenceQueue.NULL) q.enqueue(ref);
            }
        }
        // Notify any waiters of completion of current round.
        synchronized (processPendingLock) {
            processPendingActive = false;
            processPendingLock.notifyAll();
        }
    }

    // Wait for progress in reference processing.
    //
    // Returns true after waiting (for notification from the reference
    // processing thread) if either (1) the VM has any pending
    // references, or (2) the reference processing thread is
    // processing references. Otherwise, returns false immediately.
    private static boolean waitForReferenceProcessing()
        throws InterruptedException
    {
        synchronized (processPendingLock) {
            if (processPendingActive || hasReferencePendingList()) {
                // Wait for progress, not necessarily completion.
                processPendingLock.wait();
                return true;
            } else {
                return false;
            }
        }
    }

    static {
        ThreadGroup tg = Thread.currentThread().getThreadGroup();
        for (ThreadGroup tgn = tg;
             tgn != null;
             tg = tgn, tgn = tg.getParent());
        Thread handler = new ReferenceHandler(tg, "Reference Handler");
        /* If there were a special system-only priority greater than
         * MAX_PRIORITY, it would be used here
         */
        handler.setPriority(Thread.MAX_PRIORITY);
        handler.setDaemon(true);
        handler.start();

        // provide access in SharedSecrets
        SharedSecrets.setJavaLangRefAccess(new JavaLangRefAccess() {
            @Override
            public boolean waitForReferenceProcessing()
                throws InterruptedException
            {
                return Reference.waitForReferenceProcessing();
            }
        });
    }

    /* -- Referent accessor and setters -- */

    /**
     * Returns this reference object's referent.  If this reference object has
     * been cleared, either by the program or by the garbage collector, then
     * this method returns <code>null</code>.
     *
     * @return   The object to which this reference refers, or
     *           <code>null</code> if this reference object has been cleared
     */
<<<<<<< HEAD
    @SideEffectFree
    @HotSpotIntrinsicCandidate
    public T get() {
=======
    @SideEffectFree public @Nullable T get() {
>>>>>>> f0eedadb
        return this.referent;
    }

    /**
     * Clears this reference object.  Invoking this method will not cause this
     * object to be enqueued.
     *
     * <p> This method is invoked only by Java code; when the garbage collector
     * clears references it does so directly, without invoking this method.
     */
    public void clear() {
        this.referent = null;
    }


    /* -- Queue operations -- */

    /**
     * Tells whether or not this reference object has been enqueued, either by
     * the program or by the garbage collector.  If this reference object was
     * not registered with a queue when it was created, then this method will
     * always return <code>false</code>.
     *
     * @return   <code>true</code> if and only if this reference object has
     *           been enqueued
     */
    public boolean isEnqueued() {
        return (this.queue == ReferenceQueue.ENQUEUED);
    }

    /**
     * Adds this reference object to the queue with which it is registered,
     * if any.
     *
     * <p> This method is invoked only by Java code; when the garbage collector
     * enqueues references it does so directly, without invoking this method.
     *
     * @return   <code>true</code> if this reference object was successfully
     *           enqueued; <code>false</code> if it was already enqueued or if
     *           it was not registered with a queue when it was created
     */
    public boolean enqueue() {
        return this.queue.enqueue(this);
    }


    /* -- Constructors -- */

    Reference(T referent) {
        this(referent, null);
    }

    Reference(T referent, ReferenceQueue<? super T> queue) {
        this.referent = referent;
        this.queue = (queue == null) ? ReferenceQueue.NULL : queue;
    }

    /**
     * Ensures that the object referenced by the given reference remains
     * <a href="package-summary.html#reachability"><em>strongly reachable</em></a>,
     * regardless of any prior actions of the program that might otherwise cause
     * the object to become unreachable; thus, the referenced object is not
     * reclaimable by garbage collection at least until after the invocation of
     * this method.  Invocation of this method does not itself initiate garbage
     * collection or finalization.
     *
     * <p> This method establishes an ordering for
     * <a href="package-summary.html#reachability"><em>strong reachability</em></a>
     * with respect to garbage collection.  It controls relations that are
     * otherwise only implicit in a program -- the reachability conditions
     * triggering garbage collection.  This method is designed for use in
     * uncommon situations of premature finalization where using
     * {@code synchronized} blocks or methods, or using other synchronization
     * facilities are not possible or do not provide the desired control.  This
     * method is applicable only when reclamation may have visible effects,
     * which is possible for objects with finalizers (See
     * <a href="https://docs.oracle.com/javase/specs/jls/se8/html/jls-12.html#jls-12.6">
     * Section 12.6 17 of <cite>The Java&trade; Language Specification</cite></a>)
     * that are implemented in ways that rely on ordering control for correctness.
     *
     * @apiNote
     * Finalization may occur whenever the virtual machine detects that no
     * reference to an object will ever be stored in the heap: The garbage
     * collector may reclaim an object even if the fields of that object are
     * still in use, so long as the object has otherwise become unreachable.
     * This may have surprising and undesirable effects in cases such as the
     * following example in which the bookkeeping associated with a class is
     * managed through array indices.  Here, method {@code action} uses a
     * {@code reachabilityFence} to ensure that the {@code Resource} object is
     * not reclaimed before bookkeeping on an associated
     * {@code ExternalResource} has been performed; in particular here, to
     * ensure that the array slot holding the {@code ExternalResource} is not
     * nulled out in method {@link Object#finalize}, which may otherwise run
     * concurrently.
     *
     * <pre> {@code
     * class Resource {
     *   private static ExternalResource[] externalResourceArray = ...
     *
     *   int myIndex;
     *   Resource(...) {
     *     myIndex = ...
     *     externalResourceArray[myIndex] = ...;
     *     ...
     *   }
     *   protected void finalize() {
     *     externalResourceArray[myIndex] = null;
     *     ...
     *   }
     *   public void action() {
     *     try {
     *       // ...
     *       int i = myIndex;
     *       Resource.update(externalResourceArray[i]);
     *     } finally {
     *       Reference.reachabilityFence(this);
     *     }
     *   }
     *   private static void update(ExternalResource ext) {
     *     ext.status = ...;
     *   }
     * }}</pre>
     *
     * Here, the invocation of {@code reachabilityFence} is nonintuitively
     * placed <em>after</em> the call to {@code update}, to ensure that the
     * array slot is not nulled out by {@link Object#finalize} before the
     * update, even if the call to {@code action} was the last use of this
     * object.  This might be the case if, for example a usage in a user program
     * had the form {@code new Resource().action();} which retains no other
     * reference to this {@code Resource}.  While probably overkill here,
     * {@code reachabilityFence} is placed in a {@code finally} block to ensure
     * that it is invoked across all paths in the method.  In a method with more
     * complex control paths, you might need further precautions to ensure that
     * {@code reachabilityFence} is encountered along all of them.
     *
     * <p> It is sometimes possible to better encapsulate use of
     * {@code reachabilityFence}.  Continuing the above example, if it were
     * acceptable for the call to method {@code update} to proceed even if the
     * finalizer had already executed (nulling out slot), then you could
     * localize use of {@code reachabilityFence}:
     *
     * <pre> {@code
     * public void action2() {
     *   // ...
     *   Resource.update(getExternalResource());
     * }
     * private ExternalResource getExternalResource() {
     *   ExternalResource ext = externalResourceArray[myIndex];
     *   Reference.reachabilityFence(this);
     *   return ext;
     * }}</pre>
     *
     * <p> Method {@code reachabilityFence} is not required in constructions
     * that themselves ensure reachability.  For example, because objects that
     * are locked cannot, in general, be reclaimed, it would suffice if all
     * accesses of the object, in all methods of class {@code Resource}
     * (including {@code finalize}) were enclosed in {@code synchronized (this)}
     * blocks.  (Further, such blocks must not include infinite loops, or
     * themselves be unreachable, which fall into the corner case exceptions to
     * the "in general" disclaimer.)  However, method {@code reachabilityFence}
     * remains a better option in cases where this approach is not as efficient,
     * desirable, or possible; for example because it would encounter deadlock.
     *
     * @param ref the reference. If {@code null}, this method has no effect.
     * @since 9
     */
    @DontInline
    public static void reachabilityFence(Object ref) {
        // Does nothing, because this method is annotated with @DontInline
        // HotSpot needs to retain the ref and not GC it before a call to this
        // method
    }

}<|MERGE_RESOLUTION|>--- conflicted
+++ resolved
@@ -25,18 +25,10 @@
 
 package java.lang.ref;
 
-<<<<<<< HEAD
-import jdk.internal.vm.annotation.DontInline;
-import jdk.internal.HotSpotIntrinsicCandidate;
-import jdk.internal.misc.JavaLangRefAccess;
-import jdk.internal.misc.SharedSecrets;
-import jdk.internal.ref.Cleaner;
-=======
 import sun.misc.Cleaner;
 
 import org.checkerframework.dataflow.qual.SideEffectFree;
 import org.checkerframework.checker.nullness.qual.Nullable;
->>>>>>> f0eedadb
 
 /**
  * Abstract base class for reference objects.  This class defines the
@@ -252,13 +244,7 @@
      * @return   The object to which this reference refers, or
      *           <code>null</code> if this reference object has been cleared
      */
-<<<<<<< HEAD
-    @SideEffectFree
-    @HotSpotIntrinsicCandidate
-    public T get() {
-=======
     @SideEffectFree public @Nullable T get() {
->>>>>>> f0eedadb
         return this.referent;
     }
 
