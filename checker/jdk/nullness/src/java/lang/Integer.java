/*
 * Copyright (c) 1994, 2013, Oracle and/or its affiliates. All rights reserved.
 * DO NOT ALTER OR REMOVE COPYRIGHT NOTICES OR THIS FILE HEADER.
 *
 * This code is free software; you can redistribute it and/or modify it
 * under the terms of the GNU General Public License version 2 only, as
 * published by the Free Software Foundation.  Oracle designates this
 * particular file as subject to the "Classpath" exception as provided
 * by Oracle in the LICENSE file that accompanied this code.
 *
 * This code is distributed in the hope that it will be useful, but WITHOUT
 * ANY WARRANTY; without even the implied warranty of MERCHANTABILITY or
 * FITNESS FOR A PARTICULAR PURPOSE.  See the GNU General Public License
 * version 2 for more details (a copy is included in the LICENSE file that
 * accompanied this code).
 *
 * You should have received a copy of the GNU General Public License version
 * 2 along with this work; if not, write to the Free Software Foundation,
 * Inc., 51 Franklin St, Fifth Floor, Boston, MA 02110-1301 USA.
 *
 * Please contact Oracle, 500 Oracle Parkway, Redwood Shores, CA 94065 USA
 * or visit www.oracle.com if you need additional information or have any
 * questions.
 */

package java.lang;

import java.lang.annotation.Native;

import org.checkerframework.checker.nullness.qual.Nullable;
import org.checkerframework.checker.nullness.qual.PolyNull;
import org.checkerframework.dataflow.qual.Pure;
import org.checkerframework.dataflow.qual.SideEffectFree;

/**
 * The {@code Integer} class wraps a value of the primitive type
 * {@code int} in an object. An object of type {@code Integer}
 * contains a single field whose type is {@code int}.
 *
 * <p>In addition, this class provides several methods for converting
 * an {@code int} to a {@code String} and a {@code String} to an
 * {@code int}, as well as other constants and methods useful when
 * dealing with an {@code int}.
 *
 * <p>Implementation note: The implementations of the "bit twiddling"
 * methods (such as {@link #highestOneBit(int) highestOneBit} and
 * {@link #numberOfTrailingZeros(int) numberOfTrailingZeros}) are
 * based on material from Henry S. Warren, Jr.'s <i>Hacker's
 * Delight</i>, (Addison Wesley, 2002).
 *
 * @author  Lee Boynton
 * @author  Arthur van Hoff
 * @author  Josh Bloch
 * @author  Joseph D. Darcy
 * @since JDK1.0
 */
public final class Integer extends Number implements Comparable<Integer> {
<<<<<<< HEAD
  private static final long serialVersionUID = 0;
  public final static int MIN_VALUE = -2147483648;
  public final static int MAX_VALUE = 2147483647;
  public final static Class<Integer> TYPE = null;
  public final static int SIZE = 32;
  @SideEffectFree public static String toString(int a1, int a2) { throw new RuntimeException("skeleton method"); }
  @SideEffectFree public static String toHexString(int a1) { throw new RuntimeException("skeleton method"); }
  @SideEffectFree public static String toOctalString(int a1) { throw new RuntimeException("skeleton method"); }
  @SideEffectFree public static String toBinaryString(int a1) { throw new RuntimeException("skeleton method"); }
  @SideEffectFree public static String toString(int a1) { throw new RuntimeException("skeleton method"); }
  @Pure static int stringSize(int x) { throw new RuntimeException("skeleton method"); }
  @Pure public static int parseInt(String a1, int a2) throws NumberFormatException { throw new RuntimeException("skeleton method"); }
  @Pure public static int parseInt(String a1) throws NumberFormatException { throw new RuntimeException("skeleton method"); }
  @SideEffectFree public static Integer valueOf(String a1, int a2) throws NumberFormatException { throw new RuntimeException("skeleton method"); }
  @SideEffectFree public static Integer valueOf(String a1) throws NumberFormatException { throw new RuntimeException("skeleton method"); }
  @SideEffectFree public static Integer valueOf(int a1) { throw new RuntimeException("skeleton method"); }
  @SideEffectFree public Integer(int a1) { throw new RuntimeException("skeleton method"); }
  @SideEffectFree public Integer(String a1) throws NumberFormatException { throw new RuntimeException("skeleton method"); }
  @Pure public byte byteValue() { throw new RuntimeException("skeleton method"); }
  @Pure public short shortValue() { throw new RuntimeException("skeleton method"); }
  @Pure public int intValue() { throw new RuntimeException("skeleton method"); }
  @Pure public long longValue() { throw new RuntimeException("skeleton method"); }
  @Pure public float floatValue() { throw new RuntimeException("skeleton method"); }
  @Pure public double doubleValue() { throw new RuntimeException("skeleton method"); }
  @SideEffectFree public String toString() { throw new RuntimeException("skeleton method"); }
  @Pure public int hashCode() { throw new RuntimeException("skeleton method"); }
  @Pure public boolean equals(@Nullable Object a1) { throw new RuntimeException("skeleton method"); }
  @SideEffectFree public static @Nullable Integer getInteger(@Nullable String a1) { throw new RuntimeException("skeleton method"); }
  @SideEffectFree public static Integer getInteger(@Nullable String a1, int a2) { throw new RuntimeException("skeleton method"); }
  @SideEffectFree public static @PolyNull Integer getInteger(@Nullable String a1, @PolyNull Integer a2) { throw new RuntimeException("skeleton method"); }
  @SideEffectFree public static Integer decode(String a1) throws NumberFormatException { throw new RuntimeException("skeleton method"); }
  @Pure public int compareTo(Integer a1) { throw new RuntimeException("skeleton method"); }
  @Pure public static int highestOneBit(int a1) { throw new RuntimeException("skeleton method"); }
  @Pure public static int lowestOneBit(int a1) { throw new RuntimeException("skeleton method"); }
  @Pure public static int numberOfLeadingZeros(int a1) { throw new RuntimeException("skeleton method"); }
  @Pure public static int numberOfTrailingZeros(int a1) { throw new RuntimeException("skeleton method"); }
  @Pure public static int bitCount(int a1) { throw new RuntimeException("skeleton method"); }
  @Pure public static int rotateLeft(int a1, int a2) { throw new RuntimeException("skeleton method"); }
  @Pure public static int rotateRight(int a1, int a2) { throw new RuntimeException("skeleton method"); }
  @Pure public static int reverse(int a1) { throw new RuntimeException("skeleton method"); }
  @Pure public static int signum(int a1) { throw new RuntimeException("skeleton method"); }
  @Pure public static int reverseBytes(int a1) { throw new RuntimeException("skeleton method"); }
  @Pure  public static int compare(int x, int y) { throw new RuntimeException("skeleton method"); }
=======
    /**
     * A constant holding the minimum value an {@code int} can
     * have, -2<sup>31</sup>.
     */
    @Native public static final int   MIN_VALUE = 0x80000000;

    /**
     * A constant holding the maximum value an {@code int} can
     * have, 2<sup>31</sup>-1.
     */
    @Native public static final int   MAX_VALUE = 0x7fffffff;

    /**
     * The {@code Class} instance representing the primitive type
     * {@code int}.
     *
     * @since   JDK1.1
     */
    @SuppressWarnings("unchecked")
    public static final Class<Integer>  TYPE = (Class<Integer>) Class.getPrimitiveClass("int");

    /**
     * All possible chars for representing a number as a String
     */
    final static char[] digits = {
        '0' , '1' , '2' , '3' , '4' , '5' ,
        '6' , '7' , '8' , '9' , 'a' , 'b' ,
        'c' , 'd' , 'e' , 'f' , 'g' , 'h' ,
        'i' , 'j' , 'k' , 'l' , 'm' , 'n' ,
        'o' , 'p' , 'q' , 'r' , 's' , 't' ,
        'u' , 'v' , 'w' , 'x' , 'y' , 'z'
    };

    /**
     * Returns a string representation of the first argument in the
     * radix specified by the second argument.
     *
     * <p>If the radix is smaller than {@code Character.MIN_RADIX}
     * or larger than {@code Character.MAX_RADIX}, then the radix
     * {@code 10} is used instead.
     *
     * <p>If the first argument is negative, the first element of the
     * result is the ASCII minus character {@code '-'}
     * ({@code '\u005Cu002D'}). If the first argument is not
     * negative, no sign character appears in the result.
     *
     * <p>The remaining characters of the result represent the magnitude
     * of the first argument. If the magnitude is zero, it is
     * represented by a single zero character {@code '0'}
     * ({@code '\u005Cu0030'}); otherwise, the first character of
     * the representation of the magnitude will not be the zero
     * character.  The following ASCII characters are used as digits:
     *
     * <blockquote>
     *   {@code 0123456789abcdefghijklmnopqrstuvwxyz}
     * </blockquote>
     *
     * These are {@code '\u005Cu0030'} through
     * {@code '\u005Cu0039'} and {@code '\u005Cu0061'} through
     * {@code '\u005Cu007A'}. If {@code radix} is
     * <var>N</var>, then the first <var>N</var> of these characters
     * are used as radix-<var>N</var> digits in the order shown. Thus,
     * the digits for hexadecimal (radix 16) are
     * {@code 0123456789abcdef}. If uppercase letters are
     * desired, the {@link java.lang.String#toUpperCase()} method may
     * be called on the result:
     *
     * <blockquote>
     *  {@code Integer.toString(n, 16).toUpperCase()}
     * </blockquote>
     *
     * @param   i       an integer to be converted to a string.
     * @param   radix   the radix to use in the string representation.
     * @return  a string representation of the argument in the specified radix.
     * @see     java.lang.Character#MAX_RADIX
     * @see     java.lang.Character#MIN_RADIX
     */
    @SideEffectFree
    public static String toString(int i, int radix) {
        if (radix < Character.MIN_RADIX || radix > Character.MAX_RADIX)
            radix = 10;

        /* Use the faster version */
        if (radix == 10) {
            return toString(i);
        }

        char buf[] = new char[33];
        boolean negative = (i < 0);
        int charPos = 32;

        if (!negative) {
            i = -i;
        }

        while (i <= -radix) {
            buf[charPos--] = digits[-(i % radix)];
            i = i / radix;
        }
        buf[charPos] = digits[-i];

        if (negative) {
            buf[--charPos] = '-';
        }

        return new String(buf, charPos, (33 - charPos));
    }

    /**
     * Returns a string representation of the first argument as an
     * unsigned integer value in the radix specified by the second
     * argument.
     *
     * <p>If the radix is smaller than {@code Character.MIN_RADIX}
     * or larger than {@code Character.MAX_RADIX}, then the radix
     * {@code 10} is used instead.
     *
     * <p>Note that since the first argument is treated as an unsigned
     * value, no leading sign character is printed.
     *
     * <p>If the magnitude is zero, it is represented by a single zero
     * character {@code '0'} ({@code '\u005Cu0030'}); otherwise,
     * the first character of the representation of the magnitude will
     * not be the zero character.
     *
     * <p>The behavior of radixes and the characters used as digits
     * are the same as {@link #toString(int, int) toString}.
     *
     * @param   i       an integer to be converted to an unsigned string.
     * @param   radix   the radix to use in the string representation.
     * @return  an unsigned string representation of the argument in the specified radix.
     * @see     #toString(int, int)
     * @since 1.8
     */
    public static String toUnsignedString(int i, int radix) {
        return Long.toUnsignedString(toUnsignedLong(i), radix);
    }

    /**
     * Returns a string representation of the integer argument as an
     * unsigned integer in base&nbsp;16.
     *
     * <p>The unsigned integer value is the argument plus 2<sup>32</sup>
     * if the argument is negative; otherwise, it is equal to the
     * argument.  This value is converted to a string of ASCII digits
     * in hexadecimal (base&nbsp;16) with no extra leading
     * {@code 0}s.
     *
     * <p>The value of the argument can be recovered from the returned
     * string {@code s} by calling {@link
     * Integer#parseUnsignedInt(String, int)
     * Integer.parseUnsignedInt(s, 16)}.
     *
     * <p>If the unsigned magnitude is zero, it is represented by a
     * single zero character {@code '0'} ({@code '\u005Cu0030'});
     * otherwise, the first character of the representation of the
     * unsigned magnitude will not be the zero character. The
     * following characters are used as hexadecimal digits:
     *
     * <blockquote>
     *  {@code 0123456789abcdef}
     * </blockquote>
     *
     * These are the characters {@code '\u005Cu0030'} through
     * {@code '\u005Cu0039'} and {@code '\u005Cu0061'} through
     * {@code '\u005Cu0066'}. If uppercase letters are
     * desired, the {@link java.lang.String#toUpperCase()} method may
     * be called on the result:
     *
     * <blockquote>
     *  {@code Integer.toHexString(n).toUpperCase()}
     * </blockquote>
     *
     * @param   i   an integer to be converted to a string.
     * @return  the string representation of the unsigned integer value
     *          represented by the argument in hexadecimal (base&nbsp;16).
     * @see #parseUnsignedInt(String, int)
     * @see #toUnsignedString(int, int)
     * @since   JDK1.0.2
     */
    @SideEffectFree
    public static String toHexString(int i) {
        return toUnsignedString0(i, 4);
    }

    /**
     * Returns a string representation of the integer argument as an
     * unsigned integer in base&nbsp;8.
     *
     * <p>The unsigned integer value is the argument plus 2<sup>32</sup>
     * if the argument is negative; otherwise, it is equal to the
     * argument.  This value is converted to a string of ASCII digits
     * in octal (base&nbsp;8) with no extra leading {@code 0}s.
     *
     * <p>The value of the argument can be recovered from the returned
     * string {@code s} by calling {@link
     * Integer#parseUnsignedInt(String, int)
     * Integer.parseUnsignedInt(s, 8)}.
     *
     * <p>If the unsigned magnitude is zero, it is represented by a
     * single zero character {@code '0'} ({@code '\u005Cu0030'});
     * otherwise, the first character of the representation of the
     * unsigned magnitude will not be the zero character. The
     * following characters are used as octal digits:
     *
     * <blockquote>
     * {@code 01234567}
     * </blockquote>
     *
     * These are the characters {@code '\u005Cu0030'} through
     * {@code '\u005Cu0037'}.
     *
     * @param   i   an integer to be converted to a string.
     * @return  the string representation of the unsigned integer value
     *          represented by the argument in octal (base&nbsp;8).
     * @see #parseUnsignedInt(String, int)
     * @see #toUnsignedString(int, int)
     * @since   JDK1.0.2
     */
    @SideEffectFree
    public static String toOctalString(int i) {
        return toUnsignedString0(i, 3);
    }

    /**
     * Returns a string representation of the integer argument as an
     * unsigned integer in base&nbsp;2.
     *
     * <p>The unsigned integer value is the argument plus 2<sup>32</sup>
     * if the argument is negative; otherwise it is equal to the
     * argument.  This value is converted to a string of ASCII digits
     * in binary (base&nbsp;2) with no extra leading {@code 0}s.
     *
     * <p>The value of the argument can be recovered from the returned
     * string {@code s} by calling {@link
     * Integer#parseUnsignedInt(String, int)
     * Integer.parseUnsignedInt(s, 2)}.
     *
     * <p>If the unsigned magnitude is zero, it is represented by a
     * single zero character {@code '0'} ({@code '\u005Cu0030'});
     * otherwise, the first character of the representation of the
     * unsigned magnitude will not be the zero character. The
     * characters {@code '0'} ({@code '\u005Cu0030'}) and {@code
     * '1'} ({@code '\u005Cu0031'}) are used as binary digits.
     *
     * @param   i   an integer to be converted to a string.
     * @return  the string representation of the unsigned integer value
     *          represented by the argument in binary (base&nbsp;2).
     * @see #parseUnsignedInt(String, int)
     * @see #toUnsignedString(int, int)
     * @since   JDK1.0.2
     */
    @SideEffectFree
    public static String toBinaryString(int i) {
        return toUnsignedString0(i, 1);
    }

    /**
     * Convert the integer to an unsigned number.
     */
    private static String toUnsignedString0(int val, int shift) {
        // assert shift > 0 && shift <=5 : "Illegal shift value";
        int mag = Integer.SIZE - Integer.numberOfLeadingZeros(val);
        int chars = Math.max(((mag + (shift - 1)) / shift), 1);
        char[] buf = new char[chars];

        formatUnsignedInt(val, shift, buf, 0, chars);

        // Use special constructor which takes over "buf".
        return new String(buf, true);
    }

    /**
     * Format a long (treated as unsigned) into a character buffer.
     * @param val the unsigned int to format
     * @param shift the log2 of the base to format in (4 for hex, 3 for octal, 1 for binary)
     * @param buf the character buffer to write to
     * @param offset the offset in the destination buffer to start at
     * @param len the number of characters to write
     * @return the lowest character  location used
     */
     static int formatUnsignedInt(int val, int shift, char[] buf, int offset, int len) {
        int charPos = len;
        int radix = 1 << shift;
        int mask = radix - 1;
        do {
            buf[offset + --charPos] = Integer.digits[val & mask];
            val >>>= shift;
        } while (val != 0 && charPos > 0);

        return charPos;
    }

    final static char [] DigitTens = {
        '0', '0', '0', '0', '0', '0', '0', '0', '0', '0',
        '1', '1', '1', '1', '1', '1', '1', '1', '1', '1',
        '2', '2', '2', '2', '2', '2', '2', '2', '2', '2',
        '3', '3', '3', '3', '3', '3', '3', '3', '3', '3',
        '4', '4', '4', '4', '4', '4', '4', '4', '4', '4',
        '5', '5', '5', '5', '5', '5', '5', '5', '5', '5',
        '6', '6', '6', '6', '6', '6', '6', '6', '6', '6',
        '7', '7', '7', '7', '7', '7', '7', '7', '7', '7',
        '8', '8', '8', '8', '8', '8', '8', '8', '8', '8',
        '9', '9', '9', '9', '9', '9', '9', '9', '9', '9',
        } ;

    final static char [] DigitOnes = {
        '0', '1', '2', '3', '4', '5', '6', '7', '8', '9',
        '0', '1', '2', '3', '4', '5', '6', '7', '8', '9',
        '0', '1', '2', '3', '4', '5', '6', '7', '8', '9',
        '0', '1', '2', '3', '4', '5', '6', '7', '8', '9',
        '0', '1', '2', '3', '4', '5', '6', '7', '8', '9',
        '0', '1', '2', '3', '4', '5', '6', '7', '8', '9',
        '0', '1', '2', '3', '4', '5', '6', '7', '8', '9',
        '0', '1', '2', '3', '4', '5', '6', '7', '8', '9',
        '0', '1', '2', '3', '4', '5', '6', '7', '8', '9',
        '0', '1', '2', '3', '4', '5', '6', '7', '8', '9',
        } ;

        // I use the "invariant division by multiplication" trick to
        // accelerate Integer.toString.  In particular we want to
        // avoid division by 10.
        //
        // The "trick" has roughly the same performance characteristics
        // as the "classic" Integer.toString code on a non-JIT VM.
        // The trick avoids .rem and .div calls but has a longer code
        // path and is thus dominated by dispatch overhead.  In the
        // JIT case the dispatch overhead doesn't exist and the
        // "trick" is considerably faster than the classic code.
        //
        // TODO-FIXME: convert (x * 52429) into the equiv shift-add
        // sequence.
        //
        // RE:  Division by Invariant Integers using Multiplication
        //      T Gralund, P Montgomery
        //      ACM PLDI 1994
        //

    /**
     * Returns a {@code String} object representing the
     * specified integer. The argument is converted to signed decimal
     * representation and returned as a string, exactly as if the
     * argument and radix 10 were given as arguments to the {@link
     * #toString(int, int)} method.
     *
     * @param   i   an integer to be converted.
     * @return  a string representation of the argument in base&nbsp;10.
     */
    @SideEffectFree
    public static String toString(int i) {
        if (i == Integer.MIN_VALUE)
            return "-2147483648";
        int size = (i < 0) ? stringSize(-i) + 1 : stringSize(i);
        char[] buf = new char[size];
        getChars(i, size, buf);
        return new String(buf, true);
    }

    /**
     * Returns a string representation of the argument as an unsigned
     * decimal value.
     *
     * The argument is converted to unsigned decimal representation
     * and returned as a string exactly as if the argument and radix
     * 10 were given as arguments to the {@link #toUnsignedString(int,
     * int)} method.
     *
     * @param   i  an integer to be converted to an unsigned string.
     * @return  an unsigned string representation of the argument.
     * @see     #toUnsignedString(int, int)
     * @since 1.8
     */
    public static String toUnsignedString(int i) {
        return Long.toString(toUnsignedLong(i));
    }

    /**
     * Places characters representing the integer i into the
     * character array buf. The characters are placed into
     * the buffer backwards starting with the least significant
     * digit at the specified index (exclusive), and working
     * backwards from there.
     *
     * Will fail if i == Integer.MIN_VALUE
     */
    static void getChars(int i, int index, char[] buf) {
        int q, r;
        int charPos = index;
        char sign = 0;

        if (i < 0) {
            sign = '-';
            i = -i;
        }

        // Generate two digits per iteration
        while (i >= 65536) {
            q = i / 100;
        // really: r = i - (q * 100);
            r = i - ((q << 6) + (q << 5) + (q << 2));
            i = q;
            buf [--charPos] = DigitOnes[r];
            buf [--charPos] = DigitTens[r];
        }

        // Fall thru to fast mode for smaller numbers
        // assert(i <= 65536, i);
        for (;;) {
            q = (i * 52429) >>> (16+3);
            r = i - ((q << 3) + (q << 1));  // r = i-(q*10) ...
            buf [--charPos] = digits [r];
            i = q;
            if (i == 0) break;
        }
        if (sign != 0) {
            buf [--charPos] = sign;
        }
    }

    final static int [] sizeTable = { 9, 99, 999, 9999, 99999, 999999, 9999999,
                                      99999999, 999999999, Integer.MAX_VALUE };

    // Requires positive x
    static int stringSize(int x) {
        for (int i=0; ; i++)
            if (x <= sizeTable[i])
                return i+1;
    }

    /**
     * Parses the string argument as a signed integer in the radix
     * specified by the second argument. The characters in the string
     * must all be digits of the specified radix (as determined by
     * whether {@link java.lang.Character#digit(char, int)} returns a
     * nonnegative value), except that the first character may be an
     * ASCII minus sign {@code '-'} ({@code '\u005Cu002D'}) to
     * indicate a negative value or an ASCII plus sign {@code '+'}
     * ({@code '\u005Cu002B'}) to indicate a positive value. The
     * resulting integer value is returned.
     *
     * <p>An exception of type {@code NumberFormatException} is
     * thrown if any of the following situations occurs:
     * <ul>
     * <li>The first argument is {@code null} or is a string of
     * length zero.
     *
     * <li>The radix is either smaller than
     * {@link java.lang.Character#MIN_RADIX} or
     * larger than {@link java.lang.Character#MAX_RADIX}.
     *
     * <li>Any character of the string is not a digit of the specified
     * radix, except that the first character may be a minus sign
     * {@code '-'} ({@code '\u005Cu002D'}) or plus sign
     * {@code '+'} ({@code '\u005Cu002B'}) provided that the
     * string is longer than length 1.
     *
     * <li>The value represented by the string is not a value of type
     * {@code int}.
     * </ul>
     *
     * <p>Examples:
     * <blockquote><pre>
     * parseInt("0", 10) returns 0
     * parseInt("473", 10) returns 473
     * parseInt("+42", 10) returns 42
     * parseInt("-0", 10) returns 0
     * parseInt("-FF", 16) returns -255
     * parseInt("1100110", 2) returns 102
     * parseInt("2147483647", 10) returns 2147483647
     * parseInt("-2147483648", 10) returns -2147483648
     * parseInt("2147483648", 10) throws a NumberFormatException
     * parseInt("99", 8) throws a NumberFormatException
     * parseInt("Kona", 10) throws a NumberFormatException
     * parseInt("Kona", 27) returns 411787
     * </pre></blockquote>
     *
     * @param      s   the {@code String} containing the integer
     *                  representation to be parsed
     * @param      radix   the radix to be used while parsing {@code s}.
     * @return     the integer represented by the string argument in the
     *             specified radix.
     * @exception  NumberFormatException if the {@code String}
     *             does not contain a parsable {@code int}.
     */
    @Pure
    public static int parseInt(String s, int radix)
                throws NumberFormatException
    {
        /*
         * WARNING: This method may be invoked early during VM initialization
         * before IntegerCache is initialized. Care must be taken to not use
         * the valueOf method.
         */

        if (s == null) {
            throw new NumberFormatException("null");
        }

        if (radix < Character.MIN_RADIX) {
            throw new NumberFormatException("radix " + radix +
                                            " less than Character.MIN_RADIX");
        }

        if (radix > Character.MAX_RADIX) {
            throw new NumberFormatException("radix " + radix +
                                            " greater than Character.MAX_RADIX");
        }

        int result = 0;
        boolean negative = false;
        int i = 0, len = s.length();
        int limit = -Integer.MAX_VALUE;
        int multmin;
        int digit;

        if (len > 0) {
            char firstChar = s.charAt(0);
            if (firstChar < '0') { // Possible leading "+" or "-"
                if (firstChar == '-') {
                    negative = true;
                    limit = Integer.MIN_VALUE;
                } else if (firstChar != '+')
                    throw NumberFormatException.forInputString(s);

                if (len == 1) // Cannot have lone "+" or "-"
                    throw NumberFormatException.forInputString(s);
                i++;
            }
            multmin = limit / radix;
            while (i < len) {
                // Accumulating negatively avoids surprises near MAX_VALUE
                digit = Character.digit(s.charAt(i++),radix);
                if (digit < 0) {
                    throw NumberFormatException.forInputString(s);
                }
                if (result < multmin) {
                    throw NumberFormatException.forInputString(s);
                }
                result *= radix;
                if (result < limit + digit) {
                    throw NumberFormatException.forInputString(s);
                }
                result -= digit;
            }
        } else {
            throw NumberFormatException.forInputString(s);
        }
        return negative ? result : -result;
    }

    /**
     * Parses the string argument as a signed decimal integer. The
     * characters in the string must all be decimal digits, except
     * that the first character may be an ASCII minus sign {@code '-'}
     * ({@code '\u005Cu002D'}) to indicate a negative value or an
     * ASCII plus sign {@code '+'} ({@code '\u005Cu002B'}) to
     * indicate a positive value. The resulting integer value is
     * returned, exactly as if the argument and the radix 10 were
     * given as arguments to the {@link #parseInt(java.lang.String,
     * int)} method.
     *
     * @param s    a {@code String} containing the {@code int}
     *             representation to be parsed
     * @return     the integer value represented by the argument in decimal.
     * @exception  NumberFormatException  if the string does not contain a
     *               parsable integer.
     */
    @Pure
    public static int parseInt(String s) throws NumberFormatException {
        return parseInt(s,10);
    }

    /**
     * Parses the string argument as an unsigned integer in the radix
     * specified by the second argument.  An unsigned integer maps the
     * values usually associated with negative numbers to positive
     * numbers larger than {@code MAX_VALUE}.
     *
     * The characters in the string must all be digits of the
     * specified radix (as determined by whether {@link
     * java.lang.Character#digit(char, int)} returns a nonnegative
     * value), except that the first character may be an ASCII plus
     * sign {@code '+'} ({@code '\u005Cu002B'}). The resulting
     * integer value is returned.
     *
     * <p>An exception of type {@code NumberFormatException} is
     * thrown if any of the following situations occurs:
     * <ul>
     * <li>The first argument is {@code null} or is a string of
     * length zero.
     *
     * <li>The radix is either smaller than
     * {@link java.lang.Character#MIN_RADIX} or
     * larger than {@link java.lang.Character#MAX_RADIX}.
     *
     * <li>Any character of the string is not a digit of the specified
     * radix, except that the first character may be a plus sign
     * {@code '+'} ({@code '\u005Cu002B'}) provided that the
     * string is longer than length 1.
     *
     * <li>The value represented by the string is larger than the
     * largest unsigned {@code int}, 2<sup>32</sup>-1.
     *
     * </ul>
     *
     *
     * @param      s   the {@code String} containing the unsigned integer
     *                  representation to be parsed
     * @param      radix   the radix to be used while parsing {@code s}.
     * @return     the integer represented by the string argument in the
     *             specified radix.
     * @throws     NumberFormatException if the {@code String}
     *             does not contain a parsable {@code int}.
     * @since 1.8
     */
    public static int parseUnsignedInt(String s, int radix)
                throws NumberFormatException {
        if (s == null)  {
            throw new NumberFormatException("null");
        }

        int len = s.length();
        if (len > 0) {
            char firstChar = s.charAt(0);
            if (firstChar == '-') {
                throw new
                    NumberFormatException(String.format("Illegal leading minus sign " +
                                                       "on unsigned string %s.", s));
            } else {
                if (len <= 5 || // Integer.MAX_VALUE in Character.MAX_RADIX is 6 digits
                    (radix == 10 && len <= 9) ) { // Integer.MAX_VALUE in base 10 is 10 digits
                    return parseInt(s, radix);
                } else {
                    long ell = Long.parseLong(s, radix);
                    if ((ell & 0xffff_ffff_0000_0000L) == 0) {
                        return (int) ell;
                    } else {
                        throw new
                            NumberFormatException(String.format("String value %s exceeds " +
                                                                "range of unsigned int.", s));
                    }
                }
            }
        } else {
            throw NumberFormatException.forInputString(s);
        }
    }

    /**
     * Parses the string argument as an unsigned decimal integer. The
     * characters in the string must all be decimal digits, except
     * that the first character may be an an ASCII plus sign {@code
     * '+'} ({@code '\u005Cu002B'}). The resulting integer value
     * is returned, exactly as if the argument and the radix 10 were
     * given as arguments to the {@link
     * #parseUnsignedInt(java.lang.String, int)} method.
     *
     * @param s   a {@code String} containing the unsigned {@code int}
     *            representation to be parsed
     * @return    the unsigned integer value represented by the argument in decimal.
     * @throws    NumberFormatException  if the string does not contain a
     *            parsable unsigned integer.
     * @since 1.8
     */
    public static int parseUnsignedInt(String s) throws NumberFormatException {
        return parseUnsignedInt(s, 10);
    }

    /**
     * Returns an {@code Integer} object holding the value
     * extracted from the specified {@code String} when parsed
     * with the radix given by the second argument. The first argument
     * is interpreted as representing a signed integer in the radix
     * specified by the second argument, exactly as if the arguments
     * were given to the {@link #parseInt(java.lang.String, int)}
     * method. The result is an {@code Integer} object that
     * represents the integer value specified by the string.
     *
     * <p>In other words, this method returns an {@code Integer}
     * object equal to the value of:
     *
     * <blockquote>
     *  {@code new Integer(Integer.parseInt(s, radix))}
     * </blockquote>
     *
     * @param      s   the string to be parsed.
     * @param      radix the radix to be used in interpreting {@code s}
     * @return     an {@code Integer} object holding the value
     *             represented by the string argument in the specified
     *             radix.
     * @exception NumberFormatException if the {@code String}
     *            does not contain a parsable {@code int}.
     */
    @SideEffectFree
    public static Integer valueOf(String s, int radix) throws NumberFormatException {
        return Integer.valueOf(parseInt(s,radix));
    }

    /**
     * Returns an {@code Integer} object holding the
     * value of the specified {@code String}. The argument is
     * interpreted as representing a signed decimal integer, exactly
     * as if the argument were given to the {@link
     * #parseInt(java.lang.String)} method. The result is an
     * {@code Integer} object that represents the integer value
     * specified by the string.
     *
     * <p>In other words, this method returns an {@code Integer}
     * object equal to the value of:
     *
     * <blockquote>
     *  {@code new Integer(Integer.parseInt(s))}
     * </blockquote>
     *
     * @param      s   the string to be parsed.
     * @return     an {@code Integer} object holding the value
     *             represented by the string argument.
     * @exception  NumberFormatException  if the string cannot be parsed
     *             as an integer.
     */
    @SideEffectFree
    public static Integer valueOf(String s) throws NumberFormatException {
        return Integer.valueOf(parseInt(s, 10));
    }

    /**
     * Cache to support the object identity semantics of autoboxing for values between
     * -128 and 127 (inclusive) as required by JLS.
     *
     * The cache is initialized on first usage.  The size of the cache
     * may be controlled by the {@code -XX:AutoBoxCacheMax=<size>} option.
     * During VM initialization, java.lang.Integer.IntegerCache.high property
     * may be set and saved in the private system properties in the
     * sun.misc.VM class.
     */

    private static class IntegerCache {
        static final int low = -128;
        static final int high;
        static final Integer cache[];

        static {
            // high value may be configured by property
            int h = 127;
            String integerCacheHighPropValue =
                sun.misc.VM.getSavedProperty("java.lang.Integer.IntegerCache.high");
            if (integerCacheHighPropValue != null) {
                try {
                    int i = parseInt(integerCacheHighPropValue);
                    i = Math.max(i, 127);
                    // Maximum array size is Integer.MAX_VALUE
                    h = Math.min(i, Integer.MAX_VALUE - (-low) -1);
                } catch( NumberFormatException nfe) {
                    // If the property cannot be parsed into an int, ignore it.
                }
            }
            high = h;

            cache = new Integer[(high - low) + 1];
            int j = low;
            for(int k = 0; k < cache.length; k++)
                cache[k] = new Integer(j++);

            // range [-128, 127] must be interned (JLS7 5.1.7)
            assert IntegerCache.high >= 127;
        }

        private IntegerCache() {}
    }

    /**
     * Returns an {@code Integer} instance representing the specified
     * {@code int} value.  If a new {@code Integer} instance is not
     * required, this method should generally be used in preference to
     * the constructor {@link #Integer(int)}, as this method is likely
     * to yield significantly better space and time performance by
     * caching frequently requested values.
     *
     * This method will always cache values in the range -128 to 127,
     * inclusive, and may cache other values outside of this range.
     *
     * @param  i an {@code int} value.
     * @return an {@code Integer} instance representing {@code i}.
     * @since  1.5
     */
    @SideEffectFree
    public static Integer valueOf(int i) {
        if (i >= IntegerCache.low && i <= IntegerCache.high)
            return IntegerCache.cache[i + (-IntegerCache.low)];
        return new Integer(i);
    }

    /**
     * The value of the {@code Integer}.
     *
     * @serial
     */
    private final int value;

    /**
     * Constructs a newly allocated {@code Integer} object that
     * represents the specified {@code int} value.
     *
     * @param   value   the value to be represented by the
     *                  {@code Integer} object.
     */
    @SideEffectFree
    public Integer(int value) {
        this.value = value;
    }

    /**
     * Constructs a newly allocated {@code Integer} object that
     * represents the {@code int} value indicated by the
     * {@code String} parameter. The string is converted to an
     * {@code int} value in exactly the manner used by the
     * {@code parseInt} method for radix 10.
     *
     * @param      s   the {@code String} to be converted to an
     *                 {@code Integer}.
     * @exception  NumberFormatException  if the {@code String} does not
     *               contain a parsable integer.
     * @see        java.lang.Integer#parseInt(java.lang.String, int)
     */
    @SideEffectFree
    public Integer(String s) throws NumberFormatException {
        this.value = parseInt(s, 10);
    }

    /**
     * Returns the value of this {@code Integer} as a {@code byte}
     * after a narrowing primitive conversion.
     * @jls 5.1.3 Narrowing Primitive Conversions
     */
    @Pure
    public byte byteValue() {
        return (byte)value;
    }

    /**
     * Returns the value of this {@code Integer} as a {@code short}
     * after a narrowing primitive conversion.
     * @jls 5.1.3 Narrowing Primitive Conversions
     */
    @Pure
    public short shortValue() {
        return (short)value;
    }

    /**
     * Returns the value of this {@code Integer} as an
     * {@code int}.
     */
    @Pure
    public int intValue() {
        return value;
    }

    /**
     * Returns the value of this {@code Integer} as a {@code long}
     * after a widening primitive conversion.
     * @jls 5.1.2 Widening Primitive Conversions
     * @see Integer#toUnsignedLong(int)
     */
    @Pure
    public long longValue() {
        return (long)value;
    }

    /**
     * Returns the value of this {@code Integer} as a {@code float}
     * after a widening primitive conversion.
     * @jls 5.1.2 Widening Primitive Conversions
     */
    @Pure
    public float floatValue() {
        return (float)value;
    }

    /**
     * Returns the value of this {@code Integer} as a {@code double}
     * after a widening primitive conversion.
     * @jls 5.1.2 Widening Primitive Conversions
     */
    @Pure
    public double doubleValue() {
        return (double)value;
    }

    /**
     * Returns a {@code String} object representing this
     * {@code Integer}'s value. The value is converted to signed
     * decimal representation and returned as a string, exactly as if
     * the integer value were given as an argument to the {@link
     * java.lang.Integer#toString(int)} method.
     *
     * @return  a string representation of the value of this object in
     *          base&nbsp;10.
     */
    @SideEffectFree
    public String toString() {
        return toString(value);
    }

    /**
     * Returns a hash code for this {@code Integer}.
     *
     * @return  a hash code value for this object, equal to the
     *          primitive {@code int} value represented by this
     *          {@code Integer} object.
     */
    @Override
    @Pure
    public int hashCode() {
        return Integer.hashCode(value);
    }

    /**
     * Returns a hash code for a {@code int} value; compatible with
     * {@code Integer.hashCode()}.
     *
     * @param value the value to hash
     * @since 1.8
     *
     * @return a hash code value for a {@code int} value.
     */
    public static int hashCode(int value) {
        return value;
    }

    /**
     * Compares this object to the specified object.  The result is
     * {@code true} if and only if the argument is not
     * {@code null} and is an {@code Integer} object that
     * contains the same {@code int} value as this object.
     *
     * @param   obj   the object to compare with.
     * @return  {@code true} if the objects are the same;
     *          {@code false} otherwise.
     */
    @Pure
    public boolean equals(@Nullable Object obj) {
        if (obj instanceof Integer) {
            return value == ((Integer)obj).intValue();
        }
        return false;
    }

    /**
     * Determines the integer value of the system property with the
     * specified name.
     *
     * <p>The first argument is treated as the name of a system
     * property.  System properties are accessible through the {@link
     * java.lang.System#getProperty(java.lang.String)} method. The
     * string value of this property is then interpreted as an integer
     * value using the grammar supported by {@link Integer#decode decode} and
     * an {@code Integer} object representing this value is returned.
     *
     * <p>If there is no property with the specified name, if the
     * specified name is empty or {@code null}, or if the property
     * does not have the correct numeric format, then {@code null} is
     * returned.
     *
     * <p>In other words, this method returns an {@code Integer}
     * object equal to the value of:
     *
     * <blockquote>
     *  {@code getInteger(nm, null)}
     * </blockquote>
     *
     * @param   nm   property name.
     * @return  the {@code Integer} value of the property.
     * @throws  SecurityException for the same reasons as
     *          {@link System#getProperty(String) System.getProperty}
     * @see     java.lang.System#getProperty(java.lang.String)
     * @see     java.lang.System#getProperty(java.lang.String, java.lang.String)
     */
    @SideEffectFree
    public static @Nullable Integer getInteger(@Nullable String nm) {
        return getInteger(nm, null);
    }

    /**
     * Determines the integer value of the system property with the
     * specified name.
     *
     * <p>The first argument is treated as the name of a system
     * property.  System properties are accessible through the {@link
     * java.lang.System#getProperty(java.lang.String)} method. The
     * string value of this property is then interpreted as an integer
     * value using the grammar supported by {@link Integer#decode decode} and
     * an {@code Integer} object representing this value is returned.
     *
     * <p>The second argument is the default value. An {@code Integer} object
     * that represents the value of the second argument is returned if there
     * is no property of the specified name, if the property does not have
     * the correct numeric format, or if the specified name is empty or
     * {@code null}.
     *
     * <p>In other words, this method returns an {@code Integer} object
     * equal to the value of:
     *
     * <blockquote>
     *  {@code getInteger(nm, new Integer(val))}
     * </blockquote>
     *
     * but in practice it may be implemented in a manner such as:
     *
     * <blockquote><pre>
     * Integer result = getInteger(nm, null);
     * return (result == null) ? new Integer(val) : result;
     * </pre></blockquote>
     *
     * to avoid the unnecessary allocation of an {@code Integer}
     * object when the default value is not needed.
     *
     * @param   nm   property name.
     * @param   val   default value.
     * @return  the {@code Integer} value of the property.
     * @throws  SecurityException for the same reasons as
     *          {@link System#getProperty(String) System.getProperty}
     * @see     java.lang.System#getProperty(java.lang.String)
     * @see     java.lang.System#getProperty(java.lang.String, java.lang.String)
     */
    @SideEffectFree
    public static Integer getInteger(@Nullable String nm, int val) {
        Integer result = getInteger(nm, null);
        return (result == null) ? Integer.valueOf(val) : result;
    }

    /**
     * Returns the integer value of the system property with the
     * specified name.  The first argument is treated as the name of a
     * system property.  System properties are accessible through the
     * {@link java.lang.System#getProperty(java.lang.String)} method.
     * The string value of this property is then interpreted as an
     * integer value, as per the {@link Integer#decode decode} method,
     * and an {@code Integer} object representing this value is
     * returned; in summary:
     *
     * <ul><li>If the property value begins with the two ASCII characters
     *         {@code 0x} or the ASCII character {@code #}, not
     *      followed by a minus sign, then the rest of it is parsed as a
     *      hexadecimal integer exactly as by the method
     *      {@link #valueOf(java.lang.String, int)} with radix 16.
     * <li>If the property value begins with the ASCII character
     *     {@code 0} followed by another character, it is parsed as an
     *     octal integer exactly as by the method
     *     {@link #valueOf(java.lang.String, int)} with radix 8.
     * <li>Otherwise, the property value is parsed as a decimal integer
     * exactly as by the method {@link #valueOf(java.lang.String, int)}
     * with radix 10.
     * </ul>
     *
     * <p>The second argument is the default value. The default value is
     * returned if there is no property of the specified name, if the
     * property does not have the correct numeric format, or if the
     * specified name is empty or {@code null}.
     *
     * @param   nm   property name.
     * @param   val   default value.
     * @return  the {@code Integer} value of the property.
     * @throws  SecurityException for the same reasons as
     *          {@link System#getProperty(String) System.getProperty}
     * @see     System#getProperty(java.lang.String)
     * @see     System#getProperty(java.lang.String, java.lang.String)
     */
    @SideEffectFree
    public static @PolyNull Integer getInteger(@Nullable String nm, @PolyNull Integer val) {
        String v = null;
        try {
            v = System.getProperty(nm);
        } catch (IllegalArgumentException | NullPointerException e) {
        }
        if (v != null) {
            try {
                return Integer.decode(v);
            } catch (NumberFormatException e) {
            }
        }
        return val;
    }

    /**
     * Decodes a {@code String} into an {@code Integer}.
     * Accepts decimal, hexadecimal, and octal numbers given
     * by the following grammar:
     *
     * <blockquote>
     * <dl>
     * <dt><i>DecodableString:</i>
     * <dd><i>Sign<sub>opt</sub> DecimalNumeral</i>
     * <dd><i>Sign<sub>opt</sub></i> {@code 0x} <i>HexDigits</i>
     * <dd><i>Sign<sub>opt</sub></i> {@code 0X} <i>HexDigits</i>
     * <dd><i>Sign<sub>opt</sub></i> {@code #} <i>HexDigits</i>
     * <dd><i>Sign<sub>opt</sub></i> {@code 0} <i>OctalDigits</i>
     *
     * <dt><i>Sign:</i>
     * <dd>{@code -}
     * <dd>{@code +}
     * </dl>
     * </blockquote>
     *
     * <i>DecimalNumeral</i>, <i>HexDigits</i>, and <i>OctalDigits</i>
     * are as defined in section 3.10.1 of
     * <cite>The Java&trade; Language Specification</cite>,
     * except that underscores are not accepted between digits.
     *
     * <p>The sequence of characters following an optional
     * sign and/or radix specifier ("{@code 0x}", "{@code 0X}",
     * "{@code #}", or leading zero) is parsed as by the {@code
     * Integer.parseInt} method with the indicated radix (10, 16, or
     * 8).  This sequence of characters must represent a positive
     * value or a {@link NumberFormatException} will be thrown.  The
     * result is negated if first character of the specified {@code
     * String} is the minus sign.  No whitespace characters are
     * permitted in the {@code String}.
     *
     * @param     nm the {@code String} to decode.
     * @return    an {@code Integer} object holding the {@code int}
     *             value represented by {@code nm}
     * @exception NumberFormatException  if the {@code String} does not
     *            contain a parsable integer.
     * @see java.lang.Integer#parseInt(java.lang.String, int)
     */
    @SideEffectFree
    public static Integer decode(String nm) throws NumberFormatException {
        int radix = 10;
        int index = 0;
        boolean negative = false;
        Integer result;

        if (nm.length() == 0)
            throw new NumberFormatException("Zero length string");
        char firstChar = nm.charAt(0);
        // Handle sign, if present
        if (firstChar == '-') {
            negative = true;
            index++;
        } else if (firstChar == '+')
            index++;

        // Handle radix specifier, if present
        if (nm.startsWith("0x", index) || nm.startsWith("0X", index)) {
            index += 2;
            radix = 16;
        }
        else if (nm.startsWith("#", index)) {
            index ++;
            radix = 16;
        }
        else if (nm.startsWith("0", index) && nm.length() > 1 + index) {
            index ++;
            radix = 8;
        }

        if (nm.startsWith("-", index) || nm.startsWith("+", index))
            throw new NumberFormatException("Sign character in wrong position");

        try {
            result = Integer.valueOf(nm.substring(index), radix);
            result = negative ? Integer.valueOf(-result.intValue()) : result;
        } catch (NumberFormatException e) {
            // If number is Integer.MIN_VALUE, we'll end up here. The next line
            // handles this case, and causes any genuine format error to be
            // rethrown.
            String constant = negative ? ("-" + nm.substring(index))
                                       : nm.substring(index);
            result = Integer.valueOf(constant, radix);
        }
        return result;
    }

    /**
     * Compares two {@code Integer} objects numerically.
     *
     * @param   anotherInteger   the {@code Integer} to be compared.
     * @return  the value {@code 0} if this {@code Integer} is
     *          equal to the argument {@code Integer}; a value less than
     *          {@code 0} if this {@code Integer} is numerically less
     *          than the argument {@code Integer}; and a value greater
     *          than {@code 0} if this {@code Integer} is numerically
     *           greater than the argument {@code Integer} (signed
     *           comparison).
     * @since   1.2
     */
    @Pure
    public int compareTo(Integer anotherInteger) {
        return compare(this.value, anotherInteger.value);
    }

    /**
     * Compares two {@code int} values numerically.
     * The value returned is identical to what would be returned by:
     * <pre>
     *    Integer.valueOf(x).compareTo(Integer.valueOf(y))
     * </pre>
     *
     * @param  x the first {@code int} to compare
     * @param  y the second {@code int} to compare
     * @return the value {@code 0} if {@code x == y};
     *         a value less than {@code 0} if {@code x < y}; and
     *         a value greater than {@code 0} if {@code x > y}
     * @since 1.7
     */
    public static int compare(int x, int y) {
        return (x < y) ? -1 : ((x == y) ? 0 : 1);
    }

    /**
     * Compares two {@code int} values numerically treating the values
     * as unsigned.
     *
     * @param  x the first {@code int} to compare
     * @param  y the second {@code int} to compare
     * @return the value {@code 0} if {@code x == y}; a value less
     *         than {@code 0} if {@code x < y} as unsigned values; and
     *         a value greater than {@code 0} if {@code x > y} as
     *         unsigned values
     * @since 1.8
     */
    public static int compareUnsigned(int x, int y) {
        return compare(x + MIN_VALUE, y + MIN_VALUE);
    }

    /**
     * Converts the argument to a {@code long} by an unsigned
     * conversion.  In an unsigned conversion to a {@code long}, the
     * high-order 32 bits of the {@code long} are zero and the
     * low-order 32 bits are equal to the bits of the integer
     * argument.
     *
     * Consequently, zero and positive {@code int} values are mapped
     * to a numerically equal {@code long} value and negative {@code
     * int} values are mapped to a {@code long} value equal to the
     * input plus 2<sup>32</sup>.
     *
     * @param  x the value to convert to an unsigned {@code long}
     * @return the argument converted to {@code long} by an unsigned
     *         conversion
     * @since 1.8
     */
    public static long toUnsignedLong(int x) {
        return ((long) x) & 0xffffffffL;
    }

    /**
     * Returns the unsigned quotient of dividing the first argument by
     * the second where each argument and the result is interpreted as
     * an unsigned value.
     *
     * <p>Note that in two's complement arithmetic, the three other
     * basic arithmetic operations of add, subtract, and multiply are
     * bit-wise identical if the two operands are regarded as both
     * being signed or both being unsigned.  Therefore separate {@code
     * addUnsigned}, etc. methods are not provided.
     *
     * @param dividend the value to be divided
     * @param divisor the value doing the dividing
     * @return the unsigned quotient of the first argument divided by
     * the second argument
     * @see #remainderUnsigned
     * @since 1.8
     */
    public static int divideUnsigned(int dividend, int divisor) {
        // In lieu of tricky code, for now just use long arithmetic.
        return (int)(toUnsignedLong(dividend) / toUnsignedLong(divisor));
    }

    /**
     * Returns the unsigned remainder from dividing the first argument
     * by the second where each argument and the result is interpreted
     * as an unsigned value.
     *
     * @param dividend the value to be divided
     * @param divisor the value doing the dividing
     * @return the unsigned remainder of the first argument divided by
     * the second argument
     * @see #divideUnsigned
     * @since 1.8
     */
    public static int remainderUnsigned(int dividend, int divisor) {
        // In lieu of tricky code, for now just use long arithmetic.
        return (int)(toUnsignedLong(dividend) % toUnsignedLong(divisor));
    }


    // Bit twiddling

    /**
     * The number of bits used to represent an {@code int} value in two's
     * complement binary form.
     *
     * @since 1.5
     */
    @Native public static final int SIZE = 32;

    /**
     * The number of bytes used to represent a {@code int} value in two's
     * complement binary form.
     *
     * @since 1.8
     */
    public static final int BYTES = SIZE / Byte.SIZE;

    /**
     * Returns an {@code int} value with at most a single one-bit, in the
     * position of the highest-order ("leftmost") one-bit in the specified
     * {@code int} value.  Returns zero if the specified value has no
     * one-bits in its two's complement binary representation, that is, if it
     * is equal to zero.
     *
     * @param i the value whose highest one bit is to be computed
     * @return an {@code int} value with a single one-bit, in the position
     *     of the highest-order one-bit in the specified value, or zero if
     *     the specified value is itself equal to zero.
     * @since 1.5
     */
    @Pure
    public static int highestOneBit(int i) {
        // HD, Figure 3-1
        i |= (i >>  1);
        i |= (i >>  2);
        i |= (i >>  4);
        i |= (i >>  8);
        i |= (i >> 16);
        return i - (i >>> 1);
    }

    /**
     * Returns an {@code int} value with at most a single one-bit, in the
     * position of the lowest-order ("rightmost") one-bit in the specified
     * {@code int} value.  Returns zero if the specified value has no
     * one-bits in its two's complement binary representation, that is, if it
     * is equal to zero.
     *
     * @param i the value whose lowest one bit is to be computed
     * @return an {@code int} value with a single one-bit, in the position
     *     of the lowest-order one-bit in the specified value, or zero if
     *     the specified value is itself equal to zero.
     * @since 1.5
     */
    @Pure
    public static int lowestOneBit(int i) {
        // HD, Section 2-1
        return i & -i;
    }

    /**
     * Returns the number of zero bits preceding the highest-order
     * ("leftmost") one-bit in the two's complement binary representation
     * of the specified {@code int} value.  Returns 32 if the
     * specified value has no one-bits in its two's complement representation,
     * in other words if it is equal to zero.
     *
     * <p>Note that this method is closely related to the logarithm base 2.
     * For all positive {@code int} values x:
     * <ul>
     * <li>floor(log<sub>2</sub>(x)) = {@code 31 - numberOfLeadingZeros(x)}
     * <li>ceil(log<sub>2</sub>(x)) = {@code 32 - numberOfLeadingZeros(x - 1)}
     * </ul>
     *
     * @param i the value whose number of leading zeros is to be computed
     * @return the number of zero bits preceding the highest-order
     *     ("leftmost") one-bit in the two's complement binary representation
     *     of the specified {@code int} value, or 32 if the value
     *     is equal to zero.
     * @since 1.5
     */
    @Pure
    public static int numberOfLeadingZeros(int i) {
        // HD, Figure 5-6
        if (i == 0)
            return 32;
        int n = 1;
        if (i >>> 16 == 0) { n += 16; i <<= 16; }
        if (i >>> 24 == 0) { n +=  8; i <<=  8; }
        if (i >>> 28 == 0) { n +=  4; i <<=  4; }
        if (i >>> 30 == 0) { n +=  2; i <<=  2; }
        n -= i >>> 31;
        return n;
    }

    /**
     * Returns the number of zero bits following the lowest-order ("rightmost")
     * one-bit in the two's complement binary representation of the specified
     * {@code int} value.  Returns 32 if the specified value has no
     * one-bits in its two's complement representation, in other words if it is
     * equal to zero.
     *
     * @param i the value whose number of trailing zeros is to be computed
     * @return the number of zero bits following the lowest-order ("rightmost")
     *     one-bit in the two's complement binary representation of the
     *     specified {@code int} value, or 32 if the value is equal
     *     to zero.
     * @since 1.5
     */
    @Pure
    public static int numberOfTrailingZeros(int i) {
        // HD, Figure 5-14
        int y;
        if (i == 0) return 32;
        int n = 31;
        y = i <<16; if (y != 0) { n = n -16; i = y; }
        y = i << 8; if (y != 0) { n = n - 8; i = y; }
        y = i << 4; if (y != 0) { n = n - 4; i = y; }
        y = i << 2; if (y != 0) { n = n - 2; i = y; }
        return n - ((i << 1) >>> 31);
    }

    /**
     * Returns the number of one-bits in the two's complement binary
     * representation of the specified {@code int} value.  This function is
     * sometimes referred to as the <i>population count</i>.
     *
     * @param i the value whose bits are to be counted
     * @return the number of one-bits in the two's complement binary
     *     representation of the specified {@code int} value.
     * @since 1.5
     */
    @Pure
    public static int bitCount(int i) {
        // HD, Figure 5-2
        i = i - ((i >>> 1) & 0x55555555);
        i = (i & 0x33333333) + ((i >>> 2) & 0x33333333);
        i = (i + (i >>> 4)) & 0x0f0f0f0f;
        i = i + (i >>> 8);
        i = i + (i >>> 16);
        return i & 0x3f;
    }

    /**
     * Returns the value obtained by rotating the two's complement binary
     * representation of the specified {@code int} value left by the
     * specified number of bits.  (Bits shifted out of the left hand, or
     * high-order, side reenter on the right, or low-order.)
     *
     * <p>Note that left rotation with a negative distance is equivalent to
     * right rotation: {@code rotateLeft(val, -distance) == rotateRight(val,
     * distance)}.  Note also that rotation by any multiple of 32 is a
     * no-op, so all but the last five bits of the rotation distance can be
     * ignored, even if the distance is negative: {@code rotateLeft(val,
     * distance) == rotateLeft(val, distance & 0x1F)}.
     *
     * @param i the value whose bits are to be rotated left
     * @param distance the number of bit positions to rotate left
     * @return the value obtained by rotating the two's complement binary
     *     representation of the specified {@code int} value left by the
     *     specified number of bits.
     * @since 1.5
     */
    @Pure
    public static int rotateLeft(int i, int distance) {
        return (i << distance) | (i >>> -distance);
    }

    /**
     * Returns the value obtained by rotating the two's complement binary
     * representation of the specified {@code int} value right by the
     * specified number of bits.  (Bits shifted out of the right hand, or
     * low-order, side reenter on the left, or high-order.)
     *
     * <p>Note that right rotation with a negative distance is equivalent to
     * left rotation: {@code rotateRight(val, -distance) == rotateLeft(val,
     * distance)}.  Note also that rotation by any multiple of 32 is a
     * no-op, so all but the last five bits of the rotation distance can be
     * ignored, even if the distance is negative: {@code rotateRight(val,
     * distance) == rotateRight(val, distance & 0x1F)}.
     *
     * @param i the value whose bits are to be rotated right
     * @param distance the number of bit positions to rotate right
     * @return the value obtained by rotating the two's complement binary
     *     representation of the specified {@code int} value right by the
     *     specified number of bits.
     * @since 1.5
     */
    @Pure
    public static int rotateRight(int i, int distance) {
        return (i >>> distance) | (i << -distance);
    }

    /**
     * Returns the value obtained by reversing the order of the bits in the
     * two's complement binary representation of the specified {@code int}
     * value.
     *
     * @param i the value to be reversed
     * @return the value obtained by reversing order of the bits in the
     *     specified {@code int} value.
     * @since 1.5
     */
    @Pure
    public static int reverse(int i) {
        // HD, Figure 7-1
        i = (i & 0x55555555) << 1 | (i >>> 1) & 0x55555555;
        i = (i & 0x33333333) << 2 | (i >>> 2) & 0x33333333;
        i = (i & 0x0f0f0f0f) << 4 | (i >>> 4) & 0x0f0f0f0f;
        i = (i << 24) | ((i & 0xff00) << 8) |
            ((i >>> 8) & 0xff00) | (i >>> 24);
        return i;
    }

    /**
     * Returns the signum function of the specified {@code int} value.  (The
     * return value is -1 if the specified value is negative; 0 if the
     * specified value is zero; and 1 if the specified value is positive.)
     *
     * @param i the value whose signum is to be computed
     * @return the signum function of the specified {@code int} value.
     * @since 1.5
     */
    @Pure
    public static int signum(int i) {
        // HD, Section 2-7
        return (i >> 31) | (-i >>> 31);
    }

    /**
     * Returns the value obtained by reversing the order of the bytes in the
     * two's complement representation of the specified {@code int} value.
     *
     * @param i the value whose bytes are to be reversed
     * @return the value obtained by reversing the bytes in the specified
     *     {@code int} value.
     * @since 1.5
     */
    @Pure
    public static int reverseBytes(int i) {
        return ((i >>> 24)           ) |
               ((i >>   8) &   0xFF00) |
               ((i <<   8) & 0xFF0000) |
               ((i << 24));
    }

    /**
     * Adds two integers together as per the + operator.
     *
     * @param a the first operand
     * @param b the second operand
     * @return the sum of {@code a} and {@code b}
     * @see java.util.function.BinaryOperator
     * @since 1.8
     */
    public static int sum(int a, int b) {
        return a + b;
    }

    /**
     * Returns the greater of two {@code int} values
     * as if by calling {@link Math#max(int, int) Math.max}.
     *
     * @param a the first operand
     * @param b the second operand
     * @return the greater of {@code a} and {@code b}
     * @see java.util.function.BinaryOperator
     * @since 1.8
     */
    public static int max(int a, int b) {
        return Math.max(a, b);
    }

    /**
     * Returns the smaller of two {@code int} values
     * as if by calling {@link Math#min(int, int) Math.min}.
     *
     * @param a the first operand
     * @param b the second operand
     * @return the smaller of {@code a} and {@code b}
     * @see java.util.function.BinaryOperator
     * @since 1.8
     */
    public static int min(int a, int b) {
        return Math.min(a, b);
    }

    /** use serialVersionUID from JDK 1.0.2 for interoperability */
    @Native private static final long serialVersionUID = 1360826667806852920L;
>>>>>>> 075a2732
}<|MERGE_RESOLUTION|>--- conflicted
+++ resolved
@@ -55,51 +55,6 @@
  * @since JDK1.0
  */
 public final class Integer extends Number implements Comparable<Integer> {
-<<<<<<< HEAD
-  private static final long serialVersionUID = 0;
-  public final static int MIN_VALUE = -2147483648;
-  public final static int MAX_VALUE = 2147483647;
-  public final static Class<Integer> TYPE = null;
-  public final static int SIZE = 32;
-  @SideEffectFree public static String toString(int a1, int a2) { throw new RuntimeException("skeleton method"); }
-  @SideEffectFree public static String toHexString(int a1) { throw new RuntimeException("skeleton method"); }
-  @SideEffectFree public static String toOctalString(int a1) { throw new RuntimeException("skeleton method"); }
-  @SideEffectFree public static String toBinaryString(int a1) { throw new RuntimeException("skeleton method"); }
-  @SideEffectFree public static String toString(int a1) { throw new RuntimeException("skeleton method"); }
-  @Pure static int stringSize(int x) { throw new RuntimeException("skeleton method"); }
-  @Pure public static int parseInt(String a1, int a2) throws NumberFormatException { throw new RuntimeException("skeleton method"); }
-  @Pure public static int parseInt(String a1) throws NumberFormatException { throw new RuntimeException("skeleton method"); }
-  @SideEffectFree public static Integer valueOf(String a1, int a2) throws NumberFormatException { throw new RuntimeException("skeleton method"); }
-  @SideEffectFree public static Integer valueOf(String a1) throws NumberFormatException { throw new RuntimeException("skeleton method"); }
-  @SideEffectFree public static Integer valueOf(int a1) { throw new RuntimeException("skeleton method"); }
-  @SideEffectFree public Integer(int a1) { throw new RuntimeException("skeleton method"); }
-  @SideEffectFree public Integer(String a1) throws NumberFormatException { throw new RuntimeException("skeleton method"); }
-  @Pure public byte byteValue() { throw new RuntimeException("skeleton method"); }
-  @Pure public short shortValue() { throw new RuntimeException("skeleton method"); }
-  @Pure public int intValue() { throw new RuntimeException("skeleton method"); }
-  @Pure public long longValue() { throw new RuntimeException("skeleton method"); }
-  @Pure public float floatValue() { throw new RuntimeException("skeleton method"); }
-  @Pure public double doubleValue() { throw new RuntimeException("skeleton method"); }
-  @SideEffectFree public String toString() { throw new RuntimeException("skeleton method"); }
-  @Pure public int hashCode() { throw new RuntimeException("skeleton method"); }
-  @Pure public boolean equals(@Nullable Object a1) { throw new RuntimeException("skeleton method"); }
-  @SideEffectFree public static @Nullable Integer getInteger(@Nullable String a1) { throw new RuntimeException("skeleton method"); }
-  @SideEffectFree public static Integer getInteger(@Nullable String a1, int a2) { throw new RuntimeException("skeleton method"); }
-  @SideEffectFree public static @PolyNull Integer getInteger(@Nullable String a1, @PolyNull Integer a2) { throw new RuntimeException("skeleton method"); }
-  @SideEffectFree public static Integer decode(String a1) throws NumberFormatException { throw new RuntimeException("skeleton method"); }
-  @Pure public int compareTo(Integer a1) { throw new RuntimeException("skeleton method"); }
-  @Pure public static int highestOneBit(int a1) { throw new RuntimeException("skeleton method"); }
-  @Pure public static int lowestOneBit(int a1) { throw new RuntimeException("skeleton method"); }
-  @Pure public static int numberOfLeadingZeros(int a1) { throw new RuntimeException("skeleton method"); }
-  @Pure public static int numberOfTrailingZeros(int a1) { throw new RuntimeException("skeleton method"); }
-  @Pure public static int bitCount(int a1) { throw new RuntimeException("skeleton method"); }
-  @Pure public static int rotateLeft(int a1, int a2) { throw new RuntimeException("skeleton method"); }
-  @Pure public static int rotateRight(int a1, int a2) { throw new RuntimeException("skeleton method"); }
-  @Pure public static int reverse(int a1) { throw new RuntimeException("skeleton method"); }
-  @Pure public static int signum(int a1) { throw new RuntimeException("skeleton method"); }
-  @Pure public static int reverseBytes(int a1) { throw new RuntimeException("skeleton method"); }
-  @Pure  public static int compare(int x, int y) { throw new RuntimeException("skeleton method"); }
-=======
     /**
      * A constant holding the minimum value an {@code int} can
      * have, -2<sup>31</sup>.
@@ -1678,5 +1633,4 @@
 
     /** use serialVersionUID from JDK 1.0.2 for interoperability */
     @Native private static final long serialVersionUID = 1360826667806852920L;
->>>>>>> 075a2732
 }