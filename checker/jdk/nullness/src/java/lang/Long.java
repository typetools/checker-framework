/*
 * Copyright (c) 1994, 2013, Oracle and/or its affiliates. All rights reserved.
 * DO NOT ALTER OR REMOVE COPYRIGHT NOTICES OR THIS FILE HEADER.
 *
 * This code is free software; you can redistribute it and/or modify it
 * under the terms of the GNU General Public License version 2 only, as
 * published by the Free Software Foundation.  Oracle designates this
 * particular file as subject to the "Classpath" exception as provided
 * by Oracle in the LICENSE file that accompanied this code.
 *
 * This code is distributed in the hope that it will be useful, but WITHOUT
 * ANY WARRANTY; without even the implied warranty of MERCHANTABILITY or
 * FITNESS FOR A PARTICULAR PURPOSE.  See the GNU General Public License
 * version 2 for more details (a copy is included in the LICENSE file that
 * accompanied this code).
 *
 * You should have received a copy of the GNU General Public License version
 * 2 along with this work; if not, write to the Free Software Foundation,
 * Inc., 51 Franklin St, Fifth Floor, Boston, MA 02110-1301 USA.
 *
 * Please contact Oracle, 500 Oracle Parkway, Redwood Shores, CA 94065 USA
 * or visit www.oracle.com if you need additional information or have any
 * questions.
 */

package java.lang;

import java.lang.annotation.Native;
import java.math.*;

import org.checkerframework.checker.nullness.qual.Nullable;
import org.checkerframework.checker.nullness.qual.PolyNull;
import org.checkerframework.dataflow.qual.Pure;
import org.checkerframework.dataflow.qual.SideEffectFree;

/**
 * The {@code Long} class wraps a value of the primitive type {@code
 * long} in an object. An object of type {@code Long} contains a
 * single field whose type is {@code long}.
 *
 * <p> In addition, this class provides several methods for converting
 * a {@code long} to a {@code String} and a {@code String} to a {@code
 * long}, as well as other constants and methods useful when dealing
 * with a {@code long}.
 *
 * <p>Implementation note: The implementations of the "bit twiddling"
 * methods (such as {@link #highestOneBit(long) highestOneBit} and
 * {@link #numberOfTrailingZeros(long) numberOfTrailingZeros}) are
 * based on material from Henry S. Warren, Jr.'s <i>Hacker's
 * Delight</i>, (Addison Wesley, 2002).
 *
 * @author  Lee Boynton
 * @author  Arthur van Hoff
 * @author  Josh Bloch
 * @author  Joseph D. Darcy
 * @since   JDK1.0
 */
public final class Long extends Number implements Comparable<Long> {
<<<<<<< HEAD
  private static final long serialVersionUID = 0;
  public final static long MIN_VALUE = -9223372036854775808L;
  public final static long MAX_VALUE = 9223372036854775807L;
  public final static Class<Long> TYPE = null;
  public final static int SIZE = 64;
  @SideEffectFree public static String toString(long a1, int a2) { throw new RuntimeException("skeleton method"); }
  @SideEffectFree public static String toHexString(long a1) { throw new RuntimeException("skeleton method"); }
  @SideEffectFree public static String toOctalString(long a1) { throw new RuntimeException("skeleton method"); }
  @SideEffectFree public static String toBinaryString(long a1) { throw new RuntimeException("skeleton method"); }
  @SideEffectFree public static String toString(long a1) { throw new RuntimeException("skeleton method"); }
  @Pure static int stringSize(long x) { throw new RuntimeException("skeleton method"); }
  @Pure public static long parseLong(String a1, int a2) throws NumberFormatException { throw new RuntimeException("skeleton method"); }
  @Pure public static long parseLong(String a1) throws NumberFormatException { throw new RuntimeException("skeleton method"); }
  @SideEffectFree public static Long valueOf(String a1, int a2) throws NumberFormatException { throw new RuntimeException("skeleton method"); }
  @SideEffectFree public static Long valueOf(String a1) throws NumberFormatException { throw new RuntimeException("skeleton method"); }
  @SideEffectFree public static Long valueOf(long a1) { throw new RuntimeException("skeleton method"); }
  @SideEffectFree public static Long decode(String a1) throws NumberFormatException { throw new RuntimeException("skeleton method"); }
  @SideEffectFree public Long(long a1) { throw new RuntimeException("skeleton method"); }
  @SideEffectFree public Long(String a1) throws NumberFormatException { throw new RuntimeException("skeleton method"); }
  @Pure public byte byteValue() { throw new RuntimeException("skeleton method"); }
  @Pure public short shortValue() { throw new RuntimeException("skeleton method"); }
  @Pure public int intValue() { throw new RuntimeException("skeleton method"); }
  @Pure public long longValue() { throw new RuntimeException("skeleton method"); }
  @Pure public float floatValue() { throw new RuntimeException("skeleton method"); }
  @Pure public double doubleValue() { throw new RuntimeException("skeleton method"); }
  @SideEffectFree public String toString() { throw new RuntimeException("skeleton method"); }
  @Pure public int hashCode() { throw new RuntimeException("skeleton method"); }
  @Pure public boolean equals(@Nullable Object a1) { throw new RuntimeException("skeleton method"); }
  @SideEffectFree public static @Nullable Long getLong(@Nullable String a1) { throw new RuntimeException("skeleton method"); }
  @SideEffectFree public static Long getLong(@Nullable String a1, long a2) { throw new RuntimeException("skeleton method"); }
  @SideEffectFree public static @PolyNull Long getLong(@Nullable String a1, @PolyNull Long a2) { throw new RuntimeException("skeleton method"); }
  @Pure public int compareTo(Long a1) { throw new RuntimeException("skeleton method"); }
  @Pure public static long highestOneBit(long a1) { throw new RuntimeException("skeleton method"); }
  @Pure public static long lowestOneBit(long a1) { throw new RuntimeException("skeleton method"); }
  @Pure public static int numberOfLeadingZeros(long a1) { throw new RuntimeException("skeleton method"); }
  @Pure public static int numberOfTrailingZeros(long a1) { throw new RuntimeException("skeleton method"); }
  @Pure public static int bitCount(long a1) { throw new RuntimeException("skeleton method"); }
  @Pure public static long rotateLeft(long a1, int a2) { throw new RuntimeException("skeleton method"); }
  @Pure public static long rotateRight(long a1, int a2) { throw new RuntimeException("skeleton method"); }
  @Pure public static long reverse(long a1) { throw new RuntimeException("skeleton method"); }
  @Pure public static int signum(long a1) { throw new RuntimeException("skeleton method"); }
  @Pure public static long reverseBytes(long a1) { throw new RuntimeException("skeleton method"); }
  @Pure public static int compare(long x, long y) { throw new RuntimeException("skeleton method"); }
=======
    /**
     * A constant holding the minimum value a {@code long} can
     * have, -2<sup>63</sup>.
     */
    @Native public static final long MIN_VALUE = 0x8000000000000000L;

    /**
     * A constant holding the maximum value a {@code long} can
     * have, 2<sup>63</sup>-1.
     */
    @Native public static final long MAX_VALUE = 0x7fffffffffffffffL;

    /**
     * The {@code Class} instance representing the primitive type
     * {@code long}.
     *
     * @since   JDK1.1
     */
    @SuppressWarnings("unchecked")
    public static final Class<Long>     TYPE = (Class<Long>) Class.getPrimitiveClass("long");

    /**
     * Returns a string representation of the first argument in the
     * radix specified by the second argument.
     *
     * <p>If the radix is smaller than {@code Character.MIN_RADIX}
     * or larger than {@code Character.MAX_RADIX}, then the radix
     * {@code 10} is used instead.
     *
     * <p>If the first argument is negative, the first element of the
     * result is the ASCII minus sign {@code '-'}
     * ({@code '\u005Cu002d'}). If the first argument is not
     * negative, no sign character appears in the result.
     *
     * <p>The remaining characters of the result represent the magnitude
     * of the first argument. If the magnitude is zero, it is
     * represented by a single zero character {@code '0'}
     * ({@code '\u005Cu0030'}); otherwise, the first character of
     * the representation of the magnitude will not be the zero
     * character.  The following ASCII characters are used as digits:
     *
     * <blockquote>
     *   {@code 0123456789abcdefghijklmnopqrstuvwxyz}
     * </blockquote>
     *
     * These are {@code '\u005Cu0030'} through
     * {@code '\u005Cu0039'} and {@code '\u005Cu0061'} through
     * {@code '\u005Cu007a'}. If {@code radix} is
     * <var>N</var>, then the first <var>N</var> of these characters
     * are used as radix-<var>N</var> digits in the order shown. Thus,
     * the digits for hexadecimal (radix 16) are
     * {@code 0123456789abcdef}. If uppercase letters are
     * desired, the {@link java.lang.String#toUpperCase()} method may
     * be called on the result:
     *
     * <blockquote>
     *  {@code Long.toString(n, 16).toUpperCase()}
     * </blockquote>
     *
     * @param   i       a {@code long} to be converted to a string.
     * @param   radix   the radix to use in the string representation.
     * @return  a string representation of the argument in the specified radix.
     * @see     java.lang.Character#MAX_RADIX
     * @see     java.lang.Character#MIN_RADIX
     */
    @SideEffectFree
    public static String toString(long i, int radix) {
        if (radix < Character.MIN_RADIX || radix > Character.MAX_RADIX)
            radix = 10;
        if (radix == 10)
            return toString(i);
        char[] buf = new char[65];
        int charPos = 64;
        boolean negative = (i < 0);

        if (!negative) {
            i = -i;
        }

        while (i <= -radix) {
            buf[charPos--] = Integer.digits[(int)(-(i % radix))];
            i = i / radix;
        }
        buf[charPos] = Integer.digits[(int)(-i)];

        if (negative) {
            buf[--charPos] = '-';
        }

        return new String(buf, charPos, (65 - charPos));
    }

    /**
     * Returns a string representation of the first argument as an
     * unsigned integer value in the radix specified by the second
     * argument.
     *
     * <p>If the radix is smaller than {@code Character.MIN_RADIX}
     * or larger than {@code Character.MAX_RADIX}, then the radix
     * {@code 10} is used instead.
     *
     * <p>Note that since the first argument is treated as an unsigned
     * value, no leading sign character is printed.
     *
     * <p>If the magnitude is zero, it is represented by a single zero
     * character {@code '0'} ({@code '\u005Cu0030'}); otherwise,
     * the first character of the representation of the magnitude will
     * not be the zero character.
     *
     * <p>The behavior of radixes and the characters used as digits
     * are the same as {@link #toString(long, int) toString}.
     *
     * @param   i       an integer to be converted to an unsigned string.
     * @param   radix   the radix to use in the string representation.
     * @return  an unsigned string representation of the argument in the specified radix.
     * @see     #toString(long, int)
     * @since 1.8
     */
    public static String toUnsignedString(long i, int radix) {
        if (i >= 0)
            return toString(i, radix);
        else {
            switch (radix) {
            case 2:
                return toBinaryString(i);

            case 4:
                return toUnsignedString0(i, 2);

            case 8:
                return toOctalString(i);

            case 10:
                /*
                 * We can get the effect of an unsigned division by 10
                 * on a long value by first shifting right, yielding a
                 * positive value, and then dividing by 5.  This
                 * allows the last digit and preceding digits to be
                 * isolated more quickly than by an initial conversion
                 * to BigInteger.
                 */
                long quot = (i >>> 1) / 5;
                long rem = i - quot * 10;
                return toString(quot) + rem;

            case 16:
                return toHexString(i);

            case 32:
                return toUnsignedString0(i, 5);

            default:
                return toUnsignedBigInteger(i).toString(radix);
            }
        }
    }

    /**
     * Return a BigInteger equal to the unsigned value of the
     * argument.
     */
    private static BigInteger toUnsignedBigInteger(long i) {
        if (i >= 0L)
            return BigInteger.valueOf(i);
        else {
            int upper = (int) (i >>> 32);
            int lower = (int) i;

            // return (upper << 32) + lower
            return (BigInteger.valueOf(Integer.toUnsignedLong(upper))).shiftLeft(32).
                add(BigInteger.valueOf(Integer.toUnsignedLong(lower)));
        }
    }

    /**
     * Returns a string representation of the {@code long}
     * argument as an unsigned integer in base&nbsp;16.
     *
     * <p>The unsigned {@code long} value is the argument plus
     * 2<sup>64</sup> if the argument is negative; otherwise, it is
     * equal to the argument.  This value is converted to a string of
     * ASCII digits in hexadecimal (base&nbsp;16) with no extra
     * leading {@code 0}s.
     *
     * <p>The value of the argument can be recovered from the returned
     * string {@code s} by calling {@link
     * Long#parseUnsignedLong(String, int) Long.parseUnsignedLong(s,
     * 16)}.
     *
     * <p>If the unsigned magnitude is zero, it is represented by a
     * single zero character {@code '0'} ({@code '\u005Cu0030'});
     * otherwise, the first character of the representation of the
     * unsigned magnitude will not be the zero character. The
     * following characters are used as hexadecimal digits:
     *
     * <blockquote>
     *  {@code 0123456789abcdef}
     * </blockquote>
     *
     * These are the characters {@code '\u005Cu0030'} through
     * {@code '\u005Cu0039'} and  {@code '\u005Cu0061'} through
     * {@code '\u005Cu0066'}.  If uppercase letters are desired,
     * the {@link java.lang.String#toUpperCase()} method may be called
     * on the result:
     *
     * <blockquote>
     *  {@code Long.toHexString(n).toUpperCase()}
     * </blockquote>
     *
     * @param   i   a {@code long} to be converted to a string.
     * @return  the string representation of the unsigned {@code long}
     *          value represented by the argument in hexadecimal
     *          (base&nbsp;16).
     * @see #parseUnsignedLong(String, int)
     * @see #toUnsignedString(long, int)
     * @since   JDK 1.0.2
     */
    @SideEffectFree
    public static String toHexString(long i) {
        return toUnsignedString0(i, 4);
    }

    /**
     * Returns a string representation of the {@code long}
     * argument as an unsigned integer in base&nbsp;8.
     *
     * <p>The unsigned {@code long} value is the argument plus
     * 2<sup>64</sup> if the argument is negative; otherwise, it is
     * equal to the argument.  This value is converted to a string of
     * ASCII digits in octal (base&nbsp;8) with no extra leading
     * {@code 0}s.
     *
     * <p>The value of the argument can be recovered from the returned
     * string {@code s} by calling {@link
     * Long#parseUnsignedLong(String, int) Long.parseUnsignedLong(s,
     * 8)}.
     *
     * <p>If the unsigned magnitude is zero, it is represented by a
     * single zero character {@code '0'} ({@code '\u005Cu0030'});
     * otherwise, the first character of the representation of the
     * unsigned magnitude will not be the zero character. The
     * following characters are used as octal digits:
     *
     * <blockquote>
     *  {@code 01234567}
     * </blockquote>
     *
     * These are the characters {@code '\u005Cu0030'} through
     * {@code '\u005Cu0037'}.
     *
     * @param   i   a {@code long} to be converted to a string.
     * @return  the string representation of the unsigned {@code long}
     *          value represented by the argument in octal (base&nbsp;8).
     * @see #parseUnsignedLong(String, int)
     * @see #toUnsignedString(long, int)
     * @since   JDK 1.0.2
     */
    @SideEffectFree
    public static String toOctalString(long i) {
        return toUnsignedString0(i, 3);
    }

    /**
     * Returns a string representation of the {@code long}
     * argument as an unsigned integer in base&nbsp;2.
     *
     * <p>The unsigned {@code long} value is the argument plus
     * 2<sup>64</sup> if the argument is negative; otherwise, it is
     * equal to the argument.  This value is converted to a string of
     * ASCII digits in binary (base&nbsp;2) with no extra leading
     * {@code 0}s.
     *
     * <p>The value of the argument can be recovered from the returned
     * string {@code s} by calling {@link
     * Long#parseUnsignedLong(String, int) Long.parseUnsignedLong(s,
     * 2)}.
     *
     * <p>If the unsigned magnitude is zero, it is represented by a
     * single zero character {@code '0'} ({@code '\u005Cu0030'});
     * otherwise, the first character of the representation of the
     * unsigned magnitude will not be the zero character. The
     * characters {@code '0'} ({@code '\u005Cu0030'}) and {@code
     * '1'} ({@code '\u005Cu0031'}) are used as binary digits.
     *
     * @param   i   a {@code long} to be converted to a string.
     * @return  the string representation of the unsigned {@code long}
     *          value represented by the argument in binary (base&nbsp;2).
     * @see #parseUnsignedLong(String, int)
     * @see #toUnsignedString(long, int)
     * @since   JDK 1.0.2
     */
    @SideEffectFree
    public static String toBinaryString(long i) {
        return toUnsignedString0(i, 1);
    }

    /**
     * Format a long (treated as unsigned) into a String.
     * @param val the value to format
     * @param shift the log2 of the base to format in (4 for hex, 3 for octal, 1 for binary)
     */
    static String toUnsignedString0(long val, int shift) {
        // assert shift > 0 && shift <=5 : "Illegal shift value";
        int mag = Long.SIZE - Long.numberOfLeadingZeros(val);
        int chars = Math.max(((mag + (shift - 1)) / shift), 1);
        char[] buf = new char[chars];

        formatUnsignedLong(val, shift, buf, 0, chars);
        return new String(buf, true);
    }

    /**
     * Format a long (treated as unsigned) into a character buffer.
     * @param val the unsigned long to format
     * @param shift the log2 of the base to format in (4 for hex, 3 for octal, 1 for binary)
     * @param buf the character buffer to write to
     * @param offset the offset in the destination buffer to start at
     * @param len the number of characters to write
     * @return the lowest character location used
     */
     static int formatUnsignedLong(long val, int shift, char[] buf, int offset, int len) {
        int charPos = len;
        int radix = 1 << shift;
        int mask = radix - 1;
        do {
            buf[offset + --charPos] = Integer.digits[((int) val) & mask];
            val >>>= shift;
        } while (val != 0 && charPos > 0);

        return charPos;
    }

    /**
     * Returns a {@code String} object representing the specified
     * {@code long}.  The argument is converted to signed decimal
     * representation and returned as a string, exactly as if the
     * argument and the radix 10 were given as arguments to the {@link
     * #toString(long, int)} method.
     *
     * @param   i   a {@code long} to be converted.
     * @return  a string representation of the argument in base&nbsp;10.
     */
    public static String toString(long i) {
        if (i == Long.MIN_VALUE)
            return "-9223372036854775808";
        int size = (i < 0) ? stringSize(-i) + 1 : stringSize(i);
        char[] buf = new char[size];
        getChars(i, size, buf);
        return new String(buf, true);
    }

    /**
     * Returns a string representation of the argument as an unsigned
     * decimal value.
     *
     * The argument is converted to unsigned decimal representation
     * and returned as a string exactly as if the argument and radix
     * 10 were given as arguments to the {@link #toUnsignedString(long,
     * int)} method.
     *
     * @param   i  an integer to be converted to an unsigned string.
     * @return  an unsigned string representation of the argument.
     * @see     #toUnsignedString(long, int)
     * @since 1.8
     */
    public static String toUnsignedString(long i) {
        return toUnsignedString(i, 10);
    }

    /**
     * Places characters representing the integer i into the
     * character array buf. The characters are placed into
     * the buffer backwards starting with the least significant
     * digit at the specified index (exclusive), and working
     * backwards from there.
     *
     * Will fail if i == Long.MIN_VALUE
     */
    static void getChars(long i, int index, char[] buf) {
        long q;
        int r;
        int charPos = index;
        char sign = 0;

        if (i < 0) {
            sign = '-';
            i = -i;
        }

        // Get 2 digits/iteration using longs until quotient fits into an int
        while (i > Integer.MAX_VALUE) {
            q = i / 100;
            // really: r = i - (q * 100);
            r = (int)(i - ((q << 6) + (q << 5) + (q << 2)));
            i = q;
            buf[--charPos] = Integer.DigitOnes[r];
            buf[--charPos] = Integer.DigitTens[r];
        }

        // Get 2 digits/iteration using ints
        int q2;
        int i2 = (int)i;
        while (i2 >= 65536) {
            q2 = i2 / 100;
            // really: r = i2 - (q * 100);
            r = i2 - ((q2 << 6) + (q2 << 5) + (q2 << 2));
            i2 = q2;
            buf[--charPos] = Integer.DigitOnes[r];
            buf[--charPos] = Integer.DigitTens[r];
        }

        // Fall thru to fast mode for smaller numbers
        // assert(i2 <= 65536, i2);
        for (;;) {
            q2 = (i2 * 52429) >>> (16+3);
            r = i2 - ((q2 << 3) + (q2 << 1));  // r = i2-(q2*10) ...
            buf[--charPos] = Integer.digits[r];
            i2 = q2;
            if (i2 == 0) break;
        }
        if (sign != 0) {
            buf[--charPos] = sign;
        }
    }

    // Requires positive x
    static int stringSize(long x) {
        long p = 10;
        for (int i=1; i<19; i++) {
            if (x < p)
                return i;
            p = 10*p;
        }
        return 19;
    }

    /**
     * Parses the string argument as a signed {@code long} in the
     * radix specified by the second argument. The characters in the
     * string must all be digits of the specified radix (as determined
     * by whether {@link java.lang.Character#digit(char, int)} returns
     * a nonnegative value), except that the first character may be an
     * ASCII minus sign {@code '-'} ({@code '\u005Cu002D'}) to
     * indicate a negative value or an ASCII plus sign {@code '+'}
     * ({@code '\u005Cu002B'}) to indicate a positive value. The
     * resulting {@code long} value is returned.
     *
     * <p>Note that neither the character {@code L}
     * ({@code '\u005Cu004C'}) nor {@code l}
     * ({@code '\u005Cu006C'}) is permitted to appear at the end
     * of the string as a type indicator, as would be permitted in
     * Java programming language source code - except that either
     * {@code L} or {@code l} may appear as a digit for a
     * radix greater than or equal to 22.
     *
     * <p>An exception of type {@code NumberFormatException} is
     * thrown if any of the following situations occurs:
     * <ul>
     *
     * <li>The first argument is {@code null} or is a string of
     * length zero.
     *
     * <li>The {@code radix} is either smaller than {@link
     * java.lang.Character#MIN_RADIX} or larger than {@link
     * java.lang.Character#MAX_RADIX}.
     *
     * <li>Any character of the string is not a digit of the specified
     * radix, except that the first character may be a minus sign
     * {@code '-'} ({@code '\u005Cu002d'}) or plus sign {@code
     * '+'} ({@code '\u005Cu002B'}) provided that the string is
     * longer than length 1.
     *
     * <li>The value represented by the string is not a value of type
     *      {@code long}.
     * </ul>
     *
     * <p>Examples:
     * <blockquote><pre>
     * parseLong("0", 10) returns 0L
     * parseLong("473", 10) returns 473L
     * parseLong("+42", 10) returns 42L
     * parseLong("-0", 10) returns 0L
     * parseLong("-FF", 16) returns -255L
     * parseLong("1100110", 2) returns 102L
     * parseLong("99", 8) throws a NumberFormatException
     * parseLong("Hazelnut", 10) throws a NumberFormatException
     * parseLong("Hazelnut", 36) returns 1356099454469L
     * </pre></blockquote>
     *
     * @param      s       the {@code String} containing the
     *                     {@code long} representation to be parsed.
     * @param      radix   the radix to be used while parsing {@code s}.
     * @return     the {@code long} represented by the string argument in
     *             the specified radix.
     * @throws     NumberFormatException  if the string does not contain a
     *             parsable {@code long}.
     */
    @Pure
    public static long parseLong(String s, int radix)
              throws NumberFormatException
    {
        if (s == null) {
            throw new NumberFormatException("null");
        }

        if (radix < Character.MIN_RADIX) {
            throw new NumberFormatException("radix " + radix +
                                            " less than Character.MIN_RADIX");
        }
        if (radix > Character.MAX_RADIX) {
            throw new NumberFormatException("radix " + radix +
                                            " greater than Character.MAX_RADIX");
        }

        long result = 0;
        boolean negative = false;
        int i = 0, len = s.length();
        long limit = -Long.MAX_VALUE;
        long multmin;
        int digit;

        if (len > 0) {
            char firstChar = s.charAt(0);
            if (firstChar < '0') { // Possible leading "+" or "-"
                if (firstChar == '-') {
                    negative = true;
                    limit = Long.MIN_VALUE;
                } else if (firstChar != '+')
                    throw NumberFormatException.forInputString(s);

                if (len == 1) // Cannot have lone "+" or "-"
                    throw NumberFormatException.forInputString(s);
                i++;
            }
            multmin = limit / radix;
            while (i < len) {
                // Accumulating negatively avoids surprises near MAX_VALUE
                digit = Character.digit(s.charAt(i++),radix);
                if (digit < 0) {
                    throw NumberFormatException.forInputString(s);
                }
                if (result < multmin) {
                    throw NumberFormatException.forInputString(s);
                }
                result *= radix;
                if (result < limit + digit) {
                    throw NumberFormatException.forInputString(s);
                }
                result -= digit;
            }
        } else {
            throw NumberFormatException.forInputString(s);
        }
        return negative ? result : -result;
    }

    /**
     * Parses the string argument as a signed decimal {@code long}.
     * The characters in the string must all be decimal digits, except
     * that the first character may be an ASCII minus sign {@code '-'}
     * ({@code \u005Cu002D'}) to indicate a negative value or an
     * ASCII plus sign {@code '+'} ({@code '\u005Cu002B'}) to
     * indicate a positive value. The resulting {@code long} value is
     * returned, exactly as if the argument and the radix {@code 10}
     * were given as arguments to the {@link
     * #parseLong(java.lang.String, int)} method.
     *
     * <p>Note that neither the character {@code L}
     * ({@code '\u005Cu004C'}) nor {@code l}
     * ({@code '\u005Cu006C'}) is permitted to appear at the end
     * of the string as a type indicator, as would be permitted in
     * Java programming language source code.
     *
     * @param      s   a {@code String} containing the {@code long}
     *             representation to be parsed
     * @return     the {@code long} represented by the argument in
     *             decimal.
     * @throws     NumberFormatException  if the string does not contain a
     *             parsable {@code long}.
     */
    public static long parseLong(String s) throws NumberFormatException {
        return parseLong(s, 10);
    }

    /**
     * Parses the string argument as an unsigned {@code long} in the
     * radix specified by the second argument.  An unsigned integer
     * maps the values usually associated with negative numbers to
     * positive numbers larger than {@code MAX_VALUE}.
     *
     * The characters in the string must all be digits of the
     * specified radix (as determined by whether {@link
     * java.lang.Character#digit(char, int)} returns a nonnegative
     * value), except that the first character may be an ASCII plus
     * sign {@code '+'} ({@code '\u005Cu002B'}). The resulting
     * integer value is returned.
     *
     * <p>An exception of type {@code NumberFormatException} is
     * thrown if any of the following situations occurs:
     * <ul>
     * <li>The first argument is {@code null} or is a string of
     * length zero.
     *
     * <li>The radix is either smaller than
     * {@link java.lang.Character#MIN_RADIX} or
     * larger than {@link java.lang.Character#MAX_RADIX}.
     *
     * <li>Any character of the string is not a digit of the specified
     * radix, except that the first character may be a plus sign
     * {@code '+'} ({@code '\u005Cu002B'}) provided that the
     * string is longer than length 1.
     *
     * <li>The value represented by the string is larger than the
     * largest unsigned {@code long}, 2<sup>64</sup>-1.
     *
     * </ul>
     *
     *
     * @param      s   the {@code String} containing the unsigned integer
     *                  representation to be parsed
     * @param      radix   the radix to be used while parsing {@code s}.
     * @return     the unsigned {@code long} represented by the string
     *             argument in the specified radix.
     * @throws     NumberFormatException if the {@code String}
     *             does not contain a parsable {@code long}.
     * @since 1.8
     */
    public static long parseUnsignedLong(String s, int radix)
                throws NumberFormatException {
        if (s == null)  {
            throw new NumberFormatException("null");
        }

        int len = s.length();
        if (len > 0) {
            char firstChar = s.charAt(0);
            if (firstChar == '-') {
                throw new
                    NumberFormatException(String.format("Illegal leading minus sign " +
                                                       "on unsigned string %s.", s));
            } else {
                if (len <= 12 || // Long.MAX_VALUE in Character.MAX_RADIX is 13 digits
                    (radix == 10 && len <= 18) ) { // Long.MAX_VALUE in base 10 is 19 digits
                    return parseLong(s, radix);
                }

                // No need for range checks on len due to testing above.
                long first = parseLong(s.substring(0, len - 1), radix);
                int second = Character.digit(s.charAt(len - 1), radix);
                if (second < 0) {
                    throw new NumberFormatException("Bad digit at end of " + s);
                }
                long result = first * radix + second;
                if (compareUnsigned(result, first) < 0) {
                    /*
                     * The maximum unsigned value, (2^64)-1, takes at
                     * most one more digit to represent than the
                     * maximum signed value, (2^63)-1.  Therefore,
                     * parsing (len - 1) digits will be appropriately
                     * in-range of the signed parsing.  In other
                     * words, if parsing (len -1) digits overflows
                     * signed parsing, parsing len digits will
                     * certainly overflow unsigned parsing.
                     *
                     * The compareUnsigned check above catches
                     * situations where an unsigned overflow occurs
                     * incorporating the contribution of the final
                     * digit.
                     */
                    throw new NumberFormatException(String.format("String value %s exceeds " +
                                                                  "range of unsigned long.", s));
                }
                return result;
            }
        } else {
            throw NumberFormatException.forInputString(s);
        }
    }

    /**
     * Parses the string argument as an unsigned decimal {@code long}. The
     * characters in the string must all be decimal digits, except
     * that the first character may be an an ASCII plus sign {@code
     * '+'} ({@code '\u005Cu002B'}). The resulting integer value
     * is returned, exactly as if the argument and the radix 10 were
     * given as arguments to the {@link
     * #parseUnsignedLong(java.lang.String, int)} method.
     *
     * @param s   a {@code String} containing the unsigned {@code long}
     *            representation to be parsed
     * @return    the unsigned {@code long} value represented by the decimal string argument
     * @throws    NumberFormatException  if the string does not contain a
     *            parsable unsigned integer.
     * @since 1.8
     */
    public static long parseUnsignedLong(String s) throws NumberFormatException {
        return parseUnsignedLong(s, 10);
    }

    /**
     * Returns a {@code Long} object holding the value
     * extracted from the specified {@code String} when parsed
     * with the radix given by the second argument.  The first
     * argument is interpreted as representing a signed
     * {@code long} in the radix specified by the second
     * argument, exactly as if the arguments were given to the {@link
     * #parseLong(java.lang.String, int)} method. The result is a
     * {@code Long} object that represents the {@code long}
     * value specified by the string.
     *
     * <p>In other words, this method returns a {@code Long} object equal
     * to the value of:
     *
     * <blockquote>
     *  {@code new Long(Long.parseLong(s, radix))}
     * </blockquote>
     *
     * @param      s       the string to be parsed
     * @param      radix   the radix to be used in interpreting {@code s}
     * @return     a {@code Long} object holding the value
     *             represented by the string argument in the specified
     *             radix.
     * @throws     NumberFormatException  If the {@code String} does not
     *             contain a parsable {@code long}.
     */
    @SideEffectFree
    public static Long valueOf(String s, int radix) throws NumberFormatException {
        return Long.valueOf(parseLong(s, radix));
    }

    /**
     * Returns a {@code Long} object holding the value
     * of the specified {@code String}. The argument is
     * interpreted as representing a signed decimal {@code long},
     * exactly as if the argument were given to the {@link
     * #parseLong(java.lang.String)} method. The result is a
     * {@code Long} object that represents the integer value
     * specified by the string.
     *
     * <p>In other words, this method returns a {@code Long} object
     * equal to the value of:
     *
     * <blockquote>
     *  {@code new Long(Long.parseLong(s))}
     * </blockquote>
     *
     * @param      s   the string to be parsed.
     * @return     a {@code Long} object holding the value
     *             represented by the string argument.
     * @throws     NumberFormatException  If the string cannot be parsed
     *             as a {@code long}.
     */
    public static Long valueOf(String s) throws NumberFormatException
    {
        return Long.valueOf(parseLong(s, 10));
    }

    private static class LongCache {
        private LongCache(){}

        static final Long cache[] = new Long[-(-128) + 127 + 1];

        static {
            for(int i = 0; i < cache.length; i++)
                cache[i] = new Long(i - 128);
        }
    }

    /**
     * Returns a {@code Long} instance representing the specified
     * {@code long} value.
     * If a new {@code Long} instance is not required, this method
     * should generally be used in preference to the constructor
     * {@link #Long(long)}, as this method is likely to yield
     * significantly better space and time performance by caching
     * frequently requested values.
     *
     * Note that unlike the {@linkplain Integer#valueOf(int)
     * corresponding method} in the {@code Integer} class, this method
     * is <em>not</em> required to cache values within a particular
     * range.
     *
     * @param  l a long value.
     * @return a {@code Long} instance representing {@code l}.
     * @since  1.5
     */
    @SideEffectFree
    public static Long valueOf(long l) {
        final int offset = 128;
        if (l >= -128 && l <= 127) { // will cache
            return LongCache.cache[(int)l + offset];
        }
        return new Long(l);
    }

    /**
     * Decodes a {@code String} into a {@code Long}.
     * Accepts decimal, hexadecimal, and octal numbers given by the
     * following grammar:
     *
     * <blockquote>
     * <dl>
     * <dt><i>DecodableString:</i>
     * <dd><i>Sign<sub>opt</sub> DecimalNumeral</i>
     * <dd><i>Sign<sub>opt</sub></i> {@code 0x} <i>HexDigits</i>
     * <dd><i>Sign<sub>opt</sub></i> {@code 0X} <i>HexDigits</i>
     * <dd><i>Sign<sub>opt</sub></i> {@code #} <i>HexDigits</i>
     * <dd><i>Sign<sub>opt</sub></i> {@code 0} <i>OctalDigits</i>
     *
     * <dt><i>Sign:</i>
     * <dd>{@code -}
     * <dd>{@code +}
     * </dl>
     * </blockquote>
     *
     * <i>DecimalNumeral</i>, <i>HexDigits</i>, and <i>OctalDigits</i>
     * are as defined in section 3.10.1 of
     * <cite>The Java&trade; Language Specification</cite>,
     * except that underscores are not accepted between digits.
     *
     * <p>The sequence of characters following an optional
     * sign and/or radix specifier ("{@code 0x}", "{@code 0X}",
     * "{@code #}", or leading zero) is parsed as by the {@code
     * Long.parseLong} method with the indicated radix (10, 16, or 8).
     * This sequence of characters must represent a positive value or
     * a {@link NumberFormatException} will be thrown.  The result is
     * negated if first character of the specified {@code String} is
     * the minus sign.  No whitespace characters are permitted in the
     * {@code String}.
     *
     * @param     nm the {@code String} to decode.
     * @return    a {@code Long} object holding the {@code long}
     *            value represented by {@code nm}
     * @throws    NumberFormatException  if the {@code String} does not
     *            contain a parsable {@code long}.
     * @see java.lang.Long#parseLong(String, int)
     * @since 1.2
     */
    @SideEffectFree
    public static Long decode(String nm) throws NumberFormatException {
        int radix = 10;
        int index = 0;
        boolean negative = false;
        Long result;

        if (nm.length() == 0)
            throw new NumberFormatException("Zero length string");
        char firstChar = nm.charAt(0);
        // Handle sign, if present
        if (firstChar == '-') {
            negative = true;
            index++;
        } else if (firstChar == '+')
            index++;

        // Handle radix specifier, if present
        if (nm.startsWith("0x", index) || nm.startsWith("0X", index)) {
            index += 2;
            radix = 16;
        }
        else if (nm.startsWith("#", index)) {
            index ++;
            radix = 16;
        }
        else if (nm.startsWith("0", index) && nm.length() > 1 + index) {
            index ++;
            radix = 8;
        }

        if (nm.startsWith("-", index) || nm.startsWith("+", index))
            throw new NumberFormatException("Sign character in wrong position");

        try {
            result = Long.valueOf(nm.substring(index), radix);
            result = negative ? Long.valueOf(-result.longValue()) : result;
        } catch (NumberFormatException e) {
            // If number is Long.MIN_VALUE, we'll end up here. The next line
            // handles this case, and causes any genuine format error to be
            // rethrown.
            String constant = negative ? ("-" + nm.substring(index))
                                       : nm.substring(index);
            result = Long.valueOf(constant, radix);
        }
        return result;
    }

    /**
     * The value of the {@code Long}.
     *
     * @serial
     */
    private final long value;

    /**
     * Constructs a newly allocated {@code Long} object that
     * represents the specified {@code long} argument.
     *
     * @param   value   the value to be represented by the
     *          {@code Long} object.
     */
    @SideEffectFree
    public Long(long value) {
        this.value = value;
    }

    /**
     * Constructs a newly allocated {@code Long} object that
     * represents the {@code long} value indicated by the
     * {@code String} parameter. The string is converted to a
     * {@code long} value in exactly the manner used by the
     * {@code parseLong} method for radix 10.
     *
     * @param      s   the {@code String} to be converted to a
     *             {@code Long}.
     * @throws     NumberFormatException  if the {@code String} does not
     *             contain a parsable {@code long}.
     * @see        java.lang.Long#parseLong(java.lang.String, int)
     */
    @SideEffectFree
    public Long(String s) throws NumberFormatException {
        this.value = parseLong(s, 10);
    }

    /**
     * Returns the value of this {@code Long} as a {@code byte} after
     * a narrowing primitive conversion.
     * @jls 5.1.3 Narrowing Primitive Conversions
     */
    @Pure
    public byte byteValue() {
        return (byte)value;
    }

    /**
     * Returns the value of this {@code Long} as a {@code short} after
     * a narrowing primitive conversion.
     * @jls 5.1.3 Narrowing Primitive Conversions
     */
    @Pure
    public short shortValue() {
        return (short)value;
    }

    /**
     * Returns the value of this {@code Long} as an {@code int} after
     * a narrowing primitive conversion.
     * @jls 5.1.3 Narrowing Primitive Conversions
     */
    @Pure
    public int intValue() {
        return (int)value;
    }

    /**
     * Returns the value of this {@code Long} as a
     * {@code long} value.
     */
    @Pure
    public long longValue() {
        return value;
    }

    /**
     * Returns the value of this {@code Long} as a {@code float} after
     * a widening primitive conversion.
     * @jls 5.1.2 Widening Primitive Conversions
     */
    @Pure
    public float floatValue() {
        return (float)value;
    }

    /**
     * Returns the value of this {@code Long} as a {@code double}
     * after a widening primitive conversion.
     * @jls 5.1.2 Widening Primitive Conversions
     */
    @Pure
    public double doubleValue() {
        return (double)value;
    }

    /**
     * Returns a {@code String} object representing this
     * {@code Long}'s value.  The value is converted to signed
     * decimal representation and returned as a string, exactly as if
     * the {@code long} value were given as an argument to the
     * {@link java.lang.Long#toString(long)} method.
     *
     * @return  a string representation of the value of this object in
     *          base&nbsp;10.
     */
    @SideEffectFree
    public String toString() {
        return toString(value);
    }

    /**
     * Returns a hash code for this {@code Long}. The result is
     * the exclusive OR of the two halves of the primitive
     * {@code long} value held by this {@code Long}
     * object. That is, the hashcode is the value of the expression:
     *
     * <blockquote>
     *  {@code (int)(this.longValue()^(this.longValue()>>>32))}
     * </blockquote>
     *
     * @return  a hash code value for this object.
     */
    @Override
    @Pure
    public int hashCode() {
        return Long.hashCode(value);
    }

    /**
     * Returns a hash code for a {@code long} value; compatible with
     * {@code Long.hashCode()}.
     *
     * @param value the value to hash
     * @return a hash code value for a {@code long} value.
     * @since 1.8
     */
    public static int hashCode(long value) {
        return (int)(value ^ (value >>> 32));
    }

    /**
     * Compares this object to the specified object.  The result is
     * {@code true} if and only if the argument is not
     * {@code null} and is a {@code Long} object that
     * contains the same {@code long} value as this object.
     *
     * @param   obj   the object to compare with.
     * @return  {@code true} if the objects are the same;
     *          {@code false} otherwise.
     */
    @Pure
    public boolean equals(@Nullable Object obj) {
        if (obj instanceof Long) {
            return value == ((Long)obj).longValue();
        }
        return false;
    }

    /**
     * Determines the {@code long} value of the system property
     * with the specified name.
     *
     * <p>The first argument is treated as the name of a system
     * property.  System properties are accessible through the {@link
     * java.lang.System#getProperty(java.lang.String)} method. The
     * string value of this property is then interpreted as a {@code
     * long} value using the grammar supported by {@link Long#decode decode}
     * and a {@code Long} object representing this value is returned.
     *
     * <p>If there is no property with the specified name, if the
     * specified name is empty or {@code null}, or if the property
     * does not have the correct numeric format, then {@code null} is
     * returned.
     *
     * <p>In other words, this method returns a {@code Long} object
     * equal to the value of:
     *
     * <blockquote>
     *  {@code getLong(nm, null)}
     * </blockquote>
     *
     * @param   nm   property name.
     * @return  the {@code Long} value of the property.
     * @throws  SecurityException for the same reasons as
     *          {@link System#getProperty(String) System.getProperty}
     * @see     java.lang.System#getProperty(java.lang.String)
     * @see     java.lang.System#getProperty(java.lang.String, java.lang.String)
     */
    @SideEffectFree
    public static @Nullable Long getLong(@Nullable String nm) {
        return getLong(nm, null);
    }

    /**
     * Determines the {@code long} value of the system property
     * with the specified name.
     *
     * <p>The first argument is treated as the name of a system
     * property.  System properties are accessible through the {@link
     * java.lang.System#getProperty(java.lang.String)} method. The
     * string value of this property is then interpreted as a {@code
     * long} value using the grammar supported by {@link Long#decode decode}
     * and a {@code Long} object representing this value is returned.
     *
     * <p>The second argument is the default value. A {@code Long} object
     * that represents the value of the second argument is returned if there
     * is no property of the specified name, if the property does not have
     * the correct numeric format, or if the specified name is empty or null.
     *
     * <p>In other words, this method returns a {@code Long} object equal
     * to the value of:
     *
     * <blockquote>
     *  {@code getLong(nm, new Long(val))}
     * </blockquote>
     *
     * but in practice it may be implemented in a manner such as:
     *
     * <blockquote><pre>
     * Long result = getLong(nm, null);
     * return (result == null) ? new Long(val) : result;
     * </pre></blockquote>
     *
     * to avoid the unnecessary allocation of a {@code Long} object when
     * the default value is not needed.
     *
     * @param   nm    property name.
     * @param   val   default value.
     * @return  the {@code Long} value of the property.
     * @throws  SecurityException for the same reasons as
     *          {@link System#getProperty(String) System.getProperty}
     * @see     java.lang.System#getProperty(java.lang.String)
     * @see     java.lang.System#getProperty(java.lang.String, java.lang.String)
     */
    @SideEffectFree
    public static Long getLong(@Nullable String nm, long val) {
        Long result = Long.getLong(nm, null);
        return (result == null) ? Long.valueOf(val) : result;
    }

    /**
     * Returns the {@code long} value of the system property with
     * the specified name.  The first argument is treated as the name
     * of a system property.  System properties are accessible through
     * the {@link java.lang.System#getProperty(java.lang.String)}
     * method. The string value of this property is then interpreted
     * as a {@code long} value, as per the
     * {@link Long#decode decode} method, and a {@code Long} object
     * representing this value is returned; in summary:
     *
     * <ul>
     * <li>If the property value begins with the two ASCII characters
     * {@code 0x} or the ASCII character {@code #}, not followed by
     * a minus sign, then the rest of it is parsed as a hexadecimal integer
     * exactly as for the method {@link #valueOf(java.lang.String, int)}
     * with radix 16.
     * <li>If the property value begins with the ASCII character
     * {@code 0} followed by another character, it is parsed as
     * an octal integer exactly as by the method {@link
     * #valueOf(java.lang.String, int)} with radix 8.
     * <li>Otherwise the property value is parsed as a decimal
     * integer exactly as by the method
     * {@link #valueOf(java.lang.String, int)} with radix 10.
     * </ul>
     *
     * <p>Note that, in every case, neither {@code L}
     * ({@code '\u005Cu004C'}) nor {@code l}
     * ({@code '\u005Cu006C'}) is permitted to appear at the end
     * of the property value as a type indicator, as would be
     * permitted in Java programming language source code.
     *
     * <p>The second argument is the default value. The default value is
     * returned if there is no property of the specified name, if the
     * property does not have the correct numeric format, or if the
     * specified name is empty or {@code null}.
     *
     * @param   nm   property name.
     * @param   val   default value.
     * @return  the {@code Long} value of the property.
     * @throws  SecurityException for the same reasons as
     *          {@link System#getProperty(String) System.getProperty}
     * @see     System#getProperty(java.lang.String)
     * @see     System#getProperty(java.lang.String, java.lang.String)
     */
    @SideEffectFree
    public static @PolyNull Long getLong(@Nullable String nm, @PolyNull Long val) {
        String v = null;
        try {
            v = System.getProperty(nm);
        } catch (IllegalArgumentException | NullPointerException e) {
        }
        if (v != null) {
            try {
                return Long.decode(v);
            } catch (NumberFormatException e) {
            }
        }
        return val;
    }

    /**
     * Compares two {@code Long} objects numerically.
     *
     * @param   anotherLong   the {@code Long} to be compared.
     * @return  the value {@code 0} if this {@code Long} is
     *          equal to the argument {@code Long}; a value less than
     *          {@code 0} if this {@code Long} is numerically less
     *          than the argument {@code Long}; and a value greater
     *          than {@code 0} if this {@code Long} is numerically
     *           greater than the argument {@code Long} (signed
     *           comparison).
     * @since   1.2
     */
    @Pure
    public int compareTo(Long anotherLong) {
        return compare(this.value, anotherLong.value);
    }

    /**
     * Compares two {@code long} values numerically.
     * The value returned is identical to what would be returned by:
     * <pre>
     *    Long.valueOf(x).compareTo(Long.valueOf(y))
     * </pre>
     *
     * @param  x the first {@code long} to compare
     * @param  y the second {@code long} to compare
     * @return the value {@code 0} if {@code x == y};
     *         a value less than {@code 0} if {@code x < y}; and
     *         a value greater than {@code 0} if {@code x > y}
     * @since 1.7
     */
    public static int compare(long x, long y) {
        return (x < y) ? -1 : ((x == y) ? 0 : 1);
    }

    /**
     * Compares two {@code long} values numerically treating the values
     * as unsigned.
     *
     * @param  x the first {@code long} to compare
     * @param  y the second {@code long} to compare
     * @return the value {@code 0} if {@code x == y}; a value less
     *         than {@code 0} if {@code x < y} as unsigned values; and
     *         a value greater than {@code 0} if {@code x > y} as
     *         unsigned values
     * @since 1.8
     */
    public static int compareUnsigned(long x, long y) {
        return compare(x + MIN_VALUE, y + MIN_VALUE);
    }


    /**
     * Returns the unsigned quotient of dividing the first argument by
     * the second where each argument and the result is interpreted as
     * an unsigned value.
     *
     * <p>Note that in two's complement arithmetic, the three other
     * basic arithmetic operations of add, subtract, and multiply are
     * bit-wise identical if the two operands are regarded as both
     * being signed or both being unsigned.  Therefore separate {@code
     * addUnsigned}, etc. methods are not provided.
     *
     * @param dividend the value to be divided
     * @param divisor the value doing the dividing
     * @return the unsigned quotient of the first argument divided by
     * the second argument
     * @see #remainderUnsigned
     * @since 1.8
     */
    public static long divideUnsigned(long dividend, long divisor) {
        if (divisor < 0L) { // signed comparison
            // Answer must be 0 or 1 depending on relative magnitude
            // of dividend and divisor.
            return (compareUnsigned(dividend, divisor)) < 0 ? 0L :1L;
        }

        if (dividend > 0) //  Both inputs non-negative
            return dividend/divisor;
        else {
            /*
             * For simple code, leveraging BigInteger.  Longer and faster
             * code written directly in terms of operations on longs is
             * possible; see "Hacker's Delight" for divide and remainder
             * algorithms.
             */
            return toUnsignedBigInteger(dividend).
                divide(toUnsignedBigInteger(divisor)).longValue();
        }
    }

    /**
     * Returns the unsigned remainder from dividing the first argument
     * by the second where each argument and the result is interpreted
     * as an unsigned value.
     *
     * @param dividend the value to be divided
     * @param divisor the value doing the dividing
     * @return the unsigned remainder of the first argument divided by
     * the second argument
     * @see #divideUnsigned
     * @since 1.8
     */
    public static long remainderUnsigned(long dividend, long divisor) {
        if (dividend > 0 && divisor > 0) { // signed comparisons
            return dividend % divisor;
        } else {
            if (compareUnsigned(dividend, divisor) < 0) // Avoid explicit check for 0 divisor
                return dividend;
            else
                return toUnsignedBigInteger(dividend).
                    remainder(toUnsignedBigInteger(divisor)).longValue();
        }
    }

    // Bit Twiddling

    /**
     * The number of bits used to represent a {@code long} value in two's
     * complement binary form.
     *
     * @since 1.5
     */
    @Native public static final int SIZE = 64;

    /**
     * The number of bytes used to represent a {@code long} value in two's
     * complement binary form.
     *
     * @since 1.8
     */
    public static final int BYTES = SIZE / Byte.SIZE;

    /**
     * Returns a {@code long} value with at most a single one-bit, in the
     * position of the highest-order ("leftmost") one-bit in the specified
     * {@code long} value.  Returns zero if the specified value has no
     * one-bits in its two's complement binary representation, that is, if it
     * is equal to zero.
     *
     * @param i the value whose highest one bit is to be computed
     * @return a {@code long} value with a single one-bit, in the position
     *     of the highest-order one-bit in the specified value, or zero if
     *     the specified value is itself equal to zero.
     * @since 1.5
     */
    @Pure
    public static long highestOneBit(long i) {
        // HD, Figure 3-1
        i |= (i >>  1);
        i |= (i >>  2);
        i |= (i >>  4);
        i |= (i >>  8);
        i |= (i >> 16);
        i |= (i >> 32);
        return i - (i >>> 1);
    }

    /**
     * Returns a {@code long} value with at most a single one-bit, in the
     * position of the lowest-order ("rightmost") one-bit in the specified
     * {@code long} value.  Returns zero if the specified value has no
     * one-bits in its two's complement binary representation, that is, if it
     * is equal to zero.
     *
     * @param i the value whose lowest one bit is to be computed
     * @return a {@code long} value with a single one-bit, in the position
     *     of the lowest-order one-bit in the specified value, or zero if
     *     the specified value is itself equal to zero.
     * @since 1.5
     */
    @Pure
    public static long lowestOneBit(long i) {
        // HD, Section 2-1
        return i & -i;
    }

    /**
     * Returns the number of zero bits preceding the highest-order
     * ("leftmost") one-bit in the two's complement binary representation
     * of the specified {@code long} value.  Returns 64 if the
     * specified value has no one-bits in its two's complement representation,
     * in other words if it is equal to zero.
     *
     * <p>Note that this method is closely related to the logarithm base 2.
     * For all positive {@code long} values x:
     * <ul>
     * <li>floor(log<sub>2</sub>(x)) = {@code 63 - numberOfLeadingZeros(x)}
     * <li>ceil(log<sub>2</sub>(x)) = {@code 64 - numberOfLeadingZeros(x - 1)}
     * </ul>
     *
     * @param i the value whose number of leading zeros is to be computed
     * @return the number of zero bits preceding the highest-order
     *     ("leftmost") one-bit in the two's complement binary representation
     *     of the specified {@code long} value, or 64 if the value
     *     is equal to zero.
     * @since 1.5
     */
    @Pure
    public static int numberOfLeadingZeros(long i) {
        // HD, Figure 5-6
         if (i == 0)
            return 64;
        int n = 1;
        int x = (int)(i >>> 32);
        if (x == 0) { n += 32; x = (int)i; }
        if (x >>> 16 == 0) { n += 16; x <<= 16; }
        if (x >>> 24 == 0) { n +=  8; x <<=  8; }
        if (x >>> 28 == 0) { n +=  4; x <<=  4; }
        if (x >>> 30 == 0) { n +=  2; x <<=  2; }
        n -= x >>> 31;
        return n;
    }

    /**
     * Returns the number of zero bits following the lowest-order ("rightmost")
     * one-bit in the two's complement binary representation of the specified
     * {@code long} value.  Returns 64 if the specified value has no
     * one-bits in its two's complement representation, in other words if it is
     * equal to zero.
     *
     * @param i the value whose number of trailing zeros is to be computed
     * @return the number of zero bits following the lowest-order ("rightmost")
     *     one-bit in the two's complement binary representation of the
     *     specified {@code long} value, or 64 if the value is equal
     *     to zero.
     * @since 1.5
     */
    @Pure
    public static int numberOfTrailingZeros(long i) {
        // HD, Figure 5-14
        int x, y;
        if (i == 0) return 64;
        int n = 63;
        y = (int)i; if (y != 0) { n = n -32; x = y; } else x = (int)(i>>>32);
        y = x <<16; if (y != 0) { n = n -16; x = y; }
        y = x << 8; if (y != 0) { n = n - 8; x = y; }
        y = x << 4; if (y != 0) { n = n - 4; x = y; }
        y = x << 2; if (y != 0) { n = n - 2; x = y; }
        return n - ((x << 1) >>> 31);
    }

    /**
     * Returns the number of one-bits in the two's complement binary
     * representation of the specified {@code long} value.  This function is
     * sometimes referred to as the <i>population count</i>.
     *
     * @param i the value whose bits are to be counted
     * @return the number of one-bits in the two's complement binary
     *     representation of the specified {@code long} value.
     * @since 1.5
     */
    @Pure
     public static int bitCount(long i) {
        // HD, Figure 5-14
        i = i - ((i >>> 1) & 0x5555555555555555L);
        i = (i & 0x3333333333333333L) + ((i >>> 2) & 0x3333333333333333L);
        i = (i + (i >>> 4)) & 0x0f0f0f0f0f0f0f0fL;
        i = i + (i >>> 8);
        i = i + (i >>> 16);
        i = i + (i >>> 32);
        return (int)i & 0x7f;
     }

    /**
     * Returns the value obtained by rotating the two's complement binary
     * representation of the specified {@code long} value left by the
     * specified number of bits.  (Bits shifted out of the left hand, or
     * high-order, side reenter on the right, or low-order.)
     *
     * <p>Note that left rotation with a negative distance is equivalent to
     * right rotation: {@code rotateLeft(val, -distance) == rotateRight(val,
     * distance)}.  Note also that rotation by any multiple of 64 is a
     * no-op, so all but the last six bits of the rotation distance can be
     * ignored, even if the distance is negative: {@code rotateLeft(val,
     * distance) == rotateLeft(val, distance & 0x3F)}.
     *
     * @param i the value whose bits are to be rotated left
     * @param distance the number of bit positions to rotate left
     * @return the value obtained by rotating the two's complement binary
     *     representation of the specified {@code long} value left by the
     *     specified number of bits.
     * @since 1.5
     */
    @Pure
    public static long rotateLeft(long i, int distance) {
        return (i << distance) | (i >>> -distance);
    }

    /**
     * Returns the value obtained by rotating the two's complement binary
     * representation of the specified {@code long} value right by the
     * specified number of bits.  (Bits shifted out of the right hand, or
     * low-order, side reenter on the left, or high-order.)
     *
     * <p>Note that right rotation with a negative distance is equivalent to
     * left rotation: {@code rotateRight(val, -distance) == rotateLeft(val,
     * distance)}.  Note also that rotation by any multiple of 64 is a
     * no-op, so all but the last six bits of the rotation distance can be
     * ignored, even if the distance is negative: {@code rotateRight(val,
     * distance) == rotateRight(val, distance & 0x3F)}.
     *
     * @param i the value whose bits are to be rotated right
     * @param distance the number of bit positions to rotate right
     * @return the value obtained by rotating the two's complement binary
     *     representation of the specified {@code long} value right by the
     *     specified number of bits.
     * @since 1.5
     */
    @Pure
    public static long rotateRight(long i, int distance) {
        return (i >>> distance) | (i << -distance);
    }

    /**
     * Returns the value obtained by reversing the order of the bits in the
     * two's complement binary representation of the specified {@code long}
     * value.
     *
     * @param i the value to be reversed
     * @return the value obtained by reversing order of the bits in the
     *     specified {@code long} value.
     * @since 1.5
     */
    @Pure
    public static long reverse(long i) {
        // HD, Figure 7-1
        i = (i & 0x5555555555555555L) << 1 | (i >>> 1) & 0x5555555555555555L;
        i = (i & 0x3333333333333333L) << 2 | (i >>> 2) & 0x3333333333333333L;
        i = (i & 0x0f0f0f0f0f0f0f0fL) << 4 | (i >>> 4) & 0x0f0f0f0f0f0f0f0fL;
        i = (i & 0x00ff00ff00ff00ffL) << 8 | (i >>> 8) & 0x00ff00ff00ff00ffL;
        i = (i << 48) | ((i & 0xffff0000L) << 16) |
            ((i >>> 16) & 0xffff0000L) | (i >>> 48);
        return i;
    }

    /**
     * Returns the signum function of the specified {@code long} value.  (The
     * return value is -1 if the specified value is negative; 0 if the
     * specified value is zero; and 1 if the specified value is positive.)
     *
     * @param i the value whose signum is to be computed
     * @return the signum function of the specified {@code long} value.
     * @since 1.5
     */
    @Pure
    public static int signum(long i) {
        // HD, Section 2-7
        return (int) ((i >> 63) | (-i >>> 63));
    }

    /**
     * Returns the value obtained by reversing the order of the bytes in the
     * two's complement representation of the specified {@code long} value.
     *
     * @param i the value whose bytes are to be reversed
     * @return the value obtained by reversing the bytes in the specified
     *     {@code long} value.
     * @since 1.5
     */
    @Pure
    public static long reverseBytes(long i) {
        i = (i & 0x00ff00ff00ff00ffL) << 8 | (i >>> 8) & 0x00ff00ff00ff00ffL;
        return (i << 48) | ((i & 0xffff0000L) << 16) |
            ((i >>> 16) & 0xffff0000L) | (i >>> 48);
    }

    /**
     * Adds two {@code long} values together as per the + operator.
     *
     * @param a the first operand
     * @param b the second operand
     * @return the sum of {@code a} and {@code b}
     * @see java.util.function.BinaryOperator
     * @since 1.8
     */
    public static long sum(long a, long b) {
        return a + b;
    }

    /**
     * Returns the greater of two {@code long} values
     * as if by calling {@link Math#max(long, long) Math.max}.
     *
     * @param a the first operand
     * @param b the second operand
     * @return the greater of {@code a} and {@code b}
     * @see java.util.function.BinaryOperator
     * @since 1.8
     */
    public static long max(long a, long b) {
        return Math.max(a, b);
    }

    /**
     * Returns the smaller of two {@code long} values
     * as if by calling {@link Math#min(long, long) Math.min}.
     *
     * @param a the first operand
     * @param b the second operand
     * @return the smaller of {@code a} and {@code b}
     * @see java.util.function.BinaryOperator
     * @since 1.8
     */
    public static long min(long a, long b) {
        return Math.min(a, b);
    }

    /** use serialVersionUID from JDK 1.0.2 for interoperability */
    @Native private static final long serialVersionUID = 4290774380558885855L;
>>>>>>> 075a2732
}<|MERGE_RESOLUTION|>--- conflicted
+++ resolved
@@ -56,51 +56,6 @@
  * @since   JDK1.0
  */
 public final class Long extends Number implements Comparable<Long> {
-<<<<<<< HEAD
-  private static final long serialVersionUID = 0;
-  public final static long MIN_VALUE = -9223372036854775808L;
-  public final static long MAX_VALUE = 9223372036854775807L;
-  public final static Class<Long> TYPE = null;
-  public final static int SIZE = 64;
-  @SideEffectFree public static String toString(long a1, int a2) { throw new RuntimeException("skeleton method"); }
-  @SideEffectFree public static String toHexString(long a1) { throw new RuntimeException("skeleton method"); }
-  @SideEffectFree public static String toOctalString(long a1) { throw new RuntimeException("skeleton method"); }
-  @SideEffectFree public static String toBinaryString(long a1) { throw new RuntimeException("skeleton method"); }
-  @SideEffectFree public static String toString(long a1) { throw new RuntimeException("skeleton method"); }
-  @Pure static int stringSize(long x) { throw new RuntimeException("skeleton method"); }
-  @Pure public static long parseLong(String a1, int a2) throws NumberFormatException { throw new RuntimeException("skeleton method"); }
-  @Pure public static long parseLong(String a1) throws NumberFormatException { throw new RuntimeException("skeleton method"); }
-  @SideEffectFree public static Long valueOf(String a1, int a2) throws NumberFormatException { throw new RuntimeException("skeleton method"); }
-  @SideEffectFree public static Long valueOf(String a1) throws NumberFormatException { throw new RuntimeException("skeleton method"); }
-  @SideEffectFree public static Long valueOf(long a1) { throw new RuntimeException("skeleton method"); }
-  @SideEffectFree public static Long decode(String a1) throws NumberFormatException { throw new RuntimeException("skeleton method"); }
-  @SideEffectFree public Long(long a1) { throw new RuntimeException("skeleton method"); }
-  @SideEffectFree public Long(String a1) throws NumberFormatException { throw new RuntimeException("skeleton method"); }
-  @Pure public byte byteValue() { throw new RuntimeException("skeleton method"); }
-  @Pure public short shortValue() { throw new RuntimeException("skeleton method"); }
-  @Pure public int intValue() { throw new RuntimeException("skeleton method"); }
-  @Pure public long longValue() { throw new RuntimeException("skeleton method"); }
-  @Pure public float floatValue() { throw new RuntimeException("skeleton method"); }
-  @Pure public double doubleValue() { throw new RuntimeException("skeleton method"); }
-  @SideEffectFree public String toString() { throw new RuntimeException("skeleton method"); }
-  @Pure public int hashCode() { throw new RuntimeException("skeleton method"); }
-  @Pure public boolean equals(@Nullable Object a1) { throw new RuntimeException("skeleton method"); }
-  @SideEffectFree public static @Nullable Long getLong(@Nullable String a1) { throw new RuntimeException("skeleton method"); }
-  @SideEffectFree public static Long getLong(@Nullable String a1, long a2) { throw new RuntimeException("skeleton method"); }
-  @SideEffectFree public static @PolyNull Long getLong(@Nullable String a1, @PolyNull Long a2) { throw new RuntimeException("skeleton method"); }
-  @Pure public int compareTo(Long a1) { throw new RuntimeException("skeleton method"); }
-  @Pure public static long highestOneBit(long a1) { throw new RuntimeException("skeleton method"); }
-  @Pure public static long lowestOneBit(long a1) { throw new RuntimeException("skeleton method"); }
-  @Pure public static int numberOfLeadingZeros(long a1) { throw new RuntimeException("skeleton method"); }
-  @Pure public static int numberOfTrailingZeros(long a1) { throw new RuntimeException("skeleton method"); }
-  @Pure public static int bitCount(long a1) { throw new RuntimeException("skeleton method"); }
-  @Pure public static long rotateLeft(long a1, int a2) { throw new RuntimeException("skeleton method"); }
-  @Pure public static long rotateRight(long a1, int a2) { throw new RuntimeException("skeleton method"); }
-  @Pure public static long reverse(long a1) { throw new RuntimeException("skeleton method"); }
-  @Pure public static int signum(long a1) { throw new RuntimeException("skeleton method"); }
-  @Pure public static long reverseBytes(long a1) { throw new RuntimeException("skeleton method"); }
-  @Pure public static int compare(long x, long y) { throw new RuntimeException("skeleton method"); }
-=======
     /**
      * A constant holding the minimum value a {@code long} can
      * have, -2<sup>63</sup>.
@@ -1699,5 +1654,4 @@
 
     /** use serialVersionUID from JDK 1.0.2 for interoperability */
     @Native private static final long serialVersionUID = 4290774380558885855L;
->>>>>>> 075a2732
 }