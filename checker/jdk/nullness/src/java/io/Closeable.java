--- conflicted
+++ resolved
@@ -25,10 +25,6 @@
 
 package java.io;
 
-<<<<<<< HEAD
-public interface Closeable{
-  void close() throws IOException;
-=======
 import java.io.IOException;
 
 import org.checkerframework.checker.nullness.qual.Nullable;
@@ -51,5 +47,4 @@
      * @throws IOException if an I/O error occurs
      */
     public void close() throws IOException;
->>>>>>> fa71662d
 }