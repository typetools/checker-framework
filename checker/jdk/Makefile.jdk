--- conflicted
+++ resolved
@@ -38,11 +38,7 @@
 	@echo "Building the JDK..."
 	@echo 'Ignore "warning: You do not seem to be using the distributed annotated JDK."'
 # TODO: fix all issues and remove -Awarns
-<<<<<<< HEAD
-	$(CHECKER_JAVAC) -J-Xmx2500M -XDignore.symbol.file -d build -processor $(JDKDIR) -AprintErrorStack -Awarns $?
-=======
 	@$(CHECKER_JAVAC) -J-Xmx2500M -XDignore.symbol.file -d build -processor $(JDKDIR) -Awarns -Xmaxwarns 5000 $?
->>>>>>> 5c9df0ad
 
 build/%.expected: build/%.class
 	@$(JAVAP) -cp $(JAVADOCLIB) $(subst /,.,$*)  | grep public | sed 's/ native / /g' | sed 's/? extends java\/lang\/Object/?/g' | sort > $@
