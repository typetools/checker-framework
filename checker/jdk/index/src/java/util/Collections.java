--- conflicted
+++ resolved
@@ -3363,18 +3363,10 @@
         private static final long serialVersionUID = 3093736618740652951L;
 
         private final E element;
-<<<<<<< HEAD
+
         @SuppressWarnings({"inconsistent.constructor.type", // element = obj ensures that SingleTonList is @ArrayLen(1), the checker cannot statically verify @ArrayLen(1) here
         "super.invocation.invalid" // this constructor has an object in the argument whlile super class AbstractList's constructor AbstractList() doesn't have any argument. So, this constructor isn't related to the super class' constructor.
         })
-=======
-
-        @SuppressWarnings({"inconsistent.constructor.type", "super.invocation.invalid"}) /*
-        element = obj ensures that SingleTonList is @ArrayLen(1), the checker cannot statically verify @ArrayLen(1) here
-        Regarding super.invocation.invalid, this constructor has an object in the argument whlile super class AbstractList's constructor AbstractList() doesn't have any argument.
-        So, this constructor isn't related to the super class' constructor.
-        */
->>>>>>> 6fb3c794
         SingletonList(E obj)                {element = obj;}
 
         public Iterator<E> iterator() {
