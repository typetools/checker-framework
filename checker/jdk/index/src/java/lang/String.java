--- conflicted
+++ resolved
@@ -3170,10 +3170,5 @@
      * @return  a string that has the same contents as this string, but is
      *          guaranteed to be from a pool of unique strings.
      */
-<<<<<<< HEAD
-    public native String intern();
-=======
     public native @PolyLength String intern(@PolyLength String this);
-
->>>>>>> 43559f2f
 }