--- conflicted
+++ resolved
@@ -205,11 +205,7 @@
     /**
      * @since     1.5
      */
-<<<<<<< HEAD
     public synchronized /*@ IndexFor("this")*/ int offsetByCodePoints(/*@ IndexFor("this")*/int index, /*@ IndexOrHigh("this")*/ int codePointOffset) {
-=======
-    public synchronized int offsetByCodePoints(/*@ IndexFor("this")*/ int index, /*@ IndexOrHigh("this")*/ int codePointOffset) {
->>>>>>> 8e9d9b17
         return super.offsetByCodePoints(index, codePointOffset);
     }
 
