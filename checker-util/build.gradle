--- conflicted
+++ resolved
@@ -6,11 +6,7 @@
   api(project(":checker-qual"))
   // Don't add implementation dependencies; checker-util.jar should have no dependencies.
 
-<<<<<<< HEAD
-  testImplementation("junit:junit:4.13.2")
-=======
-  testImplementation "junit:junit:${junitVersion}"
->>>>>>> acb99194
+  testImplementation("junit:junit:${junitVersion}")
 }
 
 jar {
