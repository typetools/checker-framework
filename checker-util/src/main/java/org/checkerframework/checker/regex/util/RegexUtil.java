// This class should be kept in sync with org.plumelib.util.RegexUtil in the plume-util project.
// (Warning suppressions may differ.)

package org.checkerframework.checker.regex.util;

import java.util.ArrayDeque;
import java.util.ArrayList;
import java.util.List;
import java.util.regex.Pattern;
import java.util.regex.PatternSyntaxException;
import org.checkerframework.checker.index.qual.GTENegativeOne;
import org.checkerframework.checker.lock.qual.GuardSatisfied;
import org.checkerframework.checker.nullness.qual.Nullable;
import org.checkerframework.checker.regex.qual.Regex;
import org.checkerframework.dataflow.qual.Pure;
import org.checkerframework.dataflow.qual.SideEffectFree;
import org.checkerframework.framework.qual.AnnotatedFor;
import org.checkerframework.framework.qual.EnsuresQualifierIf;

/**
 * Utility methods for regular expressions, most notably for testing whether a string is a regular
 * expression.
 *
 * <p>For an example of intended use, see section <a
 * href="https://checkerframework.org/manual/#regexutil-methods">Testing whether a string is a
 * regular expression</a> in the Checker Framework manual.
 *
 * <p><b>Runtime Dependency</b>: If you use this class, you must distribute (or link to) {@code
 * checker-qual.jar}, along with your binaries. Or, you can can copy this class into your own
 * project.
 */
@AnnotatedFor("nullness")
public final class RegexUtil {

  /** This class is a collection of methods; it does not represent anything. */
  private RegexUtil() {
    throw new Error("do not instantiate");
  }

  /**
   * A checked version of {@link PatternSyntaxException}.
   *
   * <p>This exception is useful when an illegal regex is detected but the contextual information to
   * report a helpful error message is not available at the current depth in the call stack. By
   * using a checked PatternSyntaxException the error must be handled up the call stack where a
   * better error message can be reported.
   *
   * <p>Typical usage is:
   *
   * <pre>
   * void myMethod(...) throws CheckedPatternSyntaxException {
   *   ...
   *   if (! isRegex(myString)) {
   *     throw new CheckedPatternSyntaxException(...);
   *   }
   *   ... Pattern.compile(myString) ...
   * </pre>
   *
   * Simply calling {@code Pattern.compile} would have a similar effect, in that {@code
   * PatternSyntaxException} would be thrown at run time if {@code myString} is not a regular
   * expression. There are two problems with such an approach. First, a client of {@code myMethod}
   * might forget to handle the exception, since {@code PatternSyntaxException} is not checked.
   * Also, the Regex Checker would issue a warning about the call to {@code Pattern.compile} that
   * might throw an exception. The above usage pattern avoids both problems.
   *
   * @see PatternSyntaxException
   */
  public static class CheckedPatternSyntaxException extends Exception {

    private static final long serialVersionUID = 6266881831979001480L;

    /** The PatternSyntaxException that this is a wrapper around. */
    private final PatternSyntaxException pse;

    /**
     * Constructs a new CheckedPatternSyntaxException equivalent to the given {@link
     * PatternSyntaxException}.
     *
     * <p>Consider calling this constructor with the result of {@link RegexUtil#regexError}.
     *
     * @param pse the PatternSyntaxException to be wrapped
     */
    public CheckedPatternSyntaxException(PatternSyntaxException pse) {
      this.pse = pse;
    }

    /**
<<<<<<< HEAD
     * Returns true if the argument is a syntactically valid regular expression with at least {@code
     * groups} groups, and the specified groups are non-null if the regex matches.
     *
     * @param s string to check for being a regular expression
     * @param groups minimum number of groups
     * @param nonNullGroups groups that are non-null if the regex matches
     * @return true iff s is a regular expression with at least {@code groups} groups, and at least
     *     the groups in {@code nonNullGroups} are non-null when the regex matches
     */
    @Pure
    @EnsuresQualifierIf(result = true, expression = "#1", qualifier = Regex.class)
    public static boolean isRegex(String s, int groups, int... nonNullGroups) {
        try {
            List<Integer> computedNonNullGroups = getNonNullGroups(s);
            if (groups <= getGroupCount(Pattern.compile(s))) {
                for (int e : nonNullGroups) {
                    if (!computedNonNullGroups.contains(e)) {
                        return false;
                    }
                }
                return true;
            }
            return false;
        } catch (PatternSyntaxException | Error e) {
            return false;
        }
    }

    /**
     * Returns true if the argument is a syntactically valid regular expression.
=======
     * Constructs a new CheckedPatternSyntaxException.
>>>>>>> 6a87aecb
     *
     * @param desc a description of the error
     * @param regex the erroneous pattern
     * @param index the approximate index in the pattern of the error, or {@code -1} if the index is
     *     not known
     */
    public CheckedPatternSyntaxException(String desc, String regex, @GTENegativeOne int index) {
      this(new PatternSyntaxException(desc, regex, index));
    }

    /**
     * Retrieves the description of the error.
     *
     * @return the description of the error
     */
    public String getDescription() {
      return pse.getDescription();
    }

    /**
     * Retrieves the error index.
     *
     * @return the approximate index in the pattern of the error, or {@code -1} if the index is not
     *     known
     */
    public int getIndex() {
      return pse.getIndex();
    }

    /**
     * Returns a multi-line string containing the description of the syntax error and its index, the
     * erroneous regular-expression pattern, and a visual indication of the error index within the
     * pattern.
     *
     * @return the full detail message
     */
    @Override
    @Pure
    public String getMessage(@GuardSatisfied CheckedPatternSyntaxException this) {
      return pse.getMessage();
    }

    /**
     * Retrieves the erroneous regular-expression pattern.
     *
     * @return the erroneous pattern
     */
    public String getPattern() {
      return pse.getPattern();
    }
  }

<<<<<<< HEAD
    /**
     * Returns the argument as a {@code @Regex String} if it is a regex, otherwise throws an error.
     *
     * <p>The purpose of this method is to suppress Regex Checker warnings. It should be very rarely
     * needed.
     *
     * @param s string to check for being a regular expression
     * @return its argument
     * @throws Error if argument is not a regex
     */
    @SideEffectFree
    // The return type annotation is a conservative bound, but is irrelevant because this method is
    // special-cased by RegexAnnotatedTypeFactory.
    // The parameter lacks `@Regex` because the point of this method is to suppress warnings.
    public static @Regex String asRegex(String s) {
        return asRegex(s, 0);
=======
  /**
   * Returns true if the argument is a syntactically valid regular expression.
   *
   * @param s string to check for being a regular expression
   * @return true iff s is a regular expression
   */
  @Pure
  @EnsuresQualifierIf(result = true, expression = "#1", qualifier = Regex.class)
  public static boolean isRegex(String s) {
    return isRegex(s, 0);
  }

  /**
   * Returns true if the argument is a syntactically valid regular expression with at least the
   * given number of groups.
   *
   * @param s string to check for being a regular expression
   * @param groups number of groups expected
   * @return true iff s is a regular expression with {@code groups} groups
   */
  @SuppressWarnings("regex") // RegexUtil; for purity, catches an exception
  @Pure
  // @EnsuresQualifierIf annotation is extraneous because this method is special-cased
  // in RegexTransfer.
  @EnsuresQualifierIf(result = true, expression = "#1", qualifier = Regex.class)
  public static boolean isRegex(String s, int groups) {
    Pattern p;
    try {
      p = Pattern.compile(s);
    } catch (PatternSyntaxException e) {
      return false;
>>>>>>> 6a87aecb
    }
    return getGroupCount(p) >= groups;
  }

<<<<<<< HEAD
    /**
     * Returns the argument as a {@code @Regex(groups) String} if it is a regex with at least the
     * given number of groups, otherwise throws an error.
     *
     * <p>The purpose of this method is to suppress Regex Checker warnings. It should be very rarely
     * needed.
     *
     * @param s string to check for being a regular expression
     * @param groups number of groups expected
     * @return its argument
     * @throws Error if argument is not a regex with at least the given number of groups
     */
    @SuppressWarnings("regex") // RegexUtil
    @SideEffectFree
    // The return type annotation is a conservative bound, but is irrelevant because this method is
    // special-cased by RegexAnnotatedTypeFactory.
    // The parameter lacks `@Regex` because the point of this method is to suppress warnings.
    public static @Regex String asRegex(String s, int groups) {
        try {
            Pattern p = Pattern.compile(s);
            int actualGroups = getGroupCount(p);
            if (actualGroups < groups) {
                throw new Error(regexErrorMessage(s, groups, actualGroups));
            }
            return s;
        } catch (PatternSyntaxException e) {
            throw new Error(e);
        }
=======
  /**
   * Returns true if the argument is a syntactically valid regular expression.
   *
   * @param c char to check for being a regular expression
   * @return true iff c is a regular expression
   */
  @SuppressWarnings({
    "regex", "lock"
  }) // RegexUtil; temp value used in pure method is equal up to equals but not up to ==
  @Pure
  @EnsuresQualifierIf(result = true, expression = "#1", qualifier = Regex.class)
  public static boolean isRegex(final char c) {
    return isRegex(Character.toString(c));
  }

  /**
   * Returns null if the argument is a syntactically valid regular expression. Otherwise returns a
   * string describing why the argument is not a regex.
   *
   * @param s string to check for being a regular expression
   * @return null, or a string describing why the argument is not a regex
   */
  @SideEffectFree
  public static @Nullable String regexError(String s) {
    return regexError(s, 0);
  }

  /**
   * Returns null if the argument is a syntactically valid regular expression with at least the
   * given number of groups. Otherwise returns a string describing why the argument is not a regex.
   *
   * @param s string to check for being a regular expression
   * @param groups number of groups expected
   * @return null, or a string describing why the argument is not a regex
   */
  @SuppressWarnings({"regex", "not.sef"}) // RegexUtil;
  @SideEffectFree
  public static @Nullable String regexError(String s, int groups) {
    try {
      Pattern p = Pattern.compile(s);
      int actualGroups = getGroupCount(p);
      if (actualGroups < groups) {
        return regexErrorMessage(s, groups, actualGroups);
      }
    } catch (PatternSyntaxException e) {
      return e.getMessage();
>>>>>>> 6a87aecb
    }
    return null;
  }

<<<<<<< HEAD
    /**
     * Returns the argument as a {@code @Regex(groups) String} if it is a regex with at least the
     * given number of groups and the groups in {@code nonNullGroups} are guaranteed to match
     * provided that the regex matches a string. Otherwise, throws an error.
     *
     * <p>The purpose of this method is to suppress Regex Checker warnings. It should be rarely
     * needed.
     *
     * @param s string to check for being a regular expression
     * @param groups number of groups expected
     * @param nonNullGroups groups expected to be match some (possibly empty) part of a target
     *     string when the regex matches
     * @return its argument
     * @throws Error if argument is not a regex with the specified characteristics
     */
    @SuppressWarnings("regex") // RegexUtil
    @SideEffectFree
    // The return type annotation is a conservative bound, but is irrelevant because this method is
    // special-cased by RegexAnnotatedTypeFactory.
    // The parameter lacks `@Regex` because the point of this method is to suppress warnings.
    public static @Regex String asRegex(String s, int groups, int... nonNullGroups) {
        try {
            int actualGroups = getGroupCount(Pattern.compile(s));
            if (groups > actualGroups) {
                throw new Error(regexErrorMessage(s, groups, actualGroups));
            }
            List<Integer> actualNonNullGroups = getNonNullGroups(s);
            int failingGroup = -1;
            for (int e : nonNullGroups) {
                if (!actualNonNullGroups.contains(e)) {
                    failingGroup = e;
                    break;
                }
            }
            if (failingGroup != -1) {
                throw new Error(regexNNGroupsErrorMessage(s, failingGroup));
            }
            return s;
        } catch (PatternSyntaxException e) {
            throw new Error(e);
        }
    }

    /**
     * Generates an error message for s when expectedGroups are needed, but s only has actualGroups.
     *
     * @param s string to check for being a regular expression
     * @param expectedGroups the number of needed capturing groups
     * @param actualGroups the number of groups that {@code s} has
     * @return an error message for s when expectedGroups groups are needed, but s only has
     *     actualGroups groups
     */
    @SideEffectFree
    private static String regexErrorMessage(String s, int expectedGroups, int actualGroups) {
        return "regex \""
                + s
                + "\" has "
                + actualGroups
                + " groups, but "
                + expectedGroups
                + " groups are needed.";
=======
  /**
   * Returns null if the argument is a syntactically valid regular expression. Otherwise returns a
   * PatternSyntaxException describing why the argument is not a regex.
   *
   * @param s string to check for being a regular expression
   * @return null, or a PatternSyntaxException describing why the argument is not a regex
   */
  @SideEffectFree
  public static @Nullable PatternSyntaxException regexException(String s) {
    return regexException(s, 0);
  }

  /**
   * Returns null if the argument is a syntactically valid regular expression with at least the
   * given number of groups. Otherwise returns a PatternSyntaxException describing why the argument
   * is not a regex.
   *
   * @param s string to check for being a regular expression
   * @param groups number of groups expected
   * @return null, or a PatternSyntaxException describing why the argument is not a regex
   */
  @SuppressWarnings("regex") // RegexUtil
  @SideEffectFree
  public static @Nullable PatternSyntaxException regexException(String s, int groups) {
    try {
      Pattern p = Pattern.compile(s);
      int actualGroups = getGroupCount(p);
      if (actualGroups < groups) {
        return new PatternSyntaxException(regexErrorMessage(s, groups, actualGroups), s, -1);
      }
    } catch (PatternSyntaxException pse) {
      return pse;
>>>>>>> 6a87aecb
    }
    return null;
  }

<<<<<<< HEAD
    /**
     * Generates an error message for s when nullableGroup is expected to be definitely non-null but
     * turns out to be nullable.
     *
     * @param s string to check for being a regular expression
     * @param nullableGroup group expected to be non-null
     * @return an error message for s when nullableGroup is expected to be definitely non-null but
     *     turns out to be nullable.
     */
    private static String regexNNGroupsErrorMessage(String s, int nullableGroup) {
        return "for regex \""
                + s
                + "\", call to group("
                + nullableGroup
                + ") might return null, but is expected to return a non-null string.";
    }

    /**
     * Return the count of groups in the argument.
     *
     * @param p pattern whose groups to count
     * @return the count of groups in the argument
     */
    @SuppressWarnings("lock") // does not depend on object identity
    @Pure
    private static int getGroupCount(Pattern p) {
        return p.matcher("").groupCount();
    }

    /**
     * Returns a list of groups other than 0, that are guaranteed to be non-null given that the
     * regular expression matches a target String.
     *
     * @param regexp regular expression to be analysed; must be a legal regular expression
     * @return a {@code List} of groups that are guaranteed to match some part of a string that
     *     matches {@code regexp}
     * @throws Error if the argument is not a regex
     */
    public static List<Integer> getNonNullGroups(@Regex String regexp) {
        int groups = 0;
        try {
            Pattern p = Pattern.compile(regexp);
            groups = getGroupCount(p);
        } catch (PatternSyntaxException e) {
            throw new Error(e);
        }
        // The list that will hold the groups that are guaranteed to match some part of text that
        // matches the regex. Initially holds all the groups. The optional groups will be removed.
        List<Integer> nonNullGroups = new ArrayList<>();
        for (int i = 1; i <= groups; i++) {
            nonNullGroups.add(i);
        }

        // A stack containing indices of the capturing groups that are currently not closed.
        ArrayDeque<Integer> unclosedCapturingGroups = new ArrayDeque<>();

        // A stack that tracks all open groups (both capturing and non-capturing groups),
        // indicating whether the group is capturing or not.
        ArrayDeque<Boolean> isCapturingGroup = new ArrayDeque<>();

        // Index of the most recently opened capturing group.
        int group = 0;

        // Whenever we encounter any character, we know that it is not escaped. This is because,
        // when we encountered a '\' which was used to escape something, we traverse till the end
        // of the escape construct and then only resume normal traversal. This is why we are never
        // checking if the previous character was a '\'.

        // Optional group here onwards means the ith capturing group, which may not match any part
        // of a text that matched the regular expression and thus may return null on calls to
        // matcher.group(i).

        // Special construct means either pure, non-capturing groups that do not capture text and do
        // not count towards the group total.

        final int length = regexp.length();
        for (int i = 0; i < length; i++) {
            // Marks the opening of either a capturing a capturing group or some special
            // construct.
            if (regexp.charAt(i) == '(') {
                boolean isThisCapturingGroup = false;
                // If '(' is not followed by a '?' or is followed by '?<', it is a capturing group.
                if ((i < length - 1)
                        && (regexp.charAt(i + 1) != '?' || regexp.startsWith("?<", i + 1))) {
                    group += 1;
                    // Push the group index onto a stack.
                    unclosedCapturingGroups.push(group);
                    // This opening bracket marked the opening of a capturing group.
                    isThisCapturingGroup = true;
                }
                // Push the boolean on top of a stack. When we encounter a ')', we will use this
                // stack to check whether it closes a capturing group or a special construct.
                isCapturingGroup.push(isThisCapturingGroup);
                if (isThisCapturingGroup) {
                    // If this opening was preceded by a '|', this group is optional.
                    if (i > 0 && regexp.charAt(i - 1) == '|') {
                        nonNullGroups.remove(Integer.valueOf(group));
                    }
                }
            } else if (regexp.charAt(i) == ')') {
                // This closes the last opened "thing" (either a capturing group or a special
                // construct). What the last opened "thing" was, is determined from the boolean
                // stack.
                // If the top is false, then it was a special construct.
                // If the top is true, then it was a capturing group and we need to analyse it
                // further.
                boolean closesCapturingGroup = isCapturingGroup.pop();
                if (closesCapturingGroup) {
                    // The capturing group being closed is on top of the unclosedCapturingGroups
                    // stack.
                    Integer closedGroupIndex = unclosedCapturingGroups.pop();
                    // If the ')' is followed by a '?', '*', '|' or '{0', then this capturing group
                    // is optional and can be removed from the list of nonNullGroups.
                    if ((i < length - 1 && "?*|".contains(String.valueOf(regexp.charAt(i + 1))))
                            || (i < length - 2 && regexp.startsWith("{0", i + 1))) {
                        nonNullGroups.remove(closedGroupIndex);
                    }
                }
            } else if (regexp.charAt(i) == '[') {
                // A character class has been opened. We will traverse till we close this class.
                // Character classes can be nested, so we have a nestingLevel integer which keeps
                // track
                // of character classes still open.
                int nestingLevel = 1;
                // The loop starts from i+2 because the character class cannot be empty. "[]]" is a
                // valid regex.
                for (i = i + 1; i < length && nestingLevel > 0; i++) {
                    // A nested character class. Increment nestingLevel.
                    if (regexp.charAt(i) == '[') {
                        nestingLevel += 1;
                    }
                    // Either a nested character class being closed or a literal ']' (when
                    // immediately followed by an opening of a character class).
                    else if (regexp.charAt(i) == ']') {
                        // If the first character in a character class is "]", it is treated
                        // literally and does not close the character class.
                        if (regexp.charAt(i - 1) != '[') {
                            nestingLevel -= 1;
                        }
                    } else if (regexp.charAt(i) == '\\') {
                        // If a '\' is encountered, it may escape a single character or may
                        // represent a quote. Traverse till the end of the escape construct.
                        i = getLastIndexOfEscapeConstruct(regexp, i);
                    }
                }
                i = i - 1;
            } else if (regexp.charAt(i) == '\\') {
                // If a '\' is encountered, it may escape a single character or may represent a
                // quote. Traverse till the end of the escape construct.
                i = getLastIndexOfEscapeConstruct(regexp, i);
            }
        }
        return nonNullGroups;
    }

    /**
     * Returns the index till which the regex can be skipped, when '\' is encountered.
     *
     * @param regexp the regular expression to analyse
     * @param st the index of the '\' which causes the skip
     * @return the index till which the traversal can be skipped
     */
    private static int getLastIndexOfEscapeConstruct(String regexp, int st) {
        int length = regexp.length();
        if (st < length - 1 && regexp.charAt(st + 1) != 'Q') {
            return st + 1;
        }
        return regexp.indexOf("\\E", st) + 1;
    }
=======
  /**
   * Returns the argument as a {@code @Regex String} if it is a regex, otherwise throws an error.
   *
   * <p>The purpose of this method is to suppress Regex Checker warnings. It should be very rarely
   * needed.
   *
   * @param s string to check for being a regular expression
   * @return its argument
   * @throws Error if argument is not a regex
   */
  @SideEffectFree
  // The return type annotation is a conservative bound.
  public static @Regex String asRegex(String s) {
    return asRegex(s, 0);
  }

  /**
   * Returns the argument as a {@code @Regex(groups) String} if it is a regex with at least the
   * given number of groups, otherwise throws an error.
   *
   * <p>The purpose of this method is to suppress Regex Checker warnings. It should be very rarely
   * needed.
   *
   * @param s string to check for being a regular expression
   * @param groups number of groups expected
   * @return its argument
   * @throws Error if argument is not a regex
   */
  @SuppressWarnings("regex") // RegexUtil
  @SideEffectFree
  // The return type annotation is irrelevant; this method is special-cased by
  // RegexAnnotatedTypeFactory.
  public static @Regex String asRegex(String s, int groups) {
    try {
      Pattern p = Pattern.compile(s);
      int actualGroups = getGroupCount(p);
      if (actualGroups < groups) {
        throw new Error(regexErrorMessage(s, groups, actualGroups));
      }
      return s;
    } catch (PatternSyntaxException e) {
      throw new Error(e);
    }
  }

  /**
   * Generates an error message for s when expectedGroups are needed, but s only has actualGroups.
   *
   * @param s string to check for being a regular expression
   * @param expectedGroups the number of needed capturing groups
   * @param actualGroups the number of groups that {@code s} has
   * @return an error message for s when expectedGroups groups are needed, but s only has
   *     actualGroups groups
   */
  @SideEffectFree
  private static String regexErrorMessage(String s, int expectedGroups, int actualGroups) {
    return "regex \""
        + s
        + "\" has "
        + actualGroups
        + " groups, but "
        + expectedGroups
        + " groups are needed.";
  }

  /**
   * Return the count of groups in the argument.
   *
   * @param p pattern whose groups to count
   * @return the count of groups in the argument
   */
  @SuppressWarnings("lock") // does not depend on object identity
  @Pure
  private static int getGroupCount(Pattern p) {
    return p.matcher("").groupCount();
  }
>>>>>>> 6a87aecb
}<|MERGE_RESOLUTION|>--- conflicted
+++ resolved
@@ -85,40 +85,7 @@
     }
 
     /**
-<<<<<<< HEAD
-     * Returns true if the argument is a syntactically valid regular expression with at least {@code
-     * groups} groups, and the specified groups are non-null if the regex matches.
-     *
-     * @param s string to check for being a regular expression
-     * @param groups minimum number of groups
-     * @param nonNullGroups groups that are non-null if the regex matches
-     * @return true iff s is a regular expression with at least {@code groups} groups, and at least
-     *     the groups in {@code nonNullGroups} are non-null when the regex matches
-     */
-    @Pure
-    @EnsuresQualifierIf(result = true, expression = "#1", qualifier = Regex.class)
-    public static boolean isRegex(String s, int groups, int... nonNullGroups) {
-        try {
-            List<Integer> computedNonNullGroups = getNonNullGroups(s);
-            if (groups <= getGroupCount(Pattern.compile(s))) {
-                for (int e : nonNullGroups) {
-                    if (!computedNonNullGroups.contains(e)) {
-                        return false;
-                    }
-                }
-                return true;
-            }
-            return false;
-        } catch (PatternSyntaxException | Error e) {
-            return false;
-        }
-    }
-
-    /**
-     * Returns true if the argument is a syntactically valid regular expression.
-=======
      * Constructs a new CheckedPatternSyntaxException.
->>>>>>> 6a87aecb
      *
      * @param desc a description of the error
      * @param regex the erroneous pattern
@@ -171,24 +138,6 @@
     }
   }
 
-<<<<<<< HEAD
-    /**
-     * Returns the argument as a {@code @Regex String} if it is a regex, otherwise throws an error.
-     *
-     * <p>The purpose of this method is to suppress Regex Checker warnings. It should be very rarely
-     * needed.
-     *
-     * @param s string to check for being a regular expression
-     * @return its argument
-     * @throws Error if argument is not a regex
-     */
-    @SideEffectFree
-    // The return type annotation is a conservative bound, but is irrelevant because this method is
-    // special-cased by RegexAnnotatedTypeFactory.
-    // The parameter lacks `@Regex` because the point of this method is to suppress warnings.
-    public static @Regex String asRegex(String s) {
-        return asRegex(s, 0);
-=======
   /**
    * Returns true if the argument is a syntactically valid regular expression.
    *
@@ -220,41 +169,39 @@
       p = Pattern.compile(s);
     } catch (PatternSyntaxException e) {
       return false;
->>>>>>> 6a87aecb
     }
     return getGroupCount(p) >= groups;
   }
 
-<<<<<<< HEAD
-    /**
-     * Returns the argument as a {@code @Regex(groups) String} if it is a regex with at least the
-     * given number of groups, otherwise throws an error.
-     *
-     * <p>The purpose of this method is to suppress Regex Checker warnings. It should be very rarely
-     * needed.
-     *
-     * @param s string to check for being a regular expression
-     * @param groups number of groups expected
-     * @return its argument
-     * @throws Error if argument is not a regex with at least the given number of groups
-     */
-    @SuppressWarnings("regex") // RegexUtil
-    @SideEffectFree
-    // The return type annotation is a conservative bound, but is irrelevant because this method is
-    // special-cased by RegexAnnotatedTypeFactory.
-    // The parameter lacks `@Regex` because the point of this method is to suppress warnings.
-    public static @Regex String asRegex(String s, int groups) {
-        try {
-            Pattern p = Pattern.compile(s);
-            int actualGroups = getGroupCount(p);
-            if (actualGroups < groups) {
-                throw new Error(regexErrorMessage(s, groups, actualGroups));
-            }
-            return s;
-        } catch (PatternSyntaxException e) {
-            throw new Error(e);
+  /**
+   * Returns true if the argument is a syntactically valid regular expression with at least {@code
+   * groups} groups, and the specified groups are non-null if the regex matches.
+   *
+   * @param s string to check for being a regular expression
+   * @param groups minimum number of groups
+   * @param nonNullGroups groups that are non-null if the regex matches
+   * @return true iff s is a regular expression with at least {@code groups} groups, and at least
+   *     the groups in {@code nonNullGroups} are non-null when the regex matches
+   */
+  @Pure
+  @EnsuresQualifierIf(result = true, expression = "#1", qualifier = Regex.class)
+  public static boolean isRegex(String s, int groups, int... nonNullGroups) {
+    try {
+      List<Integer> computedNonNullGroups = getNonNullGroups(s);
+      if (groups <= getGroupCount(Pattern.compile(s))) {
+        for (int e : nonNullGroups) {
+          if (!computedNonNullGroups.contains(e)) {
+            return false;
+          }
         }
-=======
+        return true;
+      }
+      return false;
+    } catch (PatternSyntaxException | Error e) {
+      return false;
+    }
+  }
+
   /**
    * Returns true if the argument is a syntactically valid regular expression.
    *
@@ -301,74 +248,10 @@
       }
     } catch (PatternSyntaxException e) {
       return e.getMessage();
->>>>>>> 6a87aecb
     }
     return null;
   }
 
-<<<<<<< HEAD
-    /**
-     * Returns the argument as a {@code @Regex(groups) String} if it is a regex with at least the
-     * given number of groups and the groups in {@code nonNullGroups} are guaranteed to match
-     * provided that the regex matches a string. Otherwise, throws an error.
-     *
-     * <p>The purpose of this method is to suppress Regex Checker warnings. It should be rarely
-     * needed.
-     *
-     * @param s string to check for being a regular expression
-     * @param groups number of groups expected
-     * @param nonNullGroups groups expected to be match some (possibly empty) part of a target
-     *     string when the regex matches
-     * @return its argument
-     * @throws Error if argument is not a regex with the specified characteristics
-     */
-    @SuppressWarnings("regex") // RegexUtil
-    @SideEffectFree
-    // The return type annotation is a conservative bound, but is irrelevant because this method is
-    // special-cased by RegexAnnotatedTypeFactory.
-    // The parameter lacks `@Regex` because the point of this method is to suppress warnings.
-    public static @Regex String asRegex(String s, int groups, int... nonNullGroups) {
-        try {
-            int actualGroups = getGroupCount(Pattern.compile(s));
-            if (groups > actualGroups) {
-                throw new Error(regexErrorMessage(s, groups, actualGroups));
-            }
-            List<Integer> actualNonNullGroups = getNonNullGroups(s);
-            int failingGroup = -1;
-            for (int e : nonNullGroups) {
-                if (!actualNonNullGroups.contains(e)) {
-                    failingGroup = e;
-                    break;
-                }
-            }
-            if (failingGroup != -1) {
-                throw new Error(regexNNGroupsErrorMessage(s, failingGroup));
-            }
-            return s;
-        } catch (PatternSyntaxException e) {
-            throw new Error(e);
-        }
-    }
-
-    /**
-     * Generates an error message for s when expectedGroups are needed, but s only has actualGroups.
-     *
-     * @param s string to check for being a regular expression
-     * @param expectedGroups the number of needed capturing groups
-     * @param actualGroups the number of groups that {@code s} has
-     * @return an error message for s when expectedGroups groups are needed, but s only has
-     *     actualGroups groups
-     */
-    @SideEffectFree
-    private static String regexErrorMessage(String s, int expectedGroups, int actualGroups) {
-        return "regex \""
-                + s
-                + "\" has "
-                + actualGroups
-                + " groups, but "
-                + expectedGroups
-                + " groups are needed.";
-=======
   /**
    * Returns null if the argument is a syntactically valid regular expression. Otherwise returns a
    * PatternSyntaxException describing why the argument is not a regex.
@@ -401,182 +284,10 @@
       }
     } catch (PatternSyntaxException pse) {
       return pse;
->>>>>>> 6a87aecb
     }
     return null;
   }
 
-<<<<<<< HEAD
-    /**
-     * Generates an error message for s when nullableGroup is expected to be definitely non-null but
-     * turns out to be nullable.
-     *
-     * @param s string to check for being a regular expression
-     * @param nullableGroup group expected to be non-null
-     * @return an error message for s when nullableGroup is expected to be definitely non-null but
-     *     turns out to be nullable.
-     */
-    private static String regexNNGroupsErrorMessage(String s, int nullableGroup) {
-        return "for regex \""
-                + s
-                + "\", call to group("
-                + nullableGroup
-                + ") might return null, but is expected to return a non-null string.";
-    }
-
-    /**
-     * Return the count of groups in the argument.
-     *
-     * @param p pattern whose groups to count
-     * @return the count of groups in the argument
-     */
-    @SuppressWarnings("lock") // does not depend on object identity
-    @Pure
-    private static int getGroupCount(Pattern p) {
-        return p.matcher("").groupCount();
-    }
-
-    /**
-     * Returns a list of groups other than 0, that are guaranteed to be non-null given that the
-     * regular expression matches a target String.
-     *
-     * @param regexp regular expression to be analysed; must be a legal regular expression
-     * @return a {@code List} of groups that are guaranteed to match some part of a string that
-     *     matches {@code regexp}
-     * @throws Error if the argument is not a regex
-     */
-    public static List<Integer> getNonNullGroups(@Regex String regexp) {
-        int groups = 0;
-        try {
-            Pattern p = Pattern.compile(regexp);
-            groups = getGroupCount(p);
-        } catch (PatternSyntaxException e) {
-            throw new Error(e);
-        }
-        // The list that will hold the groups that are guaranteed to match some part of text that
-        // matches the regex. Initially holds all the groups. The optional groups will be removed.
-        List<Integer> nonNullGroups = new ArrayList<>();
-        for (int i = 1; i <= groups; i++) {
-            nonNullGroups.add(i);
-        }
-
-        // A stack containing indices of the capturing groups that are currently not closed.
-        ArrayDeque<Integer> unclosedCapturingGroups = new ArrayDeque<>();
-
-        // A stack that tracks all open groups (both capturing and non-capturing groups),
-        // indicating whether the group is capturing or not.
-        ArrayDeque<Boolean> isCapturingGroup = new ArrayDeque<>();
-
-        // Index of the most recently opened capturing group.
-        int group = 0;
-
-        // Whenever we encounter any character, we know that it is not escaped. This is because,
-        // when we encountered a '\' which was used to escape something, we traverse till the end
-        // of the escape construct and then only resume normal traversal. This is why we are never
-        // checking if the previous character was a '\'.
-
-        // Optional group here onwards means the ith capturing group, which may not match any part
-        // of a text that matched the regular expression and thus may return null on calls to
-        // matcher.group(i).
-
-        // Special construct means either pure, non-capturing groups that do not capture text and do
-        // not count towards the group total.
-
-        final int length = regexp.length();
-        for (int i = 0; i < length; i++) {
-            // Marks the opening of either a capturing a capturing group or some special
-            // construct.
-            if (regexp.charAt(i) == '(') {
-                boolean isThisCapturingGroup = false;
-                // If '(' is not followed by a '?' or is followed by '?<', it is a capturing group.
-                if ((i < length - 1)
-                        && (regexp.charAt(i + 1) != '?' || regexp.startsWith("?<", i + 1))) {
-                    group += 1;
-                    // Push the group index onto a stack.
-                    unclosedCapturingGroups.push(group);
-                    // This opening bracket marked the opening of a capturing group.
-                    isThisCapturingGroup = true;
-                }
-                // Push the boolean on top of a stack. When we encounter a ')', we will use this
-                // stack to check whether it closes a capturing group or a special construct.
-                isCapturingGroup.push(isThisCapturingGroup);
-                if (isThisCapturingGroup) {
-                    // If this opening was preceded by a '|', this group is optional.
-                    if (i > 0 && regexp.charAt(i - 1) == '|') {
-                        nonNullGroups.remove(Integer.valueOf(group));
-                    }
-                }
-            } else if (regexp.charAt(i) == ')') {
-                // This closes the last opened "thing" (either a capturing group or a special
-                // construct). What the last opened "thing" was, is determined from the boolean
-                // stack.
-                // If the top is false, then it was a special construct.
-                // If the top is true, then it was a capturing group and we need to analyse it
-                // further.
-                boolean closesCapturingGroup = isCapturingGroup.pop();
-                if (closesCapturingGroup) {
-                    // The capturing group being closed is on top of the unclosedCapturingGroups
-                    // stack.
-                    Integer closedGroupIndex = unclosedCapturingGroups.pop();
-                    // If the ')' is followed by a '?', '*', '|' or '{0', then this capturing group
-                    // is optional and can be removed from the list of nonNullGroups.
-                    if ((i < length - 1 && "?*|".contains(String.valueOf(regexp.charAt(i + 1))))
-                            || (i < length - 2 && regexp.startsWith("{0", i + 1))) {
-                        nonNullGroups.remove(closedGroupIndex);
-                    }
-                }
-            } else if (regexp.charAt(i) == '[') {
-                // A character class has been opened. We will traverse till we close this class.
-                // Character classes can be nested, so we have a nestingLevel integer which keeps
-                // track
-                // of character classes still open.
-                int nestingLevel = 1;
-                // The loop starts from i+2 because the character class cannot be empty. "[]]" is a
-                // valid regex.
-                for (i = i + 1; i < length && nestingLevel > 0; i++) {
-                    // A nested character class. Increment nestingLevel.
-                    if (regexp.charAt(i) == '[') {
-                        nestingLevel += 1;
-                    }
-                    // Either a nested character class being closed or a literal ']' (when
-                    // immediately followed by an opening of a character class).
-                    else if (regexp.charAt(i) == ']') {
-                        // If the first character in a character class is "]", it is treated
-                        // literally and does not close the character class.
-                        if (regexp.charAt(i - 1) != '[') {
-                            nestingLevel -= 1;
-                        }
-                    } else if (regexp.charAt(i) == '\\') {
-                        // If a '\' is encountered, it may escape a single character or may
-                        // represent a quote. Traverse till the end of the escape construct.
-                        i = getLastIndexOfEscapeConstruct(regexp, i);
-                    }
-                }
-                i = i - 1;
-            } else if (regexp.charAt(i) == '\\') {
-                // If a '\' is encountered, it may escape a single character or may represent a
-                // quote. Traverse till the end of the escape construct.
-                i = getLastIndexOfEscapeConstruct(regexp, i);
-            }
-        }
-        return nonNullGroups;
-    }
-
-    /**
-     * Returns the index till which the regex can be skipped, when '\' is encountered.
-     *
-     * @param regexp the regular expression to analyse
-     * @param st the index of the '\' which causes the skip
-     * @return the index till which the traversal can be skipped
-     */
-    private static int getLastIndexOfEscapeConstruct(String regexp, int st) {
-        int length = regexp.length();
-        if (st < length - 1 && regexp.charAt(st + 1) != 'Q') {
-            return st + 1;
-        }
-        return regexp.indexOf("\\E", st) + 1;
-    }
-=======
   /**
    * Returns the argument as a {@code @Regex String} if it is a regex, otherwise throws an error.
    *
@@ -588,7 +299,9 @@
    * @throws Error if argument is not a regex
    */
   @SideEffectFree
-  // The return type annotation is a conservative bound.
+  // The return type annotation is a conservative bound, but is irrelevant because this method is
+  // special-cased by RegexAnnotatedTypeFactory.
+  // The parameter lacks `@Regex` because the point of this method is to suppress warnings.
   public static @Regex String asRegex(String s) {
     return asRegex(s, 0);
   }
@@ -603,18 +316,62 @@
    * @param s string to check for being a regular expression
    * @param groups number of groups expected
    * @return its argument
-   * @throws Error if argument is not a regex
+   * @throws Error if argument is not a regex with at least the given number of groups
    */
   @SuppressWarnings("regex") // RegexUtil
   @SideEffectFree
-  // The return type annotation is irrelevant; this method is special-cased by
-  // RegexAnnotatedTypeFactory.
+  // The return type annotation is a conservative bound, but is irrelevant because this method is
+  // special-cased by RegexAnnotatedTypeFactory.
+  // The parameter lacks `@Regex` because the point of this method is to suppress warnings.
   public static @Regex String asRegex(String s, int groups) {
     try {
       Pattern p = Pattern.compile(s);
       int actualGroups = getGroupCount(p);
       if (actualGroups < groups) {
         throw new Error(regexErrorMessage(s, groups, actualGroups));
+      }
+      return s;
+    } catch (PatternSyntaxException e) {
+      throw new Error(e);
+    }
+  }
+
+  /**
+   * Returns the argument as a {@code @Regex(groups) String} if it is a regex with at least the
+   * given number of groups and the groups in {@code nonNullGroups} are guaranteed to match provided
+   * that the regex matches a string. Otherwise, throws an error.
+   *
+   * <p>The purpose of this method is to suppress Regex Checker warnings. It should be rarely
+   * needed.
+   *
+   * @param s string to check for being a regular expression
+   * @param groups number of groups expected
+   * @param nonNullGroups groups expected to be match some (possibly empty) part of a target string
+   *     when the regex matches
+   * @return its argument
+   * @throws Error if argument is not a regex with the specified characteristics
+   */
+  @SuppressWarnings("regex") // RegexUtil
+  @SideEffectFree
+  // The return type annotation is a conservative bound, but is irrelevant because this method is
+  // special-cased by RegexAnnotatedTypeFactory.
+  // The parameter lacks `@Regex` because the point of this method is to suppress warnings.
+  public static @Regex String asRegex(String s, int groups, int... nonNullGroups) {
+    try {
+      int actualGroups = getGroupCount(Pattern.compile(s));
+      if (groups > actualGroups) {
+        throw new Error(regexErrorMessage(s, groups, actualGroups));
+      }
+      List<Integer> actualNonNullGroups = getNonNullGroups(s);
+      int failingGroup = -1;
+      for (int e : nonNullGroups) {
+        if (!actualNonNullGroups.contains(e)) {
+          failingGroup = e;
+          break;
+        }
+      }
+      if (failingGroup != -1) {
+        throw new Error(regexNNGroupsErrorMessage(s, failingGroup));
       }
       return s;
     } catch (PatternSyntaxException e) {
@@ -643,6 +400,23 @@
   }
 
   /**
+   * Generates an error message for s when nullableGroup is expected to be definitely non-null but
+   * turns out to be nullable.
+   *
+   * @param s string to check for being a regular expression
+   * @param nullableGroup group expected to be non-null
+   * @return an error message for s when nullableGroup is expected to be definitely non-null but
+   *     turns out to be nullable.
+   */
+  private static String regexNNGroupsErrorMessage(String s, int nullableGroup) {
+    return "for regex \""
+        + s
+        + "\", call to group("
+        + nullableGroup
+        + ") might return null, but is expected to return a non-null string.";
+  }
+
+  /**
    * Return the count of groups in the argument.
    *
    * @param p pattern whose groups to count
@@ -653,5 +427,144 @@
   private static int getGroupCount(Pattern p) {
     return p.matcher("").groupCount();
   }
->>>>>>> 6a87aecb
+
+  /**
+   * Returns a list of groups other than 0, that are guaranteed to be non-null given that the
+   * regular expression matches a target String.
+   *
+   * @param regexp regular expression to be analysed; must be a legal regular expression
+   * @return a {@code List} of groups that are guaranteed to match some part of a string that
+   *     matches {@code regexp}
+   * @throws Error if the argument is not a regex
+   */
+  public static List<Integer> getNonNullGroups(@Regex String regexp) {
+    int groups = 0;
+    try {
+      Pattern p = Pattern.compile(regexp);
+      groups = getGroupCount(p);
+    } catch (PatternSyntaxException e) {
+      throw new Error(e);
+    }
+    // The list that will hold the groups that are guaranteed to match some part of text that
+    // matches the regex. Initially holds all the groups. The optional groups will be removed.
+    List<Integer> nonNullGroups = new ArrayList<>();
+    for (int i = 1; i <= groups; i++) {
+      nonNullGroups.add(i);
+    }
+
+    // A stack containing indices of the capturing groups that are currently not closed.
+    ArrayDeque<Integer> unclosedCapturingGroups = new ArrayDeque<>();
+
+    // A stack that tracks all open groups (both capturing and non-capturing groups),
+    // indicating whether the group is capturing or not.
+    ArrayDeque<Boolean> isCapturingGroup = new ArrayDeque<>();
+
+    // Index of the most recently opened capturing group.
+    int group = 0;
+
+    // Whenever we encounter any character, we know that it is not escaped. This is because,
+    // when we encountered a '\' which was used to escape something, we traverse till the end
+    // of the escape construct and then only resume normal traversal. This is why we are never
+    // checking if the previous character was a '\'.
+
+    // Optional group here onwards means the ith capturing group, which may not match any part
+    // of a text that matched the regular expression and thus may return null on calls to
+    // matcher.group(i).
+
+    // Special construct means either pure, non-capturing groups that do not capture text and do
+    // not count towards the group total.
+
+    final int length = regexp.length();
+    for (int i = 0; i < length; i++) {
+      // Marks the opening of either a capturing a capturing group or some special
+      // construct.
+      if (regexp.charAt(i) == '(') {
+        boolean isThisCapturingGroup = false;
+        // If '(' is not followed by a '?' or is followed by '?<', it is a capturing group.
+        if ((i < length - 1) && (regexp.charAt(i + 1) != '?' || regexp.startsWith("?<", i + 1))) {
+          group += 1;
+          // Push the group index onto a stack.
+          unclosedCapturingGroups.push(group);
+          // This opening bracket marked the opening of a capturing group.
+          isThisCapturingGroup = true;
+        }
+        // Push the boolean on top of a stack. When we encounter a ')', we will use this
+        // stack to check whether it closes a capturing group or a special construct.
+        isCapturingGroup.push(isThisCapturingGroup);
+        if (isThisCapturingGroup) {
+          // If this opening was preceded by a '|', this group is optional.
+          if (i > 0 && regexp.charAt(i - 1) == '|') {
+            nonNullGroups.remove(Integer.valueOf(group));
+          }
+        }
+      } else if (regexp.charAt(i) == ')') {
+        // This closes the last opened "thing" (either a capturing group or a special
+        // construct). What the last opened "thing" was, is determined from the boolean
+        // stack.
+        // If the top is false, then it was a special construct.
+        // If the top is true, then it was a capturing group and we need to analyse it
+        // further.
+        boolean closesCapturingGroup = isCapturingGroup.pop();
+        if (closesCapturingGroup) {
+          // The capturing group being closed is on top of the unclosedCapturingGroups
+          // stack.
+          Integer closedGroupIndex = unclosedCapturingGroups.pop();
+          // If the ')' is followed by a '?', '*', '|' or '{0', then this capturing group
+          // is optional and can be removed from the list of nonNullGroups.
+          if ((i < length - 1 && "?*|".contains(String.valueOf(regexp.charAt(i + 1))))
+              || (i < length - 2 && regexp.startsWith("{0", i + 1))) {
+            nonNullGroups.remove(closedGroupIndex);
+          }
+        }
+      } else if (regexp.charAt(i) == '[') {
+        // A character class has been opened. We will traverse till we close this class.
+        // Character classes can be nested, so we have a nestingLevel integer which keeps
+        // track
+        // of character classes still open.
+        int nestingLevel = 1;
+        // The loop starts from i+2 because the character class cannot be empty. "[]]" is a
+        // valid regex.
+        for (i = i + 1; i < length && nestingLevel > 0; i++) {
+          // A nested character class. Increment nestingLevel.
+          if (regexp.charAt(i) == '[') {
+            nestingLevel += 1;
+          }
+          // Either a nested character class being closed or a literal ']' (when
+          // immediately followed by an opening of a character class).
+          else if (regexp.charAt(i) == ']') {
+            // If the first character in a character class is "]", it is treated
+            // literally and does not close the character class.
+            if (regexp.charAt(i - 1) != '[') {
+              nestingLevel -= 1;
+            }
+          } else if (regexp.charAt(i) == '\\') {
+            // If a '\' is encountered, it may escape a single character or may
+            // represent a quote. Traverse till the end of the escape construct.
+            i = getLastIndexOfEscapeConstruct(regexp, i);
+          }
+        }
+        i = i - 1;
+      } else if (regexp.charAt(i) == '\\') {
+        // If a '\' is encountered, it may escape a single character or may represent a
+        // quote. Traverse till the end of the escape construct.
+        i = getLastIndexOfEscapeConstruct(regexp, i);
+      }
+    }
+    return nonNullGroups;
+  }
+
+  /**
+   * Returns the index till which the regex can be skipped, when '\' is encountered.
+   *
+   * @param regexp the regular expression to analyse
+   * @param st the index of the '\' which causes the skip
+   * @return the index till which the traversal can be skipped
+   */
+  private static int getLastIndexOfEscapeConstruct(String regexp, int st) {
+    int length = regexp.length();
+    if (st < length - 1 && regexp.charAt(st + 1) != 'Q') {
+      return st + 1;
+    }
+    return regexp.indexOf("\\E", st) + 1;
+  }
 }