package org.checkerframework.checker.units.util;

import org.checkerframework.checker.units.qual.A;
import org.checkerframework.checker.units.qual.C;
import org.checkerframework.checker.units.qual.K;
import org.checkerframework.checker.units.qual.cd;
import org.checkerframework.checker.units.qual.degrees;
import org.checkerframework.checker.units.qual.g;
import org.checkerframework.checker.units.qual.h;
import org.checkerframework.checker.units.qual.kg;
import org.checkerframework.checker.units.qual.km;
import org.checkerframework.checker.units.qual.km2;
import org.checkerframework.checker.units.qual.km3;
import org.checkerframework.checker.units.qual.kmPERh;
import org.checkerframework.checker.units.qual.m;
import org.checkerframework.checker.units.qual.m2;
import org.checkerframework.checker.units.qual.m3;
import org.checkerframework.checker.units.qual.mPERs;
import org.checkerframework.checker.units.qual.mPERs2;
import org.checkerframework.checker.units.qual.min;
import org.checkerframework.checker.units.qual.mm;
import org.checkerframework.checker.units.qual.mm2;
import org.checkerframework.checker.units.qual.mm3;
import org.checkerframework.checker.units.qual.mol;
import org.checkerframework.checker.units.qual.radians;
import org.checkerframework.checker.units.qual.s;
import org.checkerframework.framework.qual.AnnotatedFor;

// TODO: add fromTo methods for all useful unit combinations.

/** Utility methods to generate annotated types and to convert between them. */
@SuppressWarnings({"units", "checkstyle:constantname"})
@AnnotatedFor("nullness")
public class UnitsTools {
  // Acceleration
  public static final @mPERs2 int mPERs2 = 1;

  // Angle
  public static final @radians double rad = 1;
  public static final @degrees double deg = 1;

  public static @radians double toRadians(@degrees double angdeg) {
    return Math.toRadians(angdeg);
  }

  public static @degrees double toDegrees(@radians double angrad) {
    return Math.toDegrees(angrad);
  }

  // Area
  public static final @mm2 int mm2 = 1;
  public static final @m2 int m2 = 1;
  public static final @km2 int km2 = 1;

<<<<<<< HEAD
    // Volume
    public static final @mm3 int mm3 = 1;
    public static final @m3 int m3 = 1;
    public static final @km3 int km3 = 1;

    // Current
    public static final @A int A = 1;
=======
  // Current
  public static final @A int A = 1;
>>>>>>> 6a87aecb

  // Luminance
  public static final @cd int cd = 1;

  // Lengths
  public static final @mm int mm = 1;
  public static final @m int m = 1;
  public static final @km int km = 1;

  public static @m int fromMilliMeterToMeter(@mm int mm) {
    return mm / 1000;
  }

  public static @mm int fromMeterToMilliMeter(@m int m) {
    return m * 1000;
  }

  public static @km int fromMeterToKiloMeter(@m int m) {
    return m / 1000;
  }

  public static @m int fromKiloMeterToMeter(@km int km) {
    return km * 1000;
  }

  // Mass
  public static final @g int g = 1;
  public static final @kg int kg = 1;

  public static @kg int fromGramToKiloGram(@g int g) {
    return g / 1000;
  }

  public static @g int fromKiloGramToGram(@kg int kg) {
    return kg * 1000;
  }

  // Speed
  public static final @mPERs int mPERs = 1;
  public static final @kmPERh int kmPERh = 1;

  public static @kmPERh double fromMeterPerSecondToKiloMeterPerHour(@mPERs double mps) {
    return mps * 3.6d;
  }

  public static @mPERs double fromKiloMeterPerHourToMeterPerSecond(@kmPERh double kmph) {
    return kmph / 3.6d;
  }

  // Substance
  public static final @mol int mol = 1;

  // Temperature
  public static final @K int K = 1;
  public static final @C int C = 1;

  public static @C int fromKelvinToCelsius(@K int k) {
    return k - (int) 273.15;
  }

  public static @K int fromCelsiusToKelvin(@C int c) {
    return c + (int) 273.15;
  }

  // Time
  public static final @s int s = 1;
  public static final @min int min = 1;
  public static final @h int h = 1;

  public static @min int fromSecondToMinute(@s int s) {
    return s / 60;
  }

  public static @s int fromMinuteToSecond(@min int min) {
    return min * 60;
  }

  public static @h int fromMinuteToHour(@min int min) {
    return min / 60;
  }

  public static @min int fromHourToMinute(@h int h) {
    return h * 60;
  }
}<|MERGE_RESOLUTION|>--- conflicted
+++ resolved
@@ -52,18 +52,13 @@
   public static final @m2 int m2 = 1;
   public static final @km2 int km2 = 1;
 
-<<<<<<< HEAD
-    // Volume
-    public static final @mm3 int mm3 = 1;
-    public static final @m3 int m3 = 1;
-    public static final @km3 int km3 = 1;
+  // Volume
+  public static final @mm3 int mm3 = 1;
+  public static final @m3 int m3 = 1;
+  public static final @km3 int km3 = 1;
 
-    // Current
-    public static final @A int A = 1;
-=======
   // Current
   public static final @A int A = 1;
->>>>>>> 6a87aecb
 
   // Luminance
   public static final @cd int cd = 1;
