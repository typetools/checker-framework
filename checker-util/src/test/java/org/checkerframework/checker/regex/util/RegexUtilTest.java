--- conflicted
+++ resolved
@@ -8,107 +8,6 @@
 
 public final class RegexUtilTest {
 
-<<<<<<< HEAD
-    @Test
-    public void test_isRegex_and_asRegex() {
-
-        String s1 = "colo(u?)r";
-        String s2 = "(brown|beige)";
-        String s3 = "colou?r";
-        String s4 = "1) first point";
-        String s5 = "(abc)(cde[)])(\\Qxyz\\E)";
-
-        Assert.assertTrue(RegexUtil.isRegex(s1));
-        RegexUtil.asRegex(s1);
-        Assert.assertTrue(RegexUtil.isRegex(s1, 0));
-        RegexUtil.asRegex(s1, 0);
-        Assert.assertTrue(RegexUtil.isRegex(s1, 1));
-        RegexUtil.asRegex(s1, 1);
-        Assert.assertFalse(RegexUtil.isRegex(s1, 2));
-        Assert.assertThrows(Error.class, () -> RegexUtil.asRegex(s1, 2));
-        Assert.assertTrue(RegexUtil.isRegex(s1, 1, 1));
-        Assert.assertFalse(RegexUtil.isRegex(s1, 1, 1, 2));
-        Assert.assertFalse(RegexUtil.isRegex(s1, 2, 1));
-        Assert.assertThrows(Error.class, () -> RegexUtil.asRegex(s1, 2, 1));
-
-        Assert.assertTrue(RegexUtil.isRegex(s2));
-        RegexUtil.asRegex(s2);
-        Assert.assertTrue(RegexUtil.isRegex(s2, 0));
-        RegexUtil.asRegex(s2, 0);
-        Assert.assertTrue(RegexUtil.isRegex(s2, 1));
-        RegexUtil.asRegex(s2, 1);
-        Assert.assertFalse(RegexUtil.isRegex(s2, 2));
-        Assert.assertThrows(Error.class, () -> RegexUtil.asRegex(s2, 2));
-        Assert.assertTrue(RegexUtil.isRegex(s2, 1, 1));
-        Assert.assertFalse(RegexUtil.isRegex(s2, 1, 1, 2));
-        Assert.assertFalse(RegexUtil.isRegex(s2, 2, 1));
-        Assert.assertThrows(Error.class, () -> RegexUtil.asRegex(s2, 2, 1));
-
-        Assert.assertTrue(RegexUtil.isRegex(s3));
-        RegexUtil.asRegex(s3);
-        Assert.assertTrue(RegexUtil.isRegex(s3, 0));
-        RegexUtil.asRegex(s3, 0);
-        Assert.assertFalse(RegexUtil.isRegex(s3, 1));
-        Assert.assertThrows(Error.class, () -> RegexUtil.asRegex(s3, 1));
-        Assert.assertFalse(RegexUtil.isRegex(s3, 2));
-        Assert.assertThrows(Error.class, () -> RegexUtil.asRegex(s3, 2));
-        Assert.assertFalse(RegexUtil.isRegex(s3, 0, 1));
-        Assert.assertThrows(Error.class, () -> RegexUtil.asRegex(s3, 0, 1));
-
-        Assert.assertFalse(RegexUtil.isRegex(s4));
-        Assert.assertThrows(Error.class, () -> RegexUtil.asRegex(s4));
-        Assert.assertFalse(RegexUtil.isRegex(s4, 0));
-        Assert.assertThrows(Error.class, () -> RegexUtil.asRegex(s4, 0));
-        Assert.assertFalse(RegexUtil.isRegex(s4, 1));
-        Assert.assertThrows(Error.class, () -> RegexUtil.asRegex(s4, 1));
-        Assert.assertFalse(RegexUtil.isRegex(s4, 2));
-        Assert.assertThrows(Error.class, () -> RegexUtil.asRegex(s4, 2));
-        Assert.assertFalse(RegexUtil.isRegex(s4, 1, 1));
-        Assert.assertThrows(Error.class, () -> RegexUtil.asRegex(s4, 1, 1));
-
-        Assert.assertTrue(RegexUtil.isRegex(s5, 3, 1, 2, 3));
-        Assert.assertTrue(RegexUtil.isRegex(s5, 3, 1, 2));
-        Assert.assertTrue(RegexUtil.isRegex(s5, 3, 1));
-        Assert.assertFalse(RegexUtil.isRegex(s5, 4, 1, 2, 3));
-        Assert.assertThrows(Error.class, () -> RegexUtil.asRegex(s5, 3, 1, 2, 4));
-        Assert.assertThrows(Error.class, () -> RegexUtil.asRegex(s5, 4, 1, 2, 3));
-    }
-
-    @Test
-    public void test_getNonNullGroups() {
-        String s1 = "\\(abc\\)?(123)";
-        String s2 = "([(abc)])*(xyz)\\?(abc)";
-        String s3 = "(\\Q()()\\E)";
-        String s4 = "([abc\\Qwww\\E])(abc)?";
-        String s5 = "[(abc]";
-        String s6 = "1) first point";
-        String s7 = "a(b(c)d)f";
-        String s8 = "a(b(c)d|e)f";
-        String s9 = "a(e|b(c)d)f";
-        String s10 = "((b(c)d))";
-        String s11 = "((b(c)d))?";
-        String s12 = "((b(c)d)?)";
-        String s13 = "(?:(b(c)d))";
-        String s14 = "(?:(b(c)d))?";
-        String s15 = "(?:(b(c)d)?)";
-
-        Assert.assertEquals(Arrays.asList(1), RegexUtil.getNonNullGroups(s1));
-        Assert.assertEquals(Arrays.asList(2, 3), RegexUtil.getNonNullGroups(s2));
-        Assert.assertEquals(Arrays.asList(1), RegexUtil.getNonNullGroups(s3));
-        Assert.assertEquals(Arrays.asList(1), RegexUtil.getNonNullGroups(s4));
-        Assert.assertEquals(Arrays.asList(), RegexUtil.getNonNullGroups(s5));
-        Assert.assertThrows(Error.class, () -> RegexUtil.getNonNullGroups(s6));
-        Assert.assertEquals(Arrays.asList(1, 2), RegexUtil.getNonNullGroups(s7));
-        Assert.assertEquals(Arrays.asList(1), RegexUtil.getNonNullGroups(s8));
-        Assert.assertEquals(Arrays.asList(1), RegexUtil.getNonNullGroups(s9));
-        Assert.assertEquals(Arrays.asList(1, 2, 3), RegexUtil.getNonNullGroups(s10));
-        Assert.assertEquals(Arrays.asList(), RegexUtil.getNonNullGroups(s11));
-        Assert.assertEquals(Arrays.asList(1), RegexUtil.getNonNullGroups(s12));
-        Assert.assertEquals(Arrays.asList(1, 2), RegexUtil.getNonNullGroups(s13));
-        Assert.assertEquals(Arrays.asList(), RegexUtil.getNonNullGroups(s14));
-        Assert.assertEquals(Arrays.asList(), RegexUtil.getNonNullGroups(s15));
-    }
-=======
   @Test
   public void test_isRegex_and_asRegex() {
 
@@ -116,6 +15,7 @@
     String s2 = "(brown|beige)";
     String s3 = "colou?r";
     String s4 = "1) first point";
+    String s5 = "(abc)(cde[)])(\\Qxyz\\E)";
 
     Assert.assertTrue(RegexUtil.isRegex(s1));
     RegexUtil.asRegex(s1);
@@ -125,6 +25,10 @@
     RegexUtil.asRegex(s1, 1);
     Assert.assertFalse(RegexUtil.isRegex(s1, 2));
     Assert.assertThrows(Error.class, () -> RegexUtil.asRegex(s1, 2));
+    Assert.assertTrue(RegexUtil.isRegex(s1, 1, 1));
+    Assert.assertFalse(RegexUtil.isRegex(s1, 1, 1, 2));
+    Assert.assertFalse(RegexUtil.isRegex(s1, 2, 1));
+    Assert.assertThrows(Error.class, () -> RegexUtil.asRegex(s1, 2, 1));
 
     Assert.assertTrue(RegexUtil.isRegex(s2));
     RegexUtil.asRegex(s2);
@@ -134,6 +38,10 @@
     RegexUtil.asRegex(s2, 1);
     Assert.assertFalse(RegexUtil.isRegex(s2, 2));
     Assert.assertThrows(Error.class, () -> RegexUtil.asRegex(s2, 2));
+    Assert.assertTrue(RegexUtil.isRegex(s2, 1, 1));
+    Assert.assertFalse(RegexUtil.isRegex(s2, 1, 1, 2));
+    Assert.assertFalse(RegexUtil.isRegex(s2, 2, 1));
+    Assert.assertThrows(Error.class, () -> RegexUtil.asRegex(s2, 2, 1));
 
     Assert.assertTrue(RegexUtil.isRegex(s3));
     RegexUtil.asRegex(s3);
@@ -143,6 +51,8 @@
     Assert.assertThrows(Error.class, () -> RegexUtil.asRegex(s3, 1));
     Assert.assertFalse(RegexUtil.isRegex(s3, 2));
     Assert.assertThrows(Error.class, () -> RegexUtil.asRegex(s3, 2));
+    Assert.assertFalse(RegexUtil.isRegex(s3, 0, 1));
+    Assert.assertThrows(Error.class, () -> RegexUtil.asRegex(s3, 0, 1));
 
     Assert.assertFalse(RegexUtil.isRegex(s4));
     Assert.assertThrows(Error.class, () -> RegexUtil.asRegex(s4));
@@ -152,6 +62,49 @@
     Assert.assertThrows(Error.class, () -> RegexUtil.asRegex(s4, 1));
     Assert.assertFalse(RegexUtil.isRegex(s4, 2));
     Assert.assertThrows(Error.class, () -> RegexUtil.asRegex(s4, 2));
+    Assert.assertFalse(RegexUtil.isRegex(s4, 1, 1));
+    Assert.assertThrows(Error.class, () -> RegexUtil.asRegex(s4, 1, 1));
+
+    Assert.assertTrue(RegexUtil.isRegex(s5, 3, 1, 2, 3));
+    Assert.assertTrue(RegexUtil.isRegex(s5, 3, 1, 2));
+    Assert.assertTrue(RegexUtil.isRegex(s5, 3, 1));
+    Assert.assertFalse(RegexUtil.isRegex(s5, 4, 1, 2, 3));
+    Assert.assertThrows(Error.class, () -> RegexUtil.asRegex(s5, 3, 1, 2, 4));
+    Assert.assertThrows(Error.class, () -> RegexUtil.asRegex(s5, 4, 1, 2, 3));
   }
->>>>>>> 6a87aecb
+
+  @Test
+  public void test_getNonNullGroups() {
+    String s1 = "\\(abc\\)?(123)";
+    String s2 = "([(abc)])*(xyz)\\?(abc)";
+    String s3 = "(\\Q()()\\E)";
+    String s4 = "([abc\\Qwww\\E])(abc)?";
+    String s5 = "[(abc]";
+    String s6 = "1) first point";
+    String s7 = "a(b(c)d)f";
+    String s8 = "a(b(c)d|e)f";
+    String s9 = "a(e|b(c)d)f";
+    String s10 = "((b(c)d))";
+    String s11 = "((b(c)d))?";
+    String s12 = "((b(c)d)?)";
+    String s13 = "(?:(b(c)d))";
+    String s14 = "(?:(b(c)d))?";
+    String s15 = "(?:(b(c)d)?)";
+
+    Assert.assertEquals(Arrays.asList(1), RegexUtil.getNonNullGroups(s1));
+    Assert.assertEquals(Arrays.asList(2, 3), RegexUtil.getNonNullGroups(s2));
+    Assert.assertEquals(Arrays.asList(1), RegexUtil.getNonNullGroups(s3));
+    Assert.assertEquals(Arrays.asList(1), RegexUtil.getNonNullGroups(s4));
+    Assert.assertEquals(Arrays.asList(), RegexUtil.getNonNullGroups(s5));
+    Assert.assertThrows(Error.class, () -> RegexUtil.getNonNullGroups(s6));
+    Assert.assertEquals(Arrays.asList(1, 2), RegexUtil.getNonNullGroups(s7));
+    Assert.assertEquals(Arrays.asList(1), RegexUtil.getNonNullGroups(s8));
+    Assert.assertEquals(Arrays.asList(1), RegexUtil.getNonNullGroups(s9));
+    Assert.assertEquals(Arrays.asList(1, 2, 3), RegexUtil.getNonNullGroups(s10));
+    Assert.assertEquals(Arrays.asList(), RegexUtil.getNonNullGroups(s11));
+    Assert.assertEquals(Arrays.asList(1), RegexUtil.getNonNullGroups(s12));
+    Assert.assertEquals(Arrays.asList(1, 2), RegexUtil.getNonNullGroups(s13));
+    Assert.assertEquals(Arrays.asList(), RegexUtil.getNonNullGroups(s14));
+    Assert.assertEquals(Arrays.asList(), RegexUtil.getNonNullGroups(s15));
+  }
 }