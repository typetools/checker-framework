<project name="jsr-308" basedir="..">

    <description>
        Ant utilities for releasing JSR308-Langtools and Checker-Framework.  All targets in this file
        are intended to be run much like method calls (i.e. you must specify a certain set of properties
        as parameters and they do not depend on any other target.
    </description>

    <property file="release/release.properties"/>
    <!-- Todays date -->
    <tstamp>
        <format property="release.date" pattern="d MMM yyyy"/>
    </tstamp>

    <!-- For updating version numbers in files -->
    <macrodef name="update">
        <attribute name="file"/>
        <attribute name="start"/>
        <attribute name="end" default=""/>
        <attribute name="with"/>
        <sequential>
            <echo level="info" message="updating @{file}"/>
            <replaceregexp file="@{file}" byline="true"
                           match="@{start}.*@{end}" replace="@{start}@{with}@{end}"/>
        </sequential>
    </macrodef>

    <target name="update-langtools-versions" description="updates version info in Langtool documents and build configs">

        <fail unless="langtools"   message="langtools property is not set!"  />
        <fail unless="release.ver" message="release.ver property is not set!"/>
        <fail unless="afu.properties"      message="afu.properties property is not set!"/>
        <fail unless="afu.release.date"    message="afu.release.date property is not set!"/>

        <property name="jsr308WebPage"   value="${langtools}/doc/jsr308-webpage.html" />
        <property name="jsr308WebPage"   value="${langtools}/doc/jsr308-webpage.html" />
        <property name="jsr308Readme"    value="${langtools}/doc/README-jsr308.html"  />
        <property name="langtools.make"  value="${langtools}/make"                    />

        <!-- for afu.date.0 and afu.date.1 -->
        <loadproperties srcFile="${afu.properties}"/>

        <update file="${jsr308WebPage}"
                start="${checkers.ver.0}" end="${checkers.ver.1}"
                with="${release.ver}, ${release.date}"/>

        <update file="${jsr308WebPage}"
                start="${compiler.ver.0}" end="${compiler.ver.1}"
                with="${release.ver}, ${release.date}"/>

        <update file="${jsr308WebPage}"
                start="${checkers.date.0}" end="${checkers.date.1}"
                with="${release.date}"/>

        <update file="${jsr308WebPage}"
                start="${afu.date.0}" end="${afu.date.1}"
                with="${afu.release.date}"/>

        <!-- I can only find these in design.tex and they are commented out but
             for now I will keep these in -->
        <replaceregexp file="${jsr308WebPage}" byline="true"
                       flags="g" match="~~" replace="--"/>

        <update file="${langtools.make}/build.properties"
                start="jsr308.version = " with="${release.ver}"/>

        <update file="${jsr308Readme}"
                start="${h4.ver.0}" end="${h4.ver.1}"
                with="Version ${release.ver} (${release.date})"/>


        <update file="${langtools}/doc/Makefile-jsr308-install"
                start="JSR308_BUILD := "
                with="${release.ver}"/>
     </target>

    <target name="update-checker-framework-versions" description="updates version info in Checker Framework documents and build configs">

        <fail unless="checker"            message="checker property is not set!"   />
        <fail unless="release.ver"         message="release.ver property is not set!"/>
        <fail unless="afu.properties"      message="afu.properties property is not set!"/>
        <fail unless="afu.release.date"    message="afu.release.date property is not set!"/>

        <property name="checker.manual"      value="${checker}/manual"                       />
        <property name="checkerWebPage"      value="${checker.manual}/checker-framework-webpage.html" />
        <property name="maven.plugin"         value="${checker}/../maven-plugin"             />
        <property name="checker.binary.poms"  value="${maven.plugin}/poms"                   />
        <property name="checker.release.poms" value="${maven.plugin}/release/"               />

        <!-- for afu.date.0 and afu.date.1 -->
        <loadproperties srcFile="${afu.properties}"/>

        <update file="${checkerWebPage}"
                start="${checkers.ver.0}" end="${checkers.ver.1}"
                with="${release.ver}, ${release.date}"/>

        <update file="${checkerWebPage}"
                start="${compiler.ver.0}" end="${compiler.ver.1}"
                with="${release.ver}, ${release.date}"/>

        <update file="${checkerWebPage}"
                start="${checkers.date.0}" end="${checkers.date.1}"
                with="${release.date}"/>

        <update file="${checkerWebPage}"
                start="${afu.date.0}" end="${afu.date.1}"
                with="${afu.release.date}"/>

        <replaceregexp file="${checker.manual}/introduction.tex" byline="true"
                       match="1.7.0-jsr308-\S*" replace="1.7.0-jsr308-${release.ver}"/>

        <replaceregexp file="${checker.manual}/external-tools.tex" byline="true"
                       match="1.7.0-jsr308-\S*" replace="1.7.0-jsr308-${release.ver}"/>

        <replaceregexp file="${checker}/../build-common.properties" byline="true"
                       match="build.version = \d\.\d\.\d(?:\.\d){0,1}" replace="build.version = ${release.ver}"/>

        <update file="${checker}/build.properties"
                start="build.version = " with="${release.ver}"/>

        <update file="${checker.manual}/manual.tex"
                start="${release.info.0}" end="${release.info.1}"
                with="${release.ver} (${release.date})"/>

        <update file="${checker.manual}/manual.tex"
                start="${release.ver.0}" end="${release.ver.1}"
                with="${release.ver}"/>


        <!-- Checker Framework Maven artifacts -->

        <!-- checker -->
        <update file="${checker.binary.poms}/checkerPom.xml"
                start="${checkers.ver.0}" end="${checkers.ver.1}"
                with="${release.ver}"/>

        <update file="${checker.release.poms}/checkerReleasePom.xml"
                start="${checkers.ver.0}" end="${checkers.ver.1}"
                with="${release.ver}"/>

        <!-- checker-qual -->
        <update file="${checker.binary.poms}/checkerQualPom.xml"
                start="${checkers.ver.0}" end="${checkers.ver.1}"
                with="${release.ver}"/>

        <update file="${checker.release.poms}/checkerQualReleasePom.xml"
                start="${checkers.ver.0}" end="${checkers.ver.1}"
                with="${release.ver}"/>

        <!-- jsr308 compiler -->
        <update file="${checker.binary.poms}/compilerPom.xml"
                start="${checkers.ver.0}" end="${checkers.ver.1}"
                with="${release.ver}"/>

        <update file="${checker.release.poms}/compilerReleasePom.xml"
                start="${checkers.ver.0}" end="${checkers.ver.1}"
                with="${release.ver}"/>

        <!-- jdk7 -->
        <update file="${checker.binary.poms}/jdk7Pom.xml"
                start="${checkers.ver.0}" end="${checkers.ver.1}"
                with="${release.ver}"/>

        <update file="${checker.release.poms}/jdk7ReleasePom.xml"
                start="${checkers.ver.0}" end="${checkers.ver.1}"
                with="${release.ver}"/>

        <!-- jdk8 -->
        <update file="${checker.binary.poms}/jdk8Pom.xml"
                start="${checkers.ver.0}" end="${checkers.ver.1}"
                with="${release.ver}"/>

        <update file="${checker.release.poms}/jdk8ReleasePom.xml"
                start="${checkers.ver.0}" end="${checkers.ver.1}"
                with="${release.ver}"/>

        <!-- compiler plugin -->
        <update file="${maven.plugin}/pom.xml"
                start="${checkers.ver.0}" end="${checkers.ver.1}"
                with="${release.ver}"/>

        <update file="${checker.release.poms}/mavenPluginReleasePom.xml"
                start="${checkers.ver.0}" end="${checkers.ver.1}"
                with="${release.ver}"/>

        <!-- examples -->
        <update file="${maven.plugin}/mvn-examples/HelloGalaxy/pom.xml"
                start="${checkers.ver.0}" end="${checkers.ver.1}"
                with="${release.ver}"/>

    </target>

    <target name="zip-langtools" description="Creates a zip archive for JSR308-Langtools.">

        <fail unless="checkerframework" message="checkerframework property is not set!"/>
        <fail unless="langtools"   message="langtools property is not set!" />
        <fail unless="dest.dir"    message="dest.dir property is not set!"  />
        <fail unless="file.name"   message="file.name property is not set!" />
        <fail unless="version"     message="version number is not set!"     />

        <property name="langtools.excludes" value="${checkerframework}/release/langtools-excludes"/>
        <available file="${langtools.excludes}"  property="langtools.excludes.available"/>
        <fail unless="${langtools.excludes.available}" message="${langtools.excludes} includes file not available"/>
        
        <zip destfile="${dest.dir}/${file.name}">
            <zipfileset dir="${langtools}" prefix="jsr308-langtools-${version}"
                        excludesfile="release/langtools-excludes"/>

            <zipfileset dir="${langtools}"
                        includes="dist/lib/javac.jar"
                        fullpath="jsr308-langtools/binary/javac.jar"/>

            <zipfileset dir="${langtools}"
                        includes="dist/lib/javap.jar"
                        fullpath="jsr308-langtools/binary/javap.jar"/>

            <zipfileset dir="${langtools}" prefix="jsr308-langtools-${version}"
                        includes="dist/bin/**" filemode="755"/>
        </zip>

    </target>

    <target name="zip-checker-framework" description="Creates a zip archive for the Checker Framework.">

        <fail unless="checker"     message="checker property is not set!" />
        <fail unless="dest.dir"    message="dest.dir property is not set!"  />
        <fail unless="file.name"   message="file.name property is not set!" />
        <fail unless="version"     message="version number is not set!"     />

        <property name="dest.file" value="${dest.dir}/${file.name}"/>
        <property name="checkerframework" value="${checker}/.."/>

        <property name="checker.includes" value="${checkerframework}/release/checker-includes"/>
        <property name="checker.excludes" value="${checkerframework}/release/checker-excludes"/>

        <echo message="${checker.includes}" />
        <available file="${checker.includes}"  property="checker.includes.available"/>
        <available file="${checker.excludes}"  property="checker.excludes.available"/>

        <fail unless="${checker.includes.available}" message="${checker.includes} includes file not available"/>
        <fail unless="${checker.excludes.available}" message="${checker.excludes} excludes file not available"/>

        <chmod file="${checker}/bin/javac" perm="+x"/>

        <delete file="${dest.file}"/>

        <zip destfile="${dest.file}" update="true">
            <zipfileset dir="${checkerframework}" prefix="checker-framework-${version}"
                        includesfile="${checker.includes}" excludesfile="${checker.excludes}"/>

            <zipfileset dir="${checkerframework}" prefix="checker-framework-${version}"
                        includes="checker/bin/javac" filemode="755"/>

            <zipfileset dir="${checkerframework}" prefix="checker-framework-${version}"
<<<<<<< HEAD
                        includes="api/** changelog.txt README.html LICENSE.txt"/>
=======
                        includes="changelog.txt README.html LICENSE.txt" excludes="api/**"/>
>>>>>>> 66f74d37

            <zipfileset dir="${checkerframework}" prefix="checker-framework-${version}"
                        includes="tutorial/**"
                        excludes="tutorial/tests/** tutorial/eclipse-projects/** tutorial/src/** tutorial/test/** tutorial/Makefile tutorial/README"/>
        </zip>

    </target>

    <target name="zip-tutorial" description="Create a zip archive for the directory tutorial.">
        <fail unless="checker"    message="checker property is not set!" />
        <fail unless="dest.dir"   message="dest.dir property is not set!"  />

        <zip destfile="${dest.dir}/$tutorial.zip">
            <zipfileset dir="${checkerframework}" prefix="tutorial"
                        includes="tutorial/**"
                        excludes="tutorial/test/** tutorial/src/** tutorial/Makefile tutorial/README"/>
        </zip>
    </target>

    <target name="zip-maven-examples" description="Create a zip archive for the directory maven-plugin/mvn-examples.">
        <fail unless="checker"    message="checker property is not set!" />
        <fail unless="dest.dir"    message="dest.dir property is not set!"  />
        <fail unless="file.name"   message="file.name property is not set!" />
        <fail unless="version"     message="version is not set!" />

        <zip destfile="${dest.dir}/${file.name}">
            <zipfileset dir="${checker}/../maven-plugin/mvn-examples" filemode="755" prefix="maven-examples-${version}"/>
        </zip>
    </target>

    <target name="jar-maven-extras" description="Create jars with readmes to fill in for required maven artifacts!">
        <!-- All Maven artifacts should have a sources/javadoc jar in order to be submitted to Maven central.
             At the moment we only have these for the checker artifact so for now we can create dummies with
             READMEs in them and pass those to Central.  This is the recommended way of handling this
             situation.  See: https://docs.sonatype.org/display/Repository/Sonatype+OSS+Maven+Repository+Usage+Guide -->

        <fail unless="maven.plugin.dir" message="maven.plugin.dir property is not set!"  />
        <fail unless="dest.dir"         message="dest.dir property is not set!" />

        <property name="maven.release.dir" value="${maven.plugin.dir}/release"/>

        <jar destfile="${dest.dir}/checker-qual-source.jar"  basedir="${maven.release.dir}" includes="README-checker-qual"/>
        <jar destfile="${dest.dir}/checker-qual-javadoc.jar" basedir="${maven.release.dir}" includes="README-checker-qual"/>

        <jar destfile="${dest.dir}/compiler-source.jar"  basedir="${maven.release.dir}" includes="README-compiler"/>
        <jar destfile="${dest.dir}/compiler-javadoc.jar" basedir="${maven.release.dir}" includes="README-compiler"/>

        <jar destfile="${dest.dir}/jdk7-source.jar"  basedir="${maven.release.dir}" includes="README-jdk"/>
        <jar destfile="${dest.dir}/jdk7-javadoc.jar" basedir="${maven.release.dir}" includes="README-jdk"/>

        <jar destfile="${dest.dir}/jdk8-source.jar"  basedir="${maven.release.dir}" includes="README-jdk"/>
        <jar destfile="${dest.dir}/jdk8-javadoc.jar" basedir="${maven.release.dir}" includes="README-jdk"/>

        <jar destfile="${dest.dir}/checkerframework-maven-plugin-javadoc.jar" basedir="${maven.release.dir}" includes="README-plugin"/>

    </target>

    <target name="langtools-website-docs" description="Copies the relevant JSR308 Langtools files to the given directory">

        <fail unless="langtools"  message="langtools property is not set!" />
        <fail unless="dest.dir"   message="dest.dir property is not set!"  />

        <property name="langtools.doc"   value="${langtools}/doc" />
        <property name="web.root"        value="${dest.dir}/../.." />

        <copy todir="${dest.dir}" file="${langtools.doc}/README-jsr308.html"      />
        <copy todir="${dest.dir}" file="${langtools.doc}/jsr308-faq.html"      />
        <copy todir="${dest.dir}" file="${langtools.doc}/Makefile-jsr308-install" />
        <copy todir="${dest.dir}" file="${langtools.doc}/changelog-jsr308.txt"    />

        <symlink overwrite="true" link="${web.root}/index.html" resource="${dest.dir}/jsr308-webpage.html"/>
        <symlink overwrite="true"
                 link="${web.root}/favicon-jsr308.png" resource="${web.root}/current/favicon-jsr308.png"/>

    </target>

    <!-- TODO: Doc the params -->
    <target name="checker-framework-website-docs" description="Copies the relevant Checker Framework files to the given directory">

        <!-- The directory in which the Checker Framework has been built -->
        <fail unless="checker"   message="checker property is not set!" />

        <!-- THe -->
        <fail unless="dest.dir"   message="dest.dir property is not set!" />
        <fail unless="manual.name"        message="manual.name property is not set!" />
        <fail unless="checker.webpage"   message="checker.webpage property is not set!" />

        <!-- //TODO: PERHAPS CHECK THAT THESE FILES EXIST -->
        <property name="checker.manual"   value="${checker}/manual" />
        <property name="checker.tutorial" value="${checker}/../tutorial" />
        <property name="web.root"          value="${dest.dir}/../.." />

        <copy file="${checker.manual}/manual.html" tofile="${dest.dir}/${manual.name}.html"/>
        <copy file="${checker.manual}/manual.pdf"  tofile="${dest.dir}/${manual.name}.pdf"/>

        <copy file="${checker.manual}/${checker.webpage}" tofile="${dest.dir}/${checker.webpage}" />

        <copy todir="${dest.dir}" flatten="true">
            <fileset dir="${checker.manual}">
                <include name="*.png"/>
                <include name="*.gif"/>
            </fileset>
        </copy>

        <copy todir="${dest.dir}/tutorial" >
            <fileset dir="${checker.tutorial}" includes="**"/>
        </copy>

        <copy todir="${dest.dir}" file="${checker}/../changelog.txt" />

        <copy todir="${dest.dir}/api" flatten="false">
            <fileset dir="${checker}/../api">
                <include name="**" />
            </fileset>
        </copy>

        <symlink overwrite="true" link="${dest.dir}/index.html" resource="${dest.dir}/${checker.webpage}" />
        <symlink overwrite="true"
                 link="${web.root}/current/favicon-jsr308.png" resource="${web.root}/favicon-jsr308.png"/>

    </target>

    <target name="update-and-copy-hello-galaxy" description="Update version/repo information of the HelloGalaxy Maven example and copy it do dest.dir">

        <fail unless="dest.dir"   message="dest.dir property is not set!" />
        <fail unless="checker"    message="checker property is not set!" />
        <fail unless="version"    message="version is not set!" />

        <property name="maven.plugin"         value="${checker}/../maven-plugin"             />

        <copy todir="${dest.dir}/HelloGalaxy" flatten="false">
            <fileset dir="${maven.plugin}/mvn-examples/HelloGalaxy">
                <include name="**" />
            </fileset>
        </copy>

        <!-- examples -->
        <update file="${dest.dir}/HelloGalaxy/pom.xml"
                start="${checkers.ver.0}" end="${checkers.ver.1}"
                with="${version}"/>
    </target>

</project><|MERGE_RESOLUTION|>--- conflicted
+++ resolved
@@ -252,11 +252,7 @@
                         includes="checker/bin/javac" filemode="755"/>
 
             <zipfileset dir="${checkerframework}" prefix="checker-framework-${version}"
-<<<<<<< HEAD
-                        includes="api/** changelog.txt README.html LICENSE.txt"/>
-=======
                         includes="changelog.txt README.html LICENSE.txt" excludes="api/**"/>
->>>>>>> 66f74d37
 
             <zipfileset dir="${checkerframework}" prefix="checker-framework-${version}"
                         includes="tutorial/**"
