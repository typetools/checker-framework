#!/bin/bash

rm -rf checkers.zip
wget -q http://types.cs.washington.edu/checker-framework/current/checkers.zip
rm -rf checker-framework/
unzip -q checkers.zip

export CHECKERS=`pwd`/checker-framework/checkers
export ORIG_PATH=$PATH


function cfruntest() {
  echo `which java`
  java -version

  $CHECKERS/binary/javac -version
  if (($?)); then exit 6; fi

  java -jar $CHECKERS/binary/checkers.jar -version
  if (($?)); then exit 6; fi

  $CHECKERS/binary/javac -processor checkers.nonnull.NonNullFbcChecker \
      $CHECKERS/examples/NullnessReleaseTests.java 
  if (($?)); then exit 6; fi

<<<<<<< HEAD
  java -Xbootclasspath/p:$CHECKERS/binary/jsr308-all.jar \
      -jar $CHECKERS/binary/jsr308-all.jar \
      -processor checkers.nonnull.NonNullFbcChecker \
=======
  java -jar $CHECKERS/binary/checkers.jar \
      -processor checkers.nullness.NullnessChecker \
>>>>>>> bd1ed33a
      $CHECKERS/examples/NullnessReleaseTests.java 
  if (($?)); then exit 6; fi
}


echo "Testing with Java 6:"

export JAVA_HOME=$JAVA6_HOME
export PATH=$JAVA_HOME/bin:$PATH

cfruntest


echo "Testing with Java 7:"

export JAVA_HOME=$JAVA7_HOME
export PATH=$JAVA_HOME/bin:$ORIG_PATH

cfruntest<|MERGE_RESOLUTION|>--- conflicted
+++ resolved
@@ -23,14 +23,8 @@
       $CHECKERS/examples/NullnessReleaseTests.java 
   if (($?)); then exit 6; fi
 
-<<<<<<< HEAD
-  java -Xbootclasspath/p:$CHECKERS/binary/jsr308-all.jar \
-      -jar $CHECKERS/binary/jsr308-all.jar \
+  java -jar $CHECKERS/binary/checkers.jar \
       -processor checkers.nonnull.NonNullFbcChecker \
-=======
-  java -jar $CHECKERS/binary/checkers.jar \
-      -processor checkers.nullness.NullnessChecker \
->>>>>>> bd1ed33a
       $CHECKERS/examples/NullnessReleaseTests.java 
   if (($?)); then exit 6; fi
 }
