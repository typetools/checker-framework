Version 3.36.0 (July 5, 2023)
-----------------------------

**User-visible changes:**

The Initialization Checker issues a `cast.unsafe` warning instead of an
`initialization.cast` error.

**Implementation details:**

Deprecated `ElementUtils.getSimpleNameOrDescription()` in favor of `getSimpleDescription()`.

Renamed methods in `AnnotatedTypeMirror`.
The old versions are deprecated.  Because the `*PrimaryAnnotation*` methods
might not return an annotation of a type variable or wildcard, it is better to
call `getEffectiveAnnotation*` or `hasEffectiveAnnotation*` instead.
 * `clearAnnotations*()` => `clearPrimaryAnnotations()`
 * `getAnnotation*()` => `getPrimaryAnnotation*()`.
 * `hasAnnotation*()` => `hasPrimaryAnnotation()`.
 * `removeAnnotation*()` => `removePrimaryAnnotation*()`.
 * `isAnnotatedInHierarchy()` => `hasPrimaryAnnotationInHierarchy()`
 * `removeNonTopAnnotationInHierarchy()` should not be used.

Dataflow Framework:
 * New `ExpressionStatementNode` marks an expression that is used as a statement.
 * Removed class `StringConcatenateAssignmentNode`, which is now desugared.

<<<<<<< HEAD
`GenericAnnotatedTypeFactory`:
 * Renamed `getTypeFactoryOfSubchecker()` to `getTypeFactoryOfSubcheckerOrNull`.
 * Added new `getTypeFactoryOfSubchecker()` that never returns null.
=======
Return types changed:
 * `GenericAnnotatedTypeFactory.getFinalLocalValues()` return type changed to
   `Map`, though the returned value is still a `HashMap`.
 * `BaseTypeChecker.getImmediateSubcheckerClasses()` return type changed to
   `Set`, though the returned value is still a `LinkedHashSet`.
>>>>>>> db6fcdc5

**Closed issues:**


Version 3.35.0 (June 1, 2023)
------------------------------

**User-visible changes:**

The Checker Framework no longer issues `type.checking.not.run` errors.
This reduces clutter in the output.

Signedness Checker:
 * The receiver type of `Object.hashCode()` is now `@UnknownSignedness`.

**Implementation details:**

Instead of overriding `isRelevant()`, a type factory implementation should
override `isRelevantImpl()`.  Clients should continue to call `isRelevant()`;
never call `isRelevantImpl()`.

Methods that now return a `boolean` rather than `void`:
 * `commonAssignmentCheck()`
 * `checkArrayInitialization()`
 * `checkLock()`
 * `checkLockOfThisOrTree()`
 * `ensureExpressionIsEffectivelyFinal()`

Methods that now return `AnnotationMirrorSet` instead of `Set<? extends AnnotationMirror>`:
 * `getTopAnnotations()`
 * `getBottomAnnotations()`
 * `getDefaultTypeDeclarationBounds()`
 * `getExceptionParameterLowerBoundAnnotations()`

Renamed `BaseTypeVisitor.checkExtendsImplements()` to `checkExtendsAndImplements()`.

Class `FieldInvariants`:
 * constructor now takes an `AnnotatedTypeFactory`
 * `isSuperInvariant()` has been renamed to `isStrongerThan()` and
   no longer takes an `AnnotatedTypeFactory`

`CFAbstractValue.validateSet()` takes a type factory rather than a `QualifierHierarchy`.

Removed methods that have been deprecated for over two years.

**Closed issues:**

#4170, #5722, #5777, #5807, #5821, #5826, #5829, #5837, #5930.


Version 3.34.0 (May 2, 2023)
------------------------------

**User-visible changes:**

The Checker Framework runs under JDK 20 -- that is, it runs on a version 20 JVM.

Explicit lambda parameters are defaulted the same as method parameters.  For
example, in `(String s) -> {...}` the type of `s` is `@NonNull String`.

**Implementation details:**

Renamings in `AnnotatedTypeFactory`:
 * `prepareCompilationUnitForWriting()` => `wpiPrepareCompilationUnitForWriting()`
 * `prepareClassForWriting()` => `wpiPrepareClassForWriting()`
 * `prepareMethodForWriting()` => `wpiPrepareMethodForWriting()`
   and changed its signature by adding two formal parameters

**Closed issues:**
#803, #5739, #5749, #5767, #5781, #5787.


Version 3.33.0 (April 3, 2023)
------------------------------

**User-visible changes:**

The new command-line argument `-AwarnRedundantAnnotations` warns about redundant
annotations.  With this flag, a warning is issued if an explicitly written
annotation on a type is the same as the default annotation.  This feature does
not warn about all redundant annotations, only some.

The Value Checker is cognizant of signedness annotations.  This eliminates some
false positive warnings.

**Implementation details:**

The Checker Framework no longer builds under JDK 8.
However, you can still run the Checker Framework under JDK 8.

**Closed issues:**

#3785, #5436, #5708, #5717, #5720, #5721, #5727, #5732.


Version 3.32.0 (March 2, 2023)
------------------------------

**User-visible changes:**

Fixed a bug in the Nullness Checker where a call to a side-effecting method did
not make some formal parameters possibly-null.  The Nullness Checker is likely
to issue more warnings for your code.  For ways to eliminate the new warnings,
see <https://checkerframework.org/manual/#type-refinement-side-effects>.

If you supply the `-AinvocationPreservesArgumentNullness` command-line
option, the Nullness Checker unsoundly assumes that arguments passed to
non-null parameters in an invocation remain non-null after the invocation.
This assumption is unsound in general, but it holds for most code.

**Implementation details:**

Moved `TreeUtils.isAutoGeneratedRecordMember(Element)` to `ElementUtils`.

Renamed `TreeUtils.instanceOfGetPattern()` to `TreeUtils.instanceOfTreeGetPattern()`.

Deprecated `AnnotatedTypes#isExplicitlySuperBounded` and `AnnotatedTypes#isExplicitlyExtendsBounded`
because they are duplicates of `#hasExplicitSuperBound` and `#hasExplicitExtendsBound`.


Version 3.31.0 (February 17, 2023)
------------------------------

**User-visible changes:**

Command-line argument `-AshowPrefixInWarningMessages` puts the checker name
on the first line of each warning and error message.

Signedness Checker changes:
 * Cast expressions are not subject to type refinement.  When a programmer
   writes a cast such as `(@Signed int) 2`, it is not refined to
   `@SignednessGlb` and cannot be used in an unsigned context.
 * When incompatible arguments are passed to `@PolySigned` formal parameters,
   the error is expressed in terms of `@SignednessBottom` rather than the
   greatest lower bound of the argument types.

**Implementation details:**

Moved `AnnotationMirrorSet` and `AnnotationMirrorMap` from
`org.checkerframework.framework.util` to `org.checkerframework.javacutil`.
Changed uses of `Set<AnnotationMirror>` to `AnnotationMirrorSet` including in APIs.
Removed methods from AnnotationUtils that are no longer useful:
`createAnnotationMap`, `createAnnotationSet`, `createUnmodifiableAnnotationSet`.

**Closed issues:**

#5597.


Version 3.30.0 (February 2, 2023)
---------------------------------

**Implementation details:**

`getQualifierKind()` throws an exception rather than returning null.

Renamed Gradle task `copyJarsToDist` to `assembleForJavac`.

**Closed issues:**

#5402, #5486, #5489, #5519, #5524, #5526.


Version 3.29.0 (January 5, 2023)
--------------------------------

**User-visible changes:**

Dropped support for `-ApermitUnsupportedJdkVersion` command-line argument.
You can now run the Checker Framework under any JDK version, without a warning.

Pass `-Astubs=permit-nullness-assertion-exception.astub` to not be warned about null
pointer exceptions within nullness assertion methods like `Objects.requireNonNull`.

Pass `-Astubs=sometimes-nullable.astub` to unsoundly permit passing null to
calls if null is sometimes but not always permitted.

**Closed issues:**

#5412, #5431, #5435, #5438, #5447, #5450, #5453, #5471, #5472, #5487.


Version 3.28.0 (December 1, 2022)
---------------------------------

**User-visible changes:**

The Checker Framework runs under JDK 19 -- that is, it runs on a version 19 JVM.

**Implementation details:**

Renamed `TryFinallyScopeCell` to `LabelCell`.

Renamed `TreeUtils.isEnumSuper` to `isEnumSuperCall`.

**Closed issues:**

#5390, #5399, #5390.


Version 3.27.0 (November 1, 2022)
---------------------------------

**User-visible changes:**

The Constant Value Checker supports new annotation `@DoesNotMatchRegex`.

**Closed issues:**

#5238, #5360, #5362, #5387.


Version 3.26.0 (October 3, 2022)
--------------------------------

**User-visible changes:**

The Checker Framework runs under JDK 18 -- that is, it runs on a version 18 JVM.
(It worked before, but gave a warning that it was not tested.)

Annotations are available for some new JDK 17 APIs (some of those
introduced since JDK 11).

Added `-AnoWarnMemoryConstraints` to change the "Memory constraints are impeding
performance; please increase max heap size" message from a warning to a note.

'unneeded.suppression' warnings can now themeselves be suppressed.

**Implementation details:**

Deprecated `TreeUtils.constructor()` in favor of `TreeUtils.elementFromUse()`.

Added method `isSideEffectFree()` to the `AnnotationProvider` interface.

Deprecated `CFAbstractStore.isSideEffectFree()` in favor of new method
`AnnotationProvider.isSideEffectFree()`.  Note the different contracts of
`PurityUtils.isSideEffectFree()` and `AnnotationProvider.isSideEffectFree()`.

Use `TreeUtils.elementFromDeclaration` and `TreeUtils.elementFromUse` in
preference to `TreeUtils.elementFromTree`, when possible.

For code formatting, use `./gradlew spotlessCheck` and `./gradlew spotlessApply`.
The `checkFormat` and `reformat` Gradle tasks have been removed.

Removed variable `BaseTypeVisitor.inferPurity`.

**Closed issues:**

#5081, #5159, #5245, #5302, #5319, #5323.


Version 3.25.0 (September 1, 2022)
----------------------------------

**User-visible changes:**

Make `mustcall.not.inheritable` a warning rather than an error.

The Property File Checker, Internationalization Checker, and Compiler
Message Checker use `File.pathSeparator` to separate property file paths in
`-Apropfiles`, rather than ':'.

Added `DoNothingChecker` that does nothing.

**Closed issues:**

#5216, #5240, #5256, #5273.


Version 3.24.0 (August 3, 2022)
-------------------------------

**User-visible changes:**

Performance improvements.

Minor bug fixes and enhancements.

**Implementation details:**

Prefer `SystemUtil.jreVersion` to `SystemUtil.getJreVersion()`.

**Closed issues:**

#5200, #5216.


Version 3.23.0 (July 11, 2022)
------------------------------

**User-visible changes:**

By default, command-line argument `-AstubWarnIfNotFound` is treated as true
for stub files provided on the command line and false for built-in stub
files.  Use `-AstubWarnIfNotFound` to enable it for all stub files, and use
new `-AstubNoWarnIfNotFound` to disable it for all stub files.

New command-line argument `-ApermitStaticOwning` suppresses Resource Leak
Checker warnings related to static owning fields.

New command-line argument `-ApermitInitializationLeak` suppresses Resource Leak
Checker warnings related to field initialization.

**Closed issues:**

#4855, #5151, #5166, #5172, #5175, #5181, #5189.


Version 3.22.2 (June 14, 2022)
------------------------------

**Implementation details:**

Expose CFG APIs to allow inserting jumps and throws.


Version 3.22.1 (June 1, 2022)
-----------------------------

**Closed issues:**
#58, #5136, #5138, #5142, #5143.


Version 3.22.0 (May 2, 2022)
----------------------------

**User-visible changes:**

The Signedness Checker now checks calls to `equals()` as well as to `==`.  When
two formal parameter types are annotated with @PolySigned, the two arguments at
a call site must have the same signedness type annotation. (This differs from
the standard rule for polymorphic qualifiers.)

**Implementation details:**

When passed a NewClassTree that creates an anonymous constructor,
AnnotatedTypeFactory#constructorFormUse now returns the type of the anonymous
constructor rather than the type of the super constructor invoked in the
anonymous classes constructor.  If the super constructor has explicit
annotations, they are copied to the anonymous classes constructor.

**Closed issues:**
#5113.


Version 3.21.4 (April 1, 2022)
------------------------------

**Closed issues:**
#5086.


Version 3.21.3 (March 1, 2022)
------------------------------

**Closed issues:**
#2847, #4965, #5039, #5042, #5047.


Version 3.21.2 (February 1, 2022)
---------------------------------

**User-visible changes:**

The `wpi.sh` script supports non-standard names for build system compile targets
via the new `-c` command-line option.

The Checker Framework now more precisely computes and checks the type of the
pattern variable in a pattern match instanceof.

**Implementation details:**

Deprecated CFGLambda.getMethod{Name} in favor of getEnclosingMethod{Name}.

**Closed issues:**
#4615, #4993, #5006, #5007, #5008, #5013, #5016, #5021.


Version 3.21.1 (January 7, 2022)
--------------------------------

**User-visible changes:**

The Checker Framework Gradle Plugin now works incrementally:  if you change just
one source file, then Gradle will recompile just that file rather than all
files.

**Closed issues:**
#2401, #4994, #4995, #4996.


Version 3.21.0 (December 17, 2021)
----------------------------------

**User-visible changes:**

The Checker Framework now more precisely computes the type of a switch expression.

**Implementation details:**

The Dataflow Framework now analyzes switch expressions and switch statements
that use the new `->` case syntax. To do so, a new node, SwitchExpressionNode,
was added.

**Closed issues:**
#2373, #4934, #4977, #4979, #4987.


Version 3.20.0 (December 6, 2021)
---------------------------------

**User-visible changes:**

The Checker Framework now runs on code that contains switch expressions and
switch statements that use the new `->` case syntax, but treats them
conservatively. A future version will improve precision.

**Implementation details:**

The Dataflow Framework can be run on code that contains switch expressions and
switch statements that use the new `->` case syntax, but it does not yet
analyze the cases in a switch expression and it treats `->` as `:`. A future
version will do so.

Removed methods and classes that have been deprecated for more than one year:
 * Old way of constructing qualifier hierarchies
 * `@SuppressWarningsKeys`
 * `RegularBlock.getContents()`
 * `TestUtilities.testBooleanProperty()`
 * `CFAbstractTransfer.getValueWithSameAnnotations()`

**Closed issues:**
#4911, #4948, #4965.


Version 3.19.0 (November 1, 2021)
---------------------------------

**User-visible changes:**

The Checker Framework runs under JDK 17 -- that is, it runs on a version 17 JVM.
The Checker Framework also continues to run under JDK 8 and JDK 11.  New
command-line argument `-ApermitUnsupportedJdkVersion` lets you run the Checker
Framework on any JDK (version 8 or greater) without a warning about an
unsupported JDK version.  The Checker Framework does not yet run on code that
contains switch expressions.

**Implementation details:**

Removed `org.checkerframework.framework.type.VisitorState`
Removed `AnnotatedTypeFactory#postTypeVarSubstitution`

Deprecated methods in AnnotatedTypeFactory:
* `getCurrentClassTree`
* `getCurrentMethodReceiver`

**Closed issues:**
#4932, #4924, #4908, #3014.


Version 3.18.1 (October 4, 2021)
--------------------------------

**Closed issues:**
#4902 and #4903.


Version 3.18.0 (September 1, 2021)
----------------------------------

**User-visible changes:**

Java records are type-checked.  Thanks to Neil Brown.

**Closed issues:**
#4838, #4843, #4852, #4853, #4861, #4876, #4877, #4878, #4878, #4889, #4889.


Version 3.17.0 (August 3, 2021)
-------------------------------

**User-visible changes:**

`-Ainfer` can now infer postcondition annotations that reference formal parameters
(e.g. `"#1"`, `"#2"`) and the receiver (`"this"`).

**Implementation details:**

Method renamings and signature changes (old methods are removed) in `GenericAnnotatedTypeFactory`:
* `getPreconditionAnnotation(VariableElement, AnnotatedTypeMirror)` => `getPreconditionAnnotations(String, AnnotatedTypeMirror, AnnotatedTypeMirror)`
* `getPostconditionAnnotation(VariableElement, AnnotatedTypeMirror, List<AnnotationMirror>)` => `getPostconditionAnnotations(String, AnnotatedTypeMirror, AnnotatedTypeMirror, List<AnnotationMirror>)`
* `getPreOrPostconditionAnnotation(VariableElement, AnnotatedTypeMirror, Analysis.BeforeOrAfter, List<AnnotationMirror>)` => `getPreOrPostconditionAnnotations(String, AnnotatedTypeMirror, AnnotatedTypeMirror, Analysis.BeforeOrAfter, List<AnnotationMirror>)`
* `requiresOrEnsuresQualifierAnno(VariableElement, AnnotationMirror, Analysis.BeforeOrAfter)` => `createRequiresOrEnsuresQualifier(String, AnnotationMirror, AnnotatedTypeMirror, Analysis.BeforeOrAfter, List<AnnotationMirror>)`

Method renamings and signature changes (old method is removed) in `WholeProgramInferenceStorage`:
* `getPreOrPostconditionsForField(Analysis.BeforeOrAfter, ExecutableElement, VariableElement, AnnotatedTypeFactory)` =>  `getPreOrPostconditions(Analysis.BeforeOrAfter, ExecutableElement, String, AnnotatedTypeMirror, AnnotatedTypeFactory)`

Method renamings:
 * `CFAbstractAnalysis.getFieldValues` => `getFieldInitialValues`

The following methods no longer take a `fieldValues` parameter:
 * `GenericAnnotatedTypeFactory#createFlowAnalysis`
 * `CFAnalysis` construtor
 * `CFAbstractAnalysis#performAnalysis`
 * `CFAbstractAnalysis` constructors

**Closed issues:**
#4685, #4689, #4785, #4805, #4806, #4815, #4829, #4849.


Version 3.16.0 (July 13, 2021)
------------------------------

**User-visible changes:**

You can run the Checker Framework on a JDK 16 JVM.  You can pass the `--release
16` command-line argument to the compiler.  You may need to add additional
command-line options, such as `--add-opens`; see the Checker Framework manual.
New syntax, such as records and switch expressions, is not yet supported or
type-checked; that will be added in a future release.  Thanks to Neil Brown for
the JDK 16 support.

The Lock Checker supports a new type, `@NewObject`, for the result of a
constructor invocation.

The `-Ainfer` command-line argument now outputs purity annotations even if
neither `-AsuggestPureMethods` nor `-AcheckPurityAnnotations` is supplied
on the command line.

**Implementation details:**

Method renamings (the old methods remain but are deprecated):
 * `AnnotationFileElementTypes.getDeclAnnotation` => `getDeclAnnotations`

Method renamings (the old methods were removed):
 * `AnnotatedTypeMirror.clearAnnotations => `clearPrimaryAnnotations`

Method renamings in `DefaultTypeHierarchy` (the old methods were removed):
 * `visitIntersectionSupertype` => `visitIntersectionSupertype`
 * `visitIntersectionSubtype` => `visitIntersection_Type`
 * `visitUnionSubtype` => `visitUnion_Type`
 * `visitTypevarSubtype` => `visitTypevar_Type`
 * `visitTypevarSupertype` => `visitType_Typevar`
 * `visitWildcardSubtype` => `visitWildcard_Type`
 * `visitWildcardSupertype` => `visitType_Wildcard`

Method renamings in `AnnotatedTypes` (the old methods were removed):
 * `expandVarArgs` => `expandVarArgsParameters`
 * `expandVarArgsFromTypes` => `expandVarArgsParametersFromTypes`

**Closed issues:**
#3013, #3754, #3791, #3845, #4523, #4767.

Version 3.15.0 (June 18, 2021)
----------------------------

**User-visible changes:**

The Resource Leak Checker ensures that certain methods are called on an
object before it is de-allocated. By default, it enforces that `close()` is
called on any expression whose compile-time type implements `java.io.Closeable`.

**Implementation details:**

Method renamings (the old methods remain but are deprecated):
 * `AnnotatedDeclaredType#wasRaw` => `isUnderlyingTypeRaw`
 * `AnnotatedDeclaredType#setWasRaw` => `setIsUnderlyingTypeRaw`

**Closed issues:**
#4549, #4646, #4684, and #4699.


Version 3.14.0 (June 1, 2021)
----------------------------

**User-visible changes:**

The Units Checker supports new qualifiers (thanks to Rene Kraneis):
 * `@Volume`, `@m3`, `@mm3`, `@km3`
 * `@Force`, `@N`, `@kN`
 * `@t` (metric ton, a unit of mass)

Stub files can now override declaration annotations in the annotated JDK.
Previously, stub files only overrode type annotations in the annotated JDK.

Command-line argument `-AstubWarnIfNotFound` is treated as true for stub
files provided on the command line.

**Implementation details:**

Method `SourceChecker.getProperties` takes a third formal parameter `permitNonExisting`.

Method `TreeUtils.getMethodName()` returns a `String` rather than a `Name`.

Removed CheckerDevelMain.

**Closed issues:**
#3993, #4116, #4586, #4598, #4612, #4614.


Version 3.13.0 (May 3, 2021)
----------------------------

**Survey:**

If you use the Checker Framework, please answer a 3-question survey about what
version of Java you use.  It will take less than 1 minute to complete.  Please
answer it at
<https://docs.google.com/forms/d/1Bbt34c_3nDItHsBnmEfumoyrR-Zxhvo3VTHucXwfMcQ>.
Thanks!

**User-visible changes:**

Command-line argument -AassumeKeyFor makes the Nullness Checker and Map Key
Checker unsoundly assume that the argument to `Map.get` is a key for the
receiver map.

Warning message keys are shorter.  This reduces clutter in error messages and in
`@SuppressWarnings` annotations.  Most ".type.invalid", ".type.incompatible",
".invalid", and ".not.satisfied" suffixes and "type.invalid." prefixes have been
removed, and most ".invalid." substrings have been changed to ".".

The Checker Framework no longer crashes on code that contains binding
variables (introduced in Java 14 for `instanceof` pattern matching), and
such variables are reflected in the control flow graph (CFG).  Thanks to
Chris Day for this change.  However, note that the Checker Framework only
has full support for Java 8 and Java 11.

New command-line argument `-AstubWarnNote` makes stub file warnings notes
rather than warnings.

Removed the StubGenerator section from the manual, because changes in JDK 11
have broken the StubGenerator program.

**Implementation details:**

Method renamings:
 * `DependentTypesHelper.atReturnType` => `atMethodBody`

**Closed issues:**
#1268, #3039, #4410, #4550, #4558, #4563, #4566, #4567, #4571, #4584, #4591,
#4594, #4600.


Version 3.12.0 (April 1, 2021)
------------------------------

**User-visible changes:**

New FAQ item "How should I annotate code that uses generics?" gives
examples of annotations on type variables, together with their meaning.

`-Ainfer=ajava` uses ajava files (rather than jaif files or stub files)
internally during whole-program inference.

The Optional Checker supports a new annotation `@OptionalBottom` that
stands for (only) the `null` value.

The `value` element/argument to `@EnumVal` is now required.  Previously it
defaulted to an empty array.

**Implementation details:**

A precondition or normal postcondition annotation's `value` element must have
type `String[]`, not `String`.  A conditional postcondition annotation's
`expression` element must have type `String[]`, not `String`.  These changes
will not affect users (any programmer-written annotation that was legal before
will still be legal), but it may affect checker implementations.

`JavaExpressionParseUtil`:
`JavaExpressionParseUtil#parse` no longer viewpoint-adapts Java expressions. It
just converts the expression `String` to a `JavaExpression`.  To that end,
`JavaExpressionParseUtil.JavaExpressionContext` has been removed and
`JavaExpressionParseUtil#parse` no longer takes a context object.  Most calls to
`JavaExpressionParseUtil#parse` should be replaced with a call to one of the
methods in `StringToJavaExpressions`.

Renamed `AnnotatedTypeComparer` to `DoubleAnnotatedTypeScanner`. In the new
class, the method `compare` was renamed `defaultAction`. The method `combineRs`
was replaced by `reduce`.

Removed methods:
 * `AnnotationUtils.getElementValueArrayOrSingleton`
 * `DependentTypesHelper.standardizeNewClassTree`: use `atExpression` instead
 * `DependentTypesHelper.standardizeString`: override one of the methods
   explained in the Javadoc of `convertAnnotationMirror`

Method renamings:
 * `DefaultQualifierForUseTypeAnnotator.getSupportAnnosFromDefaultQualifierForUses` => `getDefaultQualifierForUses`
 * In `DependentTypesHelper`:
    * `check*` => `check*ForErrorExpressions`
    * `viewpointAdaptConstructor` => `atConstructorInvocation`
    * `viewpointAdaptMethod` => `atMethodInvocation`
    * `viewpointAdaptTypeVariableBounds` => `atParameterizedTypeUse`
    * `standardizeClass` =>  `atTypeDecl`
    * `standardizeExpression` => `atExpression`
    * `standardizeFieldAccess` => `atFieldAccess`
    * `standardizeReturnType` => `atReturnType`
    * `standardizeVariable` => `atVariableDeclaration`

Deprecated some overloads in `AnnotationUtils` that take a `CharSequence`
(use an overload that takes an `ExecutablElement`):
 * `getElementValueArray`
 * `getElementValueClassName`
 * `getElementValueClassNames`
 * `getElementValueEnumArray`
 * `getElementValueEnum`
 * `getElementValue`
 * `getElementValuesWithDefaults`

Deprecated methods in `AnnotationUtils`:
 * `areSameByClass`: use `areSameByName`
 * `getElementValuesWithDefaults`: use a `getElementValue*` method

Removed deprecated `PluginUtil` class.

**Closed issues:**
#1376, #3740, #3970, #4041, #4254, #4346, #4355, #4358, #4372, #4381, #4384,
#4417, #4449, #4452, #4480.


Version 3.11.0 (March 1, 2021)
------------------------------

**User-visible changes:**

In a stub file for a class C, you may write a declaration for a method that is
inherited by C but not defined by it.  Previously, such stub declarations were
ignored.  For more information, see the manual's documentation of "fake
overrides".

Nullness Checker error message key changes:
 * `known.nonnull` => `nulltest.redundant`
 * `initialization.static.fields.uninitialized` => `initialization.static.field.uninitialized`,
   and it is now issued on the field rather than on the class
 * new `initialization.field.uninitialized` is issued on the field instead of
   `initialization.fields.uninitialized` on the class, if there is no
   explicitly-written constructor.

Signature Checker supports two new type qualifiers:
 * `@CanonicalNameAndBinaryName`
 * `@CanonicalNameOrPrimitiveType`

**Implementation details:**

You can make a variable's default type depend on its name, or a method
return type default depend on the method's name.  To support this feature,
`@DefaultFor` has new elements `names` and `namesExceptions`.

Changes to protected fields in `OverrideChecker`:
 * Removed `overriderMeth`, `overriderTyp`, `overriddenMeth`, `overriddenTyp`
 * Renamed `methodReference` => `isMethodReference`
 * Renamed `overridingType` => `overriderType`
 * Renamed `overridingReturnType` => `overriderReturnType`

Changes to JavaExpression parsing:
 * The signatures of these methods changed; see Javadoc.
    * `JavaExpressionParseUtil#parse`
    * `DependentTypesHelper#standardizeString`
 * These methods moved:
    * `GenericAnnotatedTypeFactory#standardizeAnnotationFromContract` => `DependentTypesHelper`
    * `JavaExpressionParseUtil#fromVariableTree` => `JavaExpression`

Changes to JavaExpressionContext:
 * New method JavaExpressionContext#buildContextForMethodDeclaration(MethodTree, SourceChecker)
   replaces all overloads of buildContextForMethodDeclaration.

Parsing a Java expression no longer requires the formal parameters
`AnnotationProvider provider` or `boolean allowNonDeterministic`.  Methods
in `JavaExpression` with simplified signatures include
 * `fromArrayAccess`
 * `fromNodeFieldAccess`
 * `fromNode`
 * `fromTree`
 * `getParametersOfEnclosingMethod`
 * `getReceiver`

`CFAbstractStore.insertValue` does nothing if passed a nondeterministic
expression.  Use new method `CFAbstractStore.insertValuePermitNondeterministic`
to map a nondeterministic expression to a value.

**Closed issues:**
#862, #3631, #3991, #4031, #4206, #4207, #4226, #4231, #4248, #4263, #4265,
#4279, #4286, #4289.


Version 3.10.0 (February 1, 2021)
---------------------------------

**User-visible changes:**

Moved utility classes from `checker-qual.jar` to the new `checker-util.jar`.
Also, added `util` to the end of all the packages of the utility classes.

In Maven Central, `checker.jar` no longer contains duplicates of qualifiers in
`checker-qual.jar`, but rather uses a Maven dependency. A fat jar file with all
the dependencies (like the old `checker.jar`) is available in Maven Central with
the classifier "all".

When supplying the `-Ainfer=...` command-line argument, you must also supply `-Awarns`.

Replaced several error message keys:
 * `contracts.precondition.expression.parameter.name`
 * `contracts.postcondition.expression.parameter.name`
 * `contracts.conditional.postcondition.expression.parameter.name`
 * `method.declaration.expression.parameter.name`
by new message keys:
 * `expression.parameter.name`
 * `expression.parameter.name.shadows.field`

**Implementation details:**

Deprecated `ElementUtils.enclosingClass`; use `ElementUtils.enclosingTypeElement`.

Removed classes (use `SourceChecker` instead):
 * `BaseTypeContext`
 * `CFContext`
 * `BaseContext`

Removed methods:
 * `SourceChecker.getContext()`: it returned the receiver
 * `SourceChecker.getChecker()`: it returned the receiver
 * `AnnotatedTypeFactory.getContext()`: use `getChecker()`
 * methods on `TreePath`s from class 'TreeUtils`; use the versions in `TreePathUtil`.

Moved class:
 * org.checkerframework.framework.util.PurityUnqualified to
   org.checkerframework.framework.qual.PurityUnqualified

Renamed methods:
 * `AnnotatedTypeMirror.directSuperTypes` => `directSupertypes` (note
   capitalization) for consistency with `javax.lang.model.util.Types`
 * `AnnotatedTypeMirror.removeAnnotation(Class)` => `removeAnnotationByClass`
 * `MethodCall.getParameters` => `getArguments`
 * `MethodCall.containsSyntacticEqualParameter` => `containsSyntacticEqualArgument`
 * `ArrayAccess.getReceiver` => `getArray`

**Closed issues:**
#3325 , #3474.


Version 3.9.1 (January 13, 2021)
--------------------------------

**Implementation details:**

Copied methods on `TreePath`s from class 'TreeUtils` to new class `TreePathUtil`.
(The methods in TreePath will be deleted in the next release.)
 * `TreeUtils.enclosingClass` => `TreePathUtil.enclosingClass`
 * `TreeUtils.enclosingMethod` => `TreePathUtil.enclosingMethod`
 * `TreeUtils.enclosingMethodOrLambda` => `TreePathUtil.enclosingMethodOrLambda`
 * `TreeUtils.enclosingNonParen` => `TreePathUtil.enclosingNonParen`
 * `TreeUtils.enclosingOfClass` => `TreePathUtil.enclosingOfClass`
 * `TreeUtils.enclosingOfKind` => `TreePathUtil.enclosingOfKind`
 * `TreeUtils.enclosingTopLevelBlock` => `TreePathUtil.enclosingTopLevelBlock`
 * `TreeUtils.enclosingVariable` => `TreePathUtil.enclosingVariable`
 * `TreeUtils.getAssignmentContext` => `TreePathUtil.getAssignmentContext`
 * `TreeUtils.inConstructor` => `TreePathUtil.inConstructor`
 * `TreeUtils.isTreeInStaticScope` => `TreePathUtil.isTreeInStaticScope`
 * `TreeUtils.pathTillClass` => `TreePathUtil.pathTillClass`
 * `TreeUtils.pathTillOfKind` => `TreePathUtil.pathTillOfKind`

**Closed issues:**
#789, #3202, #4071, #4083, #4114, #4115.


Version 3.9.0 (January 4, 2021)
-------------------------------

**User-visible changes:**

New scripts `checker/bin/wpi.sh` and `checker/bin/wpi-many.sh` run whole-program
inference, without modifying the source code of the target programs.

The `-Ainfer` command-line argument now infers
 * method preconditions (`@RequiresQualifiers`, `@RequiresNonNull`)
 * method postconditions (`@EnsuresQualifiers`, `@EnsuresNonNull`)
 * `@MonotonicNonNull`

The Called Methods Checker supports the -AdisableReturnsReceiver command-line option.

The Format String Checker recognizes Error Prone's `@FormatMethod` annotation.

Use of `@SuppressWarnings("fbc")` to suppress initialization warnings is deprecated.

**Implementation details:**

Class renamings:
 * `StubParser` => `AnnotationFileParser`
 * `Receiver` => `JavaExpression`
   Also related class and method renamings, such as
    * `FlowExpressions.internalReprOf` => `JavaExpressions.fromNode`
 * In the Dataflow Framework:
    * `ThisLiteralNode` => `ThisNode`
    * `ExplicitThisLiteralNode` => `ExplicitThisNode`
    * `ImplicitThisLiteralNode` => `ImplicitThisNode`

Method deprecations:
 * Deprecated `AnnotatedTypeFactory.addAliasedAnnotation`; use `addAliasedTypeAnnotation`

**Closed issues:**
#765, #2452, #2953, #3377, #3496, #3499, #3826, #3956, #3971, #3974, #3994,
#4004, #4005, #4018, #4032, #4068, #4070.


Version 3.8.0 (December 1, 2020)
--------------------------------

**User-visible changes:**

The Initialized Fields Checker warns when a field is not initialized by a
constructor.  This is more general than the Initialization Checker, which
only checks that `@NonNull` fields are initialized.

The manual describes how to modify an sbt build file to run the Checker
Framework.

The -AwarnUnneededSuppressions command-line option warns only about
suppression strings that contain a checker name.

The -AwarnUnneededSuppressionsExceptions=REGEX command-line option
partially disables -AwarnUnneededSuppressions.  Most users don't need this.

**Implementation details:**

Added classes `SubtypeIsSubsetQualifierHierarchy` and
`SubtypeIsSupersetQualifierHierarchy`.

Moved the `contractsUtils` field from the visitor to the type factory.

Class renamings:
 * `ContractsUtils` => `ContractsFromMethod`

Method renamings:
 * `ElementUtils.getVerboseName` => `ElementUtils.getQualifiedName`
 * `ElementUtils.getSimpleName` => `ElementUtils.getSimpleSignature`

Field renamings:
 * `AnnotatedTypeMirror.actualType` => `AnnotatedTypeMirror.underlyingType`

Added a formal parameter to methods in `MostlyNoElementQualifierHierarchy`:
 * `leastUpperBoundWithElements`
 * `greatestLowerBoundWithElements`

Removed a formal parameter from methods in `BaseTypeVisitor`:
 * `checkPostcondition`
 * `checkConditionalPostcondition`

In `Analysis.runAnalysisFor()`, changed `boolean` parameter to enum `BeforeOrAfter`.

Removed `org.checkerframework.framework.util.AnnotatedTypes#getIteratedType`; use
`AnnotatedTypeFactory#getIterableElementType(ExpressionTree)` instead.

**Closed issues:**
#3287, #3390, #3681, #3839, #3850, #3851, #3862, #3871, #3884, #3888, #3908,
#3929, #3932, #3935.


Version 3.7.1 (November 2, 2020)
--------------------------------

**User-visible changes:**

The Constant Value Checker supports two new annotations: @EnumVal and @MatchesRegex.

The Nullness Checker supports annotation org.jspecify.annotations.NullnessUnspecified.

**Implementation details:**

AnnotatedIntersectionType#directSuperTypes now returns
List<? extends AnnotatedTypeMirror>.

The @RelevantJavaTypes annotation is now enforced:  a checker issues a warning
if the programmer writes a type annotation on a type that is not listed.

Deprecated CFAbstractTransfer.getValueWithSameAnnotations(), which is no
longer used.  Added new methods getWidenedValue() and getNarrowedValue().

Renamed TestUtilities.assertResultsAreValid() to TestUtilities.assertTestDidNotFail().

Renamed BaseTypeValidator.isValidType() to BaseTypeValidator.isValidStructurally().

New method BaseTypeVisitor#visitAnnotatedType(List, Tree) centralizes checking
of user-written type annotations, even when parsed in declaration locations.

**Closed issues:**
#868, #1908, #2075, #3349, #3362, #3569, #3614, #3637, #3709, #3710, #3711,
#3720, #3730, #3742, #3760, #3770, #3775, #3776, #3792, #3793, #3794, #3819,
#3831.


Version 3.7.0 (October 1, 2020)
-------------------------------

**User-visible changes:**

The new Called Methods Checker tracks methods that have definitely been
called on an object. It automatically supports detecting mis-uses of the
builder pattern in code that uses Lombok or AutoValue.

Accumulation analysis is now supported via a generic Accumulation Checker.
An accumulation analysis is a restricted form of typestate analysis that does
not require a precise alias analysis for soundness. The Called Methods Checker
is an accumulation analysis.

The Nullness Checker supports annotations
org.codehaus.commons.nullanalysis.NotNull,
org.codehaus.commons.nullanalysis.Nullable, and
org.jspecify.annotations.Nullable.

The Signature Checker supports annotations @CanonicalName and @CanonicalNameOrEmpty.
The Signature Checker treats jdk.jfr.Unsigned as an alias for its own @Unsigned annotation.

The shorthand syntax for the -processor command-line argument applies to
utility checkers, such as the Constant Value Checker.

**Implementation details:**

A checker implementation may override AnnotatedTypeFactory.getWidenedAnnotations
to provide special behavior for primitive widening conversions.

Deprecated org.checkerframework.framework.util.MultiGraphQualifierHierarchy and
org.checkerframework.framework.util.GraphQualifierHierarchy.  Removed
AnnotatedTypeFactory#createQualifierHierarchy(MultiGraphFactory) and
AnnotatedTypeFactory#createQualifierHierarchyFactory.  See Javadoc of
MultiGraphQualifierHierarchy for instructions on how to use the new classes and
methods.

Renamed methods:
 * NumberUtils.isFloatingPoint => TypesUtils.isFloatingPoint
 * NumberUtils.isIntegral => TypesUtils.isIntegralPrimitiveOrBoxed
 * NumberUtils.isPrimitiveFloatingPoint => TypeKindUtils.isFloatingPoint
 * NumberUtils.isPrimitiveIntegral => TypeKindUtils.isIntegral
 * NumberUtils.unboxPrimitive => TypeKindUtils.primitiveOrBoxedToTypeKind
 * TypeKindUtils.widenedNumericType => TypeKindUtils.widenedNumericType
 * TypesUtils.isFloating => TypesUtils.isFloatingPrimitive
 * TypesUtils.isIntegral => TypesUtils.isIntegralPrimitive

The CFStore copy constructor now takes only one argument.

**Closed issues:**
#352, #354, #553, #722, #762, #2208, #2239, #3033, #3105, #3266, #3275, #3408,
#3561, #3616, #3619, #3622, #3625, #3630, #3632, #3648, #3650, #3667, #3668,
#3669, #3700, #3701.


Version 3.6.1 (September 2, 2020)
---------------------------------

Documented that the Checker Framework can issue false positive warnings in
dead code.

Documented when the Signedness Checker permits right shift operations.

**Closed issues:**
#3484, #3562, #3565, #3566, #3570, #3584, #3594, #3597, #3598.


Version 3.6.0 (August 3, 2020)
------------------------------

**User-visible changes:**

The Interning Checker supports method annotations @EqualsMethod and
@CompareToMethod.  Place them on methods like equals(), compareTo(), and
compare() to permit certain uses of == on non-interned values.

Added an overloaded version of NullnessUtil.castNonNull that takes an error message.

Added a new option `-Aversion` to print the version of the Checker Framework.

New CFGVisualizeLauncher command-line arguments:
 * `--outputdir`: directory in which to write output files
 * `--string`: print the control flow graph in the terminal
All CFGVisualizeLauncher command-line arguments now start with `--` instead of `-`.

**Implementation details:**

`commonAssignmentCheck()` now takes an additional argument.  Type system
authors must update their overriding implementations.

Renamed methods:
 * GenericAnnotatedTypeFactory#addAnnotationsFromDefaultQualifierForUse => #addAnnotationsFromDefaultForType and
 * BaseTypeValidator#shouldCheckTopLevelDeclaredType => #shouldCheckTopLevelDeclaredOrPrimitiveType

Removed org.checkerframework.framework.test.FrameworkPer(Directory/File)Test classes.
Use CheckerFrameworkPer(Directory/File)Test instead.

**Closed issues:**

#1395, #2483, #3207, #3223, #3224, #3313, #3381, #3422, #3424, #3428, #3429,
#3438, #3442, #3443, #3447, #3449, #3461, #3482, #3485, #3495, #3500, #3528.


Version 3.5.0 (July 1, 2020)
----------------------------

**User-visible changes:**

Use "allcheckers:" instead of "all:" as a prefix in a warning suppression string.
Writing `@SuppressWarnings("allcheckers")` means the same thing as
`@SuppressWarnings("all")`, unless the `-ArequirePrefixInWarningSuppressions`
command-line argument is supplied.  See the manual for details.

It is no longer necessary to pass -Astubs=checker.jar/javadoc.astub when
compiling a program that uses Javadoc classes.

Renamed command-line arguments:
 * -AshowSuppressWarningKeys to -AshowSuppressWarningsStrings

The Signature Checker no longer considers Java keywords to be identifiers.
Renamed Signature Checker annotations:
 * @BinaryNameInUnnamedPackage => @BinaryNameWithoutPackage
 * @FieldDescriptorForPrimitiveOrArrayInUnnamedPackage => @FieldDescriptorWithoutPackage
 * @IdentifierOrArray => @ArrayWithoutPackage
Added new Signature Checker annotations:
 * @BinaryNameOrPrimitiveType
 * @DotSeparatedIdentifiersOrPrimitiveType
 * @IdentifierOrPrimitiveType

The Nullness Checker now treats `System.getProperty()` soundly.  Use
`-Alint=permitClearProperty` to disable special treatment of
`System.getProperty()` and to permit undefining built-in system properties.

Class qualifier parameters:  When a generic class represents a collection,
a user can write a type qualifier on the type argument, as in
`List<@Tainted Character>` versus `List<@Untainted Character>`.  When a
non-generic class represents a collection with a hard-coded type (as
`StringBuffer` hard-codes `Character`), you can use the new class qualifier
parameter feature to distinguish `StringBuffer`s that contain different
types of characters.

The Dataflow Framework supports backward analysis.  See its manual.

**Implementation details:**

Changed the types of some fields and methods from array to List:
 * QualifierDefaults.validLocationsForUncheckedCodeDefaults()
 * QualifierDefaults.STANDARD_CLIMB_DEFAULTS_TOP
 * QualifierDefaults.STANDARD_CLIMB_DEFAULTS_BOTTOM
 * QualifierDefaults.STANDARD_UNCHECKED_DEFAULTS_TOP
 * QualifierDefaults.STANDARD_UNCHECKED_DEFAULTS_BOTTOM

Dataflow Framework: Analysis is now an interface.  Added AbstractAnalysis,
ForwardAnalysis, ForwardTransferFunction, ForwardAnalysisImpl,
BackwardAnalysis, BackwardTransferFunction, and BackwardAnalysisImpl.
To adapt existing code:
 * `extends Analysis<V, S, T>` => `extends ForwardAnalysisImpl<V, S, T>`
 * `implements TransferFunction<V, S>` => `implements ForwardTransferFunction<V, S>`

In AbstractQualifierPolymorphism, use AnnotationMirrors instead of sets of
annotation mirrors.

Renamed meta-annotation SuppressWarningsKeys to SuppressWarningsPrefix.
Renamed SourceChecker#getSuppressWarningsKeys(...) to getSuppressWarningsPrefixes.
Renamed SubtypingChecker#getSuppressWarningsKeys to getSuppressWarningsPrefixes.

Added GenericAnnotatedTypeFactory#postAnalyze, changed signature of
GenericAnnotatedTypeFactory#handleCFGViz, and removed CFAbstractAnalysis#visualizeCFG.

Removed methods and classes marked deprecated in release 3.3.0 or earlier.

**Closed issues:**
#1362, #1727, #2632, #3249, #3296, #3300, #3356, #3357, #3358, #3359, #3380.


Version 3.4.1 (June 1, 2020)
----------------------------

-Ainfer now takes an argument:
 * -Ainfer=jaifs uses .jaif files to store the results of whole-program inference.
 * -Ainfer=stubs uses .astub files to store the results of whole-program inference.
 * -Ainfer is deprecated but is the same as -Ainfer=jaifs, for backwards compatibility.

New command-line option:
  -AmergeStubsWithSource If both a stub file and a source file are available, use both.

**Closed issues:**
#2893, #3021, #3128, #3160, #3232, #3277, #3285, #3289, #3295, #3302, #3305,
#3307, #3310, #3316, #3318, #3329.


Version 3.4.0 (May 3, 2020)
---------------------------

The annotated jdk8.jar is no longer used.  You should remove any occurrence of
  -Xbootclasspath/p:.../jdk8.jar
from your build scripts.  Annotations for JDK 8 are included in checker.jar.

The Returns Receiver Checker enables documenting and checking that a method
returns its receiver (i.e., the `this` parameter).

**Closed issues:**
#3267, #3263, #3217, #3212, #3201, #3111, #3010, #2943, #2930.


Version 3.3.0 (April 1, 2020)
-----------------------------

**User-visible changes:**

New command-line options:
  `-Alint=trustArrayLenZero` trust `@ArrayLen(0)` annotations when determining
  the type of Collections.toArray.

Renamings:
  `-AuseDefaultsForUncheckedCode` to `-AuseConservativeDefaultsForUncheckedCode`
    The old name works temporarily but will be removed in a future release.

For collection methods with `Object` formal parameter type, such as
contains, indexOf, and remove, the annotated JDK now forbids null as an
argument.  To make the Nullness Checker permit null, pass
`-Astubs=collection-object-parameters-may-be-null.astub`.

The argument to @SuppressWarnings can be a substring of a message key that
extends at each end to a period or an end of the key.  (Previously, any
substring worked, including the empty string which suppressed all warnings.
Use "all" to suppress all warnings.)

All postcondition annotations are repeatable (e.g., `@EnsuresNonNull`,
`@EnsuresNonNullIf`, ...).

Renamed wrapper annotations (which users should not write):
 * `@DefaultQualifiers` => `@DefaultQualifier.List`
 * `@EnsuresQualifiersIf` => `@EnsuresQualifierIf.List`
 * `@EnsuresQualifiers` => `@EnsuresQualifier.List`
 * `@RequiresQualifiers` => `@RequiresQualifier.List`

**Implementation details:**

Removed `@DefaultInUncheckedCodeFor` and
`@DefaultQualifierInHierarchyInUncheckedCode`.

Renamings:
 * applyUncheckedCodeDefaults() to applyConservativeDefaults()
 * useUncheckedCodeDefault() to useConservativeDefault()
 * AnnotatedTypeReplacer to AnnotatedTypeCopierWithReplacement
 * AnnotatedTypeMerger to AnnotatedTypeReplacer

Deprecated the `framework.source.Result` class; use `DiagMessage` or
`List<DiagMessage>` instead.  If you were creating a `Result` just to
pass it to `report`, then call new methods `reportError` and
`reportWarning` instead.

AbstractTypeProcessor#typeProcessingOver() always gets called.

**Closed issues:**
#1307, #1881, #1929, #2432, #2793, #3040, #3046, #3050, #3056, #3083, #3124,
#3126, #3129, #3132, #3139, #3149, #3150, #3167, #3189.


Version 3.2.0 (March 2, 2020)
-----------------------------

@SuppressWarnings("initialization") suppresses only warnings whose key
contains "initialization".  Previously, it suppressed all warnings issued
by the Nullness Checker or the Initialization Checker.

**Closed issues:**
#2719, #3001, #3020, #3069, #3093, #3120.


Version 3.1.1 (February 3, 2020)
--------------------------------

New command-line options:
  -AassumeDeterministic Unsoundly assume that every method is deterministic
  -AassumePure Unsoundly assume that every method is pure

Renamed -Anocheckjdk to -ApermitMissingJdk.
The old version still works, for backward compatibility.

Renamed -Alint=forbidnonnullarraycomponents to
-Alint=soundArrayCreationNullness.  The old version still works, for
backward compatibility.

Implementation details:
 * Deprecated QualifierHierarchy#getTypeQualifiers.
 * Deprecated Analysis#Analysis(ProcessingEnvironment) and Analysis#Analysis(T,
   int, ProcessingEnvironment); use Analysis#Analysis(), Analysis#Analysis(int),
   Analysis#Analysis(T), and Analysis#Analysis(T, int) instead.
 * Renamed SourceChecker#getMessages to getMessagesProperties.
 * Renamed one overload of SourceChecker.printMessages to printOrStoreMessage.

**Closed issues:**
#2181, #2975, #3018, #3022, #3032, #3036, #3037, #3038, #3041, #3049, #3055,
#3076.


Version 3.1.0 (January 3, 2020)
-------------------------------

Command-line option -AprintGitProperties prints information about the git
repository from which the Checker Framework was compiled.

**Implementation details:**
 * Removed static cache in AnnotationUtils#areSameByClass and added
   AnnotatedTypeFactory#areSameByClass that uses an instance cache.
 * Removed static cache in AnnotationBuilder#fromName and #fromClass.
 * ContractsUtils#getPreconditions takes an ExecutableElement as an argument.
 * ContractsUtils#getContracts returns a Set.
 * Moved ContractUtils.Contract to outer level.
 * Renamed ConditionalPostcondition#annoResult to ConditionalPostcondition#resultValue.

**Closed issues:**
#2867, #2897, #2972.


Version 3.0.1 (December 2, 2019)
--------------------------------

New command-line option for the Constant Value Checker
`-AnoNullStringsConcatenation` unsoundly assumes that every operand of a String
concatenation is non-null.

**Implementation details:**
 * Moved AnnotatedTypes#hasTypeQualifierElementTypes to AnnotationUtils.
 * Deprecated AnnotatedTypes#isTypeAnnotation and AnnotatedTypes#hasTypeQualifierElementTypes.

**Closed issues:**
#945, #1224, #2024, #2744, #2809, #2815, #2818, #2830, #2840, #2853, #2854,
#2865, #2873, #2874, #2878, #2880, #2886, #2888, #2900, #2905, #2919, #2923.


Version 3.0.0 (November 1, 2019)
--------------------------------

The Checker Framework works on both JDK 8 and JDK 11.
 * Type annotations for JDK 8 remain in jdk8.jar.
 * Type annotations for JDK 11 appear in stub files in checker.jar.

Removed the @PolyAll annotation.

**Implementation details:**
 * Removed all previously deprecated methods.
 * AnnotatedTypeFactory#getFnInterfaceFromTree now returns an AnnotatedExecutableType.
 * AnnotationUtils#areSame and #areSameByName now only accept non-null
   AnnotationMirrors

**Closed issues:**
#1169, #1654, #2081, #2703, #2739, #2749, #2779, #2781, #2798, #2820, #2824,
#2829, #2842, #2845, #2848.


Version 2.11.1 (October 1, 2019)
--------------------------------

The manual links to the Object Construction Checker.

**Closed issues:**
#1635, #2718, #2767.


Version 2.11.0 (August 30, 2019)
--------------------------------

The Checker Framework now uses the Java 9 javac API. The manual describes
how to satisfy this dependency, in a way that works on a Java 8 JVM.
Running the Checker Framework on a Java 9 JVM is not yet supported.


Version 2.10.1 (August 22, 2019)
--------------------------------

**Closed issues:**
#1152, #1614, #2031, #2482, #2543, #2587, #2678, #2686, #2690, #2712, #2717,
#2713, #2721, #2725, #2729.


Version 2.10.0 (August 1, 2019)
-------------------------------

Removed the NullnessRawnessChecker.  Use the NullnessChecker instead.

**Closed issues:**
#435, #939, #1430, #1687, #1771, #1902, #2173, #2345, #2470, #2534, #2606,
#2613, #2619, #2633, #2638.


Version 2.9.0 (July 3, 2019)
----------------------------

Renamed the Signedness Checker's @Constant annotation to @SignednessGlb.
Introduced an alias, @SignedPositive, for use by programmers.

Annotated the first argument of Opt.get and Opt.orElseThrow as @NonNull.

Removed meta-annotation @ImplicitFor:
 * Use the new meta-annotation @QualifierForLiteral to replace
   @ImplicitFor(literals, stringpatterns).
 * Use the meta-annotation @DefaultFor to replace @ImplicitFor(typeKinds,
   types).
 * Use the new meta-annotation @UpperBoundFor to specify a qualifier upper
   bound for certain types.
 * You can completely remove
     @ImplicitFor(typeNames = Void.class, literals = LiteralKind.NULL)
   on bottom qualifiers.
     @DefaultFor(types = Void.class)
   and
     @QualifierForLiterals(literals = LiteralKind.NULL)
   are added to the bottom qualifier by default.

Add @DefaultQualifierOnUse and @NoDefaultQualifierOnUse type declaration annotations

New/changed error message keys:
 * initialization.static.fields.uninitialized for uninitialized static fields
 * unary.increment and unary.decrement
   replace some occurrences of compound.assignment

**Implementation details:**
 * Renamed QualifierPolymorphism#annotate methods to resolve
 * Renamed ImplicitsTreeAnnotator to LiteralTreeAnnotator
 * Renamed ImplicitsTypeAnnotator to DefaultForTypeAnnotator
 * Removed TypeUseLocation.TYPE_DECLARATION
 * Removed InheritedFromClassAnnotator, replace with DefaultQualifierForUseTypeAnnotator
 * Rename TreeUtils.isSuperCall and TreeUtils.isThisCall to
 isSuperConstructorCall and isThisConstructorCall

**Closed issues:**
#2247, #2391, #2409, #2434, #2451, #2457, #2468, #2484, #2485, #2493, #2505,
#2536, #2537, #2540, #2541, #2564, #2565, #2585.


Version 2.8.2 (June 3, 2019)
----------------------------

The Signature Checker supports a new type, @FqBinaryName.

Added a template for a repository that you can use to write a custom checker.

Linked to the Checker Framework Gradle plugin, which makes it easy to run
a checker on a project that is built using the Gradle build tool.

Implementation detail: deprecated TreeUtils.skipParens in favor of
TreeUtils.withoutParens which has the same specification.

**Closed issues:**
#2291, #2406, #2469, #2477, #2479, #2480, #2494, #2499.


Version 2.8.1 (May 1, 2019)
---------------------------

Moved text about the Purity Checker into its own chapter in the manual.

**Closed issues:**
#660, #2030, #2223, #2240, #2244, #2375, #2407, #2410, #2415, #2420, #2421,
#2446, #2447, #2460, #2462.


Version 2.8.0 (April 3, 2019)
-----------------------------

Support `androidx.annotation.RecentlyNonNull` and `RecentlyNullable` (as of
2.6.0, but not previously documented).

The following qualifiers are now repeatable:  `@DefaultQualifier`
`@EnsuresQualifierIf` `@EnsuresQualifier` `@RequiresQualifier`.  Therefore,
users generally do not need to write the following wrapper annotations:
`@DefaultQualifiers` `@EnsuresQualifiersIf` `@EnsuresQualifiers`
`@RequiresQualifiers`.

New command-line option `-ArequirePrefixInWarningSuppressions` makes
`@SuppressWarnings` recognize warning keys of the form
"checkername:key.about.problem" but ignore warning keys of the form
"key.about.problem" without the checker name as a prefix.

New CONSTRUCTOR_RESULT enum constant in TypeUseLocation makes it possible to
set default annotations for constructor results.

Clarified the semantics of annotations on class and constructor declarations.
See Section 25.5 "Annotations on classes and constructors" in the manual.

Interface changes:
 * Added protected methods to BaseTypeVisitor so that checkers can change the
   checks for annotations on classes, constructor declarations, and constructor
   invocations.
 * Removed BaseTypeVisitor#checkAssignability and BaseTypeVisitor#isAssignable
   methods.
 * Renamed AnnotatedTypeFactory#getEnclosingMethod to
   AnnotatedTypeFactory#getEnclosingElementForArtificialTree

**Closed issues:**
#2159, #2230, #2318, #2324, #2330, #2334, #2343, #2344, #2353, #2366, #2367,
#2370, #2371, #2385.


Version 2.7.0 (March 1, 2019)
-----------------------------

The manual links to the AWS crypto policy compliance checker, which enforces
that no weak cipher algorithms are used with the Java crypto API.

The Nullness Checker supports RxJava annotations
io.reactivex.annotations.NonNull and io.reactivex.annotations.Nullable.

The checker-qual artifact (jar file) contains an OSGi manifest.

New TYPE_DECLARATION enum constant in TypeUseLocation makes it possible to
(for example) set defaults annotations for class/interface definitions.

Interface changes:
 * Renamed the "value" element of the @HasSubsequence annotation to
   "subsequence".
 * Renamed @PolySignedness to @PolySigned.
 * Renamed AnnotatedTypeFactory.ParameterizedMethodType to
   ParameterizedExecutableType.

Added missing checks regarding annotations on classes, constructor
declarations, and constructor invocations.  You may see new warnings.

**Closed issues:**
#788, #1751, #2147, #2163, #2186, #2235, #2243, #2263, #2264, #2286, #2302,
#2326, #2327.


Version 2.6.0 (February 3, 2019)
--------------------------------

The manual includes a section about how to use Lombok and the Checker
Framework simultaneously.

Commons CSV has been added to the annotated libraries on Maven Central.

Some error messages have been changed to improve comprehensibility,
such as by adjusting wording or adding additional information.

Relevant to type system implementers:
Renamed method areSameIgnoringValues to areSameByName.

**Closed issues:**
#2008, #2166, #2185, #2187, #2221, #2224, #2229, #2234, #2248.
Also fixed false negatives in handling of Map.get().


Version 2.5.8 (December 5, 2018)
--------------------------------

The manual now links to the AWS KMS compliance checker, which enforces
that calls to AWS KMS only generate 256-bit keys.

**Closed issues:**
#372, #1678, #2207, #2212, #2217.


Version 2.5.7 (November 4, 2018)
--------------------------------

New @EnsuresKeyFor and @EnsuresKeyForIf method annotations permit
specifying the postcondition that a method gives some value a @KeyFor type.

The manual links to the Rx Thread & Effect Checker, which enforces
UI Thread safety properties for stream-based Android applications.

**Closed issues:**
#1014, #2151, #2178, #2180, #2183, #2188, #2190, #2195, #2196, #2198, #2199.


Version 2.5.6 (October 3, 2018)
-------------------------------

Introduce checker-qual-android artifact that is just like the checker-qual
artifact, but the qualifiers have classfile retention.  This is useful for
Android projects.

Removed the code for the checker-compat-qual artifact.  It was only useful
for Java 7, which the Checker Framework no longer supports.  The
checker-compat-qual artifact remains available on Maven Central, with
versions 2.5.5 and earlier.

**Closed issues:**
#2135, #2157, #2158, #2164, #2171.


Version 2.5.5 (August 30, 2018)
-------------------------------

Implicit imports (deprecated in November 2014) are no longer supported.

Renamed the testlib Maven artifact to framework-test.

Removed command-line option -AprintErrorStack, which is now the default.
Added -AnoPrintErrorStack to disable it (which should be rare).

Replaced ErrorReporter class with BugInCF and UserError exceptions.

**Closed issues:**
#1999, #2008, #2023, #2029, #2074, #2088, #2098, #2099, #2102, #2107.


Version 2.5.4 (August 1, 2018)
------------------------------

**Closed issues:**
#2030, #2048, #2052, #2059, #2065, #2067, #2073, #2082.


Version 2.5.3 (July 2, 2018)
----------------------------

**Closed issues:**
#266, #1248, #1678, #2010, #2011, #2018, #2020, #2046, #2047, #2054.


Version 2.5.2 (June 1, 2018)
----------------------------

In the Map Key Checker, null is now @UnknownKeyFor.  See the "Map Key Checker"
chapter in the manual for more details.

**Closed issues:**
#370, #469, #1701, #1916, #1922, #1959, #1976, #1978, #1981, #1983, #1984, #1991, #1992.


Version 2.5.1 (May 1, 2018)
---------------------------

Added a Maven artifact of the Checker Framework testing library, testlib.

**Closed issues:**
#849, #1739, #1838, #1847, #1890, #1901, #1911, #1912, #1913, #1934, #1936,
#1941, #1942, #1945, #1946, #1948, #1949, #1952, #1953, #1956, #1958.


Version 2.5.0 (April 2, 2018)
-----------------------------

Declaration annotations that are aliases for type annotations are now treated
as if they apply to the top-level type.  See "Declaration annotations" section
in the "Warnings" chapter in the manual for more details.

Ended support for annotations in comments.  See "Migrating away from
annotations in comments" section in the "Handling legacy code" chapter in the
manual for instructions on how to remove annotations from comments.

**Closed issues:**
#515, #1667, #1739, #1776, #1819, #1863, #1864, #1865, #1866, #1867, #1870,
#1876, #1879, #1882, #1898, #1903, #1905, #1906, #1910, #1914, #1915, #1920.


Version 2.4.0 (March 1, 2018)
-----------------------------

Added the Index Checker, which eliminates ArrayIndexOutOfBoundsException.

Added the Optional Checker, which verifies uses of Java 8's Optional class.

Removed the Linear Checker, whose implementation was inconsistent with its
documentation.

Added a @QualifierArgument annotation to be used on pre- and postcondition
  annotations created by @PreconditionAnnotation, @PostconditionAnnotation,
  and @ConditionalPostconditionAnnotation. This allows qualifiers with
  arguments to be used in pre- and postconditions.

Added new type @InternalFormForNonArray to the Signature Checker

Moved annotated libraries from checker/lib/*.jar to the Maven Central Repository:
<https://search.maven.org/#search%7Cga%7C1%7Cg%3A%22org.checkerframework.annotatedlib%22>

Moved the Javadoc stub file from checker/lib/javadoc.astub to
checker/resources/javadoc.astub.

Simplified the instructions for running the Checker Framework with Gradle.

The Checker Framework Eclipse plugin is no longer released nor supported.

**Closed issues:**
#65, #66, #100, #108, #175, #184, #190, #194, #209, #239, #260, #270, #274,
#293, #302, #303, #306, #321, #325, #341, #356, #360, #361, #371, #383, #385,
#391, #397, #398, #410, #423, #424, #431, #430, #432, #548, #1131, #1148,
#1213, #1455, #1504, #1642, #1685, #1770, #1796, #1797, #1801, #1809, #1810,
#1815, #1817, #1818, #1823, #1831, #1837, #1839, #1850, #1851, #1852, #1861.


Version 2.3.2 (February 1, 2018)
--------------------------------

**Closed issues:**
#946, #1133, #1232, #1319, #1625, #1633, #1696, #1709, #1712, #1734, #1738,
#1749, #1754, #1760, #1761, #1768, #1769, #1781.


Version 2.3.1 (January 2, 2018)
-------------------------------

**Closed issues:**
#1695, #1696, #1697, #1698, #1705, #1708, #1711, #1714, #1715, #1724.


Version 2.3.0 (December 1, 2017)
--------------------------------

Removed the deprecated @LazyNonNull type qualifier.
Deprecated most methods in InternalUtils and moved them to either
TreeUtils or TypesUtils. Adapted a few method names and parameter
orders for consistency.

**Closed issues:**
#951, #1356, #1495, #1602, #1605, #1623, #1628, #1636, #1641, #1653, #1655,
#1664, #1665, #1681, #1684, #1688, #1690.


Version 2.2.2 (November 2, 2017)
--------------------------------

The Interning Checker supports a new annotation, @InternedDistinct, which
indicates that the value is not equals() to any other value.

An annotated version of the Commons IO library appears in checker/lib/ .

Closed issue #1586, which required re-opening issues 293 and 341 until
proper fixes for those are implemented.

**Closed issues:**
#1386, #1389, #1423, #1520, #1529, #1530, #1531, #1546, #1553, #1555, #1565,
#1570, #1579, #1580, #1582, #1585, #1586, #1587, #1598, #1609, #1615, #1617.


Version 2.2.1 (September 29, 2017)
----------------------------------

Deprecated some methods in AnnotatedTypeMirror and AnnotationUtils, to
be removed after the 2.2.1 release.

The qualifiers and utility classes in checker-qual.jar are compiled to Java 8
byte code. A new jar, checker-qual7.jar, includes the qualifiers and utility
classes compiled to Java 7 byte code.

**Closed issues:**
#724, #1431, #1442, #1459, #1464, #1482, #1496, #1499, #1500, #1506, #1507,
#1510, #1512, #1522, #1526, #1528, #1532, #1535, #1542, #1543.


Version 2.2.0 (September 5, 2017)
---------------------------------

A Java 8 JVM is required to run the Checker Framework.
You can still typecheck and compile Java 7 (or earlier) code.
With the "-target 7" flag, the resulting .class files still run with JDK 7.

The stub file format has changed to be more similar to regular Java syntax.
Most notably, receiver annotations are written using standard Java 8 syntax
(a special first formal paramter named "this") and inner classes are written
using standard Java syntax (rather than at the top level using a name that
contains "$". You need to update your stub files to conform to the new syntax.

**Closed issues:**
#220, #293, #297, #341, #375, #407, #536, #571, #798, #867, #1180, #1214, #1218,
#1371, #1411, #1427, #1428, #1435, #1438, #1450, #1456, #1460, #1466, #1473,
#1474.


Version 2.1.14 (3 August 2017)
------------------------------

Nullness Checker change to annotated JDK:  The type argument to the Class,
Constructor, and Optional classes may now be annotated as @Nullable or
@NonNull.  The nullness of the type argument doesn't matter, but this
enables easier integration with generic clients.

Many crashes and false positives associated with uninferred method type
arguments have been correct. By default, uninferred method type arguments,
which can happen with Java 8 style target type contexts, are silently ignored.
Use the option -AconservativeUninferredTypeArguments to see warnings about
method calls where the Checker Framework fails to infer type arguments.

**Closed issues:**
#753, #804, #961, #1032, #1062, #1066, #1098, #1209, #1280, #1316, #1329, #1355,
#1365, #1366, #1367, #1377, #1379, #1382, #1384, #1397, #1398, #1399, #1402,
#1404, #1406, #1407.


Version 2.1.13 (3 July 2017)
----------------------------

Verified that the Checker Framework builds from source on Windows Subsystem
for Linux, on Windows 10 Creators Edition.

The manual explains how to configure Android projects that use Android Studio
3.0 and Android Gradle Plugin 3.0.0, which support type annotations.

**Closed issues:**
#146, #1264, #1275, #1290, #1303, #1308, #1310, #1312, #1313, #1315, #1323,
#1324, #1331, #1332, #1333, #1334, #1347, #1357, #1372.


Version 2.1.12 (1 June 2017)
----------------------------

The manual links to Glacier, a class immutability checker.

The stubparser license has been updated.  You can now use stubparser under
either the LGPL or the Apache license, whichever you prefer.

**Closed issues:**
#254, #1201, #1229, #1236, #1239, #1240, #1257, #1265, #1270, #1271, #1272,
#1274, #1288, #1291, #1299, #1304, #1305.


Version 2.1.11 (1 May 2017)
---------------------------

The manual contains new FAQ (frequently asked questions) sections about
false positive warnings and about inference for field types.

**Closed issues:**
#989, #1096, #1136, #1228.


Version 2.1.10 (3 April 2017)
-----------------------------

The Constant Value Checker, which performs constant propagation, has been
extended to perform interval analysis -- that is, it determines, for each
expression, a statically-known lower and upper bound.  Use the new
@IntRange annotation to express this.  Thanks to Jiasen (Jason) Xu for this
feature.

**Closed issues:**
#134, #216, #227, #307, #334, #437, #445, #718, #1044, #1045, #1051, #1052,
#1054, #1055, #1059, #1077, #1087, #1102, #1108, #1110, #1111, #1120, #1124,
#1127, #1132.


Version 2.1.9 (1 March 2017)
----------------------------

By default, uninferred method type arguments, which can happen with Java 8
style target type contexts, are silently ignored, removing many false
positives.  The new option -AconservativeUninferredTypeArguments can be used to
get the conservative behavior.

**Closed issues:**
#1006, #1011, #1015, #1027, #1035, #1036, #1037, #1039, #1043, #1046, #1049,
#1053, #1072, #1084.


Version 2.1.8 (20 January 2017)
-------------------------------

The Checker Framework webpage has moved to <https://checkerframework.org/>.
Old URLs should redirect to the new one, but please update your links
and let us know if any old links are broken rather than redirecting.

The documentation has been reorganized in the Checker Framework repository.
The manual, tutorial, and webpages now appear under checker-framework/docs/.

**Closed issues:**
#770, #1003, #1012.


Version 2.1.7 (3 January 2017)
------------------------------

Manual improvements:
 * Added a link to jOOQ's SQL checker.
 * Documented the `-AprintVerboseGenerics` command-line option.
 * Better explanation of relationship between Fake Enum and Subtyping Checkers.

**Closed issues:**
#154, #322, #402, #404, #433, #531, #578, #720, #795, #916, #953, #973, #974,
#975, #976, #980, #988, #1000.


Version 2.1.6 (1 December 2016)
-------------------------------

**Closed issues:**
#412, #475.


Version 2.1.5 (2 November 2016)
-------------------------------

The new class org.checkerframework.checker.nullness.Opt provides every
method in Java 8's java.util.Optional class, but written for possibly-null
references rather than for the Optional type.  This can shorten code that
manipulates possibly-null references.

In bytecode, type variable upper bounds of type Object may or may not have
been explicitly written.  The Checker Framework now assumes they were not
written explicitly in source code and defaults them as implicit upper bounds.

The manual describes how to run a checker within the NetBeans IDE.

The manual describes two approaches to creating a type alias or typedef.

**Closed issues:**
#643, #775, #887, #906, #941.


Version 2.1.4 (3 October 2016)
------------------------------

**Closed issues:**
#885, #886, #919.


Version 2.1.3 (16 September 2016)
---------------------------------

**Closed issues:**
#122, #488, #495, #580, #618, #647, #713, #764, #818, #872, #893, #894, #901,
#902, #903, #905, #913.


Version 2.1.2 (1 September 2016)
--------------------------------

**Closed issues:**
#182, #367, #712, #811, #846, #857, #858, #863, #870, #871, #878, #883, #888.


Version 2.1.1 (1 August 2016)
-----------------------------

The codebase conforms to a consistent coding style, which is enforced by
a git pre-commit hook.

AnnotatedTypeFactory#createSupportedTypeQualifiers() must now return a mutable
list.  Checkers that override this method will have to be changed.

**Closed issues:**
#384, #590, #681, #790, #805, #809, #810, #820, #824, #826, #829, #838, #845,
#850, #856.


Version 2.1.0 (1 July 2016)
---------------------------

The new Signedness Checker prevents mixing of unsigned and signed
values and prevents meaningless operations on unsigned values.

The Lock Checker expresses the annotated variable as `<self>`;
previously it used `itself`, which may conflict with an identifier.

**Closed issues:**
#166, #273, #358, #408, #471, #484, #594, #625, #692, #700, #701, #711, #717,
#752, #756, #759, #763, #767, #779, #783, #794, #807, #808.


Version 2.0.1 (1 June 2016)
---------------------------

We renamed method annotateImplicit to addComputedTypeAnnotations.  If you
have implemented a checker, you need to change occurrences of
annotateImplicit to addComputedTypeAnnotations.

The Checker Framework (checker.jar) is now placed on the processorpath
during compilation.  Previously, it was placed on the classpath.  The
qualifiers (checker-qual.jar) remain on the classpath.  This change should
reduce conflicts between your code and the Checker Framework.  If your code
depends on classes in the Checker Framework, then you should add those
classes to the classpath when you run the compiler.

**Closed issues:**
#171, #250, #291, #523, #577, #672, #680, #688, #689, #690, #691, #695, #696,
#698, #702, #704, #705, #706, #707, #720, #721, #723, #728, #736, #738, #740.


Version 2.0.0 (2 May 2016)
--------------------------

Inference:

 * The infer-and-annotate.sh script infers annotations and inserts them in
   your source code.  This can reduce the burden of writing annotations and
   let you get started using a type system more quickly.  See the
   "Whole-program inference" section in the manual for details.

Type systems:

 * The Lock Checker has been replaced by a new implementation that provides
   a stronger guarantee.  The old Lock Checker prevented two threads from
   simultaneously using a given variable, but race conditions were still
   possible due to aliases.  The new Lock Checker prevents two threads from
   simultaneously dereferencing a given value, and thus prevents race
   conditions.  For details, see the "Lock Checker" chapter in the manual,
   which has been rewritten to describe the new semantics.

 * The top type qualifier for the Signature String type system has been
   renamed from @UnannotatedString to @SignatureUnknown.  You shouldn't
   ever write this annotation, but if you perform separate compilation (for
   instance, if you do type-checking with the Signature String Checker
   against a library that is annotated with Signature String annotations),
   then you need to re-compile the library.

 * The IGJ, OIGJ, and Javari Checkers are no longer distributed with the
   Checker Framework.  If you wish to use them, install version 1.9.13 of
   the Checker Framework.  The implementations have been removed because
   they were not being maintained.  The type systems are valuable, but the
   type-checkers should be rewritten from scratch.

Documentation improvements:

 * New manual section "Tips for creating a checker" shows how to break down
   the implementation of a type system into small, manageable pieces.

 * Improved instructions for using Maven and Gradle, including for Android
   code.

Tool changes:

 * The Checker Framework Live Demo webpage lets you try the Checker
   Framework without installing it:  <http://eisop.uwaterloo.ca/live/>

 * New command-line arguments -Acfgviz and -Averbosecfg enable better
   debugging of the control-flow-graph generation step of type-checking.

 * New command-line argument -Ainfer is used by the infer-and-annotate.sh
   script that performs type inference.

**Closed issues:**
#69, #86, #199, #299, #329, #421, #428, #557, #564, #573, #579, #665, #668, #669,
#670, #671.


Version 1.9.13 (1 April 2016)
-----------------------------

Documentation:
 * Clarified Maven documentation about use of annotations in comments.
 * Added FAQ about annotating fully-qualified type names.

**Closed issues:**
#438, #572, #579, #607, #624, #631.


Version 1.9.12 (1 March 2016)
-----------------------------

The Checker Framework distribution contains annotated versions
of libraries in directory checker-framework/checker/lib/.
During type-checking, you should put these versions first on your classpath,
to obtain more precise type-checking with fewer false positive warnings.

tools.jar is no longer required to be on the classpath when using
checker-qual.jar

The Signature String Checker supports two new string representations of a
Java type: @InternalForm and @ClassGetSimpleName.

The manual documents how to run a pluggable type-checker in IntelliJ IDEA.

The instructions on how to run a type-checker in Gradle have been updated to
use the artifacts in Maven Central. Examples using the instructions have been
added under checker-framework/docs/examples/GradleExamples/.

Renamed enum DefaultLocation to TypeUseLocation.

**Closed issues:**
#130, #263, #345, #458, #559, #559, #574, #582, #596.


Version 1.9.11 (1 February 2016)
--------------------------------

Renamed and merged -AuseSafeDefaultsForUnannotatedSourceCode and
-AsafeDefaultsForUnannotatedBytecode command-line options to
-AuseDefaultsForUncheckedCode that takes arguments source and bytecode.

For type-system developers:

* The previously deprecated
  org.checkerframework.framework.qual.TypeQualifier{s} annotations
  were removed.
* Every type system uses the CLIMB-to-top defaulting scheme, unless it
  explicitly specifies a different one.  Previously a type system needed
  to explicitly request CLIMB-to-top, but now it is the default.

**Closed issues:**
#524, #563, #568.


Version 1.9.10 (4 January 2016)
-------------------------------

The Checker Framework distribution files now contain a version number:
for example, checker-framework-1.9.9.zip rather than checker-framework.zip.

The Nullness Checker supports the org.eclipse.jgit.annotations.Nullable and
NonNull annotations.

Buildfiles do less unnecessary recomputation.

Documentation:
 * Documented how to initialize circular data structures in the
   Initialization type system.
 * Linked to David Bürgin's Nullness Checker tutorial at
   <https://github.com/glts/safer-spring-petclinic/wiki>
 * Acknowledged more contributors in the manual.

For type-system developers:
 * The org.checkerframework.framework.qual.TypeQualifier{s} annotations are
   now deprecated.  To indicate which annotations a checker supports, see
   <https://checkerframework.org/manual/#creating-indicating-supported-annotations>.
   Support for TypeQualifier{s} will be removed in the next release.
 * Renamed
   `org.checkerframework.framework.qual.Default{,Qualifier}ForUnannotatedCode` to
   `DefaultInUncheckedCodeFor and DefaultQualifierInHierarchyInUncheckedCode`.

**Closed issues:**
#169, #363, #448, #478, #496, #516, #529.


Version 1.9.9 (1 December 2015)
-------------------------------

Fixed issues:  #511, #513, #514, #455, #527.

Removed the javac_maven script and batch file,
which had been previously deprecated.


Version 1.9.8 (9 November 2015)
-------------------------------

Field initialization warnings can now be suppressed for a single field at a
time, by placing @SuppressWarnings("initialization") on the field declaration.

Updated Maven instructions to no longer require a script.
Added an example of how to use the instructions under
docs/examples/MavenExample.

The javac_maven script (and batch file) are deprecated and will be
removed as of December 2015.

Fixed issues:  #487, #500, #502.


Version 1.9.7 (24 October 2015)
-------------------------------

Fixed issues:  #291, #474.


Version 1.9.6 (8 October 2015)
------------------------------

Fixed issue:  #460.


Version 1.9.5 (1 September 2015)
--------------------------------

Test Framework Updates:
  * The test framework has been refactored to improve extensibility.
  * Tests that previously extended ParameterizedCheckerTest or
    CheckerTest should extend either CheckerFrameworkTest or nothing.
  * If a test used methods that were previously found on
    CheckerTest, you may find them in TestUtilities.

Fixed issues:  #438, #457, #459.


Version 1.9.4 (4 August 2015)
-----------------------------

Documented the notion of a compound checker, which depends on other checkers
  and automatically runs them.

Renamed -AuseConservativeDefaultsForUnannotatedSourceCode command-line
  option to -AuseSafeDefaultsForUnannotatedSourceCode

Moved the Checker Framework version control repository from Google Code to
GitHub, and from the Mercurial version control system to Git.  If you have
cloned the old repository, then discard your old clone and create a new one
using this command:
```
  git clone https://github.com/typetools/checker-framework.git
```

Fixed issues:  #427, #429, #434, #442, #450.


Version 1.9.3 (1 July 2015)
---------------------------

New command-line options:
 * -AsafeDefaultsForUnannotatedBytecode causes a checker to use conservative
   defaults for .class files that were compiled without running the given
   checker.  Without this option, type-checking is unsound (that is, there
   might be errors at run time even though the checker issues no warnings).
 * -AuseConservativeDefaultsForUnannotatedSourceCode uses conservative
   annotations for unannotated type uses.  Use this when compiling a library in
   which some but not all classes are annotated.

Various bug fixes and documentation improvements.

Fixed issues: #436.


Version 1.9.2 (1 June 2015)
---------------------------

Internationalization Format String Checker:
This new type-checker prevents use of incorrect internationalization
format strings.

Fixed issues: #434.


Version 1.9.1 (1 May 2015)
--------------------------

New FAQ entry:
  "How does the Checker Framework compare with Eclipse's null analysis?"


Version 1.9.0 (17 April 2015)
-----------------------------

Bug fixes for generics, especially type parameters:
   * Manual chapter 21 "Generics and polymorphism" has been expanded,
     and it gives more information on annotating type parameters.
   * The qualifier on a type parameter (e.g. <@HERE T> ) only applies
     to the lower bound of that type parameter.  Previously it also
     applied to the upper bound.
   * Unannotated, unbounded wildcards are now qualified with the
     annotations of the type parameter to which they are an argument.
     See the new manual section 23.3.4 for more details.
   * Warning "bound" is issued if the lower bound of
     a type parameter or wildcard is a supertype of its upper bound,
     e.g.  <@Nullable T extends @NonNull Object>
   * Method type argument inference has been improved. Fewer warnings
     should be issued when method invocations omit type arguments.
   * Added command-line option -AprintVerboseGenerics to print more
     information about type parameters and wildcards when they appear
     in warning messages.

Reflection resolution:
If you supply the -AresolveReflection command-line option, the Checker
Framework attempts to resolve reflection.  This reduces the number of
false positive warnings caused by reflection.

The documentation for the Map Key Checker has been moved into its own
chapter in the manual.

Fixed issues: #221, #241, #313, #314, #328, #335, #337, #338, #339, #355, #369,
              #376, #378, #386, #388, #389, #393, #403, #404, #413, #414, #415,
              #417, #418, #420, #421, #422, #426.


Version 1.8.11 (2 March 2015)
-----------------------------

Fixed issues: #396, #400, #401.


Version 1.8.10 (30 January 2015)
--------------------------------

Fixed issues: #37, #127, #350, #364, #365, #387, #392, #395.


Version 1.8.9 (19 December 2014)
--------------------------------

Aliasing Checker:
This new type-checker ensures that an expression has no aliases.

Fixed issues: #362, #380, #382.


Version 1.8.8 (26 November 2014)
--------------------------------

@SuppressWarnings("all") suppresses all Checker Framework warnings.

Implicit imports are deprecated, including the jsr308_imports environment
variable and the -jsr308_imports ... and -Djsr308.imports=... command-line
options.

For checkers bundled with the Checker Framework, package names may now
be omitted when running from the command line.
E.g.
    javac -processor NullnessChecker MyFile.java

The Nullness checker supports Android annotations
android.support.annotation.NonNull and android.support.annotation.Nullable.

Fixed issues: #366, #379.


Version 1.8.7 (30 October 2014)
-------------------------------

Fix performance regression introduced in release 1.8.6.

Nullness Checker:
  * Updated Nullness annotations in the annotated JDK.
    See issues: #336, #340, #374.
  * String concatenations with null literals are now @NonNull
    rather than @Nullable.  See issue #357.

Fixed issues:  #200, #300, #332, #336, #340, #357, #359, #373, #374.


Version 1.8.6 (25 September 2014)
---------------------------------

Method Reference and Lambda Expression Support:
The Checker Framework now supports type-checking method references
and lambda expressions to ensure they are congruent with the
functional interface they are assigned to. The bodies of lambda expressions
are also now type-checked similarly to regular method bodies.

Dataflow:
 * Handling of the following language features has been improved:
   boxed Booleans, finally blocks, switch statements, type casts, enhanced
   for loops
 * Performance improvements

Annotations:
The checker-compat-qual.jar is now included with the Checker Framework
release.  It can also be found in Maven Central at the coordinates:
org.checkerframework:checker-compat-qual
Annotations in checker-compat-qual.jar do not require Java 8 but
can only be placed in annotation locations valid in Java 7.


Version 1.8.5 (29 August 2014)
------------------------------

Eclipse Plugin:
All checkers in the Checker Framework manual now appear in the
Eclipse plugin by default.  Users no longer have to include
checker.jar on their classpath to run any of the built-in checkers.

Improved Java 7 compatibility and introduced Java 7 compliant
annotations for the Nullness Checker.  Please see the section on
"Class-file compatibility with Java 7" in the manual for more details.

Fixed issue #347.


Version 1.8.4 (1 August 2014)
-----------------------------

The new Constant Value Checker is a constant propagation analysis:  it
determines which variable values can be known at compile time.

Overriding methods now inherit declaration annotations from methods they
override, if the declaration annotation is meta-annotate with
@InheritedAnnotation.  In particular, the purity annotations @SideEffectFree,
@Deterministic, and @Pure are inherited.

Command-line options:
 * Renamed the -AenablePurity command-line flag to -AcheckPurityAnnotations.
 * Added a command-line option -AoutputArgsToFile to output all command-line
   options passed to the compiler to a file.  This is especially useful when
   debugging Maven compilation.

Annotations:
These changes are relevant only to people who wish to use pluggable
type-checking with a standard Java 7 toolset.  (If you are not having
trouble with your Java 7 JVM, then you don't care about them.)
 * Made clean-room reimplementations of nullness-related annotations
   compatible with Java 7 JVMs, by removing TYPE_USE as a target.
 * Added a new set of Java 7 compatibility annotations for the Nullness Checker
   in the org.checkerframework.checker.nullness.compatqual package. These
   annotations do not require Java 8 but can only be placed in annotation
   locations valid in Java 7.

Java 8 support:
The Checker Framework no longer crashes when type-checking code with lambda
expressions, but it does issue a lambda.unsupported warning when
type-checking code containing lambda expressions.  Full support for
type-checking lambda expressions will appear in a future release.

Fixed issue #343.


Version 1.8.3 (1 July 2014)
---------------------------

Updated the Initialization Checker section in the manual with
a new introduction paragraph.

Removed the Maven plugin section from the manual as the plugin is
no longer maintained and the final release was on June 2, #2014.
The javac_maven script (and batch file) are available to use
the Checker Framework from Maven.

Fixed issue #331.


Version 1.8.2 (2 Jun 2014)
--------------------------

Converted from using rt.jar to ct.sym for creating the annotated jdk.
Using the annotated jdk on the bootclasspath of a VM will cause the
vm to crash immediately.

The Lock Checker has been rewritten to support dataflow analysis.
It can now understand conditional expressions, for example, and
knows that "lock" is held in the body of statements like
"if (lock.tryLock()) { ... }"
The Lock Checker chapter in the manual has been updated accordingly
and describes the new Lock Checker features in detail.

Provided a javac_maven script (and batch file) to make it simpler
to use the Checker Framework from Maven.  The Maven plug-in is deprecated
and will be removed as of July 1, 2014. Added an explanation of how
to use the script in the Maven section of the manual.

The Checker Framework installation instructions in the manual have
been updated.

Fixed issues: #312, #315, #316, #318, #319, #324, #326, #327.


Version 1.8.1 (1 May 2014)
--------------------------

Support to directly use the Java 8 javac in addition to jsr308-langtools.
Added docs/examples directory to checker-framework.zip.
New section in the manual describing the contents of checker-framework.zip.

Fixed issues: #204, #304, #320.


Version 1.8.0 (2 April 2014)
----------------------------

Added the GUI Effect Checker, which prevents "invalid thread access" errors
when a background thread in a GUI attempts to access the UI.

Changed the Java package of all type-checkers and qualifiers.  The package
"checkers" has been renamed to "org.checkerframeork.checker".  This
requires you to change your import statements, such as from
  import checkers.nullness.quals.*;
to
  import org.checkerframework.checker.nullness.qual.*;
It also requires you to change command-line invocations of javac, such as from
  javac -processor checkers.nullness.NullnessChecker ...
to
  javac -processor org.checkerframework.checker.nullness.NullnessChecker ...

Restructured the Checker Framework project and package layout,
using the org.checkerframework prefix.


Version 1.7.5 (5 March 2014)
----------------------------

Minor improvements to documentation and demos.
Support a few new units in the UnitsChecker.


Version 1.7.4 (19 February 2014)
--------------------------------

Error messages now display the error key that can be used in
SuppressWarnings annotations. Use -AshowSuppressWarningKeys to
show additional keys.

Defaulted type qualifiers are now stored in the Element and written
to the final bytecode.

Reduce special treatment of checkers.quals.Unqualified.

Fixed issues: #170, #240, #265, #281.


Version 1.7.3 (4 February 2014)
-------------------------------

Fixes for Issues #210, #253, #280, #288.

Manual:
   Improved discussion of checker guarantees.

Maven Plugin:
   Added option useJavacOutput to display exact compiler output.

Eclipse Plugin:
   Added the Format String Checker to the list of built-in checkers.


Version 1.7.2 (2 January 2014)
------------------------------

Fixed issues: #289, #292, #295, #296, #298.


Version 1.7.1 (9 December 2013)
-------------------------------

Fixes for Issues #141, #145, #257, #261, #269, #267, #275, #278, #282, #283, #284, #285.

**Implementation details:**

Renamed AbstractBasicAnnotatedTypeFactory to GenericAnnotatedTypeFactory


Version 1.7.0 (23 October 2013)
-------------------------------

Format String Checker:
  This new type-checker ensures that format methods, such as
  System.out.printf, are invoked with correct arguments.

Renamed the Basic Checker to the Subtyping Checker.

Reimplemented the dataflow analysis that performs flow-sensitive type
  refinement.  This fixes many bugs, improves precision, and adds features.
  Many more Java expressions can be written as annotation arguments.

Initialization Checker:
  This new abstract type-checker verifies initialization properties.  It
  needs to be combined with another type system whose proper initialization
  should be checked.  This is the new default initialzation checker for the
  Nullness Checker.  It is based on the "Freedom Before Commitment" approach.

Renamed method annotations used by the Nullness Checker:
  @AssertNonNullAfter => @EnsuresNonNull
  @NonNullOnEntry => @RequiresNonNull
  @AssertNonNullIfTrue(...) => @IfMethodReturnsFalseEnsuresNonNull
  @AssertNonNullIfFalse(...) => @IfMethodReturnsFalseEnsuresNonNull
  @LazyNonNull => @MonotonicNonNull
  @AssertParametersNonNull => [no replacement]
Removed annotations used by the Nullness Checker:
  @AssertParametersNonNull
Renamed type annotations used by the Initialization Checker:
  @NonRaw => @Initialized
  @Raw => @UnknownInitialization
  new annotation @UnderInitialization
The old Initialization Checker (that uses @Raw and @NonRaw) can be invoked
  by invoking the NullnessRawnessChecker rather than the NullnessChecker.

Purity (side effect) analysis uses new annotations @SideEffectFree,
  @Deterministic, and @TerminatesExecution; @Pure means both @SideEffectFree
  and @Deterministic.

Pre- and postconditions about type qualifiers are available for any type system
  through @RequiresQualifier, @EnsuresQualifier and @EnsuresQualifierIf.  The
  contract annotations for the Nullness Checker (e.g. @EnsuresNonNull) are now
  only a special case of these general purpose annotations.
  The meta-annotations @PreconditionAnnotation, @PostconditionAnnotation, and
  @ConditionalPostconditionAnnotation can be used to create more special-case
  annotations for other type systems.

Renamed assertion comment string used by all checkers:
  @SuppressWarnings => @AssumeAssertion

To use an assert statement to suppress warnings, the assertion message must
  include the string "@AssumeAssertion(warningkey)".  Previously, just the
  warning key sufficed, but the string @SuppressWarnings(warningkey) was
  recommended.

New command-line options:
  -AonlyDefs and -AonlyUses complement existing -AskipDefs and -AskipUses
  -AsuppressWarnings Suppress warnings matching the given key
  -AassumeSideEffectFree Unsoundly assume that every method is side-effect-free
  -AignoreRawTypeArguments Ignore subtype tests for type arguments that
    were inferred for a raw type
  -AenablePurity Check the bodies of methods marked as pure
    (@SideEffectFree or @Deterministic)
  -AsuggestPureMethods Suggest methods that could be marked as pure
  -AassumeAssertionsAreEnabled, -AassumeAssertionsAreDisabled Whether to
    assume that assertions are enabled or disabled
  -AconcurrentSemantics Whether to assume concurrent semantics
  -Anocheckjdk Don't err if no annotated JDK can be found
  -Aflowdotdir Create an image of the control flow graph
  -AinvariantArrays replaces -Alint=arrays:invariant
  -AcheckCastElementType replaces -Alint=cast:strict

Manual:
  New manual section about array types.
  New FAQ entries:  "Which checker should I start with?", "How can I handle
    typestate, or phases of my program with different data properties?",
    "What is the meaning of a type qualifier at a class declaration?"
  Reorganized FAQ chapter into sections.
  Many other improvements.


Version 1.6.7 (28 August 2013)
------------------------------

User-visible framework improvements:
  Improve the error message produced by -Adetailedmsgtext

Bug fixes:
  Fix issue #245: anonymous classes were skipped by default


Version 1.6.6 (01 August 2013)
------------------------------

Documentation:
  The Checker Framework manual has been improved.  Changes include:
more troubleshooting tips to the Checker Framework manual, an improved
discussion on qualifier bounds, more examples, improved formatting, and more.
  An FAQ entry has been added to discuss JSR305.
  Minor clarifications have been added to the Checker Framework tutorial.


Version 1.6.5 (01 July 2013)
----------------------------

User-visible framework improvements:
  Stub files now support static imports.

Maven plugin:
  Maven plugin will now issue a warning rather than quit when zero checkers are specified in a project's pom.xml.

Documentation:
  Improved the Maven plugin instructions in the Checker Framework manual.
  Added documentation for the -XDTA:noannotationsincomments compiler flag.

Internal framework improvements:
  Improved Maven-plugin developer documentation.


Version 1.6.4 (01 June 2013)
----------------------------

User-visible framework improvements:
    StubGenerator now generates stubs that can be read by the StubParser.

Maven plugin:
    The Maven plugin no longer requires the Maven project's output directory to exist in order to run the Checker Framework.  However, if you ask the Checker Framework to generate class files then the output directory will be created.

Documentation:
  Improved the Maven plugin instructions in the Checker Framework manual.
  Improved the discussion of why to define both a bottom and a top qualifier in the Checker Framework manual.
  Update FAQ to discuss that some other tools incorrectly interpret array declarations.


Version 1.6.3 (01 May 2013)
---------------------------

Eclipse plugin bug fixes:
  The javac argument files used by the Eclipse plugin now properly escape file paths.  Windows users should no longer encounter errors about missing built-in checkers.

Documentation:
  Add FAQ "What is the meaning of an annotation after a type?"


Version 1.6.2 (04 Apr 2013)
---------------------------

Eclipse plugin:
  The "Additional compiler parameters" text field has now been replaced by a list.  Parameters in this list may be activated/deactivated via checkbox.

Eclipse plugin bug fixes:
   Classpaths and source files should now be correctly quoted when they contain spaces.

Internal framework improvements:
  Update pom files to use the same update-version code as the Checker Framework "web" ant task.  Remove pom specific update-version code.
  Update build ant tasks to avoid re-running targets when executing tests from the release script.


Version 1.6.1 (01 Mar 2013)
---------------------------

User-visible framework improvements:
  A number of error messages have been clarified.
  Stub file now supports type annotations in front and after method type variable declarations.
  You may now specify custom paths to javac.jar and jdk7.jar on the command line for non-standard installations.

Internal framework improvements:
  Add shouldBeApplied method to avoid unnecessary scans in DefaultApplier and avoid annotating void types.
  Add createQualifierDefaults and createQualifierPolymorphism factory methods.

Maven plugin:
  Put Checker Framework jars at the beginning of classpath.
  Added option to compile code in order to support checking for multi-module projects.
  The plugin no longer copies the various Checker Framework maven artifacts to one location but instead takes advantage of the new custom path options for javac.jar and jdk7.jar.
  The maven plugin no longer attempts to resolve jdk6.jar

Eclipse plugin:
  Put Checker Framework jars at the beginning of classpath.
  All files selected from a single project can now be checked.  The previous behavior only checked the entire project or one file depending on the type of the first file selected.

Documentation:
  Fixed broken links and incomplete URLs in the Checker Framework Manual.
  Update FAQ to discuss that some other tools incorrectly interpret array declarations.

Bug fixes


Version 1.6.0 (1 Feb 2013)
--------------------------

User-visible framework improvements:
  It is possible to use enum constants in stub files without requiring the fully qualified name, as was previously necessary.
  Support build on a stock Java 8 OpenJDK.

Adapt to underlying jsr308-langtools changes.
  The most visible change is syntax for fully-qualified types, from @A java.lang.Object to java.lang.@A Object.
  JDK 7 is now required.  The Checker Framework does not build or run on JDK 6.

Documentation:
  A new tutorial is available at <https://checkerframework.org/tutorial/>


Version 1.5.0 (14 Jan 2013)
---------------------------

User-visible framework improvements:
  To invoke the Checker Framework, call the main method of class
    CheckerMain, which is a drop-in replacement for javac.  This replaces
    all previous techniques for invoking the Checker Framework.  Users
    should no longer provide any Checker Framework jars on the classpath or
    bootclasspath.  jsr308-all.jar has been removed.
  The Checker Framework now works with both JDK 6 and JDK 7, without need
    for user customization.  The Checker Framework determines the
    appropriate annotated JDK to use.
  All jar files now reside in checker-framework/checkers/binary/.

Maven plugin:
  Individual pom files (and artifacts in the Maven repository) for all
    Checker Framework jar files.
  Avoid too-long command lines on Windows.
  See the Maven section of the manual for more details.

Eclipse plugin:
  Avoid too-long command lines on Windows.
  Other bug fixes and interface improvements.

Other framework improvements:
  New -Adetailedmsgtext command-line option, intended for use by IDE plugins.


Version 1.4.4 (1 Dec 2012)
--------------------------

Internal framework improvements:
  Add shutdown hook mechanism and use it for -AresourceStats resource
    statistics flag.
  Add -AstubWarnIfNotFound and -AstubDebug options to improve
    warnings and debug information from the stub file parsing.
  Ignore case when comparing error suppression keys.
  Support the bottom type as subtype of any wildcard type.

Tool Integration Changes
  The Maven plugin id has been changed to reflect standard Maven
    naming conventions.
  Eclipse and Maven plugin version numbers will now
    track the Checker Framework version numbers.

Bug fixes.


Version 1.4.3 (1 Nov 2012)
--------------------------

Clarify license:
  The Checker Framework is licensed under the GPL2.  More permissive
    licenses apply to annotations, tool plugins (Maven, Eclipse),
    external libraries included with the Checker Framework, and examples in
    the Checker Framework Manual.
  Replaced all third-party annotations by cleanroom implementations, to
    avoid any potential problems or confusion with licensing.

Aliased annotations:
  Clarified that there is no need to rewrite your program.  The Checker
    Framework recognizes dozens of annotations used by other tools.

Improved documentation of Units Checker and Gradle Integration.
Improved developer documentation of Eclipse and Maven plugins.

Bug fixes.


Version 1.4.2 (16 Oct 2012)
---------------------------

External tool support:
  Eclipse plug-in now works properly, due to many fixes

Regex Checker:
  New CheckedPatternSyntaxException added to RegexUtil

Support new foreign annotations:
  org.eclipse.jdt.annotation.Nullable
  org.eclipse.jdt.annotation.NonNull

New FAQ: "What is a receiver?"

Make annotations use 1-based numbering for formal parameters:
  Previously, due to a bug the annotations used 0-based numbering.
  This change means that you need to rewrite annotations in the following ways:
    @KeyFor("#3")  =>  @KeyFor("#4")
    @AssertNonNullIfTrue("#0")  =>  @AssertNonNullIfTrue("#1")
    @AssertNonNullIfTrue({"#0", "#1"})  =>  @AssertNonNullIfTrue({"#1", "#2"})
    @AssertNonNullAfter("get(#2)")  =>  @AssertNonNullAfter("get(#3)")
  This command:
    find . -type f -print | xargs perl -pi -e 's/("#)([0-9])(")/$1.($2+1).$3/eg'
  handles the first two cases, which account for most uses.  You would need
  to handle any annotations like the last two cases in a different way,
  such as by running
    grep -r -n -E '\("[^"]+#[0-9][^A-Za-z]|\("#[0-9][^"]' .
  and making manual changes to the matching lines.  (It is possible to
  provide a command that handles all cases, but it would be more likely to
  make undesired changes.)
  Whenever making automated changes, it is wise to save a copy of your
  codebase, then compare it to the modified version so you can undo any
  undesired changes.  Also, avoid running the automated command over version
  control files such as your .hg, .git, .svn, or CVS directory.


Version 1.4.1 (29 Sep 2012)
---------------------------

User-visible framework improvements:
  Support stub files contained in .jar files.
  Support aliasing for declaration annotations.
  Updated the Maven plugin.

Code refactoring:
  Make AnnotationUtils and AnnotatedTypes into stateless utility classes.
    Instead, provide the necessary parameters for particular methods.
  Make class AnnotationBuilder independent of AnnotationUtils.
  Remove the ProcessingEnvironment from AnnotatedTypeMirror, which was
    hardly used and can be replaced easily.
  Used more consistent naming for a few more fields.
  Moved AnnotatedTypes from package checkers.types to checkers.utils.
    this required making a few methods in AnnotatedTypeFactory public,
    which might require changes in downstream code.

Internal framework improvements:
  Fixed Issues #136, #139, #142, #156.
  Bug fixes and documentation improvements.


Version 1.4.0 (11 Sep 2012)
---------------------------

User-visible framework improvements:
  Defaulting:
    @DefaultQualifier annotations now use a Class instead of a String,
      preventing simple typo errors.
    @DefaultLocation extended with more constants.
    TreeAnnotator propagates the least-upper-bound of the operands of
      binary/compound operations, instead of taking the default qualifier.
  Stub files now ignore the return type, allowing for files automatically
    generated from other formats.
  Type factories and type hierarchies:
    Simplify AnnotatedTypeFactory constructors.
    Add a GeneralAnnotatedTypeFactory that supports multiple type systems.
    Improvements to QualifierHierarchy construction.
  Type-checking improvements:
    Propagate annotations from the sub-expression of a cast to its result.
    Better handling of assignment context and improved inference of
      array creation expressions.
  Optional stricter checking of casts to array and generic types using
    the new -Alint=cast:strict flag.
    This will become the default in the future.
  Code reorganization:
    SourceChecker.initChecker no longer has a ProcessingEnvironment
      parameter. The environment can now be accessed using the standard
      processingEnv field (instead of the previous env field).
    Classes com.sun.source.util.AbstractTypeProcessor and
      checkers.util.AggregateChecker are now in package checkers.source.
    Move isAssignable from the BaseTypeChecker to the BaseTypeVisitor; now
      the Checker only consists of factories and logic is contained in the
      Visitor.
  Warning and error messages:
    Issue a warning if an unsupported -Alint option is provided.
    Improved error messages.
  Maven plugin now works.

Nullness Checker:
  Only allow creation of (implicitly) non-null objects.
  Optionally forbid creation of arrays with @NonNull component type,
    when flag -Alint=arrays:forbidnonnullcomponents is supplied.
    This will become the default in the future.

Internal framework improvements:
  Enable assertion checking.
  Improve handling of annotated type variables.
  Assignment context is now a type, not a tree.
  Fix all compiler warnings.


Version 1.3.1 (21 Jul 2012)
---------------------------

Installation:
  Clarify installation instructions for Windows.  Remove javac.bat, which
  worked for running distributed checkers but not for creating new checkers.

User-visible framework improvements:
  Implement @PolyAll qualifier to vary over multiple type systems.
  The Checker Framework is unsound due to Java's covariant array subtyping.
    You can enable invariant array subtyping (for qualifiers only, not for
    base Java types) with the command-line option -Alint=arrays:invariant.
    This will become the default in the future.

Internal framework improvements:
  Improve defaulting for multiple qualifier hierarchies.
  Big refactoring of how qualifier hierarchies are built up.
  Improvements to error handling output for unexpected exceptions.
  Bug fixes and documentation improvements.


Version 1.3.0 (3 Jul 2012)
--------------------------

Annotation syntax changes, as mandated by the latest Type Annotations
(JSR 308) specification.  The most important ones are:
- New receiver syntax, using "this" as a formal parameter name:
    ReturnType methodname(@ReceiverAnnotation MyClass this, ...) { ... }
- Changed @Target default to be the Java 1.5 values
- UW extension: in addition to annotations in comments, support
    special /*>>> */ comments to hide multiple tokens.
    This is useful for the new receiver syntax and for import statements.

Framework improvements:
  Adapt to annotation storage changes in jsr308-langtools 1.3.0.
  Move type validation methods from the BaseTypeChecker to BaseTypeVisitor.


Version 1.2.7 (14 May 2012)
---------------------------

Regex Checker:
  Add basic support for the concatenation of two non-regular expressions
    that produce a valid regular expression.
  Support "isRegex" in flow inference.

Framework improvements:
  New @StubFiles annotation declaratively adds stub files to a checker.

Internal bug fixes:
  Respect skipDefs and skipUses in NullnessFlow.
  Support package annotations in stub files.
  Better support for enums in annotation attributes.
  Cleanups to how implicit receivers are determined.


Version 1.2.6 (18 Mar 2012)
---------------------------

Nullness Checker:
  Correctly handle unboxing in more contexts (if, switch (Issue 129),
    while loops, ...)

Regex Checker:
  Add capturing groups parameter to Regex qualifier.
    Count groups in String literals and String concatenation.
    Verify group number to method calls that take a capturing group
      number.
    Update RegexUtil methods to take optional groups parameter.
    Modify regex qualifier hierarchy to support groups parameter.
  Add special case for Pattern.compile when called with Pattern.LITERAL flag.

Internal bug fixes:
  Improve flow's support of annotations with parameters.
  Fix generics corner cases (Issues #131, #132, #133, #135).
  Support type annotations in annotations and type-check annotations.
  Improve reflective look-up of visitors and factories.
  Small cleanups.


Version 1.2.5.1 (06 Feb 2012)
-----------------------------

Nullness Checker:
  Correct the annotations on ThreadLocal and InheritableThreadLocal.

Internal bug fixes:
  Expand release tests.
  Compile release with JDK 6 to work on both JDK 6 and JDK 7.


Version 1.2.5 (3 Feb 2012)
--------------------------

Don't put classpath on the bootclasspath when invoking javac.  This
prevents problems if, for example, android.jar is on the classpath.

New -jsr308_imports ... and -Djsr308.imports=... command-line options, for
specifying implicit imports from the command line.  This is needed by Maven.

New -Aignorejdkastub option makes the checker not load the jdk.astub
file. Files from the "stubs" option are still loaded.

Regex Checker:
  Support concatenation of PolyRegex strings.
  Improve examples of use of RegexUtil methods.

Signature Checker:
  Add new @ClassGetName annotation, for a 4th string representation of a
    class that is used by the JDK.  Add supporting annotations to make the
    type hierarchy a complete lattice.
  Add PolySignature annotation.

Internal bug fixes:
  Improve method type argument inference.
  Handle type variables whose upper bound is a type variable.
  Fix bug in least upper bound computation for anonymous classes.
  Improve handling of annotations inherited from superclasses.
  Fix design problem with Nullness Checker and primitive types.
  Ensure that overriding methods respect pre- and postconditions.
  Correctly resolve references to an enclosing this.
  Improve handling of Java source that contains compilation errors.


Version 1.2.4 (15 Dec 2011)
---------------------------

All checkers:
- @Target(TYPE_USE) meta-annotation is properly handled.

Nullness Checker:
- Do not allow nullness annotations on primitive types.
- Improvements to rawness (initialization) checks.
- Special-case known keys for System.getProperty.
- The -Alint=uninitialized command-line option now defaults to off, and
  applies only to initialization of primitive and @Nullable fields.  It is
  not possible to disable, from the command line, the check that all
  @NonNull fields are initialized.  Such warnings must be suppressed
  explicitly, for example by using @SuppressWarnings.

Regex Checker:
- Improved RegexUtil class.

Manual:
- Add FAQ item "Is the Checker Framework an official part of Java?"
- Trim down README.txt; users should read the manual instead.
- Improvements throughout, especially to Nullness and Regex Checker sections.

**Implementation details:**
- Add a new @InvisibleQualifier meta-annotation for type qualifiers.
  Instead of special-casing @Unqualified in the AnnotatedTypeMirror it
  now looks for this meta-annotation. This also allows type systems to
  hide type qualifiers it doesn't want visible, which we now use in the
  Nullness Checker to hide the @Primitive annotation.
- Nullness Checker:  Introduce a new internal qualifier @Primitive that is
  used for primitive types.
- Be stricter about qualifiers being present on all types. If you get
  errors about missing qualifiers, check your defaulting rules.
  This helped in fixing small bugs in corner cases of the type
  hierarchy and type factory.
- Unify decoding type annotations from trees and elements.
- Improve handling of annotations on type variables and upper bounds.
- Support checkers that use multiple, disjoint qualifier hierarchies.
- Many bug fixes.


Version 1.2.3 (1 Nov 2011)
--------------------------

Regex Checker:
- Add @PolyRegex polymorphic annotation
- Add more stub library annotations

**Implementation details:**
- Do not use "null" for unqualified types. Explicitly use @Unqualified
  and be strict about correct usage. If this causes trouble for you,
  check your @ImplicitFor and @DefaultQualifierInHierarchy
  meta-annotations and ensure correct defaulting in your
  AnnotatedTypeFactory.

Bug fixes:
- Correctly handle f-bounded polymorphism. AnnotatedTypeMirror now has
  methods to query the "effective" annotations on a type, which
  handles type variable and wildcard bounds correctly. Also, terminate
  recursions by not doing lazy-initialization of bounds during defaulting.
- Many other small bug fixes and documentation updates.


Version 1.2.2 (1 Oct 2011)
--------------------------

Be less restrictive about when to start type processing when errors
already exist.
Add -AskipDefs command-line option to not type-check some class
definitions.
Documentation improvements.


Version 1.2.1 (20 Sep 2011)
---------------------------

Fix issues #109, #110, #111 and various other cleanups.
Improvements to the release process.
Documentation improvements.


Version 1.2.0.1 (4 Sep 2011)
----------------------------

New version number to stay in sync with JSR 308 compiler bugfix.
No significant changes.


Version 1.2.0 (2 Sep 2011)
--------------------------

Updated to JDK 8. Use -source 8 (the new default) for type annotations.
Documentation improvements
Bug fixes all over

Nullness Checker:
- Correct the upper bounds of all Collection subtypes


Version 1.1.5 (22 Jul 2011)
---------------------------

**User-visible changes:**

Units Checker:
  Instead of conversion routines, provide unit constants, with which
  to multiply unqualified values. This is easier to type and the
  multiplication gets optimized away by the compiler.

Fenum Checker:
  Ensure that the switch statement expression is a supertype of all
  the case expressions.

**Implementation details:**

- Parse declaration annotations in stub files

- Output error messages instead of raising exceptions. This change
  required us to introduce method "initChecker" in class
  SourceChecker, which should be used instead of "init". This allows
  us to handle the calls to initChecker within the framework.
  Use method "errorAbort" to output an error message and abort
  processing.


Version 1.1.4 (8 Jul 2011)
--------------------------

**User-visible changes:**

Units Checker (new):
  Ensures operations are performed on variables of correct units of
  measurement (e.g., miles vs. kilometers vs. kilograms).

Changed -AskipClasses command-line option to -AskipUses

**Implementation details:**

- Improve support for type qualifiers with enum attributes


Version 1.1.3 (17 Jun 2011)
---------------------------

**User-visible changes:**

Interning:
- Add @UsesObjectEquals annotation

Manual:
- Signature Checker is now documented
- Fenum Checker documentation improved
- Small improvements to other sections

**Implementation details:**

- Updates to the web-site build process

- The BaseTypeVisitor used to provide the same two type parameters as
  class SourceVisitor. However, all subtypes of BaseTypeVisitor were
  instantiated as <Void, Void>. We decided to directly instantiate the
  SourceVisitor as <Void, Void> and removed this complexity.
  Instead, the BaseTypeVisitor is now parameterized by the subtype of
  BaseTypeChecker that should be used. This gives a more concrete type
  to field "checker" and is similar to BasicAnnotatedTypeFactory.

- Added method AnnotatedTypeFactory.typeVariablesFromUse to allow
  type-checkers to adapt the upper bounds of a type variable depending on
  the type instantiation.

- Method type argument inference:
  Changed AnnotatedTypeFactory.methodFromUse to return a Pair consisting
  of the method and the inferred or explicit method type arguments.
  If you override this method, you will need to update your version.
  See this change set for a simple example:
  <https://github.com/typetools/checker-framework/source/detail?r=8381a213a4>

- Testing framework:
  Support for multiple expected errors using the "// :: A :: B :: C" syntax.

Many small updates and fixes.


Version 1.1.2 (12 Jan 2011)
---------------------------

Fake Enum Checker (new):
  A "fake enumeration" is a set of integers rather than a proper Java enum.
  They are used in legacy code and for efficiency (e.g., in Android).  The
  Fake Enum Checker gives them the same safety guarantees as a proper Java
  enum.

Property File Checker (new):
  Ensures that valid keys are used for property files and resource bundles.
  Also includes a checker that code is properly internationalized and a
  checker for compiler message keys as used in the Checker Framework.

Signature Checker (new):
  Ensures that different string representations of a Java type (e.g.,
  `"pakkage.Outer.Inner"` vs. `"pakkage.Outer$Inner"` vs. `"Lpakkage/Outer$Inner;"`)
  are not misused.

Interning Checker enhancements:
  Issues fewer false positives for code like "a==b || a.equals(b)"

Foreign annotations:
  The Checker Framework supports more non-Checker-Framework annotations.
  This means that it can check already-annotated code without requiring you
  to rewrite your annotations.
    Add as an alias for checkers.interning.quals.Interned:
      com.sun.istack.Interned
    Add as aliases for checkers.nullness.quals.NonNull:
      com.sun.istack.NotNull
      org.netbeans.api.annotations.common.NonNull
    Add as aliases for checkers.nullness.quals.Nullable:
      com.sun.istack.Nullable
      javax.validation.constraints.NotNull
      org.netbeans.api.annotations.common.CheckForNull
      org.netbeans.api.annotations.common.NullAllowed
      org.netbeans.api.annotations.common.NullUnknown

Manual improvements:
  Improve installation instructions
  Rewrite section on generics (thanks to Bert Fernandez and David Cok)
    Also refactor the generics section into its own chapter
  Rewrite section on @Unused and @Dependent
  New manual section: Writing Java expressions as annotation arguments
  Better explanation of warning suppression
  JSR 308 is planned for Java 8, not Java 7

Stub files:
  Support nested classes by expressing them at top level in binary form: A$B
  Improved error reporting when parsing stub files

Annotated JDK:
  New way of generating annotated JDK
  jdk.jar file no longer appears in repository
  Warning if you are not using the annotated JDK.

Miscellaneous:
  Warn if -source command-line argument does not support type annotations

Many bug fixes
  There are too many to list, but some notable ones are to local type
  inference, generics, pre- and post-conditions (e.g., @NonNullOnEntry,
  @AssertNonNull*), and map keys (@KeyFor).  In particular, preconditions
  and map key annotations are now checked, and if they cannot be verified,
  an error is raised; previously, they were not verified, just unsoundly
  trusted.


Version 1.1.1 (18 Sep 2010)
---------------------------

Eclipse support:
  Removed the obsolete Eclipse plug-in from repository.  The new one uses a
  different repository
  (http://code.google.com/a/eclipselabs.org/p/checker-plugin/) but a user
  obtains it from the same URL as before:
  https://checkerframework.org/eclipse/

Property Key Checker:
  The property key checker allows multiple resource bundles and the
  simultaneous use of both resource bundles and property files.

Javari Checker:
  Added Javari stub classes for more JDK classes.

Distribution:
  Changed directory structure (top level is "checker-framework"; "checkers"
  is a under that) for consistency with version control repository.

Many documentation improvements and minor bugfixes.


Version 1.1.0b, 16 Jun 2010
---------------------------

Fixed a bug related to running binary release in JDK 6


Version 1.1.0 (13 Jun 2010)
---------------------------

Checkers
  Introduced a new simple mechanism for running a checker
  Added one annotated JDK for all checkers

Nullness Checker
  Fixed bugs related to map.get() and KeyFor annotation
  Fixed bugs related to AssertNonNull* and parameters
  Minor updates to the annotated JDK, especially to java.io.File

Manual
  Updated installation instructions
  Clarified section regarding fields and type inference


Version 1.0.9 (25 May 2010)
---------------------------

Nullness Checker:
  Improved Javadocs and manual documentation
  Added two new annotations: AssertNonNullAfter, KeyFor
  Fixed a bug related to AssertNonNullIfFalse and assert statements
  Renamed NonNullVariable to NonNullOnEntry

Checkers:
  Interning: Skipping equality check, if either operands should be skipped
  Fixed a bug related to annotations targeting array fields found in classfile
  Fixed a bug related to method invocation generic type inference
    in static methods

Manual
  Added a section on nullness method annotations
  Revised the Nullness Checker section
  Updated Ant usage instructions


Version 1.0.8 (15 May 2010)
---------------------------

Checkers
  Changed behavior of flow type refinement when annotation is explicit
  Handle array initializer trees (without explicit type)
  Handle the case of Vector.copyInto
  Include javax classes in the distributed jdk jar files

Interning Checker
  Handle interning inference of string concatenation
  Add 20+ @Interned annotations to the JDK
  Add an option, checkclass, to validate the interning
    of specific classes only

Bug fixes
  Fix a bug related to array implicit types
  Lock Checker: Treat null as a bottom type

Manual
  Added a new section about Flow inference and fields


Version 1.0.7 (12 Apr 2010)
---------------------------

Checkers
  Distributed a Maven repository
  Updated stub parser project to latest version (javaparser 1.0.8)
  Fixed bugs related to iterable wildcards and type parameter types


Version 1.0.6 (24 Feb 2009)
---------------------------

Nullness Checker
  Added support for new annotations:
    Pure - indicates that the method, given the same parameters, return the
            same values
    AssertNonNullIfFalse - indicates that a field is NonNull if the method
            returns false
  Renamed AssertNonNull to AssertParametersNonNull
  Updated the annotated jdk

Javari Checker
  Fixed many bugs:
    handle implicit dereferencing of this (e.g. `field` in place of
      `this.field`)
    apply default annotations to method parameters


Version 1.0.5 (12 Jan 2009)
---------------------------

Checkers
  Added support for annotated jdk jars
  Improved readability of some failure messages
  Added AssertNonNullIfTrue support for method parameter references
  Fixed a bug related to LazyNonNull and array fields
  Fixed a bug related to inference and compound assignments (e.g. +=)
  nullness: permit the type of @NonNull Void

Manual
  Updated annotating-libraries chapter regarding annotated jdk


Version 1.0.4 (19 Dec 2009)
---------------------------

Bug Fixes
  wildcards not recognized as subtypes of type variables
    e.g. '? extends A' and 'A'
  PolyNull methods not accepting null literal value arguments
  spurious unexpected Raw warnings

Manual
  Clarified FAQ item regarding why List's type parameter is
    "extends @NonNull Object"


Version 1.0.3 (5 Dec 2009)
--------------------------

Checkers
  New location UPPER_BOUND for DefaultQualifier permits setting the default
    for upper bounds, such as Object in "? extends Object".
  @DefaultQualifier accepts simple names, like @DefaultQualifier("Nullable"),
    rather than requiring @DefaultQualifier("checkers.nullness.quals.Nullable").
  Local variable type inference has improved support for array accesses.
  The repository contains Eclipse project and launch configuration files.
    This is helpful too people who want to build a checker, not to people
    who merely want to run a checker.
  Many bug fixes, including:
    handling wildcard subtyping rules
    stub files and vararg methods being ignored
    nullness and spurious rawness errors
    uses of array clone method (e.g. String[].clone())
    multibound type parameters (e.g. <T extends @A Number & @B Cloneable>)

Manual
  Documented the behavior of annotations on type parameter declarations.
  New FAQ item:
    How to collect warnings from multiple files
    Why a qualifier shouldn't apply to both types and declarations


Version 1.0.2 (16 Nov 2009)
---------------------------

Checkers
  Renamed Regex Checker's @ValidRegex annotation to @Regex
  Improved Collection.toArray() heuristics to be more sound

Bug fixes
  Fixed the annotated JDK to match OpenJDK 6
    - Added missing methods and corrected class hierarchy
  Fixed a crash related to intersection types


Version 1.0.1 (1 Nov 2009)
--------------------------

Checkers
  Added new checkers:
    RegEx checker to detect invalid regular expression use
    Internationalization (I18n) checker to detect internationalization errors

Functionality
  Added more performance optimizations
  nullness: Added support for netbeans nullness annotations
  nullness: better semantics for redundant nullness tests
    related to redundant tests in assertions
  lock: Added support for JCIP annotation in the Lock Checker
  tainting: Added support for polymorphism
  Lock Checker supports the JCIP GuardedBy annotation

Bug fixes
  Fixed a crashing bug related to interaction between
    generic types and wildcards
  Fixed a bug in stub file parser related to vararg annotations
  Fixed few bugs in skeleton file generators

Manual
  Tweak installation instructions
  Reference Units Checker
  Added new sections for new checkers
    RegEx checker (S 10)
    Internationalization Checker (S 11)


Version 1.0.0 (30 Sep 2009)
---------------------------

Functionality
  Added Linear Checker to restrict aliasing

Bug fixes
  Fixed flow erros related to loop controls and break/continue

Manual
  Adopt new term, "Declaration Annotation" instead of non-type annotations
  Added new sections:
    Linear Checker (S 9)
    Inexpressible types (S 14.3)
    How to get started annotating legacy code (S 2.4.4)
  Expanded Tainting Checker section


Version 0.9.9 (4 Sep 2009)
--------------------------

Functionality
  Added more optional lint checks (cast:unsafe, all)
  Nullness Checker supports @SuppressWarnings("nullness:generic.argument"),
    for suppressing warnings related to misuse of generic type arguments.
    This was already supported and documented, but had not been mentioned
    in the changelog.

Bug fixes
  Fixed many bugs related to Stub files causing parser to ignore
    bodiless constructors
    annotated arrays annotations
    type parameter and wildcard bounds annotations

Manual
  Rewrote 'javac implementation survival guide' (S 13.9)
  Restructured 'Using a checker' (S 2)
  Added 'Integration with external tools' (S 14)
  Added new questions to the FAQ (S 15)


Version 0.9.8 (21 Aug 2009)
---------------------------

Functionality
  Added a Tainting Checker
  Added support for conditional nonnull checking
  Added optional check for redundant nullness tests
  Updated stub parser to latest libraries

Bug fixes
  Fixed a bug related to int[] treated as Object when passed to vararg T...
  Fixed a crash related to intersection types
  Fixed a bug related to -AskipClasses not being honored
  Fixed a bug related to flow

Manual
  Added new sections
    8 Tainting Checker
    3.2.3 Conditional nullness


Version 0.9.7 (12 Aug 2009)
---------------------------

Functionality
  Changed swNonNull to castNonNull
  nullness: Improved flow to infer nullness based on method invocations
  locking: Permitted @Holding to appear on constructors

Bug fixes
  Fixed a bug related to typevar and wildcard extends clauses


Version 0.9.6 (29 Jul 2009)
---------------------------

Functionality
  Changed 'jsr308.skipClasses' property with '-AskipClasses' option
  Locking checker
    - Add subtype checking for Holding
    - Treat constructors as synchronized methods

Bug fixes
  Added some missing nullness annotations in the jdk
  Fixed some bugs related to reading stub files

Manual
  Added a new section
    2.10  Tips about writing annotations
  Updated sections of
    2.6   Unused fields and dependent types
    3.1.1 Rawness annotation hierarchy


Version 0.9.5 (13 Jul 2009)
---------------------------

Functionality
  Added support for Findbugs, JSR305, and IntelliJ nullness annotations
  Added an Aggregate Checker base-class
  Added support for a form of field access control

Bug fixes
  Added check for arguments in super() calls in constructors

Manual
  Added new sections:
    Fields access control
    Other tools for nullness checking
    Bundling multiple checkers


Version 0.9.4 (30 Jun 2009)
---------------------------

Functionality
  Added Lock Checker

Bug fixes
  Handle more patterns for determining Map.get() return type

Manual Documentations
  Improved installation instructions
  Added the following sections
    2.6 Dependent types
    3.1 subsection for LazyNonNull
    10.9 When to use (and not to use) type qualifiers


Version 0.9.3 (23 Jun 2009)
---------------------------

Functionality
  Added support DefaultQualifier on packages
  Added support for Dependent qualifier types
    see checkers.quals.Dependent
  Added an option to treat checker errors as warnings
  Improved flow handling of boolean logic

Manual Documentations
  Improved installation instructions
  Improved discussion of effective and implicit qualifiers and defaults
  Added a discussion about the need for bottom qualifiers
  Added sections for how-to
    . suppress Basic Checker warnings
    . troubleshoot skeleton files


Version 0.9.2 (2 Jun 2009)
--------------------------

Functionality
  Added pre-liminary support for lazy initialization in nullness
    see LazyNonNull

Bug fixes
  Corrected method declarations in JDK skeleton files
    - bug resulted in a runtime error

Documentations
  Updated qualifier javadoc documentations
  Corrected a reference on passing qualifiers to javac


Version 0.9.1 (19 May 2009)
---------------------------

Bug fixes
  Eliminated unexpected compiler errors when using checkers
  Fixed bug related to reading annotations in skeleton files

API Changes
  Renamed SourceChecker.process() to .typeProcess()

Manual
  Updated troubleshooting info
    info for annotations in skeleton files


Version 0.9b, 22 Apr 2009
-------------------------

No visible changes


Version 0.9 (16 Apr 2009)
-------------------------

Framework
  More space and performance optimizations
  Handle raw type with multiple type var level
    e.g. class Pair<X, Y extends X> { ... }

Manual
  Improve installation instructions
  Update references to command line arguments


Version 0.8.9 (28 Mar 2009)
---------------------------

Framework
  Introduce Space (and minor performance) optimizations
  Type-check constructor invocation receiver type
  Fixed bug related to try-catch flow sensitivity analysis
  Fixed bugs when type-checking annotations and enums
    - bug results in null-pointer exception


Version 0.8.8 (13 Mar 2009)
---------------------------

Nullness Checker
  Support for custom nullness assertion via @AssertNonNull
  Support for meta-annotation AssertNonNull
  Support for Collection.toArray() method
    Infer the nullness of the returned type
  Corrected some JDK Collection API annotations

Framework
  Fixed bugs related to assignments expressions in Flow
  Fixed bugs related to enum and annotation type hierarchy
  Fixed bugs related to default annotations on wildcard bounds


Version 0.8.7 (27 Feb 2009)
---------------------------

Framework
  Support annotations on type parameters
  Fixed bugs related to polymorphic types/annotations
  Fixed bugs related to stub fixes

Manual
  Specify annotation defaults settings for IGJ
  Update Known Problems section

Version 0.8.6 (3 Feb 2009)
--------------------------

Framework
  Fixed bugs related to flow sensitivity analysis related to
    . for loop and do while loops
    . multiple iterations of a loop
    . complement of logical conditions
  Declarative syntax for string literal type introduction rules
  Support for specifying stub file directories


Version 0.8.5 (17 Jan 2009)
---------------------------

Framework
  Fixed bugs related to flow sensitivity analysis
  Fixed bugs related to annotations on type parameters


Version 0.8.4 (17 Dec 2008)
---------------------------

Distribution
  Included checkers-quals.jar which contains the qualifiers only

Framework
  Fixed bugs related to inner classes
  Fixed a bug related to resolving polymorphic qualifiers
    within static methods

Manual
  Added 'Distributing your annotated project'


Version 0.8.3 (7 Dec 2008)
--------------------------

Framework
  Fixed bugs related to inner classes
  Changed cast semantics
    Unqualified casts don't change cast away (or in) any qualifiers
  Refactored AnnotationBuilder to ease building annotations
  Added support for Object += String new behavior
  Added a type validation check for method return types

Nullness
  Added inference of field initialization
    Suppress false warnings due to method invocations within constructors

IGJ
  Added proper support for AssignsFields and inner classes interactions

Manual
  Updated 'Known Problems' section


Version 0.8.2 (14 Nov 2008)
---------------------------

Framework
  Included a binary distribution in the releases
  Added support for annotations on type parameters
  Fixed bugs related to casts

Nullness
  Improved error messages readability
  Added partial support for Map.get() detection

Manual
  Improved installation instructions


Version 0.8.1 (1 Nov 2008)
--------------------------

Framework
  Added support for array initializers
  Fixed many bugs related to generics and generic type inference

Documentations
  Added 'Getting Started' guide


Version 0.8 (27 Sep 2008)
-------------------------

Framework
  Added support for newly specified array syntax
  Refactored code for annotating supertypes
  Fixed AnnotationBuilder AnnotationMirror string representation
  Fixed AnnotatedTypeMirror hashCode

Manual
  Reorganized 'Annotating Libraries' section


Version 0.7.9 (19 Sep 2008)
---------------------------

Framework
  Added support for stub files/classes
  Fixed bugs related to anonymous classes
  Fixed bugs related to qualifier polymorphism

Manual
  Updated 'Annotating Libraries' section to describe stub files

Tests
  Added support for Windows
  Fixed a bug causing IGJ tests to fail on Windows


Version 0.7.8 (12 Sep 2008)
---------------------------

Framework
  Improved support for anonymous classes
  Included refactorings to ease extensibility
  Fixed some minor bugs

Nullness
  Fix some errors in annotated JDK


Version 0.7.7 (29 Aug 2008)
---------------------------

Framework
  Fixed bugs related to polymorphic qualifiers
  Fixed bugs related to elements array convention
  Add implicit type arguments to raw types

Interning
  Suppress cast warnings for interned classes

Manual
  Removed discussion of non-standard array syntax alternatives


Version 0.7.6 (12 Aug 2008)
---------------------------

Framework
  Changed default array syntax to ARRAYS-PRE, per the JSR 308 specification
  Added an optional check for qualifier unsafe casts
  Added support for running multiple checkers at once
  Fixed bugs related array syntax
  Fixed bugs related to accessing outer classes with-in inner classes

Manual
  Added a new subsection about Checker Auto-Discovery
    2.2.1 Checker Auto-discovery


Version 0.7.5 (2 Aug 2008)
--------------------------

Framework
  Added support for ARRAYS-PRE and ELTS-PRE array syntax
  Added a check for unsafe casts
  Some improvements to the AnnotationBuilder API

Nullness Checker
  Added a check for synchronized objects
  Added a check for (un)boxing conversions

Javari Checker
  Fixed some JDK annotated classes


Version 0.7.4 (11 July 2008)
----------------------------

Framework
  Added support for annotations found in classfiles
  Added support for the ARRAY-IN array syntax
  Added AnnotationBuilder, to create AnotationMirrors with values
  Improved the readability of recursive types string representation

Nullness Checker
  Added a check for thrown Throwable nullability

IGJ Checker
  Treat enums as mutable by default, like regular classes

Manual
  Added a new subsection about array syntax proposals:
    2.1.2 Annotating Arrays


Version 0.7.3 ( 4 July 2008)
----------------------------

Javari Checker
  Converted JDK files into stubs

Nullness Checker
  Fixed java.lang.Number declaration in the annotated jdk

Framework
  Fixed a bug causing crashes related to primitive type boxing
  Renamed DAGQualifierHierarchy to GraphQualifierHierarchy


Version 0.7.2 (26 June 2008)
----------------------------

IGJ Checker
  Supports flow-sensitive type refinement

Framework
  Renamed Default annotation to DefaultQualifier
  Added DefaultQualifiers annotation
  Fixed bugs related to flow-sensitive type refinement
  Fixed an error in the build script in Windows

Manual
  Added a new section
    9.2  javac implementation survival guide
  Added hyperlinks to Javadocs of the referenced classes


Version 0.7.1 (20 June 2008)
----------------------------

Nullness Checker
  Made NNEL the default qualifier scheme

Basic Checker
  Moved to its own checkers.basic package

Framework
  Enhanced type-checking within qualifier-polymorphic method bodies
  Fixed a bug causing StackOverflowError when type-checking wildcards
  Fixed a bug causing a NullPointerException when type-checking
    compound assignments, in the form of +=

Class Skeleton Generator
  Distributed in compiled form (no more special installation instructions)
  Added required asmx.jar library to lib/

Manual
  Added new sections
    2.2.1 Ant tasks
    2.2.2 Eclipse plugin
    2.6   The effective qualifier on a type
  Rewrote section 8 on annotating libraries
    Added reference to the new Eclipse plug-in
    Deleted installation instructions

Javari Checker
  Fixed bugs causing a NullPointerException when type-checking
    primitive arrays

IGJ Checker
  Fixed bugs related to uses of raw types

API Changes
  Moved AnnotationFactory functionality to AnnotationUtils
  Removed .root and .inConflict from DAGQualifierHierarchy


Version 0.7 (14 June 2008)
--------------------------

Installation
  New, very simple installation instructions for Linux.  For other
    operating systems, you should continue to use the old instructions.

Nullness Checker
  Renamed from "NonNull Checker" to "Nullness Checker".
    Renamed package from checkers.nonnull to checkers.nullness.
    The annotation names remain the same.
  Added PolyNull, a polymorphic type qualifier for nullness.

Interning Checker
  Renamed from "Interned Checker" to "Interning Checker".
    Renamed package from checkers.interned to checkers.interning.
    The annotation names remain the same.
  Added PolyInterned, a polymorphic type qualifier for Interning.
  Added support for @Default annotation.

Framework
  Qualifiers
    @PolymorphicQualifier was not previously documented in the manual.
    Moved meta-qualifiers from checkers.metaquals package to checkers.quals.
    Removed @VariableQualifier and @RootQualifier meta-qualifiers.
  Added BasicAnnotatedTypeFactory, a factory that handles implicitFor,
    defaults, flow-sensitive type inference.
  Deprecated GraphQualifierHierarchy; DAGQualifierHierarchy replaces it.
  Renamed methods in QualifierHierarchy.

Manual
  Rewrote several manual sections, most notably:
    2.1.1  Writing annotations in comments for backward compatibility
      (note new -Xspacesincomments argument to javac)
    2.3  Checking partially-annotated programs: handling unannotated code
    2.6  Default qualifier for unannotated types
    2.7  Implicitly refined types (flow-sensitive type qualifier inference)
    8  Annotating libraries
    9  How to create a new checker plugin
  Javadoc for the Checker Framework is included in its distribution and is
    available online at <https://checkerframework.org/api/>.


Version 0.6.4 (9 June 2008)
---------------------------

All Framework
  Updated the distributed JDK and examples to the new location of qualifiers

Javari Checker
  Improved documentation on polymorphism resolution
  Removed redundant code now added to the framework from JavariVisitor,
    JavariChecker and JavariAnnotatedTypeFactory
  Refactored method polymorphism into JavariAnnotatedTypeFactory
  Fixed bug on obtaining type from NewClassTree, annotations at constructor
    invocation are not ignored now
  Refactored polymorphism resolution, now all annotations on parameters and
    receivers are replaced, not only on the return type
  Refactored and renamed internal annotator classes in
    JavariAnnotatedTypeFactory
  Added more constructor tests
  Moved Javari annotations to checkers.javari.quals package


Version 0.6.3 (6 June 2008)
---------------------------

Checker Framework
  Improved documentation and manual
  Treat qualifiers on extends clauses of type variables and wildcard types as
    if present on type variable itself
  Renamed AnnotationRelations to QualifierHierarchy
  Renamed GraphAnnotationRelations to GraphQualifierHierarchy
  Renamed TypeRelations to TypeHierarchy
  Added flow as a supported lint option for all checkers
  Determined the suppress warning key reflectively

Interned Checker
  Moved @Interned annotation to checkers.interned.quals package

NonNull Checker
  Moved nonnull annotations to checkers.nonnull.quals package

Miscellaneous
  Included Javadocs in the release
  Improved documentation for all checkers


Version 0.6.2 (30 May 2008)
---------------------------

Checker Framework API
  Added support for @Default annotation via TreeAnnotator
  Added support for PolymorphicQualifier meta-annotation
  Disallow the use of @SupportedAnnotationTypes on checkers
  Fixed bugs related to wildcards with super clauses
  Improved flow-sensitive analysis for fields

Javari Checker
  Moved Javari qualifiers from checkers.quals to checkers.javari.quals
  Fixed bugs causing null pointer exceptions

NonNull Checker
  Fixed bugs related to nonnull flow
  Added new tests to test suite

Basic Checker
  Renamed Custom Checker to Basic Checker


Version 0.6.1 (26 Apr 2008)
---------------------------

Checker Framework API
  Added support for @ImplicitFor meta-annotations via the new TypeAnnotator
    and TreeAnnotator classes
  Improved documentation and specifications
  Fixed a bug related to getting supertypes of wildcards
  Fixed a crash on class literals of primitive and array types
  Framework ignores annotations that are not part of a type system
  Fixed several minor bugs in the flow-sensitive inference implementation.

IGJ Checker
  Updated the checker to use AnnotationRelations and TypeRelations

Javari Checker
  Changing RoMaybe annotation to PolyRead
  Updated checker to use AnnotationRelations and TypeRelations
  Updated the JDK
  Fixed bugs related to QReadOnly and type argument subtyping
  Fixed bugs related to this-mutable fields in methods with @ReadOnly receiver
  Fixed bugs related to primitive type casts
  Added new tests to test suit

NonNull Checker
  Updated the annotated JDK
  Fixed bugs in which default annotations were not correctly applied
  Added @Raw types to handle partial object initialization.
  Fixed several minor bugs in the checker implementation.

Custom Checker
  Updated checker to use hierarchy meta-annotations, via -Aquals argument


Version 0.6 (11 Apr 2008)
-------------------------

Checker Framework API
  Introduced AnnotationRelations and TypeRelations, more robust classes to
    represent type and annotation hierarchies, and deprecated
    SimpleSubtypeRelation
  Add support for meta-annotations to declare type qualifiers subtype relations
  Re-factored AnnotatedTypes and AnnotatedTypeFactory
  Added a default implementation of SourceChecker.getSuppressWarningsKey()
    that reads the @SuppressWarningsKey class annotation
  Improved support for multidimensional arrays and new array expressions
  Fixed a bug in which implicit annotations were not being applied to
    parenthesized expressions
  Framework ignores annotations on a type that do not have @TypeQualifier
  Moved error/warning messages into "messages.properties" files in each
    checker package
  Fixed a bug in which annotations were inferred to liberally by
    checkers.flow.Flow

Interned Checker
  Added heuristics that suppress warnings for certain comparisons (namely in
    methods that override Comparator.compareTo and Object.equals)
  The Interned checker uses flow-sensitive inference by default

IGJ Checker
  Fixed bugs related to resolving immutability variable in method invocation
  Fixed a bug related to reassignability of fields
  Add more tests

Javari Checker
  Added placeholder annotation for ThisMutable mutability
  Re-factored JavariAnnotatedTypeFactory
  Fixed self-type resolution for method receivers for readonly classes
  Fixed annotations on parameters of readonly methods
  Fixed type validation for arrays of primitives
  Added more tests
  Renamed @RoMaybe annotation to @PolyRead

NonNull Checker
  Removed deprecated checkers.nonnull.flow package
  Fixed a bug in which default annotations were not applied correctly

Miscellaneous
  Improved Javadocs
  Added FactoryTestChecker, a more modular tester for the annotated type
    factory
  Simplify error output for some types by stripping package names


Version 0.5.1 (21 Mar 2008)
---------------------------

Checker Framework API
  Added support for conditional expression
  Added checks for type validity and assignability
  Added support for per-checker customization of asMemberOf
  Added support for type parameters in method invocation,
    including type inference
  Enhanced performance of AnnotatedTypeFactory
  Checkers run only when no errors are found by Javac
  Fixed bugs related AnnotationUtils.deepCopy()
  Fixed support for annotated class type parameters
  Fixed some support for annotated type variable bounds
  Added enhancements to flow-sensitive qualifier inference
  Added checks for type parameter bounds

Interned Checker
  Fixed some failing test cases
  Fixed a bug related to autoboxing/unboxing
  Added experimental flow-sensitive qualifier inference (use
    "-Alint=flow" to enable)
  Improved subtype testing, removing some spurious errors

IGJ Checker
  Deleted IGJVisitor!
  Fixed some bugs related to immutability type variable resolution

Javari Checker
  Removed redundant methods from JavariVisitor in the new framework
  Added support to constructor receivers
  Added support to parenthesized expressions
  Fixed a bug related to resolving RoMaybe constructors
  Fixed a bug related to parsing conditional expressions
  Added parsing of parenthesized expressions
  Replaced checkers.javari.VisitorState with
    checkers.types.VisitorState, present in BaseTypeVisitor
  Modified JavariVisitor type parameters (it now extends
    BaseTypeVisitor<Void, Void>, not BaseTypeVisitor<Void,
    checkers.javari.VisitorState>)
  Modified JavariAnnotatedTypeFactory TreePreAnnotator to mutate a
    AnnotatedTypeMirror parameter instead of returning a
    List<AnnotationMirror>, in accordance with other parts of the
    framework design
  Modified test output format
  Added tests to test suite

NonNull Checker
  Fixed a bug related to errors produced on package declarations
  Exception parameters are now treated as NonNull by default
  Added better support for complex conditionals in NonNull-specific
    flow-sensitive inference
  Fixed some failing test cases
  Improved subtype testing, removing some spurious errors

Custom Checker
  Added a new type-checker for type systems with no special semantics, for
    which annotations can be provided via the command line

Miscellaneous
  Made corrections and added more links to Javadocs
  A platform-independent binary version of the checkers and framework
    (checkers.jar) is now included in this release


Version 0.5 (7 Mar 2008)
------------------------

Checker Framework API
  Enhanced the supertype finder to take annotations on extends and
    implements clauses of a class type
  Fixed a bug related to checking an empty array initializer ("{}")
  Fixed a bug related to missing type information when multiple
    top-level classes are defined in a single file
  Fixed infinite recursion when checking expressions like "Enum<E
    extends Enum<E>>"
  Fixed a crash in checkers.flow.Flow related to multiple top-level
    classes in a single file
  Added better support for annotated wildcard type bounds
  Added AnnotatedTypeFactory.annotateImplicit() methods to replace
    overriding the getAnnotatedType() methods directly
  Fixed a bug in which constructor arguments were not checked

Interned Checker
  Fixed a bug related to auto-unboxing of classes for primitives
  Added checks for calling methods with an @Interned receiver

IGJ Checker
  Implemented the immutability inference for self-type (type of
    'this') properly
  Enhanced the implicit annotations to make an un-annotated code
    type-check
  Fixed bugs related to invoking methods based on a method's receiver
    annotations

Javari Checker
  Restored in this version, after porting to the new framework

NonNull Checker
  Fixed a bug in which primitive types were considered possibly null
  Improvements to support for @Default annotations

Miscellaneous
  Improved error message display for all checkers


Version 0.4.1 (22 Feb 2008)
---------------------------

Checker Framework API
  Introduced AnnotatedTypeFactory.directSupertypes() which finds the
    supertypes as annotated types, which can be used by the framework.
  Introduced default error messages analogous to javac's error messages.
  Fixed bugs related to handling array access and enhanced-for-loop type
    testing.
  Fixed several bugs that are due AnnotationMirror not overriding .equals()
    and .hashCode().
  Improved Javadocs for various classes and methods.
  Fixed several bugs that caused crashes in the checkers.
  Fixed a bug where varargs annotations were not handled correctly.

IGJ Checker
  Restored in this version, after porting the checker to the new framework.

NonNull Checker
  Fixed a bug where static field accesses were not handled correctly.
  Improved error messages for the NonNull checker.
  Added the NNEL (NonNull Except Locals) annotation default.

Interned Checker
  Fixed a bug where annotations on type parameter bounds were not handled
    correctly.
  Improved error messages for the Interned checker.


Version 0.4 (11 Feb 2008)
-------------------------

Checker Framework API
  Added checkers.flow, an improved and generalized flow-sensitive type
    qualifier inference, and removed redundant parts from
    checkers.nonnull.flow.
  Fixed a bug that prevented AnnotatedTypeMirror.removeAnnotation from working
    correctly.
  Fixed incorrect behavior in checkers.util.SimpleSubtypeRelation.

NonNull Checker
  Adopted the new checkers.flow.Flow type qualifier inference.
  Clarifications and improvements to Javadocs.


Version 0.3.99 (20 Nov 2007)
----------------------------

Checker Framework API
  Deprecated AnnotatedClassType, AnnotatedMethodType, and AnnotationLocation
    in favor of AnnotatedTypeMirror (a new representation of annotated types
    based on the javax.lang.model.type hierarchy).
  Added checkers.basetype, which provides simple assignment and
    pseudo-assignment checking.
  Deprecated checkers.subtype in favor of checkers.basetype.
  Added options for debugging output from checkers: -Afilenames, -Ashowchecks

Interned Checker
  Adopted the new Checker Framework API.
  Fixed a bug in which "new" expressions had an incorrect type.

NonNull Checker
  Adopted the new Checker Framework API.

Javari Checker
IGJ Checker
  Removed in this version, to be restored in a future version pending
    completion of updates to these checkers with respect to the new framework
    API.


Version 0.3 (1 Oct 2007)
------------------------

Miscellaneous Changes
  Consolidated HTML documentation into a single user manual (see the "manual"
    directory in the distribution).

IGJ Checker
  New features:
    Added a test suite.
    Added annotations (skeleton files) for parts of java.util and java.lang.

NonNull Checker
  New features:
    @SuppressWarnings("nonnull") annotation suppresses checker warnings.
    @Default annotation can make NonNull (not Nullable) the default.
    Added annotations (skeleton classes) for parts of java.util and java.lang.
    NonNull checker skips no classes by default (previously skipped JDK).
    Improved error messages: checker reports expected and found types.

  Bug fixes:
    Fixed a null-pointer exception when checking certain array accesses.
    Improved checking for field dereferences.

Interned Checker
  New features:
    @SuppressWarnings("interned") annotation suppresses checker warnings.
    The checker warns when two @Interned objects are compared with .equals

  Bug fixes:
    The checker honors @Interned annotations on method receivers.
    java.lang.Class types are treated as @Interned.

Checker Framework API
  New features:
    Added support for default annotations and warning suppression in checkers


Version 0.2.3 (30 Aug 2007)
---------------------------

IGJ Checker
  New features:
    changed @W(int) annotation to @I(String) to improve readability
    improved readability of error messages
    added a test for validity of types (testing @Mutable String)

  Bug fixes:
    fixed resolving of @I on fields on receiver type
    fixed assignment checking assignment validity for enhanced for loop
    added check for constructor invocation parameters

Interned Checker
  added the Interned checker, for verifying the absence of equality testing
    errors; see "interned-checker.html" for more information

Javari Checker
  New features:
    added skeleton classes for parts of java.util and java.lang with Javari
      annotations

  Bug fixes:
    fixed readonly inner class bug on Javari Checker

NonNull Checker
  New features:
    flow-sensitive analysis for assignments from a known @NonNull type (e.g.,
      when the right-hand of an assignment is @NonNull, the left-hand is
      considered @NonNull from the assignment to the next possible
      reassignment)
    flow-sensitive analysis within conditional checks

  Bug fixes:
    fixed several sources of null-pointer errors in the NonNull checker
    fixed a bug in the flow-sensitive analysis when a variable was used on
      both sides of the "=" operator

Checker Framework API
  New features:
    added the TypesUtils.toString() method for pretty-printing annotated types
    added AnnotationUtils, a utility class for working with annotations and
      their values
    added SourceChecker.getDefaultSkipPattern(), so that checkers can
      individually specify which classes to skip by default
    added preliminary support for suppressing checker warnings via
      the @SuppressWarnings annotation

  Bug fixes:
    fixed handling of annotations of field values
    InternalAnnotation now correctly uses defaults for annotation values
    improved support for annotations on class type parameter bounds
    fixed an assertion violation when compiling certain uses of arrays


Version 0.2.2 (16 Aug 2007)
---------------------------


Code Changes

* checkers.igj
    some bug fixes and improved documentation

* checkers.javari
    fixed standard return value to be @Mutable
    fixed generic and array handling of @ReadOnly
    fixed @RoMaybe resolution of receivers at method invocation
    fixed parsing of parenthesized trees and conditional trees
    added initial support for enhanced-for loop
    fixed constructor behavior on @ReadOnly classes
    added checks for annotations on primitive types inside arrays

* checkers.nonnull
    flow sensitive analysis supports System.exit, new class/array creation

* checkers.subtype
    fixes for method overriding and other generics-related bugs

* checkers.types
    added AnnotatedTypeMirror, a new representation for annotated types that
      might be moved to the compiler in later version
    added AnnotatedTypeScanner and AnnotatedTypeVisitor, visitors for types
    AnnotatedTypeFactory uses GenericsUtils for improved handing of annotated
      generic types

* checkers.util
    added AnnotatedTypes, a utility class for AnnotatedTypeMirror
    added GenericsUtils, a utility class for working with generic types

* tests
    modified output to print only missing and unexpected diagnostics
    added new test cases for the Javari Checker


Documentation Changes

* checkers/igj-checker.html
    improvements to page

* checkers/javari-checker.html
    examples now point to test suit files

Miscellaneous Changes

* checkers/build.xml
    Ant script fails if it doesn't find the correct JSR 308 javac version


Version 0.2.1 (1 Aug 2007)
--------------------------


Code Changes

* checkers.igj & checkers.igj.quals
    added an initial implementation for the IGJ language

* checkers.javari
    added a state parameter to the visitor methods
    added tests and restructured the test suite
    restructured and implemented RoMaybe
    modified return type to be mutable by default
    fixed mutability type handling for type casts and field access
    fixed bug, ensuring no primitives can be ReadOnly
    a method receiver type is now based on the correct annotation
    fixed parameter type-checking for overridden methods
    fixed bug on readonly field initialization
    added handling for unary trees

* checkers.nonnull
    added a tests for the flow-senstive analysis and varargs methods
    improved flow-sensitive analysis: else statements, asserts,
      return/throw statements, instanceof checks, complex conditionals with &&
    fixed a bug in the flow-sensitive analysis that incorrectly inferred
      @NonNull for some elements
    removed NonnullAnnotatedClassType, moving its functionality into
      NonnullAnnotatedTypeFactory

* checkers.source
    SourceChecker.getSupportedAnnotationTypes() returns ["*"], overriding
      AbstractProcessor.getSupportedAnnotationTypes(). This enables all
      checkers to run on unannotated code

* checkers.subtypes
    fixed a bug pertaining to method parameter checks for overriding methods
    fixed a bug that caused crashes when checking varargs methods

* checkers.types
    AnnotatedTypeFactory.getClass(Element) and getMethod(Element) use the
      tree of the passed Element if one exists
    AnnotatedClassType.includeAt, .execludeAt, .getAnnotationData were
      added and are public
    added constructor() and skipParens() methods to InternalUtils
    renamed getTypeArgumentLocations() to getAnnotatedTypeArgumentLocations()
      in AnnotatedClassType
    added AnnotationData to represent annotations instead of Class instances;
      primarily allows querying annotation arguments
    added switch for whether or not to use includes/excludes in
      AnnotatedClassType.hasAnnotationAt()

* checkers.util
    added utility classes
    added skeleton class generator utility for annotating external libraries


Documentation Changes

* checkers/nonnull-checker.html
    added a note about JML
    added a caveat about variable initialization

* checkers/README-checkers.html
    improvements to instructions


Version 0.2 (2 Jul 2007)
------------------------


Code Changes

* checkers.subtype
    subtype checker warns for annotated and redundant typecasts
    SubtypeVisitor checks for invalid return and parameter types in overriding
      methods
    added checks for compound assignments (like '+=')

* checkers.source
    SourceChecker honors the "checkers.skipClasses" property as a regex for
      suppressing warnings from unannotated code (property is "java.*" by
      default)
    SourceVisitor extends TreePathScanner<R,P> instead of
      TreeScanner<Void,Void>

* checkers.types
    AnnotatedClassType.isAnnotatedWith removed
    AnnotatedClassType.getInnerLocations renamed to getTypeArgumentLocations
    AnnotatedClassType.include now removes from the exclude list (and
      vice-versa)
    AnnotatedClassType.setElement and setTree methods are now public

* checkers.nonnull
    added a flow-sensitive analysis for inferring @NonNull in "if (var !=
      null)"-style checks
    added checks for prefix and postfix increment and decrement operations

* checkers.javari
    added initial implementation of a type-checker for the Javari language


Version 0.1.1 (7 Jun 2007)
--------------------------


Documentation Changes

* checkers/nonnull-checker.html
    created "Tiny examples" subsection
    created "Annotated library" subsection
    noted where to read @NonNull-annotated source
    moved instructions for unannotated code to README-checkers.html
    various minor corrections and clarifications

* checkers/README-checkers.html
    added cross-references to other Checker Framework documents
    removed redundant text
    moved instructions for unannotated code from nonnull-checker.html
    various minor corrections and clarifications

* checkers/creating-a-checker.html
    added note about getSupportedSourceVersion
    removed line numbers from @Interned example
    added section on SubtypeChecker/SubtypeVisitor
    various minor corrections and clarifications


Code Changes

* checkers.subtype
    removed deprecated getCheckedAnnotation() mechanism
    added missing package Javadocs
    package Javadocs reference relevant HTML documentation
    various improvements to Javadocs
    SubtypeVisitor and SubtypeChecker are now abstract classes
    updated with respect to preferred usages of
      AnnotatedClassType.hasAnnotationAt and AnnotatedClassType.annotateAt

* checkers.source
    added missing package Javadocs
    package Javadocs reference relevant HTML documentation

* checkers.types
    added missing package Javadocs
    package Javadocs reference relevant HTML documentation
    AnnotatedClassType.annotateAt now correctly handles
      AnnotationLocation.RAW argument
    AnnotatedClassType.annotate deprecated in favor of
      AnnotatedClassType.annotateAt with AnnotationLocation.RAW as an argument
    AnnotatedClassType.isAnnotatedWith deprecated in favor of
      AnnotatedClassType.hasAnnotationAt with AnnotationLocation.RAW as an
      argument
    Added fromArray and fromList methods to AnnotationLocation and made
      corresponding constructors private.

* checkers.quals
    added Javadocs and meta-annotations on annotation declarations where
      missing
    package Javadocs reference relevant HTML documentation

* checkers.nonnull
    various improvements to Javadocs
    package Javadocs reference relevant HTML documentation


Miscellaneous Changes

    improved documentation of ch examples
    Checker Framework build file now only attempts to compile .java files


Version 0.1.0 (1 May 2007)
--------------------------

Initial release.<|MERGE_RESOLUTION|>--- conflicted
+++ resolved
@@ -25,17 +25,15 @@
  * New `ExpressionStatementNode` marks an expression that is used as a statement.
  * Removed class `StringConcatenateAssignmentNode`, which is now desugared.
 
-<<<<<<< HEAD
 `GenericAnnotatedTypeFactory`:
  * Renamed `getTypeFactoryOfSubchecker()` to `getTypeFactoryOfSubcheckerOrNull`.
  * Added new `getTypeFactoryOfSubchecker()` that never returns null.
-=======
+
 Return types changed:
  * `GenericAnnotatedTypeFactory.getFinalLocalValues()` return type changed to
    `Map`, though the returned value is still a `HashMap`.
  * `BaseTypeChecker.getImmediateSubcheckerClasses()` return type changed to
    `Set`, though the returned value is still a `LinkedHashSet`.
->>>>>>> db6fcdc5
 
 **Closed issues:**
 
