--- conflicted
+++ resolved
@@ -1,4 +1,3 @@
-<<<<<<< HEAD
 Version 3.45.0 (July 2, 2024)
 -----------------------------
 
@@ -7,19 +6,6 @@
 **Implementation details:**
 
 Added a `Tree` argument to `AnnotatedTypes.adaptParameters()`
-
-**Closed issues:**
-
-
-Version 3.44.0 (June 3, 2024)
-=======
-Version 3.44.1 (July 1, 2024)
->>>>>>> c12d7f20
------------------------------
-
-**User-visible changes:**
-
-**Implementation details:**
 
 **Closed issues:**
 
