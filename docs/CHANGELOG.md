--- conflicted
+++ resolved
@@ -1,4 +1,3 @@
-<<<<<<< HEAD
 Version 3.43.1 (June 3, 2024)
 -----------------------------
 
@@ -15,10 +14,7 @@
 **Closed issues:**
 
 
-Version 3.43.0 (?? ??, 2024)
-=======
 Version 3.43.0 (May 1, 2024)
->>>>>>> 2db3beb3
 ----------------------------
 
 **User-visible changes:**
