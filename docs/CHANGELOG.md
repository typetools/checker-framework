Version 3.45.0 (July 2, 2024)
-----------------------------

**User-visible changes:**

**Implementation details:**

<<<<<<< HEAD
Added a `Tree` argument to `AnnotatedTypes.adaptParameters()`
=======
Deprecated methods:
 * `TreeUtils.isVarArgs()` => `isVarargsCall()`
 * `TreeUtils.isVarArgMethodCall()` => `isVarargsCall()`
>>>>>>> 914fb721

**Closed issues:**


Version 3.44.0 (June 3, 2024)
-----------------------------

**Implementation details:**

Removed methods:
 * `AbstractAnalysis.readFromStore()`:  use `Map.get()`

Renamed methods:
 * `CFAbstractStore.methodValues()` => `methodCallExpressions()`
 * `AbstractCFGVisualizer.format()` => `escapeString()`

Renamed fields:
 * `AnalysisResult.stores` => `inputs`

Deprecated methods:
 * `AbstractAnalysis.getContainingMethod()` => `getEnclosingMethod()`
 * `AbstractAnalysis.getContainingClass()` => `getEnclosingMethod()`
 * `ControlFlowGraph.getContainingMethod()` => `getEnclosingMethod()`
 * `ControlFlowGraph.getContainingClass()` => `getEnclosingClass()`
 * `JavaExpression.isUnassignableByOtherCode()` => `isAssignableByOtherCode()`
 * `JavaExpression.isUnmodifiableByOtherCode()` => `isModifiableByOtherCode()`

`BaseTypeVisitor#visitMethod(MethodTree, Void)` is now `final`.
Subclasses should override `BaseTypeVisitor#processMethodTree(MethodTree)`.

**Closed issues:**

#802, #2676, #2780, #2926, #3378, #3612, #3764, #4007, #4964, #5070, #5176,
#5237, #5541, #6046, #6382, #6388, #6566, #6568, #6570, #6576, #6577, #6631,
#6635, #6636, #6644.


Version 3.43.0 (May 1, 2024)
----------------------------

**User-visible changes:**

Method, constructor, lambda, and method reference type inference has been
greatly improved.  The `-AconservativeUninferredTypeArguments` option is
no longer necessary and has been removed.

Renamed command-line arguments:
 * `-AskipDirs` has been renamed to `-AskipFiles`.
   `-AskipDirs` will continue to work for the time being.

New command-line arguments:
 * `-AonlyFiles` complements `-AskipFiles`

A specialized inference algorithm for the Resource Leak Checker runs
automatically as part of whole-program inference.

**Implementation details:**

Deprecated `ObjectCreationNode#getConstructor` in favor of new
`ObjectCreationNode#getTypeToInstantiate()`.

Renamed `AbstractCFGVisualizer.visualizeBlockHelper()` to
`visualizeBlockWithSeparator()`.

Moved methods from `TreeUtils` to subclasses of `TreeUtilsAfterJava11`:
 * isConstantCaseLabelTree
 * isDefaultCaseLabelTree
 * isPatternCaseLabelTree

Renamed `BaseTypeVisitor.checkForPolymorphicQualifiers()` to
`warnInvalidPolymorphicQualifier()`.

**Closed issues:**

#979, #4559, #4593, #5058, #5734, #5781, #6071, #6093, #6239, #6297, #6317,
#6322, #6346, #6373, #6376, #6378, #6379, #6380, #6389, #6393, #6396, #6402,
#6406, #6407, #6417, #6421, #6430, #6433, #6438, #6442, #6473, #6480, #6507,
#6531, #6535.


Version 3.42.0 (December 15, 2023)
----------------------------------

**User-visible changes:**

Method annotation `@AssertMethod` indicates that a method checks a value and
possibly throws an assertion.  Using it can make flow-sensitive type refinement
more effective.

In `org.checkerframework.common.util.debug`, renamed `EmptyProcessor` to `DoNothingProcessor`.
Removed `org.checkerframework.common.util.report.DoNothingChecker`; use `DoNothingProcessor`.
Moved `ReportChecker` from `org.checkerframework.common.util.report` to `org.checkerframework.common.util.count.report`.


Version 3.41.0 (December 4, 2023)
---------------------------------

**User-visible changes:**

New command-line options:
 * `-AassumePureGetters` Unsoundly assume that every getter method is pure

**Implementation details:**

Added method `isDeterministic()` to the `AnnotationProvider` interface.

`CFAbstractValue#leastUpperBound` and `CFAbstractValue#widenUpperBound` are now
final.  Subclasses should override method `CFAbstractValue#upperBound(V,
TypeMirror, boolean)` instead.

**Closed issues:**

#1497, #3345, #6037, #6204, #6276, #6282, #6290, #6296, #6319, #6327.


Version 3.40.0 (November 1, 2023)
---------------------------------

**User-visible changes:**

Optional Checker:  `checker-util.jar` defines `OptionalUtil.castPresent()` for
suppressing false positive warnings from the Optional Checker.

**Closed issues:**

#4947, #6179, #6215, #6218, #6222, #6247, #6259, #6260.


Version 3.39.0 (October 2, 2023)
--------------------------------

**User-visible changes:**

The Checker Framework runs on a version 21 JVM.
It does not yet soundly check all new Java 21 language features, but it does not
crash when compiling them.

**Implementation details:**

Dataflow supports all the new Java 21 language features.
 * A new node,`DeconstructorPatternNode`, was added, so any implementation of
   `NodeVisitor` must be updated.
 * Method `InstanceOfNode.getBindingVariable()` is deprecated; use
   `getPatternNode()` or `getBindingVariables()` instead.

WPI uses 1-based indexing for formal parameters and arguments.

**Closed issues:**

#5911, #5967, #6155, #6173, #6201.


Version 3.38.0 (September 1, 2023)
----------------------------------

**User-visible changes:**

Eliminated the `@SignedPositiveFromUnsigned` annotation, which users were
advised against using.

**Implementation details:**

Renamed `SourceChecker.processArg()' to `processErrorMessageArg()`.

**Closed issues:**

#2156, #5672, #6110, #6111, #6116, #6125, #6129, #6136.


Version 3.37.0 (August 1, 2023)
-------------------------------

**User-visible changes:**

Removed support for deprecated option `-AuseDefaultsForUncheckedCode`.

The Signedness Checker no longer allows (nor needs) `@UnknownSignedness`
to be written on a non-integral type.

**Implementation details:**

`QualifierHierarchy`:
 * The constructor takes an `AnnotatedTypeFactory`.
 * Changes to `isSubtype()`:
    * `isSubtype()` has been renamed to `isSubypeQualifiers()` and made protected.
      Clients that are not in a qualifier hierarchy should call `isSubtypeShallow()`
      or, rarely, new method `isSubtypeQualifiersOnly()`.
    * New public method `isSubtypeShallow()' that takes two more arguments than
      `isSubypeQualifiers()`.
 * Similar changes to `greatestLowerBound()` and `leastUpperBound()`.

**Closed issues:**

#6076, #6077, #6078, #6098, #6100, #6104, #6113.


Version 3.36.0 (July 3, 2023)
-----------------------------

**User-visible changes:**

The Initialization Checker issues a `cast.unsafe` warning instead of an
`initialization.cast` error.

The Resource Leak Checker now issues a `required.method.not.known` error
when an expression with type `@MustCallUnknown` has a must-call obligation
(e.g., because it is a parameter annotated as `@Owning`).

The Resource Leak Checker's default MustCall type for type variables has been
changed from `@MustCallUnknown` to `@MustCall({})`.  This change reduces the
number of false positive warnings in code that uses type variables but not
resources.  However, it makes some code that uses type variables and resources
unverifiable with any annotation.

**Implementation details:**

Deprecated `ElementUtils.getSimpleNameOrDescription()` in favor of `getSimpleDescription()`.

Renamed methods in `AnnotatedTypeMirror`.
The old versions are deprecated.  Because the `*PrimaryAnnotation*` methods
might not return an annotation of a type variable or wildcard, it is better to
call `getEffectiveAnnotation*` or `hasEffectiveAnnotation*` instead.
 * `clearAnnotations*()` => `clearPrimaryAnnotations()`
 * `getAnnotation*()` => `getPrimaryAnnotation*()`.
 * `hasAnnotation*()` => `hasPrimaryAnnotation()`.
 * `removeAnnotation*()` => `removePrimaryAnnotation*()`.
 * `isAnnotatedInHierarchy()` => `hasPrimaryAnnotationInHierarchy()`
 * `removeNonTopAnnotationInHierarchy()` should not be used.

Dataflow Framework:
 * New `ExpressionStatementNode` marks an expression that is used as a statement.
 * Removed class `StringConcatenateAssignmentNode`, which is now desugared.

`GenericAnnotatedTypeFactory`:
 * Renamed `getTypeFactoryOfSubchecker()` to `getTypeFactoryOfSubcheckerOrNull`.
 * Added new `getTypeFactoryOfSubchecker()` that never returns null.

Return types changed:
 * `GenericAnnotatedTypeFactory.getFinalLocalValues()` return type changed to
   `Map`, though the returned value is still a `HashMap`.
 * `BaseTypeChecker.getImmediateSubcheckerClasses()` return type changed to
   `Set`, though the returned value is still a `LinkedHashSet`.

Renamed methods in `CFAbstractValue`:
 * `combineOneAnnotation()` => `combineAnnotationWithTypeVar()`
 * `combineNoAnnotations()` => `combineTwoTypeVars()`

**Closed issues:**
#5908, #5936, #5971, #6019, #6025, #6028, #6030, #6039, #6053, #6060, #6069.


Version 3.35.0 (June 1, 2023)
------------------------------

**User-visible changes:**

The Checker Framework no longer issues `type.checking.not.run` errors.
This reduces clutter in the output.

Signedness Checker:
 * The receiver type of `Object.hashCode()` is now `@UnknownSignedness`.

**Implementation details:**

Instead of overriding `isRelevant()`, a type factory implementation should
override `isRelevantImpl()`.  Clients should continue to call `isRelevant()`;
never call `isRelevantImpl()` except as `super.isRelevantImpl()`.

Methods that now return a `boolean` rather than `void`:
 * `commonAssignmentCheck()`
 * `checkArrayInitialization()`
 * `checkLock()`
 * `checkLockOfThisOrTree()`
 * `ensureExpressionIsEffectivelyFinal()`

Methods that now return `AnnotationMirrorSet` instead of `Set<? extends AnnotationMirror>`:
 * `getTopAnnotations()`
 * `getBottomAnnotations()`
 * `getDefaultTypeDeclarationBounds()`
 * `getExceptionParameterLowerBoundAnnotations()`

Renamed `BaseTypeVisitor.checkExtendsImplements()` to `checkExtendsAndImplements()`.

Class `FieldInvariants`:
 * constructor now takes an `AnnotatedTypeFactory`
 * `isSuperInvariant()` has been renamed to `isStrongerThan()` and
   no longer takes an `AnnotatedTypeFactory`

`CFAbstractValue.validateSet()` takes a type factory rather than a `QualifierHierarchy`.

Removed methods that have been deprecated for over two years.

**Closed issues:**

#4170, #5722, #5777, #5807, #5821, #5826, #5829, #5837, #5930.


Version 3.34.0 (May 2, 2023)
------------------------------

**User-visible changes:**

The Checker Framework runs under JDK 20 -- that is, it runs on a version 20 JVM.

Explicit lambda parameters are defaulted the same as method parameters.  For
example, in `(String s) -> {...}` the type of `s` is `@NonNull String`.

**Implementation details:**

Renamings in `AnnotatedTypeFactory`:
 * `prepareCompilationUnitForWriting()` => `wpiPrepareCompilationUnitForWriting()`
 * `prepareClassForWriting()` => `wpiPrepareClassForWriting()`
 * `prepareMethodForWriting()` => `wpiPrepareMethodForWriting()`
   and changed its signature by adding two formal parameters

**Closed issues:**
#803, #5739, #5749, #5767, #5781, #5787.


Version 3.33.0 (April 3, 2023)
------------------------------

**User-visible changes:**

The new command-line argument `-AwarnRedundantAnnotations` warns about redundant
annotations.  With this flag, a warning is issued if an explicitly written
annotation on a type is the same as the default annotation.  This feature does
not warn about all redundant annotations, only some.

The Value Checker is cognizant of signedness annotations.  This eliminates some
false positive warnings.

**Implementation details:**

The Checker Framework no longer builds under JDK 8.
However, you can still run the Checker Framework under JDK 8.

**Closed issues:**

#3785, #5436, #5708, #5717, #5720, #5721, #5727, #5732.


Version 3.32.0 (March 2, 2023)
------------------------------

**User-visible changes:**

Fixed a bug in the Nullness Checker where a call to a side-effecting method did
not make some formal parameters possibly-null.  The Nullness Checker is likely
to issue more warnings for your code.  For ways to eliminate the new warnings,
see <https://checkerframework.org/manual/#type-refinement-side-effects>.

If you supply the `-AinvocationPreservesArgumentNullness` command-line
option, the Nullness Checker unsoundly assumes that arguments passed to
non-null parameters in an invocation remain non-null after the invocation.
This assumption is unsound in general, but it holds for most code.

**Implementation details:**

Moved `TreeUtils.isAutoGeneratedRecordMember(Element)` to `ElementUtils`.

Renamed `TreeUtils.instanceOfGetPattern()` to `TreeUtils.instanceOfTreeGetPattern()`.

Deprecated `AnnotatedTypes#isExplicitlySuperBounded` and `AnnotatedTypes#isExplicitlyExtendsBounded`
because they are duplicates of `#hasExplicitSuperBound` and `#hasExplicitExtendsBound`.


Version 3.31.0 (February 17, 2023)
------------------------------

**User-visible changes:**

Command-line argument `-AshowPrefixInWarningMessages` puts the checker name
on the first line of each warning and error message.

Signedness Checker changes:
 * Cast expressions are not subject to type refinement.  When a programmer
   writes a cast such as `(@Signed int) 2`, it is not refined to
   `@SignednessGlb` and cannot be used in an unsigned context.
 * When incompatible arguments are passed to `@PolySigned` formal parameters,
   the error is expressed in terms of `@SignednessBottom` rather than the
   greatest lower bound of the argument types.

**Implementation details:**

Moved `AnnotationMirrorSet` and `AnnotationMirrorMap` from
`org.checkerframework.framework.util` to `org.checkerframework.javacutil`.
Changed uses of `Set<AnnotationMirror>` to `AnnotationMirrorSet` including in APIs.
Removed methods from AnnotationUtils that are no longer useful:
`createAnnotationMap`, `createAnnotationSet`, `createUnmodifiableAnnotationSet`.

**Closed issues:**

#5597.


Version 3.30.0 (February 2, 2023)
---------------------------------

**Implementation details:**

`getQualifierKind()` throws an exception rather than returning null.

Renamed Gradle task `copyJarsToDist` to `assembleForJavac`.

**Closed issues:**

#5402, #5486, #5489, #5519, #5524, #5526.


Version 3.29.0 (January 5, 2023)
--------------------------------

**User-visible changes:**

Dropped support for `-ApermitUnsupportedJdkVersion` command-line argument.
You can now run the Checker Framework under any JDK version, without a warning.

Pass `-Astubs=permit-nullness-assertion-exception.astub` to not be warned about null
pointer exceptions within nullness assertion methods like `Objects.requireNonNull`.

Pass `-Astubs=sometimes-nullable.astub` to unsoundly permit passing null to
calls if null is sometimes but not always permitted.

**Closed issues:**

#5412, #5431, #5435, #5438, #5447, #5450, #5453, #5471, #5472, #5487.


Version 3.28.0 (December 1, 2022)
---------------------------------

**User-visible changes:**

The Checker Framework runs under JDK 19 -- that is, it runs on a version 19 JVM.

**Implementation details:**

Renamed `TryFinallyScopeCell` to `LabelCell`.

Renamed `TreeUtils.isEnumSuper` to `isEnumSuperCall`.

**Closed issues:**

#5390, #5399, #5390.


Version 3.27.0 (November 1, 2022)
---------------------------------

**User-visible changes:**

The Constant Value Checker supports new annotation `@DoesNotMatchRegex`.

**Closed issues:**

#5238, #5360, #5362, #5387.


Version 3.26.0 (October 3, 2022)
--------------------------------

**User-visible changes:**

The Checker Framework runs under JDK 18 -- that is, it runs on a version 18 JVM.
(It worked before, but gave a warning that it was not tested.)

Annotations are available for some new JDK 17 APIs (some of those
introduced since JDK 11).

Added `-AnoWarnMemoryConstraints` to change the "Memory constraints are impeding
performance; please increase max heap size" message from a warning to a note.

'unneeded.suppression' warnings can now themeselves be suppressed.

**Implementation details:**

Deprecated `TreeUtils.constructor()` in favor of `TreeUtils.elementFromUse()`.

Added method `isSideEffectFree()` to the `AnnotationProvider` interface.

Deprecated `CFAbstractStore.isSideEffectFree()` in favor of new method
`AnnotationProvider.isSideEffectFree()`.  Note the different contracts of
`PurityUtils.isSideEffectFree()` and `AnnotationProvider.isSideEffectFree()`.

Use `TreeUtils.elementFromDeclaration` and `TreeUtils.elementFromUse` in
preference to `TreeUtils.elementFromTree`, when possible.

For code formatting, use `./gradlew spotlessCheck` and `./gradlew spotlessApply`.
The `checkFormat` and `reformat` Gradle tasks have been removed.

Removed variable `BaseTypeVisitor.inferPurity`.

**Closed issues:**

#5081, #5159, #5245, #5302, #5319, #5323.


Version 3.25.0 (September 1, 2022)
----------------------------------

**User-visible changes:**

Make `mustcall.not.inheritable` a warning rather than an error.

The Property File Checker, Internationalization Checker, and Compiler
Message Checker use `File.pathSeparator` to separate property file paths in
`-Apropfiles`, rather than ':'.

Added `DoNothingChecker` that does nothing.

**Closed issues:**

#5216, #5240, #5256, #5273.


Version 3.24.0 (August 3, 2022)
-------------------------------

**User-visible changes:**

Performance improvements.

Minor bug fixes and enhancements.

**Implementation details:**

Prefer `SystemUtil.jreVersion` to `SystemUtil.getJreVersion()`.

**Closed issues:**

#5200, #5216.


Version 3.23.0 (July 11, 2022)
------------------------------

**User-visible changes:**

By default, command-line argument `-AstubWarnIfNotFound` is treated as true
for stub files provided on the command line and false for built-in stub
files.  Use `-AstubWarnIfNotFound` to enable it for all stub files, and use
new `-AstubNoWarnIfNotFound` to disable it for all stub files.

New command-line argument `-ApermitStaticOwning` suppresses Resource Leak
Checker warnings related to static owning fields.

New command-line argument `-ApermitInitializationLeak` suppresses Resource Leak
Checker warnings related to field initialization.

**Closed issues:**

#4855, #5151, #5166, #5172, #5175, #5181, #5189.


Version 3.22.2 (June 14, 2022)
------------------------------

**Implementation details:**

Expose CFG APIs to allow inserting jumps and throws.


Version 3.22.1 (June 1, 2022)
-----------------------------

**Closed issues:**
#58, #5136, #5138, #5142, #5143.


Version 3.22.0 (May 2, 2022)
----------------------------

**User-visible changes:**

The Signedness Checker now checks calls to `equals()` as well as to `==`.  When
two formal parameter types are annotated with @PolySigned, the two arguments at
a call site must have the same signedness type annotation. (This differs from
the standard rule for polymorphic qualifiers.)

**Implementation details:**

When passed a NewClassTree that creates an anonymous constructor,
AnnotatedTypeFactory#constructorFormUse now returns the type of the anonymous
constructor rather than the type of the super constructor invoked in the
anonymous classes constructor.  If the super constructor has explicit
annotations, they are copied to the anonymous classes constructor.

**Closed issues:**
#5113.


Version 3.21.4 (April 1, 2022)
------------------------------

**Closed issues:**
#5086.


Version 3.21.3 (March 1, 2022)
------------------------------

**Closed issues:**
#2847, #4965, #5039, #5042, #5047.


Version 3.21.2 (February 1, 2022)
---------------------------------

**User-visible changes:**

The `wpi.sh` script supports non-standard names for build system compile targets
via the new `-c` command-line option.

The Checker Framework now more precisely computes and checks the type of the
pattern variable in a pattern match instanceof.

**Implementation details:**

Deprecated CFGLambda.getMethod{Name} in favor of getEnclosingMethod{Name}.

**Closed issues:**
#4615, #4993, #5006, #5007, #5008, #5013, #5016, #5021.


Version 3.21.1 (January 7, 2022)
--------------------------------

**User-visible changes:**

The Checker Framework Gradle Plugin now works incrementally:  if you change just
one source file, then Gradle will recompile just that file rather than all
files.

**Closed issues:**
#2401, #4994, #4995, #4996.


Version 3.21.0 (December 17, 2021)
----------------------------------

**User-visible changes:**

The Checker Framework now more precisely computes the type of a switch expression.

**Implementation details:**

The Dataflow Framework now analyzes switch expressions and switch statements
that use the new `->` case syntax. To do so, a new node, SwitchExpressionNode,
was added.

**Closed issues:**
#2373, #4934, #4977, #4979, #4987.


Version 3.20.0 (December 6, 2021)
---------------------------------

**User-visible changes:**

The Checker Framework now runs on code that contains switch expressions and
switch statements that use the new `->` case syntax, but treats them
conservatively. A future version will improve precision.

**Implementation details:**

The Dataflow Framework can be run on code that contains switch expressions and
switch statements that use the new `->` case syntax, but it does not yet
analyze the cases in a switch expression and it treats `->` as `:`. A future
version will do so.

Removed methods and classes that have been deprecated for more than one year:
 * Old way of constructing qualifier hierarchies
 * `@SuppressWarningsKeys`
 * `RegularBlock.getContents()`
 * `TestUtilities.testBooleanProperty()`
 * `CFAbstractTransfer.getValueWithSameAnnotations()`

**Closed issues:**
#4911, #4948, #4965.


Version 3.19.0 (November 1, 2021)
---------------------------------

**User-visible changes:**

The Checker Framework runs under JDK 17 -- that is, it runs on a version 17 JVM.
The Checker Framework also continues to run under JDK 8 and JDK 11.  New
command-line argument `-ApermitUnsupportedJdkVersion` lets you run the Checker
Framework on any JDK (version 8 or greater) without a warning about an
unsupported JDK version.  The Checker Framework does not yet run on code that
contains switch expressions.

**Implementation details:**

Removed `org.checkerframework.framework.type.VisitorState`
Removed `AnnotatedTypeFactory#postTypeVarSubstitution`

Deprecated methods in AnnotatedTypeFactory:
* `getCurrentClassTree`
* `getCurrentMethodReceiver`

**Closed issues:**
#4932, #4924, #4908, #3014.


Version 3.18.1 (October 4, 2021)
--------------------------------

**Closed issues:**
#4902 and #4903.


Version 3.18.0 (September 1, 2021)
----------------------------------

**User-visible changes:**

Java records are type-checked.  Thanks to Neil Brown.

**Closed issues:**
#4838, #4843, #4852, #4853, #4861, #4876, #4877, #4878, #4878, #4889, #4889.


Version 3.17.0 (August 3, 2021)
-------------------------------

**User-visible changes:**

`-Ainfer` can now infer postcondition annotations that reference formal parameters
(e.g. `"#1"`, `"#2"`) and the receiver (`"this"`).

**Implementation details:**

Method renamings and signature changes (old methods are removed) in `GenericAnnotatedTypeFactory`:
* `getPreconditionAnnotation(VariableElement, AnnotatedTypeMirror)` => `getPreconditionAnnotations(String, AnnotatedTypeMirror, AnnotatedTypeMirror)`
* `getPostconditionAnnotation(VariableElement, AnnotatedTypeMirror, List<AnnotationMirror>)` => `getPostconditionAnnotations(String, AnnotatedTypeMirror, AnnotatedTypeMirror, List<AnnotationMirror>)`
* `getPreOrPostconditionAnnotation(VariableElement, AnnotatedTypeMirror, Analysis.BeforeOrAfter, List<AnnotationMirror>)` => `getPreOrPostconditionAnnotations(String, AnnotatedTypeMirror, AnnotatedTypeMirror, Analysis.BeforeOrAfter, List<AnnotationMirror>)`
* `requiresOrEnsuresQualifierAnno(VariableElement, AnnotationMirror, Analysis.BeforeOrAfter)` => `createRequiresOrEnsuresQualifier(String, AnnotationMirror, AnnotatedTypeMirror, Analysis.BeforeOrAfter, List<AnnotationMirror>)`

Method renamings and signature changes (old method is removed) in `WholeProgramInferenceStorage`:
* `getPreOrPostconditionsForField(Analysis.BeforeOrAfter, ExecutableElement, VariableElement, AnnotatedTypeFactory)` =>  `getPreOrPostconditions(Analysis.BeforeOrAfter, ExecutableElement, String, AnnotatedTypeMirror, AnnotatedTypeFactory)`

Method renamings:
 * `CFAbstractAnalysis.getFieldValues` => `getFieldInitialValues`

The following methods no longer take a `fieldValues` parameter:
 * `GenericAnnotatedTypeFactory#createFlowAnalysis`
 * `CFAnalysis` construtor
 * `CFAbstractAnalysis#performAnalysis`
 * `CFAbstractAnalysis` constructors

**Closed issues:**
#4685, #4689, #4785, #4805, #4806, #4815, #4829, #4849.


Version 3.16.0 (July 13, 2021)
------------------------------

**User-visible changes:**

You can run the Checker Framework on a JDK 16 JVM.  You can pass the `--release
16` command-line argument to the compiler.  You may need to add additional
command-line options, such as `--add-opens`; see the Checker Framework manual.
New syntax, such as records and switch expressions, is not yet supported or
type-checked; that will be added in a future release.  Thanks to Neil Brown for
the JDK 16 support.

The Lock Checker supports a new type, `@NewObject`, for the result of a
constructor invocation.

The `-Ainfer` command-line argument now outputs purity annotations even if
neither `-AsuggestPureMethods` nor `-AcheckPurityAnnotations` is supplied
on the command line.

**Implementation details:**

Method renamings (the old methods remain but are deprecated):
 * `AnnotationFileElementTypes.getDeclAnnotation` => `getDeclAnnotations`

Method renamings (the old methods were removed):
 * `AnnotatedTypeMirror.clearAnnotations => `clearPrimaryAnnotations`

Method renamings in `DefaultTypeHierarchy` (the old methods were removed):
 * `visitIntersectionSupertype` => `visitIntersectionSupertype`
 * `visitIntersectionSubtype` => `visitIntersection_Type`
 * `visitUnionSubtype` => `visitUnion_Type`
 * `visitTypevarSubtype` => `visitTypevar_Type`
 * `visitTypevarSupertype` => `visitType_Typevar`
 * `visitWildcardSubtype` => `visitWildcard_Type`
 * `visitWildcardSupertype` => `visitType_Wildcard`

Method renamings in `AnnotatedTypes` (the old methods were removed):
 * `expandVarArgs` => `expandVarArgsParameters`
 * `expandVarArgsFromTypes` => `expandVarArgsParametersFromTypes`

**Closed issues:**
#3013, #3754, #3791, #3845, #4523, #4767.

Version 3.15.0 (June 18, 2021)
----------------------------

**User-visible changes:**

The Resource Leak Checker ensures that certain methods are called on an
object before it is de-allocated. By default, it enforces that `close()` is
called on any expression whose compile-time type implements `java.io.Closeable`.

**Implementation details:**

Method renamings (the old methods remain but are deprecated):
 * `AnnotatedDeclaredType#wasRaw` => `isUnderlyingTypeRaw`
 * `AnnotatedDeclaredType#setWasRaw` => `setIsUnderlyingTypeRaw`

**Closed issues:**
#4549, #4646, #4684, and #4699.


Version 3.14.0 (June 1, 2021)
----------------------------

**User-visible changes:**

The Units Checker supports new qualifiers (thanks to Rene Kraneis):
 * `@Volume`, `@m3`, `@mm3`, `@km3`
 * `@Force`, `@N`, `@kN`
 * `@t` (metric ton, a unit of mass)

Stub files can now override declaration annotations in the annotated JDK.
Previously, stub files only overrode type annotations in the annotated JDK.

Command-line argument `-AstubWarnIfNotFound` is treated as true for stub
files provided on the command line.

**Implementation details:**

Method `SourceChecker.getProperties` takes a third formal parameter `permitNonExisting`.

Method `TreeUtils.getMethodName()` returns a `String` rather than a `Name`.

Removed CheckerDevelMain.

**Closed issues:**
#3993, #4116, #4586, #4598, #4612, #4614.


Version 3.13.0 (May 3, 2021)
----------------------------

**Survey:**

If you use the Checker Framework, please answer a 3-question survey about what
version of Java you use.  It will take less than 1 minute to complete.  Please
answer it at
<https://docs.google.com/forms/d/1Bbt34c_3nDItHsBnmEfumoyrR-Zxhvo3VTHucXwfMcQ>.
Thanks!

**User-visible changes:**

Command-line argument -AassumeKeyFor makes the Nullness Checker and Map Key
Checker unsoundly assume that the argument to `Map.get` is a key for the
receiver map.

Warning message keys are shorter.  This reduces clutter in error messages and in
`@SuppressWarnings` annotations.  Most ".type.invalid", ".type.incompatible",
".invalid", and ".not.satisfied" suffixes and "type.invalid." prefixes have been
removed, and most ".invalid." substrings have been changed to ".".

The Checker Framework no longer crashes on code that contains binding
variables (introduced in Java 14 for `instanceof` pattern matching), and
such variables are reflected in the control flow graph (CFG).  Thanks to
Chris Day for this change.  However, note that the Checker Framework only
has full support for Java 8 and Java 11.

New command-line argument `-AstubWarnNote` makes stub file warnings notes
rather than warnings.

Removed the StubGenerator section from the manual, because changes in JDK 11
have broken the StubGenerator program.

**Implementation details:**

Method renamings:
 * `DependentTypesHelper.atReturnType` => `atMethodBody`

**Closed issues:**
#1268, #3039, #4410, #4550, #4558, #4563, #4566, #4567, #4571, #4584, #4591,
#4594, #4600.


Version 3.12.0 (April 1, 2021)
------------------------------

**User-visible changes:**

New FAQ item "How should I annotate code that uses generics?" gives
examples of annotations on type variables, together with their meaning.

`-Ainfer=ajava` uses ajava files (rather than jaif files or stub files)
internally during whole-program inference.

The Optional Checker supports a new annotation `@OptionalBottom` that
stands for (only) the `null` value.

The `value` element/argument to `@EnumVal` is now required.  Previously it
defaulted to an empty array.

**Implementation details:**

A precondition or normal postcondition annotation's `value` element must have
type `String[]`, not `String`.  A conditional postcondition annotation's
`expression` element must have type `String[]`, not `String`.  These changes
will not affect users (any programmer-written annotation that was legal before
will still be legal), but it may affect checker implementations.

`JavaExpressionParseUtil`:
`JavaExpressionParseUtil#parse` no longer viewpoint-adapts Java expressions. It
just converts the expression `String` to a `JavaExpression`.  To that end,
`JavaExpressionParseUtil.JavaExpressionContext` has been removed and
`JavaExpressionParseUtil#parse` no longer takes a context object.  Most calls to
`JavaExpressionParseUtil#parse` should be replaced with a call to one of the
methods in `StringToJavaExpressions`.

Renamed `AnnotatedTypeComparer` to `DoubleAnnotatedTypeScanner`. In the new
class, the method `compare` was renamed `defaultAction`. The method `combineRs`
was replaced by `reduce`.

Removed methods:
 * `AnnotationUtils.getElementValueArrayOrSingleton`
 * `DependentTypesHelper.standardizeNewClassTree`: use `atExpression` instead
 * `DependentTypesHelper.standardizeString`: override one of the methods
   explained in the Javadoc of `convertAnnotationMirror`

Method renamings:
 * `DefaultQualifierForUseTypeAnnotator.getSupportAnnosFromDefaultQualifierForUses` => `getDefaultQualifierForUses`
 * In `DependentTypesHelper`:
    * `check*` => `check*ForErrorExpressions`
    * `viewpointAdaptConstructor` => `atConstructorInvocation`
    * `viewpointAdaptMethod` => `atMethodInvocation`
    * `viewpointAdaptTypeVariableBounds` => `atParameterizedTypeUse`
    * `standardizeClass` =>  `atTypeDecl`
    * `standardizeExpression` => `atExpression`
    * `standardizeFieldAccess` => `atFieldAccess`
    * `standardizeReturnType` => `atReturnType`
    * `standardizeVariable` => `atVariableDeclaration`

Deprecated some overloads in `AnnotationUtils` that take a `CharSequence`
(use an overload that takes an `ExecutablElement`):
 * `getElementValueArray`
 * `getElementValueClassName`
 * `getElementValueClassNames`
 * `getElementValueEnumArray`
 * `getElementValueEnum`
 * `getElementValue`
 * `getElementValuesWithDefaults`

Deprecated methods in `AnnotationUtils`:
 * `areSameByClass`: use `areSameByName`
 * `getElementValuesWithDefaults`: use a `getElementValue*` method

Removed deprecated `PluginUtil` class.

**Closed issues:**
#1376, #3740, #3970, #4041, #4254, #4346, #4355, #4358, #4372, #4381, #4384,
#4417, #4449, #4452, #4480.


Version 3.11.0 (March 1, 2021)
------------------------------

**User-visible changes:**

In a stub file for a class C, you may write a declaration for a method that is
inherited by C but not defined by it.  Previously, such stub declarations were
ignored.  For more information, see the manual's documentation of "fake
overrides".

Nullness Checker error message key changes:
 * `known.nonnull` => `nulltest.redundant`
 * `initialization.static.fields.uninitialized` => `initialization.static.field.uninitialized`,
   and it is now issued on the field rather than on the class
 * new `initialization.field.uninitialized` is issued on the field instead of
   `initialization.fields.uninitialized` on the class, if there is no
   explicitly-written constructor.

Signature Checker supports two new type qualifiers:
 * `@CanonicalNameAndBinaryName`
 * `@CanonicalNameOrPrimitiveType`

**Implementation details:**

You can make a variable's default type depend on its name, or a method
return type default depend on the method's name.  To support this feature,
`@DefaultFor` has new elements `names` and `namesExceptions`.

Changes to protected fields in `OverrideChecker`:
 * Removed `overriderMeth`, `overriderTyp`, `overriddenMeth`, `overriddenTyp`
 * Renamed `methodReference` => `isMethodReference`
 * Renamed `overridingType` => `overriderType`
 * Renamed `overridingReturnType` => `overriderReturnType`

Changes to JavaExpression parsing:
 * The signatures of these methods changed; see Javadoc.
    * `JavaExpressionParseUtil#parse`
    * `DependentTypesHelper#standardizeString`
 * These methods moved:
    * `GenericAnnotatedTypeFactory#standardizeAnnotationFromContract` => `DependentTypesHelper`
    * `JavaExpressionParseUtil#fromVariableTree` => `JavaExpression`

Changes to JavaExpressionContext:
 * New method JavaExpressionContext#buildContextForMethodDeclaration(MethodTree, SourceChecker)
   replaces all overloads of buildContextForMethodDeclaration.

Parsing a Java expression no longer requires the formal parameters
`AnnotationProvider provider` or `boolean allowNonDeterministic`.  Methods
in `JavaExpression` with simplified signatures include
 * `fromArrayAccess`
 * `fromNodeFieldAccess`
 * `fromNode`
 * `fromTree`
 * `getParametersOfEnclosingMethod`
 * `getReceiver`

`CFAbstractStore.insertValue` does nothing if passed a nondeterministic
expression.  Use new method `CFAbstractStore.insertValuePermitNondeterministic`
to map a nondeterministic expression to a value.

**Closed issues:**
#862, #3631, #3991, #4031, #4206, #4207, #4226, #4231, #4248, #4263, #4265,
#4279, #4286, #4289.


Version 3.10.0 (February 1, 2021)
---------------------------------

**User-visible changes:**

Moved utility classes from `checker-qual.jar` to the new `checker-util.jar`.
Also, added `util` to the end of all the packages of the utility classes.

In Maven Central, `checker.jar` no longer contains duplicates of qualifiers in
`checker-qual.jar`, but rather uses a Maven dependency. A fat jar file with all
the dependencies (like the old `checker.jar`) is available in Maven Central with
the classifier "all".

When supplying the `-Ainfer=...` command-line argument, you must also supply `-Awarns`.

Replaced several error message keys:
 * `contracts.precondition.expression.parameter.name`
 * `contracts.postcondition.expression.parameter.name`
 * `contracts.conditional.postcondition.expression.parameter.name`
 * `method.declaration.expression.parameter.name`
by new message keys:
 * `expression.parameter.name`
 * `expression.parameter.name.shadows.field`

**Implementation details:**

Deprecated `ElementUtils.enclosingClass`; use `ElementUtils.enclosingTypeElement`.

Removed classes (use `SourceChecker` instead):
 * `BaseTypeContext`
 * `CFContext`
 * `BaseContext`

Removed methods:
 * `SourceChecker.getContext()`: it returned the receiver
 * `SourceChecker.getChecker()`: it returned the receiver
 * `AnnotatedTypeFactory.getContext()`: use `getChecker()`
 * methods on `TreePath`s from class 'TreeUtils`; use the versions in `TreePathUtil`.

Moved class:
 * org.checkerframework.framework.util.PurityUnqualified to
   org.checkerframework.framework.qual.PurityUnqualified

Renamed methods:
 * `AnnotatedTypeMirror.directSuperTypes` => `directSupertypes` (note
   capitalization) for consistency with `javax.lang.model.util.Types`
 * `AnnotatedTypeMirror.removeAnnotation(Class)` => `removeAnnotationByClass`
 * `MethodCall.getParameters` => `getArguments`
 * `MethodCall.containsSyntacticEqualParameter` => `containsSyntacticEqualArgument`
 * `ArrayAccess.getReceiver` => `getArray`

**Closed issues:**
#3325 , #3474.


Version 3.9.1 (January 13, 2021)
--------------------------------

**Implementation details:**

Copied methods on `TreePath`s from class 'TreeUtils` to new class `TreePathUtil`.
(The methods in TreePath will be deleted in the next release.)
 * `TreeUtils.enclosingClass` => `TreePathUtil.enclosingClass`
 * `TreeUtils.enclosingMethod` => `TreePathUtil.enclosingMethod`
 * `TreeUtils.enclosingMethodOrLambda` => `TreePathUtil.enclosingMethodOrLambda`
 * `TreeUtils.enclosingNonParen` => `TreePathUtil.enclosingNonParen`
 * `TreeUtils.enclosingOfClass` => `TreePathUtil.enclosingOfClass`
 * `TreeUtils.enclosingOfKind` => `TreePathUtil.enclosingOfKind`
 * `TreeUtils.enclosingTopLevelBlock` => `TreePathUtil.enclosingTopLevelBlock`
 * `TreeUtils.enclosingVariable` => `TreePathUtil.enclosingVariable`
 * `TreeUtils.getAssignmentContext` => `TreePathUtil.getAssignmentContext`
 * `TreeUtils.inConstructor` => `TreePathUtil.inConstructor`
 * `TreeUtils.isTreeInStaticScope` => `TreePathUtil.isTreeInStaticScope`
 * `TreeUtils.pathTillClass` => `TreePathUtil.pathTillClass`
 * `TreeUtils.pathTillOfKind` => `TreePathUtil.pathTillOfKind`

**Closed issues:**
#789, #3202, #4071, #4083, #4114, #4115.


Version 3.9.0 (January 4, 2021)
-------------------------------

**User-visible changes:**

New scripts `checker/bin/wpi.sh` and `checker/bin/wpi-many.sh` run whole-program
inference, without modifying the source code of the target programs.

The `-Ainfer` command-line argument now infers
 * method preconditions (`@RequiresQualifiers`, `@RequiresNonNull`)
 * method postconditions (`@EnsuresQualifiers`, `@EnsuresNonNull`)
 * `@MonotonicNonNull`

The Called Methods Checker supports the -AdisableReturnsReceiver command-line option.

The Format String Checker recognizes Error Prone's `@FormatMethod` annotation.

Use of `@SuppressWarnings("fbc")` to suppress initialization warnings is deprecated.

**Implementation details:**

Class renamings:
 * `StubParser` => `AnnotationFileParser`
 * `Receiver` => `JavaExpression`
   Also related class and method renamings, such as
    * `FlowExpressions.internalReprOf` => `JavaExpressions.fromNode`
 * In the Dataflow Framework:
    * `ThisLiteralNode` => `ThisNode`
    * `ExplicitThisLiteralNode` => `ExplicitThisNode`
    * `ImplicitThisLiteralNode` => `ImplicitThisNode`

Method deprecations:
 * Deprecated `AnnotatedTypeFactory.addAliasedAnnotation`; use `addAliasedTypeAnnotation`

**Closed issues:**
#765, #2452, #2953, #3377, #3496, #3499, #3826, #3956, #3971, #3974, #3994,
#4004, #4005, #4018, #4032, #4068, #4070.


Version 3.8.0 (December 1, 2020)
--------------------------------

**User-visible changes:**

The Initialized Fields Checker warns when a field is not initialized by a
constructor.  This is more general than the Initialization Checker, which
only checks that `@NonNull` fields are initialized.

The manual describes how to modify an sbt build file to run the Checker
Framework.

The -AwarnUnneededSuppressions command-line option warns only about
suppression strings that contain a checker name.

The -AwarnUnneededSuppressionsExceptions=REGEX command-line option
partially disables -AwarnUnneededSuppressions.  Most users don't need this.

**Implementation details:**

Added classes `SubtypeIsSubsetQualifierHierarchy` and
`SubtypeIsSupersetQualifierHierarchy`.

Moved the `contractsUtils` field from the visitor to the type factory.

Class renamings:
 * `ContractsUtils` => `ContractsFromMethod`

Method renamings:
 * `ElementUtils.getVerboseName` => `ElementUtils.getQualifiedName`
 * `ElementUtils.getSimpleName` => `ElementUtils.getSimpleSignature`

Field renamings:
 * `AnnotatedTypeMirror.actualType` => `AnnotatedTypeMirror.underlyingType`

Added a formal parameter to methods in `MostlyNoElementQualifierHierarchy`:
 * `leastUpperBoundWithElements`
 * `greatestLowerBoundWithElements`

Removed a formal parameter from methods in `BaseTypeVisitor`:
 * `checkPostcondition`
 * `checkConditionalPostcondition`

In `Analysis.runAnalysisFor()`, changed `boolean` parameter to enum `BeforeOrAfter`.

Removed `org.checkerframework.framework.util.AnnotatedTypes#getIteratedType`; use
`AnnotatedTypeFactory#getIterableElementType(ExpressionTree)` instead.

**Closed issues:**
#3287, #3390, #3681, #3839, #3850, #3851, #3862, #3871, #3884, #3888, #3908,
#3929, #3932, #3935.


Version 3.7.1 (November 2, 2020)
--------------------------------

**User-visible changes:**

The Constant Value Checker supports two new annotations: @EnumVal and @MatchesRegex.

The Nullness Checker supports annotation org.jspecify.annotations.NullnessUnspecified.

**Implementation details:**

AnnotatedIntersectionType#directSuperTypes now returns
List<? extends AnnotatedTypeMirror>.

The @RelevantJavaTypes annotation is now enforced:  a checker issues a warning
if the programmer writes a type annotation on a type that is not listed.

Deprecated CFAbstractTransfer.getValueWithSameAnnotations(), which is no
longer used.  Added new methods getWidenedValue() and getNarrowedValue().

Renamed TestUtilities.assertResultsAreValid() to TestUtilities.assertTestDidNotFail().

Renamed BaseTypeValidator.isValidType() to BaseTypeValidator.isValidStructurally().

New method BaseTypeVisitor#visitAnnotatedType(List, Tree) centralizes checking
of user-written type annotations, even when parsed in declaration locations.

**Closed issues:**
#868, #1908, #2075, #3349, #3362, #3569, #3614, #3637, #3709, #3710, #3711,
#3720, #3730, #3742, #3760, #3770, #3775, #3776, #3792, #3793, #3794, #3819,
#3831.


Version 3.7.0 (October 1, 2020)
-------------------------------

**User-visible changes:**

The new Called Methods Checker tracks methods that have definitely been
called on an object. It automatically supports detecting mis-uses of the
builder pattern in code that uses Lombok or AutoValue.

Accumulation analysis is now supported via a generic Accumulation Checker.
An accumulation analysis is a restricted form of typestate analysis that does
not require a precise alias analysis for soundness. The Called Methods Checker
is an accumulation analysis.

The Nullness Checker supports annotations
org.codehaus.commons.nullanalysis.NotNull,
org.codehaus.commons.nullanalysis.Nullable, and
org.jspecify.annotations.Nullable.

The Signature Checker supports annotations @CanonicalName and @CanonicalNameOrEmpty.
The Signature Checker treats jdk.jfr.Unsigned as an alias for its own @Unsigned annotation.

The shorthand syntax for the -processor command-line argument applies to
utility checkers, such as the Constant Value Checker.

**Implementation details:**

A checker implementation may override AnnotatedTypeFactory.getWidenedAnnotations
to provide special behavior for primitive widening conversions.

Deprecated org.checkerframework.framework.util.MultiGraphQualifierHierarchy and
org.checkerframework.framework.util.GraphQualifierHierarchy.  Removed
AnnotatedTypeFactory#createQualifierHierarchy(MultiGraphFactory) and
AnnotatedTypeFactory#createQualifierHierarchyFactory.  See Javadoc of
MultiGraphQualifierHierarchy for instructions on how to use the new classes and
methods.

Renamed methods:
 * NumberUtils.isFloatingPoint => TypesUtils.isFloatingPoint
 * NumberUtils.isIntegral => TypesUtils.isIntegralPrimitiveOrBoxed
 * NumberUtils.isPrimitiveFloatingPoint => TypeKindUtils.isFloatingPoint
 * NumberUtils.isPrimitiveIntegral => TypeKindUtils.isIntegral
 * NumberUtils.unboxPrimitive => TypeKindUtils.primitiveOrBoxedToTypeKind
 * TypeKindUtils.widenedNumericType => TypeKindUtils.widenedNumericType
 * TypesUtils.isFloating => TypesUtils.isFloatingPrimitive
 * TypesUtils.isIntegral => TypesUtils.isIntegralPrimitive

The CFStore copy constructor now takes only one argument.

**Closed issues:**
#352, #354, #553, #722, #762, #2208, #2239, #3033, #3105, #3266, #3275, #3408,
#3561, #3616, #3619, #3622, #3625, #3630, #3632, #3648, #3650, #3667, #3668,
#3669, #3700, #3701.


Version 3.6.1 (September 2, 2020)
---------------------------------

Documented that the Checker Framework can issue false positive warnings in
dead code.

Documented when the Signedness Checker permits right shift operations.

**Closed issues:**
#3484, #3562, #3565, #3566, #3570, #3584, #3594, #3597, #3598.


Version 3.6.0 (August 3, 2020)
------------------------------

**User-visible changes:**

The Interning Checker supports method annotations @EqualsMethod and
@CompareToMethod.  Place them on methods like equals(), compareTo(), and
compare() to permit certain uses of == on non-interned values.

Added an overloaded version of NullnessUtil.castNonNull that takes an error message.

Added a new option `-Aversion` to print the version of the Checker Framework.

New CFGVisualizeLauncher command-line arguments:
 * `--outputdir`: directory in which to write output files
 * `--string`: print the control flow graph in the terminal
All CFGVisualizeLauncher command-line arguments now start with `--` instead of `-`.

**Implementation details:**

`commonAssignmentCheck()` now takes an additional argument.  Type system
authors must update their overriding implementations.

Renamed methods:
 * GenericAnnotatedTypeFactory#addAnnotationsFromDefaultQualifierForUse => #addAnnotationsFromDefaultForType and
 * BaseTypeValidator#shouldCheckTopLevelDeclaredType => #shouldCheckTopLevelDeclaredOrPrimitiveType

Removed org.checkerframework.framework.test.FrameworkPer(Directory/File)Test classes.
Use CheckerFrameworkPer(Directory/File)Test instead.

**Closed issues:**

#1395, #2483, #3207, #3223, #3224, #3313, #3381, #3422, #3424, #3428, #3429,
#3438, #3442, #3443, #3447, #3449, #3461, #3482, #3485, #3495, #3500, #3528.


Version 3.5.0 (July 1, 2020)
----------------------------

**User-visible changes:**

Use "allcheckers:" instead of "all:" as a prefix in a warning suppression string.
Writing `@SuppressWarnings("allcheckers")` means the same thing as
`@SuppressWarnings("all")`, unless the `-ArequirePrefixInWarningSuppressions`
command-line argument is supplied.  See the manual for details.

It is no longer necessary to pass -Astubs=checker.jar/javadoc.astub when
compiling a program that uses Javadoc classes.

Renamed command-line arguments:
 * -AshowSuppressWarningKeys to -AshowSuppressWarningsStrings

The Signature Checker no longer considers Java keywords to be identifiers.
Renamed Signature Checker annotations:
 * @BinaryNameInUnnamedPackage => @BinaryNameWithoutPackage
 * @FieldDescriptorForPrimitiveOrArrayInUnnamedPackage => @FieldDescriptorWithoutPackage
 * @IdentifierOrArray => @ArrayWithoutPackage
Added new Signature Checker annotations:
 * @BinaryNameOrPrimitiveType
 * @DotSeparatedIdentifiersOrPrimitiveType
 * @IdentifierOrPrimitiveType

The Nullness Checker now treats `System.getProperty()` soundly.  Use
`-Alint=permitClearProperty` to disable special treatment of
`System.getProperty()` and to permit undefining built-in system properties.

Class qualifier parameters:  When a generic class represents a collection,
a user can write a type qualifier on the type argument, as in
`List<@Tainted Character>` versus `List<@Untainted Character>`.  When a
non-generic class represents a collection with a hard-coded type (as
`StringBuffer` hard-codes `Character`), you can use the new class qualifier
parameter feature to distinguish `StringBuffer`s that contain different
types of characters.

The Dataflow Framework supports backward analysis.  See its manual.

**Implementation details:**

Changed the types of some fields and methods from array to List:
 * QualifierDefaults.validLocationsForUncheckedCodeDefaults()
 * QualifierDefaults.STANDARD_CLIMB_DEFAULTS_TOP
 * QualifierDefaults.STANDARD_CLIMB_DEFAULTS_BOTTOM
 * QualifierDefaults.STANDARD_UNCHECKED_DEFAULTS_TOP
 * QualifierDefaults.STANDARD_UNCHECKED_DEFAULTS_BOTTOM

Dataflow Framework: Analysis is now an interface.  Added AbstractAnalysis,
ForwardAnalysis, ForwardTransferFunction, ForwardAnalysisImpl,
BackwardAnalysis, BackwardTransferFunction, and BackwardAnalysisImpl.
To adapt existing code:
 * `extends Analysis<V, S, T>` => `extends ForwardAnalysisImpl<V, S, T>`
 * `implements TransferFunction<V, S>` => `implements ForwardTransferFunction<V, S>`

In AbstractQualifierPolymorphism, use AnnotationMirrors instead of sets of
annotation mirrors.

Renamed meta-annotation SuppressWarningsKeys to SuppressWarningsPrefix.
Renamed SourceChecker#getSuppressWarningsKeys(...) to getSuppressWarningsPrefixes.
Renamed SubtypingChecker#getSuppressWarningsKeys to getSuppressWarningsPrefixes.

Added GenericAnnotatedTypeFactory#postAnalyze, changed signature of
GenericAnnotatedTypeFactory#handleCFGViz, and removed CFAbstractAnalysis#visualizeCFG.

Removed methods and classes marked deprecated in release 3.3.0 or earlier.

**Closed issues:**
#1362, #1727, #2632, #3249, #3296, #3300, #3356, #3357, #3358, #3359, #3380.


Version 3.4.1 (June 1, 2020)
----------------------------

-Ainfer now takes an argument:
 * -Ainfer=jaifs uses .jaif files to store the results of whole-program inference.
 * -Ainfer=stubs uses .astub files to store the results of whole-program inference.
 * -Ainfer is deprecated but is the same as -Ainfer=jaifs, for backwards compatibility.

New command-line option:
  -AmergeStubsWithSource If both a stub file and a source file are available, use both.

**Closed issues:**
#2893, #3021, #3128, #3160, #3232, #3277, #3285, #3289, #3295, #3302, #3305,
#3307, #3310, #3316, #3318, #3329.


Version 3.4.0 (May 3, 2020)
---------------------------

The annotated jdk8.jar is no longer used.  You should remove any occurrence of
  -Xbootclasspath/p:.../jdk8.jar
from your build scripts.  Annotations for JDK 8 are included in checker.jar.

The Returns Receiver Checker enables documenting and checking that a method
returns its receiver (i.e., the `this` parameter).

**Closed issues:**
#3267, #3263, #3217, #3212, #3201, #3111, #3010, #2943, #2930.


Version 3.3.0 (April 1, 2020)
-----------------------------

**User-visible changes:**

New command-line options:
  `-Alint=trustArrayLenZero` trust `@ArrayLen(0)` annotations when determining
  the type of Collections.toArray.

Renamings:
  `-AuseDefaultsForUncheckedCode` to `-AuseConservativeDefaultsForUncheckedCode`
    The old name works temporarily but will be removed in a future release.

For collection methods with `Object` formal parameter type, such as
contains, indexOf, and remove, the annotated JDK now forbids null as an
argument.  To make the Nullness Checker permit null, pass
`-Astubs=collection-object-parameters-may-be-null.astub`.

The argument to @SuppressWarnings can be a substring of a message key that
extends at each end to a period or an end of the key.  (Previously, any
substring worked, including the empty string which suppressed all warnings.
Use "all" to suppress all warnings.)

All postcondition annotations are repeatable (e.g., `@EnsuresNonNull`,
`@EnsuresNonNullIf`, ...).

Renamed wrapper annotations (which users should not write):
 * `@DefaultQualifiers` => `@DefaultQualifier.List`
 * `@EnsuresQualifiersIf` => `@EnsuresQualifierIf.List`
 * `@EnsuresQualifiers` => `@EnsuresQualifier.List`
 * `@RequiresQualifiers` => `@RequiresQualifier.List`

**Implementation details:**

Removed `@DefaultInUncheckedCodeFor` and
`@DefaultQualifierInHierarchyInUncheckedCode`.

Renamings:
 * applyUncheckedCodeDefaults() to applyConservativeDefaults()
 * useUncheckedCodeDefault() to useConservativeDefault()
 * AnnotatedTypeReplacer to AnnotatedTypeCopierWithReplacement
 * AnnotatedTypeMerger to AnnotatedTypeReplacer

Deprecated the `framework.source.Result` class; use `DiagMessage` or
`List<DiagMessage>` instead.  If you were creating a `Result` just to
pass it to `report`, then call new methods `reportError` and
`reportWarning` instead.

AbstractTypeProcessor#typeProcessingOver() always gets called.

**Closed issues:**
#1307, #1881, #1929, #2432, #2793, #3040, #3046, #3050, #3056, #3083, #3124,
#3126, #3129, #3132, #3139, #3149, #3150, #3167, #3189.


Version 3.2.0 (March 2, 2020)
-----------------------------

@SuppressWarnings("initialization") suppresses only warnings whose key
contains "initialization".  Previously, it suppressed all warnings issued
by the Nullness Checker or the Initialization Checker.

**Closed issues:**
#2719, #3001, #3020, #3069, #3093, #3120.


Version 3.1.1 (February 3, 2020)
--------------------------------

New command-line options:
  -AassumeDeterministic Unsoundly assume that every method is deterministic
  -AassumePure Unsoundly assume that every method is pure

Renamed -Anocheckjdk to -ApermitMissingJdk.
The old version still works, for backward compatibility.

Renamed -Alint=forbidnonnullarraycomponents to
-Alint=soundArrayCreationNullness.  The old version still works, for
backward compatibility.

Implementation details:
 * Deprecated QualifierHierarchy#getTypeQualifiers.
 * Deprecated Analysis#Analysis(ProcessingEnvironment) and Analysis#Analysis(T,
   int, ProcessingEnvironment); use Analysis#Analysis(), Analysis#Analysis(int),
   Analysis#Analysis(T), and Analysis#Analysis(T, int) instead.
 * Renamed SourceChecker#getMessages to getMessagesProperties.
 * Renamed one overload of SourceChecker.printMessages to printOrStoreMessage.

**Closed issues:**
#2181, #2975, #3018, #3022, #3032, #3036, #3037, #3038, #3041, #3049, #3055,
#3076.


Version 3.1.0 (January 3, 2020)
-------------------------------

Command-line option -AprintGitProperties prints information about the git
repository from which the Checker Framework was compiled.

**Implementation details:**
 * Removed static cache in AnnotationUtils#areSameByClass and added
   AnnotatedTypeFactory#areSameByClass that uses an instance cache.
 * Removed static cache in AnnotationBuilder#fromName and #fromClass.
 * ContractsUtils#getPreconditions takes an ExecutableElement as an argument.
 * ContractsUtils#getContracts returns a Set.
 * Moved ContractUtils.Contract to outer level.
 * Renamed ConditionalPostcondition#annoResult to ConditionalPostcondition#resultValue.

**Closed issues:**
#2867, #2897, #2972.


Version 3.0.1 (December 2, 2019)
--------------------------------

New command-line option for the Constant Value Checker
`-AnoNullStringsConcatenation` unsoundly assumes that every operand of a String
concatenation is non-null.

**Implementation details:**
 * Moved AnnotatedTypes#hasTypeQualifierElementTypes to AnnotationUtils.
 * Deprecated AnnotatedTypes#isTypeAnnotation and AnnotatedTypes#hasTypeQualifierElementTypes.

**Closed issues:**
#945, #1224, #2024, #2744, #2809, #2815, #2818, #2830, #2840, #2853, #2854,
#2865, #2873, #2874, #2878, #2880, #2886, #2888, #2900, #2905, #2919, #2923.


Version 3.0.0 (November 1, 2019)
--------------------------------

The Checker Framework works on both JDK 8 and JDK 11.
 * Type annotations for JDK 8 remain in jdk8.jar.
 * Type annotations for JDK 11 appear in stub files in checker.jar.

Removed the @PolyAll annotation.

**Implementation details:**
 * Removed all previously deprecated methods.
 * AnnotatedTypeFactory#getFnInterfaceFromTree now returns an AnnotatedExecutableType.
 * AnnotationUtils#areSame and #areSameByName now only accept non-null
   AnnotationMirrors

**Closed issues:**
#1169, #1654, #2081, #2703, #2739, #2749, #2779, #2781, #2798, #2820, #2824,
#2829, #2842, #2845, #2848.


Version 2.11.1 (October 1, 2019)
--------------------------------

The manual links to the Object Construction Checker.

**Closed issues:**
#1635, #2718, #2767.


Version 2.11.0 (August 30, 2019)
--------------------------------

The Checker Framework now uses the Java 9 javac API. The manual describes
how to satisfy this dependency, in a way that works on a Java 8 JVM.
Running the Checker Framework on a Java 9 JVM is not yet supported.


Version 2.10.1 (August 22, 2019)
--------------------------------

**Closed issues:**
#1152, #1614, #2031, #2482, #2543, #2587, #2678, #2686, #2690, #2712, #2717,
#2713, #2721, #2725, #2729.


Version 2.10.0 (August 1, 2019)
-------------------------------

Removed the NullnessRawnessChecker.  Use the NullnessChecker instead.

**Closed issues:**
#435, #939, #1430, #1687, #1771, #1902, #2173, #2345, #2470, #2534, #2606,
#2613, #2619, #2633, #2638.


Version 2.9.0 (July 3, 2019)
----------------------------

Renamed the Signedness Checker's @Constant annotation to @SignednessGlb.
Introduced an alias, @SignedPositive, for use by programmers.

Annotated the first argument of Opt.get and Opt.orElseThrow as @NonNull.

Removed meta-annotation @ImplicitFor:
 * Use the new meta-annotation @QualifierForLiteral to replace
   @ImplicitFor(literals, stringpatterns).
 * Use the meta-annotation @DefaultFor to replace @ImplicitFor(typeKinds,
   types).
 * Use the new meta-annotation @UpperBoundFor to specify a qualifier upper
   bound for certain types.
 * You can completely remove
     @ImplicitFor(typeNames = Void.class, literals = LiteralKind.NULL)
   on bottom qualifiers.
     @DefaultFor(types = Void.class)
   and
     @QualifierForLiterals(literals = LiteralKind.NULL)
   are added to the bottom qualifier by default.

Add @DefaultQualifierOnUse and @NoDefaultQualifierOnUse type declaration annotations

New/changed error message keys:
 * initialization.static.fields.uninitialized for uninitialized static fields
 * unary.increment and unary.decrement
   replace some occurrences of compound.assignment

**Implementation details:**
 * Renamed QualifierPolymorphism#annotate methods to resolve
 * Renamed ImplicitsTreeAnnotator to LiteralTreeAnnotator
 * Renamed ImplicitsTypeAnnotator to DefaultForTypeAnnotator
 * Removed TypeUseLocation.TYPE_DECLARATION
 * Removed InheritedFromClassAnnotator, replace with DefaultQualifierForUseTypeAnnotator
 * Rename TreeUtils.isSuperCall and TreeUtils.isThisCall to
 isSuperConstructorCall and isThisConstructorCall

**Closed issues:**
#2247, #2391, #2409, #2434, #2451, #2457, #2468, #2484, #2485, #2493, #2505,
#2536, #2537, #2540, #2541, #2564, #2565, #2585.


Version 2.8.2 (June 3, 2019)
----------------------------

The Signature Checker supports a new type, @FqBinaryName.

Added a template for a repository that you can use to write a custom checker.

Linked to the Checker Framework Gradle plugin, which makes it easy to run
a checker on a project that is built using the Gradle build tool.

Implementation detail: deprecated TreeUtils.skipParens in favor of
TreeUtils.withoutParens which has the same specification.

**Closed issues:**
#2291, #2406, #2469, #2477, #2479, #2480, #2494, #2499.


Version 2.8.1 (May 1, 2019)
---------------------------

Moved text about the Purity Checker into its own chapter in the manual.

**Closed issues:**
#660, #2030, #2223, #2240, #2244, #2375, #2407, #2410, #2415, #2420, #2421,
#2446, #2447, #2460, #2462.


Version 2.8.0 (April 3, 2019)
-----------------------------

Support `androidx.annotation.RecentlyNonNull` and `RecentlyNullable` (as of
2.6.0, but not previously documented).

The following qualifiers are now repeatable:  `@DefaultQualifier`
`@EnsuresQualifierIf` `@EnsuresQualifier` `@RequiresQualifier`.  Therefore,
users generally do not need to write the following wrapper annotations:
`@DefaultQualifiers` `@EnsuresQualifiersIf` `@EnsuresQualifiers`
`@RequiresQualifiers`.

New command-line option `-ArequirePrefixInWarningSuppressions` makes
`@SuppressWarnings` recognize warning keys of the form
"checkername:key.about.problem" but ignore warning keys of the form
"key.about.problem" without the checker name as a prefix.

New CONSTRUCTOR_RESULT enum constant in TypeUseLocation makes it possible to
set default annotations for constructor results.

Clarified the semantics of annotations on class and constructor declarations.
See Section 25.5 "Annotations on classes and constructors" in the manual.

Interface changes:
 * Added protected methods to BaseTypeVisitor so that checkers can change the
   checks for annotations on classes, constructor declarations, and constructor
   invocations.
 * Removed BaseTypeVisitor#checkAssignability and BaseTypeVisitor#isAssignable
   methods.
 * Renamed AnnotatedTypeFactory#getEnclosingMethod to
   AnnotatedTypeFactory#getEnclosingElementForArtificialTree

**Closed issues:**
#2159, #2230, #2318, #2324, #2330, #2334, #2343, #2344, #2353, #2366, #2367,
#2370, #2371, #2385.


Version 2.7.0 (March 1, 2019)
-----------------------------

The manual links to the AWS crypto policy compliance checker, which enforces
that no weak cipher algorithms are used with the Java crypto API.

The Nullness Checker supports RxJava annotations
io.reactivex.annotations.NonNull and io.reactivex.annotations.Nullable.

The checker-qual artifact (jar file) contains an OSGi manifest.

New TYPE_DECLARATION enum constant in TypeUseLocation makes it possible to
(for example) set defaults annotations for class/interface definitions.

Interface changes:
 * Renamed the "value" element of the @HasSubsequence annotation to
   "subsequence".
 * Renamed @PolySignedness to @PolySigned.
 * Renamed AnnotatedTypeFactory.ParameterizedMethodType to
   ParameterizedExecutableType.

Added missing checks regarding annotations on classes, constructor
declarations, and constructor invocations.  You may see new warnings.

**Closed issues:**
#788, #1751, #2147, #2163, #2186, #2235, #2243, #2263, #2264, #2286, #2302,
#2326, #2327.


Version 2.6.0 (February 3, 2019)
--------------------------------

The manual includes a section about how to use Lombok and the Checker
Framework simultaneously.

Commons CSV has been added to the annotated libraries on Maven Central.

Some error messages have been changed to improve comprehensibility,
such as by adjusting wording or adding additional information.

Relevant to type system implementers:
Renamed method areSameIgnoringValues to areSameByName.

**Closed issues:**
#2008, #2166, #2185, #2187, #2221, #2224, #2229, #2234, #2248.
Also fixed false negatives in handling of Map.get().


Version 2.5.8 (December 5, 2018)
--------------------------------

The manual now links to the AWS KMS compliance checker, which enforces
that calls to AWS KMS only generate 256-bit keys.

**Closed issues:**
#372, #1678, #2207, #2212, #2217.


Version 2.5.7 (November 4, 2018)
--------------------------------

New @EnsuresKeyFor and @EnsuresKeyForIf method annotations permit
specifying the postcondition that a method gives some value a @KeyFor type.

The manual links to the Rx Thread & Effect Checker, which enforces
UI Thread safety properties for stream-based Android applications.

**Closed issues:**
#1014, #2151, #2178, #2180, #2183, #2188, #2190, #2195, #2196, #2198, #2199.


Version 2.5.6 (October 3, 2018)
-------------------------------

Introduce checker-qual-android artifact that is just like the checker-qual
artifact, but the qualifiers have classfile retention.  This is useful for
Android projects.

Removed the code for the checker-compat-qual artifact.  It was only useful
for Java 7, which the Checker Framework no longer supports.  The
checker-compat-qual artifact remains available on Maven Central, with
versions 2.5.5 and earlier.

**Closed issues:**
#2135, #2157, #2158, #2164, #2171.


Version 2.5.5 (August 30, 2018)
-------------------------------

Implicit imports (deprecated in November 2014) are no longer supported.

Renamed the testlib Maven artifact to framework-test.

Removed command-line option -AprintErrorStack, which is now the default.
Added -AnoPrintErrorStack to disable it (which should be rare).

Replaced ErrorReporter class with BugInCF and UserError exceptions.

**Closed issues:**
#1999, #2008, #2023, #2029, #2074, #2088, #2098, #2099, #2102, #2107.


Version 2.5.4 (August 1, 2018)
------------------------------

**Closed issues:**
#2030, #2048, #2052, #2059, #2065, #2067, #2073, #2082.


Version 2.5.3 (July 2, 2018)
----------------------------

**Closed issues:**
#266, #1248, #1678, #2010, #2011, #2018, #2020, #2046, #2047, #2054.


Version 2.5.2 (June 1, 2018)
----------------------------

In the Map Key Checker, null is now @UnknownKeyFor.  See the "Map Key Checker"
chapter in the manual for more details.

**Closed issues:**
#370, #469, #1701, #1916, #1922, #1959, #1976, #1978, #1981, #1983, #1984, #1991, #1992.


Version 2.5.1 (May 1, 2018)
---------------------------

Added a Maven artifact of the Checker Framework testing library, testlib.

**Closed issues:**
#849, #1739, #1838, #1847, #1890, #1901, #1911, #1912, #1913, #1934, #1936,
#1941, #1942, #1945, #1946, #1948, #1949, #1952, #1953, #1956, #1958.


Version 2.5.0 (April 2, 2018)
-----------------------------

Declaration annotations that are aliases for type annotations are now treated
as if they apply to the top-level type.  See "Declaration annotations" section
in the "Warnings" chapter in the manual for more details.

Ended support for annotations in comments.  See "Migrating away from
annotations in comments" section in the "Handling legacy code" chapter in the
manual for instructions on how to remove annotations from comments.

**Closed issues:**
#515, #1667, #1739, #1776, #1819, #1863, #1864, #1865, #1866, #1867, #1870,
#1876, #1879, #1882, #1898, #1903, #1905, #1906, #1910, #1914, #1915, #1920.


Version 2.4.0 (March 1, 2018)
-----------------------------

Added the Index Checker, which eliminates ArrayIndexOutOfBoundsException.

Added the Optional Checker, which verifies uses of Java 8's Optional class.

Removed the Linear Checker, whose implementation was inconsistent with its
documentation.

Added a @QualifierArgument annotation to be used on pre- and postcondition
  annotations created by @PreconditionAnnotation, @PostconditionAnnotation,
  and @ConditionalPostconditionAnnotation. This allows qualifiers with
  arguments to be used in pre- and postconditions.

Added new type @InternalFormForNonArray to the Signature Checker

Moved annotated libraries from checker/lib/*.jar to the Maven Central Repository:
<https://search.maven.org/#search%7Cga%7C1%7Cg%3A%22org.checkerframework.annotatedlib%22>

Moved the Javadoc stub file from checker/lib/javadoc.astub to
checker/resources/javadoc.astub.

Simplified the instructions for running the Checker Framework with Gradle.

The Checker Framework Eclipse plugin is no longer released nor supported.

**Closed issues:**
#65, #66, #100, #108, #175, #184, #190, #194, #209, #239, #260, #270, #274,
#293, #302, #303, #306, #321, #325, #341, #356, #360, #361, #371, #383, #385,
#391, #397, #398, #410, #423, #424, #431, #430, #432, #548, #1131, #1148,
#1213, #1455, #1504, #1642, #1685, #1770, #1796, #1797, #1801, #1809, #1810,
#1815, #1817, #1818, #1823, #1831, #1837, #1839, #1850, #1851, #1852, #1861.


Version 2.3.2 (February 1, 2018)
--------------------------------

**Closed issues:**
#946, #1133, #1232, #1319, #1625, #1633, #1696, #1709, #1712, #1734, #1738,
#1749, #1754, #1760, #1761, #1768, #1769, #1781.


Version 2.3.1 (January 2, 2018)
-------------------------------

**Closed issues:**
#1695, #1696, #1697, #1698, #1705, #1708, #1711, #1714, #1715, #1724.


Version 2.3.0 (December 1, 2017)
--------------------------------

Removed the deprecated @LazyNonNull type qualifier.
Deprecated most methods in InternalUtils and moved them to either
TreeUtils or TypesUtils. Adapted a few method names and parameter
orders for consistency.

**Closed issues:**
#951, #1356, #1495, #1602, #1605, #1623, #1628, #1636, #1641, #1653, #1655,
#1664, #1665, #1681, #1684, #1688, #1690.


Version 2.2.2 (November 2, 2017)
--------------------------------

The Interning Checker supports a new annotation, @InternedDistinct, which
indicates that the value is not equals() to any other value.

An annotated version of the Commons IO library appears in checker/lib/ .

Closed issue #1586, which required re-opening issues 293 and 341 until
proper fixes for those are implemented.

**Closed issues:**
#1386, #1389, #1423, #1520, #1529, #1530, #1531, #1546, #1553, #1555, #1565,
#1570, #1579, #1580, #1582, #1585, #1586, #1587, #1598, #1609, #1615, #1617.


Version 2.2.1 (September 29, 2017)
----------------------------------

Deprecated some methods in AnnotatedTypeMirror and AnnotationUtils, to
be removed after the 2.2.1 release.

The qualifiers and utility classes in checker-qual.jar are compiled to Java 8
byte code. A new jar, checker-qual7.jar, includes the qualifiers and utility
classes compiled to Java 7 byte code.

**Closed issues:**
#724, #1431, #1442, #1459, #1464, #1482, #1496, #1499, #1500, #1506, #1507,
#1510, #1512, #1522, #1526, #1528, #1532, #1535, #1542, #1543.


Version 2.2.0 (September 5, 2017)
---------------------------------

A Java 8 JVM is required to run the Checker Framework.
You can still typecheck and compile Java 7 (or earlier) code.
With the "-target 7" flag, the resulting .class files still run with JDK 7.

The stub file format has changed to be more similar to regular Java syntax.
Most notably, receiver annotations are written using standard Java 8 syntax
(a special first formal paramter named "this") and inner classes are written
using standard Java syntax (rather than at the top level using a name that
contains "$". You need to update your stub files to conform to the new syntax.

**Closed issues:**
#220, #293, #297, #341, #375, #407, #536, #571, #798, #867, #1180, #1214, #1218,
#1371, #1411, #1427, #1428, #1435, #1438, #1450, #1456, #1460, #1466, #1473,
#1474.


Version 2.1.14 (3 August 2017)
------------------------------

Nullness Checker change to annotated JDK:  The type argument to the Class,
Constructor, and Optional classes may now be annotated as @Nullable or
@NonNull.  The nullness of the type argument doesn't matter, but this
enables easier integration with generic clients.

Many crashes and false positives associated with uninferred method type
arguments have been correct. By default, uninferred method type arguments,
which can happen with Java 8 style target type contexts, are silently ignored.
Use the option -AconservativeUninferredTypeArguments to see warnings about
method calls where the Checker Framework fails to infer type arguments.

**Closed issues:**
#753, #804, #961, #1032, #1062, #1066, #1098, #1209, #1280, #1316, #1329, #1355,
#1365, #1366, #1367, #1377, #1379, #1382, #1384, #1397, #1398, #1399, #1402,
#1404, #1406, #1407.


Version 2.1.13 (3 July 2017)
----------------------------

Verified that the Checker Framework builds from source on Windows Subsystem
for Linux, on Windows 10 Creators Edition.

The manual explains how to configure Android projects that use Android Studio
3.0 and Android Gradle Plugin 3.0.0, which support type annotations.

**Closed issues:**
#146, #1264, #1275, #1290, #1303, #1308, #1310, #1312, #1313, #1315, #1323,
#1324, #1331, #1332, #1333, #1334, #1347, #1357, #1372.


Version 2.1.12 (1 June 2017)
----------------------------

The manual links to Glacier, a class immutability checker.

The stubparser license has been updated.  You can now use stubparser under
either the LGPL or the Apache license, whichever you prefer.

**Closed issues:**
#254, #1201, #1229, #1236, #1239, #1240, #1257, #1265, #1270, #1271, #1272,
#1274, #1288, #1291, #1299, #1304, #1305.


Version 2.1.11 (1 May 2017)
---------------------------

The manual contains new FAQ (frequently asked questions) sections about
false positive warnings and about inference for field types.

**Closed issues:**
#989, #1096, #1136, #1228.


Version 2.1.10 (3 April 2017)
-----------------------------

The Constant Value Checker, which performs constant propagation, has been
extended to perform interval analysis -- that is, it determines, for each
expression, a statically-known lower and upper bound.  Use the new
@IntRange annotation to express this.  Thanks to Jiasen (Jason) Xu for this
feature.

**Closed issues:**
#134, #216, #227, #307, #334, #437, #445, #718, #1044, #1045, #1051, #1052,
#1054, #1055, #1059, #1077, #1087, #1102, #1108, #1110, #1111, #1120, #1124,
#1127, #1132.


Version 2.1.9 (1 March 2017)
----------------------------

By default, uninferred method type arguments, which can happen with Java 8
style target type contexts, are silently ignored, removing many false
positives.  The new option -AconservativeUninferredTypeArguments can be used to
get the conservative behavior.

**Closed issues:**
#1006, #1011, #1015, #1027, #1035, #1036, #1037, #1039, #1043, #1046, #1049,
#1053, #1072, #1084.


Version 2.1.8 (20 January 2017)
-------------------------------

The Checker Framework webpage has moved to <https://checkerframework.org/>.
Old URLs should redirect to the new one, but please update your links
and let us know if any old links are broken rather than redirecting.

The documentation has been reorganized in the Checker Framework repository.
The manual, tutorial, and webpages now appear under checker-framework/docs/.

**Closed issues:**
#770, #1003, #1012.


Version 2.1.7 (3 January 2017)
------------------------------

Manual improvements:
 * Added a link to jOOQ's SQL checker.
 * Documented the `-AprintVerboseGenerics` command-line option.
 * Better explanation of relationship between Fake Enum and Subtyping Checkers.

**Closed issues:**
#154, #322, #402, #404, #433, #531, #578, #720, #795, #916, #953, #973, #974,
#975, #976, #980, #988, #1000.


Version 2.1.6 (1 December 2016)
-------------------------------

**Closed issues:**
#412, #475.


Version 2.1.5 (2 November 2016)
-------------------------------

The new class org.checkerframework.checker.nullness.Opt provides every
method in Java 8's java.util.Optional class, but written for possibly-null
references rather than for the Optional type.  This can shorten code that
manipulates possibly-null references.

In bytecode, type variable upper bounds of type Object may or may not have
been explicitly written.  The Checker Framework now assumes they were not
written explicitly in source code and defaults them as implicit upper bounds.

The manual describes how to run a checker within the NetBeans IDE.

The manual describes two approaches to creating a type alias or typedef.

**Closed issues:**
#643, #775, #887, #906, #941.


Version 2.1.4 (3 October 2016)
------------------------------

**Closed issues:**
#885, #886, #919.


Version 2.1.3 (16 September 2016)
---------------------------------

**Closed issues:**
#122, #488, #495, #580, #618, #647, #713, #764, #818, #872, #893, #894, #901,
#902, #903, #905, #913.


Version 2.1.2 (1 September 2016)
--------------------------------

**Closed issues:**
#182, #367, #712, #811, #846, #857, #858, #863, #870, #871, #878, #883, #888.


Version 2.1.1 (1 August 2016)
-----------------------------

The codebase conforms to a consistent coding style, which is enforced by
a git pre-commit hook.

AnnotatedTypeFactory#createSupportedTypeQualifiers() must now return a mutable
list.  Checkers that override this method will have to be changed.

**Closed issues:**
#384, #590, #681, #790, #805, #809, #810, #820, #824, #826, #829, #838, #845,
#850, #856.


Version 2.1.0 (1 July 2016)
---------------------------

The new Signedness Checker prevents mixing of unsigned and signed
values and prevents meaningless operations on unsigned values.

The Lock Checker expresses the annotated variable as `<self>`;
previously it used `itself`, which may conflict with an identifier.

**Closed issues:**
#166, #273, #358, #408, #471, #484, #594, #625, #692, #700, #701, #711, #717,
#752, #756, #759, #763, #767, #779, #783, #794, #807, #808.


Version 2.0.1 (1 June 2016)
---------------------------

We renamed method annotateImplicit to addComputedTypeAnnotations.  If you
have implemented a checker, you need to change occurrences of
annotateImplicit to addComputedTypeAnnotations.

The Checker Framework (checker.jar) is now placed on the processorpath
during compilation.  Previously, it was placed on the classpath.  The
qualifiers (checker-qual.jar) remain on the classpath.  This change should
reduce conflicts between your code and the Checker Framework.  If your code
depends on classes in the Checker Framework, then you should add those
classes to the classpath when you run the compiler.

**Closed issues:**
#171, #250, #291, #523, #577, #672, #680, #688, #689, #690, #691, #695, #696,
#698, #702, #704, #705, #706, #707, #720, #721, #723, #728, #736, #738, #740.


Version 2.0.0 (2 May 2016)
--------------------------

Inference:

 * The infer-and-annotate.sh script infers annotations and inserts them in
   your source code.  This can reduce the burden of writing annotations and
   let you get started using a type system more quickly.  See the
   "Whole-program inference" section in the manual for details.

Type systems:

 * The Lock Checker has been replaced by a new implementation that provides
   a stronger guarantee.  The old Lock Checker prevented two threads from
   simultaneously using a given variable, but race conditions were still
   possible due to aliases.  The new Lock Checker prevents two threads from
   simultaneously dereferencing a given value, and thus prevents race
   conditions.  For details, see the "Lock Checker" chapter in the manual,
   which has been rewritten to describe the new semantics.

 * The top type qualifier for the Signature String type system has been
   renamed from @UnannotatedString to @SignatureUnknown.  You shouldn't
   ever write this annotation, but if you perform separate compilation (for
   instance, if you do type-checking with the Signature String Checker
   against a library that is annotated with Signature String annotations),
   then you need to re-compile the library.

 * The IGJ, OIGJ, and Javari Checkers are no longer distributed with the
   Checker Framework.  If you wish to use them, install version 1.9.13 of
   the Checker Framework.  The implementations have been removed because
   they were not being maintained.  The type systems are valuable, but the
   type-checkers should be rewritten from scratch.

Documentation improvements:

 * New manual section "Tips for creating a checker" shows how to break down
   the implementation of a type system into small, manageable pieces.

 * Improved instructions for using Maven and Gradle, including for Android
   code.

Tool changes:

 * The Checker Framework Live Demo webpage lets you try the Checker
   Framework without installing it:  <http://eisop.uwaterloo.ca/live/>

 * New command-line arguments -Acfgviz and -Averbosecfg enable better
   debugging of the control-flow-graph generation step of type-checking.

 * New command-line argument -Ainfer is used by the infer-and-annotate.sh
   script that performs type inference.

**Closed issues:**
#69, #86, #199, #299, #329, #421, #428, #557, #564, #573, #579, #665, #668, #669,
#670, #671.


Version 1.9.13 (1 April 2016)
-----------------------------

Documentation:
 * Clarified Maven documentation about use of annotations in comments.
 * Added FAQ about annotating fully-qualified type names.

**Closed issues:**
#438, #572, #579, #607, #624, #631.


Version 1.9.12 (1 March 2016)
-----------------------------

The Checker Framework distribution contains annotated versions
of libraries in directory checker-framework/checker/lib/.
During type-checking, you should put these versions first on your classpath,
to obtain more precise type-checking with fewer false positive warnings.

tools.jar is no longer required to be on the classpath when using
checker-qual.jar

The Signature String Checker supports two new string representations of a
Java type: @InternalForm and @ClassGetSimpleName.

The manual documents how to run a pluggable type-checker in IntelliJ IDEA.

The instructions on how to run a type-checker in Gradle have been updated to
use the artifacts in Maven Central. Examples using the instructions have been
added under checker-framework/docs/examples/GradleExamples/.

Renamed enum DefaultLocation to TypeUseLocation.

**Closed issues:**
#130, #263, #345, #458, #559, #559, #574, #582, #596.


Version 1.9.11 (1 February 2016)
--------------------------------

Renamed and merged -AuseSafeDefaultsForUnannotatedSourceCode and
-AsafeDefaultsForUnannotatedBytecode command-line options to
-AuseDefaultsForUncheckedCode that takes arguments source and bytecode.

For type-system developers:

* The previously deprecated
  org.checkerframework.framework.qual.TypeQualifier{s} annotations
  were removed.
* Every type system uses the CLIMB-to-top defaulting scheme, unless it
  explicitly specifies a different one.  Previously a type system needed
  to explicitly request CLIMB-to-top, but now it is the default.

**Closed issues:**
#524, #563, #568.


Version 1.9.10 (4 January 2016)
-------------------------------

The Checker Framework distribution files now contain a version number:
for example, checker-framework-1.9.9.zip rather than checker-framework.zip.

The Nullness Checker supports the org.eclipse.jgit.annotations.Nullable and
NonNull annotations.

Buildfiles do less unnecessary recomputation.

Documentation:
 * Documented how to initialize circular data structures in the
   Initialization type system.
 * Linked to David Bürgin's Nullness Checker tutorial at
   <https://github.com/glts/safer-spring-petclinic/wiki>
 * Acknowledged more contributors in the manual.

For type-system developers:
 * The org.checkerframework.framework.qual.TypeQualifier{s} annotations are
   now deprecated.  To indicate which annotations a checker supports, see
   <https://checkerframework.org/manual/#creating-indicating-supported-annotations>.
   Support for TypeQualifier{s} will be removed in the next release.
 * Renamed
   `org.checkerframework.framework.qual.Default{,Qualifier}ForUnannotatedCode` to
   `DefaultInUncheckedCodeFor and DefaultQualifierInHierarchyInUncheckedCode`.

**Closed issues:**
#169, #363, #448, #478, #496, #516, #529.


Version 1.9.9 (1 December 2015)
-------------------------------

Fixed issues:  #511, #513, #514, #455, #527.

Removed the javac_maven script and batch file,
which had been previously deprecated.


Version 1.9.8 (9 November 2015)
-------------------------------

Field initialization warnings can now be suppressed for a single field at a
time, by placing @SuppressWarnings("initialization") on the field declaration.

Updated Maven instructions to no longer require a script.
Added an example of how to use the instructions under
docs/examples/MavenExample.

The javac_maven script (and batch file) are deprecated and will be
removed as of December 2015.

Fixed issues:  #487, #500, #502.


Version 1.9.7 (24 October 2015)
-------------------------------

Fixed issues:  #291, #474.


Version 1.9.6 (8 October 2015)
------------------------------

Fixed issue:  #460.


Version 1.9.5 (1 September 2015)
--------------------------------

Test Framework Updates:
  * The test framework has been refactored to improve extensibility.
  * Tests that previously extended ParameterizedCheckerTest or
    CheckerTest should extend either CheckerFrameworkTest or nothing.
  * If a test used methods that were previously found on
    CheckerTest, you may find them in TestUtilities.

Fixed issues:  #438, #457, #459.


Version 1.9.4 (4 August 2015)
-----------------------------

Documented the notion of a compound checker, which depends on other checkers
  and automatically runs them.

Renamed -AuseConservativeDefaultsForUnannotatedSourceCode command-line
  option to -AuseSafeDefaultsForUnannotatedSourceCode

Moved the Checker Framework version control repository from Google Code to
GitHub, and from the Mercurial version control system to Git.  If you have
cloned the old repository, then discard your old clone and create a new one
using this command:
```
  git clone https://github.com/typetools/checker-framework.git
```

Fixed issues:  #427, #429, #434, #442, #450.


Version 1.9.3 (1 July 2015)
---------------------------

New command-line options:
 * -AsafeDefaultsForUnannotatedBytecode causes a checker to use conservative
   defaults for .class files that were compiled without running the given
   checker.  Without this option, type-checking is unsound (that is, there
   might be errors at run time even though the checker issues no warnings).
 * -AuseConservativeDefaultsForUnannotatedSourceCode uses conservative
   annotations for unannotated type uses.  Use this when compiling a library in
   which some but not all classes are annotated.

Various bug fixes and documentation improvements.

Fixed issues: #436.


Version 1.9.2 (1 June 2015)
---------------------------

Internationalization Format String Checker:
This new type-checker prevents use of incorrect internationalization
format strings.

Fixed issues: #434.


Version 1.9.1 (1 May 2015)
--------------------------

New FAQ entry:
  "How does the Checker Framework compare with Eclipse's null analysis?"


Version 1.9.0 (17 April 2015)
-----------------------------

Bug fixes for generics, especially type parameters:
   * Manual chapter 21 "Generics and polymorphism" has been expanded,
     and it gives more information on annotating type parameters.
   * The qualifier on a type parameter (e.g. <@HERE T> ) only applies
     to the lower bound of that type parameter.  Previously it also
     applied to the upper bound.
   * Unannotated, unbounded wildcards are now qualified with the
     annotations of the type parameter to which they are an argument.
     See the new manual section 23.3.4 for more details.
   * Warning "bound" is issued if the lower bound of
     a type parameter or wildcard is a supertype of its upper bound,
     e.g.  <@Nullable T extends @NonNull Object>
   * Method type argument inference has been improved. Fewer warnings
     should be issued when method invocations omit type arguments.
   * Added command-line option -AprintVerboseGenerics to print more
     information about type parameters and wildcards when they appear
     in warning messages.

Reflection resolution:
If you supply the -AresolveReflection command-line option, the Checker
Framework attempts to resolve reflection.  This reduces the number of
false positive warnings caused by reflection.

The documentation for the Map Key Checker has been moved into its own
chapter in the manual.

Fixed issues: #221, #241, #313, #314, #328, #335, #337, #338, #339, #355, #369,
              #376, #378, #386, #388, #389, #393, #403, #404, #413, #414, #415,
              #417, #418, #420, #421, #422, #426.


Version 1.8.11 (2 March 2015)
-----------------------------

Fixed issues: #396, #400, #401.


Version 1.8.10 (30 January 2015)
--------------------------------

Fixed issues: #37, #127, #350, #364, #365, #387, #392, #395.


Version 1.8.9 (19 December 2014)
--------------------------------

Aliasing Checker:
This new type-checker ensures that an expression has no aliases.

Fixed issues: #362, #380, #382.


Version 1.8.8 (26 November 2014)
--------------------------------

@SuppressWarnings("all") suppresses all Checker Framework warnings.

Implicit imports are deprecated, including the jsr308_imports environment
variable and the -jsr308_imports ... and -Djsr308.imports=... command-line
options.

For checkers bundled with the Checker Framework, package names may now
be omitted when running from the command line.
E.g.
    javac -processor NullnessChecker MyFile.java

The Nullness checker supports Android annotations
android.support.annotation.NonNull and android.support.annotation.Nullable.

Fixed issues: #366, #379.


Version 1.8.7 (30 October 2014)
-------------------------------

Fix performance regression introduced in release 1.8.6.

Nullness Checker:
  * Updated Nullness annotations in the annotated JDK.
    See issues: #336, #340, #374.
  * String concatenations with null literals are now @NonNull
    rather than @Nullable.  See issue #357.

Fixed issues:  #200, #300, #332, #336, #340, #357, #359, #373, #374.


Version 1.8.6 (25 September 2014)
---------------------------------

Method Reference and Lambda Expression Support:
The Checker Framework now supports type-checking method references
and lambda expressions to ensure they are congruent with the
functional interface they are assigned to. The bodies of lambda expressions
are also now type-checked similarly to regular method bodies.

Dataflow:
 * Handling of the following language features has been improved:
   boxed Booleans, finally blocks, switch statements, type casts, enhanced
   for loops
 * Performance improvements

Annotations:
The checker-compat-qual.jar is now included with the Checker Framework
release.  It can also be found in Maven Central at the coordinates:
org.checkerframework:checker-compat-qual
Annotations in checker-compat-qual.jar do not require Java 8 but
can only be placed in annotation locations valid in Java 7.


Version 1.8.5 (29 August 2014)
------------------------------

Eclipse Plugin:
All checkers in the Checker Framework manual now appear in the
Eclipse plugin by default.  Users no longer have to include
checker.jar on their classpath to run any of the built-in checkers.

Improved Java 7 compatibility and introduced Java 7 compliant
annotations for the Nullness Checker.  Please see the section on
"Class-file compatibility with Java 7" in the manual for more details.

Fixed issue #347.


Version 1.8.4 (1 August 2014)
-----------------------------

The new Constant Value Checker is a constant propagation analysis:  it
determines which variable values can be known at compile time.

Overriding methods now inherit declaration annotations from methods they
override, if the declaration annotation is meta-annotate with
@InheritedAnnotation.  In particular, the purity annotations @SideEffectFree,
@Deterministic, and @Pure are inherited.

Command-line options:
 * Renamed the -AenablePurity command-line flag to -AcheckPurityAnnotations.
 * Added a command-line option -AoutputArgsToFile to output all command-line
   options passed to the compiler to a file.  This is especially useful when
   debugging Maven compilation.

Annotations:
These changes are relevant only to people who wish to use pluggable
type-checking with a standard Java 7 toolset.  (If you are not having
trouble with your Java 7 JVM, then you don't care about them.)
 * Made clean-room reimplementations of nullness-related annotations
   compatible with Java 7 JVMs, by removing TYPE_USE as a target.
 * Added a new set of Java 7 compatibility annotations for the Nullness Checker
   in the org.checkerframework.checker.nullness.compatqual package. These
   annotations do not require Java 8 but can only be placed in annotation
   locations valid in Java 7.

Java 8 support:
The Checker Framework no longer crashes when type-checking code with lambda
expressions, but it does issue a lambda.unsupported warning when
type-checking code containing lambda expressions.  Full support for
type-checking lambda expressions will appear in a future release.

Fixed issue #343.


Version 1.8.3 (1 July 2014)
---------------------------

Updated the Initialization Checker section in the manual with
a new introduction paragraph.

Removed the Maven plugin section from the manual as the plugin is
no longer maintained and the final release was on June 2, #2014.
The javac_maven script (and batch file) are available to use
the Checker Framework from Maven.

Fixed issue #331.


Version 1.8.2 (2 Jun 2014)
--------------------------

Converted from using rt.jar to ct.sym for creating the annotated jdk.
Using the annotated jdk on the bootclasspath of a VM will cause the
vm to crash immediately.

The Lock Checker has been rewritten to support dataflow analysis.
It can now understand conditional expressions, for example, and
knows that "lock" is held in the body of statements like
"if (lock.tryLock()) { ... }"
The Lock Checker chapter in the manual has been updated accordingly
and describes the new Lock Checker features in detail.

Provided a javac_maven script (and batch file) to make it simpler
to use the Checker Framework from Maven.  The Maven plug-in is deprecated
and will be removed as of July 1, 2014. Added an explanation of how
to use the script in the Maven section of the manual.

The Checker Framework installation instructions in the manual have
been updated.

Fixed issues: #312, #315, #316, #318, #319, #324, #326, #327.


Version 1.8.1 (1 May 2014)
--------------------------

Support to directly use the Java 8 javac in addition to jsr308-langtools.
Added docs/examples directory to checker-framework.zip.
New section in the manual describing the contents of checker-framework.zip.

Fixed issues: #204, #304, #320.


Version 1.8.0 (2 April 2014)
----------------------------

Added the GUI Effect Checker, which prevents "invalid thread access" errors
when a background thread in a GUI attempts to access the UI.

Changed the Java package of all type-checkers and qualifiers.  The package
"checkers" has been renamed to "org.checkerframeork.checker".  This
requires you to change your import statements, such as from
  import checkers.nullness.quals.*;
to
  import org.checkerframework.checker.nullness.qual.*;
It also requires you to change command-line invocations of javac, such as from
  javac -processor checkers.nullness.NullnessChecker ...
to
  javac -processor org.checkerframework.checker.nullness.NullnessChecker ...

Restructured the Checker Framework project and package layout,
using the org.checkerframework prefix.


Version 1.7.5 (5 March 2014)
----------------------------

Minor improvements to documentation and demos.
Support a few new units in the UnitsChecker.


Version 1.7.4 (19 February 2014)
--------------------------------

Error messages now display the error key that can be used in
SuppressWarnings annotations. Use -AshowSuppressWarningKeys to
show additional keys.

Defaulted type qualifiers are now stored in the Element and written
to the final bytecode.

Reduce special treatment of checkers.quals.Unqualified.

Fixed issues: #170, #240, #265, #281.


Version 1.7.3 (4 February 2014)
-------------------------------

Fixes for Issues #210, #253, #280, #288.

Manual:
   Improved discussion of checker guarantees.

Maven Plugin:
   Added option useJavacOutput to display exact compiler output.

Eclipse Plugin:
   Added the Format String Checker to the list of built-in checkers.


Version 1.7.2 (2 January 2014)
------------------------------

Fixed issues: #289, #292, #295, #296, #298.


Version 1.7.1 (9 December 2013)
-------------------------------

Fixes for Issues #141, #145, #257, #261, #269, #267, #275, #278, #282, #283, #284, #285.

**Implementation details:**

Renamed AbstractBasicAnnotatedTypeFactory to GenericAnnotatedTypeFactory


Version 1.7.0 (23 October 2013)
-------------------------------

Format String Checker:
  This new type-checker ensures that format methods, such as
  System.out.printf, are invoked with correct arguments.

Renamed the Basic Checker to the Subtyping Checker.

Reimplemented the dataflow analysis that performs flow-sensitive type
  refinement.  This fixes many bugs, improves precision, and adds features.
  Many more Java expressions can be written as annotation arguments.

Initialization Checker:
  This new abstract type-checker verifies initialization properties.  It
  needs to be combined with another type system whose proper initialization
  should be checked.  This is the new default initialzation checker for the
  Nullness Checker.  It is based on the "Freedom Before Commitment" approach.

Renamed method annotations used by the Nullness Checker:
  @AssertNonNullAfter => @EnsuresNonNull
  @NonNullOnEntry => @RequiresNonNull
  @AssertNonNullIfTrue(...) => @IfMethodReturnsFalseEnsuresNonNull
  @AssertNonNullIfFalse(...) => @IfMethodReturnsFalseEnsuresNonNull
  @LazyNonNull => @MonotonicNonNull
  @AssertParametersNonNull => [no replacement]
Removed annotations used by the Nullness Checker:
  @AssertParametersNonNull
Renamed type annotations used by the Initialization Checker:
  @NonRaw => @Initialized
  @Raw => @UnknownInitialization
  new annotation @UnderInitialization
The old Initialization Checker (that uses @Raw and @NonRaw) can be invoked
  by invoking the NullnessRawnessChecker rather than the NullnessChecker.

Purity (side effect) analysis uses new annotations @SideEffectFree,
  @Deterministic, and @TerminatesExecution; @Pure means both @SideEffectFree
  and @Deterministic.

Pre- and postconditions about type qualifiers are available for any type system
  through @RequiresQualifier, @EnsuresQualifier and @EnsuresQualifierIf.  The
  contract annotations for the Nullness Checker (e.g. @EnsuresNonNull) are now
  only a special case of these general purpose annotations.
  The meta-annotations @PreconditionAnnotation, @PostconditionAnnotation, and
  @ConditionalPostconditionAnnotation can be used to create more special-case
  annotations for other type systems.

Renamed assertion comment string used by all checkers:
  @SuppressWarnings => @AssumeAssertion

To use an assert statement to suppress warnings, the assertion message must
  include the string "@AssumeAssertion(warningkey)".  Previously, just the
  warning key sufficed, but the string @SuppressWarnings(warningkey) was
  recommended.

New command-line options:
  -AonlyDefs and -AonlyUses complement existing -AskipDefs and -AskipUses
  -AsuppressWarnings Suppress warnings matching the given key
  -AassumeSideEffectFree Unsoundly assume that every method is side-effect-free
  -AignoreRawTypeArguments Ignore subtype tests for type arguments that
    were inferred for a raw type
  -AenablePurity Check the bodies of methods marked as pure
    (@SideEffectFree or @Deterministic)
  -AsuggestPureMethods Suggest methods that could be marked as pure
  -AassumeAssertionsAreEnabled, -AassumeAssertionsAreDisabled Whether to
    assume that assertions are enabled or disabled
  -AconcurrentSemantics Whether to assume concurrent semantics
  -Anocheckjdk Don't err if no annotated JDK can be found
  -Aflowdotdir Create an image of the control flow graph
  -AinvariantArrays replaces -Alint=arrays:invariant
  -AcheckCastElementType replaces -Alint=cast:strict

Manual:
  New manual section about array types.
  New FAQ entries:  "Which checker should I start with?", "How can I handle
    typestate, or phases of my program with different data properties?",
    "What is the meaning of a type qualifier at a class declaration?"
  Reorganized FAQ chapter into sections.
  Many other improvements.


Version 1.6.7 (28 August 2013)
------------------------------

User-visible framework improvements:
  Improve the error message produced by -Adetailedmsgtext

Bug fixes:
  Fix issue #245: anonymous classes were skipped by default


Version 1.6.6 (01 August 2013)
------------------------------

Documentation:
  The Checker Framework manual has been improved.  Changes include:
more troubleshooting tips to the Checker Framework manual, an improved
discussion on qualifier bounds, more examples, improved formatting, and more.
  An FAQ entry has been added to discuss JSR305.
  Minor clarifications have been added to the Checker Framework tutorial.


Version 1.6.5 (01 July 2013)
----------------------------

User-visible framework improvements:
  Stub files now support static imports.

Maven plugin:
  Maven plugin will now issue a warning rather than quit when zero checkers are specified in a project's pom.xml.

Documentation:
  Improved the Maven plugin instructions in the Checker Framework manual.
  Added documentation for the -XDTA:noannotationsincomments compiler flag.

Internal framework improvements:
  Improved Maven-plugin developer documentation.


Version 1.6.4 (01 June 2013)
----------------------------

User-visible framework improvements:
    StubGenerator now generates stubs that can be read by the StubParser.

Maven plugin:
    The Maven plugin no longer requires the Maven project's output directory to exist in order to run the Checker Framework.  However, if you ask the Checker Framework to generate class files then the output directory will be created.

Documentation:
  Improved the Maven plugin instructions in the Checker Framework manual.
  Improved the discussion of why to define both a bottom and a top qualifier in the Checker Framework manual.
  Update FAQ to discuss that some other tools incorrectly interpret array declarations.


Version 1.6.3 (01 May 2013)
---------------------------

Eclipse plugin bug fixes:
  The javac argument files used by the Eclipse plugin now properly escape file paths.  Windows users should no longer encounter errors about missing built-in checkers.

Documentation:
  Add FAQ "What is the meaning of an annotation after a type?"


Version 1.6.2 (04 Apr 2013)
---------------------------

Eclipse plugin:
  The "Additional compiler parameters" text field has now been replaced by a list.  Parameters in this list may be activated/deactivated via checkbox.

Eclipse plugin bug fixes:
   Classpaths and source files should now be correctly quoted when they contain spaces.

Internal framework improvements:
  Update pom files to use the same update-version code as the Checker Framework "web" ant task.  Remove pom specific update-version code.
  Update build ant tasks to avoid re-running targets when executing tests from the release script.


Version 1.6.1 (01 Mar 2013)
---------------------------

User-visible framework improvements:
  A number of error messages have been clarified.
  Stub file now supports type annotations in front and after method type variable declarations.
  You may now specify custom paths to javac.jar and jdk7.jar on the command line for non-standard installations.

Internal framework improvements:
  Add shouldBeApplied method to avoid unnecessary scans in DefaultApplier and avoid annotating void types.
  Add createQualifierDefaults and createQualifierPolymorphism factory methods.

Maven plugin:
  Put Checker Framework jars at the beginning of classpath.
  Added option to compile code in order to support checking for multi-module projects.
  The plugin no longer copies the various Checker Framework maven artifacts to one location but instead takes advantage of the new custom path options for javac.jar and jdk7.jar.
  The maven plugin no longer attempts to resolve jdk6.jar

Eclipse plugin:
  Put Checker Framework jars at the beginning of classpath.
  All files selected from a single project can now be checked.  The previous behavior only checked the entire project or one file depending on the type of the first file selected.

Documentation:
  Fixed broken links and incomplete URLs in the Checker Framework Manual.
  Update FAQ to discuss that some other tools incorrectly interpret array declarations.

Bug fixes


Version 1.6.0 (1 Feb 2013)
--------------------------

User-visible framework improvements:
  It is possible to use enum constants in stub files without requiring the fully qualified name, as was previously necessary.
  Support build on a stock Java 8 OpenJDK.

Adapt to underlying jsr308-langtools changes.
  The most visible change is syntax for fully-qualified types, from @A java.lang.Object to java.lang.@A Object.
  JDK 7 is now required.  The Checker Framework does not build or run on JDK 6.

Documentation:
  A new tutorial is available at <https://checkerframework.org/tutorial/>


Version 1.5.0 (14 Jan 2013)
---------------------------

User-visible framework improvements:
  To invoke the Checker Framework, call the main method of class
    CheckerMain, which is a drop-in replacement for javac.  This replaces
    all previous techniques for invoking the Checker Framework.  Users
    should no longer provide any Checker Framework jars on the classpath or
    bootclasspath.  jsr308-all.jar has been removed.
  The Checker Framework now works with both JDK 6 and JDK 7, without need
    for user customization.  The Checker Framework determines the
    appropriate annotated JDK to use.
  All jar files now reside in checker-framework/checkers/binary/.

Maven plugin:
  Individual pom files (and artifacts in the Maven repository) for all
    Checker Framework jar files.
  Avoid too-long command lines on Windows.
  See the Maven section of the manual for more details.

Eclipse plugin:
  Avoid too-long command lines on Windows.
  Other bug fixes and interface improvements.

Other framework improvements:
  New -Adetailedmsgtext command-line option, intended for use by IDE plugins.


Version 1.4.4 (1 Dec 2012)
--------------------------

Internal framework improvements:
  Add shutdown hook mechanism and use it for -AresourceStats resource
    statistics flag.
  Add -AstubWarnIfNotFound and -AstubDebug options to improve
    warnings and debug information from the stub file parsing.
  Ignore case when comparing error suppression keys.
  Support the bottom type as subtype of any wildcard type.

Tool Integration Changes
  The Maven plugin id has been changed to reflect standard Maven
    naming conventions.
  Eclipse and Maven plugin version numbers will now
    track the Checker Framework version numbers.

Bug fixes.


Version 1.4.3 (1 Nov 2012)
--------------------------

Clarify license:
  The Checker Framework is licensed under the GPL2.  More permissive
    licenses apply to annotations, tool plugins (Maven, Eclipse),
    external libraries included with the Checker Framework, and examples in
    the Checker Framework Manual.
  Replaced all third-party annotations by cleanroom implementations, to
    avoid any potential problems or confusion with licensing.

Aliased annotations:
  Clarified that there is no need to rewrite your program.  The Checker
    Framework recognizes dozens of annotations used by other tools.

Improved documentation of Units Checker and Gradle Integration.
Improved developer documentation of Eclipse and Maven plugins.

Bug fixes.


Version 1.4.2 (16 Oct 2012)
---------------------------

External tool support:
  Eclipse plug-in now works properly, due to many fixes

Regex Checker:
  New CheckedPatternSyntaxException added to RegexUtil

Support new foreign annotations:
  org.eclipse.jdt.annotation.Nullable
  org.eclipse.jdt.annotation.NonNull

New FAQ: "What is a receiver?"

Make annotations use 1-based numbering for formal parameters:
  Previously, due to a bug the annotations used 0-based numbering.
  This change means that you need to rewrite annotations in the following ways:
    @KeyFor("#3")  =>  @KeyFor("#4")
    @AssertNonNullIfTrue("#0")  =>  @AssertNonNullIfTrue("#1")
    @AssertNonNullIfTrue({"#0", "#1"})  =>  @AssertNonNullIfTrue({"#1", "#2"})
    @AssertNonNullAfter("get(#2)")  =>  @AssertNonNullAfter("get(#3)")
  This command:
    find . -type f -print | xargs perl -pi -e 's/("#)([0-9])(")/$1.($2+1).$3/eg'
  handles the first two cases, which account for most uses.  You would need
  to handle any annotations like the last two cases in a different way,
  such as by running
    grep -r -n -E '\("[^"]+#[0-9][^A-Za-z]|\("#[0-9][^"]' .
  and making manual changes to the matching lines.  (It is possible to
  provide a command that handles all cases, but it would be more likely to
  make undesired changes.)
  Whenever making automated changes, it is wise to save a copy of your
  codebase, then compare it to the modified version so you can undo any
  undesired changes.  Also, avoid running the automated command over version
  control files such as your .hg, .git, .svn, or CVS directory.


Version 1.4.1 (29 Sep 2012)
---------------------------

User-visible framework improvements:
  Support stub files contained in .jar files.
  Support aliasing for declaration annotations.
  Updated the Maven plugin.

Code refactoring:
  Make AnnotationUtils and AnnotatedTypes into stateless utility classes.
    Instead, provide the necessary parameters for particular methods.
  Make class AnnotationBuilder independent of AnnotationUtils.
  Remove the ProcessingEnvironment from AnnotatedTypeMirror, which was
    hardly used and can be replaced easily.
  Used more consistent naming for a few more fields.
  Moved AnnotatedTypes from package checkers.types to checkers.utils.
    this required making a few methods in AnnotatedTypeFactory public,
    which might require changes in downstream code.

Internal framework improvements:
  Fixed Issues #136, #139, #142, #156.
  Bug fixes and documentation improvements.


Version 1.4.0 (11 Sep 2012)
---------------------------

User-visible framework improvements:
  Defaulting:
    @DefaultQualifier annotations now use a Class instead of a String,
      preventing simple typo errors.
    @DefaultLocation extended with more constants.
    TreeAnnotator propagates the least-upper-bound of the operands of
      binary/compound operations, instead of taking the default qualifier.
  Stub files now ignore the return type, allowing for files automatically
    generated from other formats.
  Type factories and type hierarchies:
    Simplify AnnotatedTypeFactory constructors.
    Add a GeneralAnnotatedTypeFactory that supports multiple type systems.
    Improvements to QualifierHierarchy construction.
  Type-checking improvements:
    Propagate annotations from the sub-expression of a cast to its result.
    Better handling of assignment context and improved inference of
      array creation expressions.
  Optional stricter checking of casts to array and generic types using
    the new -Alint=cast:strict flag.
    This will become the default in the future.
  Code reorganization:
    SourceChecker.initChecker no longer has a ProcessingEnvironment
      parameter. The environment can now be accessed using the standard
      processingEnv field (instead of the previous env field).
    Classes com.sun.source.util.AbstractTypeProcessor and
      checkers.util.AggregateChecker are now in package checkers.source.
    Move isAssignable from the BaseTypeChecker to the BaseTypeVisitor; now
      the Checker only consists of factories and logic is contained in the
      Visitor.
  Warning and error messages:
    Issue a warning if an unsupported -Alint option is provided.
    Improved error messages.
  Maven plugin now works.

Nullness Checker:
  Only allow creation of (implicitly) non-null objects.
  Optionally forbid creation of arrays with @NonNull component type,
    when flag -Alint=arrays:forbidnonnullcomponents is supplied.
    This will become the default in the future.

Internal framework improvements:
  Enable assertion checking.
  Improve handling of annotated type variables.
  Assignment context is now a type, not a tree.
  Fix all compiler warnings.


Version 1.3.1 (21 Jul 2012)
---------------------------

Installation:
  Clarify installation instructions for Windows.  Remove javac.bat, which
  worked for running distributed checkers but not for creating new checkers.

User-visible framework improvements:
  Implement @PolyAll qualifier to vary over multiple type systems.
  The Checker Framework is unsound due to Java's covariant array subtyping.
    You can enable invariant array subtyping (for qualifiers only, not for
    base Java types) with the command-line option -Alint=arrays:invariant.
    This will become the default in the future.

Internal framework improvements:
  Improve defaulting for multiple qualifier hierarchies.
  Big refactoring of how qualifier hierarchies are built up.
  Improvements to error handling output for unexpected exceptions.
  Bug fixes and documentation improvements.


Version 1.3.0 (3 Jul 2012)
--------------------------

Annotation syntax changes, as mandated by the latest Type Annotations
(JSR 308) specification.  The most important ones are:
- New receiver syntax, using "this" as a formal parameter name:
    ReturnType methodname(@ReceiverAnnotation MyClass this, ...) { ... }
- Changed @Target default to be the Java 1.5 values
- UW extension: in addition to annotations in comments, support
    special /*>>> */ comments to hide multiple tokens.
    This is useful for the new receiver syntax and for import statements.

Framework improvements:
  Adapt to annotation storage changes in jsr308-langtools 1.3.0.
  Move type validation methods from the BaseTypeChecker to BaseTypeVisitor.


Version 1.2.7 (14 May 2012)
---------------------------

Regex Checker:
  Add basic support for the concatenation of two non-regular expressions
    that produce a valid regular expression.
  Support "isRegex" in flow inference.

Framework improvements:
  New @StubFiles annotation declaratively adds stub files to a checker.

Internal bug fixes:
  Respect skipDefs and skipUses in NullnessFlow.
  Support package annotations in stub files.
  Better support for enums in annotation attributes.
  Cleanups to how implicit receivers are determined.


Version 1.2.6 (18 Mar 2012)
---------------------------

Nullness Checker:
  Correctly handle unboxing in more contexts (if, switch (Issue 129),
    while loops, ...)

Regex Checker:
  Add capturing groups parameter to Regex qualifier.
    Count groups in String literals and String concatenation.
    Verify group number to method calls that take a capturing group
      number.
    Update RegexUtil methods to take optional groups parameter.
    Modify regex qualifier hierarchy to support groups parameter.
  Add special case for Pattern.compile when called with Pattern.LITERAL flag.

Internal bug fixes:
  Improve flow's support of annotations with parameters.
  Fix generics corner cases (Issues #131, #132, #133, #135).
  Support type annotations in annotations and type-check annotations.
  Improve reflective look-up of visitors and factories.
  Small cleanups.


Version 1.2.5.1 (06 Feb 2012)
-----------------------------

Nullness Checker:
  Correct the annotations on ThreadLocal and InheritableThreadLocal.

Internal bug fixes:
  Expand release tests.
  Compile release with JDK 6 to work on both JDK 6 and JDK 7.


Version 1.2.5 (3 Feb 2012)
--------------------------

Don't put classpath on the bootclasspath when invoking javac.  This
prevents problems if, for example, android.jar is on the classpath.

New -jsr308_imports ... and -Djsr308.imports=... command-line options, for
specifying implicit imports from the command line.  This is needed by Maven.

New -Aignorejdkastub option makes the checker not load the jdk.astub
file. Files from the "stubs" option are still loaded.

Regex Checker:
  Support concatenation of PolyRegex strings.
  Improve examples of use of RegexUtil methods.

Signature Checker:
  Add new @ClassGetName annotation, for a 4th string representation of a
    class that is used by the JDK.  Add supporting annotations to make the
    type hierarchy a complete lattice.
  Add PolySignature annotation.

Internal bug fixes:
  Improve method type argument inference.
  Handle type variables whose upper bound is a type variable.
  Fix bug in least upper bound computation for anonymous classes.
  Improve handling of annotations inherited from superclasses.
  Fix design problem with Nullness Checker and primitive types.
  Ensure that overriding methods respect pre- and postconditions.
  Correctly resolve references to an enclosing this.
  Improve handling of Java source that contains compilation errors.


Version 1.2.4 (15 Dec 2011)
---------------------------

All checkers:
- @Target(TYPE_USE) meta-annotation is properly handled.

Nullness Checker:
- Do not allow nullness annotations on primitive types.
- Improvements to rawness (initialization) checks.
- Special-case known keys for System.getProperty.
- The -Alint=uninitialized command-line option now defaults to off, and
  applies only to initialization of primitive and @Nullable fields.  It is
  not possible to disable, from the command line, the check that all
  @NonNull fields are initialized.  Such warnings must be suppressed
  explicitly, for example by using @SuppressWarnings.

Regex Checker:
- Improved RegexUtil class.

Manual:
- Add FAQ item "Is the Checker Framework an official part of Java?"
- Trim down README.txt; users should read the manual instead.
- Improvements throughout, especially to Nullness and Regex Checker sections.

**Implementation details:**
- Add a new @InvisibleQualifier meta-annotation for type qualifiers.
  Instead of special-casing @Unqualified in the AnnotatedTypeMirror it
  now looks for this meta-annotation. This also allows type systems to
  hide type qualifiers it doesn't want visible, which we now use in the
  Nullness Checker to hide the @Primitive annotation.
- Nullness Checker:  Introduce a new internal qualifier @Primitive that is
  used for primitive types.
- Be stricter about qualifiers being present on all types. If you get
  errors about missing qualifiers, check your defaulting rules.
  This helped in fixing small bugs in corner cases of the type
  hierarchy and type factory.
- Unify decoding type annotations from trees and elements.
- Improve handling of annotations on type variables and upper bounds.
- Support checkers that use multiple, disjoint qualifier hierarchies.
- Many bug fixes.


Version 1.2.3 (1 Nov 2011)
--------------------------

Regex Checker:
- Add @PolyRegex polymorphic annotation
- Add more stub library annotations

**Implementation details:**
- Do not use "null" for unqualified types. Explicitly use @Unqualified
  and be strict about correct usage. If this causes trouble for you,
  check your @ImplicitFor and @DefaultQualifierInHierarchy
  meta-annotations and ensure correct defaulting in your
  AnnotatedTypeFactory.

Bug fixes:
- Correctly handle f-bounded polymorphism. AnnotatedTypeMirror now has
  methods to query the "effective" annotations on a type, which
  handles type variable and wildcard bounds correctly. Also, terminate
  recursions by not doing lazy-initialization of bounds during defaulting.
- Many other small bug fixes and documentation updates.


Version 1.2.2 (1 Oct 2011)
--------------------------

Be less restrictive about when to start type processing when errors
already exist.
Add -AskipDefs command-line option to not type-check some class
definitions.
Documentation improvements.


Version 1.2.1 (20 Sep 2011)
---------------------------

Fix issues #109, #110, #111 and various other cleanups.
Improvements to the release process.
Documentation improvements.


Version 1.2.0.1 (4 Sep 2011)
----------------------------

New version number to stay in sync with JSR 308 compiler bugfix.
No significant changes.


Version 1.2.0 (2 Sep 2011)
--------------------------

Updated to JDK 8. Use -source 8 (the new default) for type annotations.
Documentation improvements
Bug fixes all over

Nullness Checker:
- Correct the upper bounds of all Collection subtypes


Version 1.1.5 (22 Jul 2011)
---------------------------

**User-visible changes:**

Units Checker:
  Instead of conversion routines, provide unit constants, with which
  to multiply unqualified values. This is easier to type and the
  multiplication gets optimized away by the compiler.

Fenum Checker:
  Ensure that the switch statement expression is a supertype of all
  the case expressions.

**Implementation details:**

- Parse declaration annotations in stub files

- Output error messages instead of raising exceptions. This change
  required us to introduce method "initChecker" in class
  SourceChecker, which should be used instead of "init". This allows
  us to handle the calls to initChecker within the framework.
  Use method "errorAbort" to output an error message and abort
  processing.


Version 1.1.4 (8 Jul 2011)
--------------------------

**User-visible changes:**

Units Checker (new):
  Ensures operations are performed on variables of correct units of
  measurement (e.g., miles vs. kilometers vs. kilograms).

Changed -AskipClasses command-line option to -AskipUses

**Implementation details:**

- Improve support for type qualifiers with enum attributes


Version 1.1.3 (17 Jun 2011)
---------------------------

**User-visible changes:**

Interning:
- Add @UsesObjectEquals annotation

Manual:
- Signature Checker is now documented
- Fenum Checker documentation improved
- Small improvements to other sections

**Implementation details:**

- Updates to the web-site build process

- The BaseTypeVisitor used to provide the same two type parameters as
  class SourceVisitor. However, all subtypes of BaseTypeVisitor were
  instantiated as <Void, Void>. We decided to directly instantiate the
  SourceVisitor as <Void, Void> and removed this complexity.
  Instead, the BaseTypeVisitor is now parameterized by the subtype of
  BaseTypeChecker that should be used. This gives a more concrete type
  to field "checker" and is similar to BasicAnnotatedTypeFactory.

- Added method AnnotatedTypeFactory.typeVariablesFromUse to allow
  type-checkers to adapt the upper bounds of a type variable depending on
  the type instantiation.

- Method type argument inference:
  Changed AnnotatedTypeFactory.methodFromUse to return a Pair consisting
  of the method and the inferred or explicit method type arguments.
  If you override this method, you will need to update your version.
  See this change set for a simple example:
  <https://github.com/typetools/checker-framework/source/detail?r=8381a213a4>

- Testing framework:
  Support for multiple expected errors using the "// :: A :: B :: C" syntax.

Many small updates and fixes.


Version 1.1.2 (12 Jan 2011)
---------------------------

Fake Enum Checker (new):
  A "fake enumeration" is a set of integers rather than a proper Java enum.
  They are used in legacy code and for efficiency (e.g., in Android).  The
  Fake Enum Checker gives them the same safety guarantees as a proper Java
  enum.

Property File Checker (new):
  Ensures that valid keys are used for property files and resource bundles.
  Also includes a checker that code is properly internationalized and a
  checker for compiler message keys as used in the Checker Framework.

Signature Checker (new):
  Ensures that different string representations of a Java type (e.g.,
  `"pakkage.Outer.Inner"` vs. `"pakkage.Outer$Inner"` vs. `"Lpakkage/Outer$Inner;"`)
  are not misused.

Interning Checker enhancements:
  Issues fewer false positives for code like "a==b || a.equals(b)"

Foreign annotations:
  The Checker Framework supports more non-Checker-Framework annotations.
  This means that it can check already-annotated code without requiring you
  to rewrite your annotations.
    Add as an alias for checkers.interning.quals.Interned:
      com.sun.istack.Interned
    Add as aliases for checkers.nullness.quals.NonNull:
      com.sun.istack.NotNull
      org.netbeans.api.annotations.common.NonNull
    Add as aliases for checkers.nullness.quals.Nullable:
      com.sun.istack.Nullable
      javax.validation.constraints.NotNull
      org.netbeans.api.annotations.common.CheckForNull
      org.netbeans.api.annotations.common.NullAllowed
      org.netbeans.api.annotations.common.NullUnknown

Manual improvements:
  Improve installation instructions
  Rewrite section on generics (thanks to Bert Fernandez and David Cok)
    Also refactor the generics section into its own chapter
  Rewrite section on @Unused and @Dependent
  New manual section: Writing Java expressions as annotation arguments
  Better explanation of warning suppression
  JSR 308 is planned for Java 8, not Java 7

Stub files:
  Support nested classes by expressing them at top level in binary form: A$B
  Improved error reporting when parsing stub files

Annotated JDK:
  New way of generating annotated JDK
  jdk.jar file no longer appears in repository
  Warning if you are not using the annotated JDK.

Miscellaneous:
  Warn if -source command-line argument does not support type annotations

Many bug fixes
  There are too many to list, but some notable ones are to local type
  inference, generics, pre- and post-conditions (e.g., @NonNullOnEntry,
  @AssertNonNull*), and map keys (@KeyFor).  In particular, preconditions
  and map key annotations are now checked, and if they cannot be verified,
  an error is raised; previously, they were not verified, just unsoundly
  trusted.


Version 1.1.1 (18 Sep 2010)
---------------------------

Eclipse support:
  Removed the obsolete Eclipse plug-in from repository.  The new one uses a
  different repository
  (http://code.google.com/a/eclipselabs.org/p/checker-plugin/) but a user
  obtains it from the same URL as before:
  https://checkerframework.org/eclipse/

Property Key Checker:
  The property key checker allows multiple resource bundles and the
  simultaneous use of both resource bundles and property files.

Javari Checker:
  Added Javari stub classes for more JDK classes.

Distribution:
  Changed directory structure (top level is "checker-framework"; "checkers"
  is a under that) for consistency with version control repository.

Many documentation improvements and minor bugfixes.


Version 1.1.0b, 16 Jun 2010
---------------------------

Fixed a bug related to running binary release in JDK 6


Version 1.1.0 (13 Jun 2010)
---------------------------

Checkers
  Introduced a new simple mechanism for running a checker
  Added one annotated JDK for all checkers

Nullness Checker
  Fixed bugs related to map.get() and KeyFor annotation
  Fixed bugs related to AssertNonNull* and parameters
  Minor updates to the annotated JDK, especially to java.io.File

Manual
  Updated installation instructions
  Clarified section regarding fields and type inference


Version 1.0.9 (25 May 2010)
---------------------------

Nullness Checker:
  Improved Javadocs and manual documentation
  Added two new annotations: AssertNonNullAfter, KeyFor
  Fixed a bug related to AssertNonNullIfFalse and assert statements
  Renamed NonNullVariable to NonNullOnEntry

Checkers:
  Interning: Skipping equality check, if either operands should be skipped
  Fixed a bug related to annotations targeting array fields found in classfile
  Fixed a bug related to method invocation generic type inference
    in static methods

Manual
  Added a section on nullness method annotations
  Revised the Nullness Checker section
  Updated Ant usage instructions


Version 1.0.8 (15 May 2010)
---------------------------

Checkers
  Changed behavior of flow type refinement when annotation is explicit
  Handle array initializer trees (without explicit type)
  Handle the case of Vector.copyInto
  Include javax classes in the distributed jdk jar files

Interning Checker
  Handle interning inference of string concatenation
  Add 20+ @Interned annotations to the JDK
  Add an option, checkclass, to validate the interning
    of specific classes only

Bug fixes
  Fix a bug related to array implicit types
  Lock Checker: Treat null as a bottom type

Manual
  Added a new section about Flow inference and fields


Version 1.0.7 (12 Apr 2010)
---------------------------

Checkers
  Distributed a Maven repository
  Updated stub parser project to latest version (javaparser 1.0.8)
  Fixed bugs related to iterable wildcards and type parameter types


Version 1.0.6 (24 Feb 2009)
---------------------------

Nullness Checker
  Added support for new annotations:
    Pure - indicates that the method, given the same parameters, return the
            same values
    AssertNonNullIfFalse - indicates that a field is NonNull if the method
            returns false
  Renamed AssertNonNull to AssertParametersNonNull
  Updated the annotated jdk

Javari Checker
  Fixed many bugs:
    handle implicit dereferencing of this (e.g. `field` in place of
      `this.field`)
    apply default annotations to method parameters


Version 1.0.5 (12 Jan 2009)
---------------------------

Checkers
  Added support for annotated jdk jars
  Improved readability of some failure messages
  Added AssertNonNullIfTrue support for method parameter references
  Fixed a bug related to LazyNonNull and array fields
  Fixed a bug related to inference and compound assignments (e.g. +=)
  nullness: permit the type of @NonNull Void

Manual
  Updated annotating-libraries chapter regarding annotated jdk


Version 1.0.4 (19 Dec 2009)
---------------------------

Bug Fixes
  wildcards not recognized as subtypes of type variables
    e.g. '? extends A' and 'A'
  PolyNull methods not accepting null literal value arguments
  spurious unexpected Raw warnings

Manual
  Clarified FAQ item regarding why List's type parameter is
    "extends @NonNull Object"


Version 1.0.3 (5 Dec 2009)
--------------------------

Checkers
  New location UPPER_BOUND for DefaultQualifier permits setting the default
    for upper bounds, such as Object in "? extends Object".
  @DefaultQualifier accepts simple names, like @DefaultQualifier("Nullable"),
    rather than requiring @DefaultQualifier("checkers.nullness.quals.Nullable").
  Local variable type inference has improved support for array accesses.
  The repository contains Eclipse project and launch configuration files.
    This is helpful too people who want to build a checker, not to people
    who merely want to run a checker.
  Many bug fixes, including:
    handling wildcard subtyping rules
    stub files and vararg methods being ignored
    nullness and spurious rawness errors
    uses of array clone method (e.g. String[].clone())
    multibound type parameters (e.g. <T extends @A Number & @B Cloneable>)

Manual
  Documented the behavior of annotations on type parameter declarations.
  New FAQ item:
    How to collect warnings from multiple files
    Why a qualifier shouldn't apply to both types and declarations


Version 1.0.2 (16 Nov 2009)
---------------------------

Checkers
  Renamed Regex Checker's @ValidRegex annotation to @Regex
  Improved Collection.toArray() heuristics to be more sound

Bug fixes
  Fixed the annotated JDK to match OpenJDK 6
    - Added missing methods and corrected class hierarchy
  Fixed a crash related to intersection types


Version 1.0.1 (1 Nov 2009)
--------------------------

Checkers
  Added new checkers:
    RegEx checker to detect invalid regular expression use
    Internationalization (I18n) checker to detect internationalization errors

Functionality
  Added more performance optimizations
  nullness: Added support for netbeans nullness annotations
  nullness: better semantics for redundant nullness tests
    related to redundant tests in assertions
  lock: Added support for JCIP annotation in the Lock Checker
  tainting: Added support for polymorphism
  Lock Checker supports the JCIP GuardedBy annotation

Bug fixes
  Fixed a crashing bug related to interaction between
    generic types and wildcards
  Fixed a bug in stub file parser related to vararg annotations
  Fixed few bugs in skeleton file generators

Manual
  Tweak installation instructions
  Reference Units Checker
  Added new sections for new checkers
    RegEx checker (S 10)
    Internationalization Checker (S 11)


Version 1.0.0 (30 Sep 2009)
---------------------------

Functionality
  Added Linear Checker to restrict aliasing

Bug fixes
  Fixed flow erros related to loop controls and break/continue

Manual
  Adopt new term, "Declaration Annotation" instead of non-type annotations
  Added new sections:
    Linear Checker (S 9)
    Inexpressible types (S 14.3)
    How to get started annotating legacy code (S 2.4.4)
  Expanded Tainting Checker section


Version 0.9.9 (4 Sep 2009)
--------------------------

Functionality
  Added more optional lint checks (cast:unsafe, all)
  Nullness Checker supports @SuppressWarnings("nullness:generic.argument"),
    for suppressing warnings related to misuse of generic type arguments.
    This was already supported and documented, but had not been mentioned
    in the changelog.

Bug fixes
  Fixed many bugs related to Stub files causing parser to ignore
    bodiless constructors
    annotated arrays annotations
    type parameter and wildcard bounds annotations

Manual
  Rewrote 'javac implementation survival guide' (S 13.9)
  Restructured 'Using a checker' (S 2)
  Added 'Integration with external tools' (S 14)
  Added new questions to the FAQ (S 15)


Version 0.9.8 (21 Aug 2009)
---------------------------

Functionality
  Added a Tainting Checker
  Added support for conditional nonnull checking
  Added optional check for redundant nullness tests
  Updated stub parser to latest libraries

Bug fixes
  Fixed a bug related to int[] treated as Object when passed to vararg T...
  Fixed a crash related to intersection types
  Fixed a bug related to -AskipClasses not being honored
  Fixed a bug related to flow

Manual
  Added new sections
    8 Tainting Checker
    3.2.3 Conditional nullness


Version 0.9.7 (12 Aug 2009)
---------------------------

Functionality
  Changed swNonNull to castNonNull
  nullness: Improved flow to infer nullness based on method invocations
  locking: Permitted @Holding to appear on constructors

Bug fixes
  Fixed a bug related to typevar and wildcard extends clauses


Version 0.9.6 (29 Jul 2009)
---------------------------

Functionality
  Changed 'jsr308.skipClasses' property with '-AskipClasses' option
  Locking checker
    - Add subtype checking for Holding
    - Treat constructors as synchronized methods

Bug fixes
  Added some missing nullness annotations in the jdk
  Fixed some bugs related to reading stub files

Manual
  Added a new section
    2.10  Tips about writing annotations
  Updated sections of
    2.6   Unused fields and dependent types
    3.1.1 Rawness annotation hierarchy


Version 0.9.5 (13 Jul 2009)
---------------------------

Functionality
  Added support for Findbugs, JSR305, and IntelliJ nullness annotations
  Added an Aggregate Checker base-class
  Added support for a form of field access control

Bug fixes
  Added check for arguments in super() calls in constructors

Manual
  Added new sections:
    Fields access control
    Other tools for nullness checking
    Bundling multiple checkers


Version 0.9.4 (30 Jun 2009)
---------------------------

Functionality
  Added Lock Checker

Bug fixes
  Handle more patterns for determining Map.get() return type

Manual Documentations
  Improved installation instructions
  Added the following sections
    2.6 Dependent types
    3.1 subsection for LazyNonNull
    10.9 When to use (and not to use) type qualifiers


Version 0.9.3 (23 Jun 2009)
---------------------------

Functionality
  Added support DefaultQualifier on packages
  Added support for Dependent qualifier types
    see checkers.quals.Dependent
  Added an option to treat checker errors as warnings
  Improved flow handling of boolean logic

Manual Documentations
  Improved installation instructions
  Improved discussion of effective and implicit qualifiers and defaults
  Added a discussion about the need for bottom qualifiers
  Added sections for how-to
    . suppress Basic Checker warnings
    . troubleshoot skeleton files


Version 0.9.2 (2 Jun 2009)
--------------------------

Functionality
  Added pre-liminary support for lazy initialization in nullness
    see LazyNonNull

Bug fixes
  Corrected method declarations in JDK skeleton files
    - bug resulted in a runtime error

Documentations
  Updated qualifier javadoc documentations
  Corrected a reference on passing qualifiers to javac


Version 0.9.1 (19 May 2009)
---------------------------

Bug fixes
  Eliminated unexpected compiler errors when using checkers
  Fixed bug related to reading annotations in skeleton files

API Changes
  Renamed SourceChecker.process() to .typeProcess()

Manual
  Updated troubleshooting info
    info for annotations in skeleton files


Version 0.9b, 22 Apr 2009
-------------------------

No visible changes


Version 0.9 (16 Apr 2009)
-------------------------

Framework
  More space and performance optimizations
  Handle raw type with multiple type var level
    e.g. class Pair<X, Y extends X> { ... }

Manual
  Improve installation instructions
  Update references to command line arguments


Version 0.8.9 (28 Mar 2009)
---------------------------

Framework
  Introduce Space (and minor performance) optimizations
  Type-check constructor invocation receiver type
  Fixed bug related to try-catch flow sensitivity analysis
  Fixed bugs when type-checking annotations and enums
    - bug results in null-pointer exception


Version 0.8.8 (13 Mar 2009)
---------------------------

Nullness Checker
  Support for custom nullness assertion via @AssertNonNull
  Support for meta-annotation AssertNonNull
  Support for Collection.toArray() method
    Infer the nullness of the returned type
  Corrected some JDK Collection API annotations

Framework
  Fixed bugs related to assignments expressions in Flow
  Fixed bugs related to enum and annotation type hierarchy
  Fixed bugs related to default annotations on wildcard bounds


Version 0.8.7 (27 Feb 2009)
---------------------------

Framework
  Support annotations on type parameters
  Fixed bugs related to polymorphic types/annotations
  Fixed bugs related to stub fixes

Manual
  Specify annotation defaults settings for IGJ
  Update Known Problems section

Version 0.8.6 (3 Feb 2009)
--------------------------

Framework
  Fixed bugs related to flow sensitivity analysis related to
    . for loop and do while loops
    . multiple iterations of a loop
    . complement of logical conditions
  Declarative syntax for string literal type introduction rules
  Support for specifying stub file directories


Version 0.8.5 (17 Jan 2009)
---------------------------

Framework
  Fixed bugs related to flow sensitivity analysis
  Fixed bugs related to annotations on type parameters


Version 0.8.4 (17 Dec 2008)
---------------------------

Distribution
  Included checkers-quals.jar which contains the qualifiers only

Framework
  Fixed bugs related to inner classes
  Fixed a bug related to resolving polymorphic qualifiers
    within static methods

Manual
  Added 'Distributing your annotated project'


Version 0.8.3 (7 Dec 2008)
--------------------------

Framework
  Fixed bugs related to inner classes
  Changed cast semantics
    Unqualified casts don't change cast away (or in) any qualifiers
  Refactored AnnotationBuilder to ease building annotations
  Added support for Object += String new behavior
  Added a type validation check for method return types

Nullness
  Added inference of field initialization
    Suppress false warnings due to method invocations within constructors

IGJ
  Added proper support for AssignsFields and inner classes interactions

Manual
  Updated 'Known Problems' section


Version 0.8.2 (14 Nov 2008)
---------------------------

Framework
  Included a binary distribution in the releases
  Added support for annotations on type parameters
  Fixed bugs related to casts

Nullness
  Improved error messages readability
  Added partial support for Map.get() detection

Manual
  Improved installation instructions


Version 0.8.1 (1 Nov 2008)
--------------------------

Framework
  Added support for array initializers
  Fixed many bugs related to generics and generic type inference

Documentations
  Added 'Getting Started' guide


Version 0.8 (27 Sep 2008)
-------------------------

Framework
  Added support for newly specified array syntax
  Refactored code for annotating supertypes
  Fixed AnnotationBuilder AnnotationMirror string representation
  Fixed AnnotatedTypeMirror hashCode

Manual
  Reorganized 'Annotating Libraries' section


Version 0.7.9 (19 Sep 2008)
---------------------------

Framework
  Added support for stub files/classes
  Fixed bugs related to anonymous classes
  Fixed bugs related to qualifier polymorphism

Manual
  Updated 'Annotating Libraries' section to describe stub files

Tests
  Added support for Windows
  Fixed a bug causing IGJ tests to fail on Windows


Version 0.7.8 (12 Sep 2008)
---------------------------

Framework
  Improved support for anonymous classes
  Included refactorings to ease extensibility
  Fixed some minor bugs

Nullness
  Fix some errors in annotated JDK


Version 0.7.7 (29 Aug 2008)
---------------------------

Framework
  Fixed bugs related to polymorphic qualifiers
  Fixed bugs related to elements array convention
  Add implicit type arguments to raw types

Interning
  Suppress cast warnings for interned classes

Manual
  Removed discussion of non-standard array syntax alternatives


Version 0.7.6 (12 Aug 2008)
---------------------------

Framework
  Changed default array syntax to ARRAYS-PRE, per the JSR 308 specification
  Added an optional check for qualifier unsafe casts
  Added support for running multiple checkers at once
  Fixed bugs related array syntax
  Fixed bugs related to accessing outer classes with-in inner classes

Manual
  Added a new subsection about Checker Auto-Discovery
    2.2.1 Checker Auto-discovery


Version 0.7.5 (2 Aug 2008)
--------------------------

Framework
  Added support for ARRAYS-PRE and ELTS-PRE array syntax
  Added a check for unsafe casts
  Some improvements to the AnnotationBuilder API

Nullness Checker
  Added a check for synchronized objects
  Added a check for (un)boxing conversions

Javari Checker
  Fixed some JDK annotated classes


Version 0.7.4 (11 July 2008)
----------------------------

Framework
  Added support for annotations found in classfiles
  Added support for the ARRAY-IN array syntax
  Added AnnotationBuilder, to create AnotationMirrors with values
  Improved the readability of recursive types string representation

Nullness Checker
  Added a check for thrown Throwable nullability

IGJ Checker
  Treat enums as mutable by default, like regular classes

Manual
  Added a new subsection about array syntax proposals:
    2.1.2 Annotating Arrays


Version 0.7.3 ( 4 July 2008)
----------------------------

Javari Checker
  Converted JDK files into stubs

Nullness Checker
  Fixed java.lang.Number declaration in the annotated jdk

Framework
  Fixed a bug causing crashes related to primitive type boxing
  Renamed DAGQualifierHierarchy to GraphQualifierHierarchy


Version 0.7.2 (26 June 2008)
----------------------------

IGJ Checker
  Supports flow-sensitive type refinement

Framework
  Renamed Default annotation to DefaultQualifier
  Added DefaultQualifiers annotation
  Fixed bugs related to flow-sensitive type refinement
  Fixed an error in the build script in Windows

Manual
  Added a new section
    9.2  javac implementation survival guide
  Added hyperlinks to Javadocs of the referenced classes


Version 0.7.1 (20 June 2008)
----------------------------

Nullness Checker
  Made NNEL the default qualifier scheme

Basic Checker
  Moved to its own checkers.basic package

Framework
  Enhanced type-checking within qualifier-polymorphic method bodies
  Fixed a bug causing StackOverflowError when type-checking wildcards
  Fixed a bug causing a NullPointerException when type-checking
    compound assignments, in the form of +=

Class Skeleton Generator
  Distributed in compiled form (no more special installation instructions)
  Added required asmx.jar library to lib/

Manual
  Added new sections
    2.2.1 Ant tasks
    2.2.2 Eclipse plugin
    2.6   The effective qualifier on a type
  Rewrote section 8 on annotating libraries
    Added reference to the new Eclipse plug-in
    Deleted installation instructions

Javari Checker
  Fixed bugs causing a NullPointerException when type-checking
    primitive arrays

IGJ Checker
  Fixed bugs related to uses of raw types

API Changes
  Moved AnnotationFactory functionality to AnnotationUtils
  Removed .root and .inConflict from DAGQualifierHierarchy


Version 0.7 (14 June 2008)
--------------------------

Installation
  New, very simple installation instructions for Linux.  For other
    operating systems, you should continue to use the old instructions.

Nullness Checker
  Renamed from "NonNull Checker" to "Nullness Checker".
    Renamed package from checkers.nonnull to checkers.nullness.
    The annotation names remain the same.
  Added PolyNull, a polymorphic type qualifier for nullness.

Interning Checker
  Renamed from "Interned Checker" to "Interning Checker".
    Renamed package from checkers.interned to checkers.interning.
    The annotation names remain the same.
  Added PolyInterned, a polymorphic type qualifier for Interning.
  Added support for @Default annotation.

Framework
  Qualifiers
    @PolymorphicQualifier was not previously documented in the manual.
    Moved meta-qualifiers from checkers.metaquals package to checkers.quals.
    Removed @VariableQualifier and @RootQualifier meta-qualifiers.
  Added BasicAnnotatedTypeFactory, a factory that handles implicitFor,
    defaults, flow-sensitive type inference.
  Deprecated GraphQualifierHierarchy; DAGQualifierHierarchy replaces it.
  Renamed methods in QualifierHierarchy.

Manual
  Rewrote several manual sections, most notably:
    2.1.1  Writing annotations in comments for backward compatibility
      (note new -Xspacesincomments argument to javac)
    2.3  Checking partially-annotated programs: handling unannotated code
    2.6  Default qualifier for unannotated types
    2.7  Implicitly refined types (flow-sensitive type qualifier inference)
    8  Annotating libraries
    9  How to create a new checker plugin
  Javadoc for the Checker Framework is included in its distribution and is
    available online at <https://checkerframework.org/api/>.


Version 0.6.4 (9 June 2008)
---------------------------

All Framework
  Updated the distributed JDK and examples to the new location of qualifiers

Javari Checker
  Improved documentation on polymorphism resolution
  Removed redundant code now added to the framework from JavariVisitor,
    JavariChecker and JavariAnnotatedTypeFactory
  Refactored method polymorphism into JavariAnnotatedTypeFactory
  Fixed bug on obtaining type from NewClassTree, annotations at constructor
    invocation are not ignored now
  Refactored polymorphism resolution, now all annotations on parameters and
    receivers are replaced, not only on the return type
  Refactored and renamed internal annotator classes in
    JavariAnnotatedTypeFactory
  Added more constructor tests
  Moved Javari annotations to checkers.javari.quals package


Version 0.6.3 (6 June 2008)
---------------------------

Checker Framework
  Improved documentation and manual
  Treat qualifiers on extends clauses of type variables and wildcard types as
    if present on type variable itself
  Renamed AnnotationRelations to QualifierHierarchy
  Renamed GraphAnnotationRelations to GraphQualifierHierarchy
  Renamed TypeRelations to TypeHierarchy
  Added flow as a supported lint option for all checkers
  Determined the suppress warning key reflectively

Interned Checker
  Moved @Interned annotation to checkers.interned.quals package

NonNull Checker
  Moved nonnull annotations to checkers.nonnull.quals package

Miscellaneous
  Included Javadocs in the release
  Improved documentation for all checkers


Version 0.6.2 (30 May 2008)
---------------------------

Checker Framework API
  Added support for @Default annotation via TreeAnnotator
  Added support for PolymorphicQualifier meta-annotation
  Disallow the use of @SupportedAnnotationTypes on checkers
  Fixed bugs related to wildcards with super clauses
  Improved flow-sensitive analysis for fields

Javari Checker
  Moved Javari qualifiers from checkers.quals to checkers.javari.quals
  Fixed bugs causing null pointer exceptions

NonNull Checker
  Fixed bugs related to nonnull flow
  Added new tests to test suite

Basic Checker
  Renamed Custom Checker to Basic Checker


Version 0.6.1 (26 Apr 2008)
---------------------------

Checker Framework API
  Added support for @ImplicitFor meta-annotations via the new TypeAnnotator
    and TreeAnnotator classes
  Improved documentation and specifications
  Fixed a bug related to getting supertypes of wildcards
  Fixed a crash on class literals of primitive and array types
  Framework ignores annotations that are not part of a type system
  Fixed several minor bugs in the flow-sensitive inference implementation.

IGJ Checker
  Updated the checker to use AnnotationRelations and TypeRelations

Javari Checker
  Changing RoMaybe annotation to PolyRead
  Updated checker to use AnnotationRelations and TypeRelations
  Updated the JDK
  Fixed bugs related to QReadOnly and type argument subtyping
  Fixed bugs related to this-mutable fields in methods with @ReadOnly receiver
  Fixed bugs related to primitive type casts
  Added new tests to test suit

NonNull Checker
  Updated the annotated JDK
  Fixed bugs in which default annotations were not correctly applied
  Added @Raw types to handle partial object initialization.
  Fixed several minor bugs in the checker implementation.

Custom Checker
  Updated checker to use hierarchy meta-annotations, via -Aquals argument


Version 0.6 (11 Apr 2008)
-------------------------

Checker Framework API
  Introduced AnnotationRelations and TypeRelations, more robust classes to
    represent type and annotation hierarchies, and deprecated
    SimpleSubtypeRelation
  Add support for meta-annotations to declare type qualifiers subtype relations
  Re-factored AnnotatedTypes and AnnotatedTypeFactory
  Added a default implementation of SourceChecker.getSuppressWarningsKey()
    that reads the @SuppressWarningsKey class annotation
  Improved support for multidimensional arrays and new array expressions
  Fixed a bug in which implicit annotations were not being applied to
    parenthesized expressions
  Framework ignores annotations on a type that do not have @TypeQualifier
  Moved error/warning messages into "messages.properties" files in each
    checker package
  Fixed a bug in which annotations were inferred to liberally by
    checkers.flow.Flow

Interned Checker
  Added heuristics that suppress warnings for certain comparisons (namely in
    methods that override Comparator.compareTo and Object.equals)
  The Interned checker uses flow-sensitive inference by default

IGJ Checker
  Fixed bugs related to resolving immutability variable in method invocation
  Fixed a bug related to reassignability of fields
  Add more tests

Javari Checker
  Added placeholder annotation for ThisMutable mutability
  Re-factored JavariAnnotatedTypeFactory
  Fixed self-type resolution for method receivers for readonly classes
  Fixed annotations on parameters of readonly methods
  Fixed type validation for arrays of primitives
  Added more tests
  Renamed @RoMaybe annotation to @PolyRead

NonNull Checker
  Removed deprecated checkers.nonnull.flow package
  Fixed a bug in which default annotations were not applied correctly

Miscellaneous
  Improved Javadocs
  Added FactoryTestChecker, a more modular tester for the annotated type
    factory
  Simplify error output for some types by stripping package names


Version 0.5.1 (21 Mar 2008)
---------------------------

Checker Framework API
  Added support for conditional expression
  Added checks for type validity and assignability
  Added support for per-checker customization of asMemberOf
  Added support for type parameters in method invocation,
    including type inference
  Enhanced performance of AnnotatedTypeFactory
  Checkers run only when no errors are found by Javac
  Fixed bugs related AnnotationUtils.deepCopy()
  Fixed support for annotated class type parameters
  Fixed some support for annotated type variable bounds
  Added enhancements to flow-sensitive qualifier inference
  Added checks for type parameter bounds

Interned Checker
  Fixed some failing test cases
  Fixed a bug related to autoboxing/unboxing
  Added experimental flow-sensitive qualifier inference (use
    "-Alint=flow" to enable)
  Improved subtype testing, removing some spurious errors

IGJ Checker
  Deleted IGJVisitor!
  Fixed some bugs related to immutability type variable resolution

Javari Checker
  Removed redundant methods from JavariVisitor in the new framework
  Added support to constructor receivers
  Added support to parenthesized expressions
  Fixed a bug related to resolving RoMaybe constructors
  Fixed a bug related to parsing conditional expressions
  Added parsing of parenthesized expressions
  Replaced checkers.javari.VisitorState with
    checkers.types.VisitorState, present in BaseTypeVisitor
  Modified JavariVisitor type parameters (it now extends
    BaseTypeVisitor<Void, Void>, not BaseTypeVisitor<Void,
    checkers.javari.VisitorState>)
  Modified JavariAnnotatedTypeFactory TreePreAnnotator to mutate a
    AnnotatedTypeMirror parameter instead of returning a
    List<AnnotationMirror>, in accordance with other parts of the
    framework design
  Modified test output format
  Added tests to test suite

NonNull Checker
  Fixed a bug related to errors produced on package declarations
  Exception parameters are now treated as NonNull by default
  Added better support for complex conditionals in NonNull-specific
    flow-sensitive inference
  Fixed some failing test cases
  Improved subtype testing, removing some spurious errors

Custom Checker
  Added a new type-checker for type systems with no special semantics, for
    which annotations can be provided via the command line

Miscellaneous
  Made corrections and added more links to Javadocs
  A platform-independent binary version of the checkers and framework
    (checkers.jar) is now included in this release


Version 0.5 (7 Mar 2008)
------------------------

Checker Framework API
  Enhanced the supertype finder to take annotations on extends and
    implements clauses of a class type
  Fixed a bug related to checking an empty array initializer ("{}")
  Fixed a bug related to missing type information when multiple
    top-level classes are defined in a single file
  Fixed infinite recursion when checking expressions like "Enum<E
    extends Enum<E>>"
  Fixed a crash in checkers.flow.Flow related to multiple top-level
    classes in a single file
  Added better support for annotated wildcard type bounds
  Added AnnotatedTypeFactory.annotateImplicit() methods to replace
    overriding the getAnnotatedType() methods directly
  Fixed a bug in which constructor arguments were not checked

Interned Checker
  Fixed a bug related to auto-unboxing of classes for primitives
  Added checks for calling methods with an @Interned receiver

IGJ Checker
  Implemented the immutability inference for self-type (type of
    'this') properly
  Enhanced the implicit annotations to make an un-annotated code
    type-check
  Fixed bugs related to invoking methods based on a method's receiver
    annotations

Javari Checker
  Restored in this version, after porting to the new framework

NonNull Checker
  Fixed a bug in which primitive types were considered possibly null
  Improvements to support for @Default annotations

Miscellaneous
  Improved error message display for all checkers


Version 0.4.1 (22 Feb 2008)
---------------------------

Checker Framework API
  Introduced AnnotatedTypeFactory.directSupertypes() which finds the
    supertypes as annotated types, which can be used by the framework.
  Introduced default error messages analogous to javac's error messages.
  Fixed bugs related to handling array access and enhanced-for-loop type
    testing.
  Fixed several bugs that are due AnnotationMirror not overriding .equals()
    and .hashCode().
  Improved Javadocs for various classes and methods.
  Fixed several bugs that caused crashes in the checkers.
  Fixed a bug where varargs annotations were not handled correctly.

IGJ Checker
  Restored in this version, after porting the checker to the new framework.

NonNull Checker
  Fixed a bug where static field accesses were not handled correctly.
  Improved error messages for the NonNull checker.
  Added the NNEL (NonNull Except Locals) annotation default.

Interned Checker
  Fixed a bug where annotations on type parameter bounds were not handled
    correctly.
  Improved error messages for the Interned checker.


Version 0.4 (11 Feb 2008)
-------------------------

Checker Framework API
  Added checkers.flow, an improved and generalized flow-sensitive type
    qualifier inference, and removed redundant parts from
    checkers.nonnull.flow.
  Fixed a bug that prevented AnnotatedTypeMirror.removeAnnotation from working
    correctly.
  Fixed incorrect behavior in checkers.util.SimpleSubtypeRelation.

NonNull Checker
  Adopted the new checkers.flow.Flow type qualifier inference.
  Clarifications and improvements to Javadocs.


Version 0.3.99 (20 Nov 2007)
----------------------------

Checker Framework API
  Deprecated AnnotatedClassType, AnnotatedMethodType, and AnnotationLocation
    in favor of AnnotatedTypeMirror (a new representation of annotated types
    based on the javax.lang.model.type hierarchy).
  Added checkers.basetype, which provides simple assignment and
    pseudo-assignment checking.
  Deprecated checkers.subtype in favor of checkers.basetype.
  Added options for debugging output from checkers: -Afilenames, -Ashowchecks

Interned Checker
  Adopted the new Checker Framework API.
  Fixed a bug in which "new" expressions had an incorrect type.

NonNull Checker
  Adopted the new Checker Framework API.

Javari Checker
IGJ Checker
  Removed in this version, to be restored in a future version pending
    completion of updates to these checkers with respect to the new framework
    API.


Version 0.3 (1 Oct 2007)
------------------------

Miscellaneous Changes
  Consolidated HTML documentation into a single user manual (see the "manual"
    directory in the distribution).

IGJ Checker
  New features:
    Added a test suite.
    Added annotations (skeleton files) for parts of java.util and java.lang.

NonNull Checker
  New features:
    @SuppressWarnings("nonnull") annotation suppresses checker warnings.
    @Default annotation can make NonNull (not Nullable) the default.
    Added annotations (skeleton classes) for parts of java.util and java.lang.
    NonNull checker skips no classes by default (previously skipped JDK).
    Improved error messages: checker reports expected and found types.

  Bug fixes:
    Fixed a null-pointer exception when checking certain array accesses.
    Improved checking for field dereferences.

Interned Checker
  New features:
    @SuppressWarnings("interned") annotation suppresses checker warnings.
    The checker warns when two @Interned objects are compared with .equals

  Bug fixes:
    The checker honors @Interned annotations on method receivers.
    java.lang.Class types are treated as @Interned.

Checker Framework API
  New features:
    Added support for default annotations and warning suppression in checkers


Version 0.2.3 (30 Aug 2007)
---------------------------

IGJ Checker
  New features:
    changed @W(int) annotation to @I(String) to improve readability
    improved readability of error messages
    added a test for validity of types (testing @Mutable String)

  Bug fixes:
    fixed resolving of @I on fields on receiver type
    fixed assignment checking assignment validity for enhanced for loop
    added check for constructor invocation parameters

Interned Checker
  added the Interned checker, for verifying the absence of equality testing
    errors; see "interned-checker.html" for more information

Javari Checker
  New features:
    added skeleton classes for parts of java.util and java.lang with Javari
      annotations

  Bug fixes:
    fixed readonly inner class bug on Javari Checker

NonNull Checker
  New features:
    flow-sensitive analysis for assignments from a known @NonNull type (e.g.,
      when the right-hand of an assignment is @NonNull, the left-hand is
      considered @NonNull from the assignment to the next possible
      reassignment)
    flow-sensitive analysis within conditional checks

  Bug fixes:
    fixed several sources of null-pointer errors in the NonNull checker
    fixed a bug in the flow-sensitive analysis when a variable was used on
      both sides of the "=" operator

Checker Framework API
  New features:
    added the TypesUtils.toString() method for pretty-printing annotated types
    added AnnotationUtils, a utility class for working with annotations and
      their values
    added SourceChecker.getDefaultSkipPattern(), so that checkers can
      individually specify which classes to skip by default
    added preliminary support for suppressing checker warnings via
      the @SuppressWarnings annotation

  Bug fixes:
    fixed handling of annotations of field values
    InternalAnnotation now correctly uses defaults for annotation values
    improved support for annotations on class type parameter bounds
    fixed an assertion violation when compiling certain uses of arrays


Version 0.2.2 (16 Aug 2007)
---------------------------


Code Changes

* checkers.igj
    some bug fixes and improved documentation

* checkers.javari
    fixed standard return value to be @Mutable
    fixed generic and array handling of @ReadOnly
    fixed @RoMaybe resolution of receivers at method invocation
    fixed parsing of parenthesized trees and conditional trees
    added initial support for enhanced-for loop
    fixed constructor behavior on @ReadOnly classes
    added checks for annotations on primitive types inside arrays

* checkers.nonnull
    flow sensitive analysis supports System.exit, new class/array creation

* checkers.subtype
    fixes for method overriding and other generics-related bugs

* checkers.types
    added AnnotatedTypeMirror, a new representation for annotated types that
      might be moved to the compiler in later version
    added AnnotatedTypeScanner and AnnotatedTypeVisitor, visitors for types
    AnnotatedTypeFactory uses GenericsUtils for improved handing of annotated
      generic types

* checkers.util
    added AnnotatedTypes, a utility class for AnnotatedTypeMirror
    added GenericsUtils, a utility class for working with generic types

* tests
    modified output to print only missing and unexpected diagnostics
    added new test cases for the Javari Checker


Documentation Changes

* checkers/igj-checker.html
    improvements to page

* checkers/javari-checker.html
    examples now point to test suit files

Miscellaneous Changes

* checkers/build.xml
    Ant script fails if it doesn't find the correct JSR 308 javac version


Version 0.2.1 (1 Aug 2007)
--------------------------


Code Changes

* checkers.igj & checkers.igj.quals
    added an initial implementation for the IGJ language

* checkers.javari
    added a state parameter to the visitor methods
    added tests and restructured the test suite
    restructured and implemented RoMaybe
    modified return type to be mutable by default
    fixed mutability type handling for type casts and field access
    fixed bug, ensuring no primitives can be ReadOnly
    a method receiver type is now based on the correct annotation
    fixed parameter type-checking for overridden methods
    fixed bug on readonly field initialization
    added handling for unary trees

* checkers.nonnull
    added a tests for the flow-senstive analysis and varargs methods
    improved flow-sensitive analysis: else statements, asserts,
      return/throw statements, instanceof checks, complex conditionals with &&
    fixed a bug in the flow-sensitive analysis that incorrectly inferred
      @NonNull for some elements
    removed NonnullAnnotatedClassType, moving its functionality into
      NonnullAnnotatedTypeFactory

* checkers.source
    SourceChecker.getSupportedAnnotationTypes() returns ["*"], overriding
      AbstractProcessor.getSupportedAnnotationTypes(). This enables all
      checkers to run on unannotated code

* checkers.subtypes
    fixed a bug pertaining to method parameter checks for overriding methods
    fixed a bug that caused crashes when checking varargs methods

* checkers.types
    AnnotatedTypeFactory.getClass(Element) and getMethod(Element) use the
      tree of the passed Element if one exists
    AnnotatedClassType.includeAt, .execludeAt, .getAnnotationData were
      added and are public
    added constructor() and skipParens() methods to InternalUtils
    renamed getTypeArgumentLocations() to getAnnotatedTypeArgumentLocations()
      in AnnotatedClassType
    added AnnotationData to represent annotations instead of Class instances;
      primarily allows querying annotation arguments
    added switch for whether or not to use includes/excludes in
      AnnotatedClassType.hasAnnotationAt()

* checkers.util
    added utility classes
    added skeleton class generator utility for annotating external libraries


Documentation Changes

* checkers/nonnull-checker.html
    added a note about JML
    added a caveat about variable initialization

* checkers/README-checkers.html
    improvements to instructions


Version 0.2 (2 Jul 2007)
------------------------


Code Changes

* checkers.subtype
    subtype checker warns for annotated and redundant typecasts
    SubtypeVisitor checks for invalid return and parameter types in overriding
      methods
    added checks for compound assignments (like '+=')

* checkers.source
    SourceChecker honors the "checkers.skipClasses" property as a regex for
      suppressing warnings from unannotated code (property is "java.*" by
      default)
    SourceVisitor extends TreePathScanner<R,P> instead of
      TreeScanner<Void,Void>

* checkers.types
    AnnotatedClassType.isAnnotatedWith removed
    AnnotatedClassType.getInnerLocations renamed to getTypeArgumentLocations
    AnnotatedClassType.include now removes from the exclude list (and
      vice-versa)
    AnnotatedClassType.setElement and setTree methods are now public

* checkers.nonnull
    added a flow-sensitive analysis for inferring @NonNull in "if (var !=
      null)"-style checks
    added checks for prefix and postfix increment and decrement operations

* checkers.javari
    added initial implementation of a type-checker for the Javari language


Version 0.1.1 (7 Jun 2007)
--------------------------


Documentation Changes

* checkers/nonnull-checker.html
    created "Tiny examples" subsection
    created "Annotated library" subsection
    noted where to read @NonNull-annotated source
    moved instructions for unannotated code to README-checkers.html
    various minor corrections and clarifications

* checkers/README-checkers.html
    added cross-references to other Checker Framework documents
    removed redundant text
    moved instructions for unannotated code from nonnull-checker.html
    various minor corrections and clarifications

* checkers/creating-a-checker.html
    added note about getSupportedSourceVersion
    removed line numbers from @Interned example
    added section on SubtypeChecker/SubtypeVisitor
    various minor corrections and clarifications


Code Changes

* checkers.subtype
    removed deprecated getCheckedAnnotation() mechanism
    added missing package Javadocs
    package Javadocs reference relevant HTML documentation
    various improvements to Javadocs
    SubtypeVisitor and SubtypeChecker are now abstract classes
    updated with respect to preferred usages of
      AnnotatedClassType.hasAnnotationAt and AnnotatedClassType.annotateAt

* checkers.source
    added missing package Javadocs
    package Javadocs reference relevant HTML documentation

* checkers.types
    added missing package Javadocs
    package Javadocs reference relevant HTML documentation
    AnnotatedClassType.annotateAt now correctly handles
      AnnotationLocation.RAW argument
    AnnotatedClassType.annotate deprecated in favor of
      AnnotatedClassType.annotateAt with AnnotationLocation.RAW as an argument
    AnnotatedClassType.isAnnotatedWith deprecated in favor of
      AnnotatedClassType.hasAnnotationAt with AnnotationLocation.RAW as an
      argument
    Added fromArray and fromList methods to AnnotationLocation and made
      corresponding constructors private.

* checkers.quals
    added Javadocs and meta-annotations on annotation declarations where
      missing
    package Javadocs reference relevant HTML documentation

* checkers.nonnull
    various improvements to Javadocs
    package Javadocs reference relevant HTML documentation


Miscellaneous Changes

    improved documentation of ch examples
    Checker Framework build file now only attempts to compile .java files


Version 0.1.0 (1 May 2007)
--------------------------

Initial release.<|MERGE_RESOLUTION|>--- conflicted
+++ resolved
@@ -5,13 +5,11 @@
 
 **Implementation details:**
 
-<<<<<<< HEAD
 Added a `Tree` argument to `AnnotatedTypes.adaptParameters()`
-=======
+
 Deprecated methods:
  * `TreeUtils.isVarArgs()` => `isVarargsCall()`
  * `TreeUtils.isVarArgMethodCall()` => `isVarargsCall()`
->>>>>>> 914fb721
 
 **Closed issues:**
 
