--- conflicted
+++ resolved
@@ -1,11 +1,10 @@
 Version 3.?.? (June 1, 2021)
 ----------------------------
 
-<<<<<<< HEAD
+**User-visible changes:**
+
 The Must Call Checker over-approximates the methods that an object must call
 before it is de-allocated.
-=======
-**User-visible changes:**
 
 The Units Checker supports new qualifiers (thanks to Rene Kraneis):
  * `@Volume`, `@m3`, `@mm3`, `@km3`
@@ -22,7 +21,6 @@
 
 **Closed issues:**
 
->>>>>>> 41a6c695
 
 Version 3.13.0 (May 3, 2021)
 ----------------------------
