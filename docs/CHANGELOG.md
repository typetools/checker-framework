<<<<<<< HEAD
Version 3.44.0 (?? ??, 2024)
----------------------------

**User-visible changes:**

**Implementation details:**

Renamed `CFAbstractStore#methodValues` to
`CFAbstractStore#methodCallExpressions`.

Version 3.43.0 (?? ??, 2024)
=======
Version 3.43.0 (May 1, 2024)
>>>>>>> a290b148
----------------------------

**User-visible changes:**

Method, constructor, lambda, and method reference type inference has been
greatly improved.  The `-AconservativeUninferredTypeArguments` option is
no longer necessary and has been removed.

Renamed command-line arguments:
 * `-AskipDirs` has been renamed to `-AskipFiles`.
   `-AskipDirs` will continue to work for the time being.

New command-line arguments:
 * `-AonlyFiles` complements `-AskipFiles`

A specialized inference algorithm for the Resource Leak Checker runs
automatically as part of whole-program inference.

**Implementation details:**

Deprecated `ObjectCreationNode#getConstructor` in favor of new
`ObjectCreationNode#getTypeToInstantiate()`.

Renamed `AbstractCFGVisualizer.visualizeBlockHelper()` to
`visualizeBlockWithSeparator()`.

Moved methods from `TreeUtils` to subclasses of `TreeUtilsAfterJava11`:
 * isConstantCaseLabelTree
 * isDefaultCaseLabelTree
 * isPatternCaseLabelTree

Renamed `BaseTypeVisitor.checkForPolymorphicQualifiers()` to
`warnInvalidPolymorphicQualifier()`.

**Closed issues:**

#979, #4559, #4593, #5058, #5734, #5781, #6071, #6093, #6239, #6297, #6317,
#6322, #6346, #6373, #6376, #6378, #6379, #6380, #6389, #6393, #6396, #6402,
#6406, #6407, #6417, #6421, #6430, #6433, #6438, #6442, #6473, #6480, #6507,
#6531, #6535.


Version 3.42.0 (December 15, 2023)
----------------------------------

**User-visible changes:**

Method annotation `@AssertMethod` indicates that a method checks a value and
possibly throws an assertion.  Using it can make flow-sensitive type refinement
more effective.

In `org.checkerframework.common.util.debug`, renamed `EmptyProcessor` to `DoNothingProcessor`.
Removed `org.checkerframework.common.util.report.DoNothingChecker`; use `DoNothingProcessor`.
Moved `ReportChecker` from `org.checkerframework.common.util.report` to `org.checkerframework.common.util.count.report`.


Version 3.41.0 (December 4, 2023)
---------------------------------

**User-visible changes:**

New command-line options:
 * `-AassumePureGetters` Unsoundly assume that every getter method is pure

**Implementation details:**

Added method `isDeterministic()` to the `AnnotationProvider` interface.

`CFAbstractValue#leastUpperBound` and `CFAbstractValue#widenUpperBound` are now
final.  Subclasses should override method `CFAbstractValue#upperBound(V,
TypeMirror, boolean)` instead.

**Closed issues:**

#1497, #3345, #6037, #6204, #6276, #6282, #6290, #6296, #6319, #6327.


Version 3.40.0 (November 1, 2023)
---------------------------------

**User-visible changes:**

Optional Checker:  `checker-util.jar` defines `OptionalUtil.castPresent()` for
suppressing false positive warnings from the Optional Checker.

**Closed issues:**

#4947, #6179, #6215, #6218, #6222, #6247, #6259, #6260.


Version 3.39.0 (October 2, 2023)
--------------------------------

**User-visible changes:**

The Checker Framework runs on a version 21 JVM.
It does not yet soundly check all new Java 21 language features, but it does not
crash when compiling them.

**Implementation details:**

Dataflow supports all the new Java 21 language features.
 * A new node,`DeconstructorPatternNode`, was added, so any implementation of
   `NodeVisitor` must be updated.
 * Method `InstanceOfNode.getBindingVariable()` is deprecated; use
   `getPatternNode()` or `getBindingVariables()` instead.

WPI uses 1-based indexing for formal parameters and arguments.

**Closed issues:**

#5911, #5967, #6155, #6173, #6201.


Version 3.38.0 (September 1, 2023)
----------------------------------

**User-visible changes:**

Eliminated the `@SignedPositiveFromUnsigned` annotation, which users were
advised against using.

**Implementation details:**

Renamed `SourceChecker.processArg()' to `processErrorMessageArg()`.

**Closed issues:**

#2156, #5672, #6110, #6111, #6116, #6125, #6129, #6136.


Version 3.37.0 (August 1, 2023)
-------------------------------

**User-visible changes:**

Removed support for deprecated option `-AuseDefaultsForUncheckedCode`.

The Signedness Checker no longer allows (nor needs) `@UnknownSignedness`
to be written on a non-integral type.

**Implementation details:**

`QualifierHierarchy`:
 * The constructor takes an `AnnotatedTypeFactory`.
 * Changes to `isSubtype()`:
    * `isSubtype()` has been renamed to `isSubypeQualifiers()` and made protected.
      Clients that are not in a qualifier hierarchy should call `isSubtypeShallow()`
      or, rarely, new method `isSubtypeQualifiersOnly()`.
    * New public method `isSubtypeShallow()' that takes two more arguments than
      `isSubypeQualifiers()`.
 * Similar changes to `greatestLowerBound()` and `leastUpperBound()`.

**Closed issues:**

#6076, #6077, #6078, #6098, #6100, #6104, #6113.


Version 3.36.0 (July 3, 2023)
-----------------------------

**User-visible changes:**

The Initialization Checker issues a `cast.unsafe` warning instead of an
`initialization.cast` error.

The Resource Leak Checker now issues a `required.method.not.known` error
when an expression with type `@MustCallUnknown` has a must-call obligation
(e.g., because it is a parameter annotated as `@Owning`).

The Resource Leak Checker's default MustCall type for type variables has been
changed from `@MustCallUnknown` to `@MustCall({})`.  This change reduces the
number of false positive warnings in code that uses type variables but not
resources.  However, it makes some code that uses type variables and resources
unverifiable with any annotation.

**Implementation details:**

Deprecated `ElementUtils.getSimpleNameOrDescription()` in favor of `getSimpleDescription()`.

Renamed methods in `AnnotatedTypeMirror`.
The old versions are deprecated.  Because the `*PrimaryAnnotation*` methods
might not return an annotation of a type variable or wildcard, it is better to
call `getEffectiveAnnotation*` or `hasEffectiveAnnotation*` instead.
 * `clearAnnotations*()` => `clearPrimaryAnnotations()`
 * `getAnnotation*()` => `getPrimaryAnnotation*()`.
 * `hasAnnotation*()` => `hasPrimaryAnnotation()`.
 * `removeAnnotation*()` => `removePrimaryAnnotation*()`.
 * `isAnnotatedInHierarchy()` => `hasPrimaryAnnotationInHierarchy()`
 * `removeNonTopAnnotationInHierarchy()` should not be used.

Dataflow Framework:
 * New `ExpressionStatementNode` marks an expression that is used as a statement.
 * Removed class `StringConcatenateAssignmentNode`, which is now desugared.

`GenericAnnotatedTypeFactory`:
 * Renamed `getTypeFactoryOfSubchecker()` to `getTypeFactoryOfSubcheckerOrNull`.
 * Added new `getTypeFactoryOfSubchecker()` that never returns null.

Return types changed:
 * `GenericAnnotatedTypeFactory.getFinalLocalValues()` return type changed to
   `Map`, though the returned value is still a `HashMap`.
 * `BaseTypeChecker.getImmediateSubcheckerClasses()` return type changed to
   `Set`, though the returned value is still a `LinkedHashSet`.

Renamed methods in `CFAbstractValue`:
 * `combineOneAnnotation()` => `combineAnnotationWithTypeVar()`
 * `combineNoAnnotations()` => `combineTwoTypeVars()`

**Closed issues:**
#5908, #5936, #5971, #6019, #6025, #6028, #6030, #6039, #6053, #6060, #6069.


Version 3.35.0 (June 1, 2023)
------------------------------

**User-visible changes:**

The Checker Framework no longer issues `type.checking.not.run` errors.
This reduces clutter in the output.

Signedness Checker:
 * The receiver type of `Object.hashCode()` is now `@UnknownSignedness`.

**Implementation details:**

Instead of overriding `isRelevant()`, a type factory implementation should
override `isRelevantImpl()`.  Clients should continue to call `isRelevant()`;
never call `isRelevantImpl()` except as `super.isRelevantImpl()`.

Methods that now return a `boolean` rather than `void`:
 * `commonAssignmentCheck()`
 * `checkArrayInitialization()`
 * `checkLock()`
 * `checkLockOfThisOrTree()`
 * `ensureExpressionIsEffectivelyFinal()`

Methods that now return `AnnotationMirrorSet` instead of `Set<? extends AnnotationMirror>`:
 * `getTopAnnotations()`
 * `getBottomAnnotations()`
 * `getDefaultTypeDeclarationBounds()`
 * `getExceptionParameterLowerBoundAnnotations()`

Renamed `BaseTypeVisitor.checkExtendsImplements()` to `checkExtendsAndImplements()`.

Class `FieldInvariants`:
 * constructor now takes an `AnnotatedTypeFactory`
 * `isSuperInvariant()` has been renamed to `isStrongerThan()` and
   no longer takes an `AnnotatedTypeFactory`

`CFAbstractValue.validateSet()` takes a type factory rather than a `QualifierHierarchy`.

Removed methods that have been deprecated for over two years.

**Closed issues:**

#4170, #5722, #5777, #5807, #5821, #5826, #5829, #5837, #5930.


Version 3.34.0 (May 2, 2023)
------------------------------

**User-visible changes:**

The Checker Framework runs under JDK 20 -- that is, it runs on a version 20 JVM.

Explicit lambda parameters are defaulted the same as method parameters.  For
example, in `(String s) -> {...}` the type of `s` is `@NonNull String`.

**Implementation details:**

Renamings in `AnnotatedTypeFactory`:
 * `prepareCompilationUnitForWriting()` => `wpiPrepareCompilationUnitForWriting()`
 * `prepareClassForWriting()` => `wpiPrepareClassForWriting()`
 * `prepareMethodForWriting()` => `wpiPrepareMethodForWriting()`
   and changed its signature by adding two formal parameters

**Closed issues:**
#803, #5739, #5749, #5767, #5781, #5787.


Version 3.33.0 (April 3, 2023)
------------------------------

**User-visible changes:**

The new command-line argument `-AwarnRedundantAnnotations` warns about redundant
annotations.  With this flag, a warning is issued if an explicitly written
annotation on a type is the same as the default annotation.  This feature does
not warn about all redundant annotations, only some.

The Value Checker is cognizant of signedness annotations.  This eliminates some
false positive warnings.

**Implementation details:**

The Checker Framework no longer builds under JDK 8.
However, you can still run the Checker Framework under JDK 8.

**Closed issues:**

#3785, #5436, #5708, #5717, #5720, #5721, #5727, #5732.


Version 3.32.0 (March 2, 2023)
------------------------------

**User-visible changes:**

Fixed a bug in the Nullness Checker where a call to a side-effecting method did
not make some formal parameters possibly-null.  The Nullness Checker is likely
to issue more warnings for your code.  For ways to eliminate the new warnings,
see <https://checkerframework.org/manual/#type-refinement-side-effects>.

If you supply the `-AinvocationPreservesArgumentNullness` command-line
option, the Nullness Checker unsoundly assumes that arguments passed to
non-null parameters in an invocation remain non-null after the invocation.
This assumption is unsound in general, but it holds for most code.

**Implementation details:**

Moved `TreeUtils.isAutoGeneratedRecordMember(Element)` to `ElementUtils`.

Renamed `TreeUtils.instanceOfGetPattern()` to `TreeUtils.instanceOfTreeGetPattern()`.

Deprecated `AnnotatedTypes#isExplicitlySuperBounded` and `AnnotatedTypes#isExplicitlyExtendsBounded`
because they are duplicates of `#hasExplicitSuperBound` and `#hasExplicitExtendsBound`.


Version 3.31.0 (February 17, 2023)
------------------------------

**User-visible changes:**

Command-line argument `-AshowPrefixInWarningMessages` puts the checker name
on the first line of each warning and error message.

Signedness Checker changes:
 * Cast expressions are not subject to type refinement.  When a programmer
   writes a cast such as `(@Signed int) 2`, it is not refined to
   `@SignednessGlb` and cannot be used in an unsigned context.
 * When incompatible arguments are passed to `@PolySigned` formal parameters,
   the error is expressed in terms of `@SignednessBottom` rather than the
   greatest lower bound of the argument types.

**Implementation details:**

Moved `AnnotationMirrorSet` and `AnnotationMirrorMap` from
`org.checkerframework.framework.util` to `org.checkerframework.javacutil`.
Changed uses of `Set<AnnotationMirror>` to `AnnotationMirrorSet` including in APIs.
Removed methods from AnnotationUtils that are no longer useful:
`createAnnotationMap`, `createAnnotationSet`, `createUnmodifiableAnnotationSet`.

**Closed issues:**

#5597.


Version 3.30.0 (February 2, 2023)
---------------------------------

**Implementation details:**

`getQualifierKind()` throws an exception rather than returning null.

Renamed Gradle task `copyJarsToDist` to `assembleForJavac`.

**Closed issues:**

#5402, #5486, #5489, #5519, #5524, #5526.


Version 3.29.0 (January 5, 2023)
--------------------------------

**User-visible changes:**

Dropped support for `-ApermitUnsupportedJdkVersion` command-line argument.
You can now run the Checker Framework under any JDK version, without a warning.

Pass `-Astubs=permit-nullness-assertion-exception.astub` to not be warned about null
pointer exceptions within nullness assertion methods like `Objects.requireNonNull`.

Pass `-Astubs=sometimes-nullable.astub` to unsoundly permit passing null to
calls if null is sometimes but not always permitted.

**Closed issues:**

#5412, #5431, #5435, #5438, #5447, #5450, #5453, #5471, #5472, #5487.


Version 3.28.0 (December 1, 2022)
---------------------------------

**User-visible changes:**

The Checker Framework runs under JDK 19 -- that is, it runs on a version 19 JVM.

**Implementation details:**

Renamed `TryFinallyScopeCell` to `LabelCell`.

Renamed `TreeUtils.isEnumSuper` to `isEnumSuperCall`.

**Closed issues:**

#5390, #5399, #5390.


Version 3.27.0 (November 1, 2022)
---------------------------------

**User-visible changes:**

The Constant Value Checker supports new annotation `@DoesNotMatchRegex`.

**Closed issues:**

#5238, #5360, #5362, #5387.


Version 3.26.0 (October 3, 2022)
--------------------------------

**User-visible changes:**

The Checker Framework runs under JDK 18 -- that is, it runs on a version 18 JVM.
(It worked before, but gave a warning that it was not tested.)

Annotations are available for some new JDK 17 APIs (some of those
introduced since JDK 11).

Added `-AnoWarnMemoryConstraints` to change the "Memory constraints are impeding
performance; please increase max heap size" message from a warning to a note.

'unneeded.suppression' warnings can now themeselves be suppressed.

**Implementation details:**

Deprecated `TreeUtils.constructor()` in favor of `TreeUtils.elementFromUse()`.

Added method `isSideEffectFree()` to the `AnnotationProvider` interface.

Deprecated `CFAbstractStore.isSideEffectFree()` in favor of new method
`AnnotationProvider.isSideEffectFree()`.  Note the different contracts of
`PurityUtils.isSideEffectFree()` and `AnnotationProvider.isSideEffectFree()`.

Use `TreeUtils.elementFromDeclaration` and `TreeUtils.elementFromUse` in
preference to `TreeUtils.elementFromTree`, when possible.

For code formatting, use `./gradlew spotlessCheck` and `./gradlew spotlessApply`.
The `checkFormat` and `reformat` Gradle tasks have been removed.

Removed variable `BaseTypeVisitor.inferPurity`.

**Closed issues:**

#5081, #5159, #5245, #5302, #5319, #5323.


Version 3.25.0 (September 1, 2022)
----------------------------------

**User-visible changes:**

Make `mustcall.not.inheritable` a warning rather than an error.

The Property File Checker, Internationalization Checker, and Compiler
Message Checker use `File.pathSeparator` to separate property file paths in
`-Apropfiles`, rather than ':'.

Added `DoNothingChecker` that does nothing.

**Closed issues:**

#5216, #5240, #5256, #5273.


Version 3.24.0 (August 3, 2022)
-------------------------------

**User-visible changes:**

Performance improvements.

Minor bug fixes and enhancements.

**Implementation details:**

Prefer `SystemUtil.jreVersion` to `SystemUtil.getJreVersion()`.

**Closed issues:**

#5200, #5216.


Version 3.23.0 (July 11, 2022)
------------------------------

**User-visible changes:**

By default, command-line argument `-AstubWarnIfNotFound` is treated as true
for stub files provided on the command line and false for built-in stub
files.  Use `-AstubWarnIfNotFound` to enable it for all stub files, and use
new `-AstubNoWarnIfNotFound` to disable it for all stub files.

New command-line argument `-ApermitStaticOwning` suppresses Resource Leak
Checker warnings related to static owning fields.

New command-line argument `-ApermitInitializationLeak` suppresses Resource Leak
Checker warnings related to field initialization.

**Closed issues:**

#4855, #5151, #5166, #5172, #5175, #5181, #5189.


Version 3.22.2 (June 14, 2022)
------------------------------

**Implementation details:**

Expose CFG APIs to allow inserting jumps and throws.


Version 3.22.1 (June 1, 2022)
-----------------------------

**Closed issues:**
#58, #5136, #5138, #5142, #5143.


Version 3.22.0 (May 2, 2022)
----------------------------

**User-visible changes:**

The Signedness Checker now checks calls to `equals()` as well as to `==`.  When
two formal parameter types are annotated with @PolySigned, the two arguments at
a call site must have the same signedness type annotation. (This differs from
the standard rule for polymorphic qualifiers.)

**Implementation details:**

When passed a NewClassTree that creates an anonymous constructor,
AnnotatedTypeFactory#constructorFormUse now returns the type of the anonymous
constructor rather than the type of the super constructor invoked in the
anonymous classes constructor.  If the super constructor has explicit
annotations, they are copied to the anonymous classes constructor.

**Closed issues:**
#5113.


Version 3.21.4 (April 1, 2022)
------------------------------

**Closed issues:**
#5086.


Version 3.21.3 (March 1, 2022)
------------------------------

**Closed issues:**
#2847, #4965, #5039, #5042, #5047.


Version 3.21.2 (February 1, 2022)
---------------------------------

**User-visible changes:**

The `wpi.sh` script supports non-standard names for build system compile targets
via the new `-c` command-line option.

The Checker Framework now more precisely computes and checks the type of the
pattern variable in a pattern match instanceof.

**Implementation details:**

Deprecated CFGLambda.getMethod{Name} in favor of getEnclosingMethod{Name}.

**Closed issues:**
#4615, #4993, #5006, #5007, #5008, #5013, #5016, #5021.


Version 3.21.1 (January 7, 2022)
--------------------------------

**User-visible changes:**

The Checker Framework Gradle Plugin now works incrementally:  if you change just
one source file, then Gradle will recompile just that file rather than all
files.

**Closed issues:**
#2401, #4994, #4995, #4996.


Version 3.21.0 (December 17, 2021)
----------------------------------

**User-visible changes:**

The Checker Framework now more precisely computes the type of a switch expression.

**Implementation details:**

The Dataflow Framework now analyzes switch expressions and switch statements
that use the new `->` case syntax. To do so, a new node, SwitchExpressionNode,
was added.

**Closed issues:**
#2373, #4934, #4977, #4979, #4987.


Version 3.20.0 (December 6, 2021)
---------------------------------

**User-visible changes:**

The Checker Framework now runs on code that contains switch expressions and
switch statements that use the new `->` case syntax, but treats them
conservatively. A future version will improve precision.

**Implementation details:**

The Dataflow Framework can be run on code that contains switch expressions and
switch statements that use the new `->` case syntax, but it does not yet
analyze the cases in a switch expression and it treats `->` as `:`. A future
version will do so.

Removed methods and classes that have been deprecated for more than one year:
 * Old way of constructing qualifier hierarchies
 * `@SuppressWarningsKeys`
 * `RegularBlock.getContents()`
 * `TestUtilities.testBooleanProperty()`
 * `CFAbstractTransfer.getValueWithSameAnnotations()`

**Closed issues:**
#4911, #4948, #4965.


Version 3.19.0 (November 1, 2021)
---------------------------------

**User-visible changes:**

The Checker Framework runs under JDK 17 -- that is, it runs on a version 17 JVM.
The Checker Framework also continues to run under JDK 8 and JDK 11.  New
command-line argument `-ApermitUnsupportedJdkVersion` lets you run the Checker
Framework on any JDK (version 8 or greater) without a warning about an
unsupported JDK version.  The Checker Framework does not yet run on code that
contains switch expressions.

**Implementation details:**

Removed `org.checkerframework.framework.type.VisitorState`
Removed `AnnotatedTypeFactory#postTypeVarSubstitution`

Deprecated methods in AnnotatedTypeFactory:
* `getCurrentClassTree`
* `getCurrentMethodReceiver`

**Closed issues:**
#4932, #4924, #4908, #3014.


Version 3.18.1 (October 4, 2021)
--------------------------------

**Closed issues:**
#4902 and #4903.


Version 3.18.0 (September 1, 2021)
----------------------------------

**User-visible changes:**

Java records are type-checked.  Thanks to Neil Brown.

**Closed issues:**
#4838, #4843, #4852, #4853, #4861, #4876, #4877, #4878, #4878, #4889, #4889.


Version 3.17.0 (August 3, 2021)
-------------------------------

**User-visible changes:**

`-Ainfer` can now infer postcondition annotations that reference formal parameters
(e.g. `"#1"`, `"#2"`) and the receiver (`"this"`).

**Implementation details:**

Method renamings and signature changes (old methods are removed) in `GenericAnnotatedTypeFactory`:
* `getPreconditionAnnotation(VariableElement, AnnotatedTypeMirror)` => `getPreconditionAnnotations(String, AnnotatedTypeMirror, AnnotatedTypeMirror)`
* `getPostconditionAnnotation(VariableElement, AnnotatedTypeMirror, List<AnnotationMirror>)` => `getPostconditionAnnotations(String, AnnotatedTypeMirror, AnnotatedTypeMirror, List<AnnotationMirror>)`
* `getPreOrPostconditionAnnotation(VariableElement, AnnotatedTypeMirror, Analysis.BeforeOrAfter, List<AnnotationMirror>)` => `getPreOrPostconditionAnnotations(String, AnnotatedTypeMirror, AnnotatedTypeMirror, Analysis.BeforeOrAfter, List<AnnotationMirror>)`
* `requiresOrEnsuresQualifierAnno(VariableElement, AnnotationMirror, Analysis.BeforeOrAfter)` => `createRequiresOrEnsuresQualifier(String, AnnotationMirror, AnnotatedTypeMirror, Analysis.BeforeOrAfter, List<AnnotationMirror>)`

Method renamings and signature changes (old method is removed) in `WholeProgramInferenceStorage`:
* `getPreOrPostconditionsForField(Analysis.BeforeOrAfter, ExecutableElement, VariableElement, AnnotatedTypeFactory)` =>  `getPreOrPostconditions(Analysis.BeforeOrAfter, ExecutableElement, String, AnnotatedTypeMirror, AnnotatedTypeFactory)`

Method renamings:
 * `CFAbstractAnalysis.getFieldValues` => `getFieldInitialValues`

The following methods no longer take a `fieldValues` parameter:
 * `GenericAnnotatedTypeFactory#createFlowAnalysis`
 * `CFAnalysis` construtor
 * `CFAbstractAnalysis#performAnalysis`
 * `CFAbstractAnalysis` constructors

**Closed issues:**
#4685, #4689, #4785, #4805, #4806, #4815, #4829, #4849.


Version 3.16.0 (July 13, 2021)
------------------------------

**User-visible changes:**

You can run the Checker Framework on a JDK 16 JVM.  You can pass the `--release
16` command-line argument to the compiler.  You may need to add additional
command-line options, such as `--add-opens`; see the Checker Framework manual.
New syntax, such as records and switch expressions, is not yet supported or
type-checked; that will be added in a future release.  Thanks to Neil Brown for
the JDK 16 support.

The Lock Checker supports a new type, `@NewObject`, for the result of a
constructor invocation.

The `-Ainfer` command-line argument now outputs purity annotations even if
neither `-AsuggestPureMethods` nor `-AcheckPurityAnnotations` is supplied
on the command line.

**Implementation details:**

Method renamings (the old methods remain but are deprecated):
 * `AnnotationFileElementTypes.getDeclAnnotation` => `getDeclAnnotations`

Method renamings (the old methods were removed):
 * `AnnotatedTypeMirror.clearAnnotations => `clearPrimaryAnnotations`

Method renamings in `DefaultTypeHierarchy` (the old methods were removed):
 * `visitIntersectionSupertype` => `visitIntersectionSupertype`
 * `visitIntersectionSubtype` => `visitIntersection_Type`
 * `visitUnionSubtype` => `visitUnion_Type`
 * `visitTypevarSubtype` => `visitTypevar_Type`
 * `visitTypevarSupertype` => `visitType_Typevar`
 * `visitWildcardSubtype` => `visitWildcard_Type`
 * `visitWildcardSupertype` => `visitType_Wildcard`

Method renamings in `AnnotatedTypes` (the old methods were removed):
 * `expandVarArgs` => `expandVarArgsParameters`
 * `expandVarArgsFromTypes` => `expandVarArgsParametersFromTypes`

**Closed issues:**
#3013, #3754, #3791, #3845, #4523, #4767.

Version 3.15.0 (June 18, 2021)
----------------------------

**User-visible changes:**

The Resource Leak Checker ensures that certain methods are called on an
object before it is de-allocated. By default, it enforces that `close()` is
called on any expression whose compile-time type implements `java.io.Closeable`.

**Implementation details:**

Method renamings (the old methods remain but are deprecated):
 * `AnnotatedDeclaredType#wasRaw` => `isUnderlyingTypeRaw`
 * `AnnotatedDeclaredType#setWasRaw` => `setIsUnderlyingTypeRaw`

**Closed issues:**
#4549, #4646, #4684, and #4699.


Version 3.14.0 (June 1, 2021)
----------------------------

**User-visible changes:**

The Units Checker supports new qualifiers (thanks to Rene Kraneis):
 * `@Volume`, `@m3`, `@mm3`, `@km3`
 * `@Force`, `@N`, `@kN`
 * `@t` (metric ton, a unit of mass)

Stub files can now override declaration annotations in the annotated JDK.
Previously, stub files only overrode type annotations in the annotated JDK.

Command-line argument `-AstubWarnIfNotFound` is treated as true for stub
files provided on the command line.

**Implementation details:**

Method `SourceChecker.getProperties` takes a third formal parameter `permitNonExisting`.

Method `TreeUtils.getMethodName()` returns a `String` rather than a `Name`.

Removed CheckerDevelMain.

**Closed issues:**
#3993, #4116, #4586, #4598, #4612, #4614.


Version 3.13.0 (May 3, 2021)
----------------------------

**Survey:**

If you use the Checker Framework, please answer a 3-question survey about what
version of Java you use.  It will take less than 1 minute to complete.  Please
answer it at
<https://docs.google.com/forms/d/1Bbt34c_3nDItHsBnmEfumoyrR-Zxhvo3VTHucXwfMcQ>.
Thanks!

**User-visible changes:**

Command-line argument -AassumeKeyFor makes the Nullness Checker and Map Key
Checker unsoundly assume that the argument to `Map.get` is a key for the
receiver map.

Warning message keys are shorter.  This reduces clutter in error messages and in
`@SuppressWarnings` annotations.  Most ".type.invalid", ".type.incompatible",
".invalid", and ".not.satisfied" suffixes and "type.invalid." prefixes have been
removed, and most ".invalid." substrings have been changed to ".".

The Checker Framework no longer crashes on code that contains binding
variables (introduced in Java 14 for `instanceof` pattern matching), and
such variables are reflected in the control flow graph (CFG).  Thanks to
Chris Day for this change.  However, note that the Checker Framework only
has full support for Java 8 and Java 11.

New command-line argument `-AstubWarnNote` makes stub file warnings notes
rather than warnings.

Removed the StubGenerator section from the manual, because changes in JDK 11
have broken the StubGenerator program.

**Implementation details:**

Method renamings:
 * `DependentTypesHelper.atReturnType` => `atMethodBody`

**Closed issues:**
#1268, #3039, #4410, #4550, #4558, #4563, #4566, #4567, #4571, #4584, #4591,
#4594, #4600.


Version 3.12.0 (April 1, 2021)
------------------------------

**User-visible changes:**

New FAQ item "How should I annotate code that uses generics?" gives
examples of annotations on type variables, together with their meaning.

`-Ainfer=ajava` uses ajava files (rather than jaif files or stub files)
internally during whole-program inference.

The Optional Checker supports a new annotation `@OptionalBottom` that
stands for (only) the `null` value.

The `value` element/argument to `@EnumVal` is now required.  Previously it
defaulted to an empty array.

**Implementation details:**

A precondition or normal postcondition annotation's `value` element must have
type `String[]`, not `String`.  A conditional postcondition annotation's
`expression` element must have type `String[]`, not `String`.  These changes
will not affect users (any programmer-written annotation that was legal before
will still be legal), but it may affect checker implementations.

`JavaExpressionParseUtil`:
`JavaExpressionParseUtil#parse` no longer viewpoint-adapts Java expressions. It
just converts the expression `String` to a `JavaExpression`.  To that end,
`JavaExpressionParseUtil.JavaExpressionContext` has been removed and
`JavaExpressionParseUtil#parse` no longer takes a context object.  Most calls to
`JavaExpressionParseUtil#parse` should be replaced with a call to one of the
methods in `StringToJavaExpressions`.

Renamed `AnnotatedTypeComparer` to `DoubleAnnotatedTypeScanner`. In the new
class, the method `compare` was renamed `defaultAction`. The method `combineRs`
was replaced by `reduce`.

Removed methods:
 * `AnnotationUtils.getElementValueArrayOrSingleton`
 * `DependentTypesHelper.standardizeNewClassTree`: use `atExpression` instead
 * `DependentTypesHelper.standardizeString`: override one of the methods
   explained in the Javadoc of `convertAnnotationMirror`

Method renamings:
 * `DefaultQualifierForUseTypeAnnotator.getSupportAnnosFromDefaultQualifierForUses` => `getDefaultQualifierForUses`
 * In `DependentTypesHelper`:
    * `check*` => `check*ForErrorExpressions`
    * `viewpointAdaptConstructor` => `atConstructorInvocation`
    * `viewpointAdaptMethod` => `atMethodInvocation`
    * `viewpointAdaptTypeVariableBounds` => `atParameterizedTypeUse`
    * `standardizeClass` =>  `atTypeDecl`
    * `standardizeExpression` => `atExpression`
    * `standardizeFieldAccess` => `atFieldAccess`
    * `standardizeReturnType` => `atReturnType`
    * `standardizeVariable` => `atVariableDeclaration`

Deprecated some overloads in `AnnotationUtils` that take a `CharSequence`
(use an overload that takes an `ExecutablElement`):
 * `getElementValueArray`
 * `getElementValueClassName`
 * `getElementValueClassNames`
 * `getElementValueEnumArray`
 * `getElementValueEnum`
 * `getElementValue`
 * `getElementValuesWithDefaults`

Deprecated methods in `AnnotationUtils`:
 * `areSameByClass`: use `areSameByName`
 * `getElementValuesWithDefaults`: use a `getElementValue*` method

Removed deprecated `PluginUtil` class.

**Closed issues:**
#1376, #3740, #3970, #4041, #4254, #4346, #4355, #4358, #4372, #4381, #4384,
#4417, #4449, #4452, #4480.


Version 3.11.0 (March 1, 2021)
------------------------------

**User-visible changes:**

In a stub file for a class C, you may write a declaration for a method that is
inherited by C but not defined by it.  Previously, such stub declarations were
ignored.  For more information, see the manual's documentation of "fake
overrides".

Nullness Checker error message key changes:
 * `known.nonnull` => `nulltest.redundant`
 * `initialization.static.fields.uninitialized` => `initialization.static.field.uninitialized`,
   and it is now issued on the field rather than on the class
 * new `initialization.field.uninitialized` is issued on the field instead of
   `initialization.fields.uninitialized` on the class, if there is no
   explicitly-written constructor.

Signature Checker supports two new type qualifiers:
 * `@CanonicalNameAndBinaryName`
 * `@CanonicalNameOrPrimitiveType`

**Implementation details:**

You can make a variable's default type depend on its name, or a method
return type default depend on the method's name.  To support this feature,
`@DefaultFor` has new elements `names` and `namesExceptions`.

Changes to protected fields in `OverrideChecker`:
 * Removed `overriderMeth`, `overriderTyp`, `overriddenMeth`, `overriddenTyp`
 * Renamed `methodReference` => `isMethodReference`
 * Renamed `overridingType` => `overriderType`
 * Renamed `overridingReturnType` => `overriderReturnType`

Changes to JavaExpression parsing:
 * The signatures of these methods changed; see Javadoc.
    * `JavaExpressionParseUtil#parse`
    * `DependentTypesHelper#standardizeString`
 * These methods moved:
    * `GenericAnnotatedTypeFactory#standardizeAnnotationFromContract` => `DependentTypesHelper`
    * `JavaExpressionParseUtil#fromVariableTree` => `JavaExpression`

Changes to JavaExpressionContext:
 * New method JavaExpressionContext#buildContextForMethodDeclaration(MethodTree, SourceChecker)
   replaces all overloads of buildContextForMethodDeclaration.

Parsing a Java expression no longer requires the formal parameters
`AnnotationProvider provider` or `boolean allowNonDeterministic`.  Methods
in `JavaExpression` with simplified signatures include
 * `fromArrayAccess`
 * `fromNodeFieldAccess`
 * `fromNode`
 * `fromTree`
 * `getParametersOfEnclosingMethod`
 * `getReceiver`

`CFAbstractStore.insertValue` does nothing if passed a nondeterministic
expression.  Use new method `CFAbstractStore.insertValuePermitNondeterministic`
to map a nondeterministic expression to a value.

**Closed issues:**
#862, #3631, #3991, #4031, #4206, #4207, #4226, #4231, #4248, #4263, #4265,
#4279, #4286, #4289.


Version 3.10.0 (February 1, 2021)
---------------------------------

**User-visible changes:**

Moved utility classes from `checker-qual.jar` to the new `checker-util.jar`.
Also, added `util` to the end of all the packages of the utility classes.

In Maven Central, `checker.jar` no longer contains duplicates of qualifiers in
`checker-qual.jar`, but rather uses a Maven dependency. A fat jar file with all
the dependencies (like the old `checker.jar`) is available in Maven Central with
the classifier "all".

When supplying the `-Ainfer=...` command-line argument, you must also supply `-Awarns`.

Replaced several error message keys:
 * `contracts.precondition.expression.parameter.name`
 * `contracts.postcondition.expression.parameter.name`
 * `contracts.conditional.postcondition.expression.parameter.name`
 * `method.declaration.expression.parameter.name`
by new message keys:
 * `expression.parameter.name`
 * `expression.parameter.name.shadows.field`

**Implementation details:**

Deprecated `ElementUtils.enclosingClass`; use `ElementUtils.enclosingTypeElement`.

Removed classes (use `SourceChecker` instead):
 * `BaseTypeContext`
 * `CFContext`
 * `BaseContext`

Removed methods:
 * `SourceChecker.getContext()`: it returned the receiver
 * `SourceChecker.getChecker()`: it returned the receiver
 * `AnnotatedTypeFactory.getContext()`: use `getChecker()`
 * methods on `TreePath`s from class 'TreeUtils`; use the versions in `TreePathUtil`.

Moved class:
 * org.checkerframework.framework.util.PurityUnqualified to
   org.checkerframework.framework.qual.PurityUnqualified

Renamed methods:
 * `AnnotatedTypeMirror.directSuperTypes` => `directSupertypes` (note
   capitalization) for consistency with `javax.lang.model.util.Types`
 * `AnnotatedTypeMirror.removeAnnotation(Class)` => `removeAnnotationByClass`
 * `MethodCall.getParameters` => `getArguments`
 * `MethodCall.containsSyntacticEqualParameter` => `containsSyntacticEqualArgument`
 * `ArrayAccess.getReceiver` => `getArray`

**Closed issues:**
#3325 , #3474.


Version 3.9.1 (January 13, 2021)
--------------------------------

**Implementation details:**

Copied methods on `TreePath`s from class 'TreeUtils` to new class `TreePathUtil`.
(The methods in TreePath will be deleted in the next release.)
 * `TreeUtils.enclosingClass` => `TreePathUtil.enclosingClass`
 * `TreeUtils.enclosingMethod` => `TreePathUtil.enclosingMethod`
 * `TreeUtils.enclosingMethodOrLambda` => `TreePathUtil.enclosingMethodOrLambda`
 * `TreeUtils.enclosingNonParen` => `TreePathUtil.enclosingNonParen`
 * `TreeUtils.enclosingOfClass` => `TreePathUtil.enclosingOfClass`
 * `TreeUtils.enclosingOfKind` => `TreePathUtil.enclosingOfKind`
 * `TreeUtils.enclosingTopLevelBlock` => `TreePathUtil.enclosingTopLevelBlock`
 * `TreeUtils.enclosingVariable` => `TreePathUtil.enclosingVariable`
 * `TreeUtils.getAssignmentContext` => `TreePathUtil.getAssignmentContext`
 * `TreeUtils.inConstructor` => `TreePathUtil.inConstructor`
 * `TreeUtils.isTreeInStaticScope` => `TreePathUtil.isTreeInStaticScope`
 * `TreeUtils.pathTillClass` => `TreePathUtil.pathTillClass`
 * `TreeUtils.pathTillOfKind` => `TreePathUtil.pathTillOfKind`

**Closed issues:**
#789, #3202, #4071, #4083, #4114, #4115.


Version 3.9.0 (January 4, 2021)
-------------------------------

**User-visible changes:**

New scripts `checker/bin/wpi.sh` and `checker/bin/wpi-many.sh` run whole-program
inference, without modifying the source code of the target programs.

The `-Ainfer` command-line argument now infers
 * method preconditions (`@RequiresQualifiers`, `@RequiresNonNull`)
 * method postconditions (`@EnsuresQualifiers`, `@EnsuresNonNull`)
 * `@MonotonicNonNull`

The Called Methods Checker supports the -AdisableReturnsReceiver command-line option.

The Format String Checker recognizes Error Prone's `@FormatMethod` annotation.

Use of `@SuppressWarnings("fbc")` to suppress initialization warnings is deprecated.

**Implementation details:**

Class renamings:
 * `StubParser` => `AnnotationFileParser`
 * `Receiver` => `JavaExpression`
   Also related class and method renamings, such as
    * `FlowExpressions.internalReprOf` => `JavaExpressions.fromNode`
 * In the Dataflow Framework:
    * `ThisLiteralNode` => `ThisNode`
    * `ExplicitThisLiteralNode` => `ExplicitThisNode`
    * `ImplicitThisLiteralNode` => `ImplicitThisNode`

Method deprecations:
 * Deprecated `AnnotatedTypeFactory.addAliasedAnnotation`; use `addAliasedTypeAnnotation`

**Closed issues:**
#765, #2452, #2953, #3377, #3496, #3499, #3826, #3956, #3971, #3974, #3994,
#4004, #4005, #4018, #4032, #4068, #4070.


Version 3.8.0 (December 1, 2020)
--------------------------------

**User-visible changes:**

The Initialized Fields Checker warns when a field is not initialized by a
constructor.  This is more general than the Initialization Checker, which
only checks that `@NonNull` fields are initialized.

The manual describes how to modify an sbt build file to run the Checker
Framework.

The -AwarnUnneededSuppressions command-line option warns only about
suppression strings that contain a checker name.

The -AwarnUnneededSuppressionsExceptions=REGEX command-line option
partially disables -AwarnUnneededSuppressions.  Most users don't need this.

**Implementation details:**

Added classes `SubtypeIsSubsetQualifierHierarchy` and
`SubtypeIsSupersetQualifierHierarchy`.

Moved the `contractsUtils` field from the visitor to the type factory.

Class renamings:
 * `ContractsUtils` => `ContractsFromMethod`

Method renamings:
 * `ElementUtils.getVerboseName` => `ElementUtils.getQualifiedName`
 * `ElementUtils.getSimpleName` => `ElementUtils.getSimpleSignature`

Field renamings:
 * `AnnotatedTypeMirror.actualType` => `AnnotatedTypeMirror.underlyingType`

Added a formal parameter to methods in `MostlyNoElementQualifierHierarchy`:
 * `leastUpperBoundWithElements`
 * `greatestLowerBoundWithElements`

Removed a formal parameter from methods in `BaseTypeVisitor`:
 * `checkPostcondition`
 * `checkConditionalPostcondition`

In `Analysis.runAnalysisFor()`, changed `boolean` parameter to enum `BeforeOrAfter`.

Removed `org.checkerframework.framework.util.AnnotatedTypes#getIteratedType`; use
`AnnotatedTypeFactory#getIterableElementType(ExpressionTree)` instead.

**Closed issues:**
#3287, #3390, #3681, #3839, #3850, #3851, #3862, #3871, #3884, #3888, #3908,
#3929, #3932, #3935.


Version 3.7.1 (November 2, 2020)
--------------------------------

**User-visible changes:**

The Constant Value Checker supports two new annotations: @EnumVal and @MatchesRegex.

The Nullness Checker supports annotation org.jspecify.annotations.NullnessUnspecified.

**Implementation details:**

AnnotatedIntersectionType#directSuperTypes now returns
List<? extends AnnotatedTypeMirror>.

The @RelevantJavaTypes annotation is now enforced:  a checker issues a warning
if the programmer writes a type annotation on a type that is not listed.

Deprecated CFAbstractTransfer.getValueWithSameAnnotations(), which is no
longer used.  Added new methods getWidenedValue() and getNarrowedValue().

Renamed TestUtilities.assertResultsAreValid() to TestUtilities.assertTestDidNotFail().

Renamed BaseTypeValidator.isValidType() to BaseTypeValidator.isValidStructurally().

New method BaseTypeVisitor#visitAnnotatedType(List, Tree) centralizes checking
of user-written type annotations, even when parsed in declaration locations.

**Closed issues:**
#868, #1908, #2075, #3349, #3362, #3569, #3614, #3637, #3709, #3710, #3711,
#3720, #3730, #3742, #3760, #3770, #3775, #3776, #3792, #3793, #3794, #3819,
#3831.


Version 3.7.0 (October 1, 2020)
-------------------------------

**User-visible changes:**

The new Called Methods Checker tracks methods that have definitely been
called on an object. It automatically supports detecting mis-uses of the
builder pattern in code that uses Lombok or AutoValue.

Accumulation analysis is now supported via a generic Accumulation Checker.
An accumulation analysis is a restricted form of typestate analysis that does
not require a precise alias analysis for soundness. The Called Methods Checker
is an accumulation analysis.

The Nullness Checker supports annotations
org.codehaus.commons.nullanalysis.NotNull,
org.codehaus.commons.nullanalysis.Nullable, and
org.jspecify.annotations.Nullable.

The Signature Checker supports annotations @CanonicalName and @CanonicalNameOrEmpty.
The Signature Checker treats jdk.jfr.Unsigned as an alias for its own @Unsigned annotation.

The shorthand syntax for the -processor command-line argument applies to
utility checkers, such as the Constant Value Checker.

**Implementation details:**

A checker implementation may override AnnotatedTypeFactory.getWidenedAnnotations
to provide special behavior for primitive widening conversions.

Deprecated org.checkerframework.framework.util.MultiGraphQualifierHierarchy and
org.checkerframework.framework.util.GraphQualifierHierarchy.  Removed
AnnotatedTypeFactory#createQualifierHierarchy(MultiGraphFactory) and
AnnotatedTypeFactory#createQualifierHierarchyFactory.  See Javadoc of
MultiGraphQualifierHierarchy for instructions on how to use the new classes and
methods.

Renamed methods:
 * NumberUtils.isFloatingPoint => TypesUtils.isFloatingPoint
 * NumberUtils.isIntegral => TypesUtils.isIntegralPrimitiveOrBoxed
 * NumberUtils.isPrimitiveFloatingPoint => TypeKindUtils.isFloatingPoint
 * NumberUtils.isPrimitiveIntegral => TypeKindUtils.isIntegral
 * NumberUtils.unboxPrimitive => TypeKindUtils.primitiveOrBoxedToTypeKind
 * TypeKindUtils.widenedNumericType => TypeKindUtils.widenedNumericType
 * TypesUtils.isFloating => TypesUtils.isFloatingPrimitive
 * TypesUtils.isIntegral => TypesUtils.isIntegralPrimitive

The CFStore copy constructor now takes only one argument.

**Closed issues:**
#352, #354, #553, #722, #762, #2208, #2239, #3033, #3105, #3266, #3275, #3408,
#3561, #3616, #3619, #3622, #3625, #3630, #3632, #3648, #3650, #3667, #3668,
#3669, #3700, #3701.


Version 3.6.1 (September 2, 2020)
---------------------------------

Documented that the Checker Framework can issue false positive warnings in
dead code.

Documented when the Signedness Checker permits right shift operations.

**Closed issues:**
#3484, #3562, #3565, #3566, #3570, #3584, #3594, #3597, #3598.


Version 3.6.0 (August 3, 2020)
------------------------------

**User-visible changes:**

The Interning Checker supports method annotations @EqualsMethod and
@CompareToMethod.  Place them on methods like equals(), compareTo(), and
compare() to permit certain uses of == on non-interned values.

Added an overloaded version of NullnessUtil.castNonNull that takes an error message.

Added a new option `-Aversion` to print the version of the Checker Framework.

New CFGVisualizeLauncher command-line arguments:
 * `--outputdir`: directory in which to write output files
 * `--string`: print the control flow graph in the terminal
All CFGVisualizeLauncher command-line arguments now start with `--` instead of `-`.

**Implementation details:**

`commonAssignmentCheck()` now takes an additional argument.  Type system
authors must update their overriding implementations.

Renamed methods:
 * GenericAnnotatedTypeFactory#addAnnotationsFromDefaultQualifierForUse => #addAnnotationsFromDefaultForType and
 * BaseTypeValidator#shouldCheckTopLevelDeclaredType => #shouldCheckTopLevelDeclaredOrPrimitiveType

Removed org.checkerframework.framework.test.FrameworkPer(Directory/File)Test classes.
Use CheckerFrameworkPer(Directory/File)Test instead.

**Closed issues:**

#1395, #2483, #3207, #3223, #3224, #3313, #3381, #3422, #3424, #3428, #3429,
#3438, #3442, #3443, #3447, #3449, #3461, #3482, #3485, #3495, #3500, #3528.


Version 3.5.0 (July 1, 2020)
----------------------------

**User-visible changes:**

Use "allcheckers:" instead of "all:" as a prefix in a warning suppression string.
Writing `@SuppressWarnings("allcheckers")` means the same thing as
`@SuppressWarnings("all")`, unless the `-ArequirePrefixInWarningSuppressions`
command-line argument is supplied.  See the manual for details.

It is no longer necessary to pass -Astubs=checker.jar/javadoc.astub when
compiling a program that uses Javadoc classes.

Renamed command-line arguments:
 * -AshowSuppressWarningKeys to -AshowSuppressWarningsStrings

The Signature Checker no longer considers Java keywords to be identifiers.
Renamed Signature Checker annotations:
 * @BinaryNameInUnnamedPackage => @BinaryNameWithoutPackage
 * @FieldDescriptorForPrimitiveOrArrayInUnnamedPackage => @FieldDescriptorWithoutPackage
 * @IdentifierOrArray => @ArrayWithoutPackage
Added new Signature Checker annotations:
 * @BinaryNameOrPrimitiveType
 * @DotSeparatedIdentifiersOrPrimitiveType
 * @IdentifierOrPrimitiveType

The Nullness Checker now treats `System.getProperty()` soundly.  Use
`-Alint=permitClearProperty` to disable special treatment of
`System.getProperty()` and to permit undefining built-in system properties.

Class qualifier parameters:  When a generic class represents a collection,
a user can write a type qualifier on the type argument, as in
`List<@Tainted Character>` versus `List<@Untainted Character>`.  When a
non-generic class represents a collection with a hard-coded type (as
`StringBuffer` hard-codes `Character`), you can use the new class qualifier
parameter feature to distinguish `StringBuffer`s that contain different
types of characters.

The Dataflow Framework supports backward analysis.  See its manual.

**Implementation details:**

Changed the types of some fields and methods from array to List:
 * QualifierDefaults.validLocationsForUncheckedCodeDefaults()
 * QualifierDefaults.STANDARD_CLIMB_DEFAULTS_TOP
 * QualifierDefaults.STANDARD_CLIMB_DEFAULTS_BOTTOM
 * QualifierDefaults.STANDARD_UNCHECKED_DEFAULTS_TOP
 * QualifierDefaults.STANDARD_UNCHECKED_DEFAULTS_BOTTOM

Dataflow Framework: Analysis is now an interface.  Added AbstractAnalysis,
ForwardAnalysis, ForwardTransferFunction, ForwardAnalysisImpl,
BackwardAnalysis, BackwardTransferFunction, and BackwardAnalysisImpl.
To adapt existing code:
 * `extends Analysis<V, S, T>` => `extends ForwardAnalysisImpl<V, S, T>`
 * `implements TransferFunction<V, S>` => `implements ForwardTransferFunction<V, S>`

In AbstractQualifierPolymorphism, use AnnotationMirrors instead of sets of
annotation mirrors.

Renamed meta-annotation SuppressWarningsKeys to SuppressWarningsPrefix.
Renamed SourceChecker#getSuppressWarningsKeys(...) to getSuppressWarningsPrefixes.
Renamed SubtypingChecker#getSuppressWarningsKeys to getSuppressWarningsPrefixes.

Added GenericAnnotatedTypeFactory#postAnalyze, changed signature of
GenericAnnotatedTypeFactory#handleCFGViz, and removed CFAbstractAnalysis#visualizeCFG.

Removed methods and classes marked deprecated in release 3.3.0 or earlier.

**Closed issues:**
#1362, #1727, #2632, #3249, #3296, #3300, #3356, #3357, #3358, #3359, #3380.


Version 3.4.1 (June 1, 2020)
----------------------------

-Ainfer now takes an argument:
 * -Ainfer=jaifs uses .jaif files to store the results of whole-program inference.
 * -Ainfer=stubs uses .astub files to store the results of whole-program inference.
 * -Ainfer is deprecated but is the same as -Ainfer=jaifs, for backwards compatibility.

New command-line option:
  -AmergeStubsWithSource If both a stub file and a source file are available, use both.

**Closed issues:**
#2893, #3021, #3128, #3160, #3232, #3277, #3285, #3289, #3295, #3302, #3305,
#3307, #3310, #3316, #3318, #3329.


Version 3.4.0 (May 3, 2020)
---------------------------

The annotated jdk8.jar is no longer used.  You should remove any occurrence of
  -Xbootclasspath/p:.../jdk8.jar
from your build scripts.  Annotations for JDK 8 are included in checker.jar.

The Returns Receiver Checker enables documenting and checking that a method
returns its receiver (i.e., the `this` parameter).

**Closed issues:**
#3267, #3263, #3217, #3212, #3201, #3111, #3010, #2943, #2930.


Version 3.3.0 (April 1, 2020)
-----------------------------

**User-visible changes:**

New command-line options:
  `-Alint=trustArrayLenZero` trust `@ArrayLen(0)` annotations when determining
  the type of Collections.toArray.

Renamings:
  `-AuseDefaultsForUncheckedCode` to `-AuseConservativeDefaultsForUncheckedCode`
    The old name works temporarily but will be removed in a future release.

For collection methods with `Object` formal parameter type, such as
contains, indexOf, and remove, the annotated JDK now forbids null as an
argument.  To make the Nullness Checker permit null, pass
`-Astubs=collection-object-parameters-may-be-null.astub`.

The argument to @SuppressWarnings can be a substring of a message key that
extends at each end to a period or an end of the key.  (Previously, any
substring worked, including the empty string which suppressed all warnings.
Use "all" to suppress all warnings.)

All postcondition annotations are repeatable (e.g., `@EnsuresNonNull`,
`@EnsuresNonNullIf`, ...).

Renamed wrapper annotations (which users should not write):
 * `@DefaultQualifiers` => `@DefaultQualifier.List`
 * `@EnsuresQualifiersIf` => `@EnsuresQualifierIf.List`
 * `@EnsuresQualifiers` => `@EnsuresQualifier.List`
 * `@RequiresQualifiers` => `@RequiresQualifier.List`

**Implementation details:**

Removed `@DefaultInUncheckedCodeFor` and
`@DefaultQualifierInHierarchyInUncheckedCode`.

Renamings:
 * applyUncheckedCodeDefaults() to applyConservativeDefaults()
 * useUncheckedCodeDefault() to useConservativeDefault()
 * AnnotatedTypeReplacer to AnnotatedTypeCopierWithReplacement
 * AnnotatedTypeMerger to AnnotatedTypeReplacer

Deprecated the `framework.source.Result` class; use `DiagMessage` or
`List<DiagMessage>` instead.  If you were creating a `Result` just to
pass it to `report`, then call new methods `reportError` and
`reportWarning` instead.

AbstractTypeProcessor#typeProcessingOver() always gets called.

**Closed issues:**
#1307, #1881, #1929, #2432, #2793, #3040, #3046, #3050, #3056, #3083, #3124,
#3126, #3129, #3132, #3139, #3149, #3150, #3167, #3189.


Version 3.2.0 (March 2, 2020)
-----------------------------

@SuppressWarnings("initialization") suppresses only warnings whose key
contains "initialization".  Previously, it suppressed all warnings issued
by the Nullness Checker or the Initialization Checker.

**Closed issues:**
#2719, #3001, #3020, #3069, #3093, #3120.


Version 3.1.1 (February 3, 2020)
--------------------------------

New command-line options:
  -AassumeDeterministic Unsoundly assume that every method is deterministic
  -AassumePure Unsoundly assume that every method is pure

Renamed -Anocheckjdk to -ApermitMissingJdk.
The old version still works, for backward compatibility.

Renamed -Alint=forbidnonnullarraycomponents to
-Alint=soundArrayCreationNullness.  The old version still works, for
backward compatibility.

Implementation details:
 * Deprecated QualifierHierarchy#getTypeQualifiers.
 * Deprecated Analysis#Analysis(ProcessingEnvironment) and Analysis#Analysis(T,
   int, ProcessingEnvironment); use Analysis#Analysis(), Analysis#Analysis(int),
   Analysis#Analysis(T), and Analysis#Analysis(T, int) instead.
 * Renamed SourceChecker#getMessages to getMessagesProperties.
 * Renamed one overload of SourceChecker.printMessages to printOrStoreMessage.

**Closed issues:**
#2181, #2975, #3018, #3022, #3032, #3036, #3037, #3038, #3041, #3049, #3055,
#3076.


Version 3.1.0 (January 3, 2020)
-------------------------------

Command-line option -AprintGitProperties prints information about the git
repository from which the Checker Framework was compiled.

**Implementation details:**
 * Removed static cache in AnnotationUtils#areSameByClass and added
   AnnotatedTypeFactory#areSameByClass that uses an instance cache.
 * Removed static cache in AnnotationBuilder#fromName and #fromClass.
 * ContractsUtils#getPreconditions takes an ExecutableElement as an argument.
 * ContractsUtils#getContracts returns a Set.
 * Moved ContractUtils.Contract to outer level.
 * Renamed ConditionalPostcondition#annoResult to ConditionalPostcondition#resultValue.

**Closed issues:**
#2867, #2897, #2972.


Version 3.0.1 (December 2, 2019)
--------------------------------

New command-line option for the Constant Value Checker
`-AnoNullStringsConcatenation` unsoundly assumes that every operand of a String
concatenation is non-null.

**Implementation details:**
 * Moved AnnotatedTypes#hasTypeQualifierElementTypes to AnnotationUtils.
 * Deprecated AnnotatedTypes#isTypeAnnotation and AnnotatedTypes#hasTypeQualifierElementTypes.

**Closed issues:**
#945, #1224, #2024, #2744, #2809, #2815, #2818, #2830, #2840, #2853, #2854,
#2865, #2873, #2874, #2878, #2880, #2886, #2888, #2900, #2905, #2919, #2923.


Version 3.0.0 (November 1, 2019)
--------------------------------

The Checker Framework works on both JDK 8 and JDK 11.
 * Type annotations for JDK 8 remain in jdk8.jar.
 * Type annotations for JDK 11 appear in stub files in checker.jar.

Removed the @PolyAll annotation.

**Implementation details:**
 * Removed all previously deprecated methods.
 * AnnotatedTypeFactory#getFnInterfaceFromTree now returns an AnnotatedExecutableType.
 * AnnotationUtils#areSame and #areSameByName now only accept non-null
   AnnotationMirrors

**Closed issues:**
#1169, #1654, #2081, #2703, #2739, #2749, #2779, #2781, #2798, #2820, #2824,
#2829, #2842, #2845, #2848.


Version 2.11.1 (October 1, 2019)
--------------------------------

The manual links to the Object Construction Checker.

**Closed issues:**
#1635, #2718, #2767.


Version 2.11.0 (August 30, 2019)
--------------------------------

The Checker Framework now uses the Java 9 javac API. The manual describes
how to satisfy this dependency, in a way that works on a Java 8 JVM.
Running the Checker Framework on a Java 9 JVM is not yet supported.


Version 2.10.1 (August 22, 2019)
--------------------------------

**Closed issues:**
#1152, #1614, #2031, #2482, #2543, #2587, #2678, #2686, #2690, #2712, #2717,
#2713, #2721, #2725, #2729.


Version 2.10.0 (August 1, 2019)
-------------------------------

Removed the NullnessRawnessChecker.  Use the NullnessChecker instead.

**Closed issues:**
#435, #939, #1430, #1687, #1771, #1902, #2173, #2345, #2470, #2534, #2606,
#2613, #2619, #2633, #2638.


Version 2.9.0 (July 3, 2019)
----------------------------

Renamed the Signedness Checker's @Constant annotation to @SignednessGlb.
Introduced an alias, @SignedPositive, for use by programmers.

Annotated the first argument of Opt.get and Opt.orElseThrow as @NonNull.

Removed meta-annotation @ImplicitFor:
 * Use the new meta-annotation @QualifierForLiteral to replace
   @ImplicitFor(literals, stringpatterns).
 * Use the meta-annotation @DefaultFor to replace @ImplicitFor(typeKinds,
   types).
 * Use the new meta-annotation @UpperBoundFor to specify a qualifier upper
   bound for certain types.
 * You can completely remove
     @ImplicitFor(typeNames = Void.class, literals = LiteralKind.NULL)
   on bottom qualifiers.
     @DefaultFor(types = Void.class)
   and
     @QualifierForLiterals(literals = LiteralKind.NULL)
   are added to the bottom qualifier by default.

Add @DefaultQualifierOnUse and @NoDefaultQualifierOnUse type declaration annotations

New/changed error message keys:
 * initialization.static.fields.uninitialized for uninitialized static fields
 * unary.increment and unary.decrement
   replace some occurrences of compound.assignment

**Implementation details:**
 * Renamed QualifierPolymorphism#annotate methods to resolve
 * Renamed ImplicitsTreeAnnotator to LiteralTreeAnnotator
 * Renamed ImplicitsTypeAnnotator to DefaultForTypeAnnotator
 * Removed TypeUseLocation.TYPE_DECLARATION
 * Removed InheritedFromClassAnnotator, replace with DefaultQualifierForUseTypeAnnotator
 * Rename TreeUtils.isSuperCall and TreeUtils.isThisCall to
 isSuperConstructorCall and isThisConstructorCall

**Closed issues:**
#2247, #2391, #2409, #2434, #2451, #2457, #2468, #2484, #2485, #2493, #2505,
#2536, #2537, #2540, #2541, #2564, #2565, #2585.


Version 2.8.2 (June 3, 2019)
----------------------------

The Signature Checker supports a new type, @FqBinaryName.

Added a template for a repository that you can use to write a custom checker.

Linked to the Checker Framework Gradle plugin, which makes it easy to run
a checker on a project that is built using the Gradle build tool.

Implementation detail: deprecated TreeUtils.skipParens in favor of
TreeUtils.withoutParens which has the same specification.

**Closed issues:**
#2291, #2406, #2469, #2477, #2479, #2480, #2494, #2499.


Version 2.8.1 (May 1, 2019)
---------------------------

Moved text about the Purity Checker into its own chapter in the manual.

**Closed issues:**
#660, #2030, #2223, #2240, #2244, #2375, #2407, #2410, #2415, #2420, #2421,
#2446, #2447, #2460, #2462.


Version 2.8.0 (April 3, 2019)
-----------------------------

Support `androidx.annotation.RecentlyNonNull` and `RecentlyNullable` (as of
2.6.0, but not previously documented).

The following qualifiers are now repeatable:  `@DefaultQualifier`
`@EnsuresQualifierIf` `@EnsuresQualifier` `@RequiresQualifier`.  Therefore,
users generally do not need to write the following wrapper annotations:
`@DefaultQualifiers` `@EnsuresQualifiersIf` `@EnsuresQualifiers`
`@RequiresQualifiers`.

New command-line option `-ArequirePrefixInWarningSuppressions` makes
`@SuppressWarnings` recognize warning keys of the form
"checkername:key.about.problem" but ignore warning keys of the form
"key.about.problem" without the checker name as a prefix.

New CONSTRUCTOR_RESULT enum constant in TypeUseLocation makes it possible to
set default annotations for constructor results.

Clarified the semantics of annotations on class and constructor declarations.
See Section 25.5 "Annotations on classes and constructors" in the manual.

Interface changes:
 * Added protected methods to BaseTypeVisitor so that checkers can change the
   checks for annotations on classes, constructor declarations, and constructor
   invocations.
 * Removed BaseTypeVisitor#checkAssignability and BaseTypeVisitor#isAssignable
   methods.
 * Renamed AnnotatedTypeFactory#getEnclosingMethod to
   AnnotatedTypeFactory#getEnclosingElementForArtificialTree

**Closed issues:**
#2159, #2230, #2318, #2324, #2330, #2334, #2343, #2344, #2353, #2366, #2367,
#2370, #2371, #2385.


Version 2.7.0 (March 1, 2019)
-----------------------------

The manual links to the AWS crypto policy compliance checker, which enforces
that no weak cipher algorithms are used with the Java crypto API.

The Nullness Checker supports RxJava annotations
io.reactivex.annotations.NonNull and io.reactivex.annotations.Nullable.

The checker-qual artifact (jar file) contains an OSGi manifest.

New TYPE_DECLARATION enum constant in TypeUseLocation makes it possible to
(for example) set defaults annotations for class/interface definitions.

Interface changes:
 * Renamed the "value" element of the @HasSubsequence annotation to
   "subsequence".
 * Renamed @PolySignedness to @PolySigned.
 * Renamed AnnotatedTypeFactory.ParameterizedMethodType to
   ParameterizedExecutableType.

Added missing checks regarding annotations on classes, constructor
declarations, and constructor invocations.  You may see new warnings.

**Closed issues:**
#788, #1751, #2147, #2163, #2186, #2235, #2243, #2263, #2264, #2286, #2302,
#2326, #2327.


Version 2.6.0 (February 3, 2019)
--------------------------------

The manual includes a section about how to use Lombok and the Checker
Framework simultaneously.

Commons CSV has been added to the annotated libraries on Maven Central.

Some error messages have been changed to improve comprehensibility,
such as by adjusting wording or adding additional information.

Relevant to type system implementers:
Renamed method areSameIgnoringValues to areSameByName.

**Closed issues:**
#2008, #2166, #2185, #2187, #2221, #2224, #2229, #2234, #2248.
Also fixed false negatives in handling of Map.get().


Version 2.5.8 (December 5, 2018)
--------------------------------

The manual now links to the AWS KMS compliance checker, which enforces
that calls to AWS KMS only generate 256-bit keys.

**Closed issues:**
#372, #1678, #2207, #2212, #2217.


Version 2.5.7 (November 4, 2018)
--------------------------------

New @EnsuresKeyFor and @EnsuresKeyForIf method annotations permit
specifying the postcondition that a method gives some value a @KeyFor type.

The manual links to the Rx Thread & Effect Checker, which enforces
UI Thread safety properties for stream-based Android applications.

**Closed issues:**
#1014, #2151, #2178, #2180, #2183, #2188, #2190, #2195, #2196, #2198, #2199.


Version 2.5.6 (October 3, 2018)
-------------------------------

Introduce checker-qual-android artifact that is just like the checker-qual
artifact, but the qualifiers have classfile retention.  This is useful for
Android projects.

Removed the code for the checker-compat-qual artifact.  It was only useful
for Java 7, which the Checker Framework no longer supports.  The
checker-compat-qual artifact remains available on Maven Central, with
versions 2.5.5 and earlier.

**Closed issues:**
#2135, #2157, #2158, #2164, #2171.


Version 2.5.5 (August 30, 2018)
-------------------------------

Implicit imports (deprecated in November 2014) are no longer supported.

Renamed the testlib Maven artifact to framework-test.

Removed command-line option -AprintErrorStack, which is now the default.
Added -AnoPrintErrorStack to disable it (which should be rare).

Replaced ErrorReporter class with BugInCF and UserError exceptions.

**Closed issues:**
#1999, #2008, #2023, #2029, #2074, #2088, #2098, #2099, #2102, #2107.


Version 2.5.4 (August 1, 2018)
------------------------------

**Closed issues:**
#2030, #2048, #2052, #2059, #2065, #2067, #2073, #2082.


Version 2.5.3 (July 2, 2018)
----------------------------

**Closed issues:**
#266, #1248, #1678, #2010, #2011, #2018, #2020, #2046, #2047, #2054.


Version 2.5.2 (June 1, 2018)
----------------------------

In the Map Key Checker, null is now @UnknownKeyFor.  See the "Map Key Checker"
chapter in the manual for more details.

**Closed issues:**
#370, #469, #1701, #1916, #1922, #1959, #1976, #1978, #1981, #1983, #1984, #1991, #1992.


Version 2.5.1 (May 1, 2018)
---------------------------

Added a Maven artifact of the Checker Framework testing library, testlib.

**Closed issues:**
#849, #1739, #1838, #1847, #1890, #1901, #1911, #1912, #1913, #1934, #1936,
#1941, #1942, #1945, #1946, #1948, #1949, #1952, #1953, #1956, #1958.


Version 2.5.0 (April 2, 2018)
-----------------------------

Declaration annotations that are aliases for type annotations are now treated
as if they apply to the top-level type.  See "Declaration annotations" section
in the "Warnings" chapter in the manual for more details.

Ended support for annotations in comments.  See "Migrating away from
annotations in comments" section in the "Handling legacy code" chapter in the
manual for instructions on how to remove annotations from comments.

**Closed issues:**
#515, #1667, #1739, #1776, #1819, #1863, #1864, #1865, #1866, #1867, #1870,
#1876, #1879, #1882, #1898, #1903, #1905, #1906, #1910, #1914, #1915, #1920.


Version 2.4.0 (March 1, 2018)
-----------------------------

Added the Index Checker, which eliminates ArrayIndexOutOfBoundsException.

Added the Optional Checker, which verifies uses of Java 8's Optional class.

Removed the Linear Checker, whose implementation was inconsistent with its
documentation.

Added a @QualifierArgument annotation to be used on pre- and postcondition
  annotations created by @PreconditionAnnotation, @PostconditionAnnotation,
  and @ConditionalPostconditionAnnotation. This allows qualifiers with
  arguments to be used in pre- and postconditions.

Added new type @InternalFormForNonArray to the Signature Checker

Moved annotated libraries from checker/lib/*.jar to the Maven Central Repository:
<https://search.maven.org/#search%7Cga%7C1%7Cg%3A%22org.checkerframework.annotatedlib%22>

Moved the Javadoc stub file from checker/lib/javadoc.astub to
checker/resources/javadoc.astub.

Simplified the instructions for running the Checker Framework with Gradle.

The Checker Framework Eclipse plugin is no longer released nor supported.

**Closed issues:**
#65, #66, #100, #108, #175, #184, #190, #194, #209, #239, #260, #270, #274,
#293, #302, #303, #306, #321, #325, #341, #356, #360, #361, #371, #383, #385,
#391, #397, #398, #410, #423, #424, #431, #430, #432, #548, #1131, #1148,
#1213, #1455, #1504, #1642, #1685, #1770, #1796, #1797, #1801, #1809, #1810,
#1815, #1817, #1818, #1823, #1831, #1837, #1839, #1850, #1851, #1852, #1861.


Version 2.3.2 (February 1, 2018)
--------------------------------

**Closed issues:**
#946, #1133, #1232, #1319, #1625, #1633, #1696, #1709, #1712, #1734, #1738,
#1749, #1754, #1760, #1761, #1768, #1769, #1781.


Version 2.3.1 (January 2, 2018)
-------------------------------

**Closed issues:**
#1695, #1696, #1697, #1698, #1705, #1708, #1711, #1714, #1715, #1724.


Version 2.3.0 (December 1, 2017)
--------------------------------

Removed the deprecated @LazyNonNull type qualifier.
Deprecated most methods in InternalUtils and moved them to either
TreeUtils or TypesUtils. Adapted a few method names and parameter
orders for consistency.

**Closed issues:**
#951, #1356, #1495, #1602, #1605, #1623, #1628, #1636, #1641, #1653, #1655,
#1664, #1665, #1681, #1684, #1688, #1690.


Version 2.2.2 (November 2, 2017)
--------------------------------

The Interning Checker supports a new annotation, @InternedDistinct, which
indicates that the value is not equals() to any other value.

An annotated version of the Commons IO library appears in checker/lib/ .

Closed issue #1586, which required re-opening issues 293 and 341 until
proper fixes for those are implemented.

**Closed issues:**
#1386, #1389, #1423, #1520, #1529, #1530, #1531, #1546, #1553, #1555, #1565,
#1570, #1579, #1580, #1582, #1585, #1586, #1587, #1598, #1609, #1615, #1617.


Version 2.2.1 (September 29, 2017)
----------------------------------

Deprecated some methods in AnnotatedTypeMirror and AnnotationUtils, to
be removed after the 2.2.1 release.

The qualifiers and utility classes in checker-qual.jar are compiled to Java 8
byte code. A new jar, checker-qual7.jar, includes the qualifiers and utility
classes compiled to Java 7 byte code.

**Closed issues:**
#724, #1431, #1442, #1459, #1464, #1482, #1496, #1499, #1500, #1506, #1507,
#1510, #1512, #1522, #1526, #1528, #1532, #1535, #1542, #1543.


Version 2.2.0 (September 5, 2017)
---------------------------------

A Java 8 JVM is required to run the Checker Framework.
You can still typecheck and compile Java 7 (or earlier) code.
With the "-target 7" flag, the resulting .class files still run with JDK 7.

The stub file format has changed to be more similar to regular Java syntax.
Most notably, receiver annotations are written using standard Java 8 syntax
(a special first formal paramter named "this") and inner classes are written
using standard Java syntax (rather than at the top level using a name that
contains "$". You need to update your stub files to conform to the new syntax.

**Closed issues:**
#220, #293, #297, #341, #375, #407, #536, #571, #798, #867, #1180, #1214, #1218,
#1371, #1411, #1427, #1428, #1435, #1438, #1450, #1456, #1460, #1466, #1473,
#1474.


Version 2.1.14 (3 August 2017)
------------------------------

Nullness Checker change to annotated JDK:  The type argument to the Class,
Constructor, and Optional classes may now be annotated as @Nullable or
@NonNull.  The nullness of the type argument doesn't matter, but this
enables easier integration with generic clients.

Many crashes and false positives associated with uninferred method type
arguments have been correct. By default, uninferred method type arguments,
which can happen with Java 8 style target type contexts, are silently ignored.
Use the option -AconservativeUninferredTypeArguments to see warnings about
method calls where the Checker Framework fails to infer type arguments.

**Closed issues:**
#753, #804, #961, #1032, #1062, #1066, #1098, #1209, #1280, #1316, #1329, #1355,
#1365, #1366, #1367, #1377, #1379, #1382, #1384, #1397, #1398, #1399, #1402,
#1404, #1406, #1407.


Version 2.1.13 (3 July 2017)
----------------------------

Verified that the Checker Framework builds from source on Windows Subsystem
for Linux, on Windows 10 Creators Edition.

The manual explains how to configure Android projects that use Android Studio
3.0 and Android Gradle Plugin 3.0.0, which support type annotations.

**Closed issues:**
#146, #1264, #1275, #1290, #1303, #1308, #1310, #1312, #1313, #1315, #1323,
#1324, #1331, #1332, #1333, #1334, #1347, #1357, #1372.


Version 2.1.12 (1 June 2017)
----------------------------

The manual links to Glacier, a class immutability checker.

The stubparser license has been updated.  You can now use stubparser under
either the LGPL or the Apache license, whichever you prefer.

**Closed issues:**
#254, #1201, #1229, #1236, #1239, #1240, #1257, #1265, #1270, #1271, #1272,
#1274, #1288, #1291, #1299, #1304, #1305.


Version 2.1.11 (1 May 2017)
---------------------------

The manual contains new FAQ (frequently asked questions) sections about
false positive warnings and about inference for field types.

**Closed issues:**
#989, #1096, #1136, #1228.


Version 2.1.10 (3 April 2017)
-----------------------------

The Constant Value Checker, which performs constant propagation, has been
extended to perform interval analysis -- that is, it determines, for each
expression, a statically-known lower and upper bound.  Use the new
@IntRange annotation to express this.  Thanks to Jiasen (Jason) Xu for this
feature.

**Closed issues:**
#134, #216, #227, #307, #334, #437, #445, #718, #1044, #1045, #1051, #1052,
#1054, #1055, #1059, #1077, #1087, #1102, #1108, #1110, #1111, #1120, #1124,
#1127, #1132.


Version 2.1.9 (1 March 2017)
----------------------------

By default, uninferred method type arguments, which can happen with Java 8
style target type contexts, are silently ignored, removing many false
positives.  The new option -AconservativeUninferredTypeArguments can be used to
get the conservative behavior.

**Closed issues:**
#1006, #1011, #1015, #1027, #1035, #1036, #1037, #1039, #1043, #1046, #1049,
#1053, #1072, #1084.


Version 2.1.8 (20 January 2017)
-------------------------------

The Checker Framework webpage has moved to <https://checkerframework.org/>.
Old URLs should redirect to the new one, but please update your links
and let us know if any old links are broken rather than redirecting.

The documentation has been reorganized in the Checker Framework repository.
The manual, tutorial, and webpages now appear under checker-framework/docs/.

**Closed issues:**
#770, #1003, #1012.


Version 2.1.7 (3 January 2017)
------------------------------

Manual improvements:
 * Added a link to jOOQ's SQL checker.
 * Documented the `-AprintVerboseGenerics` command-line option.
 * Better explanation of relationship between Fake Enum and Subtyping Checkers.

**Closed issues:**
#154, #322, #402, #404, #433, #531, #578, #720, #795, #916, #953, #973, #974,
#975, #976, #980, #988, #1000.


Version 2.1.6 (1 December 2016)
-------------------------------

**Closed issues:**
#412, #475.


Version 2.1.5 (2 November 2016)
-------------------------------

The new class org.checkerframework.checker.nullness.Opt provides every
method in Java 8's java.util.Optional class, but written for possibly-null
references rather than for the Optional type.  This can shorten code that
manipulates possibly-null references.

In bytecode, type variable upper bounds of type Object may or may not have
been explicitly written.  The Checker Framework now assumes they were not
written explicitly in source code and defaults them as implicit upper bounds.

The manual describes how to run a checker within the NetBeans IDE.

The manual describes two approaches to creating a type alias or typedef.

**Closed issues:**
#643, #775, #887, #906, #941.


Version 2.1.4 (3 October 2016)
------------------------------

**Closed issues:**
#885, #886, #919.


Version 2.1.3 (16 September 2016)
---------------------------------

**Closed issues:**
#122, #488, #495, #580, #618, #647, #713, #764, #818, #872, #893, #894, #901,
#902, #903, #905, #913.


Version 2.1.2 (1 September 2016)
--------------------------------

**Closed issues:**
#182, #367, #712, #811, #846, #857, #858, #863, #870, #871, #878, #883, #888.


Version 2.1.1 (1 August 2016)
-----------------------------

The codebase conforms to a consistent coding style, which is enforced by
a git pre-commit hook.

AnnotatedTypeFactory#createSupportedTypeQualifiers() must now return a mutable
list.  Checkers that override this method will have to be changed.

**Closed issues:**
#384, #590, #681, #790, #805, #809, #810, #820, #824, #826, #829, #838, #845,
#850, #856.


Version 2.1.0 (1 July 2016)
---------------------------

The new Signedness Checker prevents mixing of unsigned and signed
values and prevents meaningless operations on unsigned values.

The Lock Checker expresses the annotated variable as `<self>`;
previously it used `itself`, which may conflict with an identifier.

**Closed issues:**
#166, #273, #358, #408, #471, #484, #594, #625, #692, #700, #701, #711, #717,
#752, #756, #759, #763, #767, #779, #783, #794, #807, #808.


Version 2.0.1 (1 June 2016)
---------------------------

We renamed method annotateImplicit to addComputedTypeAnnotations.  If you
have implemented a checker, you need to change occurrences of
annotateImplicit to addComputedTypeAnnotations.

The Checker Framework (checker.jar) is now placed on the processorpath
during compilation.  Previously, it was placed on the classpath.  The
qualifiers (checker-qual.jar) remain on the classpath.  This change should
reduce conflicts between your code and the Checker Framework.  If your code
depends on classes in the Checker Framework, then you should add those
classes to the classpath when you run the compiler.

**Closed issues:**
#171, #250, #291, #523, #577, #672, #680, #688, #689, #690, #691, #695, #696,
#698, #702, #704, #705, #706, #707, #720, #721, #723, #728, #736, #738, #740.


Version 2.0.0 (2 May 2016)
--------------------------

Inference:

 * The infer-and-annotate.sh script infers annotations and inserts them in
   your source code.  This can reduce the burden of writing annotations and
   let you get started using a type system more quickly.  See the
   "Whole-program inference" section in the manual for details.

Type systems:

 * The Lock Checker has been replaced by a new implementation that provides
   a stronger guarantee.  The old Lock Checker prevented two threads from
   simultaneously using a given variable, but race conditions were still
   possible due to aliases.  The new Lock Checker prevents two threads from
   simultaneously dereferencing a given value, and thus prevents race
   conditions.  For details, see the "Lock Checker" chapter in the manual,
   which has been rewritten to describe the new semantics.

 * The top type qualifier for the Signature String type system has been
   renamed from @UnannotatedString to @SignatureUnknown.  You shouldn't
   ever write this annotation, but if you perform separate compilation (for
   instance, if you do type-checking with the Signature String Checker
   against a library that is annotated with Signature String annotations),
   then you need to re-compile the library.

 * The IGJ, OIGJ, and Javari Checkers are no longer distributed with the
   Checker Framework.  If you wish to use them, install version 1.9.13 of
   the Checker Framework.  The implementations have been removed because
   they were not being maintained.  The type systems are valuable, but the
   type-checkers should be rewritten from scratch.

Documentation improvements:

 * New manual section "Tips for creating a checker" shows how to break down
   the implementation of a type system into small, manageable pieces.

 * Improved instructions for using Maven and Gradle, including for Android
   code.

Tool changes:

 * The Checker Framework Live Demo webpage lets you try the Checker
   Framework without installing it:  <http://eisop.uwaterloo.ca/live/>

 * New command-line arguments -Acfgviz and -Averbosecfg enable better
   debugging of the control-flow-graph generation step of type-checking.

 * New command-line argument -Ainfer is used by the infer-and-annotate.sh
   script that performs type inference.

**Closed issues:**
#69, #86, #199, #299, #329, #421, #428, #557, #564, #573, #579, #665, #668, #669,
#670, #671.


Version 1.9.13 (1 April 2016)
-----------------------------

Documentation:
 * Clarified Maven documentation about use of annotations in comments.
 * Added FAQ about annotating fully-qualified type names.

**Closed issues:**
#438, #572, #579, #607, #624, #631.


Version 1.9.12 (1 March 2016)
-----------------------------

The Checker Framework distribution contains annotated versions
of libraries in directory checker-framework/checker/lib/.
During type-checking, you should put these versions first on your classpath,
to obtain more precise type-checking with fewer false positive warnings.

tools.jar is no longer required to be on the classpath when using
checker-qual.jar

The Signature String Checker supports two new string representations of a
Java type: @InternalForm and @ClassGetSimpleName.

The manual documents how to run a pluggable type-checker in IntelliJ IDEA.

The instructions on how to run a type-checker in Gradle have been updated to
use the artifacts in Maven Central. Examples using the instructions have been
added under checker-framework/docs/examples/GradleExamples/.

Renamed enum DefaultLocation to TypeUseLocation.

**Closed issues:**
#130, #263, #345, #458, #559, #559, #574, #582, #596.


Version 1.9.11 (1 February 2016)
--------------------------------

Renamed and merged -AuseSafeDefaultsForUnannotatedSourceCode and
-AsafeDefaultsForUnannotatedBytecode command-line options to
-AuseDefaultsForUncheckedCode that takes arguments source and bytecode.

For type-system developers:

* The previously deprecated
  org.checkerframework.framework.qual.TypeQualifier{s} annotations
  were removed.
* Every type system uses the CLIMB-to-top defaulting scheme, unless it
  explicitly specifies a different one.  Previously a type system needed
  to explicitly request CLIMB-to-top, but now it is the default.

**Closed issues:**
#524, #563, #568.


Version 1.9.10 (4 January 2016)
-------------------------------

The Checker Framework distribution files now contain a version number:
for example, checker-framework-1.9.9.zip rather than checker-framework.zip.

The Nullness Checker supports the org.eclipse.jgit.annotations.Nullable and
NonNull annotations.

Buildfiles do less unnecessary recomputation.

Documentation:
 * Documented how to initialize circular data structures in the
   Initialization type system.
 * Linked to David Bürgin's Nullness Checker tutorial at
   <https://github.com/glts/safer-spring-petclinic/wiki>
 * Acknowledged more contributors in the manual.

For type-system developers:
 * The org.checkerframework.framework.qual.TypeQualifier{s} annotations are
   now deprecated.  To indicate which annotations a checker supports, see
   <https://checkerframework.org/manual/#creating-indicating-supported-annotations>.
   Support for TypeQualifier{s} will be removed in the next release.
 * Renamed
   `org.checkerframework.framework.qual.Default{,Qualifier}ForUnannotatedCode` to
   `DefaultInUncheckedCodeFor and DefaultQualifierInHierarchyInUncheckedCode`.

**Closed issues:**
#169, #363, #448, #478, #496, #516, #529.


Version 1.9.9 (1 December 2015)
-------------------------------

Fixed issues:  #511, #513, #514, #455, #527.

Removed the javac_maven script and batch file,
which had been previously deprecated.


Version 1.9.8 (9 November 2015)
-------------------------------

Field initialization warnings can now be suppressed for a single field at a
time, by placing @SuppressWarnings("initialization") on the field declaration.

Updated Maven instructions to no longer require a script.
Added an example of how to use the instructions under
docs/examples/MavenExample.

The javac_maven script (and batch file) are deprecated and will be
removed as of December 2015.

Fixed issues:  #487, #500, #502.


Version 1.9.7 (24 October 2015)
-------------------------------

Fixed issues:  #291, #474.


Version 1.9.6 (8 October 2015)
------------------------------

Fixed issue:  #460.


Version 1.9.5 (1 September 2015)
--------------------------------

Test Framework Updates:
  * The test framework has been refactored to improve extensibility.
  * Tests that previously extended ParameterizedCheckerTest or
    CheckerTest should extend either CheckerFrameworkTest or nothing.
  * If a test used methods that were previously found on
    CheckerTest, you may find them in TestUtilities.

Fixed issues:  #438, #457, #459.


Version 1.9.4 (4 August 2015)
-----------------------------

Documented the notion of a compound checker, which depends on other checkers
  and automatically runs them.

Renamed -AuseConservativeDefaultsForUnannotatedSourceCode command-line
  option to -AuseSafeDefaultsForUnannotatedSourceCode

Moved the Checker Framework version control repository from Google Code to
GitHub, and from the Mercurial version control system to Git.  If you have
cloned the old repository, then discard your old clone and create a new one
using this command:
```
  git clone https://github.com/typetools/checker-framework.git
```

Fixed issues:  #427, #429, #434, #442, #450.


Version 1.9.3 (1 July 2015)
---------------------------

New command-line options:
 * -AsafeDefaultsForUnannotatedBytecode causes a checker to use conservative
   defaults for .class files that were compiled without running the given
   checker.  Without this option, type-checking is unsound (that is, there
   might be errors at run time even though the checker issues no warnings).
 * -AuseConservativeDefaultsForUnannotatedSourceCode uses conservative
   annotations for unannotated type uses.  Use this when compiling a library in
   which some but not all classes are annotated.

Various bug fixes and documentation improvements.

Fixed issues: #436.


Version 1.9.2 (1 June 2015)
---------------------------

Internationalization Format String Checker:
This new type-checker prevents use of incorrect internationalization
format strings.

Fixed issues: #434.


Version 1.9.1 (1 May 2015)
--------------------------

New FAQ entry:
  "How does the Checker Framework compare with Eclipse's null analysis?"


Version 1.9.0 (17 April 2015)
-----------------------------

Bug fixes for generics, especially type parameters:
   * Manual chapter 21 "Generics and polymorphism" has been expanded,
     and it gives more information on annotating type parameters.
   * The qualifier on a type parameter (e.g. <@HERE T> ) only applies
     to the lower bound of that type parameter.  Previously it also
     applied to the upper bound.
   * Unannotated, unbounded wildcards are now qualified with the
     annotations of the type parameter to which they are an argument.
     See the new manual section 23.3.4 for more details.
   * Warning "bound" is issued if the lower bound of
     a type parameter or wildcard is a supertype of its upper bound,
     e.g.  <@Nullable T extends @NonNull Object>
   * Method type argument inference has been improved. Fewer warnings
     should be issued when method invocations omit type arguments.
   * Added command-line option -AprintVerboseGenerics to print more
     information about type parameters and wildcards when they appear
     in warning messages.

Reflection resolution:
If you supply the -AresolveReflection command-line option, the Checker
Framework attempts to resolve reflection.  This reduces the number of
false positive warnings caused by reflection.

The documentation for the Map Key Checker has been moved into its own
chapter in the manual.

Fixed issues: #221, #241, #313, #314, #328, #335, #337, #338, #339, #355, #369,
              #376, #378, #386, #388, #389, #393, #403, #404, #413, #414, #415,
              #417, #418, #420, #421, #422, #426.


Version 1.8.11 (2 March 2015)
-----------------------------

Fixed issues: #396, #400, #401.


Version 1.8.10 (30 January 2015)
--------------------------------

Fixed issues: #37, #127, #350, #364, #365, #387, #392, #395.


Version 1.8.9 (19 December 2014)
--------------------------------

Aliasing Checker:
This new type-checker ensures that an expression has no aliases.

Fixed issues: #362, #380, #382.


Version 1.8.8 (26 November 2014)
--------------------------------

@SuppressWarnings("all") suppresses all Checker Framework warnings.

Implicit imports are deprecated, including the jsr308_imports environment
variable and the -jsr308_imports ... and -Djsr308.imports=... command-line
options.

For checkers bundled with the Checker Framework, package names may now
be omitted when running from the command line.
E.g.
    javac -processor NullnessChecker MyFile.java

The Nullness checker supports Android annotations
android.support.annotation.NonNull and android.support.annotation.Nullable.

Fixed issues: #366, #379.


Version 1.8.7 (30 October 2014)
-------------------------------

Fix performance regression introduced in release 1.8.6.

Nullness Checker:
  * Updated Nullness annotations in the annotated JDK.
    See issues: #336, #340, #374.
  * String concatenations with null literals are now @NonNull
    rather than @Nullable.  See issue #357.

Fixed issues:  #200, #300, #332, #336, #340, #357, #359, #373, #374.


Version 1.8.6 (25 September 2014)
---------------------------------

Method Reference and Lambda Expression Support:
The Checker Framework now supports type-checking method references
and lambda expressions to ensure they are congruent with the
functional interface they are assigned to. The bodies of lambda expressions
are also now type-checked similarly to regular method bodies.

Dataflow:
 * Handling of the following language features has been improved:
   boxed Booleans, finally blocks, switch statements, type casts, enhanced
   for loops
 * Performance improvements

Annotations:
The checker-compat-qual.jar is now included with the Checker Framework
release.  It can also be found in Maven Central at the coordinates:
org.checkerframework:checker-compat-qual
Annotations in checker-compat-qual.jar do not require Java 8 but
can only be placed in annotation locations valid in Java 7.


Version 1.8.5 (29 August 2014)
------------------------------

Eclipse Plugin:
All checkers in the Checker Framework manual now appear in the
Eclipse plugin by default.  Users no longer have to include
checker.jar on their classpath to run any of the built-in checkers.

Improved Java 7 compatibility and introduced Java 7 compliant
annotations for the Nullness Checker.  Please see the section on
"Class-file compatibility with Java 7" in the manual for more details.

Fixed issue #347.


Version 1.8.4 (1 August 2014)
-----------------------------

The new Constant Value Checker is a constant propagation analysis:  it
determines which variable values can be known at compile time.

Overriding methods now inherit declaration annotations from methods they
override, if the declaration annotation is meta-annotate with
@InheritedAnnotation.  In particular, the purity annotations @SideEffectFree,
@Deterministic, and @Pure are inherited.

Command-line options:
 * Renamed the -AenablePurity command-line flag to -AcheckPurityAnnotations.
 * Added a command-line option -AoutputArgsToFile to output all command-line
   options passed to the compiler to a file.  This is especially useful when
   debugging Maven compilation.

Annotations:
These changes are relevant only to people who wish to use pluggable
type-checking with a standard Java 7 toolset.  (If you are not having
trouble with your Java 7 JVM, then you don't care about them.)
 * Made clean-room reimplementations of nullness-related annotations
   compatible with Java 7 JVMs, by removing TYPE_USE as a target.
 * Added a new set of Java 7 compatibility annotations for the Nullness Checker
   in the org.checkerframework.checker.nullness.compatqual package. These
   annotations do not require Java 8 but can only be placed in annotation
   locations valid in Java 7.

Java 8 support:
The Checker Framework no longer crashes when type-checking code with lambda
expressions, but it does issue a lambda.unsupported warning when
type-checking code containing lambda expressions.  Full support for
type-checking lambda expressions will appear in a future release.

Fixed issue #343.


Version 1.8.3 (1 July 2014)
---------------------------

Updated the Initialization Checker section in the manual with
a new introduction paragraph.

Removed the Maven plugin section from the manual as the plugin is
no longer maintained and the final release was on June 2, #2014.
The javac_maven script (and batch file) are available to use
the Checker Framework from Maven.

Fixed issue #331.


Version 1.8.2 (2 Jun 2014)
--------------------------

Converted from using rt.jar to ct.sym for creating the annotated jdk.
Using the annotated jdk on the bootclasspath of a VM will cause the
vm to crash immediately.

The Lock Checker has been rewritten to support dataflow analysis.
It can now understand conditional expressions, for example, and
knows that "lock" is held in the body of statements like
"if (lock.tryLock()) { ... }"
The Lock Checker chapter in the manual has been updated accordingly
and describes the new Lock Checker features in detail.

Provided a javac_maven script (and batch file) to make it simpler
to use the Checker Framework from Maven.  The Maven plug-in is deprecated
and will be removed as of July 1, 2014. Added an explanation of how
to use the script in the Maven section of the manual.

The Checker Framework installation instructions in the manual have
been updated.

Fixed issues: #312, #315, #316, #318, #319, #324, #326, #327.


Version 1.8.1 (1 May 2014)
--------------------------

Support to directly use the Java 8 javac in addition to jsr308-langtools.
Added docs/examples directory to checker-framework.zip.
New section in the manual describing the contents of checker-framework.zip.

Fixed issues: #204, #304, #320.


Version 1.8.0 (2 April 2014)
----------------------------

Added the GUI Effect Checker, which prevents "invalid thread access" errors
when a background thread in a GUI attempts to access the UI.

Changed the Java package of all type-checkers and qualifiers.  The package
"checkers" has been renamed to "org.checkerframeork.checker".  This
requires you to change your import statements, such as from
  import checkers.nullness.quals.*;
to
  import org.checkerframework.checker.nullness.qual.*;
It also requires you to change command-line invocations of javac, such as from
  javac -processor checkers.nullness.NullnessChecker ...
to
  javac -processor org.checkerframework.checker.nullness.NullnessChecker ...

Restructured the Checker Framework project and package layout,
using the org.checkerframework prefix.


Version 1.7.5 (5 March 2014)
----------------------------

Minor improvements to documentation and demos.
Support a few new units in the UnitsChecker.


Version 1.7.4 (19 February 2014)
--------------------------------

Error messages now display the error key that can be used in
SuppressWarnings annotations. Use -AshowSuppressWarningKeys to
show additional keys.

Defaulted type qualifiers are now stored in the Element and written
to the final bytecode.

Reduce special treatment of checkers.quals.Unqualified.

Fixed issues: #170, #240, #265, #281.


Version 1.7.3 (4 February 2014)
-------------------------------

Fixes for Issues #210, #253, #280, #288.

Manual:
   Improved discussion of checker guarantees.

Maven Plugin:
   Added option useJavacOutput to display exact compiler output.

Eclipse Plugin:
   Added the Format String Checker to the list of built-in checkers.


Version 1.7.2 (2 January 2014)
------------------------------

Fixed issues: #289, #292, #295, #296, #298.


Version 1.7.1 (9 December 2013)
-------------------------------

Fixes for Issues #141, #145, #257, #261, #269, #267, #275, #278, #282, #283, #284, #285.

**Implementation details:**

Renamed AbstractBasicAnnotatedTypeFactory to GenericAnnotatedTypeFactory


Version 1.7.0 (23 October 2013)
-------------------------------

Format String Checker:
  This new type-checker ensures that format methods, such as
  System.out.printf, are invoked with correct arguments.

Renamed the Basic Checker to the Subtyping Checker.

Reimplemented the dataflow analysis that performs flow-sensitive type
  refinement.  This fixes many bugs, improves precision, and adds features.
  Many more Java expressions can be written as annotation arguments.

Initialization Checker:
  This new abstract type-checker verifies initialization properties.  It
  needs to be combined with another type system whose proper initialization
  should be checked.  This is the new default initialzation checker for the
  Nullness Checker.  It is based on the "Freedom Before Commitment" approach.

Renamed method annotations used by the Nullness Checker:
  @AssertNonNullAfter => @EnsuresNonNull
  @NonNullOnEntry => @RequiresNonNull
  @AssertNonNullIfTrue(...) => @IfMethodReturnsFalseEnsuresNonNull
  @AssertNonNullIfFalse(...) => @IfMethodReturnsFalseEnsuresNonNull
  @LazyNonNull => @MonotonicNonNull
  @AssertParametersNonNull => [no replacement]
Removed annotations used by the Nullness Checker:
  @AssertParametersNonNull
Renamed type annotations used by the Initialization Checker:
  @NonRaw => @Initialized
  @Raw => @UnknownInitialization
  new annotation @UnderInitialization
The old Initialization Checker (that uses @Raw and @NonRaw) can be invoked
  by invoking the NullnessRawnessChecker rather than the NullnessChecker.

Purity (side effect) analysis uses new annotations @SideEffectFree,
  @Deterministic, and @TerminatesExecution; @Pure means both @SideEffectFree
  and @Deterministic.

Pre- and postconditions about type qualifiers are available for any type system
  through @RequiresQualifier, @EnsuresQualifier and @EnsuresQualifierIf.  The
  contract annotations for the Nullness Checker (e.g. @EnsuresNonNull) are now
  only a special case of these general purpose annotations.
  The meta-annotations @PreconditionAnnotation, @PostconditionAnnotation, and
  @ConditionalPostconditionAnnotation can be used to create more special-case
  annotations for other type systems.

Renamed assertion comment string used by all checkers:
  @SuppressWarnings => @AssumeAssertion

To use an assert statement to suppress warnings, the assertion message must
  include the string "@AssumeAssertion(warningkey)".  Previously, just the
  warning key sufficed, but the string @SuppressWarnings(warningkey) was
  recommended.

New command-line options:
  -AonlyDefs and -AonlyUses complement existing -AskipDefs and -AskipUses
  -AsuppressWarnings Suppress warnings matching the given key
  -AassumeSideEffectFree Unsoundly assume that every method is side-effect-free
  -AignoreRawTypeArguments Ignore subtype tests for type arguments that
    were inferred for a raw type
  -AenablePurity Check the bodies of methods marked as pure
    (@SideEffectFree or @Deterministic)
  -AsuggestPureMethods Suggest methods that could be marked as pure
  -AassumeAssertionsAreEnabled, -AassumeAssertionsAreDisabled Whether to
    assume that assertions are enabled or disabled
  -AconcurrentSemantics Whether to assume concurrent semantics
  -Anocheckjdk Don't err if no annotated JDK can be found
  -Aflowdotdir Create an image of the control flow graph
  -AinvariantArrays replaces -Alint=arrays:invariant
  -AcheckCastElementType replaces -Alint=cast:strict

Manual:
  New manual section about array types.
  New FAQ entries:  "Which checker should I start with?", "How can I handle
    typestate, or phases of my program with different data properties?",
    "What is the meaning of a type qualifier at a class declaration?"
  Reorganized FAQ chapter into sections.
  Many other improvements.


Version 1.6.7 (28 August 2013)
------------------------------

User-visible framework improvements:
  Improve the error message produced by -Adetailedmsgtext

Bug fixes:
  Fix issue #245: anonymous classes were skipped by default


Version 1.6.6 (01 August 2013)
------------------------------

Documentation:
  The Checker Framework manual has been improved.  Changes include:
more troubleshooting tips to the Checker Framework manual, an improved
discussion on qualifier bounds, more examples, improved formatting, and more.
  An FAQ entry has been added to discuss JSR305.
  Minor clarifications have been added to the Checker Framework tutorial.


Version 1.6.5 (01 July 2013)
----------------------------

User-visible framework improvements:
  Stub files now support static imports.

Maven plugin:
  Maven plugin will now issue a warning rather than quit when zero checkers are specified in a project's pom.xml.

Documentation:
  Improved the Maven plugin instructions in the Checker Framework manual.
  Added documentation for the -XDTA:noannotationsincomments compiler flag.

Internal framework improvements:
  Improved Maven-plugin developer documentation.


Version 1.6.4 (01 June 2013)
----------------------------

User-visible framework improvements:
    StubGenerator now generates stubs that can be read by the StubParser.

Maven plugin:
    The Maven plugin no longer requires the Maven project's output directory to exist in order to run the Checker Framework.  However, if you ask the Checker Framework to generate class files then the output directory will be created.

Documentation:
  Improved the Maven plugin instructions in the Checker Framework manual.
  Improved the discussion of why to define both a bottom and a top qualifier in the Checker Framework manual.
  Update FAQ to discuss that some other tools incorrectly interpret array declarations.


Version 1.6.3 (01 May 2013)
---------------------------

Eclipse plugin bug fixes:
  The javac argument files used by the Eclipse plugin now properly escape file paths.  Windows users should no longer encounter errors about missing built-in checkers.

Documentation:
  Add FAQ "What is the meaning of an annotation after a type?"


Version 1.6.2 (04 Apr 2013)
---------------------------

Eclipse plugin:
  The "Additional compiler parameters" text field has now been replaced by a list.  Parameters in this list may be activated/deactivated via checkbox.

Eclipse plugin bug fixes:
   Classpaths and source files should now be correctly quoted when they contain spaces.

Internal framework improvements:
  Update pom files to use the same update-version code as the Checker Framework "web" ant task.  Remove pom specific update-version code.
  Update build ant tasks to avoid re-running targets when executing tests from the release script.


Version 1.6.1 (01 Mar 2013)
---------------------------

User-visible framework improvements:
  A number of error messages have been clarified.
  Stub file now supports type annotations in front and after method type variable declarations.
  You may now specify custom paths to javac.jar and jdk7.jar on the command line for non-standard installations.

Internal framework improvements:
  Add shouldBeApplied method to avoid unnecessary scans in DefaultApplier and avoid annotating void types.
  Add createQualifierDefaults and createQualifierPolymorphism factory methods.

Maven plugin:
  Put Checker Framework jars at the beginning of classpath.
  Added option to compile code in order to support checking for multi-module projects.
  The plugin no longer copies the various Checker Framework maven artifacts to one location but instead takes advantage of the new custom path options for javac.jar and jdk7.jar.
  The maven plugin no longer attempts to resolve jdk6.jar

Eclipse plugin:
  Put Checker Framework jars at the beginning of classpath.
  All files selected from a single project can now be checked.  The previous behavior only checked the entire project or one file depending on the type of the first file selected.

Documentation:
  Fixed broken links and incomplete URLs in the Checker Framework Manual.
  Update FAQ to discuss that some other tools incorrectly interpret array declarations.

Bug fixes


Version 1.6.0 (1 Feb 2013)
--------------------------

User-visible framework improvements:
  It is possible to use enum constants in stub files without requiring the fully qualified name, as was previously necessary.
  Support build on a stock Java 8 OpenJDK.

Adapt to underlying jsr308-langtools changes.
  The most visible change is syntax for fully-qualified types, from @A java.lang.Object to java.lang.@A Object.
  JDK 7 is now required.  The Checker Framework does not build or run on JDK 6.

Documentation:
  A new tutorial is available at <https://checkerframework.org/tutorial/>


Version 1.5.0 (14 Jan 2013)
---------------------------

User-visible framework improvements:
  To invoke the Checker Framework, call the main method of class
    CheckerMain, which is a drop-in replacement for javac.  This replaces
    all previous techniques for invoking the Checker Framework.  Users
    should no longer provide any Checker Framework jars on the classpath or
    bootclasspath.  jsr308-all.jar has been removed.
  The Checker Framework now works with both JDK 6 and JDK 7, without need
    for user customization.  The Checker Framework determines the
    appropriate annotated JDK to use.
  All jar files now reside in checker-framework/checkers/binary/.

Maven plugin:
  Individual pom files (and artifacts in the Maven repository) for all
    Checker Framework jar files.
  Avoid too-long command lines on Windows.
  See the Maven section of the manual for more details.

Eclipse plugin:
  Avoid too-long command lines on Windows.
  Other bug fixes and interface improvements.

Other framework improvements:
  New -Adetailedmsgtext command-line option, intended for use by IDE plugins.


Version 1.4.4 (1 Dec 2012)
--------------------------

Internal framework improvements:
  Add shutdown hook mechanism and use it for -AresourceStats resource
    statistics flag.
  Add -AstubWarnIfNotFound and -AstubDebug options to improve
    warnings and debug information from the stub file parsing.
  Ignore case when comparing error suppression keys.
  Support the bottom type as subtype of any wildcard type.

Tool Integration Changes
  The Maven plugin id has been changed to reflect standard Maven
    naming conventions.
  Eclipse and Maven plugin version numbers will now
    track the Checker Framework version numbers.

Bug fixes.


Version 1.4.3 (1 Nov 2012)
--------------------------

Clarify license:
  The Checker Framework is licensed under the GPL2.  More permissive
    licenses apply to annotations, tool plugins (Maven, Eclipse),
    external libraries included with the Checker Framework, and examples in
    the Checker Framework Manual.
  Replaced all third-party annotations by cleanroom implementations, to
    avoid any potential problems or confusion with licensing.

Aliased annotations:
  Clarified that there is no need to rewrite your program.  The Checker
    Framework recognizes dozens of annotations used by other tools.

Improved documentation of Units Checker and Gradle Integration.
Improved developer documentation of Eclipse and Maven plugins.

Bug fixes.


Version 1.4.2 (16 Oct 2012)
---------------------------

External tool support:
  Eclipse plug-in now works properly, due to many fixes

Regex Checker:
  New CheckedPatternSyntaxException added to RegexUtil

Support new foreign annotations:
  org.eclipse.jdt.annotation.Nullable
  org.eclipse.jdt.annotation.NonNull

New FAQ: "What is a receiver?"

Make annotations use 1-based numbering for formal parameters:
  Previously, due to a bug the annotations used 0-based numbering.
  This change means that you need to rewrite annotations in the following ways:
    @KeyFor("#3")  =>  @KeyFor("#4")
    @AssertNonNullIfTrue("#0")  =>  @AssertNonNullIfTrue("#1")
    @AssertNonNullIfTrue({"#0", "#1"})  =>  @AssertNonNullIfTrue({"#1", "#2"})
    @AssertNonNullAfter("get(#2)")  =>  @AssertNonNullAfter("get(#3)")
  This command:
    find . -type f -print | xargs perl -pi -e 's/("#)([0-9])(")/$1.($2+1).$3/eg'
  handles the first two cases, which account for most uses.  You would need
  to handle any annotations like the last two cases in a different way,
  such as by running
    grep -r -n -E '\("[^"]+#[0-9][^A-Za-z]|\("#[0-9][^"]' .
  and making manual changes to the matching lines.  (It is possible to
  provide a command that handles all cases, but it would be more likely to
  make undesired changes.)
  Whenever making automated changes, it is wise to save a copy of your
  codebase, then compare it to the modified version so you can undo any
  undesired changes.  Also, avoid running the automated command over version
  control files such as your .hg, .git, .svn, or CVS directory.


Version 1.4.1 (29 Sep 2012)
---------------------------

User-visible framework improvements:
  Support stub files contained in .jar files.
  Support aliasing for declaration annotations.
  Updated the Maven plugin.

Code refactoring:
  Make AnnotationUtils and AnnotatedTypes into stateless utility classes.
    Instead, provide the necessary parameters for particular methods.
  Make class AnnotationBuilder independent of AnnotationUtils.
  Remove the ProcessingEnvironment from AnnotatedTypeMirror, which was
    hardly used and can be replaced easily.
  Used more consistent naming for a few more fields.
  Moved AnnotatedTypes from package checkers.types to checkers.utils.
    this required making a few methods in AnnotatedTypeFactory public,
    which might require changes in downstream code.

Internal framework improvements:
  Fixed Issues #136, #139, #142, #156.
  Bug fixes and documentation improvements.


Version 1.4.0 (11 Sep 2012)
---------------------------

User-visible framework improvements:
  Defaulting:
    @DefaultQualifier annotations now use a Class instead of a String,
      preventing simple typo errors.
    @DefaultLocation extended with more constants.
    TreeAnnotator propagates the least-upper-bound of the operands of
      binary/compound operations, instead of taking the default qualifier.
  Stub files now ignore the return type, allowing for files automatically
    generated from other formats.
  Type factories and type hierarchies:
    Simplify AnnotatedTypeFactory constructors.
    Add a GeneralAnnotatedTypeFactory that supports multiple type systems.
    Improvements to QualifierHierarchy construction.
  Type-checking improvements:
    Propagate annotations from the sub-expression of a cast to its result.
    Better handling of assignment context and improved inference of
      array creation expressions.
  Optional stricter checking of casts to array and generic types using
    the new -Alint=cast:strict flag.
    This will become the default in the future.
  Code reorganization:
    SourceChecker.initChecker no longer has a ProcessingEnvironment
      parameter. The environment can now be accessed using the standard
      processingEnv field (instead of the previous env field).
    Classes com.sun.source.util.AbstractTypeProcessor and
      checkers.util.AggregateChecker are now in package checkers.source.
    Move isAssignable from the BaseTypeChecker to the BaseTypeVisitor; now
      the Checker only consists of factories and logic is contained in the
      Visitor.
  Warning and error messages:
    Issue a warning if an unsupported -Alint option is provided.
    Improved error messages.
  Maven plugin now works.

Nullness Checker:
  Only allow creation of (implicitly) non-null objects.
  Optionally forbid creation of arrays with @NonNull component type,
    when flag -Alint=arrays:forbidnonnullcomponents is supplied.
    This will become the default in the future.

Internal framework improvements:
  Enable assertion checking.
  Improve handling of annotated type variables.
  Assignment context is now a type, not a tree.
  Fix all compiler warnings.


Version 1.3.1 (21 Jul 2012)
---------------------------

Installation:
  Clarify installation instructions for Windows.  Remove javac.bat, which
  worked for running distributed checkers but not for creating new checkers.

User-visible framework improvements:
  Implement @PolyAll qualifier to vary over multiple type systems.
  The Checker Framework is unsound due to Java's covariant array subtyping.
    You can enable invariant array subtyping (for qualifiers only, not for
    base Java types) with the command-line option -Alint=arrays:invariant.
    This will become the default in the future.

Internal framework improvements:
  Improve defaulting for multiple qualifier hierarchies.
  Big refactoring of how qualifier hierarchies are built up.
  Improvements to error handling output for unexpected exceptions.
  Bug fixes and documentation improvements.


Version 1.3.0 (3 Jul 2012)
--------------------------

Annotation syntax changes, as mandated by the latest Type Annotations
(JSR 308) specification.  The most important ones are:
- New receiver syntax, using "this" as a formal parameter name:
    ReturnType methodname(@ReceiverAnnotation MyClass this, ...) { ... }
- Changed @Target default to be the Java 1.5 values
- UW extension: in addition to annotations in comments, support
    special /*>>> */ comments to hide multiple tokens.
    This is useful for the new receiver syntax and for import statements.

Framework improvements:
  Adapt to annotation storage changes in jsr308-langtools 1.3.0.
  Move type validation methods from the BaseTypeChecker to BaseTypeVisitor.


Version 1.2.7 (14 May 2012)
---------------------------

Regex Checker:
  Add basic support for the concatenation of two non-regular expressions
    that produce a valid regular expression.
  Support "isRegex" in flow inference.

Framework improvements:
  New @StubFiles annotation declaratively adds stub files to a checker.

Internal bug fixes:
  Respect skipDefs and skipUses in NullnessFlow.
  Support package annotations in stub files.
  Better support for enums in annotation attributes.
  Cleanups to how implicit receivers are determined.


Version 1.2.6 (18 Mar 2012)
---------------------------

Nullness Checker:
  Correctly handle unboxing in more contexts (if, switch (Issue 129),
    while loops, ...)

Regex Checker:
  Add capturing groups parameter to Regex qualifier.
    Count groups in String literals and String concatenation.
    Verify group number to method calls that take a capturing group
      number.
    Update RegexUtil methods to take optional groups parameter.
    Modify regex qualifier hierarchy to support groups parameter.
  Add special case for Pattern.compile when called with Pattern.LITERAL flag.

Internal bug fixes:
  Improve flow's support of annotations with parameters.
  Fix generics corner cases (Issues #131, #132, #133, #135).
  Support type annotations in annotations and type-check annotations.
  Improve reflective look-up of visitors and factories.
  Small cleanups.


Version 1.2.5.1 (06 Feb 2012)
-----------------------------

Nullness Checker:
  Correct the annotations on ThreadLocal and InheritableThreadLocal.

Internal bug fixes:
  Expand release tests.
  Compile release with JDK 6 to work on both JDK 6 and JDK 7.


Version 1.2.5 (3 Feb 2012)
--------------------------

Don't put classpath on the bootclasspath when invoking javac.  This
prevents problems if, for example, android.jar is on the classpath.

New -jsr308_imports ... and -Djsr308.imports=... command-line options, for
specifying implicit imports from the command line.  This is needed by Maven.

New -Aignorejdkastub option makes the checker not load the jdk.astub
file. Files from the "stubs" option are still loaded.

Regex Checker:
  Support concatenation of PolyRegex strings.
  Improve examples of use of RegexUtil methods.

Signature Checker:
  Add new @ClassGetName annotation, for a 4th string representation of a
    class that is used by the JDK.  Add supporting annotations to make the
    type hierarchy a complete lattice.
  Add PolySignature annotation.

Internal bug fixes:
  Improve method type argument inference.
  Handle type variables whose upper bound is a type variable.
  Fix bug in least upper bound computation for anonymous classes.
  Improve handling of annotations inherited from superclasses.
  Fix design problem with Nullness Checker and primitive types.
  Ensure that overriding methods respect pre- and postconditions.
  Correctly resolve references to an enclosing this.
  Improve handling of Java source that contains compilation errors.


Version 1.2.4 (15 Dec 2011)
---------------------------

All checkers:
- @Target(TYPE_USE) meta-annotation is properly handled.

Nullness Checker:
- Do not allow nullness annotations on primitive types.
- Improvements to rawness (initialization) checks.
- Special-case known keys for System.getProperty.
- The -Alint=uninitialized command-line option now defaults to off, and
  applies only to initialization of primitive and @Nullable fields.  It is
  not possible to disable, from the command line, the check that all
  @NonNull fields are initialized.  Such warnings must be suppressed
  explicitly, for example by using @SuppressWarnings.

Regex Checker:
- Improved RegexUtil class.

Manual:
- Add FAQ item "Is the Checker Framework an official part of Java?"
- Trim down README.txt; users should read the manual instead.
- Improvements throughout, especially to Nullness and Regex Checker sections.

**Implementation details:**
- Add a new @InvisibleQualifier meta-annotation for type qualifiers.
  Instead of special-casing @Unqualified in the AnnotatedTypeMirror it
  now looks for this meta-annotation. This also allows type systems to
  hide type qualifiers it doesn't want visible, which we now use in the
  Nullness Checker to hide the @Primitive annotation.
- Nullness Checker:  Introduce a new internal qualifier @Primitive that is
  used for primitive types.
- Be stricter about qualifiers being present on all types. If you get
  errors about missing qualifiers, check your defaulting rules.
  This helped in fixing small bugs in corner cases of the type
  hierarchy and type factory.
- Unify decoding type annotations from trees and elements.
- Improve handling of annotations on type variables and upper bounds.
- Support checkers that use multiple, disjoint qualifier hierarchies.
- Many bug fixes.


Version 1.2.3 (1 Nov 2011)
--------------------------

Regex Checker:
- Add @PolyRegex polymorphic annotation
- Add more stub library annotations

**Implementation details:**
- Do not use "null" for unqualified types. Explicitly use @Unqualified
  and be strict about correct usage. If this causes trouble for you,
  check your @ImplicitFor and @DefaultQualifierInHierarchy
  meta-annotations and ensure correct defaulting in your
  AnnotatedTypeFactory.

Bug fixes:
- Correctly handle f-bounded polymorphism. AnnotatedTypeMirror now has
  methods to query the "effective" annotations on a type, which
  handles type variable and wildcard bounds correctly. Also, terminate
  recursions by not doing lazy-initialization of bounds during defaulting.
- Many other small bug fixes and documentation updates.


Version 1.2.2 (1 Oct 2011)
--------------------------

Be less restrictive about when to start type processing when errors
already exist.
Add -AskipDefs command-line option to not type-check some class
definitions.
Documentation improvements.


Version 1.2.1 (20 Sep 2011)
---------------------------

Fix issues #109, #110, #111 and various other cleanups.
Improvements to the release process.
Documentation improvements.


Version 1.2.0.1 (4 Sep 2011)
----------------------------

New version number to stay in sync with JSR 308 compiler bugfix.
No significant changes.


Version 1.2.0 (2 Sep 2011)
--------------------------

Updated to JDK 8. Use -source 8 (the new default) for type annotations.
Documentation improvements
Bug fixes all over

Nullness Checker:
- Correct the upper bounds of all Collection subtypes


Version 1.1.5 (22 Jul 2011)
---------------------------

**User-visible changes:**

Units Checker:
  Instead of conversion routines, provide unit constants, with which
  to multiply unqualified values. This is easier to type and the
  multiplication gets optimized away by the compiler.

Fenum Checker:
  Ensure that the switch statement expression is a supertype of all
  the case expressions.

**Implementation details:**

- Parse declaration annotations in stub files

- Output error messages instead of raising exceptions. This change
  required us to introduce method "initChecker" in class
  SourceChecker, which should be used instead of "init". This allows
  us to handle the calls to initChecker within the framework.
  Use method "errorAbort" to output an error message and abort
  processing.


Version 1.1.4 (8 Jul 2011)
--------------------------

**User-visible changes:**

Units Checker (new):
  Ensures operations are performed on variables of correct units of
  measurement (e.g., miles vs. kilometers vs. kilograms).

Changed -AskipClasses command-line option to -AskipUses

**Implementation details:**

- Improve support for type qualifiers with enum attributes


Version 1.1.3 (17 Jun 2011)
---------------------------

**User-visible changes:**

Interning:
- Add @UsesObjectEquals annotation

Manual:
- Signature Checker is now documented
- Fenum Checker documentation improved
- Small improvements to other sections

**Implementation details:**

- Updates to the web-site build process

- The BaseTypeVisitor used to provide the same two type parameters as
  class SourceVisitor. However, all subtypes of BaseTypeVisitor were
  instantiated as <Void, Void>. We decided to directly instantiate the
  SourceVisitor as <Void, Void> and removed this complexity.
  Instead, the BaseTypeVisitor is now parameterized by the subtype of
  BaseTypeChecker that should be used. This gives a more concrete type
  to field "checker" and is similar to BasicAnnotatedTypeFactory.

- Added method AnnotatedTypeFactory.typeVariablesFromUse to allow
  type-checkers to adapt the upper bounds of a type variable depending on
  the type instantiation.

- Method type argument inference:
  Changed AnnotatedTypeFactory.methodFromUse to return a Pair consisting
  of the method and the inferred or explicit method type arguments.
  If you override this method, you will need to update your version.
  See this change set for a simple example:
  <https://github.com/typetools/checker-framework/source/detail?r=8381a213a4>

- Testing framework:
  Support for multiple expected errors using the "// :: A :: B :: C" syntax.

Many small updates and fixes.


Version 1.1.2 (12 Jan 2011)
---------------------------

Fake Enum Checker (new):
  A "fake enumeration" is a set of integers rather than a proper Java enum.
  They are used in legacy code and for efficiency (e.g., in Android).  The
  Fake Enum Checker gives them the same safety guarantees as a proper Java
  enum.

Property File Checker (new):
  Ensures that valid keys are used for property files and resource bundles.
  Also includes a checker that code is properly internationalized and a
  checker for compiler message keys as used in the Checker Framework.

Signature Checker (new):
  Ensures that different string representations of a Java type (e.g.,
  `"pakkage.Outer.Inner"` vs. `"pakkage.Outer$Inner"` vs. `"Lpakkage/Outer$Inner;"`)
  are not misused.

Interning Checker enhancements:
  Issues fewer false positives for code like "a==b || a.equals(b)"

Foreign annotations:
  The Checker Framework supports more non-Checker-Framework annotations.
  This means that it can check already-annotated code without requiring you
  to rewrite your annotations.
    Add as an alias for checkers.interning.quals.Interned:
      com.sun.istack.Interned
    Add as aliases for checkers.nullness.quals.NonNull:
      com.sun.istack.NotNull
      org.netbeans.api.annotations.common.NonNull
    Add as aliases for checkers.nullness.quals.Nullable:
      com.sun.istack.Nullable
      javax.validation.constraints.NotNull
      org.netbeans.api.annotations.common.CheckForNull
      org.netbeans.api.annotations.common.NullAllowed
      org.netbeans.api.annotations.common.NullUnknown

Manual improvements:
  Improve installation instructions
  Rewrite section on generics (thanks to Bert Fernandez and David Cok)
    Also refactor the generics section into its own chapter
  Rewrite section on @Unused and @Dependent
  New manual section: Writing Java expressions as annotation arguments
  Better explanation of warning suppression
  JSR 308 is planned for Java 8, not Java 7

Stub files:
  Support nested classes by expressing them at top level in binary form: A$B
  Improved error reporting when parsing stub files

Annotated JDK:
  New way of generating annotated JDK
  jdk.jar file no longer appears in repository
  Warning if you are not using the annotated JDK.

Miscellaneous:
  Warn if -source command-line argument does not support type annotations

Many bug fixes
  There are too many to list, but some notable ones are to local type
  inference, generics, pre- and post-conditions (e.g., @NonNullOnEntry,
  @AssertNonNull*), and map keys (@KeyFor).  In particular, preconditions
  and map key annotations are now checked, and if they cannot be verified,
  an error is raised; previously, they were not verified, just unsoundly
  trusted.


Version 1.1.1 (18 Sep 2010)
---------------------------

Eclipse support:
  Removed the obsolete Eclipse plug-in from repository.  The new one uses a
  different repository
  (http://code.google.com/a/eclipselabs.org/p/checker-plugin/) but a user
  obtains it from the same URL as before:
  https://checkerframework.org/eclipse/

Property Key Checker:
  The property key checker allows multiple resource bundles and the
  simultaneous use of both resource bundles and property files.

Javari Checker:
  Added Javari stub classes for more JDK classes.

Distribution:
  Changed directory structure (top level is "checker-framework"; "checkers"
  is a under that) for consistency with version control repository.

Many documentation improvements and minor bugfixes.


Version 1.1.0b, 16 Jun 2010
---------------------------

Fixed a bug related to running binary release in JDK 6


Version 1.1.0 (13 Jun 2010)
---------------------------

Checkers
  Introduced a new simple mechanism for running a checker
  Added one annotated JDK for all checkers

Nullness Checker
  Fixed bugs related to map.get() and KeyFor annotation
  Fixed bugs related to AssertNonNull* and parameters
  Minor updates to the annotated JDK, especially to java.io.File

Manual
  Updated installation instructions
  Clarified section regarding fields and type inference


Version 1.0.9 (25 May 2010)
---------------------------

Nullness Checker:
  Improved Javadocs and manual documentation
  Added two new annotations: AssertNonNullAfter, KeyFor
  Fixed a bug related to AssertNonNullIfFalse and assert statements
  Renamed NonNullVariable to NonNullOnEntry

Checkers:
  Interning: Skipping equality check, if either operands should be skipped
  Fixed a bug related to annotations targeting array fields found in classfile
  Fixed a bug related to method invocation generic type inference
    in static methods

Manual
  Added a section on nullness method annotations
  Revised the Nullness Checker section
  Updated Ant usage instructions


Version 1.0.8 (15 May 2010)
---------------------------

Checkers
  Changed behavior of flow type refinement when annotation is explicit
  Handle array initializer trees (without explicit type)
  Handle the case of Vector.copyInto
  Include javax classes in the distributed jdk jar files

Interning Checker
  Handle interning inference of string concatenation
  Add 20+ @Interned annotations to the JDK
  Add an option, checkclass, to validate the interning
    of specific classes only

Bug fixes
  Fix a bug related to array implicit types
  Lock Checker: Treat null as a bottom type

Manual
  Added a new section about Flow inference and fields


Version 1.0.7 (12 Apr 2010)
---------------------------

Checkers
  Distributed a Maven repository
  Updated stub parser project to latest version (javaparser 1.0.8)
  Fixed bugs related to iterable wildcards and type parameter types


Version 1.0.6 (24 Feb 2009)
---------------------------

Nullness Checker
  Added support for new annotations:
    Pure - indicates that the method, given the same parameters, return the
            same values
    AssertNonNullIfFalse - indicates that a field is NonNull if the method
            returns false
  Renamed AssertNonNull to AssertParametersNonNull
  Updated the annotated jdk

Javari Checker
  Fixed many bugs:
    handle implicit dereferencing of this (e.g. `field` in place of
      `this.field`)
    apply default annotations to method parameters


Version 1.0.5 (12 Jan 2009)
---------------------------

Checkers
  Added support for annotated jdk jars
  Improved readability of some failure messages
  Added AssertNonNullIfTrue support for method parameter references
  Fixed a bug related to LazyNonNull and array fields
  Fixed a bug related to inference and compound assignments (e.g. +=)
  nullness: permit the type of @NonNull Void

Manual
  Updated annotating-libraries chapter regarding annotated jdk


Version 1.0.4 (19 Dec 2009)
---------------------------

Bug Fixes
  wildcards not recognized as subtypes of type variables
    e.g. '? extends A' and 'A'
  PolyNull methods not accepting null literal value arguments
  spurious unexpected Raw warnings

Manual
  Clarified FAQ item regarding why List's type parameter is
    "extends @NonNull Object"


Version 1.0.3 (5 Dec 2009)
--------------------------

Checkers
  New location UPPER_BOUND for DefaultQualifier permits setting the default
    for upper bounds, such as Object in "? extends Object".
  @DefaultQualifier accepts simple names, like @DefaultQualifier("Nullable"),
    rather than requiring @DefaultQualifier("checkers.nullness.quals.Nullable").
  Local variable type inference has improved support for array accesses.
  The repository contains Eclipse project and launch configuration files.
    This is helpful too people who want to build a checker, not to people
    who merely want to run a checker.
  Many bug fixes, including:
    handling wildcard subtyping rules
    stub files and vararg methods being ignored
    nullness and spurious rawness errors
    uses of array clone method (e.g. String[].clone())
    multibound type parameters (e.g. <T extends @A Number & @B Cloneable>)

Manual
  Documented the behavior of annotations on type parameter declarations.
  New FAQ item:
    How to collect warnings from multiple files
    Why a qualifier shouldn't apply to both types and declarations


Version 1.0.2 (16 Nov 2009)
---------------------------

Checkers
  Renamed Regex Checker's @ValidRegex annotation to @Regex
  Improved Collection.toArray() heuristics to be more sound

Bug fixes
  Fixed the annotated JDK to match OpenJDK 6
    - Added missing methods and corrected class hierarchy
  Fixed a crash related to intersection types


Version 1.0.1 (1 Nov 2009)
--------------------------

Checkers
  Added new checkers:
    RegEx checker to detect invalid regular expression use
    Internationalization (I18n) checker to detect internationalization errors

Functionality
  Added more performance optimizations
  nullness: Added support for netbeans nullness annotations
  nullness: better semantics for redundant nullness tests
    related to redundant tests in assertions
  lock: Added support for JCIP annotation in the Lock Checker
  tainting: Added support for polymorphism
  Lock Checker supports the JCIP GuardedBy annotation

Bug fixes
  Fixed a crashing bug related to interaction between
    generic types and wildcards
  Fixed a bug in stub file parser related to vararg annotations
  Fixed few bugs in skeleton file generators

Manual
  Tweak installation instructions
  Reference Units Checker
  Added new sections for new checkers
    RegEx checker (S 10)
    Internationalization Checker (S 11)


Version 1.0.0 (30 Sep 2009)
---------------------------

Functionality
  Added Linear Checker to restrict aliasing

Bug fixes
  Fixed flow erros related to loop controls and break/continue

Manual
  Adopt new term, "Declaration Annotation" instead of non-type annotations
  Added new sections:
    Linear Checker (S 9)
    Inexpressible types (S 14.3)
    How to get started annotating legacy code (S 2.4.4)
  Expanded Tainting Checker section


Version 0.9.9 (4 Sep 2009)
--------------------------

Functionality
  Added more optional lint checks (cast:unsafe, all)
  Nullness Checker supports @SuppressWarnings("nullness:generic.argument"),
    for suppressing warnings related to misuse of generic type arguments.
    This was already supported and documented, but had not been mentioned
    in the changelog.

Bug fixes
  Fixed many bugs related to Stub files causing parser to ignore
    bodiless constructors
    annotated arrays annotations
    type parameter and wildcard bounds annotations

Manual
  Rewrote 'javac implementation survival guide' (S 13.9)
  Restructured 'Using a checker' (S 2)
  Added 'Integration with external tools' (S 14)
  Added new questions to the FAQ (S 15)


Version 0.9.8 (21 Aug 2009)
---------------------------

Functionality
  Added a Tainting Checker
  Added support for conditional nonnull checking
  Added optional check for redundant nullness tests
  Updated stub parser to latest libraries

Bug fixes
  Fixed a bug related to int[] treated as Object when passed to vararg T...
  Fixed a crash related to intersection types
  Fixed a bug related to -AskipClasses not being honored
  Fixed a bug related to flow

Manual
  Added new sections
    8 Tainting Checker
    3.2.3 Conditional nullness


Version 0.9.7 (12 Aug 2009)
---------------------------

Functionality
  Changed swNonNull to castNonNull
  nullness: Improved flow to infer nullness based on method invocations
  locking: Permitted @Holding to appear on constructors

Bug fixes
  Fixed a bug related to typevar and wildcard extends clauses


Version 0.9.6 (29 Jul 2009)
---------------------------

Functionality
  Changed 'jsr308.skipClasses' property with '-AskipClasses' option
  Locking checker
    - Add subtype checking for Holding
    - Treat constructors as synchronized methods

Bug fixes
  Added some missing nullness annotations in the jdk
  Fixed some bugs related to reading stub files

Manual
  Added a new section
    2.10  Tips about writing annotations
  Updated sections of
    2.6   Unused fields and dependent types
    3.1.1 Rawness annotation hierarchy


Version 0.9.5 (13 Jul 2009)
---------------------------

Functionality
  Added support for Findbugs, JSR305, and IntelliJ nullness annotations
  Added an Aggregate Checker base-class
  Added support for a form of field access control

Bug fixes
  Added check for arguments in super() calls in constructors

Manual
  Added new sections:
    Fields access control
    Other tools for nullness checking
    Bundling multiple checkers


Version 0.9.4 (30 Jun 2009)
---------------------------

Functionality
  Added Lock Checker

Bug fixes
  Handle more patterns for determining Map.get() return type

Manual Documentations
  Improved installation instructions
  Added the following sections
    2.6 Dependent types
    3.1 subsection for LazyNonNull
    10.9 When to use (and not to use) type qualifiers


Version 0.9.3 (23 Jun 2009)
---------------------------

Functionality
  Added support DefaultQualifier on packages
  Added support for Dependent qualifier types
    see checkers.quals.Dependent
  Added an option to treat checker errors as warnings
  Improved flow handling of boolean logic

Manual Documentations
  Improved installation instructions
  Improved discussion of effective and implicit qualifiers and defaults
  Added a discussion about the need for bottom qualifiers
  Added sections for how-to
    . suppress Basic Checker warnings
    . troubleshoot skeleton files


Version 0.9.2 (2 Jun 2009)
--------------------------

Functionality
  Added pre-liminary support for lazy initialization in nullness
    see LazyNonNull

Bug fixes
  Corrected method declarations in JDK skeleton files
    - bug resulted in a runtime error

Documentations
  Updated qualifier javadoc documentations
  Corrected a reference on passing qualifiers to javac


Version 0.9.1 (19 May 2009)
---------------------------

Bug fixes
  Eliminated unexpected compiler errors when using checkers
  Fixed bug related to reading annotations in skeleton files

API Changes
  Renamed SourceChecker.process() to .typeProcess()

Manual
  Updated troubleshooting info
    info for annotations in skeleton files


Version 0.9b, 22 Apr 2009
-------------------------

No visible changes


Version 0.9 (16 Apr 2009)
-------------------------

Framework
  More space and performance optimizations
  Handle raw type with multiple type var level
    e.g. class Pair<X, Y extends X> { ... }

Manual
  Improve installation instructions
  Update references to command line arguments


Version 0.8.9 (28 Mar 2009)
---------------------------

Framework
  Introduce Space (and minor performance) optimizations
  Type-check constructor invocation receiver type
  Fixed bug related to try-catch flow sensitivity analysis
  Fixed bugs when type-checking annotations and enums
    - bug results in null-pointer exception


Version 0.8.8 (13 Mar 2009)
---------------------------

Nullness Checker
  Support for custom nullness assertion via @AssertNonNull
  Support for meta-annotation AssertNonNull
  Support for Collection.toArray() method
    Infer the nullness of the returned type
  Corrected some JDK Collection API annotations

Framework
  Fixed bugs related to assignments expressions in Flow
  Fixed bugs related to enum and annotation type hierarchy
  Fixed bugs related to default annotations on wildcard bounds


Version 0.8.7 (27 Feb 2009)
---------------------------

Framework
  Support annotations on type parameters
  Fixed bugs related to polymorphic types/annotations
  Fixed bugs related to stub fixes

Manual
  Specify annotation defaults settings for IGJ
  Update Known Problems section

Version 0.8.6 (3 Feb 2009)
--------------------------

Framework
  Fixed bugs related to flow sensitivity analysis related to
    . for loop and do while loops
    . multiple iterations of a loop
    . complement of logical conditions
  Declarative syntax for string literal type introduction rules
  Support for specifying stub file directories


Version 0.8.5 (17 Jan 2009)
---------------------------

Framework
  Fixed bugs related to flow sensitivity analysis
  Fixed bugs related to annotations on type parameters


Version 0.8.4 (17 Dec 2008)
---------------------------

Distribution
  Included checkers-quals.jar which contains the qualifiers only

Framework
  Fixed bugs related to inner classes
  Fixed a bug related to resolving polymorphic qualifiers
    within static methods

Manual
  Added 'Distributing your annotated project'


Version 0.8.3 (7 Dec 2008)
--------------------------

Framework
  Fixed bugs related to inner classes
  Changed cast semantics
    Unqualified casts don't change cast away (or in) any qualifiers
  Refactored AnnotationBuilder to ease building annotations
  Added support for Object += String new behavior
  Added a type validation check for method return types

Nullness
  Added inference of field initialization
    Suppress false warnings due to method invocations within constructors

IGJ
  Added proper support for AssignsFields and inner classes interactions

Manual
  Updated 'Known Problems' section


Version 0.8.2 (14 Nov 2008)
---------------------------

Framework
  Included a binary distribution in the releases
  Added support for annotations on type parameters
  Fixed bugs related to casts

Nullness
  Improved error messages readability
  Added partial support for Map.get() detection

Manual
  Improved installation instructions


Version 0.8.1 (1 Nov 2008)
--------------------------

Framework
  Added support for array initializers
  Fixed many bugs related to generics and generic type inference

Documentations
  Added 'Getting Started' guide


Version 0.8 (27 Sep 2008)
-------------------------

Framework
  Added support for newly specified array syntax
  Refactored code for annotating supertypes
  Fixed AnnotationBuilder AnnotationMirror string representation
  Fixed AnnotatedTypeMirror hashCode

Manual
  Reorganized 'Annotating Libraries' section


Version 0.7.9 (19 Sep 2008)
---------------------------

Framework
  Added support for stub files/classes
  Fixed bugs related to anonymous classes
  Fixed bugs related to qualifier polymorphism

Manual
  Updated 'Annotating Libraries' section to describe stub files

Tests
  Added support for Windows
  Fixed a bug causing IGJ tests to fail on Windows


Version 0.7.8 (12 Sep 2008)
---------------------------

Framework
  Improved support for anonymous classes
  Included refactorings to ease extensibility
  Fixed some minor bugs

Nullness
  Fix some errors in annotated JDK


Version 0.7.7 (29 Aug 2008)
---------------------------

Framework
  Fixed bugs related to polymorphic qualifiers
  Fixed bugs related to elements array convention
  Add implicit type arguments to raw types

Interning
  Suppress cast warnings for interned classes

Manual
  Removed discussion of non-standard array syntax alternatives


Version 0.7.6 (12 Aug 2008)
---------------------------

Framework
  Changed default array syntax to ARRAYS-PRE, per the JSR 308 specification
  Added an optional check for qualifier unsafe casts
  Added support for running multiple checkers at once
  Fixed bugs related array syntax
  Fixed bugs related to accessing outer classes with-in inner classes

Manual
  Added a new subsection about Checker Auto-Discovery
    2.2.1 Checker Auto-discovery


Version 0.7.5 (2 Aug 2008)
--------------------------

Framework
  Added support for ARRAYS-PRE and ELTS-PRE array syntax
  Added a check for unsafe casts
  Some improvements to the AnnotationBuilder API

Nullness Checker
  Added a check for synchronized objects
  Added a check for (un)boxing conversions

Javari Checker
  Fixed some JDK annotated classes


Version 0.7.4 (11 July 2008)
----------------------------

Framework
  Added support for annotations found in classfiles
  Added support for the ARRAY-IN array syntax
  Added AnnotationBuilder, to create AnotationMirrors with values
  Improved the readability of recursive types string representation

Nullness Checker
  Added a check for thrown Throwable nullability

IGJ Checker
  Treat enums as mutable by default, like regular classes

Manual
  Added a new subsection about array syntax proposals:
    2.1.2 Annotating Arrays


Version 0.7.3 ( 4 July 2008)
----------------------------

Javari Checker
  Converted JDK files into stubs

Nullness Checker
  Fixed java.lang.Number declaration in the annotated jdk

Framework
  Fixed a bug causing crashes related to primitive type boxing
  Renamed DAGQualifierHierarchy to GraphQualifierHierarchy


Version 0.7.2 (26 June 2008)
----------------------------

IGJ Checker
  Supports flow-sensitive type refinement

Framework
  Renamed Default annotation to DefaultQualifier
  Added DefaultQualifiers annotation
  Fixed bugs related to flow-sensitive type refinement
  Fixed an error in the build script in Windows

Manual
  Added a new section
    9.2  javac implementation survival guide
  Added hyperlinks to Javadocs of the referenced classes


Version 0.7.1 (20 June 2008)
----------------------------

Nullness Checker
  Made NNEL the default qualifier scheme

Basic Checker
  Moved to its own checkers.basic package

Framework
  Enhanced type-checking within qualifier-polymorphic method bodies
  Fixed a bug causing StackOverflowError when type-checking wildcards
  Fixed a bug causing a NullPointerException when type-checking
    compound assignments, in the form of +=

Class Skeleton Generator
  Distributed in compiled form (no more special installation instructions)
  Added required asmx.jar library to lib/

Manual
  Added new sections
    2.2.1 Ant tasks
    2.2.2 Eclipse plugin
    2.6   The effective qualifier on a type
  Rewrote section 8 on annotating libraries
    Added reference to the new Eclipse plug-in
    Deleted installation instructions

Javari Checker
  Fixed bugs causing a NullPointerException when type-checking
    primitive arrays

IGJ Checker
  Fixed bugs related to uses of raw types

API Changes
  Moved AnnotationFactory functionality to AnnotationUtils
  Removed .root and .inConflict from DAGQualifierHierarchy


Version 0.7 (14 June 2008)
--------------------------

Installation
  New, very simple installation instructions for Linux.  For other
    operating systems, you should continue to use the old instructions.

Nullness Checker
  Renamed from "NonNull Checker" to "Nullness Checker".
    Renamed package from checkers.nonnull to checkers.nullness.
    The annotation names remain the same.
  Added PolyNull, a polymorphic type qualifier for nullness.

Interning Checker
  Renamed from "Interned Checker" to "Interning Checker".
    Renamed package from checkers.interned to checkers.interning.
    The annotation names remain the same.
  Added PolyInterned, a polymorphic type qualifier for Interning.
  Added support for @Default annotation.

Framework
  Qualifiers
    @PolymorphicQualifier was not previously documented in the manual.
    Moved meta-qualifiers from checkers.metaquals package to checkers.quals.
    Removed @VariableQualifier and @RootQualifier meta-qualifiers.
  Added BasicAnnotatedTypeFactory, a factory that handles implicitFor,
    defaults, flow-sensitive type inference.
  Deprecated GraphQualifierHierarchy; DAGQualifierHierarchy replaces it.
  Renamed methods in QualifierHierarchy.

Manual
  Rewrote several manual sections, most notably:
    2.1.1  Writing annotations in comments for backward compatibility
      (note new -Xspacesincomments argument to javac)
    2.3  Checking partially-annotated programs: handling unannotated code
    2.6  Default qualifier for unannotated types
    2.7  Implicitly refined types (flow-sensitive type qualifier inference)
    8  Annotating libraries
    9  How to create a new checker plugin
  Javadoc for the Checker Framework is included in its distribution and is
    available online at <https://checkerframework.org/api/>.


Version 0.6.4 (9 June 2008)
---------------------------

All Framework
  Updated the distributed JDK and examples to the new location of qualifiers

Javari Checker
  Improved documentation on polymorphism resolution
  Removed redundant code now added to the framework from JavariVisitor,
    JavariChecker and JavariAnnotatedTypeFactory
  Refactored method polymorphism into JavariAnnotatedTypeFactory
  Fixed bug on obtaining type from NewClassTree, annotations at constructor
    invocation are not ignored now
  Refactored polymorphism resolution, now all annotations on parameters and
    receivers are replaced, not only on the return type
  Refactored and renamed internal annotator classes in
    JavariAnnotatedTypeFactory
  Added more constructor tests
  Moved Javari annotations to checkers.javari.quals package


Version 0.6.3 (6 June 2008)
---------------------------

Checker Framework
  Improved documentation and manual
  Treat qualifiers on extends clauses of type variables and wildcard types as
    if present on type variable itself
  Renamed AnnotationRelations to QualifierHierarchy
  Renamed GraphAnnotationRelations to GraphQualifierHierarchy
  Renamed TypeRelations to TypeHierarchy
  Added flow as a supported lint option for all checkers
  Determined the suppress warning key reflectively

Interned Checker
  Moved @Interned annotation to checkers.interned.quals package

NonNull Checker
  Moved nonnull annotations to checkers.nonnull.quals package

Miscellaneous
  Included Javadocs in the release
  Improved documentation for all checkers


Version 0.6.2 (30 May 2008)
---------------------------

Checker Framework API
  Added support for @Default annotation via TreeAnnotator
  Added support for PolymorphicQualifier meta-annotation
  Disallow the use of @SupportedAnnotationTypes on checkers
  Fixed bugs related to wildcards with super clauses
  Improved flow-sensitive analysis for fields

Javari Checker
  Moved Javari qualifiers from checkers.quals to checkers.javari.quals
  Fixed bugs causing null pointer exceptions

NonNull Checker
  Fixed bugs related to nonnull flow
  Added new tests to test suite

Basic Checker
  Renamed Custom Checker to Basic Checker


Version 0.6.1 (26 Apr 2008)
---------------------------

Checker Framework API
  Added support for @ImplicitFor meta-annotations via the new TypeAnnotator
    and TreeAnnotator classes
  Improved documentation and specifications
  Fixed a bug related to getting supertypes of wildcards
  Fixed a crash on class literals of primitive and array types
  Framework ignores annotations that are not part of a type system
  Fixed several minor bugs in the flow-sensitive inference implementation.

IGJ Checker
  Updated the checker to use AnnotationRelations and TypeRelations

Javari Checker
  Changing RoMaybe annotation to PolyRead
  Updated checker to use AnnotationRelations and TypeRelations
  Updated the JDK
  Fixed bugs related to QReadOnly and type argument subtyping
  Fixed bugs related to this-mutable fields in methods with @ReadOnly receiver
  Fixed bugs related to primitive type casts
  Added new tests to test suit

NonNull Checker
  Updated the annotated JDK
  Fixed bugs in which default annotations were not correctly applied
  Added @Raw types to handle partial object initialization.
  Fixed several minor bugs in the checker implementation.

Custom Checker
  Updated checker to use hierarchy meta-annotations, via -Aquals argument


Version 0.6 (11 Apr 2008)
-------------------------

Checker Framework API
  Introduced AnnotationRelations and TypeRelations, more robust classes to
    represent type and annotation hierarchies, and deprecated
    SimpleSubtypeRelation
  Add support for meta-annotations to declare type qualifiers subtype relations
  Re-factored AnnotatedTypes and AnnotatedTypeFactory
  Added a default implementation of SourceChecker.getSuppressWarningsKey()
    that reads the @SuppressWarningsKey class annotation
  Improved support for multidimensional arrays and new array expressions
  Fixed a bug in which implicit annotations were not being applied to
    parenthesized expressions
  Framework ignores annotations on a type that do not have @TypeQualifier
  Moved error/warning messages into "messages.properties" files in each
    checker package
  Fixed a bug in which annotations were inferred to liberally by
    checkers.flow.Flow

Interned Checker
  Added heuristics that suppress warnings for certain comparisons (namely in
    methods that override Comparator.compareTo and Object.equals)
  The Interned checker uses flow-sensitive inference by default

IGJ Checker
  Fixed bugs related to resolving immutability variable in method invocation
  Fixed a bug related to reassignability of fields
  Add more tests

Javari Checker
  Added placeholder annotation for ThisMutable mutability
  Re-factored JavariAnnotatedTypeFactory
  Fixed self-type resolution for method receivers for readonly classes
  Fixed annotations on parameters of readonly methods
  Fixed type validation for arrays of primitives
  Added more tests
  Renamed @RoMaybe annotation to @PolyRead

NonNull Checker
  Removed deprecated checkers.nonnull.flow package
  Fixed a bug in which default annotations were not applied correctly

Miscellaneous
  Improved Javadocs
  Added FactoryTestChecker, a more modular tester for the annotated type
    factory
  Simplify error output for some types by stripping package names


Version 0.5.1 (21 Mar 2008)
---------------------------

Checker Framework API
  Added support for conditional expression
  Added checks for type validity and assignability
  Added support for per-checker customization of asMemberOf
  Added support for type parameters in method invocation,
    including type inference
  Enhanced performance of AnnotatedTypeFactory
  Checkers run only when no errors are found by Javac
  Fixed bugs related AnnotationUtils.deepCopy()
  Fixed support for annotated class type parameters
  Fixed some support for annotated type variable bounds
  Added enhancements to flow-sensitive qualifier inference
  Added checks for type parameter bounds

Interned Checker
  Fixed some failing test cases
  Fixed a bug related to autoboxing/unboxing
  Added experimental flow-sensitive qualifier inference (use
    "-Alint=flow" to enable)
  Improved subtype testing, removing some spurious errors

IGJ Checker
  Deleted IGJVisitor!
  Fixed some bugs related to immutability type variable resolution

Javari Checker
  Removed redundant methods from JavariVisitor in the new framework
  Added support to constructor receivers
  Added support to parenthesized expressions
  Fixed a bug related to resolving RoMaybe constructors
  Fixed a bug related to parsing conditional expressions
  Added parsing of parenthesized expressions
  Replaced checkers.javari.VisitorState with
    checkers.types.VisitorState, present in BaseTypeVisitor
  Modified JavariVisitor type parameters (it now extends
    BaseTypeVisitor<Void, Void>, not BaseTypeVisitor<Void,
    checkers.javari.VisitorState>)
  Modified JavariAnnotatedTypeFactory TreePreAnnotator to mutate a
    AnnotatedTypeMirror parameter instead of returning a
    List<AnnotationMirror>, in accordance with other parts of the
    framework design
  Modified test output format
  Added tests to test suite

NonNull Checker
  Fixed a bug related to errors produced on package declarations
  Exception parameters are now treated as NonNull by default
  Added better support for complex conditionals in NonNull-specific
    flow-sensitive inference
  Fixed some failing test cases
  Improved subtype testing, removing some spurious errors

Custom Checker
  Added a new type-checker for type systems with no special semantics, for
    which annotations can be provided via the command line

Miscellaneous
  Made corrections and added more links to Javadocs
  A platform-independent binary version of the checkers and framework
    (checkers.jar) is now included in this release


Version 0.5 (7 Mar 2008)
------------------------

Checker Framework API
  Enhanced the supertype finder to take annotations on extends and
    implements clauses of a class type
  Fixed a bug related to checking an empty array initializer ("{}")
  Fixed a bug related to missing type information when multiple
    top-level classes are defined in a single file
  Fixed infinite recursion when checking expressions like "Enum<E
    extends Enum<E>>"
  Fixed a crash in checkers.flow.Flow related to multiple top-level
    classes in a single file
  Added better support for annotated wildcard type bounds
  Added AnnotatedTypeFactory.annotateImplicit() methods to replace
    overriding the getAnnotatedType() methods directly
  Fixed a bug in which constructor arguments were not checked

Interned Checker
  Fixed a bug related to auto-unboxing of classes for primitives
  Added checks for calling methods with an @Interned receiver

IGJ Checker
  Implemented the immutability inference for self-type (type of
    'this') properly
  Enhanced the implicit annotations to make an un-annotated code
    type-check
  Fixed bugs related to invoking methods based on a method's receiver
    annotations

Javari Checker
  Restored in this version, after porting to the new framework

NonNull Checker
  Fixed a bug in which primitive types were considered possibly null
  Improvements to support for @Default annotations

Miscellaneous
  Improved error message display for all checkers


Version 0.4.1 (22 Feb 2008)
---------------------------

Checker Framework API
  Introduced AnnotatedTypeFactory.directSupertypes() which finds the
    supertypes as annotated types, which can be used by the framework.
  Introduced default error messages analogous to javac's error messages.
  Fixed bugs related to handling array access and enhanced-for-loop type
    testing.
  Fixed several bugs that are due AnnotationMirror not overriding .equals()
    and .hashCode().
  Improved Javadocs for various classes and methods.
  Fixed several bugs that caused crashes in the checkers.
  Fixed a bug where varargs annotations were not handled correctly.

IGJ Checker
  Restored in this version, after porting the checker to the new framework.

NonNull Checker
  Fixed a bug where static field accesses were not handled correctly.
  Improved error messages for the NonNull checker.
  Added the NNEL (NonNull Except Locals) annotation default.

Interned Checker
  Fixed a bug where annotations on type parameter bounds were not handled
    correctly.
  Improved error messages for the Interned checker.


Version 0.4 (11 Feb 2008)
-------------------------

Checker Framework API
  Added checkers.flow, an improved and generalized flow-sensitive type
    qualifier inference, and removed redundant parts from
    checkers.nonnull.flow.
  Fixed a bug that prevented AnnotatedTypeMirror.removeAnnotation from working
    correctly.
  Fixed incorrect behavior in checkers.util.SimpleSubtypeRelation.

NonNull Checker
  Adopted the new checkers.flow.Flow type qualifier inference.
  Clarifications and improvements to Javadocs.


Version 0.3.99 (20 Nov 2007)
----------------------------

Checker Framework API
  Deprecated AnnotatedClassType, AnnotatedMethodType, and AnnotationLocation
    in favor of AnnotatedTypeMirror (a new representation of annotated types
    based on the javax.lang.model.type hierarchy).
  Added checkers.basetype, which provides simple assignment and
    pseudo-assignment checking.
  Deprecated checkers.subtype in favor of checkers.basetype.
  Added options for debugging output from checkers: -Afilenames, -Ashowchecks

Interned Checker
  Adopted the new Checker Framework API.
  Fixed a bug in which "new" expressions had an incorrect type.

NonNull Checker
  Adopted the new Checker Framework API.

Javari Checker
IGJ Checker
  Removed in this version, to be restored in a future version pending
    completion of updates to these checkers with respect to the new framework
    API.


Version 0.3 (1 Oct 2007)
------------------------

Miscellaneous Changes
  Consolidated HTML documentation into a single user manual (see the "manual"
    directory in the distribution).

IGJ Checker
  New features:
    Added a test suite.
    Added annotations (skeleton files) for parts of java.util and java.lang.

NonNull Checker
  New features:
    @SuppressWarnings("nonnull") annotation suppresses checker warnings.
    @Default annotation can make NonNull (not Nullable) the default.
    Added annotations (skeleton classes) for parts of java.util and java.lang.
    NonNull checker skips no classes by default (previously skipped JDK).
    Improved error messages: checker reports expected and found types.

  Bug fixes:
    Fixed a null-pointer exception when checking certain array accesses.
    Improved checking for field dereferences.

Interned Checker
  New features:
    @SuppressWarnings("interned") annotation suppresses checker warnings.
    The checker warns when two @Interned objects are compared with .equals

  Bug fixes:
    The checker honors @Interned annotations on method receivers.
    java.lang.Class types are treated as @Interned.

Checker Framework API
  New features:
    Added support for default annotations and warning suppression in checkers


Version 0.2.3 (30 Aug 2007)
---------------------------

IGJ Checker
  New features:
    changed @W(int) annotation to @I(String) to improve readability
    improved readability of error messages
    added a test for validity of types (testing @Mutable String)

  Bug fixes:
    fixed resolving of @I on fields on receiver type
    fixed assignment checking assignment validity for enhanced for loop
    added check for constructor invocation parameters

Interned Checker
  added the Interned checker, for verifying the absence of equality testing
    errors; see "interned-checker.html" for more information

Javari Checker
  New features:
    added skeleton classes for parts of java.util and java.lang with Javari
      annotations

  Bug fixes:
    fixed readonly inner class bug on Javari Checker

NonNull Checker
  New features:
    flow-sensitive analysis for assignments from a known @NonNull type (e.g.,
      when the right-hand of an assignment is @NonNull, the left-hand is
      considered @NonNull from the assignment to the next possible
      reassignment)
    flow-sensitive analysis within conditional checks

  Bug fixes:
    fixed several sources of null-pointer errors in the NonNull checker
    fixed a bug in the flow-sensitive analysis when a variable was used on
      both sides of the "=" operator

Checker Framework API
  New features:
    added the TypesUtils.toString() method for pretty-printing annotated types
    added AnnotationUtils, a utility class for working with annotations and
      their values
    added SourceChecker.getDefaultSkipPattern(), so that checkers can
      individually specify which classes to skip by default
    added preliminary support for suppressing checker warnings via
      the @SuppressWarnings annotation

  Bug fixes:
    fixed handling of annotations of field values
    InternalAnnotation now correctly uses defaults for annotation values
    improved support for annotations on class type parameter bounds
    fixed an assertion violation when compiling certain uses of arrays


Version 0.2.2 (16 Aug 2007)
---------------------------


Code Changes

* checkers.igj
    some bug fixes and improved documentation

* checkers.javari
    fixed standard return value to be @Mutable
    fixed generic and array handling of @ReadOnly
    fixed @RoMaybe resolution of receivers at method invocation
    fixed parsing of parenthesized trees and conditional trees
    added initial support for enhanced-for loop
    fixed constructor behavior on @ReadOnly classes
    added checks for annotations on primitive types inside arrays

* checkers.nonnull
    flow sensitive analysis supports System.exit, new class/array creation

* checkers.subtype
    fixes for method overriding and other generics-related bugs

* checkers.types
    added AnnotatedTypeMirror, a new representation for annotated types that
      might be moved to the compiler in later version
    added AnnotatedTypeScanner and AnnotatedTypeVisitor, visitors for types
    AnnotatedTypeFactory uses GenericsUtils for improved handing of annotated
      generic types

* checkers.util
    added AnnotatedTypes, a utility class for AnnotatedTypeMirror
    added GenericsUtils, a utility class for working with generic types

* tests
    modified output to print only missing and unexpected diagnostics
    added new test cases for the Javari Checker


Documentation Changes

* checkers/igj-checker.html
    improvements to page

* checkers/javari-checker.html
    examples now point to test suit files

Miscellaneous Changes

* checkers/build.xml
    Ant script fails if it doesn't find the correct JSR 308 javac version


Version 0.2.1 (1 Aug 2007)
--------------------------


Code Changes

* checkers.igj & checkers.igj.quals
    added an initial implementation for the IGJ language

* checkers.javari
    added a state parameter to the visitor methods
    added tests and restructured the test suite
    restructured and implemented RoMaybe
    modified return type to be mutable by default
    fixed mutability type handling for type casts and field access
    fixed bug, ensuring no primitives can be ReadOnly
    a method receiver type is now based on the correct annotation
    fixed parameter type-checking for overridden methods
    fixed bug on readonly field initialization
    added handling for unary trees

* checkers.nonnull
    added a tests for the flow-senstive analysis and varargs methods
    improved flow-sensitive analysis: else statements, asserts,
      return/throw statements, instanceof checks, complex conditionals with &&
    fixed a bug in the flow-sensitive analysis that incorrectly inferred
      @NonNull for some elements
    removed NonnullAnnotatedClassType, moving its functionality into
      NonnullAnnotatedTypeFactory

* checkers.source
    SourceChecker.getSupportedAnnotationTypes() returns ["*"], overriding
      AbstractProcessor.getSupportedAnnotationTypes(). This enables all
      checkers to run on unannotated code

* checkers.subtypes
    fixed a bug pertaining to method parameter checks for overriding methods
    fixed a bug that caused crashes when checking varargs methods

* checkers.types
    AnnotatedTypeFactory.getClass(Element) and getMethod(Element) use the
      tree of the passed Element if one exists
    AnnotatedClassType.includeAt, .execludeAt, .getAnnotationData were
      added and are public
    added constructor() and skipParens() methods to InternalUtils
    renamed getTypeArgumentLocations() to getAnnotatedTypeArgumentLocations()
      in AnnotatedClassType
    added AnnotationData to represent annotations instead of Class instances;
      primarily allows querying annotation arguments
    added switch for whether or not to use includes/excludes in
      AnnotatedClassType.hasAnnotationAt()

* checkers.util
    added utility classes
    added skeleton class generator utility for annotating external libraries


Documentation Changes

* checkers/nonnull-checker.html
    added a note about JML
    added a caveat about variable initialization

* checkers/README-checkers.html
    improvements to instructions


Version 0.2 (2 Jul 2007)
------------------------


Code Changes

* checkers.subtype
    subtype checker warns for annotated and redundant typecasts
    SubtypeVisitor checks for invalid return and parameter types in overriding
      methods
    added checks for compound assignments (like '+=')

* checkers.source
    SourceChecker honors the "checkers.skipClasses" property as a regex for
      suppressing warnings from unannotated code (property is "java.*" by
      default)
    SourceVisitor extends TreePathScanner<R,P> instead of
      TreeScanner<Void,Void>

* checkers.types
    AnnotatedClassType.isAnnotatedWith removed
    AnnotatedClassType.getInnerLocations renamed to getTypeArgumentLocations
    AnnotatedClassType.include now removes from the exclude list (and
      vice-versa)
    AnnotatedClassType.setElement and setTree methods are now public

* checkers.nonnull
    added a flow-sensitive analysis for inferring @NonNull in "if (var !=
      null)"-style checks
    added checks for prefix and postfix increment and decrement operations

* checkers.javari
    added initial implementation of a type-checker for the Javari language


Version 0.1.1 (7 Jun 2007)
--------------------------


Documentation Changes

* checkers/nonnull-checker.html
    created "Tiny examples" subsection
    created "Annotated library" subsection
    noted where to read @NonNull-annotated source
    moved instructions for unannotated code to README-checkers.html
    various minor corrections and clarifications

* checkers/README-checkers.html
    added cross-references to other Checker Framework documents
    removed redundant text
    moved instructions for unannotated code from nonnull-checker.html
    various minor corrections and clarifications

* checkers/creating-a-checker.html
    added note about getSupportedSourceVersion
    removed line numbers from @Interned example
    added section on SubtypeChecker/SubtypeVisitor
    various minor corrections and clarifications


Code Changes

* checkers.subtype
    removed deprecated getCheckedAnnotation() mechanism
    added missing package Javadocs
    package Javadocs reference relevant HTML documentation
    various improvements to Javadocs
    SubtypeVisitor and SubtypeChecker are now abstract classes
    updated with respect to preferred usages of
      AnnotatedClassType.hasAnnotationAt and AnnotatedClassType.annotateAt

* checkers.source
    added missing package Javadocs
    package Javadocs reference relevant HTML documentation

* checkers.types
    added missing package Javadocs
    package Javadocs reference relevant HTML documentation
    AnnotatedClassType.annotateAt now correctly handles
      AnnotationLocation.RAW argument
    AnnotatedClassType.annotate deprecated in favor of
      AnnotatedClassType.annotateAt with AnnotationLocation.RAW as an argument
    AnnotatedClassType.isAnnotatedWith deprecated in favor of
      AnnotatedClassType.hasAnnotationAt with AnnotationLocation.RAW as an
      argument
    Added fromArray and fromList methods to AnnotationLocation and made
      corresponding constructors private.

* checkers.quals
    added Javadocs and meta-annotations on annotation declarations where
      missing
    package Javadocs reference relevant HTML documentation

* checkers.nonnull
    various improvements to Javadocs
    package Javadocs reference relevant HTML documentation


Miscellaneous Changes

    improved documentation of ch examples
    Checker Framework build file now only attempts to compile .java files


Version 0.1.0 (1 May 2007)
--------------------------

Initial release.<|MERGE_RESOLUTION|>--- conflicted
+++ resolved
@@ -1,4 +1,3 @@
-<<<<<<< HEAD
 Version 3.44.0 (?? ??, 2024)
 ----------------------------
 
@@ -9,10 +8,7 @@
 Renamed `CFAbstractStore#methodValues` to
 `CFAbstractStore#methodCallExpressions`.
 
-Version 3.43.0 (?? ??, 2024)
-=======
 Version 3.43.0 (May 1, 2024)
->>>>>>> a290b148
 ----------------------------
 
 **User-visible changes:**
