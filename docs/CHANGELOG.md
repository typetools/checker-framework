Version 3.13.0 (May 3, 2021)
----------------------------

**User-visible changes:**

<<<<<<< HEAD
The Must Call Checker over-approximates the methods that an object must call
before it is de-allocated.

The Checker Framework no longer crashes on code that contains binding variables
(introduced in Java 14 for `instanceof` pattern matching), and such variables
are reflected in the control flow graph (CFG).  However, note that the Checker
Framework only has full support for Java 8 and Java 11.
=======
The Checker Framework no longer crashes on code that contains binding
variables (introduced in Java 14 for `instanceof` pattern matching), and
such variables are reflected in the control flow graph (CFG).  Thanks to
Chris Day for this change.  However, note that the Checker Framework only
has full support for Java 8 and Java 11.
>>>>>>> e69a1237

**Implementation details:**

Method renamings:
 * `DependentTypesHelper.atReturnType` => `atMethodBody`

**Closed issues:**
#4410

Version 3.12.0 (April 1, 2021)
------------------------------

**User-visible changes:**

New FAQ item "How should I annotate code that uses generics?" gives
examples of annotations on type variables, together with their meaning.

`-Ainfer=ajava` uses ajava files (rather than jaif files or stub files)
internally during whole-program inference.

The Optional Checker supports a new annotation `@OptionalBottom` that
stands for (only) the `null` value.

The `value` element/argument to `@EnumVal` is now required.  Previously it
defaulted to an empty array.

**Implementation details:**

A precondition or normal postcondition annotation's `value` element must have
type `String[]`, not `String`.  A conditional postcondition annotation's
`expression` element must have type `String[]`, not `String`.  These changes
will not affect users (any programmer-written annotation that was legal before
will still be legal), but it may affect checker implementations.

`JavaExpressionParseUtil`:
`JavaExpressionParseUtil#parse` no longer viewpoint-adapts Java expressions. It
just converts the expression `String` to a `JavaExpression`.  To that end,
`JavaExpressionParseUtil.JavaExpressionContext` has been removed and
`JavaExpressionParseUtil#parse` no longer takes a context object.  Most calls to
`JavaExpressionParseUtil#parse` should be replaced with a call to one of the
methods in `StringToJavaExpressions`.

Renamed `AnnotatedTypeComparer` to `DoubleAnnotatedTypeScanner`. In the new
class, the method `compare` was renamed `defaultAction`. The method `combineRs`
was replaced by `reduce`.

Removed methods:
 * `AnnotationUtils.getElementValueArrayOrSingleton`
 * `DependentTypesHelper.standardizeNewClassTree`: use `atExpression` instead
 * `DependentTypesHelper.standardizeString`: override one of the methods
   explained in the Javadoc of `convertAnnotationMirror`

Method renamings:
 * `DefaultQualifierForUseTypeAnnotator.getSupportAnnosFromDefaultQualifierForUses` => `getDefaultQualifierForUses`
 * In `DependentTypesHelper`:
    * `check*` => `check*ForErrorExpressions`
    * `viewpointAdaptConstructor` => `atConstructorInvocation`
    * `viewpointAdaptMethod` => `atMethodInvocation`
    * `viewpointAdaptTypeVariableBounds` => `atParameterizedTypeUse`
    * `standardizeClass` =>  `atTypeDecl`
    * `standardizeExpression` => `atExpression`
    * `standardizeFieldAccess` => `atFieldAccess`
    * `standardizeReturnType` => `atReturnType`
    * `standardizeVariable` => `atVariableDeclaration`

Deprecated some overloads in `AnnotationUtils` that take a `CharSequence`
(use an overload that takes an `ExecutablElement`):
 * `getElementValueArray`
 * `getElementValueClassName`
 * `getElementValueClassNames`
 * `getElementValueEnumArray`
 * `getElementValueEnum`
 * `getElementValue`
 * `getElementValuesWithDefaults`

Deprecated methods in `AnnotationUtils`:
 * `areSameByClass`: use `areSameByName`
 * `getElementValuesWithDefaults`: use a `getElementValue*` method

Removed deprecated `PluginUtil` class.

**Closed issues:**
#1376, #3740, #3970, #4041, #4254, #4346, #4355, #4358, #4372, #4381, #4384,
#4417, #4449, #4452, #4480.


Version 3.11.0 (March 1, 2021)
------------------------------

**User-visible changes:**

In a stub file for a class C, you may write a declaration for a method that is
inherited by C but not defined by it.  Previously, such stub declarations were
ignored.  For more information, see the manual's documentation of "fake
overrides".

Nullness Checker error message key changes:
 * `known.nonnull` => `nulltest.redundant`
 * `initialization.static.fields.uninitialized` => `initialization.static.field.uninitialized`,
   and it is now issued on the field rather than on the class
 * new `initialization.field.uninitialized` is issued on the field instead of
   `initialization.fields.uninitialized` on the class, if there is no
   explicitly-written constructor.

Signature Checker supports two new type qualifiers:
 * `@CanonicalNameAndBinaryName`
 * `@CanonicalNameOrPrimitiveType`

**Implementation details:**

You can make a variable's default type depend on its name, or a method
return type default depend on the method's name.  To support this feature,
`@DefaultFor` has new elements `names` and `namesExceptions`.

Changes to protected fields in `OverrideChecker`:
 * Removed `overriderMeth`, `overriderTyp`, `overriddenMeth`, `overriddenTyp`
 * Renamed `methodReference` => `isMethodReference`
 * Renamed `overridingType` => `overriderType`
 * Renamed `overridingReturnType` => `overriderReturnType`

Changes to JavaExpression parsing:
 * The signatures of these methods changed; see Javadoc.
    * `JavaExpressionParseUtil#parse`
    * `DependentTypesHelper#standardizeString`
 * These methods moved:
    * `GenericAnnotatedTypeFactory#standardizeAnnotationFromContract` => `DependentTypesHelper`
    * `JavaExpressionParseUtil#fromVariableTree` => `JavaExpression`

Changes to JavaExpressionContext:
 * New method JavaExpressionContext#buildContextForMethodDeclaration(MethodTree, SourceChecker)
   replaces all overloads of buildContextForMethodDeclaration.

Parsing a Java expression no longer requires the formal parameters
`AnnotationProvider provider` or `boolean allowNonDeterministic`.  Methods
in `JavaExpression` with simplified signatures include
 * `fromArrayAccess`
 * `fromNodeFieldAccess`
 * `fromNode`
 * `fromTree`
 * `getParametersOfEnclosingMethod`
 * `getReceiver`

`CFAbstractStore.insertValue` does nothing if passed a nondeterministic
expression.  Use new method `CFAbstractStore.insertValuePermitNondeterministic`
to map a nondeterministic expression to a value.

**Closed issues:**
#862, #3631, #3991, #4031, #4206, #4207, #4226, #4231, #4248, #4263, #4265,
#4279, #4286, #4289.


Version 3.10.0 (February 1, 2021)
---------------------------------

**User-visible changes:**

Moved utility classes from `checker-qual.jar` to the new `checker-util.jar`.
Also, added `util` to the end of all the packages of the utility classes.

In Maven Central, `checker.jar` no longer contains duplicates of qualifiers in
`checker-qual.jar`, but rather uses a Maven dependency. A fat jar file with all
the dependencies (like the old `checker.jar`) is available in Maven Central with
the classifier "all".

When supplying the `-Ainfer=...` command-line argument, you must also supply `-Awarns`.

Replaced several error message keys:
 * `contracts.precondition.expression.parameter.name`
 * `contracts.postcondition.expression.parameter.name`
 * `contracts.conditional.postcondition.expression.parameter.name`
 * `method.declaration.expression.parameter.name`
by new message keys:
 * `expression.parameter.name.invalid`
 * `expression.parameter.name.shadows.field`

**Implementation details:**

Deprecated `ElementUtils.enclosingClass`; use `ElementUtils.enclosingTypeElement`.

Removed classes (use `SourceChecker` instead):
 * `BaseTypeContext`
 * `CFContext`
 * `BaseContext`

Removed methods:
 * `SourceChecker.getContext()`: it returned the receiver
 * `SourceChecker.getChecker()`: it returned the receiver
 * `AnnotatedTypeFactory.getContext()`: use `getChecker()`
 * methods on `TreePath`s from class 'TreeUtils`; use the versions in `TreePathUtil`.

Moved class:
 * org.checkerframework.framework.util.PurityUnqualified to
   org.checkerframework.framework.qual.PurityUnqualified

Renamed methods:
 * `AnnotatedTypeMirror.directSuperTypes` => `directSupertypes` (note
   capitalization) for consistency with `javax.lang.model.util.Types`
 * `AnnotatedTypeMirror.removeAnnotation(Class)` => `removeAnnotationByClass`
 * `MethodCall.getParameters` => `getArguments`
 * `MethodCall.containsSyntacticEqualParameter` => `containsSyntacticEqualArgument`
 * `ArrayAccess.getReceiver` => `getArray`

**Closed issues:**
#3325 , #3474.


Version 3.9.1 (January 13, 2021)
--------------------------------

**Implementation details:**

Copied methods on `TreePath`s from class 'TreeUtils` to new class `TreePathUtil`.
(The methods in TreePath will be deleted in the next release.)
 * `TreeUtils.enclosingClass` => `TreePathUtil.enclosingClass`
 * `TreeUtils.enclosingMethod` => `TreePathUtil.enclosingMethod`
 * `TreeUtils.enclosingMethodOrLambda` => `TreePathUtil.enclosingMethodOrLambda`
 * `TreeUtils.enclosingNonParen` => `TreePathUtil.enclosingNonParen`
 * `TreeUtils.enclosingOfClass` => `TreePathUtil.enclosingOfClass`
 * `TreeUtils.enclosingOfKind` => `TreePathUtil.enclosingOfKind`
 * `TreeUtils.enclosingTopLevelBlock` => `TreePathUtil.enclosingTopLevelBlock`
 * `TreeUtils.enclosingVariable` => `TreePathUtil.enclosingVariable`
 * `TreeUtils.getAssignmentContext` => `TreePathUtil.getAssignmentContext`
 * `TreeUtils.inConstructor` => `TreePathUtil.inConstructor`
 * `TreeUtils.isTreeInStaticScope` => `TreePathUtil.isTreeInStaticScope`
 * `TreeUtils.pathTillClass` => `TreePathUtil.pathTillClass`
 * `TreeUtils.pathTillOfKind` => `TreePathUtil.pathTillOfKind`

**Closed issues:**
#789, #3202, #4071, #4083, #4114, #4115.


Version 3.9.0 (January 4, 2021)
-------------------------------

**User-visible changes:**

New scripts `checker/bin/wpi.sh` and `checker/bin/wpi-many.sh` run whole-program
inference, without modifying the source code of the target programs.

The `-Ainfer` command-line argument now infers
 * method preconditions (`@RequiresQualifiers`, `@RequiresNonNull`)
 * method postconditions (`@EnsuresQualifiers`, `@EnsuresNonNull`)
 * `@MonotonicNonNull`

The Called Methods Checker supports the -AdisableReturnsReceiver command-line option.

The Format String Checker recognizes Error Prone's `@FormatMethod` annotation.

Use of `@SuppressWarnings("fbc")` to suppress initialization warnings is deprecated.

**Implementation details:**

Class renamings:
 * `StubParser` => `AnnotationFileParser`
 * `Receiver` => `JavaExpression`
   Also related class and method renamings, such as
    * `FlowExpressions.internalReprOf` => `JavaExpressions.fromNode`
 * In the Dataflow Framework:
    * `ThisLiteralNode` => `ThisNode`
    * `ExplicitThisLiteralNode` => `ExplicitThisNode`
    * `ImplicitThisLiteralNode` => `ImplicitThisNode`

Method deprecations:
 * Deprecated `AnnotatedTypeFactory.addAliasedAnnotation`; use `addAliasedTypeAnnotation`

**Closed issues:**
#765, #2452, #2953, #3377, #3496, #3499, #3826, #3956, #3971, #3974, #3994,
#4004, #4005, #4018, #4032, #4068, #4070.


Version 3.8.0 (December 1, 2020)
--------------------------------

**User-visible changes:**

The Initialized Fields Checker warns when a field is not initialized by a
constructor.  This is more general than the Initialization Checker, which
only checks that `@NonNull` fields are initialized.

The manual describes how to modify an sbt build file to run the Checker
Framework.

The -AwarnUnneededSuppressions command-line option warns only about
suppression strings that contain a checker name.

The -AwarnUnneededSuppressionsExceptions=REGEX command-line option
partially disables -AwarnUnneededSuppressions.  Most users don't need this.

**Implementation details:**

Added classes `SubtypeIsSubsetQualifierHierarchy` and
`SubtypeIsSupersetQualifierHierarchy`.

Moved the `contractsUtils` field from the visitor to the type factory.

Class renamings:
 * `ContractsUtils` => `ContractsFromMethod`

Method renamings:
 * `ElementUtils.getVerboseName` => `ElementUtils.getQualifiedName`
 * `ElementUtils.getSimpleName` => `ElementUtils.getSimpleSignature`

Field renamings:
 * `AnnotatedTypeMirror.actualType` => `AnnotatedTypeMirror.underlyingType`

Added a formal parameter to methods in `MostlyNoElementQualifierHierarchy`:
 * `leastUpperBoundWithElements`
 * `greatestLowerBoundWithElements`

Removed a formal parameter from methods in `BaseTypeVisitor`:
 * `checkPostcondition`
 * `checkConditionalPostcondition`

In `Analysis.runAnalysisFor()`, changed `boolean` parameter to enum `BeforeOrAfter`.

Removed `org.checkerframework.framework.util.AnnotatedTypes#getIteratedType`; use
`AnnotatedTypeFactory#getIterableElementType(ExpressionTree)` instead.

**Closed issues:**
#3287, #3390, #3681, #3839, #3850, #3851, #3862, #3871, #3884, #3888, #3908,
#3929, #3932, #3935.


Version 3.7.1 (November 2, 2020)
--------------------------------

**User-visible changes:**

The Constant Value Checker supports two new annotations: @EnumVal and @MatchesRegex.

The Nullness Checker supports annotation org.jspecify.annotations.NullnessUnspecified.

**Implementation details:**

AnnotatedIntersectionType#directSuperTypes now returns
List<? extends AnnotatedTypeMirror>.

The @RelevantJavaTypes annotation is now enforced:  a checker issues a warning
if the programmer writes a type annotation on a type that is not listed.

Deprecated CFAbstractTransfer.getValueWithSameAnnotations(), which is no
longer used.  Added new methods getWidenedValue() and getNarrowedValue().

Renamed TestUtilities.assertResultsAreValid() to TestUtilities.assertTestDidNotFail().

Renamed BaseTypeValidator.isValidType() to BaseTypeValidator.isValidStructurally().

New method BaseTypeVisitor#visitAnnotatedType(List, Tree) centralizes checking
of user-written type annotations, even when parsed in declaration locations.

**Closed issues:**
#868, #1908, #2075, #3349, #3362, #3569, #3614, #3637, #3709, #3710, #3711,
#3720, #3730, #3742, #3760, #3770, #3775, #3776, #3792, #3793, #3794, #3819,
#3831.


Version 3.7.0 (October 1, 2020)
-------------------------------

**User-visible changes:**

The new Called Methods Checker tracks methods that have definitely been
called on an object. It automatically supports detecting mis-uses of the
builder pattern in code that uses Lombok or AutoValue.

Accumulation analysis is now supported via a generic Accumulation Checker.
An accumulation analysis is a restricted form of typestate analysis that does
not require a precise alias analysis for soundness. The Called Methods Checker
is an accumulation analysis.

The Nullness Checker supports annotations
org.codehaus.commons.nullanalysis.NotNull,
org.codehaus.commons.nullanalysis.Nullable, and
org.jspecify.annotations.Nullable.

The Signature Checker supports annotations @CanonicalName and @CanonicalNameOrEmpty.
The Signature Checker treats jdk.jfr.Unsigned as an alias for its own @Unsigned annotation.

The shorthand syntax for the -processor command-line argument applies to
utility checkers, such as the Constant Value Checker.

**Implementation details:**

A checker implementation may override AnnotatedTypeFactory.getWidenedAnnotations
to provide special behavior for primitive widening conversions.

Deprecated org.checkerframework.framework.util.MultiGraphQualifierHierarchy and
org.checkerframework.framework.util.GraphQualifierHierarchy.  Removed
AnnotatedTypeFactory#createQualifierHierarchy(MultiGraphFactory) and
AnnotatedTypeFactory#createQualifierHierarchyFactory.  See Javadoc of
MultiGraphQualifierHierarchy for instructions on how to use the new classes and
methods.

Renamed methods:
 * NumberUtils.isFloatingPoint => TypesUtils.isFloatingPoint
 * NumberUtils.isIntegral => TypesUtils.isIntegralPrimitiveOrBoxed
 * NumberUtils.isPrimitiveFloatingPoint => TypeKindUtils.isFloatingPoint
 * NumberUtils.isPrimitiveIntegral => TypeKindUtils.isIntegral
 * NumberUtils.unboxPrimitive => TypeKindUtils.primitiveOrBoxedToTypeKind
 * TypeKindUtils.widenedNumericType => TypeKindUtils.widenedNumericType
 * TypesUtils.isFloating => TypesUtils.isFloatingPrimitive
 * TypesUtils.isIntegral => TypesUtils.isIntegralPrimitive

The CFStore copy constructor now takes only one argument.

**Closed issues:**
#352, #354, #553, #722, #762, #2208, #2239, #3033, #3105, #3266, #3275, #3408,
#3561, #3616, #3619, #3622, #3625, #3630, #3632, #3648, #3650, #3667, #3668,
#3669, #3700, #3701.


Version 3.6.1 (September 2, 2020)
---------------------------------

Documented that the Checker Framework can issue false positive warnings in
dead code.

Documented when the Signedness Checker permits right shift operations.

**Closed issues:**
#3484, #3562, #3565, #3566, #3570, #3584, #3594, #3597, #3598.


Version 3.6.0 (August 3, 2020)
------------------------------

**User-visible changes:**

The Interning Checker supports method annotations @EqualsMethod and
@CompareToMethod.  Place them on methods like equals(), compareTo(), and
compare() to permit certain uses of == on non-interned values.

Added an overloaded version of NullnessUtil.castNonNull that takes an error message.

Added a new option `-Aversion` to print the version of the Checker Framework.

New CFGVisualizeLauncher command-line arguments:
 * `--outputdir`: directory in which to write output files
 * `--string`: print the control flow graph in the terminal
All CFGVisualizeLauncher command-line arguments now start with `--` instead of `-`.

**Implementation details:**

commonAssignmentCheck() now takes an additional argument.  Type system
authors must update their overriding implementations.

Renamed methods:
 * GenericAnnotatedTypeFactory#addAnnotationsFromDefaultQualifierForUse => #addAnnotationsFromDefaultForType and
 * BaseTypeValidator#shouldCheckTopLevelDeclaredType => #shouldCheckTopLevelDeclaredOrPrimitiveType

Removed org.checkerframework.framework.test.FrameworkPer(Directory/File)Test classes.
Use CheckerFrameworkPer(Directory/File)Test instead.

**Closed issues:**

#1395, #2483, #3207, #3223, #3224, #3313, #3381, #3422, #3424, #3428, #3429,
#3438, #3442, #3443, #3447, #3449, #3461, #3482, #3485, #3495, #3500, #3528.


Version 3.5.0 (July 1, 2020)
----------------------------

**User-visible changes:**

Use "allcheckers:" instead of "all:" as a prefix in a warning suppression string.
Writing `@SuppressWarnings("allcheckers")` means the same thing as
`@SuppressWarnings("all")`, unless the `-ArequirePrefixInWarningSuppressions`
command-line argument is supplied.  See the manual for details.

It is no longer necessary to pass -Astubs=checker.jar/javadoc.astub when
compiling a program that uses Javadoc classes.

Renamed command-line arguments:
 * -AshowSuppressWarningKeys to -AshowSuppressWarningsStrings

The Signature Checker no longer considers Java keywords to be identifiers.
Renamed Signature Checker annotations:
 * @BinaryNameInUnnamedPackage => @BinaryNameWithoutPackage
 * @FieldDescriptorForPrimitiveOrArrayInUnnamedPackage => @FieldDescriptorWithoutPackage
 * @IdentifierOrArray => @ArrayWithoutPackage
Added new Signature Checker annotations:
 * @BinaryNameOrPrimitiveType
 * @DotSeparatedIdentifiersOrPrimitiveType
 * @IdentifierOrPrimitiveType

The Nullness Checker now treats `System.getProperty()` soundly.  Use
`-Alint=permitClearProperty` to disable special treatment of
`System.getProperty()` and to permit undefining built-in system properties.

Class qualifier parameters:  When a generic class represents a collection,
a user can write a type qualifier on the type argument, as in
`List<@Tainted Character>` versus `List<@Untainted Character>`.  When a
non-generic class represents a collection with a hard-coded type (as
`StringBuffer` hard-codes `Character`), you can use the new class qualifier
parameter feature to distinguish `StringBuffer`s that contain different
types of characters.

The Dataflow Framework supports backward analysis.  See its manual.

**Implementation details:**

Changed the types of some fields and methods from array to List:
 * QualifierDefaults.validLocationsForUncheckedCodeDefaults()
 * QualifierDefaults.STANDARD_CLIMB_DEFAULTS_TOP
 * QualifierDefaults.STANDARD_CLIMB_DEFAULTS_BOTTOM
 * QualifierDefaults.STANDARD_UNCHECKED_DEFAULTS_TOP
 * QualifierDefaults.STANDARD_UNCHECKED_DEFAULTS_BOTTOM

Dataflow Framework: Analysis is now an interface.  Added AbstractAnalysis,
ForwardAnalysis, ForwardTransferFunction, ForwardAnalysisImpl,
BackwardAnalysis, BackwardTransferFunction, and BackwardAnalysisImpl.
To adapt existing code:
 * `extends Analysis<V, S, T>` => `extends ForwardAnalysisImpl<V, S, T>`
 * `implements TransferFunction<V, S>` => `implements ForwardTransferFunction<V, S>`

In AbstractQualifierPolymorphism, use AnnotationMirrors instead of sets of
annotation mirrors.

Renamed meta-annotation SuppressWarningsKeys to SuppressWarningsPrefix.
Renamed SourceChecker#getSuppressWarningsKeys(...) to getSuppressWarningsPrefixes.
Renamed SubtypingChecker#getSuppressWarningsKeys to getSuppressWarningsPrefixes.

Added GenericAnnotatedTypeFactory#postAnalyze, changed signature of
GenericAnnotatedTypeFactory#handleCFGViz, and removed CFAbstractAnalysis#visualizeCFG.

Removed methods and classes marked deprecated in release 3.3.0 or earlier.

**Closed issues:**
#1362, #1727, #2632, #3249, #3296, #3300, #3356, #3357, #3358, #3359, #3380.


Version 3.4.1 (June 1, 2020)
----------------------------

-Ainfer now takes an argument:
 * -Ainfer=jaifs uses .jaif files to store the results of whole-program inference.
 * -Ainfer=stubs uses .astub files to store the results of whole-program inference.
 * -Ainfer is deprecated but is the same as -Ainfer=jaifs, for backwards compatibility.

New command-line option:
  -AmergeStubsWithSource If both a stub file and a source file are available, use both.

**Closed issues:**
#2893, #3021, #3128, #3160, #3232, #3277, #3285, #3289, #3295, #3302, #3305,
#3307, #3310, #3316, #3318, #3329.


Version 3.4.0 (May 3, 2020)
---------------------------

The annotated jdk8.jar is no longer used.  You should remove any occurrence of
  -Xbootclasspath/p:.../jdk8.jar
from your build scripts.  Annotations for JDK 8 are included in checker.jar.

The Returns Receiver Checker enables documenting and checking that a method
returns its receiver (i.e., the `this` parameter).

**Closed issues:**
#3267, #3263, #3217, #3212, #3201, #3111, #3010, #2943, #2930.


Version 3.3.0 (April 1, 2020)
-----------------------------

**User-visible changes:**

New command-line options:
  -Alint=trustArrayLenZero trust @ArrayLen(0) annotations when determining
  the type of Collections.toArray.

Renamings:
  -AuseDefaultsForUncheckedCode to -AuseConservativeDefaultsForUncheckedCode
    The old name works temporarily but will be removed in a future release.

For collection methods with `Object` formal parameter type, such as
contains, indexOf, and remove, the annotated JDK now forbids null as an
argument.  To make the Nullness Checker permit null, pass
`-Astubs=collection-object-parameters-may-be-null.astub`.

The argument to @SuppressWarnings can be a substring of a message key that
extends at each end to a period or an end of the key.  (Previously, any
substring worked, including the empty string which suppressed all warnings.
Use "all" to suppress all warnings.)

All postcondition annotations are repeatable (e.g., `@EnsuresNonNull`,
`@EnsuresNonNullIf`, ...).

Renamed wrapper annotations (which users should not write):
 * `@DefaultQualifiers` => `@DefaultQualifier.List`
 * `@EnsuresQualifiersIf` => `@EnsuresQualifierIf.List`
 * `@EnsuresQualifiers` => `@EnsuresQualifier.List`
 * `@RequiresQualifiers` => `@RequiresQualifier.List`

**Implementation details:**

Removed `@DefaultInUncheckedCodeFor` and
`@DefaultQualifierInHierarchyInUncheckedCode`.

Renamings:
 * applyUncheckedCodeDefaults() to applyConservativeDefaults()
 * useUncheckedCodeDefault() to useConservativeDefault()
 * AnnotatedTypeReplacer to AnnotatedTypeCopierWithReplacement
 * AnnotatedTypeMerger to AnnotatedTypeReplacer

Deprecated the `framework.source.Result` class; use `DiagMessage` or
`List<DiagMessage>` instead.  If you were creating a `Result` just to
pass it to `report`, then call new methods `reportError` and
`reportWarning` instead.

AbstractTypeProcessor#typeProcessingOver() always gets called.

**Closed issues:**
#1307, #1881, #1929, #2432, #2793, #3040, #3046, #3050, #3056, #3083, #3124,
#3126, #3129, #3132, #3139, #3149, #3150, #3167, #3189.


Version 3.2.0 (March 2, 2020)
-----------------------------

@SuppressWarnings("initialization") suppresses only warnings whose key
contains "initialization".  Previously, it suppressed all warnings issued
by the Nullness Checker or the Initialization Checker.

**Closed issues:**
#2719, #3001, #3020, #3069, #3093, #3120.


Version 3.1.1 (February 3, 2020)
--------------------------------

New command-line options:
  -AassumeDeterministic Unsoundly assume that every method is deterministic
  -AassumePure Unsoundly assume that every method is pure

Renamed -Anocheckjdk to -ApermitMissingJdk.
The old version still works, for backward compatibility.

Renamed -Alint=forbidnonnullarraycomponents to
-Alint=soundArrayCreationNullness.  The old version still works, for
backward compatibility.

Implementation details:
 * Deprecated QualifierHierarchy#getTypeQualifiers.
 * Deprecated Analysis#Analysis(ProcessingEnvironment) and Analysis#Analysis(T,
   int, ProcessingEnvironment); use Analysis#Analysis(), Analysis#Analysis(int),
   Analysis#Analysis(T), and Analysis#Analysis(T, int) instead.
 * Renamed SourceChecker#getMessages to getMessagesProperties.
 * Renamed one overload of SourceChecker.printMessages to printOrStoreMessage.

**Closed issues:**
#2181, #2975, #3018, #3022, #3032, #3036, #3037, #3038, #3041, #3049, #3055,
#3076.


Version 3.1.0 (January 3, 2020)
-------------------------------

Command-line option -AprintGitProperties prints information about the git
repository from which the Checker Framework was compiled.

**Implementation details:**
 * Removed static cache in AnnotationUtils#areSameByClass and added
   AnnotatedTypeFactory#areSameByClass that uses an instance cache.
 * Removed static cache in AnnotationBuilder#fromName and #fromClass.
 * ContractsUtils#getPreconditions takes an ExecutableElement as an argument.
 * ContractsUtils#getContracts returns a Set.
 * Moved ContractUtils.Contract to outer level.
 * Renamed ConditionalPostcondition#annoResult to ConditionalPostcondition#resultValue.

**Closed issues:**
#2867, #2897, #2972.


Version 3.0.1 (December 2, 2019)
--------------------------------

New command-line option for the Constant Value Checker
`-AnoNullStringsConcatenation` unsoundly assumes that every operand of a String
concatenation is non-null.

**Implementation details:**
 * Moved AnnotatedTypes#hasTypeQualifierElementTypes to AnnotationUtils.
 * Deprecated AnnotatedTypes#isTypeAnnotation and AnnotatedTypes#hasTypeQualifierElementTypes.

**Closed issues:**
#945, #1224, #2024, #2744, #2809, #2815, #2818, #2830, #2840, #2853, #2854,
#2865, #2873, #2874, #2878, #2880, #2886, #2888, #2900, #2905, #2919, #2923.


Version 3.0.0 (November 1, 2019)
--------------------------------

The Checker Framework works on both JDK 8 and JDK 11.
 * Type annotations for JDK 8 remain in jdk8.jar.
 * Type annotations for JDK 11 appear in stub files in checker.jar.

Removed the @PolyAll annotation.

**Implementation details:**
 * Removed all previously deprecated methods.
 * AnnotatedTypeFactory#getFnInterfaceFromTree now returns an AnnotatedExecutableType.
 * AnnotationUtils#areSame and #areSameByName now only accept non-null
   AnnotationMirrors

**Closed issues:**
#1169, #1654, #2081, #2703, #2739, #2749, #2779, #2781, #2798, #2820, #2824,
#2829, #2842, #2845, #2848.


Version 2.11.1 (October 1, 2019)
--------------------------------

The manual links to the Object Construction Checker.

**Closed issues:**
#1635, #2718, #2767.


Version 2.11.0 (August 30, 2019)
--------------------------------

The Checker Framework now uses the Java 9 javac API. The manual describes
how to satisfy this dependency, in a way that works on a Java 8 JVM.
Running the Checker Framework on a Java 9 JVM is not yet supported.


Version 2.10.1 (August 22, 2019)
--------------------------------

**Closed issues:**
#1152, #1614, #2031, #2482, #2543, #2587, #2678, #2686, #2690, #2712, #2717,
#2713, #2721, #2725, #2729.


Version 2.10.0 (August 1, 2019)
-------------------------------

Removed the NullnessRawnessChecker.  Use the NullnessChecker instead.

**Closed issues:**
#435, #939, #1430, #1687, #1771, #1902, #2173, #2345, #2470, #2534, #2606,
#2613, #2619, #2633, #2638.


Version 2.9.0 (July 3, 2019)
----------------------------

Renamed the Signedness Checker's @Constant annotation to @SignednessGlb.
Introduced an alias, @SignedPositive, for use by programmers.

Annotated the first argument of Opt.get and Opt.orElseThrow as @NonNull.

Removed meta-annotation @ImplicitFor:
 * Use the new meta-annotation @QualifierForLiteral to replace
   @ImplicitFor(literals, stringpatterns).
 * Use the meta-annotation @DefaultFor to replace @ImplicitFor(typeKinds,
   types).
 * Use the new meta-annotation @UpperBoundFor to specify a qualifier upper
   bound for certain types.
 * You can completely remove
     @ImplicitFor(typeNames = Void.class, literals = LiteralKind.NULL)
   on bottom qualifiers.
     @DefaultFor(types = Void.class)
   and
     @QualifierForLiterals(literals = LiteralKind.NULL)
   are added to the bottom qualifier by default.

Add @DefaultQualifierOnUse and @NoDefaultQualifierOnUse type declaration annotations

New/changed error message keys:
 * initialization.static.fields.uninitialized for uninitialized static fields
 * unary.increment.type.incompatible and unary.decrement.type.incompatible
   replace some occurrences of compound.assignment.type.incompatible

**Implementation details:**
 * Renamed QualifierPolymorphism#annotate methods to resolve
 * Renamed ImplicitsTreeAnnotator to LiteralTreeAnnotator
 * Renamed ImplicitsTypeAnnotator to DefaultForTypeAnnotator
 * Removed TypeUseLocation.TYPE_DECLARATION
 * Removed InheritedFromClassAnnotator, replace with DefaultQualifierForUseTypeAnnotator
 * Rename TreeUtils.isSuperCall and TreeUtils.isThisCall to
 isSuperConstructorCall and isThisConstructorCall

**Closed issues:**
#2247, #2391, #2409, #2434, #2451, #2457, #2468, #2484, #2485, #2493, #2505,
#2536, #2537, #2540, #2541, #2564, #2565, #2585.


Version 2.8.2 (June 3, 2019)
----------------------------

The Signature Checker supports a new type, @FqBinaryName.

Added a template for a repository that you can use to write a custom checker.

Linked to the Checker Framework Gradle plugin, which makes it easy to run
a checker on a project that is built using the Gradle build tool.

Implementation detail: deprecated TreeUtils.skipParens in favor of
TreeUtils.withoutParens which has the same specification.

**Closed issues:**
#2291, #2406, #2469, #2477, #2479, #2480, #2494, #2499.


Version 2.8.1 (May 1, 2019)
---------------------------

Moved text about the Purity Checker into its own chapter in the manual.

**Closed issues:**
#660, #2030, #2223, #2240, #2244, #2375, #2407, #2410, #2415, #2420, #2421,
#2446, #2447, #2460, #2462.


Version 2.8.0 (April 3, 2019)
-----------------------------

Support `androidx.annotation.RecentlyNonNull` and `RecentlyNullable` (as of
2.6.0, but not previously documented).

The following qualifiers are now repeatable:  `@DefaultQualifier`
`@EnsuresQualifierIf` `@EnsuresQualifier` `@RequiresQualifier`.  Therefore,
users generally do not need to write the following wrapper annotations:
`@DefaultQualifiers` `@EnsuresQualifiersIf` `@EnsuresQualifiers`
`@RequiresQualifiers`.

New command-line option `-ArequirePrefixInWarningSuppressions` makes
`@SuppressWarnings` recognize warning keys of the form
"checkername:key.about.problem" but ignore warning keys of the form
"key.about.problem" without the checker name as a prefix.

New CONSTRUCTOR_RESULT enum constant in TypeUseLocation makes it possible to
set default annotations for constructor results.

Clarified the semantics of annotations on class and constructor declarations.
See Section 25.5 "Annotations on classes and constructors" in the manual.

Interface changes:
 * Added protected methods to BaseTypeVisitor so that checkers can change the
   checks for annotations on classes, constructor declarations, and constructor
   invocations.
 * Removed BaseTypeVisitor#checkAssignability and BaseTypeVisitor#isAssignable
   methods.
 * Renamed AnnotatedTypeFactory#getEnclosingMethod to
   AnnotatedTypeFactory#getEnclosingElementForArtificialTree

**Closed issues:**
#2159, #2230, #2318, #2324, #2330, #2334, #2343, #2344, #2353, #2366, #2367,
#2370, #2371, #2385.


Version 2.7.0 (March 1, 2019)
-----------------------------

The manual links to the AWS crypto policy compliance checker, which enforces
that no weak cipher algorithms are used with the Java crypto API.

The Nullness Checker supports RxJava annotations
io.reactivex.annotations.NonNull and io.reactivex.annotations.Nullable.

The checker-qual artifact (jar file) contains an OSGi manifest.

New TYPE_DECLARATION enum constant in TypeUseLocation makes it possible to
(for example) set defaults annotations for class/interface definitions.

Interface changes:
 * Renamed the "value" element of the @HasSubsequence annotation to
   "subsequence".
 * Renamed @PolySignedness to @PolySigned.
 * Renamed AnnotatedTypeFactory.ParameterizedMethodType to
   ParameterizedExecutableType.

Added missing checks regarding annotations on classes, constructor
declarations, and constructor invocations.  You may see new warnings.

**Closed issues:**
#788, #1751, #2147, #2163, #2186, #2235, #2243, #2263, #2264, #2286, #2302,
#2326, #2327.


Version 2.6.0 (February 3, 2019)
--------------------------------

The manual includes a section about how to use Lombok and the Checker
Framework simultaneously.

Commons CSV has been added to the annotated libraries on Maven Central.

Some error messages have been changed to improve comprehensibility,
such as by adjusting wording or adding additional information.

Relevant to type system implementers:
Renamed method areSameIgnoringValues to areSameByName.

**Closed issues:**
#2008, #2166, #2185, #2187, #2221, #2224, #2229, #2234, #2248.
Also fixed false negatives in handling of Map.get().


Version 2.5.8 (December 5, 2018)
--------------------------------

The manual now links to the AWS KMS compliance checker, which enforces
that calls to AWS KMS only generate 256-bit keys.

**Closed issues:**
#372, #1678, #2207, #2212, #2217.


Version 2.5.7 (November 4, 2018)
--------------------------------

New @EnsuresKeyFor and @EnsuresKeyForIf method annotations permit
specifying the postcondition that a method gives some value a @KeyFor type.

The manual links to the Rx Thread & Effect Checker, which enforces
UI Thread safety properties for stream-based Android applications.

**Closed issues:**
#1014, #2151, #2178, #2180, #2183, #2188, #2190, #2195, #2196, #2198, #2199.


Version 2.5.6 (October 3, 2018)
-------------------------------

Introduce checker-qual-android artifact that is just like the checker-qual
artifact, but the qualifiers have classfile retention.  This is useful for
Android projects.

Removed the code for the checker-compat-qual artifact.  It was only useful
for Java 7, which the Checker Framework no longer supports.  The
checker-compat-qual artifact remains available on Maven Central, with
versions 2.5.5 and earlier.

**Closed issues:**
#2135, #2157, #2158, #2164, #2171.


Version 2.5.5 (August 30, 2018)
-------------------------------

Implicit imports (deprecated in November 2014) are no longer supported.

Renamed the testlib Maven artifact to framework-test.

Removed command-line option -AprintErrorStack, which is now the default.
Added -AnoPrintErrorStack to disable it (which should be rare).

Replaced ErrorReporter class with BugInCF and UserError exceptions.

**Closed issues:**
#1999, #2008, #2023, #2029, #2074, #2088, #2098, #2099, #2102, #2107.


Version 2.5.4 (August 1, 2018)
------------------------------

**Closed issues:**
#2030, #2048, #2052, #2059, #2065, #2067, #2073, #2082.


Version 2.5.3 (July 2, 2018)
----------------------------

**Closed issues:**
#266, #1248, #1678, #2010, #2011, #2018, #2020, #2046, #2047, #2054.


Version 2.5.2 (June 1, 2018)
----------------------------

In the Map Key Checker, null is now @UnknownKeyFor.  See the "Map Key Checker"
chapter in the manual for more details.

**Closed issues:**
#370, #469, #1701, #1916, #1922, #1959, #1976, #1978, #1981, #1983, #1984, #1991, #1992.


Version 2.5.1 (May 1, 2018)
---------------------------

Added a Maven artifact of the Checker Framework testing library, testlib.

**Closed issues:**
#849, #1739, #1838, #1847, #1890, #1901, #1911, #1912, #1913, #1934, #1936,
#1941, #1942, #1945, #1946, #1948, #1949, #1952, #1953, #1956, #1958.


Version 2.5.0 (April 2, 2018)
-----------------------------

Declaration annotations that are aliases for type annotations are now treated
as if they apply to the top-level type.  See "Declaration annotations" section
in the "Warnings" chapter in the manual for more details.

Ended support for annotations in comments.  See "Migrating away from
annotations in comments" section in the "Handling legacy code" chapter in the
manual for instructions on how to remove annotations from comments.

**Closed issues:**
#515, #1667, #1739, #1776, #1819, #1863, #1864, #1865, #1866, #1867, #1870,
#1876, #1879, #1882, #1898, #1903, #1905, #1906, #1910, #1914, #1915, #1920.


Version 2.4.0 (March 1, 2018)
-----------------------------

Added the Index Checker, which eliminates ArrayIndexOutOfBoundsException.

Added the Optional Checker, which verifies uses of Java 8's Optional class.

Removed the Linear Checker, whose implementation was inconsistent with its
documentation.

Added a @QualifierArgument annotation to be used on pre- and postcondition
  annotations created by @PreconditionAnnotation, @PostconditionAnnotation,
  and @ConditionalPostconditionAnnotation. This allows qualifiers with
  arguments to be used in pre- and postconditions.

Added new type @InternalFormForNonArray to the Signature Checker

Moved annotated libraries from checker/lib/*.jar to the Central Repository:
https://search.maven.org/#search%7Cga%7C1%7Cg%3A%22org.checkerframework.annotatedlib%22

Moved the Javadoc stub file from checker/lib/javadoc.astub to
checker/resources/javadoc.astub.

Simplified the instructions for running the Checker Framework with Gradle.

The Checker Framework Eclipse plugin is no longer released nor supported.

**Closed issues:**
#65, #66, #100, #108, #175, #184, #190, #194, #209, #239, #260, #270, #274,
#293, #302, #303, #306, #321, #325, #341, #356, #360, #361, #371, #383, #385,
#391, #397, #398, #410, #423, #424, #431, #430, #432, #548, #1131, #1148,
#1213, #1455, #1504, #1642, #1685, #1770, #1796, #1797, #1801, #1809, #1810,
#1815, #1817, #1818, #1823, #1831, #1837, #1839, #1850, #1851, #1852, #1861.


Version 2.3.2 (February 1, 2018)
--------------------------------

**Closed issues:**
#946, #1133, #1232, #1319, #1625, #1633, #1696, #1709, #1712, #1734, #1738,
#1749, #1754, #1760, #1761, #1768, #1769, #1781.


Version 2.3.1 (January 2, 2018)
-------------------------------

**Closed issues:**
#1695, #1696, #1697, #1698, #1705, #1708, #1711, #1714, #1715, #1724.


Version 2.3.0 (December 1, 2017)
--------------------------------

Removed the deprecated @LazyNonNull type qualifier.
Deprecated most methods in InternalUtils and moved them to either
TreeUtils or TypesUtils. Adapted a few method names and parameter
orders for consistency.

**Closed issues:**
#951, #1356, #1495, #1602, #1605, #1623, #1628, #1636, #1641, #1653, #1655,
#1664, #1665, #1681, #1684, #1688, #1690.


Version 2.2.2 (November 2, 2017)
--------------------------------

The Interning Checker supports a new annotation, @InternedDistinct, which
indicates that the value is not equals() to any other value.

An annotated version of the Commons IO library appears in checker/lib/ .

Closed issue #1586, which required re-opening issues 293 and 341 until
proper fixes for those are implemented.

**Closed issues:**
#1386, #1389, #1423, #1520, #1529, #1530, #1531, #1546, #1553, #1555, #1565,
#1570, #1579, #1580, #1582, #1585, #1586, #1587, #1598, #1609, #1615, #1617.


Version 2.2.1 (September 29, 2017)
----------------------------------

Deprecated some methods in AnnotatedTypeMirror and AnnotationUtils, to
be removed after the 2.2.1 release.

The qualifiers and utility classes in checker-qual.jar are compiled to Java 8
byte code. A new jar, checker-qual7.jar, includes the qualifiers and utility
classes compiled to Java 7 byte code.

**Closed issues:**
#724, #1431, #1442, #1459, #1464, #1482, #1496, #1499, #1500, #1506, #1507,
#1510, #1512, #1522, #1526, #1528, #1532, #1535, #1542, #1543.


Version 2.2.0 (September 5, 2017)
---------------------------------

A Java 8 JVM is required to run the Checker Framework.
You can still typecheck and compile Java 7 (or earlier) code.
With the "-target 7" flag, the resulting .class files still run with JDK 7.

The stub file format has changed to be more similar to regular Java syntax.
Most notably, receiver annotations are written using standard Java 8 syntax
(a special first formal paramter named "this") and inner classes are written
using standard Java syntax (rather than at the top level using a name that
contains "$". You need to update your stub files to conform to the new syntax.

**Closed issues:**
#220, #293, #297, #341, #375, #407, #536, #571, #798, #867, #1180, #1214, #1218,
#1371, #1411, #1427, #1428, #1435, #1438, #1450, #1456, #1460, #1466, #1473,
#1474.


Version 2.1.14 (3 August 2017)
------------------------------

Nullness Checker change to annotated JDK:  The type argument to the Class,
Constructor, and Optional classes may now be annotated as @Nullable or
@NonNull.  The nullness of the type argument doesn't matter, but this
enables easier integration with generic clients.

Many crashes and false positives associated with uninferred method type
arguments have been correct. By default, uninferred method type arguments,
which can happen with Java 8 style target type contexts, are silently ignored.
Use the option -AconservativeUninferredTypeArguments to see warnings about
method calls where the Checker Framework fails to infer type arguments.

**Closed issues:**
#753, #804, #961, #1032, #1062, #1066, #1098, #1209, #1280, #1316, #1329, #1355,
#1365, #1366, #1367, #1377, #1379, #1382, #1384, #1397, #1398, #1399, #1402,
#1404, #1406, #1407.


Version 2.1.13 (3 July 2017)
----------------------------

Verified that the Checker Framework builds from source on Windows Subsystem
for Linux, on Windows 10 Creators Edition.

The manual explains how to configure Android projects that use Android Studio
3.0 and Android Gradle Plugin 3.0.0, which support type annotations.

**Closed issues:**
#146, #1264, #1275, #1290, #1303, #1308, #1310, #1312, #1313, #1315, #1323,
#1324, #1331, #1332, #1333, #1334, #1347, #1357, #1372.


Version 2.1.12 (1 June 2017)
----------------------------

The manual links to Glacier, a class immutability checker.

The stubparser license has been updated.  You can now use stubparser under
either the LGPL or the Apache license, whichever you prefer.

**Closed issues:**
#254, #1201, #1229, #1236, #1239, #1240, #1257, #1265, #1270, #1271, #1272,
#1274, #1288, #1291, #1299, #1304, #1305.


Version 2.1.11 (1 May 2017)
---------------------------

The manual contains new FAQ (frequently asked questions) sections about
false positive warnings and about inference for field types.

**Closed issues:**
#989, #1096, #1136, #1228.


Version 2.1.10 (3 April 2017)
-----------------------------

The Constant Value Checker, which performs constant propagation, has been
extended to perform interval analysis -- that is, it determines, for each
expression, a statically-known lower and upper bound.  Use the new
@IntRange annotation to express this.  Thanks to Jiasen (Jason) Xu for this
feature.

**Closed issues:**
#134, #216, #227, #307, #334, #437, #445, #718, #1044, #1045, #1051, #1052,
#1054, #1055, #1059, #1077, #1087, #1102, #1108, #1110, #1111, #1120, #1124,
#1127, #1132.


Version 2.1.9 (1 March 2017)
----------------------------

By default, uninferred method type arguments, which can happen with Java 8
style target type contexts, are silently ignored, removing many false
positives.  The new option -AconservativeUninferredTypeArguments can be used to
get the conservative behavior.

**Closed issues:**
#1006, #1011, #1015, #1027, #1035, #1036, #1037, #1039, #1043, #1046, #1049,
#1053, #1072, #1084.


Version 2.1.8 (20 January 2017)
-------------------------------

The Checker Framework webpage has moved to https://checkerframework.org/.
Old URLs should redirect to the new one, but please update your links
and let us know if any old links are broken rather than redirecting.

The documentation has been reorganized in the Checker Framework repository.
The manual, tutorial, and webpages now appear under checker-framework/docs/.

**Closed issues:**
#770, #1003, #1012.


Version 2.1.7 (3 January 2017)
------------------------------

Manual improvements:
 * Added a link to jOOQ's SQL checker.
 * Documented the `-AprintVerboseGenerics` command-line option.
 * Better explanation of relationship between Fake Enum and Subtyping Checkers.

**Closed issues:**
#154, #322, #402, #404, #433, #531, #578, #720, #795, #916, #953, #973, #974,
#975, #976, #980, #988, #1000.


Version 2.1.6 (1 December 2016)
-------------------------------

**Closed issues:**
#412, #475.


Version 2.1.5 (2 November 2016)
-------------------------------

The new class org.checkerframework.checker.nullness.Opt provides every
method in Java 8's java.util.Optional class, but written for possibly-null
references rather than for the Optional type.  This can shorten code that
manipulates possibly-null references.

In bytecode, type variable upper bounds of type Object may or may not have
been explicitly written.  The Checker Framework now assumes they were not
written explicitly in source code and defaults them as implicit upper bounds.

The manual describes how to run a checker within the NetBeans IDE.

The manual describes two approaches to creating a type alias or typedef.

**Closed issues:**
#643, #775, #887, #906, #941.


Version 2.1.4 (3 October 2016)
------------------------------

**Closed issues:**
#885, #886, #919.


Version 2.1.3 (16 September 2016)
---------------------------------

**Closed issues:**
#122, #488, #495, #580, #618, #647, #713, #764, #818, #872, #893, #894, #901,
#902, #903, #905, #913.


Version 2.1.2 (1 September 2016)
--------------------------------

**Closed issues:**
#182, #367, #712, #811, #846, #857, #858, #863, #870, #871, #878, #883, #888.


Version 2.1.1 (1 August 2016)
-----------------------------

The codebase conforms to a consistent coding style, which is enforced by
a git pre-commit hook.

AnnotatedTypeFactory#createSupportedTypeQualifiers() must now return a mutable
list.  Checkers that override this method will have to be changed.

**Closed issues:**
#384, #590, #681, #790, #805, #809, #810, #820, #824, #826, #829, #838, #845,
#850, #856.


Version 2.1.0 (1 July 2016)
---------------------------

The new Signedness Checker prevents mixing of unsigned and signed
values and prevents meaningless operations on unsigned values.

The Lock Checker expresses the annotated variable as `<self>`;
previously it used `itself`, which may conflict with an identifier.

**Closed issues:**
#166, #273, #358, #408, #471, #484, #594, #625, #692, #700, #701, #711, #717,
#752, #756, #759, #763, #767, #779, #783, #794, #807, #808.


Version 2.0.1 (1 June 2016)
---------------------------

We renamed method annotateImplicit to addComputedTypeAnnotations.  If you
have implemented a checker, you need to change occurrences of
annotateImplicit to addComputedTypeAnnotations.

The Checker Framework (checker.jar) is now placed on the processorpath
during compilation.  Previously, it was placed on the classpath.  The
qualifiers (checker-qual.jar) remain on the classpath.  This change should
reduce conflicts between your code and the Checker Framework.  If your code
depends on classes in the Checker Framework, then you should add those
classes to the classpath when you run the compiler.

**Closed issues:**
#171, #250, #291, #523, #577, #672, #680, #688, #689, #690, #691, #695, #696,
#698, #702, #704, #705, #706, #707, #720, #721, #723, #728, #736, #738, #740.


Version 2.0.0 (2 May 2016)
--------------------------

Inference:

 * The infer-and-annotate.sh script infers annotations and inserts them in
   your source code.  This can reduce the burden of writing annotations and
   let you get started using a type system more quickly.  See the
   "Whole-program inference" section in the manual for details.

Type systems:

 * The Lock Checker has been replaced by a new implementation that provides
   a stronger guarantee.  The old Lock Checker prevented two threads from
   simultaneously using a given variable, but race conditions were still
   possible due to aliases.  The new Lock Checker prevents two threads from
   simultaneously dereferencing a given value, and thus prevents race
   conditions.  For details, see the "Lock Checker" chapter in the manual,
   which has been rewritten to describe the new semantics.

 * The top type qualifier for the Signature String type system has been
   renamed from @UnannotatedString to @SignatureUnknown.  You shouldn't
   ever write this annotation, but if you perform separate compilation (for
   instance, if you do type-checking with the Signature String Checker
   against a library that is annotated with Signature String annotations),
   then you need to re-compile the library.

 * The IGJ, OIGJ, and Javari Checkers are no longer distributed with the
   Checker Framework.  If you wish to use them, install version 1.9.13 of
   the Checker Framework.  The implementations have been removed because
   they were not being maintained.  The type systems are valuable, but the
   type-checkers should be rewritten from scratch.

Documentation improvements:

 * New manual section "Tips for creating a checker" shows how to break down
   the implementation of a type system into small, manageable pieces.

 * Improved instructions for using Maven and Gradle, including for Android
   code.

Tool changes:

 * The Checker Framework Live Demo webpage lets you try the Checker
   Framework without installing it:  http://eisop.uwaterloo.ca/live/

 * New command-line arguments -Acfgviz and -Averbosecfg enable better
   debugging of the control-flow-graph generation step of type-checking.

 * New command-line argument -Ainfer is used by the infer-and-annotate.sh
   script that performs type inference.

**Closed issues:**
#69, #86, #199, #299, #329, #421, #428, #557, #564, #573, #579, #665, #668, #669,
#670, #671.


Version 1.9.13 (1 April 2016)
-----------------------------

Documentation:
 * Clarified Maven documentation about use of annotations in comments.
 * Added FAQ about annotating fully-qualified type names.

**Closed issues:**
#438, #572, #579, #607, #624, #631.


Version 1.9.12 (1 March 2016)
-----------------------------

The Checker Framework distribution contains annotated versions
of libraries in directory checker-framework/checker/lib/.
During type-checking, you should put these versions first on your classpath,
to obtain more precise type-checking with fewer false positive warnings.

tools.jar is no longer required to be on the classpath when using
checker-qual.jar

The Signature String Checker supports two new string representations of a
Java type: @InternalForm and @ClassGetSimpleName.

The manual documents how to run a pluggable type-checker in IntelliJ IDEA.

The instructions on how to run a type-checker in Gradle have been updated to
use the artifacts in Maven Central. Examples using the instructions have been
added under checker-framework/docs/examples/GradleExamples/.

Renamed enum DefaultLocation to TypeUseLocation.

**Closed issues:**
#130, #263, #345, #458, #559, #559, #574, #582, #596.


Version 1.9.11 (1 February 2016)
--------------------------------

Renamed and merged -AuseSafeDefaultsForUnannotatedSourceCode and
-AsafeDefaultsForUnannotatedBytecode command-line options to
-AuseDefaultsForUncheckedCode that takes arguments source and bytecode.

For type-system developers:

* The previously deprecated
  org.checkerframework.framework.qual.TypeQualifier{s} annotations
  were removed.
* Every type system uses the CLIMB-to-top defaulting scheme, unless it
  explicitly specifies a different one.  Previously a type system needed
  to explicitly request CLIMB-to-top, but now it is the default.

**Closed issues:**
#524, #563, #568.


Version 1.9.10 (4 January 2016)
-------------------------------

The Checker Framework distribution files now contain a version number:
for example, checker-framework-1.9.9.zip rather than checker-framework.zip.

The Nullness Checker supports the org.eclipse.jgit.annotations.Nullable and
NonNull annotations.

Buildfiles do less unnecessary recomputation.

Documentation:
 * Documented how to initialize circular data structures in the
   Initialization type system.
 * Linked to David Bürgin's Nullness Checker tutorial at
   https://github.com/glts/safer-spring-petclinic/wiki
 * Acknowledged more contributors in the manual.

For type-system developers:
 * The org.checkerframework.framework.qual.TypeQualifier{s} annotations are
   now deprecated.  To indicate which annotations a checker supports, see
   https://checkerframework.org/manual/#creating-indicating-supported-annotations .
   Support for TypeQualifier{s} will be removed in the next release.
 * Renamed
   org.checkerframework.framework.qual.Default{,Qualifier}ForUnannotatedCode to
   DefaultInUncheckedCodeFor and DefaultQualifierInHierarchyInUncheckedCode.

**Closed issues:**
#169, #363, #448, #478, #496, #516, #529.


Version 1.9.9 (1 December 2015)
-------------------------------

Fixed issues:  #511, #513, #514, #455, #527.

Removed the javac_maven script and batch file,
which had been previously deprecated.


Version 1.9.8 (9 November 2015)
-------------------------------

Field initialization warnings can now be suppressed for a single field at a
time, by placing @SuppressWarnings("initialization") on the field declaration.

Updated Maven instructions to no longer require a script.
Added an example of how to use the instructions under
docs/examples/MavenExample.

The javac_maven script (and batch file) are deprecated and will be
removed as of December 2015.

Fixed issues:  #487, #500, #502.


Version 1.9.7 (24 October 2015)
-------------------------------

Fixed issues:  #291, #474.


Version 1.9.6 (8 October 2015)
------------------------------

Fixed issue:  #460.


Version 1.9.5 (1 September 2015)
--------------------------------

Test Framework Updates:
  * The test framework has been refactored to improve extensibility.
  * Tests that previously extended ParameterizedCheckerTest or
    CheckerTest should extend either CheckerFrameworkTest or nothing.
  * If a test used methods that were previously found on
    CheckerTest, you may find them in TestUtilities.

Fixed issues:  #438, #457, #459.


Version 1.9.4 (4 August 2015)
-----------------------------

Documented the notion of a compound checker, which depends on other checkers
  and automatically runs them.

Renamed -AuseConservativeDefaultsForUnannotatedSourceCode command-line
  option to -AuseSafeDefaultsForUnannotatedSourceCode

Moved the Checker Framework version control repository from Google Code to
GitHub, and from the Mercurial version control system to Git.  If you have
cloned the old repository, then discard your old clone and create a new one
using this command:
  git clone https://github.com/typetools/checker-framework.git

Fixed issues:  #427, #429, #434, #442, #450.


Version 1.9.3 (1 July 2015)
---------------------------

New command-line options:
 * -AsafeDefaultsForUnannotatedBytecode causes a checker to use conservative
   defaults for .class files that were compiled without running the given
   checker.  Without this option, type-checking is unsound (that is, there
   might be errors at run time even though the checker issues no warnings).
 * -AuseConservativeDefaultsForUnannotatedSourceCode uses conservative
   annotations for unannotated type uses.  Use this when compiling a library in
   which some but not all classes are annotated.

Various bug fixes and documentation improvements.

Fixed issues: #436.


Version 1.9.2 (1 June 2015)
---------------------------

Internationalization Format String Checker:
This new type-checker prevents use of incorrect internationalization
format strings.

Fixed issues: #434.


Version 1.9.1 (1 May 2015)
--------------------------

New FAQ entry:
  "How does the Checker Framework compare with Eclipse's null analysis?"


Version 1.9.0 (17 April 2015)
-----------------------------

Bug fixes for generics, especially type parameters:
   * Manual chapter 21 "Generics and polymorphism" has been expanded,
     and it gives more information on annotating type parameters.
   * The qualifier on a type parameter (e.g. <@HERE T> ) only applies
     to the lower bound of that type parameter.  Previously it also
     applied to the upper bound.
   * Unannotated, unbounded wildcards are now qualified with the
     annotations of the type parameter to which they are an argument.
     See the new manual section 23.3.4 for more details.
   * Warning "bound.type.incompatible" is issued if the lower bound of
     a type parameter or wildcard is a supertype of its upper bound,
     e.g.  <@Nullable T extends @NonNull Object>
   * Method type argument inference has been improved. Fewer warnings
     should be issued when method invocations omit type arguments.
   * Added command-line option -AprintVerboseGenerics to print more
     information about type parameters and wildcards when they appear
     in warning messages.

Reflection resolution:
If you supply the -AresolveReflection command-line option, the Checker
Framework attempts to resolve reflection.  This reduces the number of
false positive warnings caused by reflection.

The documentation for the Map Key Checker has been moved into its own
chapter in the manual.

Fixed issues: #221, #241, #313, #314, #328, #335, #337, #338, #339, #355, #369,
              #376, #378, #386, #388, #389, #393, #403, #404, #413, #414, #415,
              #417, #418, #420, #421, #422, #426.


Version 1.8.11 (2 March 2015)
-----------------------------

Fixed issues: #396, #400, #401.


Version 1.8.10 (30 January 2015)
--------------------------------

Fixed issues: #37, #127, #350, #364, #365, #387, #392, #395.


Version 1.8.9 (19 December 2014)
--------------------------------

Aliasing Checker:
This new type-checker ensures that an expression has no aliases.

Fixed issues: #362, #380, #382.


Version 1.8.8 (26 November 2014)
--------------------------------

@SuppressWarnings("all") suppresses all Checker Framework warnings.

Implicit imports are deprecated, including the jsr308_imports environment
variable and the -jsr308_imports ... and -Djsr308.imports=... command-line
options.

For checkers bundled with the Checker Framework, package names may now
be omitted when running from the command line.
E.g.
    javac -processor NullnessChecker MyFile.java

The Nullness checker supports Android annotations
android.support.annotation.NonNull and android.support.annotation.Nullable.

Fixed issues: #366, #379.


Version 1.8.7 (30 October 2014)
-------------------------------

Fix performance regression introduced in release 1.8.6.

Nullness Checker:
  * Updated Nullness annotations in the annotated JDK.
    See issues: #336, #340, #374.
  * String concatenations with null literals are now @NonNull
    rather than @Nullable.  See issue #357.

Fixed issues:  #200, #300, #332, #336, #340, #357, #359, #373, #374.


Version 1.8.6 (25 September 2014)
---------------------------------

Method Reference and Lambda Expression Support:
The Checker Framework now supports type-checking method references
and lambda expressions to ensure they are congruent with the
functional interface they are assigned to. The bodies of lambda expressions
are also now type-checked similarly to regular method bodies.

Dataflow:
 * Handling of the following language features has been improved:
   boxed Booleans, finally blocks, switch statements, type casts, enhanced
   for loops
 * Performance improvements

Annotations:
The checker-compat-qual.jar is now included with the Checker Framework
release.  It can also be found in Maven Central at the coordinates:
org.checkerframework:checker-compat-qual
Annotations in checker-compat-qual.jar do not require Java 8 but
can only be placed in annotation locations valid in Java 7.


Version 1.8.5 (29 August 2014)
------------------------------

Eclipse Plugin:
All checkers in the Checker Framework manual now appear in the
Eclipse plugin by default.  Users no longer have to include
checker.jar on their classpath to run any of the built-in checkers.

Improved Java 7 compatibility and introduced Java 7 compliant
annotations for the Nullness Checker.  Please see the section on
"Class-file compatibility with Java 7" in the manual for more details.

Fixed issue #347.


Version 1.8.4 (1 August 2014)
-----------------------------

The new Constant Value Checker is a constant propagation analysis:  it
determines which variable values can be known at compile time.

Overriding methods now inherit declaration annotations from methods they
override, if the declaration annotation is meta-annotate with
@InheritedAnnotation.  In particular, the purity annotations @SideEffectFree,
@Deterministic, and @Pure are inherited.

Command-line options:
 * Renamed the -AenablePurity command-line flag to -AcheckPurityAnnotations.
 * Added a command-line option -AoutputArgsToFile to output all command-line
   options passed to the compiler to a file.  This is especially useful when
   debugging Maven compilation.

Annotations:
These changes are relevant only to people who wish to use pluggable
type-checking with a standard Java 7 toolset.  (If you are not having
trouble with your Java 7 JVM, then you don't care about them.)
 * Made clean-room reimplementations of nullness-related annotations
   compatible with Java 7 JVMs, by removing TYPE_USE as a target.
 * Added a new set of Java 7 compatibility annotations for the Nullness Checker
   in the org.checkerframework.checker.nullness.compatqual package. These
   annotations do not require Java 8 but can only be placed in annotation
   locations valid in Java 7.

Java 8 support:
The Checker Framework no longer crashes when type-checking code with lambda
expressions, but it does issue a lambda.unsupported warning when
type-checking code containing lambda expressions.  Full support for
type-checking lambda expressions will appear in a future release.

Fixed issue #343.


Version 1.8.3 (1 July 2014)
---------------------------

Updated the Initialization Checker section in the manual with
a new introduction paragraph.

Removed the Maven plugin section from the manual as the plugin is
no longer maintained and the final release was on June 2, #2014.
The javac_maven script (and batch file) are available to use
the Checker Framework from Maven.

Fixed issue #331.


Version 1.8.2 (2 Jun 2014)
--------------------------

Converted from using rt.jar to ct.sym for creating the annotated jdk.
Using the annotated jdk on the bootclasspath of a VM will cause the
vm to crash immediately.

The Lock Checker has been rewritten to support dataflow analysis.
It can now understand conditional expressions, for example, and
knows that "lock" is held in the body of statements like
"if (lock.tryLock()) { ... }"
The Lock Checker chapter in the manual has been updated accordingly
and describes the new Lock Checker features in detail.

Provided a javac_maven script (and batch file) to make it simpler
to use the Checker Framework from Maven.  The Maven plug-in is deprecated
and will be removed as of July 1, 2014. Added an explanation of how
to use the script in the Maven section of the manual.

The Checker Framework installation instructions in the manual have
been updated.

Fixed issues: #312, #315, #316, #318, #319, #324, #326, #327.


Version 1.8.1 (1 May 2014)
--------------------------

Support to directly use the Java 8 javac in addition to jsr308-langtools.
Added docs/examples directory to checker-framework.zip.
New section in the manual describing the contents of checker-framework.zip.

Fixed issues: #204, #304, #320.


Version 1.8.0 (2 April 2014)
----------------------------

Added the GUI Effect Checker, which prevents "invalid thread access" errors
when a background thread in a GUI attempts to access the UI.

Changed the Java package of all type-checkers and qualifiers.  The package
"checkers" has been renamed to "org.checkerframeork.checker".  This
requires you to change your import statements, such as from
  import checkers.nullness.quals.*;
to
  import org.checkerframework.checker.nullness.qual.*;
It also requires you to change command-line invocations of javac, such as from
  javac -processor checkers.nullness.NullnessChecker ...
to
  javac -processor org.checkerframework.checker.nullness.NullnessChecker ...

Restructured the Checker Framework project and package layout,
using the org.checkerframework prefix.


Version 1.7.5 (5 March 2014)
----------------------------

Minor improvements to documentation and demos.
Support a few new units in the UnitsChecker.


Version 1.7.4 (19 February 2014)
--------------------------------

Error messages now display the error key that can be used in
SuppressWarnings annotations. Use -AshowSuppressWarningKeys to
show additional keys.

Defaulted type qualifiers are now stored in the Element and written
to the final bytecode.

Reduce special treatment of checkers.quals.Unqualified.

Fixed issues: #170, #240, #265, #281.


Version 1.7.3 (4 February 2014)
-------------------------------

Fixes for Issues #210, #253, #280, #288.

Manual:
   Improved discussion of checker guarantees.

Maven Plugin:
   Added option useJavacOutput to display exact compiler output.

Eclipse Plugin:
   Added the Format String Checker to the list of built-in checkers.


Version 1.7.2 (2 January 2014)
------------------------------

Fixed issues: #289, #292, #295, #296, #298.


Version 1.7.1 (9 December 2013)
-------------------------------

Fixes for Issues #141, #145, #257, #261, #269, #267, #275, #278, #282, #283, #284, #285.

**Implementation details:**

Renamed AbstractBasicAnnotatedTypeFactory to GenericAnnotatedTypeFactory


Version 1.7.0 (23 October 2013)
-------------------------------

Format String Checker:
  This new type-checker ensures that format methods, such as
  System.out.printf, are invoked with correct arguments.

Renamed the Basic Checker to the Subtyping Checker.

Reimplemented the dataflow analysis that performs flow-sensitive type
  refinement.  This fixes many bugs, improves precision, and adds features.
  Many more Java expressions can be written as annotation arguments.

Initialization Checker:
  This new abstract type-checker verifies initialization properties.  It
  needs to be combined with another type system whose proper initialization
  should be checked.  This is the new default initialzation checker for the
  Nullness Checker.  It is based on the "Freedom Before Commitment" approach.

Renamed method annotations used by the Nullness Checker:
  @AssertNonNullAfter => @EnsuresNonNull
  @NonNullOnEntry => @RequiresNonNull
  @AssertNonNullIfTrue(...) => @IfMethodReturnsFalseEnsuresNonNull
  @AssertNonNullIfFalse(...) => @IfMethodReturnsFalseEnsuresNonNull
  @LazyNonNull => @MonotonicNonNull
  @AssertParametersNonNull => [no replacement]
Removed annotations used by the Nullness Checker:
  @AssertParametersNonNull
Renamed type annotations used by the Initialization Checker:
  @NonRaw => @Initialized
  @Raw => @UnknownInitialization
  new annotation @UnderInitialization
The old Initialization Checker (that uses @Raw and @NonRaw) can be invoked
  by invoking the NullnessRawnessChecker rather than the NullnessChecker.

Purity (side effect) analysis uses new annotations @SideEffectFree,
  @Deterministic, and @TerminatesExecution; @Pure means both @SideEffectFree
  and @Deterministic.

Pre- and postconditions about type qualifiers are available for any type system
  through @RequiresQualifier, @EnsuresQualifier and @EnsuresQualifierIf.  The
  contract annotations for the Nullness Checker (e.g. @EnsuresNonNull) are now
  only a special case of these general purpose annotations.
  The meta-annotations @PreconditionAnnotation, @PostconditionAnnotation, and
  @ConditionalPostconditionAnnotation can be used to create more special-case
  annotations for other type systems.

Renamed assertion comment string used by all checkers:
  @SuppressWarnings => @AssumeAssertion

To use an assert statement to suppress warnings, the assertion message must
  include the string "@AssumeAssertion(warningkey)".  Previously, just the
  warning key sufficed, but the string @SuppressWarnings(warningkey) was
  recommended.

New command-line options:
  -AonlyDefs and -AonlyUses complement existing -AskipDefs and -AskipUses
  -AsuppressWarnings Suppress warnings matching the given key
  -AassumeSideEffectFree Unsoundly assume that every method is side-effect-free
  -AignoreRawTypeArguments Ignore subtype tests for type arguments that
    were inferred for a raw type
  -AenablePurity Check the bodies of methods marked as pure
    (@SideEffectFree or @Deterministic)
  -AsuggestPureMethods Suggest methods that could be marked as pure
  -AassumeAssertionsAreEnabled, -AassumeAssertionsAreDisabled Whether to
    assume that assertions are enabled or disabled
  -AconcurrentSemantics Whether to assume concurrent semantics
  -Anocheckjdk Don't err if no annotated JDK can be found
  -Aflowdotdir Create an image of the control flow graph
  -AinvariantArrays replaces -Alint=arrays:invariant
  -AcheckCastElementType replaces -Alint=cast:strict

Manual:
  New manual section about array types.
  New FAQ entries:  "Which checker should I start with?", "How can I handle
    typestate, or phases of my program with different data properties?",
    "What is the meaning of a type qualifier at a class declaration?"
  Reorganized FAQ chapter into sections.
  Many other improvements.


Version 1.6.7 (28 August 2013)
------------------------------

User-visible framework improvements:
  Improve the error message produced by -Adetailedmsgtext

Bug fixes:
  Fix issue #245: anonymous classes were skipped by default


Version 1.6.6 (01 August 2013)
------------------------------

Documentation:
  The Checker Framework manual has been improved.  Changes include:
more troubleshooting tips to the Checker Framework manual, an improved
discussion on qualifier bounds, more examples, improved formatting, and more.
  An FAQ entry has been added to discuss JSR305.
  Minor clarifications have been added to the Checker Framework tutorial.


Version 1.6.5 (01 July 2013)
----------------------------

User-visible framework improvements:
  Stub files now support static imports.

Maven plugin:
  Maven plugin will now issue a warning rather than quit when zero checkers are specified in a project's pom.xml.

Documentation:
  Improved the Maven plugin instructions in the Checker Framework manual.
  Added documentation for the -XDTA:noannotationsincomments compiler flag.

Internal framework improvements:
  Improved Maven-plugin developer documentation.


Version 1.6.4 (01 June 2013)
----------------------------

User-visible framework improvements:
    StubGenerator now generates stubs that can be read by the StubParser.

Maven plugin:
    The Maven plugin no longer requires the Maven project's output directory to exist in order to run the Checker Framework.  However, if you ask the Checker Framework to generate class files then the output directory will be created.

Documentation:
  Improved the Maven plugin instructions in the Checker Framework manual.
  Improved the discussion of why to define both a bottom and a top qualifier in the Checker Framework manual.
  Update FAQ to discuss that some other tools incorrectly interpret array declarations.


Version 1.6.3 (01 May 2013)
---------------------------

Eclipse plugin bug fixes:
  The javac argument files used by the Eclipse plugin now properly escape file paths.  Windows users should no longer encounter errors about missing built-in checkers.

Documentation:
  Add FAQ "What is the meaning of an annotation after a type?"


Version 1.6.2 (04 Apr 2013)
---------------------------

Eclipse plugin:
  The "Additional compiler parameters" text field has now been replaced by a list.  Parameters in this list may be activated/deactivated via checkbox.

Eclipse plugin bug fixes:
   Classpaths and source files should now be correctly quoted when they contain spaces.

Internal framework improvements:
  Update pom files to use the same update-version code as the Checker Framework "web" ant task.  Remove pom specific update-version code.
  Update build ant tasks to avoid re-running targets when executing tests from the release script.


Version 1.6.1 (01 Mar 2013)
---------------------------

User-visible framework improvements:
  A number of error messages have been clarified.
  Stub file now supports type annotations in front and after method type variable declarations.
  You may now specify custom paths to javac.jar and jdk7.jar on the command line for non-standard installations.

Internal framework improvements:
  Add shouldBeApplied method to avoid unnecessary scans in DefaultApplier and avoid annotating void types.
  Add createQualifierDefaults and createQualifierPolymorphism factory methods.

Maven plugin:
  Put Checker Framework jars at the beginning of classpath.
  Added option to compile code in order to support checking for multi-module projects.
  The plugin no longer copies the various Checker Framework maven artifacts to one location but instead takes advantage of the new custom path options for javac.jar and jdk7.jar.
  The maven plugin no longer attempts to resolve jdk6.jar

Eclipse plugin:
  Put Checker Framework jars at the beginning of classpath.
  All files selected from a single project can now be checked.  The previous behavior only checked the entire project or one file depending on the type of the first file selected.

Documentation:
  Fixed broken links and incomplete URLs in the Checker Framework Manual.
  Update FAQ to discuss that some other tools incorrectly interpret array declarations.

Bug fixes


Version 1.6.0 (1 Feb 2013)
--------------------------

User-visible framework improvements:
  It is possible to use enum constants in stub files without requiring the fully qualified name, as was previously necessary.
  Support build on a stock Java 8 OpenJDK.

Adapt to underlying jsr308-langtools changes.
  The most visible change is syntax for fully-qualified types, from @A java.lang.Object to java.lang.@A Object.
  JDK 7 is now required.  The Checker Framework does not build or run on JDK 6.

Documentation:
  A new tutorial is available at https://checkerframework.org/tutorial/


Version 1.5.0 (14 Jan 2013)
---------------------------

User-visible framework improvements:
  To invoke the Checker Framework, call the main method of class
    CheckerMain, which is a drop-in replacement for javac.  This replaces
    all previous techniques for invoking the Checker Framework.  Users
    should no longer provide any Checker Framework jars on the classpath or
    bootclasspath.  jsr308-all.jar has been removed.
  The Checker Framework now works with both JDK 6 and JDK 7, without need
    for user customization.  The Checker Framework determines the
    appropriate annotated JDK to use.
  All jar files now reside in checker-framework/checkers/binary/.

Maven plugin:
  Individual pom files (and artifacts in the Maven repository) for all
    Checker Framework jar files.
  Avoid too-long command lines on Windows.
  See the Maven section of the manual for more details.

Eclipse plugin:
  Avoid too-long command lines on Windows.
  Other bug fixes and interface improvements.

Other framework improvements:
  New -Adetailedmsgtext command-line option, intended for use by IDE plugins.


Version 1.4.4 (1 Dec 2012)
--------------------------

Internal framework improvements:
  Add shutdown hook mechanism and use it for -AresourceStats resource
    statistics flag.
  Add -AstubWarnIfNotFound and -AstubDebug options to improve
    warnings and debug information from the stub file parsing.
  Ignore case when comparing error suppression keys.
  Support the bottom type as subtype of any wildcard type.

Tool Integration Changes
  The Maven plugin id has been changed to reflect standard Maven
    naming conventions.
  Eclipse and Maven plugin version numbers will now
    track the Checker Framework version numbers.

Bug fixes.


Version 1.4.3 (1 Nov 2012)
--------------------------

Clarify license:
  The Checker Framework is licensed under the GPL2.  More permissive
    licenses apply to annotations, tool plugins (Maven, Eclipse),
    external libraries included with the Checker Framework, and examples in
    the Checker Framework Manual.
  Replaced all third-party annotations by cleanroom implementations, to
    avoid any potential problems or confusion with licensing.

Aliased annotations:
  Clarified that there is no need to rewrite your program.  The Checker
    Framework recognizes dozens of annotations used by other tools.

Improved documentation of Units Checker and Gradle Integration.
Improved developer documentation of Eclipse and Maven plugins.

Bug fixes.


Version 1.4.2 (16 Oct 2012)
---------------------------

External tool support:
  Eclipse plug-in now works properly, due to many fixes

Regex Checker:
  New CheckedPatternSyntaxException added to RegexUtil

Support new foreign annotations:
  org.eclipse.jdt.annotation.Nullable
  org.eclipse.jdt.annotation.NonNull

New FAQ: "What is a receiver?"

Make annotations use 1-based numbering for formal parameters:
  Previously, due to a bug the annotations used 0-based numbering.
  This change means that you need to rewrite annotations in the following ways:
    @KeyFor("#3")  =>  @KeyFor("#4")
    @AssertNonNullIfTrue("#0")  =>  @AssertNonNullIfTrue("#1")
    @AssertNonNullIfTrue({"#0", "#1"})  =>  @AssertNonNullIfTrue({"#1", "#2"})
    @AssertNonNullAfter("get(#2)")  =>  @AssertNonNullAfter("get(#3)")
  This command:
    find . -type f -print | xargs perl -pi -e 's/("#)([0-9])(")/$1.($2+1).$3/eg'
  handles the first two cases, which account for most uses.  You would need
  to handle any annotations like the last two cases in a different way,
  such as by running
    grep -r -n -E '\("[^"]+#[0-9][^A-Za-z]|\("#[0-9][^"]' .
  and making manual changes to the matching lines.  (It is possible to
  provide a command that handles all cases, but it would be more likely to
  make undesired changes.)
  Whenever making automated changes, it is wise to save a copy of your
  codebase, then compare it to the modified version so you can undo any
  undesired changes.  Also, avoid running the automated command over version
  control files such as your .hg, .git, .svn, or CVS directory.


Version 1.4.1 (29 Sep 2012)
---------------------------

User-visible framework improvements:
  Support stub files contained in .jar files.
  Support aliasing for declaration annotations.
  Updated the Maven plugin.

Code refactoring:
  Make AnnotationUtils and AnnotatedTypes into stateless utility classes.
    Instead, provide the necessary parameters for particular methods.
  Make class AnnotationBuilder independent of AnnotationUtils.
  Remove the ProcessingEnvironment from AnnotatedTypeMirror, which was
    hardly used and can be replaced easily.
  Used more consistent naming for a few more fields.
  Moved AnnotatedTypes from package checkers.types to checkers.utils.
    this required making a few methods in AnnotatedTypeFactory public,
    which might require changes in downstream code.

Internal framework improvements:
  Fixed Issues #136, #139, #142, #156.
  Bug fixes and documentation improvements.


Version 1.4.0 (11 Sep 2012)
---------------------------

User-visible framework improvements:
  Defaulting:
    @DefaultQualifier annotations now use a Class instead of a String,
      preventing simple typo errors.
    @DefaultLocation extended with more constants.
    TreeAnnotator propagates the least-upper-bound of the operands of
      binary/compound operations, instead of taking the default qualifier.
  Stub files now ignore the return type, allowing for files automatically
    generated from other formats.
  Type factories and type hierarchies:
    Simplify AnnotatedTypeFactory constructors.
    Add a GeneralAnnotatedTypeFactory that supports multiple type systems.
    Improvements to QualifierHierarchy construction.
  Type-checking improvements:
    Propagate annotations from the sub-expression of a cast to its result.
    Better handling of assignment context and improved inference of
      array creation expressions.
  Optional stricter checking of casts to array and generic types using
    the new -Alint=cast:strict flag.
    This will become the default in the future.
  Code reorganization:
    SourceChecker.initChecker no longer has a ProcessingEnvironment
      parameter. The environment can now be accessed using the standard
      processingEnv field (instead of the previous env field).
    Classes com.sun.source.util.AbstractTypeProcessor and
      checkers.util.AggregateChecker are now in package checkers.source.
    Move isAssignable from the BaseTypeChecker to the BaseTypeVisitor; now
      the Checker only consists of factories and logic is contained in the
      Visitor.
  Warning and error messages:
    Issue a warning if an unsupported -Alint option is provided.
    Improved error messages.
  Maven plugin now works.

Nullness Checker:
  Only allow creation of (implicitly) non-null objects.
  Optionally forbid creation of arrays with @NonNull component type,
    when flag -Alint=arrays:forbidnonnullcomponents is supplied.
    This will become the default in the future.

Internal framework improvements:
  Enable assertion checking.
  Improve handling of annotated type variables.
  Assignment context is now a type, not a tree.
  Fix all compiler warnings.


Version 1.3.1 (21 Jul 2012)
---------------------------

Installation:
  Clarify installation instructions for Windows.  Remove javac.bat, which
  worked for running distributed checkers but not for creating new checkers.

User-visible framework improvements:
  Implement @PolyAll qualifier to vary over multiple type systems.
  The Checker Framework is unsound due to Java's covariant array subtyping.
    You can enable invariant array subtyping (for qualifiers only, not for
    base Java types) with the command-line option -Alint=arrays:invariant.
    This will become the default in the future.

Internal framework improvements:
  Improve defaulting for multiple qualifier hierarchies.
  Big refactoring of how qualifier hierarchies are built up.
  Improvements to error handling output for unexpected exceptions.
  Bug fixes and documentation improvements.


Version 1.3.0 (3 Jul 2012)
--------------------------

Annotation syntax changes, as mandated by the latest Type Annotations
(JSR 308) specification.  The most important ones are:
- New receiver syntax, using "this" as a formal parameter name:
    ReturnType methodname(@ReceiverAnnotation MyClass this, ...) { ... }
- Changed @Target default to be the Java 1.5 values
- UW extension: in addition to annotations in comments, support
    special /*>>> */ comments to hide multiple tokens.
    This is useful for the new receiver syntax and for import statements.

Framework improvements:
  Adapt to annotation storage changes in jsr308-langtools 1.3.0.
  Move type validation methods from the BaseTypeChecker to BaseTypeVisitor.


Version 1.2.7 (14 May 2012)
---------------------------

Regex Checker:
  Add basic support for the concatenation of two non-regular expressions
    that produce a valid regular expression.
  Support "isRegex" in flow inference.

Framework improvements:
  New @StubFiles annotation declaratively adds stub files to a checker.

Internal bug fixes:
  Respect skipDefs and skipUses in NullnessFlow.
  Support package annotations in stub files.
  Better support for enums in annotation attributes.
  Cleanups to how implicit receivers are determined.


Version 1.2.6 (18 Mar 2012)
---------------------------

Nullness Checker:
  Correctly handle unboxing in more contexts (if, switch (Issue 129),
    while loops, ...)

Regex Checker:
  Add capturing groups parameter to Regex qualifier.
    Count groups in String literals and String concatenation.
    Verify group number to method calls that take a capturing group
      number.
    Update RegexUtil methods to take optional groups parameter.
    Modify regex qualifier hierarchy to support groups parameter.
  Add special case for Pattern.compile when called with Pattern.LITERAL flag.

Internal bug fixes:
  Improve flow's support of annotations with parameters.
  Fix generics corner cases (Issues #131, #132, #133, #135).
  Support type annotations in annotations and type-check annotations.
  Improve reflective look-up of visitors and factories.
  Small cleanups.


Version 1.2.5.1 (06 Feb 2012)
-----------------------------

Nullness Checker:
  Correct the annotations on ThreadLocal and InheritableThreadLocal.

Internal bug fixes:
  Expand release tests.
  Compile release with JDK 6 to work on both JDK 6 and JDK 7.


Version 1.2.5 (3 Feb 2012)
--------------------------

Don't put classpath on the bootclasspath when invoking javac.  This
prevents problems if, for example, android.jar is on the classpath.

New -jsr308_imports ... and -Djsr308.imports=... command-line options, for
specifying implicit imports from the command line.  This is needed by Maven.

New -Aignorejdkastub option makes the checker not load the jdk.astub
file. Files from the "stubs" option are still loaded.

Regex Checker:
  Support concatenation of PolyRegex strings.
  Improve examples of use of RegexUtil methods.

Signature Checker:
  Add new @ClassGetName annotation, for a 4th string representation of a
    class that is used by the JDK.  Add supporting annotations to make the
    type hierarchy a complete lattice.
  Add PolySignature annotation.

Internal bug fixes:
  Improve method type argument inference.
  Handle type variables whose upper bound is a type variable.
  Fix bug in least upper bound computation for anonymous classes.
  Improve handling of annotations inherited from superclasses.
  Fix design problem with Nullness Checker and primitive types.
  Ensure that overriding methods respect pre- and postconditions.
  Correctly resolve references to an enclosing this.
  Improve handling of Java source that contains compilation errors.


Version 1.2.4 (15 Dec 2011)
---------------------------

All checkers:
- @Target(TYPE_USE) meta-annotation is properly handled.

Nullness Checker:
- Do not allow nullness annotations on primitive types.
- Improvements to rawness (initialization) checks.
- Special-case known keys for System.getProperty.
- The -Alint=uninitialized command-line option now defaults to off, and
  applies only to initialization of primitive and @Nullable fields.  It is
  not possible to disable, from the command line, the check that all
  @NonNull fields are initialized.  Such warnings must be suppressed
  explicitly, for example by using @SuppressWarnings.

Regex Checker:
- Improved RegexUtil class.

Manual:
- Add FAQ item "Is the Checker Framework an official part of Java?"
- Trim down README.txt; users should read the manual instead.
- Improvements throughout, especially to Nullness and Regex Checker sections.

**Implementation details:**
- Add a new @InvisibleQualifier meta-annotation for type qualifiers.
  Instead of special-casing @Unqualified in the AnnotatedTypeMirror it
  now looks for this meta-annotation. This also allows type systems to
  hide type qualifiers it doesn't want visible, which we now use in the
  Nullness Checker to hide the @Primitive annotation.
- Nullness Checker:  Introduce a new internal qualifier @Primitive that is
  used for primitive types.
- Be stricter about qualifiers being present on all types. If you get
  errors about missing qualifiers, check your defaulting rules.
  This helped in fixing small bugs in corner cases of the type
  hierarchy and type factory.
- Unify decoding type annotations from trees and elements.
- Improve handling of annotations on type variables and upper bounds.
- Support checkers that use multiple, disjoint qualifier hierarchies.
- Many bug fixes.


Version 1.2.3 (1 Nov 2011)
--------------------------

Regex Checker:
- Add @PolyRegex polymorphic annotation
- Add more stub library annotations

**Implementation details:**
- Do not use "null" for unqualified types. Explicitly use @Unqualified
  and be strict about correct usage. If this causes trouble for you,
  check your @ImplicitFor and @DefaultQualifierInHierarchy
  meta-annotations and ensure correct defaulting in your
  AnnotatedTypeFactory.

Bug fixes:
- Correctly handle f-bounded polymorphism. AnnotatedTypeMirror now has
  methods to query the "effective" annotations on a type, which
  handles type variable and wildcard bounds correctly. Also, terminate
  recursions by not doing lazy-initialization of bounds during defaulting.
- Many other small bug fixes and documentation updates.


Version 1.2.2 (1 Oct 2011)
--------------------------

Be less restrictive about when to start type processing when errors
already exist.
Add -AskipDefs command-line option to not type-check some class
definitions.
Documentation improvements.


Version 1.2.1 (20 Sep 2011)
---------------------------

Fix issues #109, #110, #111 and various other cleanups.
Improvements to the release process.
Documentation improvements.


Version 1.2.0.1 (4 Sep 2011)
----------------------------

New version number to stay in sync with JSR 308 compiler bugfix.
No significant changes.


Version 1.2.0 (2 Sep 2011)
--------------------------

Updated to JDK 8. Use -source 8 (the new default) for type annotations.
Documentation improvements
Bug fixes all over

Nullness Checker:
- Correct the upper bounds of all Collection subtypes


Version 1.1.5 (22 Jul 2011)
---------------------------

**User-visible changes:**

Units Checker:
  Instead of conversion routines, provide unit constants, with which
  to multiply unqualified values. This is easier to type and the
  multiplication gets optimized away by the compiler.

Fenum Checker:
  Ensure that the switch statement expression is a supertype of all
  the case expressions.

**Implementation details:**

- Parse declaration annotations in stub files

- Output error messages instead of raising exceptions. This change
  required us to introduce method "initChecker" in class
  SourceChecker, which should be used instead of "init". This allows
  us to handle the calls to initChecker within the framework.
  Use method "errorAbort" to output an error message and abort
  processing.


Version 1.1.4 (8 Jul 2011)
--------------------------

**User-visible changes:**

Units Checker (new):
  Ensures operations are performed on variables of correct units of
  measurement (e.g., miles vs. kilometers vs. kilograms).

Changed -AskipClasses command-line option to -AskipUses

**Implementation details:**

- Improve support for type qualifiers with enum attributes


Version 1.1.3 (17 Jun 2011)
---------------------------

**User-visible changes:**

Interning:
- Add @UsesObjectEquals annotation

Manual:
- Signature Checker is now documented
- Fenum Checker documentation improved
- Small improvements to other sections

**Implementation details:**

- Updates to the web-site build process

- The BaseTypeVisitor used to provide the same two type parameters as
  class SourceVisitor. However, all subtypes of BaseTypeVisitor were
  instantiated as <Void, Void>. We decided to directly instantiate the
  SourceVisitor as <Void, Void> and removed this complexity.
  Instead, the BaseTypeVisitor is now parameterized by the subtype of
  BaseTypeChecker that should be used. This gives a more concrete type
  to field "checker" and is similar to BasicAnnotatedTypeFactory.

- Added method AnnotatedTypeFactory.typeVariablesFromUse to allow
  type-checkers to adapt the upper bounds of a type variable depending on
  the type instantiation.

- Method type argument inference:
  Changed AnnotatedTypeFactory.methodFromUse to return a Pair consisting
  of the method and the inferred or explicit method type arguments.
  If you override this method, you will need to update your version.
  See this change set for a simple example:
  https://github.com/typetools/checker-framework/source/detail?r=8381a213a4

- Testing framework:
  Support for multiple expected errors using the "// :: A :: B :: C" syntax.

Many small updates and fixes.


Version 1.1.2 (12 Jan 2011)
---------------------------

Fake Enum Checker (new):
  A "fake enumeration" is a set of integers rather than a proper Java enum.
  They are used in legacy code and for efficiency (e.g., in Android).  The
  Fake Enum Checker gives them the same safety guarantees as a proper Java
  enum.

Property File Checker (new):
  Ensures that valid keys are used for property files and resource bundles.
  Also includes a checker that code is properly internationalized and a
  checker for compiler message keys as used in the Checker Framework.

Signature Checker (new):
  Ensures that different string representations of a Java type (e.g.,
  "pakkage.Outer.Inner" vs. "pakkage.Outer$Inner" vs. "Lpakkage/Outer$Inner;")
  are not misused.

Interning Checker enhancements:
  Issues fewer false positives for code like "a==b || a.equals(b)"

Foreign annotations:
  The Checker Framework supports more non-Checker-Framework annotations.
  This means that it can check already-annotated code without requiring you
  to rewrite your annotations.
    Add as an alias for checkers.interning.quals.Interned:
      com.sun.istack.Interned
    Add as aliases for checkers.nullness.quals.NonNull:
      com.sun.istack.NotNull
      org.netbeans.api.annotations.common.NonNull
    Add as aliases for checkers.nullness.quals.Nullable:
      com.sun.istack.Nullable
      javax.validation.constraints.NotNull
      org.netbeans.api.annotations.common.CheckForNull
      org.netbeans.api.annotations.common.NullAllowed
      org.netbeans.api.annotations.common.NullUnknown

Manual improvements:
  Improve installation instructions
  Rewrite section on generics (thanks to Bert Fernandez and David Cok)
    Also refactor the generics section into its own chapter
  Rewrite section on @Unused and @Dependent
  New manual section: Writing Java expressions as annotation arguments
  Better explanation of warning suppression
  JSR 308 is planned for Java 8, not Java 7

Stub files:
  Support nested classes by expressing them at top level in binary form: A$B
  Improved error reporting when parsing stub files

Annotated JDK:
  New way of generating annotated JDK
  jdk.jar file no longer appears in repository
  Warning if you are not using the annotated JDK.

Miscellaneous:
  Warn if -source command-line argument does not support type annotations

Many bug fixes
  There are too many to list, but some notable ones are to local type
  inference, generics, pre- and post-conditions (e.g., @NonNullOnEntry,
  @AssertNonNull*), and map keys (@KeyFor).  In particular, preconditions
  and map key annotations are now checked, and if they cannot be verified,
  an error is raised; previously, they were not verified, just unsoundly
  trusted.


Version 1.1.1 (18 Sep 2010)
---------------------------

Eclipse support:
  Removed the obsolete Eclipse plug-in from repository.  The new one uses a
  different repository
  (http://code.google.com/a/eclipselabs.org/p/checker-plugin/) but a user
  obtains it from the same URL as before:
  https://checkerframework.org/eclipse/

Property Key Checker:
  The property key checker allows multiple resource bundles and the
  simultaneous use of both resource bundles and property files.

Javari Checker:
  Added Javari stub classes for more JDK classes.

Distribution:
  Changed directory structure (top level is "checker-framework"; "checkers"
  is a under that) for consistency with version control repository.

Many documentation improvements and minor bugfixes.


Version 1.1.0b, 16 Jun 2010
---------------------------

Fixed a bug related to running binary release in JDK 6


Version 1.1.0 (13 Jun 2010)
---------------------------

Checkers
  Introduced a new simple mechanism for running a checker
  Added one annotated JDK for all checkers

Nullness Checker
  Fixed bugs related to map.get() and KeyFor annotation
  Fixed bugs related to AssertNonNull* and parameters
  Minor updates to the annotated JDK, especially to java.io.File

Manual
  Updated installation instructions
  Clarified section regarding fields and type inference


Version 1.0.9 (25 May 2010)
---------------------------

Nullness Checker:
  Improved Javadocs and manual documentation
  Added two new annotations: AssertNonNullAfter, KeyFor
  Fixed a bug related to AssertNonNullIfFalse and assert statements
  Renamed NonNullVariable to NonNullOnEntry

Checkers:
  Interning: Skipping equality check, if either operands should be skipped
  Fixed a bug related to annotations targeting array fields found in classfile
  Fixed a bug related to method invocation generic type inference
    in static methods

Manual
  Added a section on nullness method annotations
  Revised the Nullness Checker section
  Updated Ant usage instructions


Version 1.0.8 (15 May 2010)
---------------------------

Checkers
  Changed behavior of flow type refinement when annotation is explicit
  Handle array initializer trees (without explicit type)
  Handle the case of Vector.copyInto
  Include javax classes in the distributed jdk jar files

Interning Checker
  Handle interning inference of string concatenation
  Add 20+ @Interned annotations to the JDK
  Add an option, checkclass, to validate the interning
    of specific classes only

Bug fixes
  Fix a bug related to array implicit types
  Lock Checker: Treat null as a bottom type

Manual
  Added a new section about Flow inference and fields


Version 1.0.7 (12 Apr 2010)
---------------------------

Checkers
  Distributed a Maven repository
  Updated stub parser project to latest version (javaparser 1.0.8)
  Fixed bugs related to iterable wildcards and type parameter types


Version 1.0.6 (24 Feb 2009)
---------------------------

Nullness Checker
  Added support for new annotations:
    Pure - indicates that the method, given the same parameters, return the
            same values
    AssertNonNullIfFalse - indicates that a field is NonNull if the method
            returns false
  Renamed AssertNonNull to AssertParametersNonNull
  Updated the annotated jdk

Javari Checker
  Fixed many bugs:
    handle implicit dereferencing of this (e.g. `field` in place of
      `this.field`)
    apply default annotations to method parameters


Version 1.0.5 (12 Jan 2009)
---------------------------

Checkers
  Added support for annotated jdk jars
  Improved readability of some failure messages
  Added AssertNonNullIfTrue support for method parameter references
  Fixed a bug related to LazyNonNull and array fields
  Fixed a bug related to inference and compound assignments (e.g. +=)
  nullness: permit the type of @NonNull Void

Manual
  Updated annotating-libraries chapter regarding annotated jdk


Version 1.0.4 (19 Dec 2009)
---------------------------

Bug Fixes
  wildcards not recognized as subtypes of type variables
    e.g. '? extends A' and 'A'
  PolyNull methods not accepting null literal value arguments
  spurious unexpected Raw warnings

Manual
  Clarified FAQ item regarding why List's type parameter is
    "extends @NonNull Object"


Version 1.0.3 (5 Dec 2009)
--------------------------

Checkers
  New location UPPER_BOUND for DefaultQualifier permits setting the default
    for upper bounds, such as Object in "? extends Object".
  @DefaultQualifier accepts simple names, like @DefaultQualifier("Nullable"),
    rather than requiring @DefaultQualifier("checkers.nullness.quals.Nullable").
  Local variable type inference has improved support for array accesses.
  The repository contains Eclipse project and launch configuration files.
    This is helpful too people who want to build a checker, not to people
    who merely want to run a checker.
  Many bug fixes, including:
    handling wildcard subtyping rules
    stub files and vararg methods being ignored
    nullness and spurious rawness errors
    uses of array clone method (e.g. String[].clone())
    multibound type parameters (e.g. <T extends @A Number & @B Cloneable>)

Manual
  Documented the behavior of annotations on type parameter declarations.
  New FAQ item:
    How to collect warnings from multiple files
    Why a qualifier shouldn't apply to both types and declarations


Version 1.0.2 (16 Nov 2009)
---------------------------

Checkers
  Renamed Regex Checker's @ValidRegex annotation to @Regex
  Improved Collection.toArray() heuristics to be more sound

Bug fixes
  Fixed the annotated JDK to match OpenJDK 6
    - Added missing methods and corrected class hierarchy
  Fixed a crash related to intersection types


Version 1.0.1 (1 Nov 2009)
--------------------------

Checkers
  Added new checkers:
    RegEx checker to detect invalid regular expression use
    Internationalization (I18n) checker to detect internationalization errors

Functionality
  Added more performance optimizations
  nullness: Added support for netbeans nullness annotations
  nullness: better semantics for redundant nullness tests
    related to redundant tests in assertions
  lock: Added support for JCIP annotation in the Lock Checker
  tainting: Added support for polymorphism
  Lock Checker supports the JCIP GuardedBy annotation

Bug fixes
  Fixed a crashing bug related to interaction between
    generic types and wildcards
  Fixed a bug in stub file parser related to vararg annotations
  Fixed few bugs in skeleton file generators

Manual
  Tweak installation instructions
  Reference Units Checker
  Added new sections for new checkers
    RegEx checker (S 10)
    Internationalization Checker (S 11)


Version 1.0.0 (30 Sep 2009)
---------------------------

Functionality
  Added Linear Checker to restrict aliasing

Bug fixes
  Fixed flow erros related to loop controls and break/continue

Manual
  Adopt new term, "Declaration Annotation" instead of non-type annotations
  Added new sections:
    Linear Checker (S 9)
    Inexpressible types (S 14.3)
    How to get started annotating legacy code (S 2.4.4)
  Expanded Tainting Checker section


Version 0.9.9 (4 Sep 2009)
--------------------------

Functionality
  Added more optional lint checks (cast:unsafe, all)
  Nullness Checker supports @SuppressWarnings("nullness:generic.argument"),
    for suppressing warnings related to misuse of generic type arguments.
    This was already supported and documented, but had not been mentioned
    in the changelog.

Bug fixes
  Fixed many bugs related to Stub files causing parser to ignore
    bodiless constructors
    annotated arrays annotations
    type parameter and wildcard bounds annotations

Manual
  Rewrote 'javac implementation survival guide' (S 13.9)
  Restructured 'Using a checker' (S 2)
  Added 'Integration with external tools' (S 14)
  Added new questions to the FAQ (S 15)


Version 0.9.8 (21 Aug 2009)
---------------------------

Functionality
  Added a Tainting Checker
  Added support for conditional nonnull checking
  Added optional check for redundant nullness tests
  Updated stub parser to latest libraries

Bug fixes
  Fixed a bug related to int[] treated as Object when passed to vararg T...
  Fixed a crash related to intersection types
  Fixed a bug related to -AskipClasses not being honored
  Fixed a bug related to flow

Manual
  Added new sections
    8 Tainting Checker
    3.2.3 Conditional nullness


Version 0.9.7 (12 Aug 2009)
---------------------------

Functionality
  Changed swNonNull to castNonNull
  nullness: Improved flow to infer nullness based on method invocations
  locking: Permitted @Holding to appear on constructors

Bug fixes
  Fixed a bug related to typevar and wildcard extends clauses


Version 0.9.6 (29 Jul 2009)
---------------------------

Functionality
  Changed 'jsr308.skipClasses' property with '-AskipClasses' option
  Locking checker
    - Add subtype checking for Holding
    - Treat constructors as synchronized methods

Bug fixes
  Added some missing nullness annotations in the jdk
  Fixed some bugs related to reading stub files

Manual
  Added a new section
    2.10  Tips about writing annotations
  Updated sections of
    2.6   Unused fields and dependent types
    3.1.1 Rawness annotation hierarchy


Version 0.9.5 (13 Jul 2009)
---------------------------

Functionality
  Added support for Findbugs, JSR305, and IntelliJ nullness annotations
  Added an Aggregate Checker base-class
  Added support for a form of field access control

Bug fixes
  Added check for arguments in super() calls in constructors

Manual
  Added new sections:
    Fields access control
    Other tools for nullness checking
    Bundling multiple checkers


Version 0.9.4 (30 Jun 2009)
---------------------------

Functionality
  Added Lock Checker

Bug fixes
  Handle more patterns for determining Map.get() return type

Manual Documentations
  Improved installation instructions
  Added the following sections
    2.6 Dependent types
    3.1 subsection for LazyNonNull
    10.9 When to use (and not to use) type qualifiers


Version 0.9.3 (23 Jun 2009)
---------------------------

Functionality
  Added support DefaultQualifier on packages
  Added support for Dependent qualifier types
    see checkers.quals.Dependent
  Added an option to treat checker errors as warnings
  Improved flow handling of boolean logic

Manual Documentations
  Improved installation instructions
  Improved discussion of effective and implicit qualifiers and defaults
  Added a discussion about the need for bottom qualifiers
  Added sections for how-to
    . suppress Basic Checker warnings
    . troubleshoot skeleton files


Version 0.9.2 (2 Jun 2009)
--------------------------

Functionality
  Added pre-liminary support for lazy initialization in nullness
    see LazyNonNull

Bug fixes
  Corrected method declarations in JDK skeleton files
    - bug resulted in a runtime error

Documentations
  Updated qualifier javadoc documentations
  Corrected a reference on passing qualifiers to javac


Version 0.9.1 (19 May 2009)
---------------------------

Bug fixes
  Eliminated unexpected compiler errors when using checkers
  Fixed bug related to reading annotations in skeleton files

API Changes
  Renamed SourceChecker.process() to .typeProcess()

Manual
  Updated troubleshooting info
    info for annotations in skeleton files


Version 0.9b, 22 Apr 2009
-------------------------

No visible changes


Version 0.9 (16 Apr 2009)
-------------------------

Framework
  More space and performance optimizations
  Handle raw type with multiple type var level
    e.g. class Pair<X, Y extends X> { ... }

Manual
  Improve installation instructions
  Update references to command line arguments


Version 0.8.9 (28 Mar 2009)
---------------------------

Framework
  Introduce Space (and minor performance) optimizations
  Type-check constructor invocation receiver type
  Fixed bug related to try-catch flow sensitivity analysis
  Fixed bugs when type-checking annotations and enums
    - bug results in null-pointer exception


Version 0.8.8 (13 Mar 2009)
---------------------------

Nullness Checker
  Support for custom nullness assertion via @AssertNonNull
  Support for meta-annotation AssertNonNull
  Support for Collection.toArray() method
    Infer the nullness of the returned type
  Corrected some JDK Collection API annotations

Framework
  Fixed bugs related to assignments expressions in Flow
  Fixed bugs related to enum and annotation type hierarchy
  Fixed bugs related to default annotations on wildcard bounds


Version 0.8.7 (27 Feb 2009)
---------------------------

Framework
  Support annotations on type parameters
  Fixed bugs related to polymorphic types/annotations
  Fixed bugs related to stub fixes

Manual
  Specify annotation defaults settings for IGJ
  Update Known Problems section

Version 0.8.6 (3 Feb 2009)
--------------------------

Framework
  Fixed bugs related to flow sensitivity analysis related to
    . for loop and do while loops
    . multiple iterations of a loop
    . complement of logical conditions
  Declarative syntax for string literal type introduction rules
  Support for specifying stub file directories


Version 0.8.5 (17 Jan 2009)
---------------------------

Framework
  Fixed bugs related to flow sensitivity analysis
  Fixed bugs related to annotations on type parameters


Version 0.8.4 (17 Dec 2008)
---------------------------

Distribution
  Included checkers-quals.jar which contains the qualifiers only

Framework
  Fixed bugs related to inner classes
  Fixed a bug related to resolving polymorphic qualifiers
    within static methods

Manual
  Added 'Distributing your annotated project'


Version 0.8.3 (7 Dec 2008)
--------------------------

Framework
  Fixed bugs related to inner classes
  Changed cast semantics
    Unqualified casts don't change cast away (or in) any qualifiers
  Refactored AnnotationBuilder to ease building annotations
  Added support for Object += String new behavior
  Added a type validation check for method return types

Nullness
  Added inference of field initialization
    Suppress false warnings due to method invocations within constructors

IGJ
  Added proper support for AssignsFields and inner classes interactions

Manual
  Updated 'Known Problems' section


Version 0.8.2 (14 Nov 2008)
---------------------------

Framework
  Included a binary distribution in the releases
  Added support for annotations on type parameters
  Fixed bugs related to casts

Nullness
  Improved error messages readability
  Added partial support for Map.get() detection

Manual
  Improved installation instructions


Version 0.8.1 (1 Nov 2008)
--------------------------

Framework
  Added support for array initializers
  Fixed many bugs related to generics and generic type inference

Documentations
  Added 'Getting Started' guide


Version 0.8 (27 Sep 2008)
-------------------------

Framework
  Added support for newly specified array syntax
  Refactored code for annotating supertypes
  Fixed AnnotationBuilder AnnotationMirror string representation
  Fixed AnnotatedTypeMirror hashCode

Manual
  Reorganized 'Annotating Libraries' section


Version 0.7.9 (19 Sep 2008)
---------------------------

Framework
  Added support for stub files/classes
  Fixed bugs related to anonymous classes
  Fixed bugs related to qualifier polymorphism

Manual
  Updated 'Annotating Libraries' section to describe stub files

Tests
  Added support for Windows
  Fixed a bug causing IGJ tests to fail on Windows


Version 0.7.8 (12 Sep 2008)
---------------------------

Framework
  Improved support for anonymous classes
  Included refactorings to ease extensibility
  Fixed some minor bugs

Nullness
  Fix some errors in annotated JDK


Version 0.7.7 (29 Aug 2008)
---------------------------

Framework
  Fixed bugs related to polymorphic qualifiers
  Fixed bugs related to elements array convention
  Add implicit type arguments to raw types

Interning
  Suppress cast warnings for interned classes

Manual
  Removed discussion of non-standard array syntax alternatives


Version 0.7.6 (12 Aug 2008)
---------------------------

Framework
  Changed default array syntax to ARRAYS-PRE, per the JSR 308 specification
  Added an optional check for qualifier unsafe casts
  Added support for running multiple checkers at once
  Fixed bugs related array syntax
  Fixed bugs related to accessing outer classes with-in inner classes

Manual
  Added a new subsection about Checker Auto-Discovery
    2.2.1 Checker Auto-discovery


Version 0.7.5 (2 Aug 2008)
--------------------------

Framework
  Added support for ARRAYS-PRE and ELTS-PRE array syntax
  Added a check for unsafe casts
  Some improvements to the AnnotationBuilder API

Nullness Checker
  Added a check for synchronized objects
  Added a check for (un)boxing conversions

Javari Checker
  Fixed some JDK annotated classes


Version 0.7.4 (11 July 2008)
----------------------------

Framework
  Added support for annotations found in classfiles
  Added support for the ARRAY-IN array syntax
  Added AnnotationBuilder, to create AnotationMirrors with values
  Improved the readability of recursive types string representation

Nullness Checker
  Added a check for thrown Throwable nullability

IGJ Checker
  Treat enums as mutable by default, like regular classes

Manual
  Added a new subsection about array syntax proposals:
    2.1.2 Annotating Arrays


Version 0.7.3 ( 4 July 2008)
----------------------------

Javari Checker
  Converted JDK files into stubs

Nullness Checker
  Fixed java.lang.Number declaration in the annotated jdk

Framework
  Fixed a bug causing crashes related to primitive type boxing
  Renamed DAGQualifierHierarchy to GraphQualifierHierarchy


Version 0.7.2 (26 June 2008)
----------------------------

IGJ Checker
  Supports flow-sensitive type refinement

Framework
  Renamed Default annotation to DefaultQualifier
  Added DefaultQualifiers annotation
  Fixed bugs related to flow-sensitive type refinement
  Fixed an error in the build script in Windows

Manual
  Added a new section
    9.2  javac implementation survival guide
  Added hyperlinks to Javadocs of the referenced classes


Version 0.7.1 (20 June 2008)
----------------------------

Nullness Checker
  Made NNEL the default qualifier scheme

Basic Checker
  Moved to its own checkers.basic package

Framework
  Enhanced type-checking within qualifier-polymorphic method bodies
  Fixed a bug causing StackOverflowError when type-checking wildcards
  Fixed a bug causing a NullPointerException when type-checking
    compound assignments, in the form of +=

Class Skeleton Generator
  Distributed in compiled form (no more special installation instructions)
  Added required asmx.jar library to lib/

Manual
  Added new sections
    2.2.1 Ant tasks
    2.2.2 Eclipse plugin
    2.6   The effective qualifier on a type
  Rewrote section 8 on annotating libraries
    Added reference to the new Eclipse plug-in
    Deleted installation instructions

Javari Checker
  Fixed bugs causing a NullPointerException when type-checking
    primitive arrays

IGJ Checker
  Fixed bugs related to uses of raw types

API Changes
  Moved AnnotationFactory functionality to AnnotationUtils
  Removed .root and .inConflict from DAGQualifierHierarchy


Version 0.7 (14 June 2008)
--------------------------

Installation
  New, very simple installation instructions for Linux.  For other
    operating systems, you should continue to use the old instructions.

Nullness Checker
  Renamed from "NonNull Checker" to "Nullness Checker".
    Renamed package from checkers.nonnull to checkers.nullness.
    The annotation names remain the same.
  Added PolyNull, a polymorphic type qualifier for nullness.

Interning Checker
  Renamed from "Interned Checker" to "Interning Checker".
    Renamed package from checkers.interned to checkers.interning.
    The annotation names remain the same.
  Added PolyInterned, a polymorphic type qualifier for Interning.
  Added support for @Default annotation.

Framework
  Qualifiers
    @PolymorphicQualifier was not previously documented in the manual.
    Moved meta-qualifiers from checkers.metaquals package to checkers.quals.
    Removed @VariableQualifier and @RootQualifier meta-qualifiers.
  Added BasicAnnotatedTypeFactory, a factory that handles implicitFor,
    defaults, flow-sensitive type inference.
  Deprecated GraphQualifierHierarchy; DAGQualifierHierarchy replaces it.
  Renamed methods in QualifierHierarchy.

Manual
  Rewrote several manual sections, most notably:
    2.1.1  Writing annotations in comments for backward compatibility
      (note new -Xspacesincomments argument to javac)
    2.3  Checking partially-annotated programs: handling unannotated code
    2.6  Default qualifier for unannotated types
    2.7  Implicitly refined types (flow-sensitive type qualifier inference)
    8  Annotating libraries
    9  How to create a new checker plugin
  Javadoc for the Checker Framework is included in its distribution and is
    available online at https://checkerframework.org/api/ .


Version 0.6.4 (9 June 2008)
---------------------------

All Framework
  Updated the distributed JDK and examples to the new location of qualifiers

Javari Checker
  Improved documentation on polymorphism resolution
  Removed redundant code now added to the framework from JavariVisitor,
    JavariChecker and JavariAnnotatedTypeFactory
  Refactored method polymorphism into JavariAnnotatedTypeFactory
  Fixed bug on obtaining type from NewClassTree, annotations at constructor
    invocation are not ignored now
  Refactored polymorphism resolution, now all annotations on parameters and
    receivers are replaced, not only on the return type
  Refactored and renamed internal annotator classes in
    JavariAnnotatedTypeFactory
  Added more constructor tests
  Moved Javari annotations to checkers.javari.quals package


Version 0.6.3 (6 June 2008)
---------------------------

Checker Framework
  Improved documentation and manual
  Treat qualifiers on extends clauses of type variables and wildcard types as
    if present on type variable itself
  Renamed AnnotationRelations to QualifierHierarchy
  Renamed GraphAnnotationRelations to GraphQualifierHierarchy
  Renamed TypeRelations to TypeHierarchy
  Added flow as a supported lint option for all checkers
  Determined the suppress warning key reflectively

Interned Checker
  Moved @Interned annotation to checkers.interned.quals package

NonNull Checker
  Moved nonnull annotations to checkers.nonnull.quals package

Miscellaneous
  Included Javadocs in the release
  Improved documentation for all checkers


Version 0.6.2 (30 May 2008)
---------------------------

Checker Framework API
  Added support for @Default annotation via TreeAnnotator
  Added support for PolymorphicQualifier meta-annotation
  Disallow the use of @SupportedAnnotationTypes on checkers
  Fixed bugs related to wildcards with super clauses
  Improved flow-sensitive analysis for fields

Javari Checker
  Moved Javari qualifiers from checkers.quals to checkers.javari.quals
  Fixed bugs causing null pointer exceptions

NonNull Checker
  Fixed bugs related to nonnull flow
  Added new tests to test suite

Basic Checker
  Renamed Custom Checker to Basic Checker


Version 0.6.1 (26 Apr 2008)
---------------------------

Checker Framework API
  Added support for @ImplicitFor meta-annotations via the new TypeAnnotator
    and TreeAnnotator classes
  Improved documentation and specifications
  Fixed a bug related to getting supertypes of wildcards
  Fixed a crash on class literals of primitive and array types
  Framework ignores annotations that are not part of a type system
  Fixed several minor bugs in the flow-sensitive inference implementation.

IGJ Checker
  Updated the checker to use AnnotationRelations and TypeRelations

Javari Checker
  Changing RoMaybe annotation to PolyRead
  Updated checker to use AnnotationRelations and TypeRelations
  Updated the JDK
  Fixed bugs related to QReadOnly and type argument subtyping
  Fixed bugs related to this-mutable fields in methods with @ReadOnly receiver
  Fixed bugs related to primitive type casts
  Added new tests to test suit

NonNull Checker
  Updated the annotated JDK
  Fixed bugs in which default annotations were not correctly applied
  Added @Raw types to handle partial object initialization.
  Fixed several minor bugs in the checker implementation.

Custom Checker
  Updated checker to use hierarchy meta-annotations, via -Aquals argument


Version 0.6 (11 Apr 2008)
-------------------------

Checker Framework API
  Introduced AnnotationRelations and TypeRelations, more robust classes to
    represent type and annotation hierarchies, and deprecated
    SimpleSubtypeRelation
  Add support for meta-annotations to declare type qualifiers subtype relations
  Re-factored AnnotatedTypes and AnnotatedTypeFactory
  Added a default implementation of SourceChecker.getSuppressWarningsKey()
    that reads the @SuppressWarningsKey class annotation
  Improved support for multidimensional arrays and new array expressions
  Fixed a bug in which implicit annotations were not being applied to
    parenthesized expressions
  Framework ignores annotations on a type that do not have @TypeQualifier
  Moved error/warning messages into "messages.properties" files in each
    checker package
  Fixed a bug in which annotations were inferred to liberally by
    checkers.flow.Flow

Interned Checker
  Added heuristics that suppress warnings for certain comparisons (namely in
    methods that override Comparator.compareTo and Object.equals)
  The Interned checker uses flow-sensitive inference by default

IGJ Checker
  Fixed bugs related to resolving immutability variable in method invocation
  Fixed a bug related to reassignability of fields
  Add more tests

Javari Checker
  Added placeholder annotation for ThisMutable mutability
  Re-factored JavariAnnotatedTypeFactory
  Fixed self-type resolution for method receivers for readonly classes
  Fixed annotations on parameters of readonly methods
  Fixed type validation for arrays of primitives
  Added more tests
  Renamed @RoMaybe annotation to @PolyRead

NonNull Checker
  Removed deprecated checkers.nonnull.flow package
  Fixed a bug in which default annotations were not applied correctly

Miscellaneous
  Improved Javadocs
  Added FactoryTestChecker, a more modular tester for the annotated type
    factory
  Simplify error output for some types by stripping package names


Version 0.5.1 (21 Mar 2008)
---------------------------

Checker Framework API
  Added support for conditional expression
  Added checks for type validity and assignability
  Added support for per-checker customization of asMemberOf
  Added support for type parameters in method invocation,
    including type inference
  Enhanced performance of AnnotatedTypeFactory
  Checkers run only when no errors are found by Javac
  Fixed bugs related AnnotationUtils.deepCopy()
  Fixed support for annotated class type parameters
  Fixed some support for annotated type variable bounds
  Added enhancements to flow-sensitive qualifier inference
  Added checks for type parameter bounds

Interned Checker
  Fixed some failing test cases
  Fixed a bug related to autoboxing/unboxing
  Added experimental flow-sensitive qualifier inference (use
    "-Alint=flow" to enable)
  Improved subtype testing, removing some spurious errors

IGJ Checker
  Deleted IGJVisitor!
  Fixed some bugs related to immutability type variable resolution

Javari Checker
  Removed redundant methods from JavariVisitor in the new framework
  Added support to constructor receivers
  Added support to parenthesized expressions
  Fixed a bug related to resolving RoMaybe constructors
  Fixed a bug related to parsing conditional expressions
  Added parsing of parenthesized expressions
  Replaced checkers.javari.VisitorState with
    checkers.types.VisitorState, present in BaseTypeVisitor
  Modified JavariVisitor type parameters (it now extends
    BaseTypeVisitor<Void, Void>, not BaseTypeVisitor<Void,
    checkers.javari.VisitorState>)
  Modified JavariAnnotatedTypeFactory TreePreAnnotator to mutate a
    AnnotatedTypeMirror parameter instead of returning a
    List<AnnotationMirror>, in accordance with other parts of the
    framework design
  Modified test output format
  Added tests to test suite

NonNull Checker
  Fixed a bug related to errors produced on package declarations
  Exception parameters are now treated as NonNull by default
  Added better support for complex conditionals in NonNull-specific
    flow-sensitive inference
  Fixed some failing test cases
  Improved subtype testing, removing some spurious errors

Custom Checker
  Added a new type-checker for type systems with no special semantics, for
    which annotations can be provided via the command line

Miscellaneous
  Made corrections and added more links to Javadocs
  A platform-independent binary version of the checkers and framework
    (checkers.jar) is now included in this release


Version 0.5 (7 Mar 2008)
------------------------

Checker Framework API
  Enhanced the supertype finder to take annotations on extends and
    implements clauses of a class type
  Fixed a bug related to checking an empty array initializer ("{}")
  Fixed a bug related to missing type information when multiple
    top-level classes are defined in a single file
  Fixed infinite recursion when checking expressions like "Enum<E
    extends Enum<E>>"
  Fixed a crash in checkers.flow.Flow related to multiple top-level
    classes in a single file
  Added better support for annotated wildcard type bounds
  Added AnnotatedTypeFactory.annotateImplicit() methods to replace
    overriding the getAnnotatedType() methods directly
  Fixed a bug in which constructor arguments were not checked

Interned Checker
  Fixed a bug related to auto-unboxing of classes for primitives
  Added checks for calling methods with an @Interned receiver

IGJ Checker
  Implemented the immutability inference for self-type (type of
    'this') properly
  Enhanced the implicit annotations to make an un-annotated code
    type-check
  Fixed bugs related to invoking methods based on a method's receiver
    annotations

Javari Checker
  Restored in this version, after porting to the new framework

NonNull Checker
  Fixed a bug in which primitive types were considered possibly null
  Improvements to support for @Default annotations

Miscellaneous
  Improved error message display for all checkers


Version 0.4.1 (22 Feb 2008)
---------------------------

Checker Framework API
  Introduced AnnotatedTypeFactory.directSupertypes() which finds the
    supertypes as annotated types, which can be used by the framework.
  Introduced default error messages analogous to javac's error messages.
  Fixed bugs related to handling array access and enhanced-for-loop type
    testing.
  Fixed several bugs that are due AnnotationMirror not overriding .equals()
    and .hashCode().
  Improved Javadocs for various classes and methods.
  Fixed several bugs that caused crashes in the checkers.
  Fixed a bug where varargs annotations were not handled correctly.

IGJ Checker
  Restored in this version, after porting the checker to the new framework.

NonNull Checker
  Fixed a bug where static field accesses were not handled correctly.
  Improved error messages for the NonNull checker.
  Added the NNEL (NonNull Except Locals) annotation default.

Interned Checker
  Fixed a bug where annotations on type parameter bounds were not handled
    correctly.
  Improved error messages for the Interned checker.


Version 0.4 (11 Feb 2008)
-------------------------

Checker Framework API
  Added checkers.flow, an improved and generalized flow-sensitive type
    qualifier inference, and removed redundant parts from
    checkers.nonnull.flow.
  Fixed a bug that prevented AnnotatedTypeMirror.removeAnnotation from working
    correctly.
  Fixed incorrect behavior in checkers.util.SimpleSubtypeRelation.

NonNull Checker
  Adopted the new checkers.flow.Flow type qualifier inference.
  Clarifications and improvements to Javadocs.


Version 0.3.99 (20 Nov 2007)
----------------------------

Checker Framework API
  Deprecated AnnotatedClassType, AnnotatedMethodType, and AnnotationLocation
    in favor of AnnotatedTypeMirror (a new representation of annotated types
    based on the javax.lang.model.type hierarchy).
  Added checkers.basetype, which provides simple assignment and
    pseudo-assignment checking.
  Deprecated checkers.subtype in favor of checkers.basetype.
  Added options for debugging output from checkers: -Afilenames, -Ashowchecks

Interned Checker
  Adopted the new Checker Framework API.
  Fixed a bug in which "new" expressions had an incorrect type.

NonNull Checker
  Adopted the new Checker Framework API.

Javari Checker
IGJ Checker
  Removed in this version, to be restored in a future version pending
    completion of updates to these checkers with respect to the new framework
    API.


Version 0.3 (1 Oct 2007)
------------------------

Miscellaneous Changes
  Consolidated HTML documentation into a single user manual (see the "manual"
    directory in the distribution).

IGJ Checker
  New features:
    Added a test suite.
    Added annotations (skeleton files) for parts of java.util and java.lang.

NonNull Checker
  New features:
    @SuppressWarnings("nonnull") annotation suppresses checker warnings.
    @Default annotation can make NonNull (not Nullable) the default.
    Added annotations (skeleton classes) for parts of java.util and java.lang.
    NonNull checker skips no classes by default (previously skipped JDK).
    Improved error messages: checker reports expected and found types.

  Bug fixes:
    Fixed a null-pointer exception when checking certain array accesses.
    Improved checking for field dereferences.

Interned Checker
  New features:
    @SuppressWarnings("interned") annotation suppresses checker warnings.
    The checker warns when two @Interned objects are compared with .equals

  Bug fixes:
    The checker honors @Interned annotations on method receivers.
    java.lang.Class types are treated as @Interned.

Checker Framework API
  New features:
    Added support for default annotations and warning suppression in checkers


Version 0.2.3 (30 Aug 2007)
---------------------------

IGJ Checker
  New features:
    changed @W(int) annotation to @I(String) to improve readability
    improved readability of error messages
    added a test for validity of types (testing @Mutable String)

  Bug fixes:
    fixed resolving of @I on fields on receiver type
    fixed assignment checking assignment validity for enhanced for loop
    added check for constructor invocation parameters

Interned Checker
  added the Interned checker, for verifying the absence of equality testing
    errors; see "interned-checker.html" for more information

Javari Checker
  New features:
    added skeleton classes for parts of java.util and java.lang with Javari
      annotations

  Bug fixes:
    fixed readonly inner class bug on Javari Checker

NonNull Checker
  New features:
    flow-sensitive analysis for assignments from a known @NonNull type (e.g.,
      when the right-hand of an assignment is @NonNull, the left-hand is
      considered @NonNull from the assignment to the next possible
      reassignment)
    flow-sensitive analysis within conditional checks

  Bug fixes:
    fixed several sources of null-pointer errors in the NonNull checker
    fixed a bug in the flow-sensitive analysis when a variable was used on
      both sides of the "=" operator

Checker Framework API
  New features:
    added the TypesUtils.toString() method for pretty-printing annotated types
    added AnnotationUtils, a utility class for working with annotations and
      their values
    added SourceChecker.getDefaultSkipPattern(), so that checkers can
      individually specify which classes to skip by default
    added preliminary support for suppressing checker warnings via
      the @SuppressWarnings annotation

  Bug fixes:
    fixed handling of annotations of field values
    InternalAnnotation now correctly uses defaults for annotation values
    improved support for annotations on class type parameter bounds
    fixed an assertion violation when compiling certain uses of arrays


Version 0.2.2 (16 Aug 2007)
---------------------------


Code Changes

* checkers.igj
    some bug fixes and improved documentation

* checkers.javari
    fixed standard return value to be @Mutable
    fixed generic and array handling of @ReadOnly
    fixed @RoMaybe resolution of receivers at method invocation
    fixed parsing of parenthesized trees and conditional trees
    added initial support for for-enhanced loop
    fixed constructor behavior on @ReadOnly classes
    added checks for annotations on primitive types inside arrays

* checkers.nonnull
    flow sensitive analysis supports System.exit, new class/array creation

* checkers.subtype
    fixes for method overriding and other generics-related bugs

* checkers.types
    added AnnotatedTypeMirror, a new representation for annotated types that
      might be moved to the compiler in later version
    added AnnotatedTypeScanner and AnnotatedTypeVisitor, visitors for types
    AnnotatedTypeFactory uses GenericsUtils for improved handing of annotated
      generic types

* checkers.util
    added AnnotatedTypes, a utility class for AnnotatedTypeMirror
    added GenericsUtils, a utility class for working with generic types

* tests
    modified output to print only missing and unexpected diagnostics
    added new test cases for the Javari Checker


Documentation Changes

* checkers/igj-checker.html
    improvements to page

* checkers/javari-checker.html
    examples now point to test suit files

Miscellaneous Changes

* checkers/build.xml
    Ant script fails if it doesn't find the correct JSR 308 javac version


Version 0.2.1 (1 Aug 2007)
--------------------------


Code Changes

* checkers.igj & checkers.igj.quals
    added an initial implementation for the IGJ language

* checkers.javari
    added a state parameter to the visitor methods
    added tests and restructured the test suite
    restructured and implemented RoMaybe
    modified return type to be mutable by default
    fixed mutability type handling for type casts and field access
    fixed bug, ensuring no primitives can be ReadOnly
    a method receiver type is now based on the correct annotation
    fixed parameter type-checking for overriden methods
    fixed bug on readonly field initialization
    added handling for unary trees

* checkers.nonnull
    added a tests for the flow-senstive analysis and varargs methods
    improved flow-sensitive analysis: else statements, asserts,
      return/throw statements, instanceof checks, complex conditionals with &&
    fixed a bug in the flow-sensitive analysis that incorrectly inferred
      @NonNull for some elements
    removed NonnullAnnotatedClassType, moving its functionality into
      NonnullAnnotatedTypeFactory

* checkers.source
    SourceChecker.getSupportedAnnotationTypes() returns ["*"], overriding
      AbstractProcessor.getSupportedAnnotationTypes(). This enables all
      checkers to run on unannotated code

* checkers.subtypes
    fixed a bug pertaining to method parameter checks for overriding methods
    fixed a bug that caused crashes when checking varargs methods

* checkers.types
    AnnotatedTypeFactory.getClass(Element) and getMethod(Element) use the
      tree of the passed Element if one exists
    AnnotatedClassType.includeAt, .execludeAt, .getAnnotationData were
      added and are public
    added constructor() and skipParens() methods to InternalUtils
    renamed getTypeArgumentLocations() to getAnnotatedTypeArgumentLocations()
      in AnnotatedClassType
    added AnnotationData to represent annotations instead of Class instances;
      primarily allows querying annotation arguments
    added switch for whether or not to use includes/excludes in
      AnnotatedClassType.hasAnnotationAt()

* checkers.util
    added utility classes
    added skeleton class generator utility for annotating external libraries


Documentation Changes

* checkers/nonnull-checker.html
    added a note about JML
    added a caveat about variable initialization

* checkers/README-checkers.html
    improvements to instructions


Version 0.2 (2 Jul 2007)
------------------------


Code Changes

* checkers.subtype
    subtype checker warns for annotated and redundant typecasts
    SubtypeVisitor checks for invalid return and parameter types in overriding
      methods
    added checks for compound assignments (like '+=')

* checkers.source
    SourceChecker honors the "checkers.skipClasses" property as a regex for
      suppressing warnings from unannotated code (property is "java.*" by
      default)
    SourceVisitor extends TreePathScanner<R,P> instead of
      TreeScanner<Void,Void>

* checkers.types
    AnnotatedClassType.isAnnotatedWith removed
    AnnotatedClassType.getInnerLocations renamed to getTypeArgumentLocations
    AnnotatedClassType.include now removes from the exclude list (and
      vice-versa)
    AnnotatedClassType.setElement and setTree methods are now public

* checkers.nonnull
    added a flow-sensitive analysis for inferring @NonNull in "if (var !=
      null)"-style checks
    added checks for prefix and postfix increment and decrement operations

* checkers.javari
    added initial implementation of a type-checker for the Javari language


Version 0.1.1 (7 Jun 2007)
--------------------------


Documentation Changes

* checkers/nonnull-checker.html
    created "Tiny examples" subsection
    created "Annotated library" subsection
    noted where to read @NonNull-annotated source
    moved instructions for unannotated code to README-checkers.html
    various minor corrections and clarifications

* checkers/README-checkers.html
    added cross-references to other Checker Framework documents
    removed redundant text
    moved instructions for unannotated code from nonnull-checker.html
    various minor corrections and clarifications

* checkers/creating-a-checker.html
    added note about getSupportedSourceVersion
    removed line numbers from @Interned example
    added section on SubtypeChecker/SubtypeVisitor
    various minor corrections and clarifications


Code Changes

* checkers.subtype
    removed deprecated getCheckedAnnotation() mechanism
    added missing package Javadocs
    package Javadocs reference relevant HTML documentation
    various improvements to Javadocs
    SubtypeVisitor and SubtypeChecker are now abstract classes
    updated with respect to preferred usages of
      AnnotatedClassType.hasAnnotationAt and AnnotatedClassType.annotateAt

* checkers.source
    added missing package Javadocs
    package Javadocs reference relevant HTML documentation

* checkers.types
    added missing package Javadocs
    package Javadocs reference relevant HTML documentation
    AnnotatedClassType.annotateAt now correctly handles
      AnnotationLocation.RAW argument
    AnnotatedClassType.annotate deprecated in favor of
      AnnotatedClassType.annotateAt with AnnotationLocation.RAW as an argument
    AnnotatedClassType.isAnnotatedWith deprecated in favor of
      AnnotatedClassType.hasAnnotationAt with AnnotationLocation.RAW as an
      argument
    Added fromArray and fromList methods to AnnotationLocation and made
      corresponding constructors private.

* checkers.quals
    added Javadocs and meta-annotations on annotation declarations where
      missing
    package Javadocs reference relevant HTML documentation

* checkers.nonnull
    various improvements to Javadocs
    package Javadocs reference relevant HTML documentation


Miscellaneous Changes

    improved documentation of ch examples
    Checker Framework build file now only attempts to compile .java files


Version 0.1.0 (1 May 2007)
--------------------------

Initial release.<|MERGE_RESOLUTION|>--- conflicted
+++ resolved
@@ -3,21 +3,14 @@
 
 **User-visible changes:**
 
-<<<<<<< HEAD
 The Must Call Checker over-approximates the methods that an object must call
 before it is de-allocated.
 
-The Checker Framework no longer crashes on code that contains binding variables
-(introduced in Java 14 for `instanceof` pattern matching), and such variables
-are reflected in the control flow graph (CFG).  However, note that the Checker
-Framework only has full support for Java 8 and Java 11.
-=======
 The Checker Framework no longer crashes on code that contains binding
 variables (introduced in Java 14 for `instanceof` pattern matching), and
 such variables are reflected in the control flow graph (CFG).  Thanks to
 Chris Day for this change.  However, note that the Checker Framework only
 has full support for Java 8 and Java 11.
->>>>>>> e69a1237
 
 **Implementation details:**
 
