--- conflicted
+++ resolved
@@ -9,12 +9,9 @@
  * renamed `isPDF()` to `isPdfOutput()`
  * renamed `isString()` to `isStringOutput()`
 
-<<<<<<< HEAD
-=======
 Dataflow Framework:
  * In `playground` package, renamed `*Playground.java` to `*Pdf.java`
 
->>>>>>> 4a199612
 **Closed issues:**
 
 
