--- conflicted
+++ resolved
@@ -1,18 +1,10 @@
-<<<<<<< HEAD
-Version 3.??.? (August 2, 2021)
-=======
 Version 3.17.0 (August 3, 2021)
->>>>>>> bf7b9a86
 -------------------------------
 
 **User-visible changes:**
 
-<<<<<<< HEAD
-Java records are type-checked.  Thanks to Neil Brown.
-
-**Implementation details:**
-
-=======
+Java records are type-checked.
+
 **Implementation details:**
 
 Method renamings in `GenericAnnotatedTypeFactory`:
@@ -20,7 +12,6 @@
 * `getPostconditionAnnotation` => `getPostconditionAnnotations`
 * `getPreOrPostconditionAnnotation` => `getPreOrPostconditionAnnotations`
 
->>>>>>> bf7b9a86
 **Closed issues:**
 
 
@@ -66,7 +57,6 @@
 
 **Closed issues:**
 #3013, #3754, #3791, #3845, #4523, #4767.
-
 
 Version 3.15.0 (June 18, 2021)
 ----------------------------
