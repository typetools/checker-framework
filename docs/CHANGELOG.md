Version 3.26.0 (October 4, 2022)
--------------------------------

**User-visible changes:**

The Checker Framework runs under JDK 18 -- that is, it runs on a version 18 JVM.
(It worked before, but gave a warning that it was not tested.)

Annotations are available for some new JDK 17 APIs (some of those
introduced since JDK 11).

<<<<<<< HEAD
Added `-AnoWarnMemoryConstraints` to change the "Memory constraints are impeding
performance; please increase max heap size" message from a warning to a note.
=======
'unneeded.suppression' warnings can now themeselves be suppressed.
>>>>>>> 70090d90

**Implementation details:**

Deprecated `TreeUtils.constructor()` in favor of `TreeUtils.elementFromUse()`.

Use `TreeUtils.elementFromDeclaration` and `TreeUtils.elementFromUse` in
preference to `TreeUtils.elementFromTree`, when possible.

For code formatting, use `./gradlew spotlessCheck` and `./gradlew spotlessApply`.
The `checkFormat` and `reformat` Gradle tasks have been removed.

**Closed issues:**


Version 3.25.0 (September 1, 2022)
----------------------------------

**User-visible changes:**

Make `mustcall.not.inheritable` a warning rather than an error

The Property File Checker, Internationalization Checker, and Compiler
Message Checker use `File.pathSeparator` to separate property file paths in
`-Apropfiles`, rather than ':'.

Added `DoNothingChecker` that does nothing.

**Closed issues:**

#5216, #5240, #5256, #5273.


Version 3.24.0 (August 3, 2022)
-------------------------------

**User-visible changes:**

Performance improvements.

Minor bug fixes and enhancements.

**Implementation details:**

Prefer `SystemUtil.jreVersion` to `SystemUtil.getJreVersion()`.

**Closed issues:**

#5200, #5216.


Version 3.23.0 (July 11, 2022)
------------------------------

**User-visible changes:**

By default, command-line argument `-AstubWarnIfNotFound` is treated as true
for stub files provided on the command line and false for built-in stub
files.  Use `-AstubWarnIfNotFound` to enable it for all stub files, and use
new `-AstubNoWarnIfNotFound` to disable it for all stub files.

New command-line argument `-ApermitStaticOwning` suppresses Resource Leak
Checker warnings related to static owning fields.

New command-line argument `-ApermitInitializationLeak` suppresses Resource Leak
Checker warnings related to field initialization.

**Closed issues:**

#4855, #5151, #5166, #5172, #5175, #5181, #5189.


Version 3.22.2 (June 14, 2022)
------------------------------

**Implementation details:**

Expose CFG APIs to allow inserting jumps and throws


Version 3.22.1 (June 1, 2022)
-----------------------------

**Closed issues:**
#58, #5136, #5138, #5142, #5143,


Version 3.22.0 (May 2, 2022)
----------------------------

**User-visible changes:**

The Signedness Checker now checks calls to `equals()` as well as to `==`.  When
two formal parameter types are annotated with @PolySigned, the two arguments at
a call site must have the same signedness type annotation. (This differs from
the standard rule for polymorphic qualifiers.)

**Implementation details:**

When passed a NewClassTree that creates an anonymous constructor,
AnnotatedTypeFactory#constructorFormUse now returns the type of the anonymous
constructor rather than the type of the super constructor invoked in the
anonymous classes constructor.  If the super constructor has explicit
annotations, they are copied to the anonymous classes constructor.

**Closed issues:**
#5113.


Version 3.21.4 (April 1, 2022)
------------------------------

**Closed issues:**
#5086.


Version 3.21.3 (March 1, 2022)
------------------------------

**Closed issues:**
#2847, #4965, #5039, #5042, #5047.


Version 3.21.2 (February 1, 2022)
---------------------------------

**User-visible changes:**

The `wpi.sh` script supports non-standard names for build system compile targets
via the new `-c` command-line option.

The Checker Framework now more precisely computes and checks the type of the
pattern variable in a pattern match instanceof.

**Implementation details:**

Deprecated CFGLambda.getMethod{Name} in favor of getEnclosingMethod{Name}.

**Closed issues:**
#4615, #4993, #5006, #5007, #5008, #5013, #5016, #5021.

Version 3.21.1 (January 7, 2022)
--------------------------------

**User-visible changes:**

The Checker Framework Gradle Plugin now works incrementally:  if you change just
one source file, then Gradle will recompile just that file rather than all
files.

**Closed issues:**
#2401, #4994, #4995, #4996.


Version 3.21.0 (December 17, 2021)
----------------------------------

**User-visible changes:**

The Checker Framework now more precisely computes the type of a switch expression.

**Implementation details:**

The dataflow framework now analyzes switch expressions and switch statements
that use the new `->` case syntax. To do so, a new node, SwitchExpressionNode,
was added.

**Closed issues:**
#2373, #4934, #4977, #4979, #4987.

Version 3.20.0 (December 6, 2021)
---------------------------------

**User-visible changes:**

The Checker Framework now runs on code that contains switch expressions and
switch statements that use the new `->` case syntax, but treats them
conservatively. A future version will improve precision.

**Implementation details:**

The dataflow framework can be run on code that contains switch expressions and
switch statements that use the new `->` case syntax, but it does not yet
analyze the cases in a switch expression and it treats `->` as `:`. A future
version will do so.

Removed methods and classes that have been deprecated for more than one year:
 * Old way of constructing qualifier hierarchies
 * `@SuppressWarningsKeys`
 * `RegularBlock.getContents()`
 * `TestUtilities.testBooleanProperty()`
 * `CFAbstractTransfer.getValueWithSameAnnotations()`

**Closed issues:**
#4911, #4948, #4965.


Version 3.19.0 (November 1, 2021)
---------------------------------

**User-visible changes:**

The Checker Framework runs under JDK 17 -- that is, it runs on a version 17 JVM.
The Checker Framework also continues to run under JDK 8 and JDK 11.  New
command-line argument `-ApermitUnsupportedJdkVersion` lets you run the Checker
Framework on any JDK (version 8 or greater) without a warning about an
unsupported JDK version.  The Checker Framework does not yet run on code that
contains switch expressions.

**Implementation details:**

Removed `org.checkerframework.framework.type.VisitorState`
Removed `AnnotatedTypeFactory#postTypeVarSubstitution`

Deprecated methods in AnnotatedTypeFactory:
* `getCurrentClassTree`
* `getCurrentMethodReceiver`

**Closed issues:**
#4932, #4924, #4908, #3014.


Version 3.18.1 (October 4, 2021)
--------------------------------

**Closed issues:**
#4902 and #4903.


Version 3.18.0 (September 1, 2021)
----------------------------------

**User-visible changes:**

Java records are type-checked.  Thanks to Neil Brown.

**Closed issues:**
#4838, #4843, #4852, #4853, #4861, #4876, #4877, #4878, #4878, #4889, #4889.


Version 3.17.0 (August 3, 2021)
-------------------------------

**User-visible changes:**

`-Ainfer` can now infer postcondition annotations that reference formal parameters
(e.g. `"#1"`, `"#2"`) and the receiver (`"this"`).

**Implementation details:**

Method renamings and signature changes (old methods are removed) in `GenericAnnotatedTypeFactory`:
* `getPreconditionAnnotation(VariableElement, AnnotatedTypeMirror)` => `getPreconditionAnnotations(String, AnnotatedTypeMirror, AnnotatedTypeMirror)`
* `getPostconditionAnnotation(VariableElement, AnnotatedTypeMirror, List<AnnotationMirror>)` => `getPostconditionAnnotations(String, AnnotatedTypeMirror, AnnotatedTypeMirror, List<AnnotationMirror>)`
* `getPreOrPostconditionAnnotation(VariableElement, AnnotatedTypeMirror, Analysis.BeforeOrAfter, List<AnnotationMirror>)` => `getPreOrPostconditionAnnotations(String, AnnotatedTypeMirror, AnnotatedTypeMirror, Analysis.BeforeOrAfter, List<AnnotationMirror>)`
* `requiresOrEnsuresQualifierAnno(VariableElement, AnnotationMirror, Analysis.BeforeOrAfter)` => `createRequiresOrEnsuresQualifier(String, AnnotationMirror, AnnotatedTypeMirror, Analysis.BeforeOrAfter, List<AnnotationMirror>)`

Method renamings and signature changes (old method is removed) in `WholeProgramInferenceStorage`:
* `getPreOrPostconditionsForField(Analysis.BeforeOrAfter, ExecutableElement, VariableElement, AnnotatedTypeFactory)` =>  `getPreOrPostconditions(Analysis.BeforeOrAfter, ExecutableElement, String, AnnotatedTypeMirror, AnnotatedTypeFactory)`

Method renamings:
 * `CFAbstractAnalysis.getFieldValues` => `getFieldInitialValues`

The following methods no longer take a `fieldValues` parameter:
 * `GenericAnnotatedTypeFactory#createFlowAnalysis`
 * `CFAnalysis` construtor
 * `CFAbstractAnalysis#performAnalysis`
 * `CFAbstractAnalysis` constructors

**Closed issues:**
#4685, #4689, #4785, #4805, #4806, #4815, #4829, #4849.


Version 3.16.0 (July 13, 2021)
------------------------------

**User-visible changes:**

You can run the Checker Framework on a JDK 16 JVM.  You can pass the `--release
16` command-line argument to the compiler.  You may need to add additional
command-line options, such as `--add-opens`; see the Checker Framework manual.
New syntax, such as records and switch expressions, is not yet supported or
type-checked; that will be added in a future release.  Thanks to Neil Brown for
the JDK 16 support.

The Lock Checker supports a new type, `@NewObject`, for the result of a
constructor invocation.

The `-Ainfer` command-line argument now outputs purity annotations even if
neither `-AsuggestPureMethods` nor `-AcheckPurityAnnotations` is supplied
on the command line.

**Implementation details:**

Method renamings (the old methods remain but are deprecated):
 * `AnnotationFileElementTypes.getDeclAnnotation` => `getDeclAnnotations`

Method renamings (the old methods were removed):
 * `AnnotatedTypeMirror.clearAnnotations => `clearPrimaryAnnotations`

Method renamings in `DefaultTypeHierarchy` (the old methods were removed):
 * `visitIntersectionSupertype` => `visitIntersectionSupertype`
 * `visitIntersectionSubtype` => `visitIntersection_Type`
 * `visitUnionSubtype` => `visitUnion_Type`
 * `visitTypevarSubtype` => `visitTypevar_Type`
 * `visitTypevarSupertype` => `visitType_Typevar`
 * `visitWildcardSubtype` => `visitWildcard_Type`
 * `visitWildcardSupertype` => `visitType_Wildcard`

Method renamings in `AnnotatedTypes` (the old methods were removed):
 * `expandVarArgs` => `expandVarArgsParameters`
 * `expandVarArgsFromTypes` => `expandVarArgsParametersFromTypes`

**Closed issues:**
#3013, #3754, #3791, #3845, #4523, #4767.

Version 3.15.0 (June 18, 2021)
----------------------------

**User-visible changes:**

The Resource Leak Checker ensures that certain methods are called on an
object before it is de-allocated. By default, it enforces that `close()` is
called on any expression whose compile-time type implements `java.io.Closeable`.

**Implementation details:**

Method renamings (the old methods remain but are deprecated):
 * `AnnotatedDeclaredType#wasRaw` => `isUnderlyingTypeRaw`
 * `AnnotatedDeclaredType#setWasRaw` => `setIsUnderlyingTypeRaw`

**Closed issues:**
#4549, #4646, #4684, and #4699.


Version 3.14.0 (June 1, 2021)
----------------------------

**User-visible changes:**

The Units Checker supports new qualifiers (thanks to Rene Kraneis):
 * `@Volume`, `@m3`, `@mm3`, `@km3`
 * `@Force`, `@N`, `@kN`
 * `@t` (metric ton, a unit of mass)

Stub files can now override declaration annotations in the annotated JDK.
Previously, stub files only overrode type annotations in the annotated JDK.

Command-line argument `-AstubWarnIfNotFound` is treated as true for stub
files provided on the command line.

**Implementation details:**

Method `SourceChecker.getProperties` takes a third formal parameter `permitNonExisting`.

Method `TreeUtils.getMethodName()` returns a `String` rather than a `Name`.

Removed CheckerDevelMain.

**Closed issues:**
#3993, #4116, #4586, #4598, #4612, #4614.


Version 3.13.0 (May 3, 2021)
----------------------------

**Survey:**

If you use the Checker Framework, please answer a 3-question survey about what
version of Java you use.  It will take less than 1 minute to complete.  Please
answer it at
https://docs.google.com/forms/d/1Bbt34c_3nDItHsBnmEfumoyrR-Zxhvo3VTHucXwfMcQ .
Thanks!

**User-visible changes:**

Command-line argument -AassumeKeyFor makes the Nullness Checker and Map Key
Checker unsoundly assume that the argument to `Map.get` is a key for the
receiver map.

Warning message keys are shorter.  This reduces clutter in error messages and in
`@SuppressWarnings` annotations.  Most ".type.invalid", ".type.incompatible",
".invalid", and ".not.satisfied" suffixes and "type.invalid." prefixes have been
removed, and most ".invalid." substrings have been changed to ".".

The Checker Framework no longer crashes on code that contains binding
variables (introduced in Java 14 for `instanceof` pattern matching), and
such variables are reflected in the control flow graph (CFG).  Thanks to
Chris Day for this change.  However, note that the Checker Framework only
has full support for Java 8 and Java 11.

New command-line argument `-AstubWarnNote` makes stub file warnings notes
rather than warnings.

Removed the StubGenerator section from the manual, because changes in JDK 11
have broken the StubGenerator program.

**Implementation details:**

Method renamings:
 * `DependentTypesHelper.atReturnType` => `atMethodBody`

**Closed issues:**
#1268, #3039, #4410, #4550, #4558, #4563, #4566, #4567, #4571, #4584, #4591,
#4594, #4600.


Version 3.12.0 (April 1, 2021)
------------------------------

**User-visible changes:**

New FAQ item "How should I annotate code that uses generics?" gives
examples of annotations on type variables, together with their meaning.

`-Ainfer=ajava` uses ajava files (rather than jaif files or stub files)
internally during whole-program inference.

The Optional Checker supports a new annotation `@OptionalBottom` that
stands for (only) the `null` value.

The `value` element/argument to `@EnumVal` is now required.  Previously it
defaulted to an empty array.

**Implementation details:**

A precondition or normal postcondition annotation's `value` element must have
type `String[]`, not `String`.  A conditional postcondition annotation's
`expression` element must have type `String[]`, not `String`.  These changes
will not affect users (any programmer-written annotation that was legal before
will still be legal), but it may affect checker implementations.

`JavaExpressionParseUtil`:
`JavaExpressionParseUtil#parse` no longer viewpoint-adapts Java expressions. It
just converts the expression `String` to a `JavaExpression`.  To that end,
`JavaExpressionParseUtil.JavaExpressionContext` has been removed and
`JavaExpressionParseUtil#parse` no longer takes a context object.  Most calls to
`JavaExpressionParseUtil#parse` should be replaced with a call to one of the
methods in `StringToJavaExpressions`.

Renamed `AnnotatedTypeComparer` to `DoubleAnnotatedTypeScanner`. In the new
class, the method `compare` was renamed `defaultAction`. The method `combineRs`
was replaced by `reduce`.

Removed methods:
 * `AnnotationUtils.getElementValueArrayOrSingleton`
 * `DependentTypesHelper.standardizeNewClassTree`: use `atExpression` instead
 * `DependentTypesHelper.standardizeString`: override one of the methods
   explained in the Javadoc of `convertAnnotationMirror`

Method renamings:
 * `DefaultQualifierForUseTypeAnnotator.getSupportAnnosFromDefaultQualifierForUses` => `getDefaultQualifierForUses`
 * In `DependentTypesHelper`:
    * `check*` => `check*ForErrorExpressions`
    * `viewpointAdaptConstructor` => `atConstructorInvocation`
    * `viewpointAdaptMethod` => `atMethodInvocation`
    * `viewpointAdaptTypeVariableBounds` => `atParameterizedTypeUse`
    * `standardizeClass` =>  `atTypeDecl`
    * `standardizeExpression` => `atExpression`
    * `standardizeFieldAccess` => `atFieldAccess`
    * `standardizeReturnType` => `atReturnType`
    * `standardizeVariable` => `atVariableDeclaration`

Deprecated some overloads in `AnnotationUtils` that take a `CharSequence`
(use an overload that takes an `ExecutablElement`):
 * `getElementValueArray`
 * `getElementValueClassName`
 * `getElementValueClassNames`
 * `getElementValueEnumArray`
 * `getElementValueEnum`
 * `getElementValue`
 * `getElementValuesWithDefaults`

Deprecated methods in `AnnotationUtils`:
 * `areSameByClass`: use `areSameByName`
 * `getElementValuesWithDefaults`: use a `getElementValue*` method

Removed deprecated `PluginUtil` class.

**Closed issues:**
#1376, #3740, #3970, #4041, #4254, #4346, #4355, #4358, #4372, #4381, #4384,
#4417, #4449, #4452, #4480.


Version 3.11.0 (March 1, 2021)
------------------------------

**User-visible changes:**

In a stub file for a class C, you may write a declaration for a method that is
inherited by C but not defined by it.  Previously, such stub declarations were
ignored.  For more information, see the manual's documentation of "fake
overrides".

Nullness Checker error message key changes:
 * `known.nonnull` => `nulltest.redundant`
 * `initialization.static.fields.uninitialized` => `initialization.static.field.uninitialized`,
   and it is now issued on the field rather than on the class
 * new `initialization.field.uninitialized` is issued on the field instead of
   `initialization.fields.uninitialized` on the class, if there is no
   explicitly-written constructor.

Signature Checker supports two new type qualifiers:
 * `@CanonicalNameAndBinaryName`
 * `@CanonicalNameOrPrimitiveType`

**Implementation details:**

You can make a variable's default type depend on its name, or a method
return type default depend on the method's name.  To support this feature,
`@DefaultFor` has new elements `names` and `namesExceptions`.

Changes to protected fields in `OverrideChecker`:
 * Removed `overriderMeth`, `overriderTyp`, `overriddenMeth`, `overriddenTyp`
 * Renamed `methodReference` => `isMethodReference`
 * Renamed `overridingType` => `overriderType`
 * Renamed `overridingReturnType` => `overriderReturnType`

Changes to JavaExpression parsing:
 * The signatures of these methods changed; see Javadoc.
    * `JavaExpressionParseUtil#parse`
    * `DependentTypesHelper#standardizeString`
 * These methods moved:
    * `GenericAnnotatedTypeFactory#standardizeAnnotationFromContract` => `DependentTypesHelper`
    * `JavaExpressionParseUtil#fromVariableTree` => `JavaExpression`

Changes to JavaExpressionContext:
 * New method JavaExpressionContext#buildContextForMethodDeclaration(MethodTree, SourceChecker)
   replaces all overloads of buildContextForMethodDeclaration.

Parsing a Java expression no longer requires the formal parameters
`AnnotationProvider provider` or `boolean allowNonDeterministic`.  Methods
in `JavaExpression` with simplified signatures include
 * `fromArrayAccess`
 * `fromNodeFieldAccess`
 * `fromNode`
 * `fromTree`
 * `getParametersOfEnclosingMethod`
 * `getReceiver`

`CFAbstractStore.insertValue` does nothing if passed a nondeterministic
expression.  Use new method `CFAbstractStore.insertValuePermitNondeterministic`
to map a nondeterministic expression to a value.

**Closed issues:**
#862, #3631, #3991, #4031, #4206, #4207, #4226, #4231, #4248, #4263, #4265,
#4279, #4286, #4289.


Version 3.10.0 (February 1, 2021)
---------------------------------

**User-visible changes:**

Moved utility classes from `checker-qual.jar` to the new `checker-util.jar`.
Also, added `util` to the end of all the packages of the utility classes.

In Maven Central, `checker.jar` no longer contains duplicates of qualifiers in
`checker-qual.jar`, but rather uses a Maven dependency. A fat jar file with all
the dependencies (like the old `checker.jar`) is available in Maven Central with
the classifier "all".

When supplying the `-Ainfer=...` command-line argument, you must also supply `-Awarns`.

Replaced several error message keys:
 * `contracts.precondition.expression.parameter.name`
 * `contracts.postcondition.expression.parameter.name`
 * `contracts.conditional.postcondition.expression.parameter.name`
 * `method.declaration.expression.parameter.name`
by new message keys:
 * `expression.parameter.name`
 * `expression.parameter.name.shadows.field`

**Implementation details:**

Deprecated `ElementUtils.enclosingClass`; use `ElementUtils.enclosingTypeElement`.

Removed classes (use `SourceChecker` instead):
 * `BaseTypeContext`
 * `CFContext`
 * `BaseContext`

Removed methods:
 * `SourceChecker.getContext()`: it returned the receiver
 * `SourceChecker.getChecker()`: it returned the receiver
 * `AnnotatedTypeFactory.getContext()`: use `getChecker()`
 * methods on `TreePath`s from class 'TreeUtils`; use the versions in `TreePathUtil`.

Moved class:
 * org.checkerframework.framework.util.PurityUnqualified to
   org.checkerframework.framework.qual.PurityUnqualified

Renamed methods:
 * `AnnotatedTypeMirror.directSuperTypes` => `directSupertypes` (note
   capitalization) for consistency with `javax.lang.model.util.Types`
 * `AnnotatedTypeMirror.removeAnnotation(Class)` => `removeAnnotationByClass`
 * `MethodCall.getParameters` => `getArguments`
 * `MethodCall.containsSyntacticEqualParameter` => `containsSyntacticEqualArgument`
 * `ArrayAccess.getReceiver` => `getArray`

**Closed issues:**
#3325 , #3474.


Version 3.9.1 (January 13, 2021)
--------------------------------

**Implementation details:**

Copied methods on `TreePath`s from class 'TreeUtils` to new class `TreePathUtil`.
(The methods in TreePath will be deleted in the next release.)
 * `TreeUtils.enclosingClass` => `TreePathUtil.enclosingClass`
 * `TreeUtils.enclosingMethod` => `TreePathUtil.enclosingMethod`
 * `TreeUtils.enclosingMethodOrLambda` => `TreePathUtil.enclosingMethodOrLambda`
 * `TreeUtils.enclosingNonParen` => `TreePathUtil.enclosingNonParen`
 * `TreeUtils.enclosingOfClass` => `TreePathUtil.enclosingOfClass`
 * `TreeUtils.enclosingOfKind` => `TreePathUtil.enclosingOfKind`
 * `TreeUtils.enclosingTopLevelBlock` => `TreePathUtil.enclosingTopLevelBlock`
 * `TreeUtils.enclosingVariable` => `TreePathUtil.enclosingVariable`
 * `TreeUtils.getAssignmentContext` => `TreePathUtil.getAssignmentContext`
 * `TreeUtils.inConstructor` => `TreePathUtil.inConstructor`
 * `TreeUtils.isTreeInStaticScope` => `TreePathUtil.isTreeInStaticScope`
 * `TreeUtils.pathTillClass` => `TreePathUtil.pathTillClass`
 * `TreeUtils.pathTillOfKind` => `TreePathUtil.pathTillOfKind`

**Closed issues:**
#789, #3202, #4071, #4083, #4114, #4115.


Version 3.9.0 (January 4, 2021)
-------------------------------

**User-visible changes:**

New scripts `checker/bin/wpi.sh` and `checker/bin/wpi-many.sh` run whole-program
inference, without modifying the source code of the target programs.

The `-Ainfer` command-line argument now infers
 * method preconditions (`@RequiresQualifiers`, `@RequiresNonNull`)
 * method postconditions (`@EnsuresQualifiers`, `@EnsuresNonNull`)
 * `@MonotonicNonNull`

The Called Methods Checker supports the -AdisableReturnsReceiver command-line option.

The Format String Checker recognizes Error Prone's `@FormatMethod` annotation.

Use of `@SuppressWarnings("fbc")` to suppress initialization warnings is deprecated.

**Implementation details:**

Class renamings:
 * `StubParser` => `AnnotationFileParser`
 * `Receiver` => `JavaExpression`
   Also related class and method renamings, such as
    * `FlowExpressions.internalReprOf` => `JavaExpressions.fromNode`
 * In the Dataflow Framework:
    * `ThisLiteralNode` => `ThisNode`
    * `ExplicitThisLiteralNode` => `ExplicitThisNode`
    * `ImplicitThisLiteralNode` => `ImplicitThisNode`

Method deprecations:
 * Deprecated `AnnotatedTypeFactory.addAliasedAnnotation`; use `addAliasedTypeAnnotation`

**Closed issues:**
#765, #2452, #2953, #3377, #3496, #3499, #3826, #3956, #3971, #3974, #3994,
#4004, #4005, #4018, #4032, #4068, #4070.


Version 3.8.0 (December 1, 2020)
--------------------------------

**User-visible changes:**

The Initialized Fields Checker warns when a field is not initialized by a
constructor.  This is more general than the Initialization Checker, which
only checks that `@NonNull` fields are initialized.

The manual describes how to modify an sbt build file to run the Checker
Framework.

The -AwarnUnneededSuppressions command-line option warns only about
suppression strings that contain a checker name.

The -AwarnUnneededSuppressionsExceptions=REGEX command-line option
partially disables -AwarnUnneededSuppressions.  Most users don't need this.

**Implementation details:**

Added classes `SubtypeIsSubsetQualifierHierarchy` and
`SubtypeIsSupersetQualifierHierarchy`.

Moved the `contractsUtils` field from the visitor to the type factory.

Class renamings:
 * `ContractsUtils` => `ContractsFromMethod`

Method renamings:
 * `ElementUtils.getVerboseName` => `ElementUtils.getQualifiedName`
 * `ElementUtils.getSimpleName` => `ElementUtils.getSimpleSignature`

Field renamings:
 * `AnnotatedTypeMirror.actualType` => `AnnotatedTypeMirror.underlyingType`

Added a formal parameter to methods in `MostlyNoElementQualifierHierarchy`:
 * `leastUpperBoundWithElements`
 * `greatestLowerBoundWithElements`

Removed a formal parameter from methods in `BaseTypeVisitor`:
 * `checkPostcondition`
 * `checkConditionalPostcondition`

In `Analysis.runAnalysisFor()`, changed `boolean` parameter to enum `BeforeOrAfter`.

Removed `org.checkerframework.framework.util.AnnotatedTypes#getIteratedType`; use
`AnnotatedTypeFactory#getIterableElementType(ExpressionTree)` instead.

**Closed issues:**
#3287, #3390, #3681, #3839, #3850, #3851, #3862, #3871, #3884, #3888, #3908,
#3929, #3932, #3935.


Version 3.7.1 (November 2, 2020)
--------------------------------

**User-visible changes:**

The Constant Value Checker supports two new annotations: @EnumVal and @MatchesRegex.

The Nullness Checker supports annotation org.jspecify.annotations.NullnessUnspecified.

**Implementation details:**

AnnotatedIntersectionType#directSuperTypes now returns
List<? extends AnnotatedTypeMirror>.

The @RelevantJavaTypes annotation is now enforced:  a checker issues a warning
if the programmer writes a type annotation on a type that is not listed.

Deprecated CFAbstractTransfer.getValueWithSameAnnotations(), which is no
longer used.  Added new methods getWidenedValue() and getNarrowedValue().

Renamed TestUtilities.assertResultsAreValid() to TestUtilities.assertTestDidNotFail().

Renamed BaseTypeValidator.isValidType() to BaseTypeValidator.isValidStructurally().

New method BaseTypeVisitor#visitAnnotatedType(List, Tree) centralizes checking
of user-written type annotations, even when parsed in declaration locations.

**Closed issues:**
#868, #1908, #2075, #3349, #3362, #3569, #3614, #3637, #3709, #3710, #3711,
#3720, #3730, #3742, #3760, #3770, #3775, #3776, #3792, #3793, #3794, #3819,
#3831.


Version 3.7.0 (October 1, 2020)
-------------------------------

**User-visible changes:**

The new Called Methods Checker tracks methods that have definitely been
called on an object. It automatically supports detecting mis-uses of the
builder pattern in code that uses Lombok or AutoValue.

Accumulation analysis is now supported via a generic Accumulation Checker.
An accumulation analysis is a restricted form of typestate analysis that does
not require a precise alias analysis for soundness. The Called Methods Checker
is an accumulation analysis.

The Nullness Checker supports annotations
org.codehaus.commons.nullanalysis.NotNull,
org.codehaus.commons.nullanalysis.Nullable, and
org.jspecify.annotations.Nullable.

The Signature Checker supports annotations @CanonicalName and @CanonicalNameOrEmpty.
The Signature Checker treats jdk.jfr.Unsigned as an alias for its own @Unsigned annotation.

The shorthand syntax for the -processor command-line argument applies to
utility checkers, such as the Constant Value Checker.

**Implementation details:**

A checker implementation may override AnnotatedTypeFactory.getWidenedAnnotations
to provide special behavior for primitive widening conversions.

Deprecated org.checkerframework.framework.util.MultiGraphQualifierHierarchy and
org.checkerframework.framework.util.GraphQualifierHierarchy.  Removed
AnnotatedTypeFactory#createQualifierHierarchy(MultiGraphFactory) and
AnnotatedTypeFactory#createQualifierHierarchyFactory.  See Javadoc of
MultiGraphQualifierHierarchy for instructions on how to use the new classes and
methods.

Renamed methods:
 * NumberUtils.isFloatingPoint => TypesUtils.isFloatingPoint
 * NumberUtils.isIntegral => TypesUtils.isIntegralPrimitiveOrBoxed
 * NumberUtils.isPrimitiveFloatingPoint => TypeKindUtils.isFloatingPoint
 * NumberUtils.isPrimitiveIntegral => TypeKindUtils.isIntegral
 * NumberUtils.unboxPrimitive => TypeKindUtils.primitiveOrBoxedToTypeKind
 * TypeKindUtils.widenedNumericType => TypeKindUtils.widenedNumericType
 * TypesUtils.isFloating => TypesUtils.isFloatingPrimitive
 * TypesUtils.isIntegral => TypesUtils.isIntegralPrimitive

The CFStore copy constructor now takes only one argument.

**Closed issues:**
#352, #354, #553, #722, #762, #2208, #2239, #3033, #3105, #3266, #3275, #3408,
#3561, #3616, #3619, #3622, #3625, #3630, #3632, #3648, #3650, #3667, #3668,
#3669, #3700, #3701.


Version 3.6.1 (September 2, 2020)
---------------------------------

Documented that the Checker Framework can issue false positive warnings in
dead code.

Documented when the Signedness Checker permits right shift operations.

**Closed issues:**
#3484, #3562, #3565, #3566, #3570, #3584, #3594, #3597, #3598.


Version 3.6.0 (August 3, 2020)
------------------------------

**User-visible changes:**

The Interning Checker supports method annotations @EqualsMethod and
@CompareToMethod.  Place them on methods like equals(), compareTo(), and
compare() to permit certain uses of == on non-interned values.

Added an overloaded version of NullnessUtil.castNonNull that takes an error message.

Added a new option `-Aversion` to print the version of the Checker Framework.

New CFGVisualizeLauncher command-line arguments:
 * `--outputdir`: directory in which to write output files
 * `--string`: print the control flow graph in the terminal
All CFGVisualizeLauncher command-line arguments now start with `--` instead of `-`.

**Implementation details:**

commonAssignmentCheck() now takes an additional argument.  Type system
authors must update their overriding implementations.

Renamed methods:
 * GenericAnnotatedTypeFactory#addAnnotationsFromDefaultQualifierForUse => #addAnnotationsFromDefaultForType and
 * BaseTypeValidator#shouldCheckTopLevelDeclaredType => #shouldCheckTopLevelDeclaredOrPrimitiveType

Removed org.checkerframework.framework.test.FrameworkPer(Directory/File)Test classes.
Use CheckerFrameworkPer(Directory/File)Test instead.

**Closed issues:**

#1395, #2483, #3207, #3223, #3224, #3313, #3381, #3422, #3424, #3428, #3429,
#3438, #3442, #3443, #3447, #3449, #3461, #3482, #3485, #3495, #3500, #3528.


Version 3.5.0 (July 1, 2020)
----------------------------

**User-visible changes:**

Use "allcheckers:" instead of "all:" as a prefix in a warning suppression string.
Writing `@SuppressWarnings("allcheckers")` means the same thing as
`@SuppressWarnings("all")`, unless the `-ArequirePrefixInWarningSuppressions`
command-line argument is supplied.  See the manual for details.

It is no longer necessary to pass -Astubs=checker.jar/javadoc.astub when
compiling a program that uses Javadoc classes.

Renamed command-line arguments:
 * -AshowSuppressWarningKeys to -AshowSuppressWarningsStrings

The Signature Checker no longer considers Java keywords to be identifiers.
Renamed Signature Checker annotations:
 * @BinaryNameInUnnamedPackage => @BinaryNameWithoutPackage
 * @FieldDescriptorForPrimitiveOrArrayInUnnamedPackage => @FieldDescriptorWithoutPackage
 * @IdentifierOrArray => @ArrayWithoutPackage
Added new Signature Checker annotations:
 * @BinaryNameOrPrimitiveType
 * @DotSeparatedIdentifiersOrPrimitiveType
 * @IdentifierOrPrimitiveType

The Nullness Checker now treats `System.getProperty()` soundly.  Use
`-Alint=permitClearProperty` to disable special treatment of
`System.getProperty()` and to permit undefining built-in system properties.

Class qualifier parameters:  When a generic class represents a collection,
a user can write a type qualifier on the type argument, as in
`List<@Tainted Character>` versus `List<@Untainted Character>`.  When a
non-generic class represents a collection with a hard-coded type (as
`StringBuffer` hard-codes `Character`), you can use the new class qualifier
parameter feature to distinguish `StringBuffer`s that contain different
types of characters.

The Dataflow Framework supports backward analysis.  See its manual.

**Implementation details:**

Changed the types of some fields and methods from array to List:
 * QualifierDefaults.validLocationsForUncheckedCodeDefaults()
 * QualifierDefaults.STANDARD_CLIMB_DEFAULTS_TOP
 * QualifierDefaults.STANDARD_CLIMB_DEFAULTS_BOTTOM
 * QualifierDefaults.STANDARD_UNCHECKED_DEFAULTS_TOP
 * QualifierDefaults.STANDARD_UNCHECKED_DEFAULTS_BOTTOM

Dataflow Framework: Analysis is now an interface.  Added AbstractAnalysis,
ForwardAnalysis, ForwardTransferFunction, ForwardAnalysisImpl,
BackwardAnalysis, BackwardTransferFunction, and BackwardAnalysisImpl.
To adapt existing code:
 * `extends Analysis<V, S, T>` => `extends ForwardAnalysisImpl<V, S, T>`
 * `implements TransferFunction<V, S>` => `implements ForwardTransferFunction<V, S>`

In AbstractQualifierPolymorphism, use AnnotationMirrors instead of sets of
annotation mirrors.

Renamed meta-annotation SuppressWarningsKeys to SuppressWarningsPrefix.
Renamed SourceChecker#getSuppressWarningsKeys(...) to getSuppressWarningsPrefixes.
Renamed SubtypingChecker#getSuppressWarningsKeys to getSuppressWarningsPrefixes.

Added GenericAnnotatedTypeFactory#postAnalyze, changed signature of
GenericAnnotatedTypeFactory#handleCFGViz, and removed CFAbstractAnalysis#visualizeCFG.

Removed methods and classes marked deprecated in release 3.3.0 or earlier.

**Closed issues:**
#1362, #1727, #2632, #3249, #3296, #3300, #3356, #3357, #3358, #3359, #3380.


Version 3.4.1 (June 1, 2020)
----------------------------

-Ainfer now takes an argument:
 * -Ainfer=jaifs uses .jaif files to store the results of whole-program inference.
 * -Ainfer=stubs uses .astub files to store the results of whole-program inference.
 * -Ainfer is deprecated but is the same as -Ainfer=jaifs, for backwards compatibility.

New command-line option:
  -AmergeStubsWithSource If both a stub file and a source file are available, use both.

**Closed issues:**
#2893, #3021, #3128, #3160, #3232, #3277, #3285, #3289, #3295, #3302, #3305,
#3307, #3310, #3316, #3318, #3329.


Version 3.4.0 (May 3, 2020)
---------------------------

The annotated jdk8.jar is no longer used.  You should remove any occurrence of
  -Xbootclasspath/p:.../jdk8.jar
from your build scripts.  Annotations for JDK 8 are included in checker.jar.

The Returns Receiver Checker enables documenting and checking that a method
returns its receiver (i.e., the `this` parameter).

**Closed issues:**
#3267, #3263, #3217, #3212, #3201, #3111, #3010, #2943, #2930.


Version 3.3.0 (April 1, 2020)
-----------------------------

**User-visible changes:**

New command-line options:
  -Alint=trustArrayLenZero trust @ArrayLen(0) annotations when determining
  the type of Collections.toArray.

Renamings:
  -AuseDefaultsForUncheckedCode to -AuseConservativeDefaultsForUncheckedCode
    The old name works temporarily but will be removed in a future release.

For collection methods with `Object` formal parameter type, such as
contains, indexOf, and remove, the annotated JDK now forbids null as an
argument.  To make the Nullness Checker permit null, pass
`-Astubs=collection-object-parameters-may-be-null.astub`.

The argument to @SuppressWarnings can be a substring of a message key that
extends at each end to a period or an end of the key.  (Previously, any
substring worked, including the empty string which suppressed all warnings.
Use "all" to suppress all warnings.)

All postcondition annotations are repeatable (e.g., `@EnsuresNonNull`,
`@EnsuresNonNullIf`, ...).

Renamed wrapper annotations (which users should not write):
 * `@DefaultQualifiers` => `@DefaultQualifier.List`
 * `@EnsuresQualifiersIf` => `@EnsuresQualifierIf.List`
 * `@EnsuresQualifiers` => `@EnsuresQualifier.List`
 * `@RequiresQualifiers` => `@RequiresQualifier.List`

**Implementation details:**

Removed `@DefaultInUncheckedCodeFor` and
`@DefaultQualifierInHierarchyInUncheckedCode`.

Renamings:
 * applyUncheckedCodeDefaults() to applyConservativeDefaults()
 * useUncheckedCodeDefault() to useConservativeDefault()
 * AnnotatedTypeReplacer to AnnotatedTypeCopierWithReplacement
 * AnnotatedTypeMerger to AnnotatedTypeReplacer

Deprecated the `framework.source.Result` class; use `DiagMessage` or
`List<DiagMessage>` instead.  If you were creating a `Result` just to
pass it to `report`, then call new methods `reportError` and
`reportWarning` instead.

AbstractTypeProcessor#typeProcessingOver() always gets called.

**Closed issues:**
#1307, #1881, #1929, #2432, #2793, #3040, #3046, #3050, #3056, #3083, #3124,
#3126, #3129, #3132, #3139, #3149, #3150, #3167, #3189.


Version 3.2.0 (March 2, 2020)
-----------------------------

@SuppressWarnings("initialization") suppresses only warnings whose key
contains "initialization".  Previously, it suppressed all warnings issued
by the Nullness Checker or the Initialization Checker.

**Closed issues:**
#2719, #3001, #3020, #3069, #3093, #3120.


Version 3.1.1 (February 3, 2020)
--------------------------------

New command-line options:
  -AassumeDeterministic Unsoundly assume that every method is deterministic
  -AassumePure Unsoundly assume that every method is pure

Renamed -Anocheckjdk to -ApermitMissingJdk.
The old version still works, for backward compatibility.

Renamed -Alint=forbidnonnullarraycomponents to
-Alint=soundArrayCreationNullness.  The old version still works, for
backward compatibility.

Implementation details:
 * Deprecated QualifierHierarchy#getTypeQualifiers.
 * Deprecated Analysis#Analysis(ProcessingEnvironment) and Analysis#Analysis(T,
   int, ProcessingEnvironment); use Analysis#Analysis(), Analysis#Analysis(int),
   Analysis#Analysis(T), and Analysis#Analysis(T, int) instead.
 * Renamed SourceChecker#getMessages to getMessagesProperties.
 * Renamed one overload of SourceChecker.printMessages to printOrStoreMessage.

**Closed issues:**
#2181, #2975, #3018, #3022, #3032, #3036, #3037, #3038, #3041, #3049, #3055,
#3076.


Version 3.1.0 (January 3, 2020)
-------------------------------

Command-line option -AprintGitProperties prints information about the git
repository from which the Checker Framework was compiled.

**Implementation details:**
 * Removed static cache in AnnotationUtils#areSameByClass and added
   AnnotatedTypeFactory#areSameByClass that uses an instance cache.
 * Removed static cache in AnnotationBuilder#fromName and #fromClass.
 * ContractsUtils#getPreconditions takes an ExecutableElement as an argument.
 * ContractsUtils#getContracts returns a Set.
 * Moved ContractUtils.Contract to outer level.
 * Renamed ConditionalPostcondition#annoResult to ConditionalPostcondition#resultValue.

**Closed issues:**
#2867, #2897, #2972.


Version 3.0.1 (December 2, 2019)
--------------------------------

New command-line option for the Constant Value Checker
`-AnoNullStringsConcatenation` unsoundly assumes that every operand of a String
concatenation is non-null.

**Implementation details:**
 * Moved AnnotatedTypes#hasTypeQualifierElementTypes to AnnotationUtils.
 * Deprecated AnnotatedTypes#isTypeAnnotation and AnnotatedTypes#hasTypeQualifierElementTypes.

**Closed issues:**
#945, #1224, #2024, #2744, #2809, #2815, #2818, #2830, #2840, #2853, #2854,
#2865, #2873, #2874, #2878, #2880, #2886, #2888, #2900, #2905, #2919, #2923.


Version 3.0.0 (November 1, 2019)
--------------------------------

The Checker Framework works on both JDK 8 and JDK 11.
 * Type annotations for JDK 8 remain in jdk8.jar.
 * Type annotations for JDK 11 appear in stub files in checker.jar.

Removed the @PolyAll annotation.

**Implementation details:**
 * Removed all previously deprecated methods.
 * AnnotatedTypeFactory#getFnInterfaceFromTree now returns an AnnotatedExecutableType.
 * AnnotationUtils#areSame and #areSameByName now only accept non-null
   AnnotationMirrors

**Closed issues:**
#1169, #1654, #2081, #2703, #2739, #2749, #2779, #2781, #2798, #2820, #2824,
#2829, #2842, #2845, #2848.


Version 2.11.1 (October 1, 2019)
--------------------------------

The manual links to the Object Construction Checker.

**Closed issues:**
#1635, #2718, #2767.


Version 2.11.0 (August 30, 2019)
--------------------------------

The Checker Framework now uses the Java 9 javac API. The manual describes
how to satisfy this dependency, in a way that works on a Java 8 JVM.
Running the Checker Framework on a Java 9 JVM is not yet supported.


Version 2.10.1 (August 22, 2019)
--------------------------------

**Closed issues:**
#1152, #1614, #2031, #2482, #2543, #2587, #2678, #2686, #2690, #2712, #2717,
#2713, #2721, #2725, #2729.


Version 2.10.0 (August 1, 2019)
-------------------------------

Removed the NullnessRawnessChecker.  Use the NullnessChecker instead.

**Closed issues:**
#435, #939, #1430, #1687, #1771, #1902, #2173, #2345, #2470, #2534, #2606,
#2613, #2619, #2633, #2638.


Version 2.9.0 (July 3, 2019)
----------------------------

Renamed the Signedness Checker's @Constant annotation to @SignednessGlb.
Introduced an alias, @SignedPositive, for use by programmers.

Annotated the first argument of Opt.get and Opt.orElseThrow as @NonNull.

Removed meta-annotation @ImplicitFor:
 * Use the new meta-annotation @QualifierForLiteral to replace
   @ImplicitFor(literals, stringpatterns).
 * Use the meta-annotation @DefaultFor to replace @ImplicitFor(typeKinds,
   types).
 * Use the new meta-annotation @UpperBoundFor to specify a qualifier upper
   bound for certain types.
 * You can completely remove
     @ImplicitFor(typeNames = Void.class, literals = LiteralKind.NULL)
   on bottom qualifiers.
     @DefaultFor(types = Void.class)
   and
     @QualifierForLiterals(literals = LiteralKind.NULL)
   are added to the bottom qualifier by default.

Add @DefaultQualifierOnUse and @NoDefaultQualifierOnUse type declaration annotations

New/changed error message keys:
 * initialization.static.fields.uninitialized for uninitialized static fields
 * unary.increment and unary.decrement
   replace some occurrences of compound.assignment

**Implementation details:**
 * Renamed QualifierPolymorphism#annotate methods to resolve
 * Renamed ImplicitsTreeAnnotator to LiteralTreeAnnotator
 * Renamed ImplicitsTypeAnnotator to DefaultForTypeAnnotator
 * Removed TypeUseLocation.TYPE_DECLARATION
 * Removed InheritedFromClassAnnotator, replace with DefaultQualifierForUseTypeAnnotator
 * Rename TreeUtils.isSuperCall and TreeUtils.isThisCall to
 isSuperConstructorCall and isThisConstructorCall

**Closed issues:**
#2247, #2391, #2409, #2434, #2451, #2457, #2468, #2484, #2485, #2493, #2505,
#2536, #2537, #2540, #2541, #2564, #2565, #2585.


Version 2.8.2 (June 3, 2019)
----------------------------

The Signature Checker supports a new type, @FqBinaryName.

Added a template for a repository that you can use to write a custom checker.

Linked to the Checker Framework Gradle plugin, which makes it easy to run
a checker on a project that is built using the Gradle build tool.

Implementation detail: deprecated TreeUtils.skipParens in favor of
TreeUtils.withoutParens which has the same specification.

**Closed issues:**
#2291, #2406, #2469, #2477, #2479, #2480, #2494, #2499.


Version 2.8.1 (May 1, 2019)
---------------------------

Moved text about the Purity Checker into its own chapter in the manual.

**Closed issues:**
#660, #2030, #2223, #2240, #2244, #2375, #2407, #2410, #2415, #2420, #2421,
#2446, #2447, #2460, #2462.


Version 2.8.0 (April 3, 2019)
-----------------------------

Support `androidx.annotation.RecentlyNonNull` and `RecentlyNullable` (as of
2.6.0, but not previously documented).

The following qualifiers are now repeatable:  `@DefaultQualifier`
`@EnsuresQualifierIf` `@EnsuresQualifier` `@RequiresQualifier`.  Therefore,
users generally do not need to write the following wrapper annotations:
`@DefaultQualifiers` `@EnsuresQualifiersIf` `@EnsuresQualifiers`
`@RequiresQualifiers`.

New command-line option `-ArequirePrefixInWarningSuppressions` makes
`@SuppressWarnings` recognize warning keys of the form
"checkername:key.about.problem" but ignore warning keys of the form
"key.about.problem" without the checker name as a prefix.

New CONSTRUCTOR_RESULT enum constant in TypeUseLocation makes it possible to
set default annotations for constructor results.

Clarified the semantics of annotations on class and constructor declarations.
See Section 25.5 "Annotations on classes and constructors" in the manual.

Interface changes:
 * Added protected methods to BaseTypeVisitor so that checkers can change the
   checks for annotations on classes, constructor declarations, and constructor
   invocations.
 * Removed BaseTypeVisitor#checkAssignability and BaseTypeVisitor#isAssignable
   methods.
 * Renamed AnnotatedTypeFactory#getEnclosingMethod to
   AnnotatedTypeFactory#getEnclosingElementForArtificialTree

**Closed issues:**
#2159, #2230, #2318, #2324, #2330, #2334, #2343, #2344, #2353, #2366, #2367,
#2370, #2371, #2385.


Version 2.7.0 (March 1, 2019)
-----------------------------

The manual links to the AWS crypto policy compliance checker, which enforces
that no weak cipher algorithms are used with the Java crypto API.

The Nullness Checker supports RxJava annotations
io.reactivex.annotations.NonNull and io.reactivex.annotations.Nullable.

The checker-qual artifact (jar file) contains an OSGi manifest.

New TYPE_DECLARATION enum constant in TypeUseLocation makes it possible to
(for example) set defaults annotations for class/interface definitions.

Interface changes:
 * Renamed the "value" element of the @HasSubsequence annotation to
   "subsequence".
 * Renamed @PolySignedness to @PolySigned.
 * Renamed AnnotatedTypeFactory.ParameterizedMethodType to
   ParameterizedExecutableType.

Added missing checks regarding annotations on classes, constructor
declarations, and constructor invocations.  You may see new warnings.

**Closed issues:**
#788, #1751, #2147, #2163, #2186, #2235, #2243, #2263, #2264, #2286, #2302,
#2326, #2327.


Version 2.6.0 (February 3, 2019)
--------------------------------

The manual includes a section about how to use Lombok and the Checker
Framework simultaneously.

Commons CSV has been added to the annotated libraries on Maven Central.

Some error messages have been changed to improve comprehensibility,
such as by adjusting wording or adding additional information.

Relevant to type system implementers:
Renamed method areSameIgnoringValues to areSameByName.

**Closed issues:**
#2008, #2166, #2185, #2187, #2221, #2224, #2229, #2234, #2248.
Also fixed false negatives in handling of Map.get().


Version 2.5.8 (December 5, 2018)
--------------------------------

The manual now links to the AWS KMS compliance checker, which enforces
that calls to AWS KMS only generate 256-bit keys.

**Closed issues:**
#372, #1678, #2207, #2212, #2217.


Version 2.5.7 (November 4, 2018)
--------------------------------

New @EnsuresKeyFor and @EnsuresKeyForIf method annotations permit
specifying the postcondition that a method gives some value a @KeyFor type.

The manual links to the Rx Thread & Effect Checker, which enforces
UI Thread safety properties for stream-based Android applications.

**Closed issues:**
#1014, #2151, #2178, #2180, #2183, #2188, #2190, #2195, #2196, #2198, #2199.


Version 2.5.6 (October 3, 2018)
-------------------------------

Introduce checker-qual-android artifact that is just like the checker-qual
artifact, but the qualifiers have classfile retention.  This is useful for
Android projects.

Removed the code for the checker-compat-qual artifact.  It was only useful
for Java 7, which the Checker Framework no longer supports.  The
checker-compat-qual artifact remains available on Maven Central, with
versions 2.5.5 and earlier.

**Closed issues:**
#2135, #2157, #2158, #2164, #2171.


Version 2.5.5 (August 30, 2018)
-------------------------------

Implicit imports (deprecated in November 2014) are no longer supported.

Renamed the testlib Maven artifact to framework-test.

Removed command-line option -AprintErrorStack, which is now the default.
Added -AnoPrintErrorStack to disable it (which should be rare).

Replaced ErrorReporter class with BugInCF and UserError exceptions.

**Closed issues:**
#1999, #2008, #2023, #2029, #2074, #2088, #2098, #2099, #2102, #2107.


Version 2.5.4 (August 1, 2018)
------------------------------

**Closed issues:**
#2030, #2048, #2052, #2059, #2065, #2067, #2073, #2082.


Version 2.5.3 (July 2, 2018)
----------------------------

**Closed issues:**
#266, #1248, #1678, #2010, #2011, #2018, #2020, #2046, #2047, #2054.


Version 2.5.2 (June 1, 2018)
----------------------------

In the Map Key Checker, null is now @UnknownKeyFor.  See the "Map Key Checker"
chapter in the manual for more details.

**Closed issues:**
#370, #469, #1701, #1916, #1922, #1959, #1976, #1978, #1981, #1983, #1984, #1991, #1992.


Version 2.5.1 (May 1, 2018)
---------------------------

Added a Maven artifact of the Checker Framework testing library, testlib.

**Closed issues:**
#849, #1739, #1838, #1847, #1890, #1901, #1911, #1912, #1913, #1934, #1936,
#1941, #1942, #1945, #1946, #1948, #1949, #1952, #1953, #1956, #1958.


Version 2.5.0 (April 2, 2018)
-----------------------------

Declaration annotations that are aliases for type annotations are now treated
as if they apply to the top-level type.  See "Declaration annotations" section
in the "Warnings" chapter in the manual for more details.

Ended support for annotations in comments.  See "Migrating away from
annotations in comments" section in the "Handling legacy code" chapter in the
manual for instructions on how to remove annotations from comments.

**Closed issues:**
#515, #1667, #1739, #1776, #1819, #1863, #1864, #1865, #1866, #1867, #1870,
#1876, #1879, #1882, #1898, #1903, #1905, #1906, #1910, #1914, #1915, #1920.


Version 2.4.0 (March 1, 2018)
-----------------------------

Added the Index Checker, which eliminates ArrayIndexOutOfBoundsException.

Added the Optional Checker, which verifies uses of Java 8's Optional class.

Removed the Linear Checker, whose implementation was inconsistent with its
documentation.

Added a @QualifierArgument annotation to be used on pre- and postcondition
  annotations created by @PreconditionAnnotation, @PostconditionAnnotation,
  and @ConditionalPostconditionAnnotation. This allows qualifiers with
  arguments to be used in pre- and postconditions.

Added new type @InternalFormForNonArray to the Signature Checker

Moved annotated libraries from checker/lib/*.jar to the Maven Central Repository:
https://search.maven.org/#search%7Cga%7C1%7Cg%3A%22org.checkerframework.annotatedlib%22

Moved the Javadoc stub file from checker/lib/javadoc.astub to
checker/resources/javadoc.astub.

Simplified the instructions for running the Checker Framework with Gradle.

The Checker Framework Eclipse plugin is no longer released nor supported.

**Closed issues:**
#65, #66, #100, #108, #175, #184, #190, #194, #209, #239, #260, #270, #274,
#293, #302, #303, #306, #321, #325, #341, #356, #360, #361, #371, #383, #385,
#391, #397, #398, #410, #423, #424, #431, #430, #432, #548, #1131, #1148,
#1213, #1455, #1504, #1642, #1685, #1770, #1796, #1797, #1801, #1809, #1810,
#1815, #1817, #1818, #1823, #1831, #1837, #1839, #1850, #1851, #1852, #1861.


Version 2.3.2 (February 1, 2018)
--------------------------------

**Closed issues:**
#946, #1133, #1232, #1319, #1625, #1633, #1696, #1709, #1712, #1734, #1738,
#1749, #1754, #1760, #1761, #1768, #1769, #1781.


Version 2.3.1 (January 2, 2018)
-------------------------------

**Closed issues:**
#1695, #1696, #1697, #1698, #1705, #1708, #1711, #1714, #1715, #1724.


Version 2.3.0 (December 1, 2017)
--------------------------------

Removed the deprecated @LazyNonNull type qualifier.
Deprecated most methods in InternalUtils and moved them to either
TreeUtils or TypesUtils. Adapted a few method names and parameter
orders for consistency.

**Closed issues:**
#951, #1356, #1495, #1602, #1605, #1623, #1628, #1636, #1641, #1653, #1655,
#1664, #1665, #1681, #1684, #1688, #1690.


Version 2.2.2 (November 2, 2017)
--------------------------------

The Interning Checker supports a new annotation, @InternedDistinct, which
indicates that the value is not equals() to any other value.

An annotated version of the Commons IO library appears in checker/lib/ .

Closed issue #1586, which required re-opening issues 293 and 341 until
proper fixes for those are implemented.

**Closed issues:**
#1386, #1389, #1423, #1520, #1529, #1530, #1531, #1546, #1553, #1555, #1565,
#1570, #1579, #1580, #1582, #1585, #1586, #1587, #1598, #1609, #1615, #1617.


Version 2.2.1 (September 29, 2017)
----------------------------------

Deprecated some methods in AnnotatedTypeMirror and AnnotationUtils, to
be removed after the 2.2.1 release.

The qualifiers and utility classes in checker-qual.jar are compiled to Java 8
byte code. A new jar, checker-qual7.jar, includes the qualifiers and utility
classes compiled to Java 7 byte code.

**Closed issues:**
#724, #1431, #1442, #1459, #1464, #1482, #1496, #1499, #1500, #1506, #1507,
#1510, #1512, #1522, #1526, #1528, #1532, #1535, #1542, #1543.


Version 2.2.0 (September 5, 2017)
---------------------------------

A Java 8 JVM is required to run the Checker Framework.
You can still typecheck and compile Java 7 (or earlier) code.
With the "-target 7" flag, the resulting .class files still run with JDK 7.

The stub file format has changed to be more similar to regular Java syntax.
Most notably, receiver annotations are written using standard Java 8 syntax
(a special first formal paramter named "this") and inner classes are written
using standard Java syntax (rather than at the top level using a name that
contains "$". You need to update your stub files to conform to the new syntax.

**Closed issues:**
#220, #293, #297, #341, #375, #407, #536, #571, #798, #867, #1180, #1214, #1218,
#1371, #1411, #1427, #1428, #1435, #1438, #1450, #1456, #1460, #1466, #1473,
#1474.


Version 2.1.14 (3 August 2017)
------------------------------

Nullness Checker change to annotated JDK:  The type argument to the Class,
Constructor, and Optional classes may now be annotated as @Nullable or
@NonNull.  The nullness of the type argument doesn't matter, but this
enables easier integration with generic clients.

Many crashes and false positives associated with uninferred method type
arguments have been correct. By default, uninferred method type arguments,
which can happen with Java 8 style target type contexts, are silently ignored.
Use the option -AconservativeUninferredTypeArguments to see warnings about
method calls where the Checker Framework fails to infer type arguments.

**Closed issues:**
#753, #804, #961, #1032, #1062, #1066, #1098, #1209, #1280, #1316, #1329, #1355,
#1365, #1366, #1367, #1377, #1379, #1382, #1384, #1397, #1398, #1399, #1402,
#1404, #1406, #1407.


Version 2.1.13 (3 July 2017)
----------------------------

Verified that the Checker Framework builds from source on Windows Subsystem
for Linux, on Windows 10 Creators Edition.

The manual explains how to configure Android projects that use Android Studio
3.0 and Android Gradle Plugin 3.0.0, which support type annotations.

**Closed issues:**
#146, #1264, #1275, #1290, #1303, #1308, #1310, #1312, #1313, #1315, #1323,
#1324, #1331, #1332, #1333, #1334, #1347, #1357, #1372.


Version 2.1.12 (1 June 2017)
----------------------------

The manual links to Glacier, a class immutability checker.

The stubparser license has been updated.  You can now use stubparser under
either the LGPL or the Apache license, whichever you prefer.

**Closed issues:**
#254, #1201, #1229, #1236, #1239, #1240, #1257, #1265, #1270, #1271, #1272,
#1274, #1288, #1291, #1299, #1304, #1305.


Version 2.1.11 (1 May 2017)
---------------------------

The manual contains new FAQ (frequently asked questions) sections about
false positive warnings and about inference for field types.

**Closed issues:**
#989, #1096, #1136, #1228.


Version 2.1.10 (3 April 2017)
-----------------------------

The Constant Value Checker, which performs constant propagation, has been
extended to perform interval analysis -- that is, it determines, for each
expression, a statically-known lower and upper bound.  Use the new
@IntRange annotation to express this.  Thanks to Jiasen (Jason) Xu for this
feature.

**Closed issues:**
#134, #216, #227, #307, #334, #437, #445, #718, #1044, #1045, #1051, #1052,
#1054, #1055, #1059, #1077, #1087, #1102, #1108, #1110, #1111, #1120, #1124,
#1127, #1132.


Version 2.1.9 (1 March 2017)
----------------------------

By default, uninferred method type arguments, which can happen with Java 8
style target type contexts, are silently ignored, removing many false
positives.  The new option -AconservativeUninferredTypeArguments can be used to
get the conservative behavior.

**Closed issues:**
#1006, #1011, #1015, #1027, #1035, #1036, #1037, #1039, #1043, #1046, #1049,
#1053, #1072, #1084.


Version 2.1.8 (20 January 2017)
-------------------------------

The Checker Framework webpage has moved to https://checkerframework.org/.
Old URLs should redirect to the new one, but please update your links
and let us know if any old links are broken rather than redirecting.

The documentation has been reorganized in the Checker Framework repository.
The manual, tutorial, and webpages now appear under checker-framework/docs/.

**Closed issues:**
#770, #1003, #1012.


Version 2.1.7 (3 January 2017)
------------------------------

Manual improvements:
 * Added a link to jOOQ's SQL checker.
 * Documented the `-AprintVerboseGenerics` command-line option.
 * Better explanation of relationship between Fake Enum and Subtyping Checkers.

**Closed issues:**
#154, #322, #402, #404, #433, #531, #578, #720, #795, #916, #953, #973, #974,
#975, #976, #980, #988, #1000.


Version 2.1.6 (1 December 2016)
-------------------------------

**Closed issues:**
#412, #475.


Version 2.1.5 (2 November 2016)
-------------------------------

The new class org.checkerframework.checker.nullness.Opt provides every
method in Java 8's java.util.Optional class, but written for possibly-null
references rather than for the Optional type.  This can shorten code that
manipulates possibly-null references.

In bytecode, type variable upper bounds of type Object may or may not have
been explicitly written.  The Checker Framework now assumes they were not
written explicitly in source code and defaults them as implicit upper bounds.

The manual describes how to run a checker within the NetBeans IDE.

The manual describes two approaches to creating a type alias or typedef.

**Closed issues:**
#643, #775, #887, #906, #941.


Version 2.1.4 (3 October 2016)
------------------------------

**Closed issues:**
#885, #886, #919.


Version 2.1.3 (16 September 2016)
---------------------------------

**Closed issues:**
#122, #488, #495, #580, #618, #647, #713, #764, #818, #872, #893, #894, #901,
#902, #903, #905, #913.


Version 2.1.2 (1 September 2016)
--------------------------------

**Closed issues:**
#182, #367, #712, #811, #846, #857, #858, #863, #870, #871, #878, #883, #888.


Version 2.1.1 (1 August 2016)
-----------------------------

The codebase conforms to a consistent coding style, which is enforced by
a git pre-commit hook.

AnnotatedTypeFactory#createSupportedTypeQualifiers() must now return a mutable
list.  Checkers that override this method will have to be changed.

**Closed issues:**
#384, #590, #681, #790, #805, #809, #810, #820, #824, #826, #829, #838, #845,
#850, #856.


Version 2.1.0 (1 July 2016)
---------------------------

The new Signedness Checker prevents mixing of unsigned and signed
values and prevents meaningless operations on unsigned values.

The Lock Checker expresses the annotated variable as `<self>`;
previously it used `itself`, which may conflict with an identifier.

**Closed issues:**
#166, #273, #358, #408, #471, #484, #594, #625, #692, #700, #701, #711, #717,
#752, #756, #759, #763, #767, #779, #783, #794, #807, #808.


Version 2.0.1 (1 June 2016)
---------------------------

We renamed method annotateImplicit to addComputedTypeAnnotations.  If you
have implemented a checker, you need to change occurrences of
annotateImplicit to addComputedTypeAnnotations.

The Checker Framework (checker.jar) is now placed on the processorpath
during compilation.  Previously, it was placed on the classpath.  The
qualifiers (checker-qual.jar) remain on the classpath.  This change should
reduce conflicts between your code and the Checker Framework.  If your code
depends on classes in the Checker Framework, then you should add those
classes to the classpath when you run the compiler.

**Closed issues:**
#171, #250, #291, #523, #577, #672, #680, #688, #689, #690, #691, #695, #696,
#698, #702, #704, #705, #706, #707, #720, #721, #723, #728, #736, #738, #740.


Version 2.0.0 (2 May 2016)
--------------------------

Inference:

 * The infer-and-annotate.sh script infers annotations and inserts them in
   your source code.  This can reduce the burden of writing annotations and
   let you get started using a type system more quickly.  See the
   "Whole-program inference" section in the manual for details.

Type systems:

 * The Lock Checker has been replaced by a new implementation that provides
   a stronger guarantee.  The old Lock Checker prevented two threads from
   simultaneously using a given variable, but race conditions were still
   possible due to aliases.  The new Lock Checker prevents two threads from
   simultaneously dereferencing a given value, and thus prevents race
   conditions.  For details, see the "Lock Checker" chapter in the manual,
   which has been rewritten to describe the new semantics.

 * The top type qualifier for the Signature String type system has been
   renamed from @UnannotatedString to @SignatureUnknown.  You shouldn't
   ever write this annotation, but if you perform separate compilation (for
   instance, if you do type-checking with the Signature String Checker
   against a library that is annotated with Signature String annotations),
   then you need to re-compile the library.

 * The IGJ, OIGJ, and Javari Checkers are no longer distributed with the
   Checker Framework.  If you wish to use them, install version 1.9.13 of
   the Checker Framework.  The implementations have been removed because
   they were not being maintained.  The type systems are valuable, but the
   type-checkers should be rewritten from scratch.

Documentation improvements:

 * New manual section "Tips for creating a checker" shows how to break down
   the implementation of a type system into small, manageable pieces.

 * Improved instructions for using Maven and Gradle, including for Android
   code.

Tool changes:

 * The Checker Framework Live Demo webpage lets you try the Checker
   Framework without installing it:  http://eisop.uwaterloo.ca/live/

 * New command-line arguments -Acfgviz and -Averbosecfg enable better
   debugging of the control-flow-graph generation step of type-checking.

 * New command-line argument -Ainfer is used by the infer-and-annotate.sh
   script that performs type inference.

**Closed issues:**
#69, #86, #199, #299, #329, #421, #428, #557, #564, #573, #579, #665, #668, #669,
#670, #671.


Version 1.9.13 (1 April 2016)
-----------------------------

Documentation:
 * Clarified Maven documentation about use of annotations in comments.
 * Added FAQ about annotating fully-qualified type names.

**Closed issues:**
#438, #572, #579, #607, #624, #631.


Version 1.9.12 (1 March 2016)
-----------------------------

The Checker Framework distribution contains annotated versions
of libraries in directory checker-framework/checker/lib/.
During type-checking, you should put these versions first on your classpath,
to obtain more precise type-checking with fewer false positive warnings.

tools.jar is no longer required to be on the classpath when using
checker-qual.jar

The Signature String Checker supports two new string representations of a
Java type: @InternalForm and @ClassGetSimpleName.

The manual documents how to run a pluggable type-checker in IntelliJ IDEA.

The instructions on how to run a type-checker in Gradle have been updated to
use the artifacts in Maven Central. Examples using the instructions have been
added under checker-framework/docs/examples/GradleExamples/.

Renamed enum DefaultLocation to TypeUseLocation.

**Closed issues:**
#130, #263, #345, #458, #559, #559, #574, #582, #596.


Version 1.9.11 (1 February 2016)
--------------------------------

Renamed and merged -AuseSafeDefaultsForUnannotatedSourceCode and
-AsafeDefaultsForUnannotatedBytecode command-line options to
-AuseDefaultsForUncheckedCode that takes arguments source and bytecode.

For type-system developers:

* The previously deprecated
  org.checkerframework.framework.qual.TypeQualifier{s} annotations
  were removed.
* Every type system uses the CLIMB-to-top defaulting scheme, unless it
  explicitly specifies a different one.  Previously a type system needed
  to explicitly request CLIMB-to-top, but now it is the default.

**Closed issues:**
#524, #563, #568.


Version 1.9.10 (4 January 2016)
-------------------------------

The Checker Framework distribution files now contain a version number:
for example, checker-framework-1.9.9.zip rather than checker-framework.zip.

The Nullness Checker supports the org.eclipse.jgit.annotations.Nullable and
NonNull annotations.

Buildfiles do less unnecessary recomputation.

Documentation:
 * Documented how to initialize circular data structures in the
   Initialization type system.
 * Linked to David Bürgin's Nullness Checker tutorial at
   https://github.com/glts/safer-spring-petclinic/wiki
 * Acknowledged more contributors in the manual.

For type-system developers:
 * The org.checkerframework.framework.qual.TypeQualifier{s} annotations are
   now deprecated.  To indicate which annotations a checker supports, see
   https://checkerframework.org/manual/#creating-indicating-supported-annotations .
   Support for TypeQualifier{s} will be removed in the next release.
 * Renamed
   org.checkerframework.framework.qual.Default{,Qualifier}ForUnannotatedCode to
   DefaultInUncheckedCodeFor and DefaultQualifierInHierarchyInUncheckedCode.

**Closed issues:**
#169, #363, #448, #478, #496, #516, #529.


Version 1.9.9 (1 December 2015)
-------------------------------

Fixed issues:  #511, #513, #514, #455, #527.

Removed the javac_maven script and batch file,
which had been previously deprecated.


Version 1.9.8 (9 November 2015)
-------------------------------

Field initialization warnings can now be suppressed for a single field at a
time, by placing @SuppressWarnings("initialization") on the field declaration.

Updated Maven instructions to no longer require a script.
Added an example of how to use the instructions under
docs/examples/MavenExample.

The javac_maven script (and batch file) are deprecated and will be
removed as of December 2015.

Fixed issues:  #487, #500, #502.


Version 1.9.7 (24 October 2015)
-------------------------------

Fixed issues:  #291, #474.


Version 1.9.6 (8 October 2015)
------------------------------

Fixed issue:  #460.


Version 1.9.5 (1 September 2015)
--------------------------------

Test Framework Updates:
  * The test framework has been refactored to improve extensibility.
  * Tests that previously extended ParameterizedCheckerTest or
    CheckerTest should extend either CheckerFrameworkTest or nothing.
  * If a test used methods that were previously found on
    CheckerTest, you may find them in TestUtilities.

Fixed issues:  #438, #457, #459.


Version 1.9.4 (4 August 2015)
-----------------------------

Documented the notion of a compound checker, which depends on other checkers
  and automatically runs them.

Renamed -AuseConservativeDefaultsForUnannotatedSourceCode command-line
  option to -AuseSafeDefaultsForUnannotatedSourceCode

Moved the Checker Framework version control repository from Google Code to
GitHub, and from the Mercurial version control system to Git.  If you have
cloned the old repository, then discard your old clone and create a new one
using this command:
  git clone https://github.com/typetools/checker-framework.git

Fixed issues:  #427, #429, #434, #442, #450.


Version 1.9.3 (1 July 2015)
---------------------------

New command-line options:
 * -AsafeDefaultsForUnannotatedBytecode causes a checker to use conservative
   defaults for .class files that were compiled without running the given
   checker.  Without this option, type-checking is unsound (that is, there
   might be errors at run time even though the checker issues no warnings).
 * -AuseConservativeDefaultsForUnannotatedSourceCode uses conservative
   annotations for unannotated type uses.  Use this when compiling a library in
   which some but not all classes are annotated.

Various bug fixes and documentation improvements.

Fixed issues: #436.


Version 1.9.2 (1 June 2015)
---------------------------

Internationalization Format String Checker:
This new type-checker prevents use of incorrect internationalization
format strings.

Fixed issues: #434.


Version 1.9.1 (1 May 2015)
--------------------------

New FAQ entry:
  "How does the Checker Framework compare with Eclipse's null analysis?"


Version 1.9.0 (17 April 2015)
-----------------------------

Bug fixes for generics, especially type parameters:
   * Manual chapter 21 "Generics and polymorphism" has been expanded,
     and it gives more information on annotating type parameters.
   * The qualifier on a type parameter (e.g. <@HERE T> ) only applies
     to the lower bound of that type parameter.  Previously it also
     applied to the upper bound.
   * Unannotated, unbounded wildcards are now qualified with the
     annotations of the type parameter to which they are an argument.
     See the new manual section 23.3.4 for more details.
   * Warning "bound" is issued if the lower bound of
     a type parameter or wildcard is a supertype of its upper bound,
     e.g.  <@Nullable T extends @NonNull Object>
   * Method type argument inference has been improved. Fewer warnings
     should be issued when method invocations omit type arguments.
   * Added command-line option -AprintVerboseGenerics to print more
     information about type parameters and wildcards when they appear
     in warning messages.

Reflection resolution:
If you supply the -AresolveReflection command-line option, the Checker
Framework attempts to resolve reflection.  This reduces the number of
false positive warnings caused by reflection.

The documentation for the Map Key Checker has been moved into its own
chapter in the manual.

Fixed issues: #221, #241, #313, #314, #328, #335, #337, #338, #339, #355, #369,
              #376, #378, #386, #388, #389, #393, #403, #404, #413, #414, #415,
              #417, #418, #420, #421, #422, #426.


Version 1.8.11 (2 March 2015)
-----------------------------

Fixed issues: #396, #400, #401.


Version 1.8.10 (30 January 2015)
--------------------------------

Fixed issues: #37, #127, #350, #364, #365, #387, #392, #395.


Version 1.8.9 (19 December 2014)
--------------------------------

Aliasing Checker:
This new type-checker ensures that an expression has no aliases.

Fixed issues: #362, #380, #382.


Version 1.8.8 (26 November 2014)
--------------------------------

@SuppressWarnings("all") suppresses all Checker Framework warnings.

Implicit imports are deprecated, including the jsr308_imports environment
variable and the -jsr308_imports ... and -Djsr308.imports=... command-line
options.

For checkers bundled with the Checker Framework, package names may now
be omitted when running from the command line.
E.g.
    javac -processor NullnessChecker MyFile.java

The Nullness checker supports Android annotations
android.support.annotation.NonNull and android.support.annotation.Nullable.

Fixed issues: #366, #379.


Version 1.8.7 (30 October 2014)
-------------------------------

Fix performance regression introduced in release 1.8.6.

Nullness Checker:
  * Updated Nullness annotations in the annotated JDK.
    See issues: #336, #340, #374.
  * String concatenations with null literals are now @NonNull
    rather than @Nullable.  See issue #357.

Fixed issues:  #200, #300, #332, #336, #340, #357, #359, #373, #374.


Version 1.8.6 (25 September 2014)
---------------------------------

Method Reference and Lambda Expression Support:
The Checker Framework now supports type-checking method references
and lambda expressions to ensure they are congruent with the
functional interface they are assigned to. The bodies of lambda expressions
are also now type-checked similarly to regular method bodies.

Dataflow:
 * Handling of the following language features has been improved:
   boxed Booleans, finally blocks, switch statements, type casts, enhanced
   for loops
 * Performance improvements

Annotations:
The checker-compat-qual.jar is now included with the Checker Framework
release.  It can also be found in Maven Central at the coordinates:
org.checkerframework:checker-compat-qual
Annotations in checker-compat-qual.jar do not require Java 8 but
can only be placed in annotation locations valid in Java 7.


Version 1.8.5 (29 August 2014)
------------------------------

Eclipse Plugin:
All checkers in the Checker Framework manual now appear in the
Eclipse plugin by default.  Users no longer have to include
checker.jar on their classpath to run any of the built-in checkers.

Improved Java 7 compatibility and introduced Java 7 compliant
annotations for the Nullness Checker.  Please see the section on
"Class-file compatibility with Java 7" in the manual for more details.

Fixed issue #347.


Version 1.8.4 (1 August 2014)
-----------------------------

The new Constant Value Checker is a constant propagation analysis:  it
determines which variable values can be known at compile time.

Overriding methods now inherit declaration annotations from methods they
override, if the declaration annotation is meta-annotate with
@InheritedAnnotation.  In particular, the purity annotations @SideEffectFree,
@Deterministic, and @Pure are inherited.

Command-line options:
 * Renamed the -AenablePurity command-line flag to -AcheckPurityAnnotations.
 * Added a command-line option -AoutputArgsToFile to output all command-line
   options passed to the compiler to a file.  This is especially useful when
   debugging Maven compilation.

Annotations:
These changes are relevant only to people who wish to use pluggable
type-checking with a standard Java 7 toolset.  (If you are not having
trouble with your Java 7 JVM, then you don't care about them.)
 * Made clean-room reimplementations of nullness-related annotations
   compatible with Java 7 JVMs, by removing TYPE_USE as a target.
 * Added a new set of Java 7 compatibility annotations for the Nullness Checker
   in the org.checkerframework.checker.nullness.compatqual package. These
   annotations do not require Java 8 but can only be placed in annotation
   locations valid in Java 7.

Java 8 support:
The Checker Framework no longer crashes when type-checking code with lambda
expressions, but it does issue a lambda.unsupported warning when
type-checking code containing lambda expressions.  Full support for
type-checking lambda expressions will appear in a future release.

Fixed issue #343.


Version 1.8.3 (1 July 2014)
---------------------------

Updated the Initialization Checker section in the manual with
a new introduction paragraph.

Removed the Maven plugin section from the manual as the plugin is
no longer maintained and the final release was on June 2, #2014.
The javac_maven script (and batch file) are available to use
the Checker Framework from Maven.

Fixed issue #331.


Version 1.8.2 (2 Jun 2014)
--------------------------

Converted from using rt.jar to ct.sym for creating the annotated jdk.
Using the annotated jdk on the bootclasspath of a VM will cause the
vm to crash immediately.

The Lock Checker has been rewritten to support dataflow analysis.
It can now understand conditional expressions, for example, and
knows that "lock" is held in the body of statements like
"if (lock.tryLock()) { ... }"
The Lock Checker chapter in the manual has been updated accordingly
and describes the new Lock Checker features in detail.

Provided a javac_maven script (and batch file) to make it simpler
to use the Checker Framework from Maven.  The Maven plug-in is deprecated
and will be removed as of July 1, 2014. Added an explanation of how
to use the script in the Maven section of the manual.

The Checker Framework installation instructions in the manual have
been updated.

Fixed issues: #312, #315, #316, #318, #319, #324, #326, #327.


Version 1.8.1 (1 May 2014)
--------------------------

Support to directly use the Java 8 javac in addition to jsr308-langtools.
Added docs/examples directory to checker-framework.zip.
New section in the manual describing the contents of checker-framework.zip.

Fixed issues: #204, #304, #320.


Version 1.8.0 (2 April 2014)
----------------------------

Added the GUI Effect Checker, which prevents "invalid thread access" errors
when a background thread in a GUI attempts to access the UI.

Changed the Java package of all type-checkers and qualifiers.  The package
"checkers" has been renamed to "org.checkerframeork.checker".  This
requires you to change your import statements, such as from
  import checkers.nullness.quals.*;
to
  import org.checkerframework.checker.nullness.qual.*;
It also requires you to change command-line invocations of javac, such as from
  javac -processor checkers.nullness.NullnessChecker ...
to
  javac -processor org.checkerframework.checker.nullness.NullnessChecker ...

Restructured the Checker Framework project and package layout,
using the org.checkerframework prefix.


Version 1.7.5 (5 March 2014)
----------------------------

Minor improvements to documentation and demos.
Support a few new units in the UnitsChecker.


Version 1.7.4 (19 February 2014)
--------------------------------

Error messages now display the error key that can be used in
SuppressWarnings annotations. Use -AshowSuppressWarningKeys to
show additional keys.

Defaulted type qualifiers are now stored in the Element and written
to the final bytecode.

Reduce special treatment of checkers.quals.Unqualified.

Fixed issues: #170, #240, #265, #281.


Version 1.7.3 (4 February 2014)
-------------------------------

Fixes for Issues #210, #253, #280, #288.

Manual:
   Improved discussion of checker guarantees.

Maven Plugin:
   Added option useJavacOutput to display exact compiler output.

Eclipse Plugin:
   Added the Format String Checker to the list of built-in checkers.


Version 1.7.2 (2 January 2014)
------------------------------

Fixed issues: #289, #292, #295, #296, #298.


Version 1.7.1 (9 December 2013)
-------------------------------

Fixes for Issues #141, #145, #257, #261, #269, #267, #275, #278, #282, #283, #284, #285.

**Implementation details:**

Renamed AbstractBasicAnnotatedTypeFactory to GenericAnnotatedTypeFactory


Version 1.7.0 (23 October 2013)
-------------------------------

Format String Checker:
  This new type-checker ensures that format methods, such as
  System.out.printf, are invoked with correct arguments.

Renamed the Basic Checker to the Subtyping Checker.

Reimplemented the dataflow analysis that performs flow-sensitive type
  refinement.  This fixes many bugs, improves precision, and adds features.
  Many more Java expressions can be written as annotation arguments.

Initialization Checker:
  This new abstract type-checker verifies initialization properties.  It
  needs to be combined with another type system whose proper initialization
  should be checked.  This is the new default initialzation checker for the
  Nullness Checker.  It is based on the "Freedom Before Commitment" approach.

Renamed method annotations used by the Nullness Checker:
  @AssertNonNullAfter => @EnsuresNonNull
  @NonNullOnEntry => @RequiresNonNull
  @AssertNonNullIfTrue(...) => @IfMethodReturnsFalseEnsuresNonNull
  @AssertNonNullIfFalse(...) => @IfMethodReturnsFalseEnsuresNonNull
  @LazyNonNull => @MonotonicNonNull
  @AssertParametersNonNull => [no replacement]
Removed annotations used by the Nullness Checker:
  @AssertParametersNonNull
Renamed type annotations used by the Initialization Checker:
  @NonRaw => @Initialized
  @Raw => @UnknownInitialization
  new annotation @UnderInitialization
The old Initialization Checker (that uses @Raw and @NonRaw) can be invoked
  by invoking the NullnessRawnessChecker rather than the NullnessChecker.

Purity (side effect) analysis uses new annotations @SideEffectFree,
  @Deterministic, and @TerminatesExecution; @Pure means both @SideEffectFree
  and @Deterministic.

Pre- and postconditions about type qualifiers are available for any type system
  through @RequiresQualifier, @EnsuresQualifier and @EnsuresQualifierIf.  The
  contract annotations for the Nullness Checker (e.g. @EnsuresNonNull) are now
  only a special case of these general purpose annotations.
  The meta-annotations @PreconditionAnnotation, @PostconditionAnnotation, and
  @ConditionalPostconditionAnnotation can be used to create more special-case
  annotations for other type systems.

Renamed assertion comment string used by all checkers:
  @SuppressWarnings => @AssumeAssertion

To use an assert statement to suppress warnings, the assertion message must
  include the string "@AssumeAssertion(warningkey)".  Previously, just the
  warning key sufficed, but the string @SuppressWarnings(warningkey) was
  recommended.

New command-line options:
  -AonlyDefs and -AonlyUses complement existing -AskipDefs and -AskipUses
  -AsuppressWarnings Suppress warnings matching the given key
  -AassumeSideEffectFree Unsoundly assume that every method is side-effect-free
  -AignoreRawTypeArguments Ignore subtype tests for type arguments that
    were inferred for a raw type
  -AenablePurity Check the bodies of methods marked as pure
    (@SideEffectFree or @Deterministic)
  -AsuggestPureMethods Suggest methods that could be marked as pure
  -AassumeAssertionsAreEnabled, -AassumeAssertionsAreDisabled Whether to
    assume that assertions are enabled or disabled
  -AconcurrentSemantics Whether to assume concurrent semantics
  -Anocheckjdk Don't err if no annotated JDK can be found
  -Aflowdotdir Create an image of the control flow graph
  -AinvariantArrays replaces -Alint=arrays:invariant
  -AcheckCastElementType replaces -Alint=cast:strict

Manual:
  New manual section about array types.
  New FAQ entries:  "Which checker should I start with?", "How can I handle
    typestate, or phases of my program with different data properties?",
    "What is the meaning of a type qualifier at a class declaration?"
  Reorganized FAQ chapter into sections.
  Many other improvements.


Version 1.6.7 (28 August 2013)
------------------------------

User-visible framework improvements:
  Improve the error message produced by -Adetailedmsgtext

Bug fixes:
  Fix issue #245: anonymous classes were skipped by default


Version 1.6.6 (01 August 2013)
------------------------------

Documentation:
  The Checker Framework manual has been improved.  Changes include:
more troubleshooting tips to the Checker Framework manual, an improved
discussion on qualifier bounds, more examples, improved formatting, and more.
  An FAQ entry has been added to discuss JSR305.
  Minor clarifications have been added to the Checker Framework tutorial.


Version 1.6.5 (01 July 2013)
----------------------------

User-visible framework improvements:
  Stub files now support static imports.

Maven plugin:
  Maven plugin will now issue a warning rather than quit when zero checkers are specified in a project's pom.xml.

Documentation:
  Improved the Maven plugin instructions in the Checker Framework manual.
  Added documentation for the -XDTA:noannotationsincomments compiler flag.

Internal framework improvements:
  Improved Maven-plugin developer documentation.


Version 1.6.4 (01 June 2013)
----------------------------

User-visible framework improvements:
    StubGenerator now generates stubs that can be read by the StubParser.

Maven plugin:
    The Maven plugin no longer requires the Maven project's output directory to exist in order to run the Checker Framework.  However, if you ask the Checker Framework to generate class files then the output directory will be created.

Documentation:
  Improved the Maven plugin instructions in the Checker Framework manual.
  Improved the discussion of why to define both a bottom and a top qualifier in the Checker Framework manual.
  Update FAQ to discuss that some other tools incorrectly interpret array declarations.


Version 1.6.3 (01 May 2013)
---------------------------

Eclipse plugin bug fixes:
  The javac argument files used by the Eclipse plugin now properly escape file paths.  Windows users should no longer encounter errors about missing built-in checkers.

Documentation:
  Add FAQ "What is the meaning of an annotation after a type?"


Version 1.6.2 (04 Apr 2013)
---------------------------

Eclipse plugin:
  The "Additional compiler parameters" text field has now been replaced by a list.  Parameters in this list may be activated/deactivated via checkbox.

Eclipse plugin bug fixes:
   Classpaths and source files should now be correctly quoted when they contain spaces.

Internal framework improvements:
  Update pom files to use the same update-version code as the Checker Framework "web" ant task.  Remove pom specific update-version code.
  Update build ant tasks to avoid re-running targets when executing tests from the release script.


Version 1.6.1 (01 Mar 2013)
---------------------------

User-visible framework improvements:
  A number of error messages have been clarified.
  Stub file now supports type annotations in front and after method type variable declarations.
  You may now specify custom paths to javac.jar and jdk7.jar on the command line for non-standard installations.

Internal framework improvements:
  Add shouldBeApplied method to avoid unnecessary scans in DefaultApplier and avoid annotating void types.
  Add createQualifierDefaults and createQualifierPolymorphism factory methods.

Maven plugin:
  Put Checker Framework jars at the beginning of classpath.
  Added option to compile code in order to support checking for multi-module projects.
  The plugin no longer copies the various Checker Framework maven artifacts to one location but instead takes advantage of the new custom path options for javac.jar and jdk7.jar.
  The maven plugin no longer attempts to resolve jdk6.jar

Eclipse plugin:
  Put Checker Framework jars at the beginning of classpath.
  All files selected from a single project can now be checked.  The previous behavior only checked the entire project or one file depending on the type of the first file selected.

Documentation:
  Fixed broken links and incomplete URLs in the Checker Framework Manual.
  Update FAQ to discuss that some other tools incorrectly interpret array declarations.

Bug fixes


Version 1.6.0 (1 Feb 2013)
--------------------------

User-visible framework improvements:
  It is possible to use enum constants in stub files without requiring the fully qualified name, as was previously necessary.
  Support build on a stock Java 8 OpenJDK.

Adapt to underlying jsr308-langtools changes.
  The most visible change is syntax for fully-qualified types, from @A java.lang.Object to java.lang.@A Object.
  JDK 7 is now required.  The Checker Framework does not build or run on JDK 6.

Documentation:
  A new tutorial is available at https://checkerframework.org/tutorial/


Version 1.5.0 (14 Jan 2013)
---------------------------

User-visible framework improvements:
  To invoke the Checker Framework, call the main method of class
    CheckerMain, which is a drop-in replacement for javac.  This replaces
    all previous techniques for invoking the Checker Framework.  Users
    should no longer provide any Checker Framework jars on the classpath or
    bootclasspath.  jsr308-all.jar has been removed.
  The Checker Framework now works with both JDK 6 and JDK 7, without need
    for user customization.  The Checker Framework determines the
    appropriate annotated JDK to use.
  All jar files now reside in checker-framework/checkers/binary/.

Maven plugin:
  Individual pom files (and artifacts in the Maven repository) for all
    Checker Framework jar files.
  Avoid too-long command lines on Windows.
  See the Maven section of the manual for more details.

Eclipse plugin:
  Avoid too-long command lines on Windows.
  Other bug fixes and interface improvements.

Other framework improvements:
  New -Adetailedmsgtext command-line option, intended for use by IDE plugins.


Version 1.4.4 (1 Dec 2012)
--------------------------

Internal framework improvements:
  Add shutdown hook mechanism and use it for -AresourceStats resource
    statistics flag.
  Add -AstubWarnIfNotFound and -AstubDebug options to improve
    warnings and debug information from the stub file parsing.
  Ignore case when comparing error suppression keys.
  Support the bottom type as subtype of any wildcard type.

Tool Integration Changes
  The Maven plugin id has been changed to reflect standard Maven
    naming conventions.
  Eclipse and Maven plugin version numbers will now
    track the Checker Framework version numbers.

Bug fixes.


Version 1.4.3 (1 Nov 2012)
--------------------------

Clarify license:
  The Checker Framework is licensed under the GPL2.  More permissive
    licenses apply to annotations, tool plugins (Maven, Eclipse),
    external libraries included with the Checker Framework, and examples in
    the Checker Framework Manual.
  Replaced all third-party annotations by cleanroom implementations, to
    avoid any potential problems or confusion with licensing.

Aliased annotations:
  Clarified that there is no need to rewrite your program.  The Checker
    Framework recognizes dozens of annotations used by other tools.

Improved documentation of Units Checker and Gradle Integration.
Improved developer documentation of Eclipse and Maven plugins.

Bug fixes.


Version 1.4.2 (16 Oct 2012)
---------------------------

External tool support:
  Eclipse plug-in now works properly, due to many fixes

Regex Checker:
  New CheckedPatternSyntaxException added to RegexUtil

Support new foreign annotations:
  org.eclipse.jdt.annotation.Nullable
  org.eclipse.jdt.annotation.NonNull

New FAQ: "What is a receiver?"

Make annotations use 1-based numbering for formal parameters:
  Previously, due to a bug the annotations used 0-based numbering.
  This change means that you need to rewrite annotations in the following ways:
    @KeyFor("#3")  =>  @KeyFor("#4")
    @AssertNonNullIfTrue("#0")  =>  @AssertNonNullIfTrue("#1")
    @AssertNonNullIfTrue({"#0", "#1"})  =>  @AssertNonNullIfTrue({"#1", "#2"})
    @AssertNonNullAfter("get(#2)")  =>  @AssertNonNullAfter("get(#3)")
  This command:
    find . -type f -print | xargs perl -pi -e 's/("#)([0-9])(")/$1.($2+1).$3/eg'
  handles the first two cases, which account for most uses.  You would need
  to handle any annotations like the last two cases in a different way,
  such as by running
    grep -r -n -E '\("[^"]+#[0-9][^A-Za-z]|\("#[0-9][^"]' .
  and making manual changes to the matching lines.  (It is possible to
  provide a command that handles all cases, but it would be more likely to
  make undesired changes.)
  Whenever making automated changes, it is wise to save a copy of your
  codebase, then compare it to the modified version so you can undo any
  undesired changes.  Also, avoid running the automated command over version
  control files such as your .hg, .git, .svn, or CVS directory.


Version 1.4.1 (29 Sep 2012)
---------------------------

User-visible framework improvements:
  Support stub files contained in .jar files.
  Support aliasing for declaration annotations.
  Updated the Maven plugin.

Code refactoring:
  Make AnnotationUtils and AnnotatedTypes into stateless utility classes.
    Instead, provide the necessary parameters for particular methods.
  Make class AnnotationBuilder independent of AnnotationUtils.
  Remove the ProcessingEnvironment from AnnotatedTypeMirror, which was
    hardly used and can be replaced easily.
  Used more consistent naming for a few more fields.
  Moved AnnotatedTypes from package checkers.types to checkers.utils.
    this required making a few methods in AnnotatedTypeFactory public,
    which might require changes in downstream code.

Internal framework improvements:
  Fixed Issues #136, #139, #142, #156.
  Bug fixes and documentation improvements.


Version 1.4.0 (11 Sep 2012)
---------------------------

User-visible framework improvements:
  Defaulting:
    @DefaultQualifier annotations now use a Class instead of a String,
      preventing simple typo errors.
    @DefaultLocation extended with more constants.
    TreeAnnotator propagates the least-upper-bound of the operands of
      binary/compound operations, instead of taking the default qualifier.
  Stub files now ignore the return type, allowing for files automatically
    generated from other formats.
  Type factories and type hierarchies:
    Simplify AnnotatedTypeFactory constructors.
    Add a GeneralAnnotatedTypeFactory that supports multiple type systems.
    Improvements to QualifierHierarchy construction.
  Type-checking improvements:
    Propagate annotations from the sub-expression of a cast to its result.
    Better handling of assignment context and improved inference of
      array creation expressions.
  Optional stricter checking of casts to array and generic types using
    the new -Alint=cast:strict flag.
    This will become the default in the future.
  Code reorganization:
    SourceChecker.initChecker no longer has a ProcessingEnvironment
      parameter. The environment can now be accessed using the standard
      processingEnv field (instead of the previous env field).
    Classes com.sun.source.util.AbstractTypeProcessor and
      checkers.util.AggregateChecker are now in package checkers.source.
    Move isAssignable from the BaseTypeChecker to the BaseTypeVisitor; now
      the Checker only consists of factories and logic is contained in the
      Visitor.
  Warning and error messages:
    Issue a warning if an unsupported -Alint option is provided.
    Improved error messages.
  Maven plugin now works.

Nullness Checker:
  Only allow creation of (implicitly) non-null objects.
  Optionally forbid creation of arrays with @NonNull component type,
    when flag -Alint=arrays:forbidnonnullcomponents is supplied.
    This will become the default in the future.

Internal framework improvements:
  Enable assertion checking.
  Improve handling of annotated type variables.
  Assignment context is now a type, not a tree.
  Fix all compiler warnings.


Version 1.3.1 (21 Jul 2012)
---------------------------

Installation:
  Clarify installation instructions for Windows.  Remove javac.bat, which
  worked for running distributed checkers but not for creating new checkers.

User-visible framework improvements:
  Implement @PolyAll qualifier to vary over multiple type systems.
  The Checker Framework is unsound due to Java's covariant array subtyping.
    You can enable invariant array subtyping (for qualifiers only, not for
    base Java types) with the command-line option -Alint=arrays:invariant.
    This will become the default in the future.

Internal framework improvements:
  Improve defaulting for multiple qualifier hierarchies.
  Big refactoring of how qualifier hierarchies are built up.
  Improvements to error handling output for unexpected exceptions.
  Bug fixes and documentation improvements.


Version 1.3.0 (3 Jul 2012)
--------------------------

Annotation syntax changes, as mandated by the latest Type Annotations
(JSR 308) specification.  The most important ones are:
- New receiver syntax, using "this" as a formal parameter name:
    ReturnType methodname(@ReceiverAnnotation MyClass this, ...) { ... }
- Changed @Target default to be the Java 1.5 values
- UW extension: in addition to annotations in comments, support
    special /*>>> */ comments to hide multiple tokens.
    This is useful for the new receiver syntax and for import statements.

Framework improvements:
  Adapt to annotation storage changes in jsr308-langtools 1.3.0.
  Move type validation methods from the BaseTypeChecker to BaseTypeVisitor.


Version 1.2.7 (14 May 2012)
---------------------------

Regex Checker:
  Add basic support for the concatenation of two non-regular expressions
    that produce a valid regular expression.
  Support "isRegex" in flow inference.

Framework improvements:
  New @StubFiles annotation declaratively adds stub files to a checker.

Internal bug fixes:
  Respect skipDefs and skipUses in NullnessFlow.
  Support package annotations in stub files.
  Better support for enums in annotation attributes.
  Cleanups to how implicit receivers are determined.


Version 1.2.6 (18 Mar 2012)
---------------------------

Nullness Checker:
  Correctly handle unboxing in more contexts (if, switch (Issue 129),
    while loops, ...)

Regex Checker:
  Add capturing groups parameter to Regex qualifier.
    Count groups in String literals and String concatenation.
    Verify group number to method calls that take a capturing group
      number.
    Update RegexUtil methods to take optional groups parameter.
    Modify regex qualifier hierarchy to support groups parameter.
  Add special case for Pattern.compile when called with Pattern.LITERAL flag.

Internal bug fixes:
  Improve flow's support of annotations with parameters.
  Fix generics corner cases (Issues #131, #132, #133, #135).
  Support type annotations in annotations and type-check annotations.
  Improve reflective look-up of visitors and factories.
  Small cleanups.


Version 1.2.5.1 (06 Feb 2012)
-----------------------------

Nullness Checker:
  Correct the annotations on ThreadLocal and InheritableThreadLocal.

Internal bug fixes:
  Expand release tests.
  Compile release with JDK 6 to work on both JDK 6 and JDK 7.


Version 1.2.5 (3 Feb 2012)
--------------------------

Don't put classpath on the bootclasspath when invoking javac.  This
prevents problems if, for example, android.jar is on the classpath.

New -jsr308_imports ... and -Djsr308.imports=... command-line options, for
specifying implicit imports from the command line.  This is needed by Maven.

New -Aignorejdkastub option makes the checker not load the jdk.astub
file. Files from the "stubs" option are still loaded.

Regex Checker:
  Support concatenation of PolyRegex strings.
  Improve examples of use of RegexUtil methods.

Signature Checker:
  Add new @ClassGetName annotation, for a 4th string representation of a
    class that is used by the JDK.  Add supporting annotations to make the
    type hierarchy a complete lattice.
  Add PolySignature annotation.

Internal bug fixes:
  Improve method type argument inference.
  Handle type variables whose upper bound is a type variable.
  Fix bug in least upper bound computation for anonymous classes.
  Improve handling of annotations inherited from superclasses.
  Fix design problem with Nullness Checker and primitive types.
  Ensure that overriding methods respect pre- and postconditions.
  Correctly resolve references to an enclosing this.
  Improve handling of Java source that contains compilation errors.


Version 1.2.4 (15 Dec 2011)
---------------------------

All checkers:
- @Target(TYPE_USE) meta-annotation is properly handled.

Nullness Checker:
- Do not allow nullness annotations on primitive types.
- Improvements to rawness (initialization) checks.
- Special-case known keys for System.getProperty.
- The -Alint=uninitialized command-line option now defaults to off, and
  applies only to initialization of primitive and @Nullable fields.  It is
  not possible to disable, from the command line, the check that all
  @NonNull fields are initialized.  Such warnings must be suppressed
  explicitly, for example by using @SuppressWarnings.

Regex Checker:
- Improved RegexUtil class.

Manual:
- Add FAQ item "Is the Checker Framework an official part of Java?"
- Trim down README.txt; users should read the manual instead.
- Improvements throughout, especially to Nullness and Regex Checker sections.

**Implementation details:**
- Add a new @InvisibleQualifier meta-annotation for type qualifiers.
  Instead of special-casing @Unqualified in the AnnotatedTypeMirror it
  now looks for this meta-annotation. This also allows type systems to
  hide type qualifiers it doesn't want visible, which we now use in the
  Nullness Checker to hide the @Primitive annotation.
- Nullness Checker:  Introduce a new internal qualifier @Primitive that is
  used for primitive types.
- Be stricter about qualifiers being present on all types. If you get
  errors about missing qualifiers, check your defaulting rules.
  This helped in fixing small bugs in corner cases of the type
  hierarchy and type factory.
- Unify decoding type annotations from trees and elements.
- Improve handling of annotations on type variables and upper bounds.
- Support checkers that use multiple, disjoint qualifier hierarchies.
- Many bug fixes.


Version 1.2.3 (1 Nov 2011)
--------------------------

Regex Checker:
- Add @PolyRegex polymorphic annotation
- Add more stub library annotations

**Implementation details:**
- Do not use "null" for unqualified types. Explicitly use @Unqualified
  and be strict about correct usage. If this causes trouble for you,
  check your @ImplicitFor and @DefaultQualifierInHierarchy
  meta-annotations and ensure correct defaulting in your
  AnnotatedTypeFactory.

Bug fixes:
- Correctly handle f-bounded polymorphism. AnnotatedTypeMirror now has
  methods to query the "effective" annotations on a type, which
  handles type variable and wildcard bounds correctly. Also, terminate
  recursions by not doing lazy-initialization of bounds during defaulting.
- Many other small bug fixes and documentation updates.


Version 1.2.2 (1 Oct 2011)
--------------------------

Be less restrictive about when to start type processing when errors
already exist.
Add -AskipDefs command-line option to not type-check some class
definitions.
Documentation improvements.


Version 1.2.1 (20 Sep 2011)
---------------------------

Fix issues #109, #110, #111 and various other cleanups.
Improvements to the release process.
Documentation improvements.


Version 1.2.0.1 (4 Sep 2011)
----------------------------

New version number to stay in sync with JSR 308 compiler bugfix.
No significant changes.


Version 1.2.0 (2 Sep 2011)
--------------------------

Updated to JDK 8. Use -source 8 (the new default) for type annotations.
Documentation improvements
Bug fixes all over

Nullness Checker:
- Correct the upper bounds of all Collection subtypes


Version 1.1.5 (22 Jul 2011)
---------------------------

**User-visible changes:**

Units Checker:
  Instead of conversion routines, provide unit constants, with which
  to multiply unqualified values. This is easier to type and the
  multiplication gets optimized away by the compiler.

Fenum Checker:
  Ensure that the switch statement expression is a supertype of all
  the case expressions.

**Implementation details:**

- Parse declaration annotations in stub files

- Output error messages instead of raising exceptions. This change
  required us to introduce method "initChecker" in class
  SourceChecker, which should be used instead of "init". This allows
  us to handle the calls to initChecker within the framework.
  Use method "errorAbort" to output an error message and abort
  processing.


Version 1.1.4 (8 Jul 2011)
--------------------------

**User-visible changes:**

Units Checker (new):
  Ensures operations are performed on variables of correct units of
  measurement (e.g., miles vs. kilometers vs. kilograms).

Changed -AskipClasses command-line option to -AskipUses

**Implementation details:**

- Improve support for type qualifiers with enum attributes


Version 1.1.3 (17 Jun 2011)
---------------------------

**User-visible changes:**

Interning:
- Add @UsesObjectEquals annotation

Manual:
- Signature Checker is now documented
- Fenum Checker documentation improved
- Small improvements to other sections

**Implementation details:**

- Updates to the web-site build process

- The BaseTypeVisitor used to provide the same two type parameters as
  class SourceVisitor. However, all subtypes of BaseTypeVisitor were
  instantiated as <Void, Void>. We decided to directly instantiate the
  SourceVisitor as <Void, Void> and removed this complexity.
  Instead, the BaseTypeVisitor is now parameterized by the subtype of
  BaseTypeChecker that should be used. This gives a more concrete type
  to field "checker" and is similar to BasicAnnotatedTypeFactory.

- Added method AnnotatedTypeFactory.typeVariablesFromUse to allow
  type-checkers to adapt the upper bounds of a type variable depending on
  the type instantiation.

- Method type argument inference:
  Changed AnnotatedTypeFactory.methodFromUse to return a Pair consisting
  of the method and the inferred or explicit method type arguments.
  If you override this method, you will need to update your version.
  See this change set for a simple example:
  https://github.com/typetools/checker-framework/source/detail?r=8381a213a4

- Testing framework:
  Support for multiple expected errors using the "// :: A :: B :: C" syntax.

Many small updates and fixes.


Version 1.1.2 (12 Jan 2011)
---------------------------

Fake Enum Checker (new):
  A "fake enumeration" is a set of integers rather than a proper Java enum.
  They are used in legacy code and for efficiency (e.g., in Android).  The
  Fake Enum Checker gives them the same safety guarantees as a proper Java
  enum.

Property File Checker (new):
  Ensures that valid keys are used for property files and resource bundles.
  Also includes a checker that code is properly internationalized and a
  checker for compiler message keys as used in the Checker Framework.

Signature Checker (new):
  Ensures that different string representations of a Java type (e.g.,
  "pakkage.Outer.Inner" vs. "pakkage.Outer$Inner" vs. "Lpakkage/Outer$Inner;")
  are not misused.

Interning Checker enhancements:
  Issues fewer false positives for code like "a==b || a.equals(b)"

Foreign annotations:
  The Checker Framework supports more non-Checker-Framework annotations.
  This means that it can check already-annotated code without requiring you
  to rewrite your annotations.
    Add as an alias for checkers.interning.quals.Interned:
      com.sun.istack.Interned
    Add as aliases for checkers.nullness.quals.NonNull:
      com.sun.istack.NotNull
      org.netbeans.api.annotations.common.NonNull
    Add as aliases for checkers.nullness.quals.Nullable:
      com.sun.istack.Nullable
      javax.validation.constraints.NotNull
      org.netbeans.api.annotations.common.CheckForNull
      org.netbeans.api.annotations.common.NullAllowed
      org.netbeans.api.annotations.common.NullUnknown

Manual improvements:
  Improve installation instructions
  Rewrite section on generics (thanks to Bert Fernandez and David Cok)
    Also refactor the generics section into its own chapter
  Rewrite section on @Unused and @Dependent
  New manual section: Writing Java expressions as annotation arguments
  Better explanation of warning suppression
  JSR 308 is planned for Java 8, not Java 7

Stub files:
  Support nested classes by expressing them at top level in binary form: A$B
  Improved error reporting when parsing stub files

Annotated JDK:
  New way of generating annotated JDK
  jdk.jar file no longer appears in repository
  Warning if you are not using the annotated JDK.

Miscellaneous:
  Warn if -source command-line argument does not support type annotations

Many bug fixes
  There are too many to list, but some notable ones are to local type
  inference, generics, pre- and post-conditions (e.g., @NonNullOnEntry,
  @AssertNonNull*), and map keys (@KeyFor).  In particular, preconditions
  and map key annotations are now checked, and if they cannot be verified,
  an error is raised; previously, they were not verified, just unsoundly
  trusted.


Version 1.1.1 (18 Sep 2010)
---------------------------

Eclipse support:
  Removed the obsolete Eclipse plug-in from repository.  The new one uses a
  different repository
  (http://code.google.com/a/eclipselabs.org/p/checker-plugin/) but a user
  obtains it from the same URL as before:
  https://checkerframework.org/eclipse/

Property Key Checker:
  The property key checker allows multiple resource bundles and the
  simultaneous use of both resource bundles and property files.

Javari Checker:
  Added Javari stub classes for more JDK classes.

Distribution:
  Changed directory structure (top level is "checker-framework"; "checkers"
  is a under that) for consistency with version control repository.

Many documentation improvements and minor bugfixes.


Version 1.1.0b, 16 Jun 2010
---------------------------

Fixed a bug related to running binary release in JDK 6


Version 1.1.0 (13 Jun 2010)
---------------------------

Checkers
  Introduced a new simple mechanism for running a checker
  Added one annotated JDK for all checkers

Nullness Checker
  Fixed bugs related to map.get() and KeyFor annotation
  Fixed bugs related to AssertNonNull* and parameters
  Minor updates to the annotated JDK, especially to java.io.File

Manual
  Updated installation instructions
  Clarified section regarding fields and type inference


Version 1.0.9 (25 May 2010)
---------------------------

Nullness Checker:
  Improved Javadocs and manual documentation
  Added two new annotations: AssertNonNullAfter, KeyFor
  Fixed a bug related to AssertNonNullIfFalse and assert statements
  Renamed NonNullVariable to NonNullOnEntry

Checkers:
  Interning: Skipping equality check, if either operands should be skipped
  Fixed a bug related to annotations targeting array fields found in classfile
  Fixed a bug related to method invocation generic type inference
    in static methods

Manual
  Added a section on nullness method annotations
  Revised the Nullness Checker section
  Updated Ant usage instructions


Version 1.0.8 (15 May 2010)
---------------------------

Checkers
  Changed behavior of flow type refinement when annotation is explicit
  Handle array initializer trees (without explicit type)
  Handle the case of Vector.copyInto
  Include javax classes in the distributed jdk jar files

Interning Checker
  Handle interning inference of string concatenation
  Add 20+ @Interned annotations to the JDK
  Add an option, checkclass, to validate the interning
    of specific classes only

Bug fixes
  Fix a bug related to array implicit types
  Lock Checker: Treat null as a bottom type

Manual
  Added a new section about Flow inference and fields


Version 1.0.7 (12 Apr 2010)
---------------------------

Checkers
  Distributed a Maven repository
  Updated stub parser project to latest version (javaparser 1.0.8)
  Fixed bugs related to iterable wildcards and type parameter types


Version 1.0.6 (24 Feb 2009)
---------------------------

Nullness Checker
  Added support for new annotations:
    Pure - indicates that the method, given the same parameters, return the
            same values
    AssertNonNullIfFalse - indicates that a field is NonNull if the method
            returns false
  Renamed AssertNonNull to AssertParametersNonNull
  Updated the annotated jdk

Javari Checker
  Fixed many bugs:
    handle implicit dereferencing of this (e.g. `field` in place of
      `this.field`)
    apply default annotations to method parameters


Version 1.0.5 (12 Jan 2009)
---------------------------

Checkers
  Added support for annotated jdk jars
  Improved readability of some failure messages
  Added AssertNonNullIfTrue support for method parameter references
  Fixed a bug related to LazyNonNull and array fields
  Fixed a bug related to inference and compound assignments (e.g. +=)
  nullness: permit the type of @NonNull Void

Manual
  Updated annotating-libraries chapter regarding annotated jdk


Version 1.0.4 (19 Dec 2009)
---------------------------

Bug Fixes
  wildcards not recognized as subtypes of type variables
    e.g. '? extends A' and 'A'
  PolyNull methods not accepting null literal value arguments
  spurious unexpected Raw warnings

Manual
  Clarified FAQ item regarding why List's type parameter is
    "extends @NonNull Object"


Version 1.0.3 (5 Dec 2009)
--------------------------

Checkers
  New location UPPER_BOUND for DefaultQualifier permits setting the default
    for upper bounds, such as Object in "? extends Object".
  @DefaultQualifier accepts simple names, like @DefaultQualifier("Nullable"),
    rather than requiring @DefaultQualifier("checkers.nullness.quals.Nullable").
  Local variable type inference has improved support for array accesses.
  The repository contains Eclipse project and launch configuration files.
    This is helpful too people who want to build a checker, not to people
    who merely want to run a checker.
  Many bug fixes, including:
    handling wildcard subtyping rules
    stub files and vararg methods being ignored
    nullness and spurious rawness errors
    uses of array clone method (e.g. String[].clone())
    multibound type parameters (e.g. <T extends @A Number & @B Cloneable>)

Manual
  Documented the behavior of annotations on type parameter declarations.
  New FAQ item:
    How to collect warnings from multiple files
    Why a qualifier shouldn't apply to both types and declarations


Version 1.0.2 (16 Nov 2009)
---------------------------

Checkers
  Renamed Regex Checker's @ValidRegex annotation to @Regex
  Improved Collection.toArray() heuristics to be more sound

Bug fixes
  Fixed the annotated JDK to match OpenJDK 6
    - Added missing methods and corrected class hierarchy
  Fixed a crash related to intersection types


Version 1.0.1 (1 Nov 2009)
--------------------------

Checkers
  Added new checkers:
    RegEx checker to detect invalid regular expression use
    Internationalization (I18n) checker to detect internationalization errors

Functionality
  Added more performance optimizations
  nullness: Added support for netbeans nullness annotations
  nullness: better semantics for redundant nullness tests
    related to redundant tests in assertions
  lock: Added support for JCIP annotation in the Lock Checker
  tainting: Added support for polymorphism
  Lock Checker supports the JCIP GuardedBy annotation

Bug fixes
  Fixed a crashing bug related to interaction between
    generic types and wildcards
  Fixed a bug in stub file parser related to vararg annotations
  Fixed few bugs in skeleton file generators

Manual
  Tweak installation instructions
  Reference Units Checker
  Added new sections for new checkers
    RegEx checker (S 10)
    Internationalization Checker (S 11)


Version 1.0.0 (30 Sep 2009)
---------------------------

Functionality
  Added Linear Checker to restrict aliasing

Bug fixes
  Fixed flow erros related to loop controls and break/continue

Manual
  Adopt new term, "Declaration Annotation" instead of non-type annotations
  Added new sections:
    Linear Checker (S 9)
    Inexpressible types (S 14.3)
    How to get started annotating legacy code (S 2.4.4)
  Expanded Tainting Checker section


Version 0.9.9 (4 Sep 2009)
--------------------------

Functionality
  Added more optional lint checks (cast:unsafe, all)
  Nullness Checker supports @SuppressWarnings("nullness:generic.argument"),
    for suppressing warnings related to misuse of generic type arguments.
    This was already supported and documented, but had not been mentioned
    in the changelog.

Bug fixes
  Fixed many bugs related to Stub files causing parser to ignore
    bodiless constructors
    annotated arrays annotations
    type parameter and wildcard bounds annotations

Manual
  Rewrote 'javac implementation survival guide' (S 13.9)
  Restructured 'Using a checker' (S 2)
  Added 'Integration with external tools' (S 14)
  Added new questions to the FAQ (S 15)


Version 0.9.8 (21 Aug 2009)
---------------------------

Functionality
  Added a Tainting Checker
  Added support for conditional nonnull checking
  Added optional check for redundant nullness tests
  Updated stub parser to latest libraries

Bug fixes
  Fixed a bug related to int[] treated as Object when passed to vararg T...
  Fixed a crash related to intersection types
  Fixed a bug related to -AskipClasses not being honored
  Fixed a bug related to flow

Manual
  Added new sections
    8 Tainting Checker
    3.2.3 Conditional nullness


Version 0.9.7 (12 Aug 2009)
---------------------------

Functionality
  Changed swNonNull to castNonNull
  nullness: Improved flow to infer nullness based on method invocations
  locking: Permitted @Holding to appear on constructors

Bug fixes
  Fixed a bug related to typevar and wildcard extends clauses


Version 0.9.6 (29 Jul 2009)
---------------------------

Functionality
  Changed 'jsr308.skipClasses' property with '-AskipClasses' option
  Locking checker
    - Add subtype checking for Holding
    - Treat constructors as synchronized methods

Bug fixes
  Added some missing nullness annotations in the jdk
  Fixed some bugs related to reading stub files

Manual
  Added a new section
    2.10  Tips about writing annotations
  Updated sections of
    2.6   Unused fields and dependent types
    3.1.1 Rawness annotation hierarchy


Version 0.9.5 (13 Jul 2009)
---------------------------

Functionality
  Added support for Findbugs, JSR305, and IntelliJ nullness annotations
  Added an Aggregate Checker base-class
  Added support for a form of field access control

Bug fixes
  Added check for arguments in super() calls in constructors

Manual
  Added new sections:
    Fields access control
    Other tools for nullness checking
    Bundling multiple checkers


Version 0.9.4 (30 Jun 2009)
---------------------------

Functionality
  Added Lock Checker

Bug fixes
  Handle more patterns for determining Map.get() return type

Manual Documentations
  Improved installation instructions
  Added the following sections
    2.6 Dependent types
    3.1 subsection for LazyNonNull
    10.9 When to use (and not to use) type qualifiers


Version 0.9.3 (23 Jun 2009)
---------------------------

Functionality
  Added support DefaultQualifier on packages
  Added support for Dependent qualifier types
    see checkers.quals.Dependent
  Added an option to treat checker errors as warnings
  Improved flow handling of boolean logic

Manual Documentations
  Improved installation instructions
  Improved discussion of effective and implicit qualifiers and defaults
  Added a discussion about the need for bottom qualifiers
  Added sections for how-to
    . suppress Basic Checker warnings
    . troubleshoot skeleton files


Version 0.9.2 (2 Jun 2009)
--------------------------

Functionality
  Added pre-liminary support for lazy initialization in nullness
    see LazyNonNull

Bug fixes
  Corrected method declarations in JDK skeleton files
    - bug resulted in a runtime error

Documentations
  Updated qualifier javadoc documentations
  Corrected a reference on passing qualifiers to javac


Version 0.9.1 (19 May 2009)
---------------------------

Bug fixes
  Eliminated unexpected compiler errors when using checkers
  Fixed bug related to reading annotations in skeleton files

API Changes
  Renamed SourceChecker.process() to .typeProcess()

Manual
  Updated troubleshooting info
    info for annotations in skeleton files


Version 0.9b, 22 Apr 2009
-------------------------

No visible changes


Version 0.9 (16 Apr 2009)
-------------------------

Framework
  More space and performance optimizations
  Handle raw type with multiple type var level
    e.g. class Pair<X, Y extends X> { ... }

Manual
  Improve installation instructions
  Update references to command line arguments


Version 0.8.9 (28 Mar 2009)
---------------------------

Framework
  Introduce Space (and minor performance) optimizations
  Type-check constructor invocation receiver type
  Fixed bug related to try-catch flow sensitivity analysis
  Fixed bugs when type-checking annotations and enums
    - bug results in null-pointer exception


Version 0.8.8 (13 Mar 2009)
---------------------------

Nullness Checker
  Support for custom nullness assertion via @AssertNonNull
  Support for meta-annotation AssertNonNull
  Support for Collection.toArray() method
    Infer the nullness of the returned type
  Corrected some JDK Collection API annotations

Framework
  Fixed bugs related to assignments expressions in Flow
  Fixed bugs related to enum and annotation type hierarchy
  Fixed bugs related to default annotations on wildcard bounds


Version 0.8.7 (27 Feb 2009)
---------------------------

Framework
  Support annotations on type parameters
  Fixed bugs related to polymorphic types/annotations
  Fixed bugs related to stub fixes

Manual
  Specify annotation defaults settings for IGJ
  Update Known Problems section

Version 0.8.6 (3 Feb 2009)
--------------------------

Framework
  Fixed bugs related to flow sensitivity analysis related to
    . for loop and do while loops
    . multiple iterations of a loop
    . complement of logical conditions
  Declarative syntax for string literal type introduction rules
  Support for specifying stub file directories


Version 0.8.5 (17 Jan 2009)
---------------------------

Framework
  Fixed bugs related to flow sensitivity analysis
  Fixed bugs related to annotations on type parameters


Version 0.8.4 (17 Dec 2008)
---------------------------

Distribution
  Included checkers-quals.jar which contains the qualifiers only

Framework
  Fixed bugs related to inner classes
  Fixed a bug related to resolving polymorphic qualifiers
    within static methods

Manual
  Added 'Distributing your annotated project'


Version 0.8.3 (7 Dec 2008)
--------------------------

Framework
  Fixed bugs related to inner classes
  Changed cast semantics
    Unqualified casts don't change cast away (or in) any qualifiers
  Refactored AnnotationBuilder to ease building annotations
  Added support for Object += String new behavior
  Added a type validation check for method return types

Nullness
  Added inference of field initialization
    Suppress false warnings due to method invocations within constructors

IGJ
  Added proper support for AssignsFields and inner classes interactions

Manual
  Updated 'Known Problems' section


Version 0.8.2 (14 Nov 2008)
---------------------------

Framework
  Included a binary distribution in the releases
  Added support for annotations on type parameters
  Fixed bugs related to casts

Nullness
  Improved error messages readability
  Added partial support for Map.get() detection

Manual
  Improved installation instructions


Version 0.8.1 (1 Nov 2008)
--------------------------

Framework
  Added support for array initializers
  Fixed many bugs related to generics and generic type inference

Documentations
  Added 'Getting Started' guide


Version 0.8 (27 Sep 2008)
-------------------------

Framework
  Added support for newly specified array syntax
  Refactored code for annotating supertypes
  Fixed AnnotationBuilder AnnotationMirror string representation
  Fixed AnnotatedTypeMirror hashCode

Manual
  Reorganized 'Annotating Libraries' section


Version 0.7.9 (19 Sep 2008)
---------------------------

Framework
  Added support for stub files/classes
  Fixed bugs related to anonymous classes
  Fixed bugs related to qualifier polymorphism

Manual
  Updated 'Annotating Libraries' section to describe stub files

Tests
  Added support for Windows
  Fixed a bug causing IGJ tests to fail on Windows


Version 0.7.8 (12 Sep 2008)
---------------------------

Framework
  Improved support for anonymous classes
  Included refactorings to ease extensibility
  Fixed some minor bugs

Nullness
  Fix some errors in annotated JDK


Version 0.7.7 (29 Aug 2008)
---------------------------

Framework
  Fixed bugs related to polymorphic qualifiers
  Fixed bugs related to elements array convention
  Add implicit type arguments to raw types

Interning
  Suppress cast warnings for interned classes

Manual
  Removed discussion of non-standard array syntax alternatives


Version 0.7.6 (12 Aug 2008)
---------------------------

Framework
  Changed default array syntax to ARRAYS-PRE, per the JSR 308 specification
  Added an optional check for qualifier unsafe casts
  Added support for running multiple checkers at once
  Fixed bugs related array syntax
  Fixed bugs related to accessing outer classes with-in inner classes

Manual
  Added a new subsection about Checker Auto-Discovery
    2.2.1 Checker Auto-discovery


Version 0.7.5 (2 Aug 2008)
--------------------------

Framework
  Added support for ARRAYS-PRE and ELTS-PRE array syntax
  Added a check for unsafe casts
  Some improvements to the AnnotationBuilder API

Nullness Checker
  Added a check for synchronized objects
  Added a check for (un)boxing conversions

Javari Checker
  Fixed some JDK annotated classes


Version 0.7.4 (11 July 2008)
----------------------------

Framework
  Added support for annotations found in classfiles
  Added support for the ARRAY-IN array syntax
  Added AnnotationBuilder, to create AnotationMirrors with values
  Improved the readability of recursive types string representation

Nullness Checker
  Added a check for thrown Throwable nullability

IGJ Checker
  Treat enums as mutable by default, like regular classes

Manual
  Added a new subsection about array syntax proposals:
    2.1.2 Annotating Arrays


Version 0.7.3 ( 4 July 2008)
----------------------------

Javari Checker
  Converted JDK files into stubs

Nullness Checker
  Fixed java.lang.Number declaration in the annotated jdk

Framework
  Fixed a bug causing crashes related to primitive type boxing
  Renamed DAGQualifierHierarchy to GraphQualifierHierarchy


Version 0.7.2 (26 June 2008)
----------------------------

IGJ Checker
  Supports flow-sensitive type refinement

Framework
  Renamed Default annotation to DefaultQualifier
  Added DefaultQualifiers annotation
  Fixed bugs related to flow-sensitive type refinement
  Fixed an error in the build script in Windows

Manual
  Added a new section
    9.2  javac implementation survival guide
  Added hyperlinks to Javadocs of the referenced classes


Version 0.7.1 (20 June 2008)
----------------------------

Nullness Checker
  Made NNEL the default qualifier scheme

Basic Checker
  Moved to its own checkers.basic package

Framework
  Enhanced type-checking within qualifier-polymorphic method bodies
  Fixed a bug causing StackOverflowError when type-checking wildcards
  Fixed a bug causing a NullPointerException when type-checking
    compound assignments, in the form of +=

Class Skeleton Generator
  Distributed in compiled form (no more special installation instructions)
  Added required asmx.jar library to lib/

Manual
  Added new sections
    2.2.1 Ant tasks
    2.2.2 Eclipse plugin
    2.6   The effective qualifier on a type
  Rewrote section 8 on annotating libraries
    Added reference to the new Eclipse plug-in
    Deleted installation instructions

Javari Checker
  Fixed bugs causing a NullPointerException when type-checking
    primitive arrays

IGJ Checker
  Fixed bugs related to uses of raw types

API Changes
  Moved AnnotationFactory functionality to AnnotationUtils
  Removed .root and .inConflict from DAGQualifierHierarchy


Version 0.7 (14 June 2008)
--------------------------

Installation
  New, very simple installation instructions for Linux.  For other
    operating systems, you should continue to use the old instructions.

Nullness Checker
  Renamed from "NonNull Checker" to "Nullness Checker".
    Renamed package from checkers.nonnull to checkers.nullness.
    The annotation names remain the same.
  Added PolyNull, a polymorphic type qualifier for nullness.

Interning Checker
  Renamed from "Interned Checker" to "Interning Checker".
    Renamed package from checkers.interned to checkers.interning.
    The annotation names remain the same.
  Added PolyInterned, a polymorphic type qualifier for Interning.
  Added support for @Default annotation.

Framework
  Qualifiers
    @PolymorphicQualifier was not previously documented in the manual.
    Moved meta-qualifiers from checkers.metaquals package to checkers.quals.
    Removed @VariableQualifier and @RootQualifier meta-qualifiers.
  Added BasicAnnotatedTypeFactory, a factory that handles implicitFor,
    defaults, flow-sensitive type inference.
  Deprecated GraphQualifierHierarchy; DAGQualifierHierarchy replaces it.
  Renamed methods in QualifierHierarchy.

Manual
  Rewrote several manual sections, most notably:
    2.1.1  Writing annotations in comments for backward compatibility
      (note new -Xspacesincomments argument to javac)
    2.3  Checking partially-annotated programs: handling unannotated code
    2.6  Default qualifier for unannotated types
    2.7  Implicitly refined types (flow-sensitive type qualifier inference)
    8  Annotating libraries
    9  How to create a new checker plugin
  Javadoc for the Checker Framework is included in its distribution and is
    available online at https://checkerframework.org/api/ .


Version 0.6.4 (9 June 2008)
---------------------------

All Framework
  Updated the distributed JDK and examples to the new location of qualifiers

Javari Checker
  Improved documentation on polymorphism resolution
  Removed redundant code now added to the framework from JavariVisitor,
    JavariChecker and JavariAnnotatedTypeFactory
  Refactored method polymorphism into JavariAnnotatedTypeFactory
  Fixed bug on obtaining type from NewClassTree, annotations at constructor
    invocation are not ignored now
  Refactored polymorphism resolution, now all annotations on parameters and
    receivers are replaced, not only on the return type
  Refactored and renamed internal annotator classes in
    JavariAnnotatedTypeFactory
  Added more constructor tests
  Moved Javari annotations to checkers.javari.quals package


Version 0.6.3 (6 June 2008)
---------------------------

Checker Framework
  Improved documentation and manual
  Treat qualifiers on extends clauses of type variables and wildcard types as
    if present on type variable itself
  Renamed AnnotationRelations to QualifierHierarchy
  Renamed GraphAnnotationRelations to GraphQualifierHierarchy
  Renamed TypeRelations to TypeHierarchy
  Added flow as a supported lint option for all checkers
  Determined the suppress warning key reflectively

Interned Checker
  Moved @Interned annotation to checkers.interned.quals package

NonNull Checker
  Moved nonnull annotations to checkers.nonnull.quals package

Miscellaneous
  Included Javadocs in the release
  Improved documentation for all checkers


Version 0.6.2 (30 May 2008)
---------------------------

Checker Framework API
  Added support for @Default annotation via TreeAnnotator
  Added support for PolymorphicQualifier meta-annotation
  Disallow the use of @SupportedAnnotationTypes on checkers
  Fixed bugs related to wildcards with super clauses
  Improved flow-sensitive analysis for fields

Javari Checker
  Moved Javari qualifiers from checkers.quals to checkers.javari.quals
  Fixed bugs causing null pointer exceptions

NonNull Checker
  Fixed bugs related to nonnull flow
  Added new tests to test suite

Basic Checker
  Renamed Custom Checker to Basic Checker


Version 0.6.1 (26 Apr 2008)
---------------------------

Checker Framework API
  Added support for @ImplicitFor meta-annotations via the new TypeAnnotator
    and TreeAnnotator classes
  Improved documentation and specifications
  Fixed a bug related to getting supertypes of wildcards
  Fixed a crash on class literals of primitive and array types
  Framework ignores annotations that are not part of a type system
  Fixed several minor bugs in the flow-sensitive inference implementation.

IGJ Checker
  Updated the checker to use AnnotationRelations and TypeRelations

Javari Checker
  Changing RoMaybe annotation to PolyRead
  Updated checker to use AnnotationRelations and TypeRelations
  Updated the JDK
  Fixed bugs related to QReadOnly and type argument subtyping
  Fixed bugs related to this-mutable fields in methods with @ReadOnly receiver
  Fixed bugs related to primitive type casts
  Added new tests to test suit

NonNull Checker
  Updated the annotated JDK
  Fixed bugs in which default annotations were not correctly applied
  Added @Raw types to handle partial object initialization.
  Fixed several minor bugs in the checker implementation.

Custom Checker
  Updated checker to use hierarchy meta-annotations, via -Aquals argument


Version 0.6 (11 Apr 2008)
-------------------------

Checker Framework API
  Introduced AnnotationRelations and TypeRelations, more robust classes to
    represent type and annotation hierarchies, and deprecated
    SimpleSubtypeRelation
  Add support for meta-annotations to declare type qualifiers subtype relations
  Re-factored AnnotatedTypes and AnnotatedTypeFactory
  Added a default implementation of SourceChecker.getSuppressWarningsKey()
    that reads the @SuppressWarningsKey class annotation
  Improved support for multidimensional arrays and new array expressions
  Fixed a bug in which implicit annotations were not being applied to
    parenthesized expressions
  Framework ignores annotations on a type that do not have @TypeQualifier
  Moved error/warning messages into "messages.properties" files in each
    checker package
  Fixed a bug in which annotations were inferred to liberally by
    checkers.flow.Flow

Interned Checker
  Added heuristics that suppress warnings for certain comparisons (namely in
    methods that override Comparator.compareTo and Object.equals)
  The Interned checker uses flow-sensitive inference by default

IGJ Checker
  Fixed bugs related to resolving immutability variable in method invocation
  Fixed a bug related to reassignability of fields
  Add more tests

Javari Checker
  Added placeholder annotation for ThisMutable mutability
  Re-factored JavariAnnotatedTypeFactory
  Fixed self-type resolution for method receivers for readonly classes
  Fixed annotations on parameters of readonly methods
  Fixed type validation for arrays of primitives
  Added more tests
  Renamed @RoMaybe annotation to @PolyRead

NonNull Checker
  Removed deprecated checkers.nonnull.flow package
  Fixed a bug in which default annotations were not applied correctly

Miscellaneous
  Improved Javadocs
  Added FactoryTestChecker, a more modular tester for the annotated type
    factory
  Simplify error output for some types by stripping package names


Version 0.5.1 (21 Mar 2008)
---------------------------

Checker Framework API
  Added support for conditional expression
  Added checks for type validity and assignability
  Added support for per-checker customization of asMemberOf
  Added support for type parameters in method invocation,
    including type inference
  Enhanced performance of AnnotatedTypeFactory
  Checkers run only when no errors are found by Javac
  Fixed bugs related AnnotationUtils.deepCopy()
  Fixed support for annotated class type parameters
  Fixed some support for annotated type variable bounds
  Added enhancements to flow-sensitive qualifier inference
  Added checks for type parameter bounds

Interned Checker
  Fixed some failing test cases
  Fixed a bug related to autoboxing/unboxing
  Added experimental flow-sensitive qualifier inference (use
    "-Alint=flow" to enable)
  Improved subtype testing, removing some spurious errors

IGJ Checker
  Deleted IGJVisitor!
  Fixed some bugs related to immutability type variable resolution

Javari Checker
  Removed redundant methods from JavariVisitor in the new framework
  Added support to constructor receivers
  Added support to parenthesized expressions
  Fixed a bug related to resolving RoMaybe constructors
  Fixed a bug related to parsing conditional expressions
  Added parsing of parenthesized expressions
  Replaced checkers.javari.VisitorState with
    checkers.types.VisitorState, present in BaseTypeVisitor
  Modified JavariVisitor type parameters (it now extends
    BaseTypeVisitor<Void, Void>, not BaseTypeVisitor<Void,
    checkers.javari.VisitorState>)
  Modified JavariAnnotatedTypeFactory TreePreAnnotator to mutate a
    AnnotatedTypeMirror parameter instead of returning a
    List<AnnotationMirror>, in accordance with other parts of the
    framework design
  Modified test output format
  Added tests to test suite

NonNull Checker
  Fixed a bug related to errors produced on package declarations
  Exception parameters are now treated as NonNull by default
  Added better support for complex conditionals in NonNull-specific
    flow-sensitive inference
  Fixed some failing test cases
  Improved subtype testing, removing some spurious errors

Custom Checker
  Added a new type-checker for type systems with no special semantics, for
    which annotations can be provided via the command line

Miscellaneous
  Made corrections and added more links to Javadocs
  A platform-independent binary version of the checkers and framework
    (checkers.jar) is now included in this release


Version 0.5 (7 Mar 2008)
------------------------

Checker Framework API
  Enhanced the supertype finder to take annotations on extends and
    implements clauses of a class type
  Fixed a bug related to checking an empty array initializer ("{}")
  Fixed a bug related to missing type information when multiple
    top-level classes are defined in a single file
  Fixed infinite recursion when checking expressions like "Enum<E
    extends Enum<E>>"
  Fixed a crash in checkers.flow.Flow related to multiple top-level
    classes in a single file
  Added better support for annotated wildcard type bounds
  Added AnnotatedTypeFactory.annotateImplicit() methods to replace
    overriding the getAnnotatedType() methods directly
  Fixed a bug in which constructor arguments were not checked

Interned Checker
  Fixed a bug related to auto-unboxing of classes for primitives
  Added checks for calling methods with an @Interned receiver

IGJ Checker
  Implemented the immutability inference for self-type (type of
    'this') properly
  Enhanced the implicit annotations to make an un-annotated code
    type-check
  Fixed bugs related to invoking methods based on a method's receiver
    annotations

Javari Checker
  Restored in this version, after porting to the new framework

NonNull Checker
  Fixed a bug in which primitive types were considered possibly null
  Improvements to support for @Default annotations

Miscellaneous
  Improved error message display for all checkers


Version 0.4.1 (22 Feb 2008)
---------------------------

Checker Framework API
  Introduced AnnotatedTypeFactory.directSupertypes() which finds the
    supertypes as annotated types, which can be used by the framework.
  Introduced default error messages analogous to javac's error messages.
  Fixed bugs related to handling array access and enhanced-for-loop type
    testing.
  Fixed several bugs that are due AnnotationMirror not overriding .equals()
    and .hashCode().
  Improved Javadocs for various classes and methods.
  Fixed several bugs that caused crashes in the checkers.
  Fixed a bug where varargs annotations were not handled correctly.

IGJ Checker
  Restored in this version, after porting the checker to the new framework.

NonNull Checker
  Fixed a bug where static field accesses were not handled correctly.
  Improved error messages for the NonNull checker.
  Added the NNEL (NonNull Except Locals) annotation default.

Interned Checker
  Fixed a bug where annotations on type parameter bounds were not handled
    correctly.
  Improved error messages for the Interned checker.


Version 0.4 (11 Feb 2008)
-------------------------

Checker Framework API
  Added checkers.flow, an improved and generalized flow-sensitive type
    qualifier inference, and removed redundant parts from
    checkers.nonnull.flow.
  Fixed a bug that prevented AnnotatedTypeMirror.removeAnnotation from working
    correctly.
  Fixed incorrect behavior in checkers.util.SimpleSubtypeRelation.

NonNull Checker
  Adopted the new checkers.flow.Flow type qualifier inference.
  Clarifications and improvements to Javadocs.


Version 0.3.99 (20 Nov 2007)
----------------------------

Checker Framework API
  Deprecated AnnotatedClassType, AnnotatedMethodType, and AnnotationLocation
    in favor of AnnotatedTypeMirror (a new representation of annotated types
    based on the javax.lang.model.type hierarchy).
  Added checkers.basetype, which provides simple assignment and
    pseudo-assignment checking.
  Deprecated checkers.subtype in favor of checkers.basetype.
  Added options for debugging output from checkers: -Afilenames, -Ashowchecks

Interned Checker
  Adopted the new Checker Framework API.
  Fixed a bug in which "new" expressions had an incorrect type.

NonNull Checker
  Adopted the new Checker Framework API.

Javari Checker
IGJ Checker
  Removed in this version, to be restored in a future version pending
    completion of updates to these checkers with respect to the new framework
    API.


Version 0.3 (1 Oct 2007)
------------------------

Miscellaneous Changes
  Consolidated HTML documentation into a single user manual (see the "manual"
    directory in the distribution).

IGJ Checker
  New features:
    Added a test suite.
    Added annotations (skeleton files) for parts of java.util and java.lang.

NonNull Checker
  New features:
    @SuppressWarnings("nonnull") annotation suppresses checker warnings.
    @Default annotation can make NonNull (not Nullable) the default.
    Added annotations (skeleton classes) for parts of java.util and java.lang.
    NonNull checker skips no classes by default (previously skipped JDK).
    Improved error messages: checker reports expected and found types.

  Bug fixes:
    Fixed a null-pointer exception when checking certain array accesses.
    Improved checking for field dereferences.

Interned Checker
  New features:
    @SuppressWarnings("interned") annotation suppresses checker warnings.
    The checker warns when two @Interned objects are compared with .equals

  Bug fixes:
    The checker honors @Interned annotations on method receivers.
    java.lang.Class types are treated as @Interned.

Checker Framework API
  New features:
    Added support for default annotations and warning suppression in checkers


Version 0.2.3 (30 Aug 2007)
---------------------------

IGJ Checker
  New features:
    changed @W(int) annotation to @I(String) to improve readability
    improved readability of error messages
    added a test for validity of types (testing @Mutable String)

  Bug fixes:
    fixed resolving of @I on fields on receiver type
    fixed assignment checking assignment validity for enhanced for loop
    added check for constructor invocation parameters

Interned Checker
  added the Interned checker, for verifying the absence of equality testing
    errors; see "interned-checker.html" for more information

Javari Checker
  New features:
    added skeleton classes for parts of java.util and java.lang with Javari
      annotations

  Bug fixes:
    fixed readonly inner class bug on Javari Checker

NonNull Checker
  New features:
    flow-sensitive analysis for assignments from a known @NonNull type (e.g.,
      when the right-hand of an assignment is @NonNull, the left-hand is
      considered @NonNull from the assignment to the next possible
      reassignment)
    flow-sensitive analysis within conditional checks

  Bug fixes:
    fixed several sources of null-pointer errors in the NonNull checker
    fixed a bug in the flow-sensitive analysis when a variable was used on
      both sides of the "=" operator

Checker Framework API
  New features:
    added the TypesUtils.toString() method for pretty-printing annotated types
    added AnnotationUtils, a utility class for working with annotations and
      their values
    added SourceChecker.getDefaultSkipPattern(), so that checkers can
      individually specify which classes to skip by default
    added preliminary support for suppressing checker warnings via
      the @SuppressWarnings annotation

  Bug fixes:
    fixed handling of annotations of field values
    InternalAnnotation now correctly uses defaults for annotation values
    improved support for annotations on class type parameter bounds
    fixed an assertion violation when compiling certain uses of arrays


Version 0.2.2 (16 Aug 2007)
---------------------------


Code Changes

* checkers.igj
    some bug fixes and improved documentation

* checkers.javari
    fixed standard return value to be @Mutable
    fixed generic and array handling of @ReadOnly
    fixed @RoMaybe resolution of receivers at method invocation
    fixed parsing of parenthesized trees and conditional trees
    added initial support for enhanced-for loop
    fixed constructor behavior on @ReadOnly classes
    added checks for annotations on primitive types inside arrays

* checkers.nonnull
    flow sensitive analysis supports System.exit, new class/array creation

* checkers.subtype
    fixes for method overriding and other generics-related bugs

* checkers.types
    added AnnotatedTypeMirror, a new representation for annotated types that
      might be moved to the compiler in later version
    added AnnotatedTypeScanner and AnnotatedTypeVisitor, visitors for types
    AnnotatedTypeFactory uses GenericsUtils for improved handing of annotated
      generic types

* checkers.util
    added AnnotatedTypes, a utility class for AnnotatedTypeMirror
    added GenericsUtils, a utility class for working with generic types

* tests
    modified output to print only missing and unexpected diagnostics
    added new test cases for the Javari Checker


Documentation Changes

* checkers/igj-checker.html
    improvements to page

* checkers/javari-checker.html
    examples now point to test suit files

Miscellaneous Changes

* checkers/build.xml
    Ant script fails if it doesn't find the correct JSR 308 javac version


Version 0.2.1 (1 Aug 2007)
--------------------------


Code Changes

* checkers.igj & checkers.igj.quals
    added an initial implementation for the IGJ language

* checkers.javari
    added a state parameter to the visitor methods
    added tests and restructured the test suite
    restructured and implemented RoMaybe
    modified return type to be mutable by default
    fixed mutability type handling for type casts and field access
    fixed bug, ensuring no primitives can be ReadOnly
    a method receiver type is now based on the correct annotation
    fixed parameter type-checking for overridden methods
    fixed bug on readonly field initialization
    added handling for unary trees

* checkers.nonnull
    added a tests for the flow-senstive analysis and varargs methods
    improved flow-sensitive analysis: else statements, asserts,
      return/throw statements, instanceof checks, complex conditionals with &&
    fixed a bug in the flow-sensitive analysis that incorrectly inferred
      @NonNull for some elements
    removed NonnullAnnotatedClassType, moving its functionality into
      NonnullAnnotatedTypeFactory

* checkers.source
    SourceChecker.getSupportedAnnotationTypes() returns ["*"], overriding
      AbstractProcessor.getSupportedAnnotationTypes(). This enables all
      checkers to run on unannotated code

* checkers.subtypes
    fixed a bug pertaining to method parameter checks for overriding methods
    fixed a bug that caused crashes when checking varargs methods

* checkers.types
    AnnotatedTypeFactory.getClass(Element) and getMethod(Element) use the
      tree of the passed Element if one exists
    AnnotatedClassType.includeAt, .execludeAt, .getAnnotationData were
      added and are public
    added constructor() and skipParens() methods to InternalUtils
    renamed getTypeArgumentLocations() to getAnnotatedTypeArgumentLocations()
      in AnnotatedClassType
    added AnnotationData to represent annotations instead of Class instances;
      primarily allows querying annotation arguments
    added switch for whether or not to use includes/excludes in
      AnnotatedClassType.hasAnnotationAt()

* checkers.util
    added utility classes
    added skeleton class generator utility for annotating external libraries


Documentation Changes

* checkers/nonnull-checker.html
    added a note about JML
    added a caveat about variable initialization

* checkers/README-checkers.html
    improvements to instructions


Version 0.2 (2 Jul 2007)
------------------------


Code Changes

* checkers.subtype
    subtype checker warns for annotated and redundant typecasts
    SubtypeVisitor checks for invalid return and parameter types in overriding
      methods
    added checks for compound assignments (like '+=')

* checkers.source
    SourceChecker honors the "checkers.skipClasses" property as a regex for
      suppressing warnings from unannotated code (property is "java.*" by
      default)
    SourceVisitor extends TreePathScanner<R,P> instead of
      TreeScanner<Void,Void>

* checkers.types
    AnnotatedClassType.isAnnotatedWith removed
    AnnotatedClassType.getInnerLocations renamed to getTypeArgumentLocations
    AnnotatedClassType.include now removes from the exclude list (and
      vice-versa)
    AnnotatedClassType.setElement and setTree methods are now public

* checkers.nonnull
    added a flow-sensitive analysis for inferring @NonNull in "if (var !=
      null)"-style checks
    added checks for prefix and postfix increment and decrement operations

* checkers.javari
    added initial implementation of a type-checker for the Javari language


Version 0.1.1 (7 Jun 2007)
--------------------------


Documentation Changes

* checkers/nonnull-checker.html
    created "Tiny examples" subsection
    created "Annotated library" subsection
    noted where to read @NonNull-annotated source
    moved instructions for unannotated code to README-checkers.html
    various minor corrections and clarifications

* checkers/README-checkers.html
    added cross-references to other Checker Framework documents
    removed redundant text
    moved instructions for unannotated code from nonnull-checker.html
    various minor corrections and clarifications

* checkers/creating-a-checker.html
    added note about getSupportedSourceVersion
    removed line numbers from @Interned example
    added section on SubtypeChecker/SubtypeVisitor
    various minor corrections and clarifications


Code Changes

* checkers.subtype
    removed deprecated getCheckedAnnotation() mechanism
    added missing package Javadocs
    package Javadocs reference relevant HTML documentation
    various improvements to Javadocs
    SubtypeVisitor and SubtypeChecker are now abstract classes
    updated with respect to preferred usages of
      AnnotatedClassType.hasAnnotationAt and AnnotatedClassType.annotateAt

* checkers.source
    added missing package Javadocs
    package Javadocs reference relevant HTML documentation

* checkers.types
    added missing package Javadocs
    package Javadocs reference relevant HTML documentation
    AnnotatedClassType.annotateAt now correctly handles
      AnnotationLocation.RAW argument
    AnnotatedClassType.annotate deprecated in favor of
      AnnotatedClassType.annotateAt with AnnotationLocation.RAW as an argument
    AnnotatedClassType.isAnnotatedWith deprecated in favor of
      AnnotatedClassType.hasAnnotationAt with AnnotationLocation.RAW as an
      argument
    Added fromArray and fromList methods to AnnotationLocation and made
      corresponding constructors private.

* checkers.quals
    added Javadocs and meta-annotations on annotation declarations where
      missing
    package Javadocs reference relevant HTML documentation

* checkers.nonnull
    various improvements to Javadocs
    package Javadocs reference relevant HTML documentation


Miscellaneous Changes

    improved documentation of ch examples
    Checker Framework build file now only attempts to compile .java files


Version 0.1.0 (1 May 2007)
--------------------------

Initial release.<|MERGE_RESOLUTION|>--- conflicted
+++ resolved
@@ -9,12 +9,10 @@
 Annotations are available for some new JDK 17 APIs (some of those
 introduced since JDK 11).
 
-<<<<<<< HEAD
 Added `-AnoWarnMemoryConstraints` to change the "Memory constraints are impeding
 performance; please increase max heap size" message from a warning to a note.
-=======
+
 'unneeded.suppression' warnings can now themeselves be suppressed.
->>>>>>> 70090d90
 
 **Implementation details:**
 
