--- conflicted
+++ resolved
@@ -3,14 +3,12 @@
 
 **User-visible changes:**
 
-<<<<<<< HEAD
-The Must Call Checker over-approximates the methods that an object must call
-before it is de-allocated.
-=======
 Command-line argument -AassumeKeyFor makes the Nullness Checker and Map Key
 Checker unsoundly assume that the argument to `Map.get` is a key for the
 receiver map.
->>>>>>> 29ba0fe6
+
+The Must Call Checker over-approximates the methods that an object must call
+before it is de-allocated.
 
 The Checker Framework no longer crashes on code that contains binding
 variables (introduced in Java 14 for `instanceof` pattern matching), and
