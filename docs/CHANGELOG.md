Version 3.14.0 (June 1, 2021)
----------------------------

**User-visible changes:**

The Units Checker supports new qualifiers (thanks to Rene Kraneis):
 * `@Volume`, `@m3`, `@mm3`, `@km3`
 * `@Force`, `@N`, `@kN`
 * `@t` (metric ton, a unit of mass)

Stub files can now override declaration annotations in the annotated JDK.
Previously, stub files only overrode type annotations in the annotated JDK.

Command-line argument `-AstubWarnIfNotFound` is treated as true for stub
files provided on the command line.

**Implementation details:**

Method `SourceChecker.getProperties` takes a third formal parameter `permitNonExisting`.

<<<<<<< HEAD
Method `TreeUtils.getMethodName()` returns a `String` rather than a `Name`.
=======
Removed CheckerDevelMain.
>>>>>>> 3eed8244

**Closed issues:**


Version 3.13.0 (May 3, 2021)
----------------------------

**Survey:**

If you use the Checker Framework, please answer a 3-question survey about what
version of Java you use.  It will take less than 1 minute to complete.  Please
answer it at
https://docs.google.com/forms/d/1Bbt34c_3nDItHsBnmEfumoyrR-Zxhvo3VTHucXwfMcQ .
Thanks!

**User-visible changes:**

Command-line argument -AassumeKeyFor makes the Nullness Checker and Map Key
Checker unsoundly assume that the argument to `Map.get` is a key for the
receiver map.

Warning message keys are shorter.  This reduces clutter in error messages and in
`@SuppressWarnings` annotations.  Most ".type.invalid", ".type.incompatible",
".invalid", and ".not.satisfied" suffixes and "type.invalid." prefixes have been
removed, and most ".invalid." substrings have been changed to ".".

The Checker Framework no longer crashes on code that contains binding
variables (introduced in Java 14 for `instanceof` pattern matching), and
such variables are reflected in the control flow graph (CFG).  Thanks to
Chris Day for this change.  However, note that the Checker Framework only
has full support for Java 8 and Java 11.

New command-line argument `-AstubWarnNote` makes stub file warnings notes
rather than warnings.

Removed the StubGenerator section from the manual, because changes in JDK 11
have broken the StubGenerator program.

**Implementation details:**

Method renamings:
 * `DependentTypesHelper.atReturnType` => `atMethodBody`

**Closed issues:**
#1268, #3039, #4410, #4550, #4558, #4563, #4566, #4567, #4571, #4584, #4591,
#4594, #4600.


Version 3.12.0 (April 1, 2021)
------------------------------

**User-visible changes:**

New FAQ item "How should I annotate code that uses generics?" gives
examples of annotations on type variables, together with their meaning.

`-Ainfer=ajava` uses ajava files (rather than jaif files or stub files)
internally during whole-program inference.

The Optional Checker supports a new annotation `@OptionalBottom` that
stands for (only) the `null` value.

The `value` element/argument to `@EnumVal` is now required.  Previously it
defaulted to an empty array.

**Implementation details:**

A precondition or normal postcondition annotation's `value` element must have
type `String[]`, not `String`.  A conditional postcondition annotation's
`expression` element must have type `String[]`, not `String`.  These changes
will not affect users (any programmer-written annotation that was legal before
will still be legal), but it may affect checker implementations.

`JavaExpressionParseUtil`:
`JavaExpressionParseUtil#parse` no longer viewpoint-adapts Java expressions. It
just converts the expression `String` to a `JavaExpression`.  To that end,
`JavaExpressionParseUtil.JavaExpressionContext` has been removed and
`JavaExpressionParseUtil#parse` no longer takes a context object.  Most calls to
`JavaExpressionParseUtil#parse` should be replaced with a call to one of the
methods in `StringToJavaExpressions`.

Renamed `AnnotatedTypeComparer` to `DoubleAnnotatedTypeScanner`. In the new
class, the method `compare` was renamed `defaultAction`. The method `combineRs`
was replaced by `reduce`.

Removed methods:
 * `AnnotationUtils.getElementValueArrayOrSingleton`
 * `DependentTypesHelper.standardizeNewClassTree`: use `atExpression` instead
 * `DependentTypesHelper.standardizeString`: override one of the methods
   explained in the Javadoc of `convertAnnotationMirror`

Method renamings:
 * `DefaultQualifierForUseTypeAnnotator.getSupportAnnosFromDefaultQualifierForUses` => `getDefaultQualifierForUses`
 * In `DependentTypesHelper`:
    * `check*` => `check*ForErrorExpressions`
    * `viewpointAdaptConstructor` => `atConstructorInvocation`
    * `viewpointAdaptMethod` => `atMethodInvocation`
    * `viewpointAdaptTypeVariableBounds` => `atParameterizedTypeUse`
    * `standardizeClass` =>  `atTypeDecl`
    * `standardizeExpression` => `atExpression`
    * `standardizeFieldAccess` => `atFieldAccess`
    * `standardizeReturnType` => `atReturnType`
    * `standardizeVariable` => `atVariableDeclaration`

Deprecated some overloads in `AnnotationUtils` that take a `CharSequence`
(use an overload that takes an `ExecutablElement`):
 * `getElementValueArray`
 * `getElementValueClassName`
 * `getElementValueClassNames`
 * `getElementValueEnumArray`
 * `getElementValueEnum`
 * `getElementValue`
 * `getElementValuesWithDefaults`

Deprecated methods in `AnnotationUtils`:
 * `areSameByClass`: use `areSameByName`
 * `getElementValuesWithDefaults`: use a `getElementValue*` method

Removed deprecated `PluginUtil` class.

**Closed issues:**
#1376, #3740, #3970, #4041, #4254, #4346, #4355, #4358, #4372, #4381, #4384,
#4417, #4449, #4452, #4480.


Version 3.11.0 (March 1, 2021)
------------------------------

**User-visible changes:**

In a stub file for a class C, you may write a declaration for a method that is
inherited by C but not defined by it.  Previously, such stub declarations were
ignored.  For more information, see the manual's documentation of "fake
overrides".

Nullness Checker error message key changes:
 * `known.nonnull` => `nulltest.redundant`
 * `initialization.static.fields.uninitialized` => `initialization.static.field.uninitialized`,
   and it is now issued on the field rather than on the class
 * new `initialization.field.uninitialized` is issued on the field instead of
   `initialization.fields.uninitialized` on the class, if there is no
   explicitly-written constructor.

Signature Checker supports two new type qualifiers:
 * `@CanonicalNameAndBinaryName`
 * `@CanonicalNameOrPrimitiveType`

**Implementation details:**

You can make a variable's default type depend on its name, or a method
return type default depend on the method's name.  To support this feature,
`@DefaultFor` has new elements `names` and `namesExceptions`.

Changes to protected fields in `OverrideChecker`:
 * Removed `overriderMeth`, `overriderTyp`, `overriddenMeth`, `overriddenTyp`
 * Renamed `methodReference` => `isMethodReference`
 * Renamed `overridingType` => `overriderType`
 * Renamed `overridingReturnType` => `overriderReturnType`

Changes to JavaExpression parsing:
 * The signatures of these methods changed; see Javadoc.
    * `JavaExpressionParseUtil#parse`
    * `DependentTypesHelper#standardizeString`
 * These methods moved:
    * `GenericAnnotatedTypeFactory#standardizeAnnotationFromContract` => `DependentTypesHelper`
    * `JavaExpressionParseUtil#fromVariableTree` => `JavaExpression`

Changes to JavaExpressionContext:
 * New method JavaExpressionContext#buildContextForMethodDeclaration(MethodTree, SourceChecker)
   replaces all overloads of buildContextForMethodDeclaration.

Parsing a Java expression no longer requires the formal parameters
`AnnotationProvider provider` or `boolean allowNonDeterministic`.  Methods
in `JavaExpression` with simplified signatures include
 * `fromArrayAccess`
 * `fromNodeFieldAccess`
 * `fromNode`
 * `fromTree`
 * `getParametersOfEnclosingMethod`
 * `getReceiver`

`CFAbstractStore.insertValue` does nothing if passed a nondeterministic
expression.  Use new method `CFAbstractStore.insertValuePermitNondeterministic`
to map a nondeterministic expression to a value.

**Closed issues:**
#862, #3631, #3991, #4031, #4206, #4207, #4226, #4231, #4248, #4263, #4265,
#4279, #4286, #4289.


Version 3.10.0 (February 1, 2021)
---------------------------------

**User-visible changes:**

Moved utility classes from `checker-qual.jar` to the new `checker-util.jar`.
Also, added `util` to the end of all the packages of the utility classes.

In Maven Central, `checker.jar` no longer contains duplicates of qualifiers in
`checker-qual.jar`, but rather uses a Maven dependency. A fat jar file with all
the dependencies (like the old `checker.jar`) is available in Maven Central with
the classifier "all".

When supplying the `-Ainfer=...` command-line argument, you must also supply `-Awarns`.

Replaced several error message keys:
 * `contracts.precondition.expression.parameter.name`
 * `contracts.postcondition.expression.parameter.name`
 * `contracts.conditional.postcondition.expression.parameter.name`
 * `method.declaration.expression.parameter.name`
by new message keys:
 * `expression.parameter.name`
 * `expression.parameter.name.shadows.field`

**Implementation details:**

Deprecated `ElementUtils.enclosingClass`; use `ElementUtils.enclosingTypeElement`.

Removed classes (use `SourceChecker` instead):
 * `BaseTypeContext`
 * `CFContext`
 * `BaseContext`

Removed methods:
 * `SourceChecker.getContext()`: it returned the receiver
 * `SourceChecker.getChecker()`: it returned the receiver
 * `AnnotatedTypeFactory.getContext()`: use `getChecker()`
 * methods on `TreePath`s from class 'TreeUtils`; use the versions in `TreePathUtil`.

Moved class:
 * org.checkerframework.framework.util.PurityUnqualified to
   org.checkerframework.framework.qual.PurityUnqualified

Renamed methods:
 * `AnnotatedTypeMirror.directSuperTypes` => `directSupertypes` (note
   capitalization) for consistency with `javax.lang.model.util.Types`
 * `AnnotatedTypeMirror.removeAnnotation(Class)` => `removeAnnotationByClass`
 * `MethodCall.getParameters` => `getArguments`
 * `MethodCall.containsSyntacticEqualParameter` => `containsSyntacticEqualArgument`
 * `ArrayAccess.getReceiver` => `getArray`

**Closed issues:**
#3325 , #3474.


Version 3.9.1 (January 13, 2021)
--------------------------------

**Implementation details:**

Copied methods on `TreePath`s from class 'TreeUtils` to new class `TreePathUtil`.
(The methods in TreePath will be deleted in the next release.)
 * `TreeUtils.enclosingClass` => `TreePathUtil.enclosingClass`
 * `TreeUtils.enclosingMethod` => `TreePathUtil.enclosingMethod`
 * `TreeUtils.enclosingMethodOrLambda` => `TreePathUtil.enclosingMethodOrLambda`
 * `TreeUtils.enclosingNonParen` => `TreePathUtil.enclosingNonParen`
 * `TreeUtils.enclosingOfClass` => `TreePathUtil.enclosingOfClass`
 * `TreeUtils.enclosingOfKind` => `TreePathUtil.enclosingOfKind`
 * `TreeUtils.enclosingTopLevelBlock` => `TreePathUtil.enclosingTopLevelBlock`
 * `TreeUtils.enclosingVariable` => `TreePathUtil.enclosingVariable`
 * `TreeUtils.getAssignmentContext` => `TreePathUtil.getAssignmentContext`
 * `TreeUtils.inConstructor` => `TreePathUtil.inConstructor`
 * `TreeUtils.isTreeInStaticScope` => `TreePathUtil.isTreeInStaticScope`
 * `TreeUtils.pathTillClass` => `TreePathUtil.pathTillClass`
 * `TreeUtils.pathTillOfKind` => `TreePathUtil.pathTillOfKind`

**Closed issues:**
#789, #3202, #4071, #4083, #4114, #4115.


Version 3.9.0 (January 4, 2021)
-------------------------------

**User-visible changes:**

New scripts `checker/bin/wpi.sh` and `checker/bin/wpi-many.sh` run whole-program
inference, without modifying the source code of the target programs.

The `-Ainfer` command-line argument now infers
 * method preconditions (`@RequiresQualifiers`, `@RequiresNonNull`)
 * method postconditions (`@EnsuresQualifiers`, `@EnsuresNonNull`)
 * `@MonotonicNonNull`

The Called Methods Checker supports the -AdisableReturnsReceiver command-line option.

The Format String Checker recognizes Error Prone's `@FormatMethod` annotation.

Use of `@SuppressWarnings("fbc")` to suppress initialization warnings is deprecated.

**Implementation details:**

Class renamings:
 * `StubParser` => `AnnotationFileParser`
 * `Receiver` => `JavaExpression`
   Also related class and method renamings, such as
    * `FlowExpressions.internalReprOf` => `JavaExpressions.fromNode`
 * In the Dataflow Framework:
    * `ThisLiteralNode` => `ThisNode`
    * `ExplicitThisLiteralNode` => `ExplicitThisNode`
    * `ImplicitThisLiteralNode` => `ImplicitThisNode`

Method deprecations:
 * Deprecated `AnnotatedTypeFactory.addAliasedAnnotation`; use `addAliasedTypeAnnotation`

**Closed issues:**
#765, #2452, #2953, #3377, #3496, #3499, #3826, #3956, #3971, #3974, #3994,
#4004, #4005, #4018, #4032, #4068, #4070.


Version 3.8.0 (December 1, 2020)
--------------------------------

**User-visible changes:**

The Initialized Fields Checker warns when a field is not initialized by a
constructor.  This is more general than the Initialization Checker, which
only checks that `@NonNull` fields are initialized.

The manual describes how to modify an sbt build file to run the Checker
Framework.

The -AwarnUnneededSuppressions command-line option warns only about
suppression strings that contain a checker name.

The -AwarnUnneededSuppressionsExceptions=REGEX command-line option
partially disables -AwarnUnneededSuppressions.  Most users don't need this.

**Implementation details:**

Added classes `SubtypeIsSubsetQualifierHierarchy` and
`SubtypeIsSupersetQualifierHierarchy`.

Moved the `contractsUtils` field from the visitor to the type factory.

Class renamings:
 * `ContractsUtils` => `ContractsFromMethod`

Method renamings:
 * `ElementUtils.getVerboseName` => `ElementUtils.getQualifiedName`
 * `ElementUtils.getSimpleName` => `ElementUtils.getSimpleSignature`

Field renamings:
 * `AnnotatedTypeMirror.actualType` => `AnnotatedTypeMirror.underlyingType`

Added a formal parameter to methods in `MostlyNoElementQualifierHierarchy`:
 * `leastUpperBoundWithElements`
 * `greatestLowerBoundWithElements`

Removed a formal parameter from methods in `BaseTypeVisitor`:
 * `checkPostcondition`
 * `checkConditionalPostcondition`

In `Analysis.runAnalysisFor()`, changed `boolean` parameter to enum `BeforeOrAfter`.

Removed `org.checkerframework.framework.util.AnnotatedTypes#getIteratedType`; use
`AnnotatedTypeFactory#getIterableElementType(ExpressionTree)` instead.

**Closed issues:**
#3287, #3390, #3681, #3839, #3850, #3851, #3862, #3871, #3884, #3888, #3908,
#3929, #3932, #3935.


Version 3.7.1 (November 2, 2020)
--------------------------------

**User-visible changes:**

The Constant Value Checker supports two new annotations: @EnumVal and @MatchesRegex.

The Nullness Checker supports annotation org.jspecify.annotations.NullnessUnspecified.

**Implementation details:**

AnnotatedIntersectionType#directSuperTypes now returns
List<? extends AnnotatedTypeMirror>.

The @RelevantJavaTypes annotation is now enforced:  a checker issues a warning
if the programmer writes a type annotation on a type that is not listed.

Deprecated CFAbstractTransfer.getValueWithSameAnnotations(), which is no
longer used.  Added new methods getWidenedValue() and getNarrowedValue().

Renamed TestUtilities.assertResultsAreValid() to TestUtilities.assertTestDidNotFail().

Renamed BaseTypeValidator.isValidType() to BaseTypeValidator.isValidStructurally().

New method BaseTypeVisitor#visitAnnotatedType(List, Tree) centralizes checking
of user-written type annotations, even when parsed in declaration locations.

**Closed issues:**
#868, #1908, #2075, #3349, #3362, #3569, #3614, #3637, #3709, #3710, #3711,
#3720, #3730, #3742, #3760, #3770, #3775, #3776, #3792, #3793, #3794, #3819,
#3831.


Version 3.7.0 (October 1, 2020)
-------------------------------

**User-visible changes:**

The new Called Methods Checker tracks methods that have definitely been
called on an object. It automatically supports detecting mis-uses of the
builder pattern in code that uses Lombok or AutoValue.

Accumulation analysis is now supported via a generic Accumulation Checker.
An accumulation analysis is a restricted form of typestate analysis that does
not require a precise alias analysis for soundness. The Called Methods Checker
is an accumulation analysis.

The Nullness Checker supports annotations
org.codehaus.commons.nullanalysis.NotNull,
org.codehaus.commons.nullanalysis.Nullable, and
org.jspecify.annotations.Nullable.

The Signature Checker supports annotations @CanonicalName and @CanonicalNameOrEmpty.
The Signature Checker treats jdk.jfr.Unsigned as an alias for its own @Unsigned annotation.

The shorthand syntax for the -processor command-line argument applies to
utility checkers, such as the Constant Value Checker.

**Implementation details:**

A checker implementation may override AnnotatedTypeFactory.getWidenedAnnotations
to provide special behavior for primitive widening conversions.

Deprecated org.checkerframework.framework.util.MultiGraphQualifierHierarchy and
org.checkerframework.framework.util.GraphQualifierHierarchy.  Removed
AnnotatedTypeFactory#createQualifierHierarchy(MultiGraphFactory) and
AnnotatedTypeFactory#createQualifierHierarchyFactory.  See Javadoc of
MultiGraphQualifierHierarchy for instructions on how to use the new classes and
methods.

Renamed methods:
 * NumberUtils.isFloatingPoint => TypesUtils.isFloatingPoint
 * NumberUtils.isIntegral => TypesUtils.isIntegralPrimitiveOrBoxed
 * NumberUtils.isPrimitiveFloatingPoint => TypeKindUtils.isFloatingPoint
 * NumberUtils.isPrimitiveIntegral => TypeKindUtils.isIntegral
 * NumberUtils.unboxPrimitive => TypeKindUtils.primitiveOrBoxedToTypeKind
 * TypeKindUtils.widenedNumericType => TypeKindUtils.widenedNumericType
 * TypesUtils.isFloating => TypesUtils.isFloatingPrimitive
 * TypesUtils.isIntegral => TypesUtils.isIntegralPrimitive

The CFStore copy constructor now takes only one argument.

**Closed issues:**
#352, #354, #553, #722, #762, #2208, #2239, #3033, #3105, #3266, #3275, #3408,
#3561, #3616, #3619, #3622, #3625, #3630, #3632, #3648, #3650, #3667, #3668,
#3669, #3700, #3701.


Version 3.6.1 (September 2, 2020)
---------------------------------

Documented that the Checker Framework can issue false positive warnings in
dead code.

Documented when the Signedness Checker permits right shift operations.

**Closed issues:**
#3484, #3562, #3565, #3566, #3570, #3584, #3594, #3597, #3598.


Version 3.6.0 (August 3, 2020)
------------------------------

**User-visible changes:**

The Interning Checker supports method annotations @EqualsMethod and
@CompareToMethod.  Place them on methods like equals(), compareTo(), and
compare() to permit certain uses of == on non-interned values.

Added an overloaded version of NullnessUtil.castNonNull that takes an error message.

Added a new option `-Aversion` to print the version of the Checker Framework.

New CFGVisualizeLauncher command-line arguments:
 * `--outputdir`: directory in which to write output files
 * `--string`: print the control flow graph in the terminal
All CFGVisualizeLauncher command-line arguments now start with `--` instead of `-`.

**Implementation details:**

commonAssignmentCheck() now takes an additional argument.  Type system
authors must update their overriding implementations.

Renamed methods:
 * GenericAnnotatedTypeFactory#addAnnotationsFromDefaultQualifierForUse => #addAnnotationsFromDefaultForType and
 * BaseTypeValidator#shouldCheckTopLevelDeclaredType => #shouldCheckTopLevelDeclaredOrPrimitiveType

Removed org.checkerframework.framework.test.FrameworkPer(Directory/File)Test classes.
Use CheckerFrameworkPer(Directory/File)Test instead.

**Closed issues:**

#1395, #2483, #3207, #3223, #3224, #3313, #3381, #3422, #3424, #3428, #3429,
#3438, #3442, #3443, #3447, #3449, #3461, #3482, #3485, #3495, #3500, #3528.


Version 3.5.0 (July 1, 2020)
----------------------------

**User-visible changes:**

Use "allcheckers:" instead of "all:" as a prefix in a warning suppression string.
Writing `@SuppressWarnings("allcheckers")` means the same thing as
`@SuppressWarnings("all")`, unless the `-ArequirePrefixInWarningSuppressions`
command-line argument is supplied.  See the manual for details.

It is no longer necessary to pass -Astubs=checker.jar/javadoc.astub when
compiling a program that uses Javadoc classes.

Renamed command-line arguments:
 * -AshowSuppressWarningKeys to -AshowSuppressWarningsStrings

The Signature Checker no longer considers Java keywords to be identifiers.
Renamed Signature Checker annotations:
 * @BinaryNameInUnnamedPackage => @BinaryNameWithoutPackage
 * @FieldDescriptorForPrimitiveOrArrayInUnnamedPackage => @FieldDescriptorWithoutPackage
 * @IdentifierOrArray => @ArrayWithoutPackage
Added new Signature Checker annotations:
 * @BinaryNameOrPrimitiveType
 * @DotSeparatedIdentifiersOrPrimitiveType
 * @IdentifierOrPrimitiveType

The Nullness Checker now treats `System.getProperty()` soundly.  Use
`-Alint=permitClearProperty` to disable special treatment of
`System.getProperty()` and to permit undefining built-in system properties.

Class qualifier parameters:  When a generic class represents a collection,
a user can write a type qualifier on the type argument, as in
`List<@Tainted Character>` versus `List<@Untainted Character>`.  When a
non-generic class represents a collection with a hard-coded type (as
`StringBuffer` hard-codes `Character`), you can use the new class qualifier
parameter feature to distinguish `StringBuffer`s that contain different
types of characters.

The Dataflow Framework supports backward analysis.  See its manual.

**Implementation details:**

Changed the types of some fields and methods from array to List:
 * QualifierDefaults.validLocationsForUncheckedCodeDefaults()
 * QualifierDefaults.STANDARD_CLIMB_DEFAULTS_TOP
 * QualifierDefaults.STANDARD_CLIMB_DEFAULTS_BOTTOM
 * QualifierDefaults.STANDARD_UNCHECKED_DEFAULTS_TOP
 * QualifierDefaults.STANDARD_UNCHECKED_DEFAULTS_BOTTOM

Dataflow Framework: Analysis is now an interface.  Added AbstractAnalysis,
ForwardAnalysis, ForwardTransferFunction, ForwardAnalysisImpl,
BackwardAnalysis, BackwardTransferFunction, and BackwardAnalysisImpl.
To adapt existing code:
 * `extends Analysis<V, S, T>` => `extends ForwardAnalysisImpl<V, S, T>`
 * `implements TransferFunction<V, S>` => `implements ForwardTransferFunction<V, S>`

In AbstractQualifierPolymorphism, use AnnotationMirrors instead of sets of
annotation mirrors.

Renamed meta-annotation SuppressWarningsKeys to SuppressWarningsPrefix.
Renamed SourceChecker#getSuppressWarningsKeys(...) to getSuppressWarningsPrefixes.
Renamed SubtypingChecker#getSuppressWarningsKeys to getSuppressWarningsPrefixes.

Added GenericAnnotatedTypeFactory#postAnalyze, changed signature of
GenericAnnotatedTypeFactory#handleCFGViz, and removed CFAbstractAnalysis#visualizeCFG.

Removed methods and classes marked deprecated in release 3.3.0 or earlier.

**Closed issues:**
#1362, #1727, #2632, #3249, #3296, #3300, #3356, #3357, #3358, #3359, #3380.


Version 3.4.1 (June 1, 2020)
----------------------------

-Ainfer now takes an argument:
 * -Ainfer=jaifs uses .jaif files to store the results of whole-program inference.
 * -Ainfer=stubs uses .astub files to store the results of whole-program inference.
 * -Ainfer is deprecated but is the same as -Ainfer=jaifs, for backwards compatibility.

New command-line option:
  -AmergeStubsWithSource If both a stub file and a source file are available, use both.

**Closed issues:**
#2893, #3021, #3128, #3160, #3232, #3277, #3285, #3289, #3295, #3302, #3305,
#3307, #3310, #3316, #3318, #3329.


Version 3.4.0 (May 3, 2020)
---------------------------

The annotated jdk8.jar is no longer used.  You should remove any occurrence of
  -Xbootclasspath/p:.../jdk8.jar
from your build scripts.  Annotations for JDK 8 are included in checker.jar.

The Returns Receiver Checker enables documenting and checking that a method
returns its receiver (i.e., the `this` parameter).

**Closed issues:**
#3267, #3263, #3217, #3212, #3201, #3111, #3010, #2943, #2930.


Version 3.3.0 (April 1, 2020)
-----------------------------

**User-visible changes:**

New command-line options:
  -Alint=trustArrayLenZero trust @ArrayLen(0) annotations when determining
  the type of Collections.toArray.

Renamings:
  -AuseDefaultsForUncheckedCode to -AuseConservativeDefaultsForUncheckedCode
    The old name works temporarily but will be removed in a future release.

For collection methods with `Object` formal parameter type, such as
contains, indexOf, and remove, the annotated JDK now forbids null as an
argument.  To make the Nullness Checker permit null, pass
`-Astubs=collection-object-parameters-may-be-null.astub`.

The argument to @SuppressWarnings can be a substring of a message key that
extends at each end to a period or an end of the key.  (Previously, any
substring worked, including the empty string which suppressed all warnings.
Use "all" to suppress all warnings.)

All postcondition annotations are repeatable (e.g., `@EnsuresNonNull`,
`@EnsuresNonNullIf`, ...).

Renamed wrapper annotations (which users should not write):
 * `@DefaultQualifiers` => `@DefaultQualifier.List`
 * `@EnsuresQualifiersIf` => `@EnsuresQualifierIf.List`
 * `@EnsuresQualifiers` => `@EnsuresQualifier.List`
 * `@RequiresQualifiers` => `@RequiresQualifier.List`

**Implementation details:**

Removed `@DefaultInUncheckedCodeFor` and
`@DefaultQualifierInHierarchyInUncheckedCode`.

Renamings:
 * applyUncheckedCodeDefaults() to applyConservativeDefaults()
 * useUncheckedCodeDefault() to useConservativeDefault()
 * AnnotatedTypeReplacer to AnnotatedTypeCopierWithReplacement
 * AnnotatedTypeMerger to AnnotatedTypeReplacer

Deprecated the `framework.source.Result` class; use `DiagMessage` or
`List<DiagMessage>` instead.  If you were creating a `Result` just to
pass it to `report`, then call new methods `reportError` and
`reportWarning` instead.

AbstractTypeProcessor#typeProcessingOver() always gets called.

**Closed issues:**
#1307, #1881, #1929, #2432, #2793, #3040, #3046, #3050, #3056, #3083, #3124,
#3126, #3129, #3132, #3139, #3149, #3150, #3167, #3189.


Version 3.2.0 (March 2, 2020)
-----------------------------

@SuppressWarnings("initialization") suppresses only warnings whose key
contains "initialization".  Previously, it suppressed all warnings issued
by the Nullness Checker or the Initialization Checker.

**Closed issues:**
#2719, #3001, #3020, #3069, #3093, #3120.


Version 3.1.1 (February 3, 2020)
--------------------------------

New command-line options:
  -AassumeDeterministic Unsoundly assume that every method is deterministic
  -AassumePure Unsoundly assume that every method is pure

Renamed -Anocheckjdk to -ApermitMissingJdk.
The old version still works, for backward compatibility.

Renamed -Alint=forbidnonnullarraycomponents to
-Alint=soundArrayCreationNullness.  The old version still works, for
backward compatibility.

Implementation details:
 * Deprecated QualifierHierarchy#getTypeQualifiers.
 * Deprecated Analysis#Analysis(ProcessingEnvironment) and Analysis#Analysis(T,
   int, ProcessingEnvironment); use Analysis#Analysis(), Analysis#Analysis(int),
   Analysis#Analysis(T), and Analysis#Analysis(T, int) instead.
 * Renamed SourceChecker#getMessages to getMessagesProperties.
 * Renamed one overload of SourceChecker.printMessages to printOrStoreMessage.

**Closed issues:**
#2181, #2975, #3018, #3022, #3032, #3036, #3037, #3038, #3041, #3049, #3055,
#3076.


Version 3.1.0 (January 3, 2020)
-------------------------------

Command-line option -AprintGitProperties prints information about the git
repository from which the Checker Framework was compiled.

**Implementation details:**
 * Removed static cache in AnnotationUtils#areSameByClass and added
   AnnotatedTypeFactory#areSameByClass that uses an instance cache.
 * Removed static cache in AnnotationBuilder#fromName and #fromClass.
 * ContractsUtils#getPreconditions takes an ExecutableElement as an argument.
 * ContractsUtils#getContracts returns a Set.
 * Moved ContractUtils.Contract to outer level.
 * Renamed ConditionalPostcondition#annoResult to ConditionalPostcondition#resultValue.

**Closed issues:**
#2867, #2897, #2972.


Version 3.0.1 (December 2, 2019)
--------------------------------

New command-line option for the Constant Value Checker
`-AnoNullStringsConcatenation` unsoundly assumes that every operand of a String
concatenation is non-null.

**Implementation details:**
 * Moved AnnotatedTypes#hasTypeQualifierElementTypes to AnnotationUtils.
 * Deprecated AnnotatedTypes#isTypeAnnotation and AnnotatedTypes#hasTypeQualifierElementTypes.

**Closed issues:**
#945, #1224, #2024, #2744, #2809, #2815, #2818, #2830, #2840, #2853, #2854,
#2865, #2873, #2874, #2878, #2880, #2886, #2888, #2900, #2905, #2919, #2923.


Version 3.0.0 (November 1, 2019)
--------------------------------

The Checker Framework works on both JDK 8 and JDK 11.
 * Type annotations for JDK 8 remain in jdk8.jar.
 * Type annotations for JDK 11 appear in stub files in checker.jar.

Removed the @PolyAll annotation.

**Implementation details:**
 * Removed all previously deprecated methods.
 * AnnotatedTypeFactory#getFnInterfaceFromTree now returns an AnnotatedExecutableType.
 * AnnotationUtils#areSame and #areSameByName now only accept non-null
   AnnotationMirrors

**Closed issues:**
#1169, #1654, #2081, #2703, #2739, #2749, #2779, #2781, #2798, #2820, #2824,
#2829, #2842, #2845, #2848.


Version 2.11.1 (October 1, 2019)
--------------------------------

The manual links to the Object Construction Checker.

**Closed issues:**
#1635, #2718, #2767.


Version 2.11.0 (August 30, 2019)
--------------------------------

The Checker Framework now uses the Java 9 javac API. The manual describes
how to satisfy this dependency, in a way that works on a Java 8 JVM.
Running the Checker Framework on a Java 9 JVM is not yet supported.


Version 2.10.1 (August 22, 2019)
--------------------------------

**Closed issues:**
#1152, #1614, #2031, #2482, #2543, #2587, #2678, #2686, #2690, #2712, #2717,
#2713, #2721, #2725, #2729.


Version 2.10.0 (August 1, 2019)
-------------------------------

Removed the NullnessRawnessChecker.  Use the NullnessChecker instead.

**Closed issues:**
#435, #939, #1430, #1687, #1771, #1902, #2173, #2345, #2470, #2534, #2606,
#2613, #2619, #2633, #2638.


Version 2.9.0 (July 3, 2019)
----------------------------

Renamed the Signedness Checker's @Constant annotation to @SignednessGlb.
Introduced an alias, @SignedPositive, for use by programmers.

Annotated the first argument of Opt.get and Opt.orElseThrow as @NonNull.

Removed meta-annotation @ImplicitFor:
 * Use the new meta-annotation @QualifierForLiteral to replace
   @ImplicitFor(literals, stringpatterns).
 * Use the meta-annotation @DefaultFor to replace @ImplicitFor(typeKinds,
   types).
 * Use the new meta-annotation @UpperBoundFor to specify a qualifier upper
   bound for certain types.
 * You can completely remove
     @ImplicitFor(typeNames = Void.class, literals = LiteralKind.NULL)
   on bottom qualifiers.
     @DefaultFor(types = Void.class)
   and
     @QualifierForLiterals(literals = LiteralKind.NULL)
   are added to the bottom qualifier by default.

Add @DefaultQualifierOnUse and @NoDefaultQualifierOnUse type declaration annotations

New/changed error message keys:
 * initialization.static.fields.uninitialized for uninitialized static fields
 * unary.increment and unary.decrement
   replace some occurrences of compound.assignment

**Implementation details:**
 * Renamed QualifierPolymorphism#annotate methods to resolve
 * Renamed ImplicitsTreeAnnotator to LiteralTreeAnnotator
 * Renamed ImplicitsTypeAnnotator to DefaultForTypeAnnotator
 * Removed TypeUseLocation.TYPE_DECLARATION
 * Removed InheritedFromClassAnnotator, replace with DefaultQualifierForUseTypeAnnotator
 * Rename TreeUtils.isSuperCall and TreeUtils.isThisCall to
 isSuperConstructorCall and isThisConstructorCall

**Closed issues:**
#2247, #2391, #2409, #2434, #2451, #2457, #2468, #2484, #2485, #2493, #2505,
#2536, #2537, #2540, #2541, #2564, #2565, #2585.


Version 2.8.2 (June 3, 2019)
----------------------------

The Signature Checker supports a new type, @FqBinaryName.

Added a template for a repository that you can use to write a custom checker.

Linked to the Checker Framework Gradle plugin, which makes it easy to run
a checker on a project that is built using the Gradle build tool.

Implementation detail: deprecated TreeUtils.skipParens in favor of
TreeUtils.withoutParens which has the same specification.

**Closed issues:**
#2291, #2406, #2469, #2477, #2479, #2480, #2494, #2499.


Version 2.8.1 (May 1, 2019)
---------------------------

Moved text about the Purity Checker into its own chapter in the manual.

**Closed issues:**
#660, #2030, #2223, #2240, #2244, #2375, #2407, #2410, #2415, #2420, #2421,
#2446, #2447, #2460, #2462.


Version 2.8.0 (April 3, 2019)
-----------------------------

Support `androidx.annotation.RecentlyNonNull` and `RecentlyNullable` (as of
2.6.0, but not previously documented).

The following qualifiers are now repeatable:  `@DefaultQualifier`
`@EnsuresQualifierIf` `@EnsuresQualifier` `@RequiresQualifier`.  Therefore,
users generally do not need to write the following wrapper annotations:
`@DefaultQualifiers` `@EnsuresQualifiersIf` `@EnsuresQualifiers`
`@RequiresQualifiers`.

New command-line option `-ArequirePrefixInWarningSuppressions` makes
`@SuppressWarnings` recognize warning keys of the form
"checkername:key.about.problem" but ignore warning keys of the form
"key.about.problem" without the checker name as a prefix.

New CONSTRUCTOR_RESULT enum constant in TypeUseLocation makes it possible to
set default annotations for constructor results.

Clarified the semantics of annotations on class and constructor declarations.
See Section 25.5 "Annotations on classes and constructors" in the manual.

Interface changes:
 * Added protected methods to BaseTypeVisitor so that checkers can change the
   checks for annotations on classes, constructor declarations, and constructor
   invocations.
 * Removed BaseTypeVisitor#checkAssignability and BaseTypeVisitor#isAssignable
   methods.
 * Renamed AnnotatedTypeFactory#getEnclosingMethod to
   AnnotatedTypeFactory#getEnclosingElementForArtificialTree

**Closed issues:**
#2159, #2230, #2318, #2324, #2330, #2334, #2343, #2344, #2353, #2366, #2367,
#2370, #2371, #2385.


Version 2.7.0 (March 1, 2019)
-----------------------------

The manual links to the AWS crypto policy compliance checker, which enforces
that no weak cipher algorithms are used with the Java crypto API.

The Nullness Checker supports RxJava annotations
io.reactivex.annotations.NonNull and io.reactivex.annotations.Nullable.

The checker-qual artifact (jar file) contains an OSGi manifest.

New TYPE_DECLARATION enum constant in TypeUseLocation makes it possible to
(for example) set defaults annotations for class/interface definitions.

Interface changes:
 * Renamed the "value" element of the @HasSubsequence annotation to
   "subsequence".
 * Renamed @PolySignedness to @PolySigned.
 * Renamed AnnotatedTypeFactory.ParameterizedMethodType to
   ParameterizedExecutableType.

Added missing checks regarding annotations on classes, constructor
declarations, and constructor invocations.  You may see new warnings.

**Closed issues:**
#788, #1751, #2147, #2163, #2186, #2235, #2243, #2263, #2264, #2286, #2302,
#2326, #2327.


Version 2.6.0 (February 3, 2019)
--------------------------------

The manual includes a section about how to use Lombok and the Checker
Framework simultaneously.

Commons CSV has been added to the annotated libraries on Maven Central.

Some error messages have been changed to improve comprehensibility,
such as by adjusting wording or adding additional information.

Relevant to type system implementers:
Renamed method areSameIgnoringValues to areSameByName.

**Closed issues:**
#2008, #2166, #2185, #2187, #2221, #2224, #2229, #2234, #2248.
Also fixed false negatives in handling of Map.get().


Version 2.5.8 (December 5, 2018)
--------------------------------

The manual now links to the AWS KMS compliance checker, which enforces
that calls to AWS KMS only generate 256-bit keys.

**Closed issues:**
#372, #1678, #2207, #2212, #2217.


Version 2.5.7 (November 4, 2018)
--------------------------------

New @EnsuresKeyFor and @EnsuresKeyForIf method annotations permit
specifying the postcondition that a method gives some value a @KeyFor type.

The manual links to the Rx Thread & Effect Checker, which enforces
UI Thread safety properties for stream-based Android applications.

**Closed issues:**
#1014, #2151, #2178, #2180, #2183, #2188, #2190, #2195, #2196, #2198, #2199.


Version 2.5.6 (October 3, 2018)
-------------------------------

Introduce checker-qual-android artifact that is just like the checker-qual
artifact, but the qualifiers have classfile retention.  This is useful for
Android projects.

Removed the code for the checker-compat-qual artifact.  It was only useful
for Java 7, which the Checker Framework no longer supports.  The
checker-compat-qual artifact remains available on Maven Central, with
versions 2.5.5 and earlier.

**Closed issues:**
#2135, #2157, #2158, #2164, #2171.


Version 2.5.5 (August 30, 2018)
-------------------------------

Implicit imports (deprecated in November 2014) are no longer supported.

Renamed the testlib Maven artifact to framework-test.

Removed command-line option -AprintErrorStack, which is now the default.
Added -AnoPrintErrorStack to disable it (which should be rare).

Replaced ErrorReporter class with BugInCF and UserError exceptions.

**Closed issues:**
#1999, #2008, #2023, #2029, #2074, #2088, #2098, #2099, #2102, #2107.


Version 2.5.4 (August 1, 2018)
------------------------------

**Closed issues:**
#2030, #2048, #2052, #2059, #2065, #2067, #2073, #2082.


Version 2.5.3 (July 2, 2018)
----------------------------

**Closed issues:**
#266, #1248, #1678, #2010, #2011, #2018, #2020, #2046, #2047, #2054.


Version 2.5.2 (June 1, 2018)
----------------------------

In the Map Key Checker, null is now @UnknownKeyFor.  See the "Map Key Checker"
chapter in the manual for more details.

**Closed issues:**
#370, #469, #1701, #1916, #1922, #1959, #1976, #1978, #1981, #1983, #1984, #1991, #1992.


Version 2.5.1 (May 1, 2018)
---------------------------

Added a Maven artifact of the Checker Framework testing library, testlib.

**Closed issues:**
#849, #1739, #1838, #1847, #1890, #1901, #1911, #1912, #1913, #1934, #1936,
#1941, #1942, #1945, #1946, #1948, #1949, #1952, #1953, #1956, #1958.


Version 2.5.0 (April 2, 2018)
-----------------------------

Declaration annotations that are aliases for type annotations are now treated
as if they apply to the top-level type.  See "Declaration annotations" section
in the "Warnings" chapter in the manual for more details.

Ended support for annotations in comments.  See "Migrating away from
annotations in comments" section in the "Handling legacy code" chapter in the
manual for instructions on how to remove annotations from comments.

**Closed issues:**
#515, #1667, #1739, #1776, #1819, #1863, #1864, #1865, #1866, #1867, #1870,
#1876, #1879, #1882, #1898, #1903, #1905, #1906, #1910, #1914, #1915, #1920.


Version 2.4.0 (March 1, 2018)
-----------------------------

Added the Index Checker, which eliminates ArrayIndexOutOfBoundsException.

Added the Optional Checker, which verifies uses of Java 8's Optional class.

Removed the Linear Checker, whose implementation was inconsistent with its
documentation.

Added a @QualifierArgument annotation to be used on pre- and postcondition
  annotations created by @PreconditionAnnotation, @PostconditionAnnotation,
  and @ConditionalPostconditionAnnotation. This allows qualifiers with
  arguments to be used in pre- and postconditions.

Added new type @InternalFormForNonArray to the Signature Checker

Moved annotated libraries from checker/lib/*.jar to the Maven Central Repository:
https://search.maven.org/#search%7Cga%7C1%7Cg%3A%22org.checkerframework.annotatedlib%22

Moved the Javadoc stub file from checker/lib/javadoc.astub to
checker/resources/javadoc.astub.

Simplified the instructions for running the Checker Framework with Gradle.

The Checker Framework Eclipse plugin is no longer released nor supported.

**Closed issues:**
#65, #66, #100, #108, #175, #184, #190, #194, #209, #239, #260, #270, #274,
#293, #302, #303, #306, #321, #325, #341, #356, #360, #361, #371, #383, #385,
#391, #397, #398, #410, #423, #424, #431, #430, #432, #548, #1131, #1148,
#1213, #1455, #1504, #1642, #1685, #1770, #1796, #1797, #1801, #1809, #1810,
#1815, #1817, #1818, #1823, #1831, #1837, #1839, #1850, #1851, #1852, #1861.


Version 2.3.2 (February 1, 2018)
--------------------------------

**Closed issues:**
#946, #1133, #1232, #1319, #1625, #1633, #1696, #1709, #1712, #1734, #1738,
#1749, #1754, #1760, #1761, #1768, #1769, #1781.


Version 2.3.1 (January 2, 2018)
-------------------------------

**Closed issues:**
#1695, #1696, #1697, #1698, #1705, #1708, #1711, #1714, #1715, #1724.


Version 2.3.0 (December 1, 2017)
--------------------------------

Removed the deprecated @LazyNonNull type qualifier.
Deprecated most methods in InternalUtils and moved them to either
TreeUtils or TypesUtils. Adapted a few method names and parameter
orders for consistency.

**Closed issues:**
#951, #1356, #1495, #1602, #1605, #1623, #1628, #1636, #1641, #1653, #1655,
#1664, #1665, #1681, #1684, #1688, #1690.


Version 2.2.2 (November 2, 2017)
--------------------------------

The Interning Checker supports a new annotation, @InternedDistinct, which
indicates that the value is not equals() to any other value.

An annotated version of the Commons IO library appears in checker/lib/ .

Closed issue #1586, which required re-opening issues 293 and 341 until
proper fixes for those are implemented.

**Closed issues:**
#1386, #1389, #1423, #1520, #1529, #1530, #1531, #1546, #1553, #1555, #1565,
#1570, #1579, #1580, #1582, #1585, #1586, #1587, #1598, #1609, #1615, #1617.


Version 2.2.1 (September 29, 2017)
----------------------------------

Deprecated some methods in AnnotatedTypeMirror and AnnotationUtils, to
be removed after the 2.2.1 release.

The qualifiers and utility classes in checker-qual.jar are compiled to Java 8
byte code. A new jar, checker-qual7.jar, includes the qualifiers and utility
classes compiled to Java 7 byte code.

**Closed issues:**
#724, #1431, #1442, #1459, #1464, #1482, #1496, #1499, #1500, #1506, #1507,
#1510, #1512, #1522, #1526, #1528, #1532, #1535, #1542, #1543.


Version 2.2.0 (September 5, 2017)
---------------------------------

A Java 8 JVM is required to run the Checker Framework.
You can still typecheck and compile Java 7 (or earlier) code.
With the "-target 7" flag, the resulting .class files still run with JDK 7.

The stub file format has changed to be more similar to regular Java syntax.
Most notably, receiver annotations are written using standard Java 8 syntax
(a special first formal paramter named "this") and inner classes are written
using standard Java syntax (rather than at the top level using a name that
contains "$". You need to update your stub files to conform to the new syntax.

**Closed issues:**
#220, #293, #297, #341, #375, #407, #536, #571, #798, #867, #1180, #1214, #1218,
#1371, #1411, #1427, #1428, #1435, #1438, #1450, #1456, #1460, #1466, #1473,
#1474.


Version 2.1.14 (3 August 2017)
------------------------------

Nullness Checker change to annotated JDK:  The type argument to the Class,
Constructor, and Optional classes may now be annotated as @Nullable or
@NonNull.  The nullness of the type argument doesn't matter, but this
enables easier integration with generic clients.

Many crashes and false positives associated with uninferred method type
arguments have been correct. By default, uninferred method type arguments,
which can happen with Java 8 style target type contexts, are silently ignored.
Use the option -AconservativeUninferredTypeArguments to see warnings about
method calls where the Checker Framework fails to infer type arguments.

**Closed issues:**
#753, #804, #961, #1032, #1062, #1066, #1098, #1209, #1280, #1316, #1329, #1355,
#1365, #1366, #1367, #1377, #1379, #1382, #1384, #1397, #1398, #1399, #1402,
#1404, #1406, #1407.


Version 2.1.13 (3 July 2017)
----------------------------

Verified that the Checker Framework builds from source on Windows Subsystem
for Linux, on Windows 10 Creators Edition.

The manual explains how to configure Android projects that use Android Studio
3.0 and Android Gradle Plugin 3.0.0, which support type annotations.

**Closed issues:**
#146, #1264, #1275, #1290, #1303, #1308, #1310, #1312, #1313, #1315, #1323,
#1324, #1331, #1332, #1333, #1334, #1347, #1357, #1372.


Version 2.1.12 (1 June 2017)
----------------------------

The manual links to Glacier, a class immutability checker.

The stubparser license has been updated.  You can now use stubparser under
either the LGPL or the Apache license, whichever you prefer.

**Closed issues:**
#254, #1201, #1229, #1236, #1239, #1240, #1257, #1265, #1270, #1271, #1272,
#1274, #1288, #1291, #1299, #1304, #1305.


Version 2.1.11 (1 May 2017)
---------------------------

The manual contains new FAQ (frequently asked questions) sections about
false positive warnings and about inference for field types.

**Closed issues:**
#989, #1096, #1136, #1228.


Version 2.1.10 (3 April 2017)
-----------------------------

The Constant Value Checker, which performs constant propagation, has been
extended to perform interval analysis -- that is, it determines, for each
expression, a statically-known lower and upper bound.  Use the new
@IntRange annotation to express this.  Thanks to Jiasen (Jason) Xu for this
feature.

**Closed issues:**
#134, #216, #227, #307, #334, #437, #445, #718, #1044, #1045, #1051, #1052,
#1054, #1055, #1059, #1077, #1087, #1102, #1108, #1110, #1111, #1120, #1124,
#1127, #1132.


Version 2.1.9 (1 March 2017)
----------------------------

By default, uninferred method type arguments, which can happen with Java 8
style target type contexts, are silently ignored, removing many false
positives.  The new option -AconservativeUninferredTypeArguments can be used to
get the conservative behavior.

**Closed issues:**
#1006, #1011, #1015, #1027, #1035, #1036, #1037, #1039, #1043, #1046, #1049,
#1053, #1072, #1084.


Version 2.1.8 (20 January 2017)
-------------------------------

The Checker Framework webpage has moved to https://checkerframework.org/.
Old URLs should redirect to the new one, but please update your links
and let us know if any old links are broken rather than redirecting.

The documentation has been reorganized in the Checker Framework repository.
The manual, tutorial, and webpages now appear under checker-framework/docs/.

**Closed issues:**
#770, #1003, #1012.


Version 2.1.7 (3 January 2017)
------------------------------

Manual improvements:
 * Added a link to jOOQ's SQL checker.
 * Documented the `-AprintVerboseGenerics` command-line option.
 * Better explanation of relationship between Fake Enum and Subtyping Checkers.

**Closed issues:**
#154, #322, #402, #404, #433, #531, #578, #720, #795, #916, #953, #973, #974,
#975, #976, #980, #988, #1000.


Version 2.1.6 (1 December 2016)
-------------------------------

**Closed issues:**
#412, #475.


Version 2.1.5 (2 November 2016)
-------------------------------

The new class org.checkerframework.checker.nullness.Opt provides every
method in Java 8's java.util.Optional class, but written for possibly-null
references rather than for the Optional type.  This can shorten code that
manipulates possibly-null references.

In bytecode, type variable upper bounds of type Object may or may not have
been explicitly written.  The Checker Framework now assumes they were not
written explicitly in source code and defaults them as implicit upper bounds.

The manual describes how to run a checker within the NetBeans IDE.

The manual describes two approaches to creating a type alias or typedef.

**Closed issues:**
#643, #775, #887, #906, #941.


Version 2.1.4 (3 October 2016)
------------------------------

**Closed issues:**
#885, #886, #919.


Version 2.1.3 (16 September 2016)
---------------------------------

**Closed issues:**
#122, #488, #495, #580, #618, #647, #713, #764, #818, #872, #893, #894, #901,
#902, #903, #905, #913.


Version 2.1.2 (1 September 2016)
--------------------------------

**Closed issues:**
#182, #367, #712, #811, #846, #857, #858, #863, #870, #871, #878, #883, #888.


Version 2.1.1 (1 August 2016)
-----------------------------

The codebase conforms to a consistent coding style, which is enforced by
a git pre-commit hook.

AnnotatedTypeFactory#createSupportedTypeQualifiers() must now return a mutable
list.  Checkers that override this method will have to be changed.

**Closed issues:**
#384, #590, #681, #790, #805, #809, #810, #820, #824, #826, #829, #838, #845,
#850, #856.


Version 2.1.0 (1 July 2016)
---------------------------

The new Signedness Checker prevents mixing of unsigned and signed
values and prevents meaningless operations on unsigned values.

The Lock Checker expresses the annotated variable as `<self>`;
previously it used `itself`, which may conflict with an identifier.

**Closed issues:**
#166, #273, #358, #408, #471, #484, #594, #625, #692, #700, #701, #711, #717,
#752, #756, #759, #763, #767, #779, #783, #794, #807, #808.


Version 2.0.1 (1 June 2016)
---------------------------

We renamed method annotateImplicit to addComputedTypeAnnotations.  If you
have implemented a checker, you need to change occurrences of
annotateImplicit to addComputedTypeAnnotations.

The Checker Framework (checker.jar) is now placed on the processorpath
during compilation.  Previously, it was placed on the classpath.  The
qualifiers (checker-qual.jar) remain on the classpath.  This change should
reduce conflicts between your code and the Checker Framework.  If your code
depends on classes in the Checker Framework, then you should add those
classes to the classpath when you run the compiler.

**Closed issues:**
#171, #250, #291, #523, #577, #672, #680, #688, #689, #690, #691, #695, #696,
#698, #702, #704, #705, #706, #707, #720, #721, #723, #728, #736, #738, #740.


Version 2.0.0 (2 May 2016)
--------------------------

Inference:

 * The infer-and-annotate.sh script infers annotations and inserts them in
   your source code.  This can reduce the burden of writing annotations and
   let you get started using a type system more quickly.  See the
   "Whole-program inference" section in the manual for details.

Type systems:

 * The Lock Checker has been replaced by a new implementation that provides
   a stronger guarantee.  The old Lock Checker prevented two threads from
   simultaneously using a given variable, but race conditions were still
   possible due to aliases.  The new Lock Checker prevents two threads from
   simultaneously dereferencing a given value, and thus prevents race
   conditions.  For details, see the "Lock Checker" chapter in the manual,
   which has been rewritten to describe the new semantics.

 * The top type qualifier for the Signature String type system has been
   renamed from @UnannotatedString to @SignatureUnknown.  You shouldn't
   ever write this annotation, but if you perform separate compilation (for
   instance, if you do type-checking with the Signature String Checker
   against a library that is annotated with Signature String annotations),
   then you need to re-compile the library.

 * The IGJ, OIGJ, and Javari Checkers are no longer distributed with the
   Checker Framework.  If you wish to use them, install version 1.9.13 of
   the Checker Framework.  The implementations have been removed because
   they were not being maintained.  The type systems are valuable, but the
   type-checkers should be rewritten from scratch.

Documentation improvements:

 * New manual section "Tips for creating a checker" shows how to break down
   the implementation of a type system into small, manageable pieces.

 * Improved instructions for using Maven and Gradle, including for Android
   code.

Tool changes:

 * The Checker Framework Live Demo webpage lets you try the Checker
   Framework without installing it:  http://eisop.uwaterloo.ca/live/

 * New command-line arguments -Acfgviz and -Averbosecfg enable better
   debugging of the control-flow-graph generation step of type-checking.

 * New command-line argument -Ainfer is used by the infer-and-annotate.sh
   script that performs type inference.

**Closed issues:**
#69, #86, #199, #299, #329, #421, #428, #557, #564, #573, #579, #665, #668, #669,
#670, #671.


Version 1.9.13 (1 April 2016)
-----------------------------

Documentation:
 * Clarified Maven documentation about use of annotations in comments.
 * Added FAQ about annotating fully-qualified type names.

**Closed issues:**
#438, #572, #579, #607, #624, #631.


Version 1.9.12 (1 March 2016)
-----------------------------

The Checker Framework distribution contains annotated versions
of libraries in directory checker-framework/checker/lib/.
During type-checking, you should put these versions first on your classpath,
to obtain more precise type-checking with fewer false positive warnings.

tools.jar is no longer required to be on the classpath when using
checker-qual.jar

The Signature String Checker supports two new string representations of a
Java type: @InternalForm and @ClassGetSimpleName.

The manual documents how to run a pluggable type-checker in IntelliJ IDEA.

The instructions on how to run a type-checker in Gradle have been updated to
use the artifacts in Maven Central. Examples using the instructions have been
added under checker-framework/docs/examples/GradleExamples/.

Renamed enum DefaultLocation to TypeUseLocation.

**Closed issues:**
#130, #263, #345, #458, #559, #559, #574, #582, #596.


Version 1.9.11 (1 February 2016)
--------------------------------

Renamed and merged -AuseSafeDefaultsForUnannotatedSourceCode and
-AsafeDefaultsForUnannotatedBytecode command-line options to
-AuseDefaultsForUncheckedCode that takes arguments source and bytecode.

For type-system developers:

* The previously deprecated
  org.checkerframework.framework.qual.TypeQualifier{s} annotations
  were removed.
* Every type system uses the CLIMB-to-top defaulting scheme, unless it
  explicitly specifies a different one.  Previously a type system needed
  to explicitly request CLIMB-to-top, but now it is the default.

**Closed issues:**
#524, #563, #568.


Version 1.9.10 (4 January 2016)
-------------------------------

The Checker Framework distribution files now contain a version number:
for example, checker-framework-1.9.9.zip rather than checker-framework.zip.

The Nullness Checker supports the org.eclipse.jgit.annotations.Nullable and
NonNull annotations.

Buildfiles do less unnecessary recomputation.

Documentation:
 * Documented how to initialize circular data structures in the
   Initialization type system.
 * Linked to David Bürgin's Nullness Checker tutorial at
   https://github.com/glts/safer-spring-petclinic/wiki
 * Acknowledged more contributors in the manual.

For type-system developers:
 * The org.checkerframework.framework.qual.TypeQualifier{s} annotations are
   now deprecated.  To indicate which annotations a checker supports, see
   https://checkerframework.org/manual/#creating-indicating-supported-annotations .
   Support for TypeQualifier{s} will be removed in the next release.
 * Renamed
   org.checkerframework.framework.qual.Default{,Qualifier}ForUnannotatedCode to
   DefaultInUncheckedCodeFor and DefaultQualifierInHierarchyInUncheckedCode.

**Closed issues:**
#169, #363, #448, #478, #496, #516, #529.


Version 1.9.9 (1 December 2015)
-------------------------------

Fixed issues:  #511, #513, #514, #455, #527.

Removed the javac_maven script and batch file,
which had been previously deprecated.


Version 1.9.8 (9 November 2015)
-------------------------------

Field initialization warnings can now be suppressed for a single field at a
time, by placing @SuppressWarnings("initialization") on the field declaration.

Updated Maven instructions to no longer require a script.
Added an example of how to use the instructions under
docs/examples/MavenExample.

The javac_maven script (and batch file) are deprecated and will be
removed as of December 2015.

Fixed issues:  #487, #500, #502.


Version 1.9.7 (24 October 2015)
-------------------------------

Fixed issues:  #291, #474.


Version 1.9.6 (8 October 2015)
------------------------------

Fixed issue:  #460.


Version 1.9.5 (1 September 2015)
--------------------------------

Test Framework Updates:
  * The test framework has been refactored to improve extensibility.
  * Tests that previously extended ParameterizedCheckerTest or
    CheckerTest should extend either CheckerFrameworkTest or nothing.
  * If a test used methods that were previously found on
    CheckerTest, you may find them in TestUtilities.

Fixed issues:  #438, #457, #459.


Version 1.9.4 (4 August 2015)
-----------------------------

Documented the notion of a compound checker, which depends on other checkers
  and automatically runs them.

Renamed -AuseConservativeDefaultsForUnannotatedSourceCode command-line
  option to -AuseSafeDefaultsForUnannotatedSourceCode

Moved the Checker Framework version control repository from Google Code to
GitHub, and from the Mercurial version control system to Git.  If you have
cloned the old repository, then discard your old clone and create a new one
using this command:
  git clone https://github.com/typetools/checker-framework.git

Fixed issues:  #427, #429, #434, #442, #450.


Version 1.9.3 (1 July 2015)
---------------------------

New command-line options:
 * -AsafeDefaultsForUnannotatedBytecode causes a checker to use conservative
   defaults for .class files that were compiled without running the given
   checker.  Without this option, type-checking is unsound (that is, there
   might be errors at run time even though the checker issues no warnings).
 * -AuseConservativeDefaultsForUnannotatedSourceCode uses conservative
   annotations for unannotated type uses.  Use this when compiling a library in
   which some but not all classes are annotated.

Various bug fixes and documentation improvements.

Fixed issues: #436.


Version 1.9.2 (1 June 2015)
---------------------------

Internationalization Format String Checker:
This new type-checker prevents use of incorrect internationalization
format strings.

Fixed issues: #434.


Version 1.9.1 (1 May 2015)
--------------------------

New FAQ entry:
  "How does the Checker Framework compare with Eclipse's null analysis?"


Version 1.9.0 (17 April 2015)
-----------------------------

Bug fixes for generics, especially type parameters:
   * Manual chapter 21 "Generics and polymorphism" has been expanded,
     and it gives more information on annotating type parameters.
   * The qualifier on a type parameter (e.g. <@HERE T> ) only applies
     to the lower bound of that type parameter.  Previously it also
     applied to the upper bound.
   * Unannotated, unbounded wildcards are now qualified with the
     annotations of the type parameter to which they are an argument.
     See the new manual section 23.3.4 for more details.
   * Warning "bound" is issued if the lower bound of
     a type parameter or wildcard is a supertype of its upper bound,
     e.g.  <@Nullable T extends @NonNull Object>
   * Method type argument inference has been improved. Fewer warnings
     should be issued when method invocations omit type arguments.
   * Added command-line option -AprintVerboseGenerics to print more
     information about type parameters and wildcards when they appear
     in warning messages.

Reflection resolution:
If you supply the -AresolveReflection command-line option, the Checker
Framework attempts to resolve reflection.  This reduces the number of
false positive warnings caused by reflection.

The documentation for the Map Key Checker has been moved into its own
chapter in the manual.

Fixed issues: #221, #241, #313, #314, #328, #335, #337, #338, #339, #355, #369,
              #376, #378, #386, #388, #389, #393, #403, #404, #413, #414, #415,
              #417, #418, #420, #421, #422, #426.


Version 1.8.11 (2 March 2015)
-----------------------------

Fixed issues: #396, #400, #401.


Version 1.8.10 (30 January 2015)
--------------------------------

Fixed issues: #37, #127, #350, #364, #365, #387, #392, #395.


Version 1.8.9 (19 December 2014)
--------------------------------

Aliasing Checker:
This new type-checker ensures that an expression has no aliases.

Fixed issues: #362, #380, #382.


Version 1.8.8 (26 November 2014)
--------------------------------

@SuppressWarnings("all") suppresses all Checker Framework warnings.

Implicit imports are deprecated, including the jsr308_imports environment
variable and the -jsr308_imports ... and -Djsr308.imports=... command-line
options.

For checkers bundled with the Checker Framework, package names may now
be omitted when running from the command line.
E.g.
    javac -processor NullnessChecker MyFile.java

The Nullness checker supports Android annotations
android.support.annotation.NonNull and android.support.annotation.Nullable.

Fixed issues: #366, #379.


Version 1.8.7 (30 October 2014)
-------------------------------

Fix performance regression introduced in release 1.8.6.

Nullness Checker:
  * Updated Nullness annotations in the annotated JDK.
    See issues: #336, #340, #374.
  * String concatenations with null literals are now @NonNull
    rather than @Nullable.  See issue #357.

Fixed issues:  #200, #300, #332, #336, #340, #357, #359, #373, #374.


Version 1.8.6 (25 September 2014)
---------------------------------

Method Reference and Lambda Expression Support:
The Checker Framework now supports type-checking method references
and lambda expressions to ensure they are congruent with the
functional interface they are assigned to. The bodies of lambda expressions
are also now type-checked similarly to regular method bodies.

Dataflow:
 * Handling of the following language features has been improved:
   boxed Booleans, finally blocks, switch statements, type casts, enhanced
   for loops
 * Performance improvements

Annotations:
The checker-compat-qual.jar is now included with the Checker Framework
release.  It can also be found in Maven Central at the coordinates:
org.checkerframework:checker-compat-qual
Annotations in checker-compat-qual.jar do not require Java 8 but
can only be placed in annotation locations valid in Java 7.


Version 1.8.5 (29 August 2014)
------------------------------

Eclipse Plugin:
All checkers in the Checker Framework manual now appear in the
Eclipse plugin by default.  Users no longer have to include
checker.jar on their classpath to run any of the built-in checkers.

Improved Java 7 compatibility and introduced Java 7 compliant
annotations for the Nullness Checker.  Please see the section on
"Class-file compatibility with Java 7" in the manual for more details.

Fixed issue #347.


Version 1.8.4 (1 August 2014)
-----------------------------

The new Constant Value Checker is a constant propagation analysis:  it
determines which variable values can be known at compile time.

Overriding methods now inherit declaration annotations from methods they
override, if the declaration annotation is meta-annotate with
@InheritedAnnotation.  In particular, the purity annotations @SideEffectFree,
@Deterministic, and @Pure are inherited.

Command-line options:
 * Renamed the -AenablePurity command-line flag to -AcheckPurityAnnotations.
 * Added a command-line option -AoutputArgsToFile to output all command-line
   options passed to the compiler to a file.  This is especially useful when
   debugging Maven compilation.

Annotations:
These changes are relevant only to people who wish to use pluggable
type-checking with a standard Java 7 toolset.  (If you are not having
trouble with your Java 7 JVM, then you don't care about them.)
 * Made clean-room reimplementations of nullness-related annotations
   compatible with Java 7 JVMs, by removing TYPE_USE as a target.
 * Added a new set of Java 7 compatibility annotations for the Nullness Checker
   in the org.checkerframework.checker.nullness.compatqual package. These
   annotations do not require Java 8 but can only be placed in annotation
   locations valid in Java 7.

Java 8 support:
The Checker Framework no longer crashes when type-checking code with lambda
expressions, but it does issue a lambda.unsupported warning when
type-checking code containing lambda expressions.  Full support for
type-checking lambda expressions will appear in a future release.

Fixed issue #343.


Version 1.8.3 (1 July 2014)
---------------------------

Updated the Initialization Checker section in the manual with
a new introduction paragraph.

Removed the Maven plugin section from the manual as the plugin is
no longer maintained and the final release was on June 2, #2014.
The javac_maven script (and batch file) are available to use
the Checker Framework from Maven.

Fixed issue #331.


Version 1.8.2 (2 Jun 2014)
--------------------------

Converted from using rt.jar to ct.sym for creating the annotated jdk.
Using the annotated jdk on the bootclasspath of a VM will cause the
vm to crash immediately.

The Lock Checker has been rewritten to support dataflow analysis.
It can now understand conditional expressions, for example, and
knows that "lock" is held in the body of statements like
"if (lock.tryLock()) { ... }"
The Lock Checker chapter in the manual has been updated accordingly
and describes the new Lock Checker features in detail.

Provided a javac_maven script (and batch file) to make it simpler
to use the Checker Framework from Maven.  The Maven plug-in is deprecated
and will be removed as of July 1, 2014. Added an explanation of how
to use the script in the Maven section of the manual.

The Checker Framework installation instructions in the manual have
been updated.

Fixed issues: #312, #315, #316, #318, #319, #324, #326, #327.


Version 1.8.1 (1 May 2014)
--------------------------

Support to directly use the Java 8 javac in addition to jsr308-langtools.
Added docs/examples directory to checker-framework.zip.
New section in the manual describing the contents of checker-framework.zip.

Fixed issues: #204, #304, #320.


Version 1.8.0 (2 April 2014)
----------------------------

Added the GUI Effect Checker, which prevents "invalid thread access" errors
when a background thread in a GUI attempts to access the UI.

Changed the Java package of all type-checkers and qualifiers.  The package
"checkers" has been renamed to "org.checkerframeork.checker".  This
requires you to change your import statements, such as from
  import checkers.nullness.quals.*;
to
  import org.checkerframework.checker.nullness.qual.*;
It also requires you to change command-line invocations of javac, such as from
  javac -processor checkers.nullness.NullnessChecker ...
to
  javac -processor org.checkerframework.checker.nullness.NullnessChecker ...

Restructured the Checker Framework project and package layout,
using the org.checkerframework prefix.


Version 1.7.5 (5 March 2014)
----------------------------

Minor improvements to documentation and demos.
Support a few new units in the UnitsChecker.


Version 1.7.4 (19 February 2014)
--------------------------------

Error messages now display the error key that can be used in
SuppressWarnings annotations. Use -AshowSuppressWarningKeys to
show additional keys.

Defaulted type qualifiers are now stored in the Element and written
to the final bytecode.

Reduce special treatment of checkers.quals.Unqualified.

Fixed issues: #170, #240, #265, #281.


Version 1.7.3 (4 February 2014)
-------------------------------

Fixes for Issues #210, #253, #280, #288.

Manual:
   Improved discussion of checker guarantees.

Maven Plugin:
   Added option useJavacOutput to display exact compiler output.

Eclipse Plugin:
   Added the Format String Checker to the list of built-in checkers.


Version 1.7.2 (2 January 2014)
------------------------------

Fixed issues: #289, #292, #295, #296, #298.


Version 1.7.1 (9 December 2013)
-------------------------------

Fixes for Issues #141, #145, #257, #261, #269, #267, #275, #278, #282, #283, #284, #285.

**Implementation details:**

Renamed AbstractBasicAnnotatedTypeFactory to GenericAnnotatedTypeFactory


Version 1.7.0 (23 October 2013)
-------------------------------

Format String Checker:
  This new type-checker ensures that format methods, such as
  System.out.printf, are invoked with correct arguments.

Renamed the Basic Checker to the Subtyping Checker.

Reimplemented the dataflow analysis that performs flow-sensitive type
  refinement.  This fixes many bugs, improves precision, and adds features.
  Many more Java expressions can be written as annotation arguments.

Initialization Checker:
  This new abstract type-checker verifies initialization properties.  It
  needs to be combined with another type system whose proper initialization
  should be checked.  This is the new default initialzation checker for the
  Nullness Checker.  It is based on the "Freedom Before Commitment" approach.

Renamed method annotations used by the Nullness Checker:
  @AssertNonNullAfter => @EnsuresNonNull
  @NonNullOnEntry => @RequiresNonNull
  @AssertNonNullIfTrue(...) => @IfMethodReturnsFalseEnsuresNonNull
  @AssertNonNullIfFalse(...) => @IfMethodReturnsFalseEnsuresNonNull
  @LazyNonNull => @MonotonicNonNull
  @AssertParametersNonNull => [no replacement]
Removed annotations used by the Nullness Checker:
  @AssertParametersNonNull
Renamed type annotations used by the Initialization Checker:
  @NonRaw => @Initialized
  @Raw => @UnknownInitialization
  new annotation @UnderInitialization
The old Initialization Checker (that uses @Raw and @NonRaw) can be invoked
  by invoking the NullnessRawnessChecker rather than the NullnessChecker.

Purity (side effect) analysis uses new annotations @SideEffectFree,
  @Deterministic, and @TerminatesExecution; @Pure means both @SideEffectFree
  and @Deterministic.

Pre- and postconditions about type qualifiers are available for any type system
  through @RequiresQualifier, @EnsuresQualifier and @EnsuresQualifierIf.  The
  contract annotations for the Nullness Checker (e.g. @EnsuresNonNull) are now
  only a special case of these general purpose annotations.
  The meta-annotations @PreconditionAnnotation, @PostconditionAnnotation, and
  @ConditionalPostconditionAnnotation can be used to create more special-case
  annotations for other type systems.

Renamed assertion comment string used by all checkers:
  @SuppressWarnings => @AssumeAssertion

To use an assert statement to suppress warnings, the assertion message must
  include the string "@AssumeAssertion(warningkey)".  Previously, just the
  warning key sufficed, but the string @SuppressWarnings(warningkey) was
  recommended.

New command-line options:
  -AonlyDefs and -AonlyUses complement existing -AskipDefs and -AskipUses
  -AsuppressWarnings Suppress warnings matching the given key
  -AassumeSideEffectFree Unsoundly assume that every method is side-effect-free
  -AignoreRawTypeArguments Ignore subtype tests for type arguments that
    were inferred for a raw type
  -AenablePurity Check the bodies of methods marked as pure
    (@SideEffectFree or @Deterministic)
  -AsuggestPureMethods Suggest methods that could be marked as pure
  -AassumeAssertionsAreEnabled, -AassumeAssertionsAreDisabled Whether to
    assume that assertions are enabled or disabled
  -AconcurrentSemantics Whether to assume concurrent semantics
  -Anocheckjdk Don't err if no annotated JDK can be found
  -Aflowdotdir Create an image of the control flow graph
  -AinvariantArrays replaces -Alint=arrays:invariant
  -AcheckCastElementType replaces -Alint=cast:strict

Manual:
  New manual section about array types.
  New FAQ entries:  "Which checker should I start with?", "How can I handle
    typestate, or phases of my program with different data properties?",
    "What is the meaning of a type qualifier at a class declaration?"
  Reorganized FAQ chapter into sections.
  Many other improvements.


Version 1.6.7 (28 August 2013)
------------------------------

User-visible framework improvements:
  Improve the error message produced by -Adetailedmsgtext

Bug fixes:
  Fix issue #245: anonymous classes were skipped by default


Version 1.6.6 (01 August 2013)
------------------------------

Documentation:
  The Checker Framework manual has been improved.  Changes include:
more troubleshooting tips to the Checker Framework manual, an improved
discussion on qualifier bounds, more examples, improved formatting, and more.
  An FAQ entry has been added to discuss JSR305.
  Minor clarifications have been added to the Checker Framework tutorial.


Version 1.6.5 (01 July 2013)
----------------------------

User-visible framework improvements:
  Stub files now support static imports.

Maven plugin:
  Maven plugin will now issue a warning rather than quit when zero checkers are specified in a project's pom.xml.

Documentation:
  Improved the Maven plugin instructions in the Checker Framework manual.
  Added documentation for the -XDTA:noannotationsincomments compiler flag.

Internal framework improvements:
  Improved Maven-plugin developer documentation.


Version 1.6.4 (01 June 2013)
----------------------------

User-visible framework improvements:
    StubGenerator now generates stubs that can be read by the StubParser.

Maven plugin:
    The Maven plugin no longer requires the Maven project's output directory to exist in order to run the Checker Framework.  However, if you ask the Checker Framework to generate class files then the output directory will be created.

Documentation:
  Improved the Maven plugin instructions in the Checker Framework manual.
  Improved the discussion of why to define both a bottom and a top qualifier in the Checker Framework manual.
  Update FAQ to discuss that some other tools incorrectly interpret array declarations.


Version 1.6.3 (01 May 2013)
---------------------------

Eclipse plugin bug fixes:
  The javac argument files used by the Eclipse plugin now properly escape file paths.  Windows users should no longer encounter errors about missing built-in checkers.

Documentation:
  Add FAQ "What is the meaning of an annotation after a type?"


Version 1.6.2 (04 Apr 2013)
---------------------------

Eclipse plugin:
  The "Additional compiler parameters" text field has now been replaced by a list.  Parameters in this list may be activated/deactivated via checkbox.

Eclipse plugin bug fixes:
   Classpaths and source files should now be correctly quoted when they contain spaces.

Internal framework improvements:
  Update pom files to use the same update-version code as the Checker Framework "web" ant task.  Remove pom specific update-version code.
  Update build ant tasks to avoid re-running targets when executing tests from the release script.


Version 1.6.1 (01 Mar 2013)
---------------------------

User-visible framework improvements:
  A number of error messages have been clarified.
  Stub file now supports type annotations in front and after method type variable declarations.
  You may now specify custom paths to javac.jar and jdk7.jar on the command line for non-standard installations.

Internal framework improvements:
  Add shouldBeApplied method to avoid unnecessary scans in DefaultApplier and avoid annotating void types.
  Add createQualifierDefaults and createQualifierPolymorphism factory methods.

Maven plugin:
  Put Checker Framework jars at the beginning of classpath.
  Added option to compile code in order to support checking for multi-module projects.
  The plugin no longer copies the various Checker Framework maven artifacts to one location but instead takes advantage of the new custom path options for javac.jar and jdk7.jar.
  The maven plugin no longer attempts to resolve jdk6.jar

Eclipse plugin:
  Put Checker Framework jars at the beginning of classpath.
  All files selected from a single project can now be checked.  The previous behavior only checked the entire project or one file depending on the type of the first file selected.

Documentation:
  Fixed broken links and incomplete URLs in the Checker Framework Manual.
  Update FAQ to discuss that some other tools incorrectly interpret array declarations.

Bug fixes


Version 1.6.0 (1 Feb 2013)
--------------------------

User-visible framework improvements:
  It is possible to use enum constants in stub files without requiring the fully qualified name, as was previously necessary.
  Support build on a stock Java 8 OpenJDK.

Adapt to underlying jsr308-langtools changes.
  The most visible change is syntax for fully-qualified types, from @A java.lang.Object to java.lang.@A Object.
  JDK 7 is now required.  The Checker Framework does not build or run on JDK 6.

Documentation:
  A new tutorial is available at https://checkerframework.org/tutorial/


Version 1.5.0 (14 Jan 2013)
---------------------------

User-visible framework improvements:
  To invoke the Checker Framework, call the main method of class
    CheckerMain, which is a drop-in replacement for javac.  This replaces
    all previous techniques for invoking the Checker Framework.  Users
    should no longer provide any Checker Framework jars on the classpath or
    bootclasspath.  jsr308-all.jar has been removed.
  The Checker Framework now works with both JDK 6 and JDK 7, without need
    for user customization.  The Checker Framework determines the
    appropriate annotated JDK to use.
  All jar files now reside in checker-framework/checkers/binary/.

Maven plugin:
  Individual pom files (and artifacts in the Maven repository) for all
    Checker Framework jar files.
  Avoid too-long command lines on Windows.
  See the Maven section of the manual for more details.

Eclipse plugin:
  Avoid too-long command lines on Windows.
  Other bug fixes and interface improvements.

Other framework improvements:
  New -Adetailedmsgtext command-line option, intended for use by IDE plugins.


Version 1.4.4 (1 Dec 2012)
--------------------------

Internal framework improvements:
  Add shutdown hook mechanism and use it for -AresourceStats resource
    statistics flag.
  Add -AstubWarnIfNotFound and -AstubDebug options to improve
    warnings and debug information from the stub file parsing.
  Ignore case when comparing error suppression keys.
  Support the bottom type as subtype of any wildcard type.

Tool Integration Changes
  The Maven plugin id has been changed to reflect standard Maven
    naming conventions.
  Eclipse and Maven plugin version numbers will now
    track the Checker Framework version numbers.

Bug fixes.


Version 1.4.3 (1 Nov 2012)
--------------------------

Clarify license:
  The Checker Framework is licensed under the GPL2.  More permissive
    licenses apply to annotations, tool plugins (Maven, Eclipse),
    external libraries included with the Checker Framework, and examples in
    the Checker Framework Manual.
  Replaced all third-party annotations by cleanroom implementations, to
    avoid any potential problems or confusion with licensing.

Aliased annotations:
  Clarified that there is no need to rewrite your program.  The Checker
    Framework recognizes dozens of annotations used by other tools.

Improved documentation of Units Checker and Gradle Integration.
Improved developer documentation of Eclipse and Maven plugins.

Bug fixes.


Version 1.4.2 (16 Oct 2012)
---------------------------

External tool support:
  Eclipse plug-in now works properly, due to many fixes

Regex Checker:
  New CheckedPatternSyntaxException added to RegexUtil

Support new foreign annotations:
  org.eclipse.jdt.annotation.Nullable
  org.eclipse.jdt.annotation.NonNull

New FAQ: "What is a receiver?"

Make annotations use 1-based numbering for formal parameters:
  Previously, due to a bug the annotations used 0-based numbering.
  This change means that you need to rewrite annotations in the following ways:
    @KeyFor("#3")  =>  @KeyFor("#4")
    @AssertNonNullIfTrue("#0")  =>  @AssertNonNullIfTrue("#1")
    @AssertNonNullIfTrue({"#0", "#1"})  =>  @AssertNonNullIfTrue({"#1", "#2"})
    @AssertNonNullAfter("get(#2)")  =>  @AssertNonNullAfter("get(#3)")
  This command:
    find . -type f -print | xargs perl -pi -e 's/("#)([0-9])(")/$1.($2+1).$3/eg'
  handles the first two cases, which account for most uses.  You would need
  to handle any annotations like the last two cases in a different way,
  such as by running
    grep -r -n -E '\("[^"]+#[0-9][^A-Za-z]|\("#[0-9][^"]' .
  and making manual changes to the matching lines.  (It is possible to
  provide a command that handles all cases, but it would be more likely to
  make undesired changes.)
  Whenever making automated changes, it is wise to save a copy of your
  codebase, then compare it to the modified version so you can undo any
  undesired changes.  Also, avoid running the automated command over version
  control files such as your .hg, .git, .svn, or CVS directory.


Version 1.4.1 (29 Sep 2012)
---------------------------

User-visible framework improvements:
  Support stub files contained in .jar files.
  Support aliasing for declaration annotations.
  Updated the Maven plugin.

Code refactoring:
  Make AnnotationUtils and AnnotatedTypes into stateless utility classes.
    Instead, provide the necessary parameters for particular methods.
  Make class AnnotationBuilder independent of AnnotationUtils.
  Remove the ProcessingEnvironment from AnnotatedTypeMirror, which was
    hardly used and can be replaced easily.
  Used more consistent naming for a few more fields.
  Moved AnnotatedTypes from package checkers.types to checkers.utils.
    this required making a few methods in AnnotatedTypeFactory public,
    which might require changes in downstream code.

Internal framework improvements:
  Fixed Issues #136, #139, #142, #156.
  Bug fixes and documentation improvements.


Version 1.4.0 (11 Sep 2012)
---------------------------

User-visible framework improvements:
  Defaulting:
    @DefaultQualifier annotations now use a Class instead of a String,
      preventing simple typo errors.
    @DefaultLocation extended with more constants.
    TreeAnnotator propagates the least-upper-bound of the operands of
      binary/compound operations, instead of taking the default qualifier.
  Stub files now ignore the return type, allowing for files automatically
    generated from other formats.
  Type factories and type hierarchies:
    Simplify AnnotatedTypeFactory constructors.
    Add a GeneralAnnotatedTypeFactory that supports multiple type systems.
    Improvements to QualifierHierarchy construction.
  Type-checking improvements:
    Propagate annotations from the sub-expression of a cast to its result.
    Better handling of assignment context and improved inference of
      array creation expressions.
  Optional stricter checking of casts to array and generic types using
    the new -Alint=cast:strict flag.
    This will become the default in the future.
  Code reorganization:
    SourceChecker.initChecker no longer has a ProcessingEnvironment
      parameter. The environment can now be accessed using the standard
      processingEnv field (instead of the previous env field).
    Classes com.sun.source.util.AbstractTypeProcessor and
      checkers.util.AggregateChecker are now in package checkers.source.
    Move isAssignable from the BaseTypeChecker to the BaseTypeVisitor; now
      the Checker only consists of factories and logic is contained in the
      Visitor.
  Warning and error messages:
    Issue a warning if an unsupported -Alint option is provided.
    Improved error messages.
  Maven plugin now works.

Nullness Checker:
  Only allow creation of (implicitly) non-null objects.
  Optionally forbid creation of arrays with @NonNull component type,
    when flag -Alint=arrays:forbidnonnullcomponents is supplied.
    This will become the default in the future.

Internal framework improvements:
  Enable assertion checking.
  Improve handling of annotated type variables.
  Assignment context is now a type, not a tree.
  Fix all compiler warnings.


Version 1.3.1 (21 Jul 2012)
---------------------------

Installation:
  Clarify installation instructions for Windows.  Remove javac.bat, which
  worked for running distributed checkers but not for creating new checkers.

User-visible framework improvements:
  Implement @PolyAll qualifier to vary over multiple type systems.
  The Checker Framework is unsound due to Java's covariant array subtyping.
    You can enable invariant array subtyping (for qualifiers only, not for
    base Java types) with the command-line option -Alint=arrays:invariant.
    This will become the default in the future.

Internal framework improvements:
  Improve defaulting for multiple qualifier hierarchies.
  Big refactoring of how qualifier hierarchies are built up.
  Improvements to error handling output for unexpected exceptions.
  Bug fixes and documentation improvements.


Version 1.3.0 (3 Jul 2012)
--------------------------

Annotation syntax changes, as mandated by the latest Type Annotations
(JSR 308) specification.  The most important ones are:
- New receiver syntax, using "this" as a formal parameter name:
    ReturnType methodname(@ReceiverAnnotation MyClass this, ...) { ... }
- Changed @Target default to be the Java 1.5 values
- UW extension: in addition to annotations in comments, support
    special /*>>> */ comments to hide multiple tokens.
    This is useful for the new receiver syntax and for import statements.

Framework improvements:
  Adapt to annotation storage changes in jsr308-langtools 1.3.0.
  Move type validation methods from the BaseTypeChecker to BaseTypeVisitor.


Version 1.2.7 (14 May 2012)
---------------------------

Regex Checker:
  Add basic support for the concatenation of two non-regular expressions
    that produce a valid regular expression.
  Support "isRegex" in flow inference.

Framework improvements:
  New @StubFiles annotation declaratively adds stub files to a checker.

Internal bug fixes:
  Respect skipDefs and skipUses in NullnessFlow.
  Support package annotations in stub files.
  Better support for enums in annotation attributes.
  Cleanups to how implicit receivers are determined.


Version 1.2.6 (18 Mar 2012)
---------------------------

Nullness Checker:
  Correctly handle unboxing in more contexts (if, switch (Issue 129),
    while loops, ...)

Regex Checker:
  Add capturing groups parameter to Regex qualifier.
    Count groups in String literals and String concatenation.
    Verify group number to method calls that take a capturing group
      number.
    Update RegexUtil methods to take optional groups parameter.
    Modify regex qualifier hierarchy to support groups parameter.
  Add special case for Pattern.compile when called with Pattern.LITERAL flag.

Internal bug fixes:
  Improve flow's support of annotations with parameters.
  Fix generics corner cases (Issues #131, #132, #133, #135).
  Support type annotations in annotations and type-check annotations.
  Improve reflective look-up of visitors and factories.
  Small cleanups.


Version 1.2.5.1 (06 Feb 2012)
-----------------------------

Nullness Checker:
  Correct the annotations on ThreadLocal and InheritableThreadLocal.

Internal bug fixes:
  Expand release tests.
  Compile release with JDK 6 to work on both JDK 6 and JDK 7.


Version 1.2.5 (3 Feb 2012)
--------------------------

Don't put classpath on the bootclasspath when invoking javac.  This
prevents problems if, for example, android.jar is on the classpath.

New -jsr308_imports ... and -Djsr308.imports=... command-line options, for
specifying implicit imports from the command line.  This is needed by Maven.

New -Aignorejdkastub option makes the checker not load the jdk.astub
file. Files from the "stubs" option are still loaded.

Regex Checker:
  Support concatenation of PolyRegex strings.
  Improve examples of use of RegexUtil methods.

Signature Checker:
  Add new @ClassGetName annotation, for a 4th string representation of a
    class that is used by the JDK.  Add supporting annotations to make the
    type hierarchy a complete lattice.
  Add PolySignature annotation.

Internal bug fixes:
  Improve method type argument inference.
  Handle type variables whose upper bound is a type variable.
  Fix bug in least upper bound computation for anonymous classes.
  Improve handling of annotations inherited from superclasses.
  Fix design problem with Nullness Checker and primitive types.
  Ensure that overriding methods respect pre- and postconditions.
  Correctly resolve references to an enclosing this.
  Improve handling of Java source that contains compilation errors.


Version 1.2.4 (15 Dec 2011)
---------------------------

All checkers:
- @Target(TYPE_USE) meta-annotation is properly handled.

Nullness Checker:
- Do not allow nullness annotations on primitive types.
- Improvements to rawness (initialization) checks.
- Special-case known keys for System.getProperty.
- The -Alint=uninitialized command-line option now defaults to off, and
  applies only to initialization of primitive and @Nullable fields.  It is
  not possible to disable, from the command line, the check that all
  @NonNull fields are initialized.  Such warnings must be suppressed
  explicitly, for example by using @SuppressWarnings.

Regex Checker:
- Improved RegexUtil class.

Manual:
- Add FAQ item "Is the Checker Framework an official part of Java?"
- Trim down README.txt; users should read the manual instead.
- Improvements throughout, especially to Nullness and Regex Checker sections.

**Implementation details:**
- Add a new @InvisibleQualifier meta-annotation for type qualifiers.
  Instead of special-casing @Unqualified in the AnnotatedTypeMirror it
  now looks for this meta-annotation. This also allows type systems to
  hide type qualifiers it doesn't want visible, which we now use in the
  Nullness Checker to hide the @Primitive annotation.
- Nullness Checker:  Introduce a new internal qualifier @Primitive that is
  used for primitive types.
- Be stricter about qualifiers being present on all types. If you get
  errors about missing qualifiers, check your defaulting rules.
  This helped in fixing small bugs in corner cases of the type
  hierarchy and type factory.
- Unify decoding type annotations from trees and elements.
- Improve handling of annotations on type variables and upper bounds.
- Support checkers that use multiple, disjoint qualifier hierarchies.
- Many bug fixes.


Version 1.2.3 (1 Nov 2011)
--------------------------

Regex Checker:
- Add @PolyRegex polymorphic annotation
- Add more stub library annotations

**Implementation details:**
- Do not use "null" for unqualified types. Explicitly use @Unqualified
  and be strict about correct usage. If this causes trouble for you,
  check your @ImplicitFor and @DefaultQualifierInHierarchy
  meta-annotations and ensure correct defaulting in your
  AnnotatedTypeFactory.

Bug fixes:
- Correctly handle f-bounded polymorphism. AnnotatedTypeMirror now has
  methods to query the "effective" annotations on a type, which
  handles type variable and wildcard bounds correctly. Also, terminate
  recursions by not doing lazy-initialization of bounds during defaulting.
- Many other small bug fixes and documentation updates.


Version 1.2.2 (1 Oct 2011)
--------------------------

Be less restrictive about when to start type processing when errors
already exist.
Add -AskipDefs command-line option to not type-check some class
definitions.
Documentation improvements.


Version 1.2.1 (20 Sep 2011)
---------------------------

Fix issues #109, #110, #111 and various other cleanups.
Improvements to the release process.
Documentation improvements.


Version 1.2.0.1 (4 Sep 2011)
----------------------------

New version number to stay in sync with JSR 308 compiler bugfix.
No significant changes.


Version 1.2.0 (2 Sep 2011)
--------------------------

Updated to JDK 8. Use -source 8 (the new default) for type annotations.
Documentation improvements
Bug fixes all over

Nullness Checker:
- Correct the upper bounds of all Collection subtypes


Version 1.1.5 (22 Jul 2011)
---------------------------

**User-visible changes:**

Units Checker:
  Instead of conversion routines, provide unit constants, with which
  to multiply unqualified values. This is easier to type and the
  multiplication gets optimized away by the compiler.

Fenum Checker:
  Ensure that the switch statement expression is a supertype of all
  the case expressions.

**Implementation details:**

- Parse declaration annotations in stub files

- Output error messages instead of raising exceptions. This change
  required us to introduce method "initChecker" in class
  SourceChecker, which should be used instead of "init". This allows
  us to handle the calls to initChecker within the framework.
  Use method "errorAbort" to output an error message and abort
  processing.


Version 1.1.4 (8 Jul 2011)
--------------------------

**User-visible changes:**

Units Checker (new):
  Ensures operations are performed on variables of correct units of
  measurement (e.g., miles vs. kilometers vs. kilograms).

Changed -AskipClasses command-line option to -AskipUses

**Implementation details:**

- Improve support for type qualifiers with enum attributes


Version 1.1.3 (17 Jun 2011)
---------------------------

**User-visible changes:**

Interning:
- Add @UsesObjectEquals annotation

Manual:
- Signature Checker is now documented
- Fenum Checker documentation improved
- Small improvements to other sections

**Implementation details:**

- Updates to the web-site build process

- The BaseTypeVisitor used to provide the same two type parameters as
  class SourceVisitor. However, all subtypes of BaseTypeVisitor were
  instantiated as <Void, Void>. We decided to directly instantiate the
  SourceVisitor as <Void, Void> and removed this complexity.
  Instead, the BaseTypeVisitor is now parameterized by the subtype of
  BaseTypeChecker that should be used. This gives a more concrete type
  to field "checker" and is similar to BasicAnnotatedTypeFactory.

- Added method AnnotatedTypeFactory.typeVariablesFromUse to allow
  type-checkers to adapt the upper bounds of a type variable depending on
  the type instantiation.

- Method type argument inference:
  Changed AnnotatedTypeFactory.methodFromUse to return a Pair consisting
  of the method and the inferred or explicit method type arguments.
  If you override this method, you will need to update your version.
  See this change set for a simple example:
  https://github.com/typetools/checker-framework/source/detail?r=8381a213a4

- Testing framework:
  Support for multiple expected errors using the "// :: A :: B :: C" syntax.

Many small updates and fixes.


Version 1.1.2 (12 Jan 2011)
---------------------------

Fake Enum Checker (new):
  A "fake enumeration" is a set of integers rather than a proper Java enum.
  They are used in legacy code and for efficiency (e.g., in Android).  The
  Fake Enum Checker gives them the same safety guarantees as a proper Java
  enum.

Property File Checker (new):
  Ensures that valid keys are used for property files and resource bundles.
  Also includes a checker that code is properly internationalized and a
  checker for compiler message keys as used in the Checker Framework.

Signature Checker (new):
  Ensures that different string representations of a Java type (e.g.,
  "pakkage.Outer.Inner" vs. "pakkage.Outer$Inner" vs. "Lpakkage/Outer$Inner;")
  are not misused.

Interning Checker enhancements:
  Issues fewer false positives for code like "a==b || a.equals(b)"

Foreign annotations:
  The Checker Framework supports more non-Checker-Framework annotations.
  This means that it can check already-annotated code without requiring you
  to rewrite your annotations.
    Add as an alias for checkers.interning.quals.Interned:
      com.sun.istack.Interned
    Add as aliases for checkers.nullness.quals.NonNull:
      com.sun.istack.NotNull
      org.netbeans.api.annotations.common.NonNull
    Add as aliases for checkers.nullness.quals.Nullable:
      com.sun.istack.Nullable
      javax.validation.constraints.NotNull
      org.netbeans.api.annotations.common.CheckForNull
      org.netbeans.api.annotations.common.NullAllowed
      org.netbeans.api.annotations.common.NullUnknown

Manual improvements:
  Improve installation instructions
  Rewrite section on generics (thanks to Bert Fernandez and David Cok)
    Also refactor the generics section into its own chapter
  Rewrite section on @Unused and @Dependent
  New manual section: Writing Java expressions as annotation arguments
  Better explanation of warning suppression
  JSR 308 is planned for Java 8, not Java 7

Stub files:
  Support nested classes by expressing them at top level in binary form: A$B
  Improved error reporting when parsing stub files

Annotated JDK:
  New way of generating annotated JDK
  jdk.jar file no longer appears in repository
  Warning if you are not using the annotated JDK.

Miscellaneous:
  Warn if -source command-line argument does not support type annotations

Many bug fixes
  There are too many to list, but some notable ones are to local type
  inference, generics, pre- and post-conditions (e.g., @NonNullOnEntry,
  @AssertNonNull*), and map keys (@KeyFor).  In particular, preconditions
  and map key annotations are now checked, and if they cannot be verified,
  an error is raised; previously, they were not verified, just unsoundly
  trusted.


Version 1.1.1 (18 Sep 2010)
---------------------------

Eclipse support:
  Removed the obsolete Eclipse plug-in from repository.  The new one uses a
  different repository
  (http://code.google.com/a/eclipselabs.org/p/checker-plugin/) but a user
  obtains it from the same URL as before:
  https://checkerframework.org/eclipse/

Property Key Checker:
  The property key checker allows multiple resource bundles and the
  simultaneous use of both resource bundles and property files.

Javari Checker:
  Added Javari stub classes for more JDK classes.

Distribution:
  Changed directory structure (top level is "checker-framework"; "checkers"
  is a under that) for consistency with version control repository.

Many documentation improvements and minor bugfixes.


Version 1.1.0b, 16 Jun 2010
---------------------------

Fixed a bug related to running binary release in JDK 6


Version 1.1.0 (13 Jun 2010)
---------------------------

Checkers
  Introduced a new simple mechanism for running a checker
  Added one annotated JDK for all checkers

Nullness Checker
  Fixed bugs related to map.get() and KeyFor annotation
  Fixed bugs related to AssertNonNull* and parameters
  Minor updates to the annotated JDK, especially to java.io.File

Manual
  Updated installation instructions
  Clarified section regarding fields and type inference


Version 1.0.9 (25 May 2010)
---------------------------

Nullness Checker:
  Improved Javadocs and manual documentation
  Added two new annotations: AssertNonNullAfter, KeyFor
  Fixed a bug related to AssertNonNullIfFalse and assert statements
  Renamed NonNullVariable to NonNullOnEntry

Checkers:
  Interning: Skipping equality check, if either operands should be skipped
  Fixed a bug related to annotations targeting array fields found in classfile
  Fixed a bug related to method invocation generic type inference
    in static methods

Manual
  Added a section on nullness method annotations
  Revised the Nullness Checker section
  Updated Ant usage instructions


Version 1.0.8 (15 May 2010)
---------------------------

Checkers
  Changed behavior of flow type refinement when annotation is explicit
  Handle array initializer trees (without explicit type)
  Handle the case of Vector.copyInto
  Include javax classes in the distributed jdk jar files

Interning Checker
  Handle interning inference of string concatenation
  Add 20+ @Interned annotations to the JDK
  Add an option, checkclass, to validate the interning
    of specific classes only

Bug fixes
  Fix a bug related to array implicit types
  Lock Checker: Treat null as a bottom type

Manual
  Added a new section about Flow inference and fields


Version 1.0.7 (12 Apr 2010)
---------------------------

Checkers
  Distributed a Maven repository
  Updated stub parser project to latest version (javaparser 1.0.8)
  Fixed bugs related to iterable wildcards and type parameter types


Version 1.0.6 (24 Feb 2009)
---------------------------

Nullness Checker
  Added support for new annotations:
    Pure - indicates that the method, given the same parameters, return the
            same values
    AssertNonNullIfFalse - indicates that a field is NonNull if the method
            returns false
  Renamed AssertNonNull to AssertParametersNonNull
  Updated the annotated jdk

Javari Checker
  Fixed many bugs:
    handle implicit dereferencing of this (e.g. `field` in place of
      `this.field`)
    apply default annotations to method parameters


Version 1.0.5 (12 Jan 2009)
---------------------------

Checkers
  Added support for annotated jdk jars
  Improved readability of some failure messages
  Added AssertNonNullIfTrue support for method parameter references
  Fixed a bug related to LazyNonNull and array fields
  Fixed a bug related to inference and compound assignments (e.g. +=)
  nullness: permit the type of @NonNull Void

Manual
  Updated annotating-libraries chapter regarding annotated jdk


Version 1.0.4 (19 Dec 2009)
---------------------------

Bug Fixes
  wildcards not recognized as subtypes of type variables
    e.g. '? extends A' and 'A'
  PolyNull methods not accepting null literal value arguments
  spurious unexpected Raw warnings

Manual
  Clarified FAQ item regarding why List's type parameter is
    "extends @NonNull Object"


Version 1.0.3 (5 Dec 2009)
--------------------------

Checkers
  New location UPPER_BOUND for DefaultQualifier permits setting the default
    for upper bounds, such as Object in "? extends Object".
  @DefaultQualifier accepts simple names, like @DefaultQualifier("Nullable"),
    rather than requiring @DefaultQualifier("checkers.nullness.quals.Nullable").
  Local variable type inference has improved support for array accesses.
  The repository contains Eclipse project and launch configuration files.
    This is helpful too people who want to build a checker, not to people
    who merely want to run a checker.
  Many bug fixes, including:
    handling wildcard subtyping rules
    stub files and vararg methods being ignored
    nullness and spurious rawness errors
    uses of array clone method (e.g. String[].clone())
    multibound type parameters (e.g. <T extends @A Number & @B Cloneable>)

Manual
  Documented the behavior of annotations on type parameter declarations.
  New FAQ item:
    How to collect warnings from multiple files
    Why a qualifier shouldn't apply to both types and declarations


Version 1.0.2 (16 Nov 2009)
---------------------------

Checkers
  Renamed Regex Checker's @ValidRegex annotation to @Regex
  Improved Collection.toArray() heuristics to be more sound

Bug fixes
  Fixed the annotated JDK to match OpenJDK 6
    - Added missing methods and corrected class hierarchy
  Fixed a crash related to intersection types


Version 1.0.1 (1 Nov 2009)
--------------------------

Checkers
  Added new checkers:
    RegEx checker to detect invalid regular expression use
    Internationalization (I18n) checker to detect internationalization errors

Functionality
  Added more performance optimizations
  nullness: Added support for netbeans nullness annotations
  nullness: better semantics for redundant nullness tests
    related to redundant tests in assertions
  lock: Added support for JCIP annotation in the Lock Checker
  tainting: Added support for polymorphism
  Lock Checker supports the JCIP GuardedBy annotation

Bug fixes
  Fixed a crashing bug related to interaction between
    generic types and wildcards
  Fixed a bug in stub file parser related to vararg annotations
  Fixed few bugs in skeleton file generators

Manual
  Tweak installation instructions
  Reference Units Checker
  Added new sections for new checkers
    RegEx checker (S 10)
    Internationalization Checker (S 11)


Version 1.0.0 (30 Sep 2009)
---------------------------

Functionality
  Added Linear Checker to restrict aliasing

Bug fixes
  Fixed flow erros related to loop controls and break/continue

Manual
  Adopt new term, "Declaration Annotation" instead of non-type annotations
  Added new sections:
    Linear Checker (S 9)
    Inexpressible types (S 14.3)
    How to get started annotating legacy code (S 2.4.4)
  Expanded Tainting Checker section


Version 0.9.9 (4 Sep 2009)
--------------------------

Functionality
  Added more optional lint checks (cast:unsafe, all)
  Nullness Checker supports @SuppressWarnings("nullness:generic.argument"),
    for suppressing warnings related to misuse of generic type arguments.
    This was already supported and documented, but had not been mentioned
    in the changelog.

Bug fixes
  Fixed many bugs related to Stub files causing parser to ignore
    bodiless constructors
    annotated arrays annotations
    type parameter and wildcard bounds annotations

Manual
  Rewrote 'javac implementation survival guide' (S 13.9)
  Restructured 'Using a checker' (S 2)
  Added 'Integration with external tools' (S 14)
  Added new questions to the FAQ (S 15)


Version 0.9.8 (21 Aug 2009)
---------------------------

Functionality
  Added a Tainting Checker
  Added support for conditional nonnull checking
  Added optional check for redundant nullness tests
  Updated stub parser to latest libraries

Bug fixes
  Fixed a bug related to int[] treated as Object when passed to vararg T...
  Fixed a crash related to intersection types
  Fixed a bug related to -AskipClasses not being honored
  Fixed a bug related to flow

Manual
  Added new sections
    8 Tainting Checker
    3.2.3 Conditional nullness


Version 0.9.7 (12 Aug 2009)
---------------------------

Functionality
  Changed swNonNull to castNonNull
  nullness: Improved flow to infer nullness based on method invocations
  locking: Permitted @Holding to appear on constructors

Bug fixes
  Fixed a bug related to typevar and wildcard extends clauses


Version 0.9.6 (29 Jul 2009)
---------------------------

Functionality
  Changed 'jsr308.skipClasses' property with '-AskipClasses' option
  Locking checker
    - Add subtype checking for Holding
    - Treat constructors as synchronized methods

Bug fixes
  Added some missing nullness annotations in the jdk
  Fixed some bugs related to reading stub files

Manual
  Added a new section
    2.10  Tips about writing annotations
  Updated sections of
    2.6   Unused fields and dependent types
    3.1.1 Rawness annotation hierarchy


Version 0.9.5 (13 Jul 2009)
---------------------------

Functionality
  Added support for Findbugs, JSR305, and IntelliJ nullness annotations
  Added an Aggregate Checker base-class
  Added support for a form of field access control

Bug fixes
  Added check for arguments in super() calls in constructors

Manual
  Added new sections:
    Fields access control
    Other tools for nullness checking
    Bundling multiple checkers


Version 0.9.4 (30 Jun 2009)
---------------------------

Functionality
  Added Lock Checker

Bug fixes
  Handle more patterns for determining Map.get() return type

Manual Documentations
  Improved installation instructions
  Added the following sections
    2.6 Dependent types
    3.1 subsection for LazyNonNull
    10.9 When to use (and not to use) type qualifiers


Version 0.9.3 (23 Jun 2009)
---------------------------

Functionality
  Added support DefaultQualifier on packages
  Added support for Dependent qualifier types
    see checkers.quals.Dependent
  Added an option to treat checker errors as warnings
  Improved flow handling of boolean logic

Manual Documentations
  Improved installation instructions
  Improved discussion of effective and implicit qualifiers and defaults
  Added a discussion about the need for bottom qualifiers
  Added sections for how-to
    . suppress Basic Checker warnings
    . troubleshoot skeleton files


Version 0.9.2 (2 Jun 2009)
--------------------------

Functionality
  Added pre-liminary support for lazy initialization in nullness
    see LazyNonNull

Bug fixes
  Corrected method declarations in JDK skeleton files
    - bug resulted in a runtime error

Documentations
  Updated qualifier javadoc documentations
  Corrected a reference on passing qualifiers to javac


Version 0.9.1 (19 May 2009)
---------------------------

Bug fixes
  Eliminated unexpected compiler errors when using checkers
  Fixed bug related to reading annotations in skeleton files

API Changes
  Renamed SourceChecker.process() to .typeProcess()

Manual
  Updated troubleshooting info
    info for annotations in skeleton files


Version 0.9b, 22 Apr 2009
-------------------------

No visible changes


Version 0.9 (16 Apr 2009)
-------------------------

Framework
  More space and performance optimizations
  Handle raw type with multiple type var level
    e.g. class Pair<X, Y extends X> { ... }

Manual
  Improve installation instructions
  Update references to command line arguments


Version 0.8.9 (28 Mar 2009)
---------------------------

Framework
  Introduce Space (and minor performance) optimizations
  Type-check constructor invocation receiver type
  Fixed bug related to try-catch flow sensitivity analysis
  Fixed bugs when type-checking annotations and enums
    - bug results in null-pointer exception


Version 0.8.8 (13 Mar 2009)
---------------------------

Nullness Checker
  Support for custom nullness assertion via @AssertNonNull
  Support for meta-annotation AssertNonNull
  Support for Collection.toArray() method
    Infer the nullness of the returned type
  Corrected some JDK Collection API annotations

Framework
  Fixed bugs related to assignments expressions in Flow
  Fixed bugs related to enum and annotation type hierarchy
  Fixed bugs related to default annotations on wildcard bounds


Version 0.8.7 (27 Feb 2009)
---------------------------

Framework
  Support annotations on type parameters
  Fixed bugs related to polymorphic types/annotations
  Fixed bugs related to stub fixes

Manual
  Specify annotation defaults settings for IGJ
  Update Known Problems section

Version 0.8.6 (3 Feb 2009)
--------------------------

Framework
  Fixed bugs related to flow sensitivity analysis related to
    . for loop and do while loops
    . multiple iterations of a loop
    . complement of logical conditions
  Declarative syntax for string literal type introduction rules
  Support for specifying stub file directories


Version 0.8.5 (17 Jan 2009)
---------------------------

Framework
  Fixed bugs related to flow sensitivity analysis
  Fixed bugs related to annotations on type parameters


Version 0.8.4 (17 Dec 2008)
---------------------------

Distribution
  Included checkers-quals.jar which contains the qualifiers only

Framework
  Fixed bugs related to inner classes
  Fixed a bug related to resolving polymorphic qualifiers
    within static methods

Manual
  Added 'Distributing your annotated project'


Version 0.8.3 (7 Dec 2008)
--------------------------

Framework
  Fixed bugs related to inner classes
  Changed cast semantics
    Unqualified casts don't change cast away (or in) any qualifiers
  Refactored AnnotationBuilder to ease building annotations
  Added support for Object += String new behavior
  Added a type validation check for method return types

Nullness
  Added inference of field initialization
    Suppress false warnings due to method invocations within constructors

IGJ
  Added proper support for AssignsFields and inner classes interactions

Manual
  Updated 'Known Problems' section


Version 0.8.2 (14 Nov 2008)
---------------------------

Framework
  Included a binary distribution in the releases
  Added support for annotations on type parameters
  Fixed bugs related to casts

Nullness
  Improved error messages readability
  Added partial support for Map.get() detection

Manual
  Improved installation instructions


Version 0.8.1 (1 Nov 2008)
--------------------------

Framework
  Added support for array initializers
  Fixed many bugs related to generics and generic type inference

Documentations
  Added 'Getting Started' guide


Version 0.8 (27 Sep 2008)
-------------------------

Framework
  Added support for newly specified array syntax
  Refactored code for annotating supertypes
  Fixed AnnotationBuilder AnnotationMirror string representation
  Fixed AnnotatedTypeMirror hashCode

Manual
  Reorganized 'Annotating Libraries' section


Version 0.7.9 (19 Sep 2008)
---------------------------

Framework
  Added support for stub files/classes
  Fixed bugs related to anonymous classes
  Fixed bugs related to qualifier polymorphism

Manual
  Updated 'Annotating Libraries' section to describe stub files

Tests
  Added support for Windows
  Fixed a bug causing IGJ tests to fail on Windows


Version 0.7.8 (12 Sep 2008)
---------------------------

Framework
  Improved support for anonymous classes
  Included refactorings to ease extensibility
  Fixed some minor bugs

Nullness
  Fix some errors in annotated JDK


Version 0.7.7 (29 Aug 2008)
---------------------------

Framework
  Fixed bugs related to polymorphic qualifiers
  Fixed bugs related to elements array convention
  Add implicit type arguments to raw types

Interning
  Suppress cast warnings for interned classes

Manual
  Removed discussion of non-standard array syntax alternatives


Version 0.7.6 (12 Aug 2008)
---------------------------

Framework
  Changed default array syntax to ARRAYS-PRE, per the JSR 308 specification
  Added an optional check for qualifier unsafe casts
  Added support for running multiple checkers at once
  Fixed bugs related array syntax
  Fixed bugs related to accessing outer classes with-in inner classes

Manual
  Added a new subsection about Checker Auto-Discovery
    2.2.1 Checker Auto-discovery


Version 0.7.5 (2 Aug 2008)
--------------------------

Framework
  Added support for ARRAYS-PRE and ELTS-PRE array syntax
  Added a check for unsafe casts
  Some improvements to the AnnotationBuilder API

Nullness Checker
  Added a check for synchronized objects
  Added a check for (un)boxing conversions

Javari Checker
  Fixed some JDK annotated classes


Version 0.7.4 (11 July 2008)
----------------------------

Framework
  Added support for annotations found in classfiles
  Added support for the ARRAY-IN array syntax
  Added AnnotationBuilder, to create AnotationMirrors with values
  Improved the readability of recursive types string representation

Nullness Checker
  Added a check for thrown Throwable nullability

IGJ Checker
  Treat enums as mutable by default, like regular classes

Manual
  Added a new subsection about array syntax proposals:
    2.1.2 Annotating Arrays


Version 0.7.3 ( 4 July 2008)
----------------------------

Javari Checker
  Converted JDK files into stubs

Nullness Checker
  Fixed java.lang.Number declaration in the annotated jdk

Framework
  Fixed a bug causing crashes related to primitive type boxing
  Renamed DAGQualifierHierarchy to GraphQualifierHierarchy


Version 0.7.2 (26 June 2008)
----------------------------

IGJ Checker
  Supports flow-sensitive type refinement

Framework
  Renamed Default annotation to DefaultQualifier
  Added DefaultQualifiers annotation
  Fixed bugs related to flow-sensitive type refinement
  Fixed an error in the build script in Windows

Manual
  Added a new section
    9.2  javac implementation survival guide
  Added hyperlinks to Javadocs of the referenced classes


Version 0.7.1 (20 June 2008)
----------------------------

Nullness Checker
  Made NNEL the default qualifier scheme

Basic Checker
  Moved to its own checkers.basic package

Framework
  Enhanced type-checking within qualifier-polymorphic method bodies
  Fixed a bug causing StackOverflowError when type-checking wildcards
  Fixed a bug causing a NullPointerException when type-checking
    compound assignments, in the form of +=

Class Skeleton Generator
  Distributed in compiled form (no more special installation instructions)
  Added required asmx.jar library to lib/

Manual
  Added new sections
    2.2.1 Ant tasks
    2.2.2 Eclipse plugin
    2.6   The effective qualifier on a type
  Rewrote section 8 on annotating libraries
    Added reference to the new Eclipse plug-in
    Deleted installation instructions

Javari Checker
  Fixed bugs causing a NullPointerException when type-checking
    primitive arrays

IGJ Checker
  Fixed bugs related to uses of raw types

API Changes
  Moved AnnotationFactory functionality to AnnotationUtils
  Removed .root and .inConflict from DAGQualifierHierarchy


Version 0.7 (14 June 2008)
--------------------------

Installation
  New, very simple installation instructions for Linux.  For other
    operating systems, you should continue to use the old instructions.

Nullness Checker
  Renamed from "NonNull Checker" to "Nullness Checker".
    Renamed package from checkers.nonnull to checkers.nullness.
    The annotation names remain the same.
  Added PolyNull, a polymorphic type qualifier for nullness.

Interning Checker
  Renamed from "Interned Checker" to "Interning Checker".
    Renamed package from checkers.interned to checkers.interning.
    The annotation names remain the same.
  Added PolyInterned, a polymorphic type qualifier for Interning.
  Added support for @Default annotation.

Framework
  Qualifiers
    @PolymorphicQualifier was not previously documented in the manual.
    Moved meta-qualifiers from checkers.metaquals package to checkers.quals.
    Removed @VariableQualifier and @RootQualifier meta-qualifiers.
  Added BasicAnnotatedTypeFactory, a factory that handles implicitFor,
    defaults, flow-sensitive type inference.
  Deprecated GraphQualifierHierarchy; DAGQualifierHierarchy replaces it.
  Renamed methods in QualifierHierarchy.

Manual
  Rewrote several manual sections, most notably:
    2.1.1  Writing annotations in comments for backward compatibility
      (note new -Xspacesincomments argument to javac)
    2.3  Checking partially-annotated programs: handling unannotated code
    2.6  Default qualifier for unannotated types
    2.7  Implicitly refined types (flow-sensitive type qualifier inference)
    8  Annotating libraries
    9  How to create a new checker plugin
  Javadoc for the Checker Framework is included in its distribution and is
    available online at https://checkerframework.org/api/ .


Version 0.6.4 (9 June 2008)
---------------------------

All Framework
  Updated the distributed JDK and examples to the new location of qualifiers

Javari Checker
  Improved documentation on polymorphism resolution
  Removed redundant code now added to the framework from JavariVisitor,
    JavariChecker and JavariAnnotatedTypeFactory
  Refactored method polymorphism into JavariAnnotatedTypeFactory
  Fixed bug on obtaining type from NewClassTree, annotations at constructor
    invocation are not ignored now
  Refactored polymorphism resolution, now all annotations on parameters and
    receivers are replaced, not only on the return type
  Refactored and renamed internal annotator classes in
    JavariAnnotatedTypeFactory
  Added more constructor tests
  Moved Javari annotations to checkers.javari.quals package


Version 0.6.3 (6 June 2008)
---------------------------

Checker Framework
  Improved documentation and manual
  Treat qualifiers on extends clauses of type variables and wildcard types as
    if present on type variable itself
  Renamed AnnotationRelations to QualifierHierarchy
  Renamed GraphAnnotationRelations to GraphQualifierHierarchy
  Renamed TypeRelations to TypeHierarchy
  Added flow as a supported lint option for all checkers
  Determined the suppress warning key reflectively

Interned Checker
  Moved @Interned annotation to checkers.interned.quals package

NonNull Checker
  Moved nonnull annotations to checkers.nonnull.quals package

Miscellaneous
  Included Javadocs in the release
  Improved documentation for all checkers


Version 0.6.2 (30 May 2008)
---------------------------

Checker Framework API
  Added support for @Default annotation via TreeAnnotator
  Added support for PolymorphicQualifier meta-annotation
  Disallow the use of @SupportedAnnotationTypes on checkers
  Fixed bugs related to wildcards with super clauses
  Improved flow-sensitive analysis for fields

Javari Checker
  Moved Javari qualifiers from checkers.quals to checkers.javari.quals
  Fixed bugs causing null pointer exceptions

NonNull Checker
  Fixed bugs related to nonnull flow
  Added new tests to test suite

Basic Checker
  Renamed Custom Checker to Basic Checker


Version 0.6.1 (26 Apr 2008)
---------------------------

Checker Framework API
  Added support for @ImplicitFor meta-annotations via the new TypeAnnotator
    and TreeAnnotator classes
  Improved documentation and specifications
  Fixed a bug related to getting supertypes of wildcards
  Fixed a crash on class literals of primitive and array types
  Framework ignores annotations that are not part of a type system
  Fixed several minor bugs in the flow-sensitive inference implementation.

IGJ Checker
  Updated the checker to use AnnotationRelations and TypeRelations

Javari Checker
  Changing RoMaybe annotation to PolyRead
  Updated checker to use AnnotationRelations and TypeRelations
  Updated the JDK
  Fixed bugs related to QReadOnly and type argument subtyping
  Fixed bugs related to this-mutable fields in methods with @ReadOnly receiver
  Fixed bugs related to primitive type casts
  Added new tests to test suit

NonNull Checker
  Updated the annotated JDK
  Fixed bugs in which default annotations were not correctly applied
  Added @Raw types to handle partial object initialization.
  Fixed several minor bugs in the checker implementation.

Custom Checker
  Updated checker to use hierarchy meta-annotations, via -Aquals argument


Version 0.6 (11 Apr 2008)
-------------------------

Checker Framework API
  Introduced AnnotationRelations and TypeRelations, more robust classes to
    represent type and annotation hierarchies, and deprecated
    SimpleSubtypeRelation
  Add support for meta-annotations to declare type qualifiers subtype relations
  Re-factored AnnotatedTypes and AnnotatedTypeFactory
  Added a default implementation of SourceChecker.getSuppressWarningsKey()
    that reads the @SuppressWarningsKey class annotation
  Improved support for multidimensional arrays and new array expressions
  Fixed a bug in which implicit annotations were not being applied to
    parenthesized expressions
  Framework ignores annotations on a type that do not have @TypeQualifier
  Moved error/warning messages into "messages.properties" files in each
    checker package
  Fixed a bug in which annotations were inferred to liberally by
    checkers.flow.Flow

Interned Checker
  Added heuristics that suppress warnings for certain comparisons (namely in
    methods that override Comparator.compareTo and Object.equals)
  The Interned checker uses flow-sensitive inference by default

IGJ Checker
  Fixed bugs related to resolving immutability variable in method invocation
  Fixed a bug related to reassignability of fields
  Add more tests

Javari Checker
  Added placeholder annotation for ThisMutable mutability
  Re-factored JavariAnnotatedTypeFactory
  Fixed self-type resolution for method receivers for readonly classes
  Fixed annotations on parameters of readonly methods
  Fixed type validation for arrays of primitives
  Added more tests
  Renamed @RoMaybe annotation to @PolyRead

NonNull Checker
  Removed deprecated checkers.nonnull.flow package
  Fixed a bug in which default annotations were not applied correctly

Miscellaneous
  Improved Javadocs
  Added FactoryTestChecker, a more modular tester for the annotated type
    factory
  Simplify error output for some types by stripping package names


Version 0.5.1 (21 Mar 2008)
---------------------------

Checker Framework API
  Added support for conditional expression
  Added checks for type validity and assignability
  Added support for per-checker customization of asMemberOf
  Added support for type parameters in method invocation,
    including type inference
  Enhanced performance of AnnotatedTypeFactory
  Checkers run only when no errors are found by Javac
  Fixed bugs related AnnotationUtils.deepCopy()
  Fixed support for annotated class type parameters
  Fixed some support for annotated type variable bounds
  Added enhancements to flow-sensitive qualifier inference
  Added checks for type parameter bounds

Interned Checker
  Fixed some failing test cases
  Fixed a bug related to autoboxing/unboxing
  Added experimental flow-sensitive qualifier inference (use
    "-Alint=flow" to enable)
  Improved subtype testing, removing some spurious errors

IGJ Checker
  Deleted IGJVisitor!
  Fixed some bugs related to immutability type variable resolution

Javari Checker
  Removed redundant methods from JavariVisitor in the new framework
  Added support to constructor receivers
  Added support to parenthesized expressions
  Fixed a bug related to resolving RoMaybe constructors
  Fixed a bug related to parsing conditional expressions
  Added parsing of parenthesized expressions
  Replaced checkers.javari.VisitorState with
    checkers.types.VisitorState, present in BaseTypeVisitor
  Modified JavariVisitor type parameters (it now extends
    BaseTypeVisitor<Void, Void>, not BaseTypeVisitor<Void,
    checkers.javari.VisitorState>)
  Modified JavariAnnotatedTypeFactory TreePreAnnotator to mutate a
    AnnotatedTypeMirror parameter instead of returning a
    List<AnnotationMirror>, in accordance with other parts of the
    framework design
  Modified test output format
  Added tests to test suite

NonNull Checker
  Fixed a bug related to errors produced on package declarations
  Exception parameters are now treated as NonNull by default
  Added better support for complex conditionals in NonNull-specific
    flow-sensitive inference
  Fixed some failing test cases
  Improved subtype testing, removing some spurious errors

Custom Checker
  Added a new type-checker for type systems with no special semantics, for
    which annotations can be provided via the command line

Miscellaneous
  Made corrections and added more links to Javadocs
  A platform-independent binary version of the checkers and framework
    (checkers.jar) is now included in this release


Version 0.5 (7 Mar 2008)
------------------------

Checker Framework API
  Enhanced the supertype finder to take annotations on extends and
    implements clauses of a class type
  Fixed a bug related to checking an empty array initializer ("{}")
  Fixed a bug related to missing type information when multiple
    top-level classes are defined in a single file
  Fixed infinite recursion when checking expressions like "Enum<E
    extends Enum<E>>"
  Fixed a crash in checkers.flow.Flow related to multiple top-level
    classes in a single file
  Added better support for annotated wildcard type bounds
  Added AnnotatedTypeFactory.annotateImplicit() methods to replace
    overriding the getAnnotatedType() methods directly
  Fixed a bug in which constructor arguments were not checked

Interned Checker
  Fixed a bug related to auto-unboxing of classes for primitives
  Added checks for calling methods with an @Interned receiver

IGJ Checker
  Implemented the immutability inference for self-type (type of
    'this') properly
  Enhanced the implicit annotations to make an un-annotated code
    type-check
  Fixed bugs related to invoking methods based on a method's receiver
    annotations

Javari Checker
  Restored in this version, after porting to the new framework

NonNull Checker
  Fixed a bug in which primitive types were considered possibly null
  Improvements to support for @Default annotations

Miscellaneous
  Improved error message display for all checkers


Version 0.4.1 (22 Feb 2008)
---------------------------

Checker Framework API
  Introduced AnnotatedTypeFactory.directSupertypes() which finds the
    supertypes as annotated types, which can be used by the framework.
  Introduced default error messages analogous to javac's error messages.
  Fixed bugs related to handling array access and enhanced-for-loop type
    testing.
  Fixed several bugs that are due AnnotationMirror not overriding .equals()
    and .hashCode().
  Improved Javadocs for various classes and methods.
  Fixed several bugs that caused crashes in the checkers.
  Fixed a bug where varargs annotations were not handled correctly.

IGJ Checker
  Restored in this version, after porting the checker to the new framework.

NonNull Checker
  Fixed a bug where static field accesses were not handled correctly.
  Improved error messages for the NonNull checker.
  Added the NNEL (NonNull Except Locals) annotation default.

Interned Checker
  Fixed a bug where annotations on type parameter bounds were not handled
    correctly.
  Improved error messages for the Interned checker.


Version 0.4 (11 Feb 2008)
-------------------------

Checker Framework API
  Added checkers.flow, an improved and generalized flow-sensitive type
    qualifier inference, and removed redundant parts from
    checkers.nonnull.flow.
  Fixed a bug that prevented AnnotatedTypeMirror.removeAnnotation from working
    correctly.
  Fixed incorrect behavior in checkers.util.SimpleSubtypeRelation.

NonNull Checker
  Adopted the new checkers.flow.Flow type qualifier inference.
  Clarifications and improvements to Javadocs.


Version 0.3.99 (20 Nov 2007)
----------------------------

Checker Framework API
  Deprecated AnnotatedClassType, AnnotatedMethodType, and AnnotationLocation
    in favor of AnnotatedTypeMirror (a new representation of annotated types
    based on the javax.lang.model.type hierarchy).
  Added checkers.basetype, which provides simple assignment and
    pseudo-assignment checking.
  Deprecated checkers.subtype in favor of checkers.basetype.
  Added options for debugging output from checkers: -Afilenames, -Ashowchecks

Interned Checker
  Adopted the new Checker Framework API.
  Fixed a bug in which "new" expressions had an incorrect type.

NonNull Checker
  Adopted the new Checker Framework API.

Javari Checker
IGJ Checker
  Removed in this version, to be restored in a future version pending
    completion of updates to these checkers with respect to the new framework
    API.


Version 0.3 (1 Oct 2007)
------------------------

Miscellaneous Changes
  Consolidated HTML documentation into a single user manual (see the "manual"
    directory in the distribution).

IGJ Checker
  New features:
    Added a test suite.
    Added annotations (skeleton files) for parts of java.util and java.lang.

NonNull Checker
  New features:
    @SuppressWarnings("nonnull") annotation suppresses checker warnings.
    @Default annotation can make NonNull (not Nullable) the default.
    Added annotations (skeleton classes) for parts of java.util and java.lang.
    NonNull checker skips no classes by default (previously skipped JDK).
    Improved error messages: checker reports expected and found types.

  Bug fixes:
    Fixed a null-pointer exception when checking certain array accesses.
    Improved checking for field dereferences.

Interned Checker
  New features:
    @SuppressWarnings("interned") annotation suppresses checker warnings.
    The checker warns when two @Interned objects are compared with .equals

  Bug fixes:
    The checker honors @Interned annotations on method receivers.
    java.lang.Class types are treated as @Interned.

Checker Framework API
  New features:
    Added support for default annotations and warning suppression in checkers


Version 0.2.3 (30 Aug 2007)
---------------------------

IGJ Checker
  New features:
    changed @W(int) annotation to @I(String) to improve readability
    improved readability of error messages
    added a test for validity of types (testing @Mutable String)

  Bug fixes:
    fixed resolving of @I on fields on receiver type
    fixed assignment checking assignment validity for enhanced for loop
    added check for constructor invocation parameters

Interned Checker
  added the Interned checker, for verifying the absence of equality testing
    errors; see "interned-checker.html" for more information

Javari Checker
  New features:
    added skeleton classes for parts of java.util and java.lang with Javari
      annotations

  Bug fixes:
    fixed readonly inner class bug on Javari Checker

NonNull Checker
  New features:
    flow-sensitive analysis for assignments from a known @NonNull type (e.g.,
      when the right-hand of an assignment is @NonNull, the left-hand is
      considered @NonNull from the assignment to the next possible
      reassignment)
    flow-sensitive analysis within conditional checks

  Bug fixes:
    fixed several sources of null-pointer errors in the NonNull checker
    fixed a bug in the flow-sensitive analysis when a variable was used on
      both sides of the "=" operator

Checker Framework API
  New features:
    added the TypesUtils.toString() method for pretty-printing annotated types
    added AnnotationUtils, a utility class for working with annotations and
      their values
    added SourceChecker.getDefaultSkipPattern(), so that checkers can
      individually specify which classes to skip by default
    added preliminary support for suppressing checker warnings via
      the @SuppressWarnings annotation

  Bug fixes:
    fixed handling of annotations of field values
    InternalAnnotation now correctly uses defaults for annotation values
    improved support for annotations on class type parameter bounds
    fixed an assertion violation when compiling certain uses of arrays


Version 0.2.2 (16 Aug 2007)
---------------------------


Code Changes

* checkers.igj
    some bug fixes and improved documentation

* checkers.javari
    fixed standard return value to be @Mutable
    fixed generic and array handling of @ReadOnly
    fixed @RoMaybe resolution of receivers at method invocation
    fixed parsing of parenthesized trees and conditional trees
    added initial support for for-enhanced loop
    fixed constructor behavior on @ReadOnly classes
    added checks for annotations on primitive types inside arrays

* checkers.nonnull
    flow sensitive analysis supports System.exit, new class/array creation

* checkers.subtype
    fixes for method overriding and other generics-related bugs

* checkers.types
    added AnnotatedTypeMirror, a new representation for annotated types that
      might be moved to the compiler in later version
    added AnnotatedTypeScanner and AnnotatedTypeVisitor, visitors for types
    AnnotatedTypeFactory uses GenericsUtils for improved handing of annotated
      generic types

* checkers.util
    added AnnotatedTypes, a utility class for AnnotatedTypeMirror
    added GenericsUtils, a utility class for working with generic types

* tests
    modified output to print only missing and unexpected diagnostics
    added new test cases for the Javari Checker


Documentation Changes

* checkers/igj-checker.html
    improvements to page

* checkers/javari-checker.html
    examples now point to test suit files

Miscellaneous Changes

* checkers/build.xml
    Ant script fails if it doesn't find the correct JSR 308 javac version


Version 0.2.1 (1 Aug 2007)
--------------------------


Code Changes

* checkers.igj & checkers.igj.quals
    added an initial implementation for the IGJ language

* checkers.javari
    added a state parameter to the visitor methods
    added tests and restructured the test suite
    restructured and implemented RoMaybe
    modified return type to be mutable by default
    fixed mutability type handling for type casts and field access
    fixed bug, ensuring no primitives can be ReadOnly
    a method receiver type is now based on the correct annotation
    fixed parameter type-checking for overriden methods
    fixed bug on readonly field initialization
    added handling for unary trees

* checkers.nonnull
    added a tests for the flow-senstive analysis and varargs methods
    improved flow-sensitive analysis: else statements, asserts,
      return/throw statements, instanceof checks, complex conditionals with &&
    fixed a bug in the flow-sensitive analysis that incorrectly inferred
      @NonNull for some elements
    removed NonnullAnnotatedClassType, moving its functionality into
      NonnullAnnotatedTypeFactory

* checkers.source
    SourceChecker.getSupportedAnnotationTypes() returns ["*"], overriding
      AbstractProcessor.getSupportedAnnotationTypes(). This enables all
      checkers to run on unannotated code

* checkers.subtypes
    fixed a bug pertaining to method parameter checks for overriding methods
    fixed a bug that caused crashes when checking varargs methods

* checkers.types
    AnnotatedTypeFactory.getClass(Element) and getMethod(Element) use the
      tree of the passed Element if one exists
    AnnotatedClassType.includeAt, .execludeAt, .getAnnotationData were
      added and are public
    added constructor() and skipParens() methods to InternalUtils
    renamed getTypeArgumentLocations() to getAnnotatedTypeArgumentLocations()
      in AnnotatedClassType
    added AnnotationData to represent annotations instead of Class instances;
      primarily allows querying annotation arguments
    added switch for whether or not to use includes/excludes in
      AnnotatedClassType.hasAnnotationAt()

* checkers.util
    added utility classes
    added skeleton class generator utility for annotating external libraries


Documentation Changes

* checkers/nonnull-checker.html
    added a note about JML
    added a caveat about variable initialization

* checkers/README-checkers.html
    improvements to instructions


Version 0.2 (2 Jul 2007)
------------------------


Code Changes

* checkers.subtype
    subtype checker warns for annotated and redundant typecasts
    SubtypeVisitor checks for invalid return and parameter types in overriding
      methods
    added checks for compound assignments (like '+=')

* checkers.source
    SourceChecker honors the "checkers.skipClasses" property as a regex for
      suppressing warnings from unannotated code (property is "java.*" by
      default)
    SourceVisitor extends TreePathScanner<R,P> instead of
      TreeScanner<Void,Void>

* checkers.types
    AnnotatedClassType.isAnnotatedWith removed
    AnnotatedClassType.getInnerLocations renamed to getTypeArgumentLocations
    AnnotatedClassType.include now removes from the exclude list (and
      vice-versa)
    AnnotatedClassType.setElement and setTree methods are now public

* checkers.nonnull
    added a flow-sensitive analysis for inferring @NonNull in "if (var !=
      null)"-style checks
    added checks for prefix and postfix increment and decrement operations

* checkers.javari
    added initial implementation of a type-checker for the Javari language


Version 0.1.1 (7 Jun 2007)
--------------------------


Documentation Changes

* checkers/nonnull-checker.html
    created "Tiny examples" subsection
    created "Annotated library" subsection
    noted where to read @NonNull-annotated source
    moved instructions for unannotated code to README-checkers.html
    various minor corrections and clarifications

* checkers/README-checkers.html
    added cross-references to other Checker Framework documents
    removed redundant text
    moved instructions for unannotated code from nonnull-checker.html
    various minor corrections and clarifications

* checkers/creating-a-checker.html
    added note about getSupportedSourceVersion
    removed line numbers from @Interned example
    added section on SubtypeChecker/SubtypeVisitor
    various minor corrections and clarifications


Code Changes

* checkers.subtype
    removed deprecated getCheckedAnnotation() mechanism
    added missing package Javadocs
    package Javadocs reference relevant HTML documentation
    various improvements to Javadocs
    SubtypeVisitor and SubtypeChecker are now abstract classes
    updated with respect to preferred usages of
      AnnotatedClassType.hasAnnotationAt and AnnotatedClassType.annotateAt

* checkers.source
    added missing package Javadocs
    package Javadocs reference relevant HTML documentation

* checkers.types
    added missing package Javadocs
    package Javadocs reference relevant HTML documentation
    AnnotatedClassType.annotateAt now correctly handles
      AnnotationLocation.RAW argument
    AnnotatedClassType.annotate deprecated in favor of
      AnnotatedClassType.annotateAt with AnnotationLocation.RAW as an argument
    AnnotatedClassType.isAnnotatedWith deprecated in favor of
      AnnotatedClassType.hasAnnotationAt with AnnotationLocation.RAW as an
      argument
    Added fromArray and fromList methods to AnnotationLocation and made
      corresponding constructors private.

* checkers.quals
    added Javadocs and meta-annotations on annotation declarations where
      missing
    package Javadocs reference relevant HTML documentation

* checkers.nonnull
    various improvements to Javadocs
    package Javadocs reference relevant HTML documentation


Miscellaneous Changes

    improved documentation of ch examples
    Checker Framework build file now only attempts to compile .java files


Version 0.1.0 (1 May 2007)
--------------------------

Initial release.<|MERGE_RESOLUTION|>--- conflicted
+++ resolved
@@ -18,11 +18,9 @@
 
 Method `SourceChecker.getProperties` takes a third formal parameter `permitNonExisting`.
 
-<<<<<<< HEAD
 Method `TreeUtils.getMethodName()` returns a `String` rather than a `Name`.
-=======
+
 Removed CheckerDevelMain.
->>>>>>> 3eed8244
 
 **Closed issues:**
 
