Version 3.47.0 (October 1, 2024)
--------------------------------

**User-visible changes:**

**Implementation details:**

**Closed issues:**


Version 3.47.0 (September 3, 2024)
----------------------------------

**User-visible changes:**

The Checker Framework runs under JDK 22 -- that is, it runs on a version 22 JVM.
The Checker Framework runs under JDK 23 -- that is, it runs on a version 23 JVM.

The Optional Checker no longer supports the `@OptionalBottom` annotation.

Aggregate Checkers now interleave error messages so that all errors about a line of code apear
together.

**Implementation details:**

<<<<<<< HEAD
Renamed `AggreateChecker#getSupportedCheckers` to `getImmediateSubcheckerClasses`.
=======
Removed annotations:
  * `@OptionalBottom`
>>>>>>> cf8eef33

**Closed issues:**

#6510, #6704, #6743, #6749, #6760, #6761.


Version 3.46.0 (August 1, 2024)
-----------------------------

**User-visible changes:**

Renamed `@EnsuresCalledMethodsVarArgs`to `@EnsuresCalledMethodsVarargs`.

**Closed issues:**

#4923, #6420, #6469, #6652, #6664.


Version 3.45.0 (July 1, 2024)
-----------------------------

**Implementation details:**

Added a `Tree` argument to `AnnotatedTypes.adaptParameters()`

Deprecated methods:
 * `TreeUtils.isVarArgs()` => `isVarargsCall()`
 * `TreeUtils.isVarArgMethodCall()` => `isVarargsCall()`

**Closed issues:**

#152, #5575, #6630, #6641, #6648, #6676.


Version 3.44.0 (June 3, 2024)
-----------------------------

**Implementation details:**

Removed methods:
 * `AbstractAnalysis.readFromStore()`:  use `Map.get()`

Renamed methods:
 * `CFAbstractStore.methodValues()` => `methodCallExpressions()`
 * `AbstractCFGVisualizer.format()` => `escapeString()`

Renamed fields:
 * `AnalysisResult.stores` => `inputs`

Deprecated methods:
 * `AbstractAnalysis.getContainingMethod()` => `getEnclosingMethod()`
 * `AbstractAnalysis.getContainingClass()` => `getEnclosingMethod()`
 * `ControlFlowGraph.getContainingMethod()` => `getEnclosingMethod()`
 * `ControlFlowGraph.getContainingClass()` => `getEnclosingClass()`
 * `JavaExpression.isUnassignableByOtherCode()` => `isAssignableByOtherCode()`
 * `JavaExpression.isUnmodifiableByOtherCode()` => `isModifiableByOtherCode()`

`BaseTypeVisitor#visitMethod(MethodTree, Void)` is now `final`.
Subclasses should override `BaseTypeVisitor#processMethodTree(MethodTree)`.

**Closed issues:**

#802, #2676, #2780, #2926, #3378, #3612, #3764, #4007, #4964, #5070, #5176,
#5237, #5541, #6046, #6382, #6388, #6566, #6568, #6570, #6576, #6577, #6631,
#6635, #6636, #6644.


Version 3.43.0 (May 1, 2024)
----------------------------

**User-visible changes:**

Method, constructor, lambda, and method reference type inference has been
greatly improved.  The `-AconservativeUninferredTypeArguments` option is
no longer necessary and has been removed.

Renamed command-line arguments:
 * `-AskipDirs` has been renamed to `-AskipFiles`.
   `-AskipDirs` will continue to work for the time being.

New command-line arguments:
 * `-AonlyFiles` complements `-AskipFiles`

A specialized inference algorithm for the Resource Leak Checker runs
automatically as part of whole-program inference.

**Implementation details:**

Deprecated `ObjectCreationNode#getConstructor` in favor of new
`ObjectCreationNode#getTypeToInstantiate()`.

Renamed `AbstractCFGVisualizer.visualizeBlockHelper()` to
`visualizeBlockWithSeparator()`.

Moved methods from `TreeUtils` to subclasses of `TreeUtilsAfterJava11`:
 * isConstantCaseLabelTree
 * isDefaultCaseLabelTree
 * isPatternCaseLabelTree

Renamed `BaseTypeVisitor.checkForPolymorphicQualifiers()` to
`warnInvalidPolymorphicQualifier()`.

**Closed issues:**

#979, #4559, #4593, #5058, #5734, #5781, #6071, #6093, #6239, #6297, #6317,
#6322, #6346, #6373, #6376, #6378, #6379, #6380, #6389, #6393, #6396, #6402,
#6406, #6407, #6417, #6421, #6430, #6433, #6438, #6442, #6473, #6480, #6507,
#6531, #6535.


Version 3.42.0 (December 15, 2023)
----------------------------------

**User-visible changes:**

Method annotation `@AssertMethod` indicates that a method checks a value and
possibly throws an assertion.  Using it can make flow-sensitive type refinement
more effective.

In `org.checkerframework.common.util.debug`, renamed `EmptyProcessor` to `DoNothingProcessor`.
Removed `org.checkerframework.common.util.report.DoNothingChecker`; use `DoNothingProcessor`.
Moved `ReportChecker` from `org.checkerframework.common.util.report` to `org.checkerframework.common.util.count.report`.


Version 3.41.0 (December 4, 2023)
---------------------------------

**User-visible changes:**

New command-line options:
 * `-AassumePureGetters` Unsoundly assume that every getter method is pure

**Implementation details:**

Added method `isDeterministic()` to the `AnnotationProvider` interface.

`CFAbstractValue#leastUpperBound` and `CFAbstractValue#widenUpperBound` are now
final.  Subclasses should override method `CFAbstractValue#upperBound(V,
TypeMirror, boolean)` instead.

**Closed issues:**

#1497, #3345, #6037, #6204, #6276, #6282, #6290, #6296, #6319, #6327.


Version 3.40.0 (November 1, 2023)
---------------------------------

**User-visible changes:**

Optional Checker:  `checker-util.jar` defines `OptionalUtil.castPresent()` for
suppressing false positive warnings from the Optional Checker.

**Closed issues:**

#4947, #6179, #6215, #6218, #6222, #6247, #6259, #6260.


Version 3.39.0 (October 2, 2023)
--------------------------------

**User-visible changes:**

The Checker Framework runs on a version 21 JVM.
It does not yet soundly check all new Java 21 language features, but it does not
crash when compiling them.

**Implementation details:**

Dataflow supports all the new Java 21 language features.
 * A new node, `DeconstructorPatternNode`, was added, so any implementation of
   `NodeVisitor` must be updated.
 * Method `InstanceOfNode.getBindingVariable()` is deprecated; use
   `getPatternNode()` or `getBindingVariables()` instead.

WPI uses 1-based indexing for formal parameters and arguments.

**Closed issues:**

#5911, #5967, #6155, #6173, #6201.


Version 3.38.0 (September 1, 2023)
----------------------------------

**User-visible changes:**

Eliminated the `@SignedPositiveFromUnsigned` annotation, which users were
advised against using.

**Implementation details:**

Renamed `SourceChecker.processArg()' to `processErrorMessageArg()`.

**Closed issues:**

#2156, #5672, #6110, #6111, #6116, #6125, #6129, #6136.


Version 3.37.0 (August 1, 2023)
-------------------------------

**User-visible changes:**

Removed support for deprecated option `-AuseDefaultsForUncheckedCode`.

The Signedness Checker no longer allows (nor needs) `@UnknownSignedness`
to be written on a non-integral type.

**Implementation details:**

`QualifierHierarchy`:
 * The constructor takes an `AnnotatedTypeFactory`.
 * Changes to `isSubtype()`:
    * `isSubtype()` has been renamed to `isSubypeQualifiers()` and made protected.
      Clients that are not in a qualifier hierarchy should call `isSubtypeShallow()`
      or, rarely, new method `isSubtypeQualifiersOnly()`.
    * New public method `isSubtypeShallow()' that takes two more arguments than
      `isSubypeQualifiers()`.
 * Similar changes to `greatestLowerBound()` and `leastUpperBound()`.

**Closed issues:**

#6076, #6077, #6078, #6098, #6100, #6104, #6113.


Version 3.36.0 (July 3, 2023)
-----------------------------

**User-visible changes:**

The Initialization Checker issues a `cast.unsafe` warning instead of an
`initialization.cast` error.

The Resource Leak Checker now issues a `required.method.not.known` error
when an expression with type `@MustCallUnknown` has a must-call obligation
(e.g., because it is a parameter annotated as `@Owning`).

The Resource Leak Checker's default MustCall type for type variables has been
changed from `@MustCallUnknown` to `@MustCall({})`.  This change reduces the
number of false positive warnings in code that uses type variables but not
resources.  However, it makes some code that uses type variables and resources
unverifiable with any annotation.

**Implementation details:**

Deprecated `ElementUtils.getSimpleNameOrDescription()` in favor of `getSimpleDescription()`.

Renamed methods in `AnnotatedTypeMirror`.
The old versions are deprecated.  Because the `*PrimaryAnnotation*` methods
might not return an annotation of a type variable or wildcard, it is better to
call `getEffectiveAnnotation*` or `hasEffectiveAnnotation*` instead.
 * `clearAnnotations*()` => `clearPrimaryAnnotations()`
 * `getAnnotation*()` => `getPrimaryAnnotation*()`.
 * `hasAnnotation*()` => `hasPrimaryAnnotation()`.
 * `removeAnnotation*()` => `removePrimaryAnnotation*()`.
 * `isAnnotatedInHierarchy()` => `hasPrimaryAnnotationInHierarchy()`
 * `removeNonTopAnnotationInHierarchy()` should not be used.

Dataflow Framework:
 * New `ExpressionStatementNode` marks an expression that is used as a statement.
 * Removed class `StringConcatenateAssignmentNode`, which is now desugared.

`GenericAnnotatedTypeFactory`:
 * Renamed `getTypeFactoryOfSubchecker()` to `getTypeFactoryOfSubcheckerOrNull`.
 * Added new `getTypeFactoryOfSubchecker()` that never returns null.

Return types changed:
 * `GenericAnnotatedTypeFactory.getFinalLocalValues()` return type changed to
   `Map`, though the returned value is still a `HashMap`.
 * `BaseTypeChecker.getImmediateSubcheckerClasses()` return type changed to
   `Set`, though the returned value is still a `LinkedHashSet`.

Renamed methods in `CFAbstractValue`:
 * `combineOneAnnotation()` => `combineAnnotationWithTypeVar()`
 * `combineNoAnnotations()` => `combineTwoTypeVars()`

**Closed issues:**
#5908, #5936, #5971, #6019, #6025, #6028, #6030, #6039, #6053, #6060, #6069.


Version 3.35.0 (June 1, 2023)
------------------------------

**User-visible changes:**

The Checker Framework no longer issues `type.checking.not.run` errors.
This reduces clutter in the output.

Signedness Checker:
 * The receiver type of `Object.hashCode()` is now `@UnknownSignedness`.

**Implementation details:**

Instead of overriding `isRelevant()`, a type factory implementation should
override `isRelevantImpl()`.  Clients should continue to call `isRelevant()`;
never call `isRelevantImpl()` except as `super.isRelevantImpl()`.

Methods that now return a `boolean` rather than `void`:
 * `commonAssignmentCheck()`
 * `checkArrayInitialization()`
 * `checkLock()`
 * `checkLockOfThisOrTree()`
 * `ensureExpressionIsEffectivelyFinal()`

Methods that now return `AnnotationMirrorSet` instead of `Set<? extends AnnotationMirror>`:
 * `getTopAnnotations()`
 * `getBottomAnnotations()`
 * `getDefaultTypeDeclarationBounds()`
 * `getExceptionParameterLowerBoundAnnotations()`

Renamed `BaseTypeVisitor.checkExtendsImplements()` to `checkExtendsAndImplements()`.

Class `FieldInvariants`:
 * constructor now takes an `AnnotatedTypeFactory`
 * `isSuperInvariant()` has been renamed to `isStrongerThan()` and
   no longer takes an `AnnotatedTypeFactory`

`CFAbstractValue.validateSet()` takes a type factory rather than a `QualifierHierarchy`.

Removed methods that have been deprecated for over two years.

**Closed issues:**

#4170, #5722, #5777, #5807, #5821, #5826, #5829, #5837, #5930.


Version 3.34.0 (May 2, 2023)
------------------------------

**User-visible changes:**

The Checker Framework runs under JDK 20 -- that is, it runs on a version 20 JVM.

Explicit lambda parameters are defaulted the same as method parameters.  For
example, in `(String s) -> {...}` the type of `s` is `@NonNull String`.

**Implementation details:**

Renamings in `AnnotatedTypeFactory`:
 * `prepareCompilationUnitForWriting()` => `wpiPrepareCompilationUnitForWriting()`
 * `prepareClassForWriting()` => `wpiPrepareClassForWriting()`
 * `prepareMethodForWriting()` => `wpiPrepareMethodForWriting()`
   and changed its signature by adding two formal parameters

**Closed issues:**
#803, #5739, #5749, #5767, #5781, #5787.


Version 3.33.0 (April 3, 2023)
------------------------------

**User-visible changes:**

The new command-line argument `-AwarnRedundantAnnotations` warns about redundant
annotations.  With this flag, a warning is issued if an explicitly written
annotation on a type is the same as the default annotation.  This feature does
not warn about all redundant annotations, only some.

The Value Checker is cognizant of signedness annotations.  This eliminates some
false positive warnings.

**Implementation details:**

The Checker Framework no longer builds under JDK 8.
However, you can still run the Checker Framework under JDK 8.

**Closed issues:**

#3785, #5436, #5708, #5717, #5720, #5721, #5727, #5732.


Version 3.32.0 (March 2, 2023)
------------------------------

**User-visible changes:**

Fixed a bug in the Nullness Checker where a call to a side-effecting method did
not make some formal parameters possibly-null.  The Nullness Checker is likely
to issue more warnings for your code.  For ways to eliminate the new warnings,
see <https://checkerframework.org/manual/#type-refinement-side-effects>.

If you supply the `-AinvocationPreservesArgumentNullness` command-line
option, the Nullness Checker unsoundly assumes that arguments passed to
non-null parameters in an invocation remain non-null after the invocation.
This assumption is unsound in general, but it holds for most code.

**Implementation details:**

Moved `TreeUtils.isAutoGeneratedRecordMember(Element)` to `ElementUtils`.

Renamed `TreeUtils.instanceOfGetPattern()` to `TreeUtils.instanceOfTreeGetPattern()`.

Deprecated `AnnotatedTypes#isExplicitlySuperBounded` and `AnnotatedTypes#isExplicitlyExtendsBounded`
because they are duplicates of `#hasExplicitSuperBound` and `#hasExplicitExtendsBound`.


Version 3.31.0 (February 17, 2023)
------------------------------

**User-visible changes:**

Command-line argument `-AshowPrefixInWarningMessages` puts the checker name
on the first line of each warning and error message.

Signedness Checker changes:
 * Cast expressions are not subject to type refinement.  When a programmer
   writes a cast such as `(@Signed int) 2`, it is not refined to
   `@SignednessGlb` and cannot be used in an unsigned context.
 * When incompatible arguments are passed to `@PolySigned` formal parameters,
   the error is expressed in terms of `@SignednessBottom` rather than the
   greatest lower bound of the argument types.

**Implementation details:**

Moved `AnnotationMirrorSet` and `AnnotationMirrorMap` from
`org.checkerframework.framework.util` to `org.checkerframework.javacutil`.
Changed uses of `Set<AnnotationMirror>` to `AnnotationMirrorSet` including in APIs.
Removed methods from AnnotationUtils that are no longer useful:
`createAnnotationMap`, `createAnnotationSet`, `createUnmodifiableAnnotationSet`.

**Closed issues:**

#5597.


Version 3.30.0 (February 2, 2023)
---------------------------------

**Implementation details:**

`getQualifierKind()` throws an exception rather than returning null.

Renamed Gradle task `copyJarsToDist` to `assembleForJavac`.

**Closed issues:**

#5402, #5486, #5489, #5519, #5524, #5526.


Version 3.29.0 (January 5, 2023)
--------------------------------

**User-visible changes:**

Dropped support for `-ApermitUnsupportedJdkVersion` command-line argument.
You can now run the Checker Framework under any JDK version, without a warning.

Pass `-Astubs=permit-nullness-assertion-exception.astub` to not be warned about null
pointer exceptions within nullness assertion methods like `Objects.requireNonNull`.

Pass `-Astubs=sometimes-nullable.astub` to unsoundly permit passing null to
calls if null is sometimes but not always permitted.

**Closed issues:**

#5412, #5431, #5435, #5438, #5447, #5450, #5453, #5471, #5472, #5487.


Version 3.28.0 (December 1, 2022)
---------------------------------

**User-visible changes:**

The Checker Framework runs under JDK 19 -- that is, it runs on a version 19 JVM.

**Implementation details:**

Renamed `TryFinallyScopeCell` to `LabelCell`.

Renamed `TreeUtils.isEnumSuper` to `isEnumSuperCall`.

**Closed issues:**

#5390, #5399, #5390.


Version 3.27.0 (November 1, 2022)
---------------------------------

**User-visible changes:**

The Constant Value Checker supports new annotation `@DoesNotMatchRegex`.

**Closed issues:**

#5238, #5360, #5362, #5387.


Version 3.26.0 (October 3, 2022)
--------------------------------

**User-visible changes:**

The Checker Framework runs under JDK 18 -- that is, it runs on a version 18 JVM.
(It worked before, but gave a warning that it was not tested.)

Annotations are available for some new JDK 17 APIs (some of those
introduced since JDK 11).

Added `-AnoWarnMemoryConstraints` to change the "Memory constraints are impeding
performance; please increase max heap size" message from a warning to a note.

'unneeded.suppression' warnings can now themeselves be suppressed.

**Implementation details:**

Deprecated `TreeUtils.constructor()` in favor of `TreeUtils.elementFromUse()`.

Added method `isSideEffectFree()` to the `AnnotationProvider` interface.

Deprecated `CFAbstractStore.isSideEffectFree()` in favor of new method
`AnnotationProvider.isSideEffectFree()`.  Note the different contracts of
`PurityUtils.isSideEffectFree()` and `AnnotationProvider.isSideEffectFree()`.

Use `TreeUtils.elementFromDeclaration` and `TreeUtils.elementFromUse` in
preference to `TreeUtils.elementFromTree`, when possible.

For code formatting, use `./gradlew spotlessCheck` and `./gradlew spotlessApply`.
The `checkFormat` and `reformat` Gradle tasks have been removed.

Removed variable `BaseTypeVisitor.inferPurity`.

**Closed issues:**

#5081, #5159, #5245, #5302, #5319, #5323.


Version 3.25.0 (September 1, 2022)
----------------------------------

**User-visible changes:**

Make `mustcall.not.inheritable` a warning rather than an error.

The Property File Checker, Internationalization Checker, and Compiler
Message Checker use `File.pathSeparator` to separate property file paths in
`-Apropfiles`, rather than ':'.

Added `DoNothingChecker` that does nothing.

**Closed issues:**

#5216, #5240, #5256, #5273.


Version 3.24.0 (August 3, 2022)
-------------------------------

**User-visible changes:**

Performance improvements.

Minor bug fixes and enhancements.

**Implementation details:**

Prefer `SystemUtil.jreVersion` to `SystemUtil.getJreVersion()`.

**Closed issues:**

#5200, #5216.


Version 3.23.0 (July 11, 2022)
------------------------------

**User-visible changes:**

By default, command-line argument `-AstubWarnIfNotFound` is treated as true
for stub files provided on the command line and false for built-in stub
files.  Use `-AstubWarnIfNotFound` to enable it for all stub files, and use
new `-AstubNoWarnIfNotFound` to disable it for all stub files.

New command-line argument `-ApermitStaticOwning` suppresses Resource Leak
Checker warnings related to static owning fields.

New command-line argument `-ApermitInitializationLeak` suppresses Resource Leak
Checker warnings related to field initialization.

**Closed issues:**

#4855, #5151, #5166, #5172, #5175, #5181, #5189.


Version 3.22.2 (June 14, 2022)
------------------------------

**Implementation details:**

Expose CFG APIs to allow inserting jumps and throws.


Version 3.22.1 (June 1, 2022)
-----------------------------

**Closed issues:**
#58, #5136, #5138, #5142, #5143.


Version 3.22.0 (May 2, 2022)
----------------------------

**User-visible changes:**

The Signedness Checker now checks calls to `equals()` as well as to `==`.  When
two formal parameter types are annotated with @PolySigned, the two arguments at
a call site must have the same signedness type annotation. (This differs from
the standard rule for polymorphic qualifiers.)

**Implementation details:**

When passed a NewClassTree that creates an anonymous constructor,
AnnotatedTypeFactory#constructorFormUse now returns the type of the anonymous
constructor rather than the type of the super constructor invoked in the
anonymous classes constructor.  If the super constructor has explicit
annotations, they are copied to the anonymous classes constructor.

**Closed issues:**
#5113.


Version 3.21.4 (April 1, 2022)
------------------------------

**Closed issues:**
#5086.


Version 3.21.3 (March 1, 2022)
------------------------------

**Closed issues:**
#2847, #4965, #5039, #5042, #5047.


Version 3.21.2 (February 1, 2022)
---------------------------------

**User-visible changes:**

The `wpi.sh` script supports non-standard names for build system compile targets
via the new `-c` command-line option.

The Checker Framework now more precisely computes and checks the type of the
pattern variable in a pattern match instanceof.

**Implementation details:**

Deprecated CFGLambda.getMethod{Name} in favor of getEnclosingMethod{Name}.

**Closed issues:**
#4615, #4993, #5006, #5007, #5008, #5013, #5016, #5021.


Version 3.21.1 (January 7, 2022)
--------------------------------

**User-visible changes:**

The Checker Framework Gradle Plugin now works incrementally:  if you change just
one source file, then Gradle will recompile just that file rather than all
files.

**Closed issues:**
#2401, #4994, #4995, #4996.


Version 3.21.0 (December 17, 2021)
----------------------------------

**User-visible changes:**

The Checker Framework now more precisely computes the type of a switch expression.

**Implementation details:**

The Dataflow Framework now analyzes switch expressions and switch statements
that use the new `->` case syntax. To do so, a new node, SwitchExpressionNode,
was added.

**Closed issues:**
#2373, #4934, #4977, #4979, #4987.


Version 3.20.0 (December 6, 2021)
---------------------------------

**User-visible changes:**

The Checker Framework now runs on code that contains switch expressions and
switch statements that use the new `->` case syntax, but treats them
conservatively. A future version will improve precision.

**Implementation details:**

The Dataflow Framework can be run on code that contains switch expressions and
switch statements that use the new `->` case syntax, but it does not yet
analyze the cases in a switch expression and it treats `->` as `:`. A future
version will do so.

Removed methods and classes that have been deprecated for more than one year:
 * Old way of constructing qualifier hierarchies
 * `@SuppressWarningsKeys`
 * `RegularBlock.getContents()`
 * `TestUtilities.testBooleanProperty()`
 * `CFAbstractTransfer.getValueWithSameAnnotations()`

**Closed issues:**
#4911, #4948, #4965.


Version 3.19.0 (November 1, 2021)
---------------------------------

**User-visible changes:**

The Checker Framework runs under JDK 17 -- that is, it runs on a version 17 JVM.
The Checker Framework also continues to run under JDK 8 and JDK 11.  New
command-line argument `-ApermitUnsupportedJdkVersion` lets you run the Checker
Framework on any JDK (version 8 or greater) without a warning about an
unsupported JDK version.  The Checker Framework does not yet run on code that
contains switch expressions.

**Implementation details:**

Removed `org.checkerframework.framework.type.VisitorState`
Removed `AnnotatedTypeFactory#postTypeVarSubstitution`

Deprecated methods in AnnotatedTypeFactory:
* `getCurrentClassTree`
* `getCurrentMethodReceiver`

**Closed issues:**
#4932, #4924, #4908, #3014.


Version 3.18.1 (October 4, 2021)
--------------------------------

**Closed issues:**
#4902 and #4903.


Version 3.18.0 (September 1, 2021)
----------------------------------

**User-visible changes:**

Java records are type-checked.  Thanks to Neil Brown.

**Closed issues:**
#4838, #4843, #4852, #4853, #4861, #4876, #4877, #4878, #4878, #4889, #4889.


Version 3.17.0 (August 3, 2021)
-------------------------------

**User-visible changes:**

`-Ainfer` can now infer postcondition annotations that reference formal parameters
(e.g. `"#1"`, `"#2"`) and the receiver (`"this"`).

**Implementation details:**

Method renamings and signature changes (old methods are removed) in `GenericAnnotatedTypeFactory`:
* `getPreconditionAnnotation(VariableElement, AnnotatedTypeMirror)` => `getPreconditionAnnotations(String, AnnotatedTypeMirror, AnnotatedTypeMirror)`
* `getPostconditionAnnotation(VariableElement, AnnotatedTypeMirror, List<AnnotationMirror>)` => `getPostconditionAnnotations(String, AnnotatedTypeMirror, AnnotatedTypeMirror, List<AnnotationMirror>)`
* `getPreOrPostconditionAnnotation(VariableElement, AnnotatedTypeMirror, Analysis.BeforeOrAfter, List<AnnotationMirror>)` => `getPreOrPostconditionAnnotations(String, AnnotatedTypeMirror, AnnotatedTypeMirror, Analysis.BeforeOrAfter, List<AnnotationMirror>)`
* `requiresOrEnsuresQualifierAnno(VariableElement, AnnotationMirror, Analysis.BeforeOrAfter)` => `createRequiresOrEnsuresQualifier(String, AnnotationMirror, AnnotatedTypeMirror, Analysis.BeforeOrAfter, List<AnnotationMirror>)`

Method renamings and signature changes (old method is removed) in `WholeProgramInferenceStorage`:
* `getPreOrPostconditionsForField(Analysis.BeforeOrAfter, ExecutableElement, VariableElement, AnnotatedTypeFactory)` =>  `getPreOrPostconditions(Analysis.BeforeOrAfter, ExecutableElement, String, AnnotatedTypeMirror, AnnotatedTypeFactory)`

Method renamings:
 * `CFAbstractAnalysis.getFieldValues` => `getFieldInitialValues`

The following methods no longer take a `fieldValues` parameter:
 * `GenericAnnotatedTypeFactory#createFlowAnalysis`
 * `CFAnalysis` construtor
 * `CFAbstractAnalysis#performAnalysis`
 * `CFAbstractAnalysis` constructors

**Closed issues:**
#4685, #4689, #4785, #4805, #4806, #4815, #4829, #4849.


Version 3.16.0 (July 13, 2021)
------------------------------

**User-visible changes:**

You can run the Checker Framework on a JDK 16 JVM.  You can pass the `--release
16` command-line argument to the compiler.  You may need to add additional
command-line options, such as `--add-opens`; see the Checker Framework manual.
New syntax, such as records and switch expressions, is not yet supported or
type-checked; that will be added in a future release.  Thanks to Neil Brown for
the JDK 16 support.

The Lock Checker supports a new type, `@NewObject`, for the result of a
constructor invocation.

The `-Ainfer` command-line argument now outputs purity annotations even if
neither `-AsuggestPureMethods` nor `-AcheckPurityAnnotations` is supplied
on the command line.

**Implementation details:**

Method renamings (the old methods remain but are deprecated):
 * `AnnotationFileElementTypes.getDeclAnnotation` => `getDeclAnnotations`

Method renamings (the old methods were removed):
 * `AnnotatedTypeMirror.clearAnnotations => `clearPrimaryAnnotations`

Method renamings in `DefaultTypeHierarchy` (the old methods were removed):
 * `visitIntersectionSupertype` => `visitIntersectionSupertype`
 * `visitIntersectionSubtype` => `visitIntersection_Type`
 * `visitUnionSubtype` => `visitUnion_Type`
 * `visitTypevarSubtype` => `visitTypevar_Type`
 * `visitTypevarSupertype` => `visitType_Typevar`
 * `visitWildcardSubtype` => `visitWildcard_Type`
 * `visitWildcardSupertype` => `visitType_Wildcard`

Method renamings in `AnnotatedTypes` (the old methods were removed):
 * `expandVarArgs` => `expandVarArgsParameters`
 * `expandVarArgsFromTypes` => `expandVarArgsParametersFromTypes`

**Closed issues:**
#3013, #3754, #3791, #3845, #4523, #4767.

Version 3.15.0 (June 18, 2021)
----------------------------

**User-visible changes:**

The Resource Leak Checker ensures that certain methods are called on an
object before it is de-allocated. By default, it enforces that `close()` is
called on any expression whose compile-time type implements `java.io.Closeable`.

**Implementation details:**

Method renamings (the old methods remain but are deprecated):
 * `AnnotatedDeclaredType#wasRaw` => `isUnderlyingTypeRaw`
 * `AnnotatedDeclaredType#setWasRaw` => `setIsUnderlyingTypeRaw`

**Closed issues:**
#4549, #4646, #4684, and #4699.


Version 3.14.0 (June 1, 2021)
----------------------------

**User-visible changes:**

The Units Checker supports new qualifiers (thanks to Rene Kraneis):
 * `@Volume`, `@m3`, `@mm3`, `@km3`
 * `@Force`, `@N`, `@kN`
 * `@t` (metric ton, a unit of mass)

Stub files can now override declaration annotations in the annotated JDK.
Previously, stub files only overrode type annotations in the annotated JDK.

Command-line argument `-AstubWarnIfNotFound` is treated as true for stub
files provided on the command line.

**Implementation details:**

Method `SourceChecker.getProperties` takes a third formal parameter `permitNonExisting`.

Method `TreeUtils.getMethodName()` returns a `String` rather than a `Name`.

Removed CheckerDevelMain.

**Closed issues:**
#3993, #4116, #4586, #4598, #4612, #4614.


Version 3.13.0 (May 3, 2021)
----------------------------

**Survey:**

If you use the Checker Framework, please answer a 3-question survey about what
version of Java you use.  It will take less than 1 minute to complete.  Please
answer it at
<https://docs.google.com/forms/d/1Bbt34c_3nDItHsBnmEfumoyrR-Zxhvo3VTHucXwfMcQ>.
Thanks!

**User-visible changes:**

Command-line argument -AassumeKeyFor makes the Nullness Checker and Map Key
Checker unsoundly assume that the argument to `Map.get` is a key for the
receiver map.

Warning message keys are shorter.  This reduces clutter in error messages and in
`@SuppressWarnings` annotations.  Most ".type.invalid", ".type.incompatible",
".invalid", and ".not.satisfied" suffixes and "type.invalid." prefixes have been
removed, and most ".invalid." substrings have been changed to ".".

The Checker Framework no longer crashes on code that contains binding
variables (introduced in Java 14 for `instanceof` pattern matching), and
such variables are reflected in the control flow graph (CFG).  Thanks to
Chris Day for this change.  However, note that the Checker Framework only
has full support for Java 8 and Java 11.

New command-line argument `-AstubWarnNote` makes stub file warnings notes
rather than warnings.

Removed the StubGenerator section from the manual, because changes in JDK 11
have broken the StubGenerator program.

**Implementation details:**

Method renamings:
 * `DependentTypesHelper.atReturnType` => `atMethodBody`

**Closed issues:**
#1268, #3039, #4410, #4550, #4558, #4563, #4566, #4567, #4571, #4584, #4591,
#4594, #4600.


Version 3.12.0 (April 1, 2021)
------------------------------

**User-visible changes:**

New FAQ item "How should I annotate code that uses generics?" gives
examples of annotations on type variables, together with their meaning.

`-Ainfer=ajava` uses ajava files (rather than jaif files or stub files)
internally during whole-program inference.

The Optional Checker supports a new annotation `@OptionalBottom` that
stands for (only) the `null` value.

The `value` element/argument to `@EnumVal` is now required.  Previously it
defaulted to an empty array.

**Implementation details:**

A precondition or normal postcondition annotation's `value` element must have
type `String[]`, not `String`.  A conditional postcondition annotation's
`expression` element must have type `String[]`, not `String`.  These changes
will not affect users (any programmer-written annotation that was legal before
will still be legal), but it may affect checker implementations.

`JavaExpressionParseUtil`:
`JavaExpressionParseUtil#parse` no longer viewpoint-adapts Java expressions. It
just converts the expression `String` to a `JavaExpression`.  To that end,
`JavaExpressionParseUtil.JavaExpressionContext` has been removed and
`JavaExpressionParseUtil#parse` no longer takes a context object.  Most calls to
`JavaExpressionParseUtil#parse` should be replaced with a call to one of the
methods in `StringToJavaExpressions`.

Renamed `AnnotatedTypeComparer` to `DoubleAnnotatedTypeScanner`. In the new
class, the method `compare` was renamed `defaultAction`. The method `combineRs`
was replaced by `reduce`.

Removed methods:
 * `AnnotationUtils.getElementValueArrayOrSingleton`
 * `DependentTypesHelper.standardizeNewClassTree`: use `atExpression` instead
 * `DependentTypesHelper.standardizeString`: override one of the methods
   explained in the Javadoc of `convertAnnotationMirror`

Method renamings:
 * `DefaultQualifierForUseTypeAnnotator.getSupportAnnosFromDefaultQualifierForUses` => `getDefaultQualifierForUses`
 * In `DependentTypesHelper`:
    * `check*` => `check*ForErrorExpressions`
    * `viewpointAdaptConstructor` => `atConstructorInvocation`
    * `viewpointAdaptMethod` => `atMethodInvocation`
    * `viewpointAdaptTypeVariableBounds` => `atParameterizedTypeUse`
    * `standardizeClass` =>  `atTypeDecl`
    * `standardizeExpression` => `atExpression`
    * `standardizeFieldAccess` => `atFieldAccess`
    * `standardizeReturnType` => `atReturnType`
    * `standardizeVariable` => `atVariableDeclaration`

Deprecated some overloads in `AnnotationUtils` that take a `CharSequence`
(use an overload that takes an `ExecutablElement`):
 * `getElementValueArray`
 * `getElementValueClassName`
 * `getElementValueClassNames`
 * `getElementValueEnumArray`
 * `getElementValueEnum`
 * `getElementValue`
 * `getElementValuesWithDefaults`

Deprecated methods in `AnnotationUtils`:
 * `areSameByClass`: use `areSameByName`
 * `getElementValuesWithDefaults`: use a `getElementValue*` method

Removed deprecated `PluginUtil` class.

**Closed issues:**
#1376, #3740, #3970, #4041, #4254, #4346, #4355, #4358, #4372, #4381, #4384,
#4417, #4449, #4452, #4480.


Version 3.11.0 (March 1, 2021)
------------------------------

**User-visible changes:**

In a stub file for a class C, you may write a declaration for a method that is
inherited by C but not defined by it.  Previously, such stub declarations were
ignored.  For more information, see the manual's documentation of "fake
overrides".

Nullness Checker error message key changes:
 * `known.nonnull` => `nulltest.redundant`
 * `initialization.static.fields.uninitialized` => `initialization.static.field.uninitialized`,
   and it is now issued on the field rather than on the class
 * new `initialization.field.uninitialized` is issued on the field instead of
   `initialization.fields.uninitialized` on the class, if there is no
   explicitly-written constructor.

Signature Checker supports two new type qualifiers:
 * `@CanonicalNameAndBinaryName`
 * `@CanonicalNameOrPrimitiveType`

**Implementation details:**

You can make a variable's default type depend on its name, or a method
return type default depend on the method's name.  To support this feature,
`@DefaultFor` has new elements `names` and `namesExceptions`.

Changes to protected fields in `OverrideChecker`:
 * Removed `overriderMeth`, `overriderTyp`, `overriddenMeth`, `overriddenTyp`
 * Renamed `methodReference` => `isMethodReference`
 * Renamed `overridingType` => `overriderType`
 * Renamed `overridingReturnType` => `overriderReturnType`

Changes to JavaExpression parsing:
 * The signatures of these methods changed; see Javadoc.
    * `JavaExpressionParseUtil#parse`
    * `DependentTypesHelper#standardizeString`
 * These methods moved:
    * `GenericAnnotatedTypeFactory#standardizeAnnotationFromContract` => `DependentTypesHelper`
    * `JavaExpressionParseUtil#fromVariableTree` => `JavaExpression`

Changes to JavaExpressionContext:
 * New method JavaExpressionContext#buildContextForMethodDeclaration(MethodTree, SourceChecker)
   replaces all overloads of buildContextForMethodDeclaration.

Parsing a Java expression no longer requires the formal parameters
`AnnotationProvider provider` or `boolean allowNonDeterministic`.  Methods
in `JavaExpression` with simplified signatures include
 * `fromArrayAccess`
 * `fromNodeFieldAccess`
 * `fromNode`
 * `fromTree`
 * `getParametersOfEnclosingMethod`
 * `getReceiver`

`CFAbstractStore.insertValue` does nothing if passed a nondeterministic
expression.  Use new method `CFAbstractStore.insertValuePermitNondeterministic`
to map a nondeterministic expression to a value.

**Closed issues:**
#862, #3631, #3991, #4031, #4206, #4207, #4226, #4231, #4248, #4263, #4265,
#4279, #4286, #4289.


Version 3.10.0 (February 1, 2021)
---------------------------------

**User-visible changes:**

Moved utility classes from `checker-qual.jar` to the new `checker-util.jar`.
Also, added `util` to the end of all the packages of the utility classes.

In Maven Central, `checker.jar` no longer contains duplicates of qualifiers in
`checker-qual.jar`, but rather uses a Maven dependency. A fat jar file with all
the dependencies (like the old `checker.jar`) is available in Maven Central with
the classifier "all".

When supplying the `-Ainfer=...` command-line argument, you must also supply `-Awarns`.

Replaced several error message keys:
 * `contracts.precondition.expression.parameter.name`
 * `contracts.postcondition.expression.parameter.name`
 * `contracts.conditional.postcondition.expression.parameter.name`
 * `method.declaration.expression.parameter.name`
by new message keys:
 * `expression.parameter.name`
 * `expression.parameter.name.shadows.field`

**Implementation details:**

Deprecated `ElementUtils.enclosingClass`; use `ElementUtils.enclosingTypeElement`.

Removed classes (use `SourceChecker` instead):
 * `BaseTypeContext`
 * `CFContext`
 * `BaseContext`

Removed methods:
 * `SourceChecker.getContext()`: it returned the receiver
 * `SourceChecker.getChecker()`: it returned the receiver
 * `AnnotatedTypeFactory.getContext()`: use `getChecker()`
 * methods on `TreePath`s from class 'TreeUtils`; use the versions in `TreePathUtil`.

Moved class:
 * org.checkerframework.framework.util.PurityUnqualified to
   org.checkerframework.framework.qual.PurityUnqualified

Renamed methods:
 * `AnnotatedTypeMirror.directSuperTypes` => `directSupertypes` (note
   capitalization) for consistency with `javax.lang.model.util.Types`
 * `AnnotatedTypeMirror.removeAnnotation(Class)` => `removeAnnotationByClass`
 * `MethodCall.getParameters` => `getArguments`
 * `MethodCall.containsSyntacticEqualParameter` => `containsSyntacticEqualArgument`
 * `ArrayAccess.getReceiver` => `getArray`

**Closed issues:**
#3325 , #3474.


Version 3.9.1 (January 13, 2021)
--------------------------------

**Implementation details:**

Copied methods on `TreePath`s from class 'TreeUtils` to new class `TreePathUtil`.
(The methods in TreePath will be deleted in the next release.)
 * `TreeUtils.enclosingClass` => `TreePathUtil.enclosingClass`
 * `TreeUtils.enclosingMethod` => `TreePathUtil.enclosingMethod`
 * `TreeUtils.enclosingMethodOrLambda` => `TreePathUtil.enclosingMethodOrLambda`
 * `TreeUtils.enclosingNonParen` => `TreePathUtil.enclosingNonParen`
 * `TreeUtils.enclosingOfClass` => `TreePathUtil.enclosingOfClass`
 * `TreeUtils.enclosingOfKind` => `TreePathUtil.enclosingOfKind`
 * `TreeUtils.enclosingTopLevelBlock` => `TreePathUtil.enclosingTopLevelBlock`
 * `TreeUtils.enclosingVariable` => `TreePathUtil.enclosingVariable`
 * `TreeUtils.getAssignmentContext` => `TreePathUtil.getAssignmentContext`
 * `TreeUtils.inConstructor` => `TreePathUtil.inConstructor`
 * `TreeUtils.isTreeInStaticScope` => `TreePathUtil.isTreeInStaticScope`
 * `TreeUtils.pathTillClass` => `TreePathUtil.pathTillClass`
 * `TreeUtils.pathTillOfKind` => `TreePathUtil.pathTillOfKind`

**Closed issues:**
#789, #3202, #4071, #4083, #4114, #4115.


Version 3.9.0 (January 4, 2021)
-------------------------------

**User-visible changes:**

New scripts `checker/bin/wpi.sh` and `checker/bin/wpi-many.sh` run whole-program
inference, without modifying the source code of the target programs.

The `-Ainfer` command-line argument now infers
 * method preconditions (`@RequiresQualifiers`, `@RequiresNonNull`)
 * method postconditions (`@EnsuresQualifiers`, `@EnsuresNonNull`)
 * `@MonotonicNonNull`

The Called Methods Checker supports the -AdisableReturnsReceiver command-line option.

The Format String Checker recognizes Error Prone's `@FormatMethod` annotation.

Use of `@SuppressWarnings("fbc")` to suppress initialization warnings is deprecated.

**Implementation details:**

Class renamings:
 * `StubParser` => `AnnotationFileParser`
 * `Receiver` => `JavaExpression`
   Also related class and method renamings, such as
    * `FlowExpressions.internalReprOf` => `JavaExpressions.fromNode`
 * In the Dataflow Framework:
    * `ThisLiteralNode` => `ThisNode`
    * `ExplicitThisLiteralNode` => `ExplicitThisNode`
    * `ImplicitThisLiteralNode` => `ImplicitThisNode`

Method deprecations:
 * Deprecated `AnnotatedTypeFactory.addAliasedAnnotation`; use `addAliasedTypeAnnotation`

**Closed issues:**
#765, #2452, #2953, #3377, #3496, #3499, #3826, #3956, #3971, #3974, #3994,
#4004, #4005, #4018, #4032, #4068, #4070.


Version 3.8.0 (December 1, 2020)
--------------------------------

**User-visible changes:**

The Initialized Fields Checker warns when a field is not initialized by a
constructor.  This is more general than the Initialization Checker, which
only checks that `@NonNull` fields are initialized.

The manual describes how to modify an sbt build file to run the Checker
Framework.

The -AwarnUnneededSuppressions command-line option warns only about
suppression strings that contain a checker name.

The -AwarnUnneededSuppressionsExceptions=REGEX command-line option
partially disables -AwarnUnneededSuppressions.  Most users don't need this.

**Implementation details:**

Added classes `SubtypeIsSubsetQualifierHierarchy` and
`SubtypeIsSupersetQualifierHierarchy`.

Moved the `contractsUtils` field from the visitor to the type factory.

Class renamings:
 * `ContractsUtils` => `ContractsFromMethod`

Method renamings:
 * `ElementUtils.getVerboseName` => `ElementUtils.getQualifiedName`
 * `ElementUtils.getSimpleName` => `ElementUtils.getSimpleSignature`

Field renamings:
 * `AnnotatedTypeMirror.actualType` => `AnnotatedTypeMirror.underlyingType`

Added a formal parameter to methods in `MostlyNoElementQualifierHierarchy`:
 * `leastUpperBoundWithElements`
 * `greatestLowerBoundWithElements`

Removed a formal parameter from methods in `BaseTypeVisitor`:
 * `checkPostcondition`
 * `checkConditionalPostcondition`

In `Analysis.runAnalysisFor()`, changed `boolean` parameter to enum `BeforeOrAfter`.

Removed `org.checkerframework.framework.util.AnnotatedTypes#getIteratedType`; use
`AnnotatedTypeFactory#getIterableElementType(ExpressionTree)` instead.

**Closed issues:**
#3287, #3390, #3681, #3839, #3850, #3851, #3862, #3871, #3884, #3888, #3908,
#3929, #3932, #3935.


Version 3.7.1 (November 2, 2020)
--------------------------------

**User-visible changes:**

The Constant Value Checker supports two new annotations: @EnumVal and @MatchesRegex.

The Nullness Checker supports annotation org.jspecify.annotations.NullnessUnspecified.

**Implementation details:**

AnnotatedIntersectionType#directSuperTypes now returns
List<? extends AnnotatedTypeMirror>.

The @RelevantJavaTypes annotation is now enforced:  a checker issues a warning
if the programmer writes a type annotation on a type that is not listed.

Deprecated CFAbstractTransfer.getValueWithSameAnnotations(), which is no
longer used.  Added new methods getWidenedValue() and getNarrowedValue().

Renamed TestUtilities.assertResultsAreValid() to TestUtilities.assertTestDidNotFail().

Renamed BaseTypeValidator.isValidType() to BaseTypeValidator.isValidStructurally().

New method BaseTypeVisitor#visitAnnotatedType(List, Tree) centralizes checking
of user-written type annotations, even when parsed in declaration locations.

**Closed issues:**
#868, #1908, #2075, #3349, #3362, #3569, #3614, #3637, #3709, #3710, #3711,
#3720, #3730, #3742, #3760, #3770, #3775, #3776, #3792, #3793, #3794, #3819,
#3831.


Version 3.7.0 (October 1, 2020)
-------------------------------

**User-visible changes:**

The new Called Methods Checker tracks methods that have definitely been
called on an object. It automatically supports detecting mis-uses of the
builder pattern in code that uses Lombok or AutoValue.

Accumulation analysis is now supported via a generic Accumulation Checker.
An accumulation analysis is a restricted form of typestate analysis that does
not require a precise alias analysis for soundness. The Called Methods Checker
is an accumulation analysis.

The Nullness Checker supports annotations
org.codehaus.commons.nullanalysis.NotNull,
org.codehaus.commons.nullanalysis.Nullable, and
org.jspecify.annotations.Nullable.

The Signature Checker supports annotations @CanonicalName and @CanonicalNameOrEmpty.
The Signature Checker treats jdk.jfr.Unsigned as an alias for its own @Unsigned annotation.

The shorthand syntax for the -processor command-line argument applies to
utility checkers, such as the Constant Value Checker.

**Implementation details:**

A checker implementation may override AnnotatedTypeFactory.getWidenedAnnotations
to provide special behavior for primitive widening conversions.

Deprecated org.checkerframework.framework.util.MultiGraphQualifierHierarchy and
org.checkerframework.framework.util.GraphQualifierHierarchy.  Removed
AnnotatedTypeFactory#createQualifierHierarchy(MultiGraphFactory) and
AnnotatedTypeFactory#createQualifierHierarchyFactory.  See Javadoc of
MultiGraphQualifierHierarchy for instructions on how to use the new classes and
methods.

Renamed methods:
 * NumberUtils.isFloatingPoint => TypesUtils.isFloatingPoint
 * NumberUtils.isIntegral => TypesUtils.isIntegralPrimitiveOrBoxed
 * NumberUtils.isPrimitiveFloatingPoint => TypeKindUtils.isFloatingPoint
 * NumberUtils.isPrimitiveIntegral => TypeKindUtils.isIntegral
 * NumberUtils.unboxPrimitive => TypeKindUtils.primitiveOrBoxedToTypeKind
 * TypeKindUtils.widenedNumericType => TypeKindUtils.widenedNumericType
 * TypesUtils.isFloating => TypesUtils.isFloatingPrimitive
 * TypesUtils.isIntegral => TypesUtils.isIntegralPrimitive

The CFStore copy constructor now takes only one argument.

**Closed issues:**
#352, #354, #553, #722, #762, #2208, #2239, #3033, #3105, #3266, #3275, #3408,
#3561, #3616, #3619, #3622, #3625, #3630, #3632, #3648, #3650, #3667, #3668,
#3669, #3700, #3701.


Version 3.6.1 (September 2, 2020)
---------------------------------

Documented that the Checker Framework can issue false positive warnings in
dead code.

Documented when the Signedness Checker permits right shift operations.

**Closed issues:**
#3484, #3562, #3565, #3566, #3570, #3584, #3594, #3597, #3598.


Version 3.6.0 (August 3, 2020)
------------------------------

**User-visible changes:**

The Interning Checker supports method annotations @EqualsMethod and
@CompareToMethod.  Place them on methods like equals(), compareTo(), and
compare() to permit certain uses of == on non-interned values.

Added an overloaded version of NullnessUtil.castNonNull that takes an error message.

Added a new option `-Aversion` to print the version of the Checker Framework.

New CFGVisualizeLauncher command-line arguments:
 * `--outputdir`: directory in which to write output files
 * `--string`: print the control flow graph in the terminal
All CFGVisualizeLauncher command-line arguments now start with `--` instead of `-`.

**Implementation details:**

`commonAssignmentCheck()` now takes an additional argument.  Type system
authors must update their overriding implementations.

Renamed methods:
 * GenericAnnotatedTypeFactory#addAnnotationsFromDefaultQualifierForUse => #addAnnotationsFromDefaultForType and
 * BaseTypeValidator#shouldCheckTopLevelDeclaredType => #shouldCheckTopLevelDeclaredOrPrimitiveType

Removed org.checkerframework.framework.test.FrameworkPer(Directory/File)Test classes.
Use CheckerFrameworkPer(Directory/File)Test instead.

**Closed issues:**

#1395, #2483, #3207, #3223, #3224, #3313, #3381, #3422, #3424, #3428, #3429,
#3438, #3442, #3443, #3447, #3449, #3461, #3482, #3485, #3495, #3500, #3528.


Version 3.5.0 (July 1, 2020)
----------------------------

**User-visible changes:**

Use "allcheckers:" instead of "all:" as a prefix in a warning suppression string.
Writing `@SuppressWarnings("allcheckers")` means the same thing as
`@SuppressWarnings("all")`, unless the `-ArequirePrefixInWarningSuppressions`
command-line argument is supplied.  See the manual for details.

It is no longer necessary to pass -Astubs=checker.jar/javadoc.astub when
compiling a program that uses Javadoc classes.

Renamed command-line arguments:
 * -AshowSuppressWarningKeys to -AshowSuppressWarningsStrings

The Signature Checker no longer considers Java keywords to be identifiers.
Renamed Signature Checker annotations:
 * @BinaryNameInUnnamedPackage => @BinaryNameWithoutPackage
 * @FieldDescriptorForPrimitiveOrArrayInUnnamedPackage => @FieldDescriptorWithoutPackage
 * @IdentifierOrArray => @ArrayWithoutPackage
Added new Signature Checker annotations:
 * @BinaryNameOrPrimitiveType
 * @DotSeparatedIdentifiersOrPrimitiveType
 * @IdentifierOrPrimitiveType

The Nullness Checker now treats `System.getProperty()` soundly.  Use
`-Alint=permitClearProperty` to disable special treatment of
`System.getProperty()` and to permit undefining built-in system properties.

Class qualifier parameters:  When a generic class represents a collection,
a user can write a type qualifier on the type argument, as in
`List<@Tainted Character>` versus `List<@Untainted Character>`.  When a
non-generic class represents a collection with a hard-coded type (as
`StringBuffer` hard-codes `Character`), you can use the new class qualifier
parameter feature to distinguish `StringBuffer`s that contain different
types of characters.

The Dataflow Framework supports backward analysis.  See its manual.

**Implementation details:**

Changed the types of some fields and methods from array to List:
 * QualifierDefaults.validLocationsForUncheckedCodeDefaults()
 * QualifierDefaults.STANDARD_CLIMB_DEFAULTS_TOP
 * QualifierDefaults.STANDARD_CLIMB_DEFAULTS_BOTTOM
 * QualifierDefaults.STANDARD_UNCHECKED_DEFAULTS_TOP
 * QualifierDefaults.STANDARD_UNCHECKED_DEFAULTS_BOTTOM

Dataflow Framework: Analysis is now an interface.  Added AbstractAnalysis,
ForwardAnalysis, ForwardTransferFunction, ForwardAnalysisImpl,
BackwardAnalysis, BackwardTransferFunction, and BackwardAnalysisImpl.
To adapt existing code:
 * `extends Analysis<V, S, T>` => `extends ForwardAnalysisImpl<V, S, T>`
 * `implements TransferFunction<V, S>` => `implements ForwardTransferFunction<V, S>`

In AbstractQualifierPolymorphism, use AnnotationMirrors instead of sets of
annotation mirrors.

Renamed meta-annotation SuppressWarningsKeys to SuppressWarningsPrefix.
Renamed SourceChecker#getSuppressWarningsKeys(...) to getSuppressWarningsPrefixes.
Renamed SubtypingChecker#getSuppressWarningsKeys to getSuppressWarningsPrefixes.

Added GenericAnnotatedTypeFactory#postAnalyze, changed signature of
GenericAnnotatedTypeFactory#handleCFGViz, and removed CFAbstractAnalysis#visualizeCFG.

Removed methods and classes marked deprecated in release 3.3.0 or earlier.

**Closed issues:**
#1362, #1727, #2632, #3249, #3296, #3300, #3356, #3357, #3358, #3359, #3380.


Version 3.4.1 (June 1, 2020)
----------------------------

-Ainfer now takes an argument:
 * -Ainfer=jaifs uses .jaif files to store the results of whole-program inference.
 * -Ainfer=stubs uses .astub files to store the results of whole-program inference.
 * -Ainfer is deprecated but is the same as -Ainfer=jaifs, for backwards compatibility.

New command-line option:
  -AmergeStubsWithSource If both a stub file and a source file are available, use both.

**Closed issues:**
#2893, #3021, #3128, #3160, #3232, #3277, #3285, #3289, #3295, #3302, #3305,
#3307, #3310, #3316, #3318, #3329.


Version 3.4.0 (May 3, 2020)
---------------------------

The annotated jdk8.jar is no longer used.  You should remove any occurrence of
  -Xbootclasspath/p:.../jdk8.jar
from your build scripts.  Annotations for JDK 8 are included in checker.jar.

The Returns Receiver Checker enables documenting and checking that a method
returns its receiver (i.e., the `this` parameter).

**Closed issues:**
#3267, #3263, #3217, #3212, #3201, #3111, #3010, #2943, #2930.


Version 3.3.0 (April 1, 2020)
-----------------------------

**User-visible changes:**

New command-line options:
  `-Alint=trustArrayLenZero` trust `@ArrayLen(0)` annotations when determining
  the type of Collections.toArray.

Renamings:
  `-AuseDefaultsForUncheckedCode` to `-AuseConservativeDefaultsForUncheckedCode`
    The old name works temporarily but will be removed in a future release.

For collection methods with `Object` formal parameter type, such as
contains, indexOf, and remove, the annotated JDK now forbids null as an
argument.  To make the Nullness Checker permit null, pass
`-Astubs=collection-object-parameters-may-be-null.astub`.

The argument to @SuppressWarnings can be a substring of a message key that
extends at each end to a period or an end of the key.  (Previously, any
substring worked, including the empty string which suppressed all warnings.
Use "all" to suppress all warnings.)

All postcondition annotations are repeatable (e.g., `@EnsuresNonNull`,
`@EnsuresNonNullIf`, ...).

Renamed wrapper annotations (which users should not write):
 * `@DefaultQualifiers` => `@DefaultQualifier.List`
 * `@EnsuresQualifiersIf` => `@EnsuresQualifierIf.List`
 * `@EnsuresQualifiers` => `@EnsuresQualifier.List`
 * `@RequiresQualifiers` => `@RequiresQualifier.List`

**Implementation details:**

Removed `@DefaultInUncheckedCodeFor` and
`@DefaultQualifierInHierarchyInUncheckedCode`.

Renamings:
 * applyUncheckedCodeDefaults() to applyConservativeDefaults()
 * useUncheckedCodeDefault() to useConservativeDefault()
 * AnnotatedTypeReplacer to AnnotatedTypeCopierWithReplacement
 * AnnotatedTypeMerger to AnnotatedTypeReplacer

Deprecated the `framework.source.Result` class; use `DiagMessage` or
`List<DiagMessage>` instead.  If you were creating a `Result` just to
pass it to `report`, then call new methods `reportError` and
`reportWarning` instead.

AbstractTypeProcessor#typeProcessingOver() always gets called.

**Closed issues:**
#1307, #1881, #1929, #2432, #2793, #3040, #3046, #3050, #3056, #3083, #3124,
#3126, #3129, #3132, #3139, #3149, #3150, #3167, #3189.


Version 3.2.0 (March 2, 2020)
-----------------------------

@SuppressWarnings("initialization") suppresses only warnings whose key
contains "initialization".  Previously, it suppressed all warnings issued
by the Nullness Checker or the Initialization Checker.

**Closed issues:**
#2719, #3001, #3020, #3069, #3093, #3120.


Version 3.1.1 (February 3, 2020)
--------------------------------

New command-line options:
  -AassumeDeterministic Unsoundly assume that every method is deterministic
  -AassumePure Unsoundly assume that every method is pure

Renamed -Anocheckjdk to -ApermitMissingJdk.
The old version still works, for backward compatibility.

Renamed -Alint=forbidnonnullarraycomponents to
-Alint=soundArrayCreationNullness.  The old version still works, for
backward compatibility.

Implementation details:
 * Deprecated QualifierHierarchy#getTypeQualifiers.
 * Deprecated Analysis#Analysis(ProcessingEnvironment) and Analysis#Analysis(T,
   int, ProcessingEnvironment); use Analysis#Analysis(), Analysis#Analysis(int),
   Analysis#Analysis(T), and Analysis#Analysis(T, int) instead.
 * Renamed SourceChecker#getMessages to getMessagesProperties.
 * Renamed one overload of SourceChecker.printMessages to printOrStoreMessage.

**Closed issues:**
#2181, #2975, #3018, #3022, #3032, #3036, #3037, #3038, #3041, #3049, #3055,
#3076.


Version 3.1.0 (January 3, 2020)
-------------------------------

Command-line option -AprintGitProperties prints information about the git
repository from which the Checker Framework was compiled.

**Implementation details:**
 * Removed static cache in AnnotationUtils#areSameByClass and added
   AnnotatedTypeFactory#areSameByClass that uses an instance cache.
 * Removed static cache in AnnotationBuilder#fromName and #fromClass.
 * ContractsUtils#getPreconditions takes an ExecutableElement as an argument.
 * ContractsUtils#getContracts returns a Set.
 * Moved ContractUtils.Contract to outer level.
 * Renamed ConditionalPostcondition#annoResult to ConditionalPostcondition#resultValue.

**Closed issues:**
#2867, #2897, #2972.


Version 3.0.1 (December 2, 2019)
--------------------------------

New command-line option for the Constant Value Checker
`-AnoNullStringsConcatenation` unsoundly assumes that every operand of a String
concatenation is non-null.

**Implementation details:**
 * Moved AnnotatedTypes#hasTypeQualifierElementTypes to AnnotationUtils.
 * Deprecated AnnotatedTypes#isTypeAnnotation and AnnotatedTypes#hasTypeQualifierElementTypes.

**Closed issues:**
#945, #1224, #2024, #2744, #2809, #2815, #2818, #2830, #2840, #2853, #2854,
#2865, #2873, #2874, #2878, #2880, #2886, #2888, #2900, #2905, #2919, #2923.


Version 3.0.0 (November 1, 2019)
--------------------------------

The Checker Framework works on both JDK 8 and JDK 11.
 * Type annotations for JDK 8 remain in jdk8.jar.
 * Type annotations for JDK 11 appear in stub files in checker.jar.

Removed the @PolyAll annotation.

**Implementation details:**
 * Removed all previously deprecated methods.
 * AnnotatedTypeFactory#getFnInterfaceFromTree now returns an AnnotatedExecutableType.
 * AnnotationUtils#areSame and #areSameByName now only accept non-null
   AnnotationMirrors

**Closed issues:**
#1169, #1654, #2081, #2703, #2739, #2749, #2779, #2781, #2798, #2820, #2824,
#2829, #2842, #2845, #2848.


Version 2.11.1 (October 1, 2019)
--------------------------------

The manual links to the Object Construction Checker.

**Closed issues:**
#1635, #2718, #2767.


Version 2.11.0 (August 30, 2019)
--------------------------------

The Checker Framework now uses the Java 9 javac API. The manual describes
how to satisfy this dependency, in a way that works on a Java 8 JVM.
Running the Checker Framework on a Java 9 JVM is not yet supported.


Version 2.10.1 (August 22, 2019)
--------------------------------

**Closed issues:**
#1152, #1614, #2031, #2482, #2543, #2587, #2678, #2686, #2690, #2712, #2717,
#2713, #2721, #2725, #2729.


Version 2.10.0 (August 1, 2019)
-------------------------------

Removed the NullnessRawnessChecker.  Use the NullnessChecker instead.

**Closed issues:**
#435, #939, #1430, #1687, #1771, #1902, #2173, #2345, #2470, #2534, #2606,
#2613, #2619, #2633, #2638.


Version 2.9.0 (July 3, 2019)
----------------------------

Renamed the Signedness Checker's @Constant annotation to @SignednessGlb.
Introduced an alias, @SignedPositive, for use by programmers.

Annotated the first argument of Opt.get and Opt.orElseThrow as @NonNull.

Removed meta-annotation @ImplicitFor:
 * Use the new meta-annotation @QualifierForLiteral to replace
   @ImplicitFor(literals, stringpatterns).
 * Use the meta-annotation @DefaultFor to replace @ImplicitFor(typeKinds,
   types).
 * Use the new meta-annotation @UpperBoundFor to specify a qualifier upper
   bound for certain types.
 * You can completely remove
     @ImplicitFor(typeNames = Void.class, literals = LiteralKind.NULL)
   on bottom qualifiers.
     @DefaultFor(types = Void.class)
   and
     @QualifierForLiterals(literals = LiteralKind.NULL)
   are added to the bottom qualifier by default.

Add @DefaultQualifierOnUse and @NoDefaultQualifierOnUse type declaration annotations

New/changed error message keys:
 * initialization.static.fields.uninitialized for uninitialized static fields
 * unary.increment and unary.decrement
   replace some occurrences of compound.assignment

**Implementation details:**
 * Renamed QualifierPolymorphism#annotate methods to resolve
 * Renamed ImplicitsTreeAnnotator to LiteralTreeAnnotator
 * Renamed ImplicitsTypeAnnotator to DefaultForTypeAnnotator
 * Removed TypeUseLocation.TYPE_DECLARATION
 * Removed InheritedFromClassAnnotator, replace with DefaultQualifierForUseTypeAnnotator
 * Rename TreeUtils.isSuperCall and TreeUtils.isThisCall to
 isSuperConstructorCall and isThisConstructorCall

**Closed issues:**
#2247, #2391, #2409, #2434, #2451, #2457, #2468, #2484, #2485, #2493, #2505,
#2536, #2537, #2540, #2541, #2564, #2565, #2585.


Version 2.8.2 (June 3, 2019)
----------------------------

The Signature Checker supports a new type, @FqBinaryName.

Added a template for a repository that you can use to write a custom checker.

Linked to the Checker Framework Gradle plugin, which makes it easy to run
a checker on a project that is built using the Gradle build tool.

Implementation detail: deprecated TreeUtils.skipParens in favor of
TreeUtils.withoutParens which has the same specification.

**Closed issues:**
#2291, #2406, #2469, #2477, #2479, #2480, #2494, #2499.


Version 2.8.1 (May 1, 2019)
---------------------------

Moved text about the Purity Checker into its own chapter in the manual.

**Closed issues:**
#660, #2030, #2223, #2240, #2244, #2375, #2407, #2410, #2415, #2420, #2421,
#2446, #2447, #2460, #2462.


Version 2.8.0 (April 3, 2019)
-----------------------------

Support `androidx.annotation.RecentlyNonNull` and `RecentlyNullable` (as of
2.6.0, but not previously documented).

The following qualifiers are now repeatable:  `@DefaultQualifier`
`@EnsuresQualifierIf` `@EnsuresQualifier` `@RequiresQualifier`.  Therefore,
users generally do not need to write the following wrapper annotations:
`@DefaultQualifiers` `@EnsuresQualifiersIf` `@EnsuresQualifiers`
`@RequiresQualifiers`.

New command-line option `-ArequirePrefixInWarningSuppressions` makes
`@SuppressWarnings` recognize warning keys of the form
"checkername:key.about.problem" but ignore warning keys of the form
"key.about.problem" without the checker name as a prefix.

New CONSTRUCTOR_RESULT enum constant in TypeUseLocation makes it possible to
set default annotations for constructor results.

Clarified the semantics of annotations on class and constructor declarations.
See Section 25.5 "Annotations on classes and constructors" in the manual.

Interface changes:
 * Added protected methods to BaseTypeVisitor so that checkers can change the
   checks for annotations on classes, constructor declarations, and constructor
   invocations.
 * Removed BaseTypeVisitor#checkAssignability and BaseTypeVisitor#isAssignable
   methods.
 * Renamed AnnotatedTypeFactory#getEnclosingMethod to
   AnnotatedTypeFactory#getEnclosingElementForArtificialTree

**Closed issues:**
#2159, #2230, #2318, #2324, #2330, #2334, #2343, #2344, #2353, #2366, #2367,
#2370, #2371, #2385.


Version 2.7.0 (March 1, 2019)
-----------------------------

The manual links to the AWS crypto policy compliance checker, which enforces
that no weak cipher algorithms are used with the Java crypto API.

The Nullness Checker supports RxJava annotations
io.reactivex.annotations.NonNull and io.reactivex.annotations.Nullable.

The checker-qual artifact (jar file) contains an OSGi manifest.

New TYPE_DECLARATION enum constant in TypeUseLocation makes it possible to
(for example) set defaults annotations for class/interface definitions.

Interface changes:
 * Renamed the "value" element of the @HasSubsequence annotation to
   "subsequence".
 * Renamed @PolySignedness to @PolySigned.
 * Renamed AnnotatedTypeFactory.ParameterizedMethodType to
   ParameterizedExecutableType.

Added missing checks regarding annotations on classes, constructor
declarations, and constructor invocations.  You may see new warnings.

**Closed issues:**
#788, #1751, #2147, #2163, #2186, #2235, #2243, #2263, #2264, #2286, #2302,
#2326, #2327.


Version 2.6.0 (February 3, 2019)
--------------------------------

The manual includes a section about how to use Lombok and the Checker
Framework simultaneously.

Commons CSV has been added to the annotated libraries on Maven Central.

Some error messages have been changed to improve comprehensibility,
such as by adjusting wording or adding additional information.

Relevant to type system implementers:
Renamed method areSameIgnoringValues to areSameByName.

**Closed issues:**
#2008, #2166, #2185, #2187, #2221, #2224, #2229, #2234, #2248.
Also fixed false negatives in handling of Map.get().


Version 2.5.8 (December 5, 2018)
--------------------------------

The manual now links to the AWS KMS compliance checker, which enforces
that calls to AWS KMS only generate 256-bit keys.

**Closed issues:**
#372, #1678, #2207, #2212, #2217.


Version 2.5.7 (November 4, 2018)
--------------------------------

New @EnsuresKeyFor and @EnsuresKeyForIf method annotations permit
specifying the postcondition that a method gives some value a @KeyFor type.

The manual links to the Rx Thread & Effect Checker, which enforces
UI Thread safety properties for stream-based Android applications.

**Closed issues:**
#1014, #2151, #2178, #2180, #2183, #2188, #2190, #2195, #2196, #2198, #2199.


Version 2.5.6 (October 3, 2018)
-------------------------------

Introduce checker-qual-android artifact that is just like the checker-qual
artifact, but the qualifiers have classfile retention.  This is useful for
Android projects.

Removed the code for the checker-compat-qual artifact.  It was only useful
for Java 7, which the Checker Framework no longer supports.  The
checker-compat-qual artifact remains available on Maven Central, with
versions 2.5.5 and earlier.

**Closed issues:**
#2135, #2157, #2158, #2164, #2171.


Version 2.5.5 (August 30, 2018)
-------------------------------

Implicit imports (deprecated in November 2014) are no longer supported.

Renamed the testlib Maven artifact to framework-test.

Removed command-line option -AprintErrorStack, which is now the default.
Added -AnoPrintErrorStack to disable it (which should be rare).

Replaced ErrorReporter class with BugInCF and UserError exceptions.

**Closed issues:**
#1999, #2008, #2023, #2029, #2074, #2088, #2098, #2099, #2102, #2107.


Version 2.5.4 (August 1, 2018)
------------------------------

**Closed issues:**
#2030, #2048, #2052, #2059, #2065, #2067, #2073, #2082.


Version 2.5.3 (July 2, 2018)
----------------------------

**Closed issues:**
#266, #1248, #1678, #2010, #2011, #2018, #2020, #2046, #2047, #2054.


Version 2.5.2 (June 1, 2018)
----------------------------

In the Map Key Checker, null is now @UnknownKeyFor.  See the "Map Key Checker"
chapter in the manual for more details.

**Closed issues:**
#370, #469, #1701, #1916, #1922, #1959, #1976, #1978, #1981, #1983, #1984, #1991, #1992.


Version 2.5.1 (May 1, 2018)
---------------------------

Added a Maven artifact of the Checker Framework testing library, testlib.

**Closed issues:**
#849, #1739, #1838, #1847, #1890, #1901, #1911, #1912, #1913, #1934, #1936,
#1941, #1942, #1945, #1946, #1948, #1949, #1952, #1953, #1956, #1958.


Version 2.5.0 (April 2, 2018)
-----------------------------

Declaration annotations that are aliases for type annotations are now treated
as if they apply to the top-level type.  See "Declaration annotations" section
in the "Warnings" chapter in the manual for more details.

Ended support for annotations in comments.  See "Migrating away from
annotations in comments" section in the "Handling legacy code" chapter in the
manual for instructions on how to remove annotations from comments.

**Closed issues:**
#515, #1667, #1739, #1776, #1819, #1863, #1864, #1865, #1866, #1867, #1870,
#1876, #1879, #1882, #1898, #1903, #1905, #1906, #1910, #1914, #1915, #1920.


Version 2.4.0 (March 1, 2018)
-----------------------------

Added the Index Checker, which eliminates ArrayIndexOutOfBoundsException.

Added the Optional Checker, which verifies uses of Java 8's Optional class.

Removed the Linear Checker, whose implementation was inconsistent with its
documentation.

Added a @QualifierArgument annotation to be used on pre- and postcondition
  annotations created by @PreconditionAnnotation, @PostconditionAnnotation,
  and @ConditionalPostconditionAnnotation. This allows qualifiers with
  arguments to be used in pre- and postconditions.

Added new type @InternalFormForNonArray to the Signature Checker

Moved annotated libraries from checker/lib/*.jar to the Maven Central Repository:
<https://search.maven.org/#search%7Cga%7C1%7Cg%3A%22org.checkerframework.annotatedlib%22>

Moved the Javadoc stub file from checker/lib/javadoc.astub to
checker/resources/javadoc.astub.

Simplified the instructions for running the Checker Framework with Gradle.

The Checker Framework Eclipse plugin is no longer released nor supported.

**Closed issues:**
#65, #66, #100, #108, #175, #184, #190, #194, #209, #239, #260, #270, #274,
#293, #302, #303, #306, #321, #325, #341, #356, #360, #361, #371, #383, #385,
#391, #397, #398, #410, #423, #424, #431, #430, #432, #548, #1131, #1148,
#1213, #1455, #1504, #1642, #1685, #1770, #1796, #1797, #1801, #1809, #1810,
#1815, #1817, #1818, #1823, #1831, #1837, #1839, #1850, #1851, #1852, #1861.


Version 2.3.2 (February 1, 2018)
--------------------------------

**Closed issues:**
#946, #1133, #1232, #1319, #1625, #1633, #1696, #1709, #1712, #1734, #1738,
#1749, #1754, #1760, #1761, #1768, #1769, #1781.


Version 2.3.1 (January 2, 2018)
-------------------------------

**Closed issues:**
#1695, #1696, #1697, #1698, #1705, #1708, #1711, #1714, #1715, #1724.


Version 2.3.0 (December 1, 2017)
--------------------------------

Removed the deprecated @LazyNonNull type qualifier.
Deprecated most methods in InternalUtils and moved them to either
TreeUtils or TypesUtils. Adapted a few method names and parameter
orders for consistency.

**Closed issues:**
#951, #1356, #1495, #1602, #1605, #1623, #1628, #1636, #1641, #1653, #1655,
#1664, #1665, #1681, #1684, #1688, #1690.


Version 2.2.2 (November 2, 2017)
--------------------------------

The Interning Checker supports a new annotation, @InternedDistinct, which
indicates that the value is not equals() to any other value.

An annotated version of the Commons IO library appears in checker/lib/ .

Closed issue #1586, which required re-opening issues 293 and 341 until
proper fixes for those are implemented.

**Closed issues:**
#1386, #1389, #1423, #1520, #1529, #1530, #1531, #1546, #1553, #1555, #1565,
#1570, #1579, #1580, #1582, #1585, #1586, #1587, #1598, #1609, #1615, #1617.


Version 2.2.1 (September 29, 2017)
----------------------------------

Deprecated some methods in AnnotatedTypeMirror and AnnotationUtils, to
be removed after the 2.2.1 release.

The qualifiers and utility classes in checker-qual.jar are compiled to Java 8
byte code. A new jar, checker-qual7.jar, includes the qualifiers and utility
classes compiled to Java 7 byte code.

**Closed issues:**
#724, #1431, #1442, #1459, #1464, #1482, #1496, #1499, #1500, #1506, #1507,
#1510, #1512, #1522, #1526, #1528, #1532, #1535, #1542, #1543.


Version 2.2.0 (September 5, 2017)
---------------------------------

A Java 8 JVM is required to run the Checker Framework.
You can still typecheck and compile Java 7 (or earlier) code.
With the "-target 7" flag, the resulting .class files still run with JDK 7.

The stub file format has changed to be more similar to regular Java syntax.
Most notably, receiver annotations are written using standard Java 8 syntax
(a special first formal paramter named "this") and inner classes are written
using standard Java syntax (rather than at the top level using a name that
contains "$". You need to update your stub files to conform to the new syntax.

**Closed issues:**
#220, #293, #297, #341, #375, #407, #536, #571, #798, #867, #1180, #1214, #1218,
#1371, #1411, #1427, #1428, #1435, #1438, #1450, #1456, #1460, #1466, #1473,
#1474.


Version 2.1.14 (3 August 2017)
------------------------------

Nullness Checker change to annotated JDK:  The type argument to the Class,
Constructor, and Optional classes may now be annotated as @Nullable or
@NonNull.  The nullness of the type argument doesn't matter, but this
enables easier integration with generic clients.

Many crashes and false positives associated with uninferred method type
arguments have been correct. By default, uninferred method type arguments,
which can happen with Java 8 style target type contexts, are silently ignored.
Use the option -AconservativeUninferredTypeArguments to see warnings about
method calls where the Checker Framework fails to infer type arguments.

**Closed issues:**
#753, #804, #961, #1032, #1062, #1066, #1098, #1209, #1280, #1316, #1329, #1355,
#1365, #1366, #1367, #1377, #1379, #1382, #1384, #1397, #1398, #1399, #1402,
#1404, #1406, #1407.


Version 2.1.13 (3 July 2017)
----------------------------

Verified that the Checker Framework builds from source on Windows Subsystem
for Linux, on Windows 10 Creators Edition.

The manual explains how to configure Android projects that use Android Studio
3.0 and Android Gradle Plugin 3.0.0, which support type annotations.

**Closed issues:**
#146, #1264, #1275, #1290, #1303, #1308, #1310, #1312, #1313, #1315, #1323,
#1324, #1331, #1332, #1333, #1334, #1347, #1357, #1372.


Version 2.1.12 (1 June 2017)
----------------------------

The manual links to Glacier, a class immutability checker.

The stubparser license has been updated.  You can now use stubparser under
either the LGPL or the Apache license, whichever you prefer.

**Closed issues:**
#254, #1201, #1229, #1236, #1239, #1240, #1257, #1265, #1270, #1271, #1272,
#1274, #1288, #1291, #1299, #1304, #1305.


Version 2.1.11 (1 May 2017)
---------------------------

The manual contains new FAQ (frequently asked questions) sections about
false positive warnings and about inference for field types.

**Closed issues:**
#989, #1096, #1136, #1228.


Version 2.1.10 (3 April 2017)
-----------------------------

The Constant Value Checker, which performs constant propagation, has been
extended to perform interval analysis -- that is, it determines, for each
expression, a statically-known lower and upper bound.  Use the new
@IntRange annotation to express this.  Thanks to Jiasen (Jason) Xu for this
feature.

**Closed issues:**
#134, #216, #227, #307, #334, #437, #445, #718, #1044, #1045, #1051, #1052,
#1054, #1055, #1059, #1077, #1087, #1102, #1108, #1110, #1111, #1120, #1124,
#1127, #1132.


Version 2.1.9 (1 March 2017)
----------------------------

By default, uninferred method type arguments, which can happen with Java 8
style target type contexts, are silently ignored, removing many false
positives.  The new option -AconservativeUninferredTypeArguments can be used to
get the conservative behavior.

**Closed issues:**
#1006, #1011, #1015, #1027, #1035, #1036, #1037, #1039, #1043, #1046, #1049,
#1053, #1072, #1084.


Version 2.1.8 (20 January 2017)
-------------------------------

The Checker Framework webpage has moved to <https://checkerframework.org/>.
Old URLs should redirect to the new one, but please update your links
and let us know if any old links are broken rather than redirecting.

The documentation has been reorganized in the Checker Framework repository.
The manual, tutorial, and webpages now appear under checker-framework/docs/.

**Closed issues:**
#770, #1003, #1012.


Version 2.1.7 (3 January 2017)
------------------------------

Manual improvements:
 * Added a link to jOOQ's SQL checker.
 * Documented the `-AprintVerboseGenerics` command-line option.
 * Better explanation of relationship between Fake Enum and Subtyping Checkers.

**Closed issues:**
#154, #322, #402, #404, #433, #531, #578, #720, #795, #916, #953, #973, #974,
#975, #976, #980, #988, #1000.


Version 2.1.6 (1 December 2016)
-------------------------------

**Closed issues:**
#412, #475.


Version 2.1.5 (2 November 2016)
-------------------------------

The new class org.checkerframework.checker.nullness.Opt provides every
method in Java 8's java.util.Optional class, but written for possibly-null
references rather than for the Optional type.  This can shorten code that
manipulates possibly-null references.

In bytecode, type variable upper bounds of type Object may or may not have
been explicitly written.  The Checker Framework now assumes they were not
written explicitly in source code and defaults them as implicit upper bounds.

The manual describes how to run a checker within the NetBeans IDE.

The manual describes two approaches to creating a type alias or typedef.

**Closed issues:**
#643, #775, #887, #906, #941.


Version 2.1.4 (3 October 2016)
------------------------------

**Closed issues:**
#885, #886, #919.


Version 2.1.3 (16 September 2016)
---------------------------------

**Closed issues:**
#122, #488, #495, #580, #618, #647, #713, #764, #818, #872, #893, #894, #901,
#902, #903, #905, #913.


Version 2.1.2 (1 September 2016)
--------------------------------

**Closed issues:**
#182, #367, #712, #811, #846, #857, #858, #863, #870, #871, #878, #883, #888.


Version 2.1.1 (1 August 2016)
-----------------------------

The codebase conforms to a consistent coding style, which is enforced by
a git pre-commit hook.

AnnotatedTypeFactory#createSupportedTypeQualifiers() must now return a mutable
list.  Checkers that override this method will have to be changed.

**Closed issues:**
#384, #590, #681, #790, #805, #809, #810, #820, #824, #826, #829, #838, #845,
#850, #856.


Version 2.1.0 (1 July 2016)
---------------------------

The new Signedness Checker prevents mixing of unsigned and signed
values and prevents meaningless operations on unsigned values.

The Lock Checker expresses the annotated variable as `<self>`;
previously it used `itself`, which may conflict with an identifier.

**Closed issues:**
#166, #273, #358, #408, #471, #484, #594, #625, #692, #700, #701, #711, #717,
#752, #756, #759, #763, #767, #779, #783, #794, #807, #808.


Version 2.0.1 (1 June 2016)
---------------------------

We renamed method annotateImplicit to addComputedTypeAnnotations.  If you
have implemented a checker, you need to change occurrences of
annotateImplicit to addComputedTypeAnnotations.

The Checker Framework (checker.jar) is now placed on the processorpath
during compilation.  Previously, it was placed on the classpath.  The
qualifiers (checker-qual.jar) remain on the classpath.  This change should
reduce conflicts between your code and the Checker Framework.  If your code
depends on classes in the Checker Framework, then you should add those
classes to the classpath when you run the compiler.

**Closed issues:**
#171, #250, #291, #523, #577, #672, #680, #688, #689, #690, #691, #695, #696,
#698, #702, #704, #705, #706, #707, #720, #721, #723, #728, #736, #738, #740.


Version 2.0.0 (2 May 2016)
--------------------------

Inference:

 * The infer-and-annotate.sh script infers annotations and inserts them in
   your source code.  This can reduce the burden of writing annotations and
   let you get started using a type system more quickly.  See the
   "Whole-program inference" section in the manual for details.

Type systems:

 * The Lock Checker has been replaced by a new implementation that provides
   a stronger guarantee.  The old Lock Checker prevented two threads from
   simultaneously using a given variable, but race conditions were still
   possible due to aliases.  The new Lock Checker prevents two threads from
   simultaneously dereferencing a given value, and thus prevents race
   conditions.  For details, see the "Lock Checker" chapter in the manual,
   which has been rewritten to describe the new semantics.

 * The top type qualifier for the Signature String type system has been
   renamed from @UnannotatedString to @SignatureUnknown.  You shouldn't
   ever write this annotation, but if you perform separate compilation (for
   instance, if you do type-checking with the Signature String Checker
   against a library that is annotated with Signature String annotations),
   then you need to re-compile the library.

 * The IGJ, OIGJ, and Javari Checkers are no longer distributed with the
   Checker Framework.  If you wish to use them, install version 1.9.13 of
   the Checker Framework.  The implementations have been removed because
   they were not being maintained.  The type systems are valuable, but the
   type-checkers should be rewritten from scratch.

Documentation improvements:

 * New manual section "Tips for creating a checker" shows how to break down
   the implementation of a type system into small, manageable pieces.

 * Improved instructions for using Maven and Gradle, including for Android
   code.

Tool changes:

 * The Checker Framework Live Demo webpage lets you try the Checker
   Framework without installing it:  <http://eisop.uwaterloo.ca/live/>

 * New command-line arguments -Acfgviz and -Averbosecfg enable better
   debugging of the control-flow-graph generation step of type-checking.

 * New command-line argument -Ainfer is used by the infer-and-annotate.sh
   script that performs type inference.

**Closed issues:**
#69, #86, #199, #299, #329, #421, #428, #557, #564, #573, #579, #665, #668, #669,
#670, #671.


Version 1.9.13 (1 April 2016)
-----------------------------

Documentation:
 * Clarified Maven documentation about use of annotations in comments.
 * Added FAQ about annotating fully-qualified type names.

**Closed issues:**
#438, #572, #579, #607, #624, #631.


Version 1.9.12 (1 March 2016)
-----------------------------

The Checker Framework distribution contains annotated versions
of libraries in directory checker-framework/checker/lib/.
During type-checking, you should put these versions first on your classpath,
to obtain more precise type-checking with fewer false positive warnings.

tools.jar is no longer required to be on the classpath when using
checker-qual.jar

The Signature String Checker supports two new string representations of a
Java type: @InternalForm and @ClassGetSimpleName.

The manual documents how to run a pluggable type-checker in IntelliJ IDEA.

The instructions on how to run a type-checker in Gradle have been updated to
use the artifacts in Maven Central. Examples using the instructions have been
added under checker-framework/docs/examples/GradleExamples/.

Renamed enum DefaultLocation to TypeUseLocation.

**Closed issues:**
#130, #263, #345, #458, #559, #559, #574, #582, #596.


Version 1.9.11 (1 February 2016)
--------------------------------

Renamed and merged -AuseSafeDefaultsForUnannotatedSourceCode and
-AsafeDefaultsForUnannotatedBytecode command-line options to
-AuseDefaultsForUncheckedCode that takes arguments source and bytecode.

For type-system developers:

* The previously deprecated
  org.checkerframework.framework.qual.TypeQualifier{s} annotations
  were removed.
* Every type system uses the CLIMB-to-top defaulting scheme, unless it
  explicitly specifies a different one.  Previously a type system needed
  to explicitly request CLIMB-to-top, but now it is the default.

**Closed issues:**
#524, #563, #568.


Version 1.9.10 (4 January 2016)
-------------------------------

The Checker Framework distribution files now contain a version number:
for example, checker-framework-1.9.9.zip rather than checker-framework.zip.

The Nullness Checker supports the org.eclipse.jgit.annotations.Nullable and
NonNull annotations.

Buildfiles do less unnecessary recomputation.

Documentation:
 * Documented how to initialize circular data structures in the
   Initialization type system.
 * Linked to David Bürgin's Nullness Checker tutorial at
   <https://github.com/glts/safer-spring-petclinic/wiki>
 * Acknowledged more contributors in the manual.

For type-system developers:
 * The org.checkerframework.framework.qual.TypeQualifier{s} annotations are
   now deprecated.  To indicate which annotations a checker supports, see
   <https://checkerframework.org/manual/#creating-indicating-supported-annotations>.
   Support for TypeQualifier{s} will be removed in the next release.
 * Renamed
   `org.checkerframework.framework.qual.Default{,Qualifier}ForUnannotatedCode` to
   `DefaultInUncheckedCodeFor and DefaultQualifierInHierarchyInUncheckedCode`.

**Closed issues:**
#169, #363, #448, #478, #496, #516, #529.


Version 1.9.9 (1 December 2015)
-------------------------------

Fixed issues:  #511, #513, #514, #455, #527.

Removed the javac_maven script and batch file,
which had been previously deprecated.


Version 1.9.8 (9 November 2015)
-------------------------------

Field initialization warnings can now be suppressed for a single field at a
time, by placing @SuppressWarnings("initialization") on the field declaration.

Updated Maven instructions to no longer require a script.
Added an example of how to use the instructions under
docs/examples/MavenExample.

The javac_maven script (and batch file) are deprecated and will be
removed as of December 2015.

Fixed issues:  #487, #500, #502.


Version 1.9.7 (24 October 2015)
-------------------------------

Fixed issues:  #291, #474.


Version 1.9.6 (8 October 2015)
------------------------------

Fixed issue:  #460.


Version 1.9.5 (1 September 2015)
--------------------------------

Test Framework Updates:
  * The test framework has been refactored to improve extensibility.
  * Tests that previously extended ParameterizedCheckerTest or
    CheckerTest should extend either CheckerFrameworkTest or nothing.
  * If a test used methods that were previously found on
    CheckerTest, you may find them in TestUtilities.

Fixed issues:  #438, #457, #459.


Version 1.9.4 (4 August 2015)
-----------------------------

Documented the notion of a compound checker, which depends on other checkers
  and automatically runs them.

Renamed -AuseConservativeDefaultsForUnannotatedSourceCode command-line
  option to -AuseSafeDefaultsForUnannotatedSourceCode

Moved the Checker Framework version control repository from Google Code to
GitHub, and from the Mercurial version control system to Git.  If you have
cloned the old repository, then discard your old clone and create a new one
using this command:
```
  git clone https://github.com/typetools/checker-framework.git
```

Fixed issues:  #427, #429, #434, #442, #450.


Version 1.9.3 (1 July 2015)
---------------------------

New command-line options:
 * -AsafeDefaultsForUnannotatedBytecode causes a checker to use conservative
   defaults for .class files that were compiled without running the given
   checker.  Without this option, type-checking is unsound (that is, there
   might be errors at run time even though the checker issues no warnings).
 * -AuseConservativeDefaultsForUnannotatedSourceCode uses conservative
   annotations for unannotated type uses.  Use this when compiling a library in
   which some but not all classes are annotated.

Various bug fixes and documentation improvements.

Fixed issues: #436.


Version 1.9.2 (1 June 2015)
---------------------------

Internationalization Format String Checker:
This new type-checker prevents use of incorrect internationalization
format strings.

Fixed issues: #434.


Version 1.9.1 (1 May 2015)
--------------------------

New FAQ entry:
  "How does the Checker Framework compare with Eclipse's null analysis?"


Version 1.9.0 (17 April 2015)
-----------------------------

Bug fixes for generics, especially type parameters:
   * Manual chapter 21 "Generics and polymorphism" has been expanded,
     and it gives more information on annotating type parameters.
   * The qualifier on a type parameter (e.g. <@HERE T> ) only applies
     to the lower bound of that type parameter.  Previously it also
     applied to the upper bound.
   * Unannotated, unbounded wildcards are now qualified with the
     annotations of the type parameter to which they are an argument.
     See the new manual section 23.3.4 for more details.
   * Warning "bound" is issued if the lower bound of
     a type parameter or wildcard is a supertype of its upper bound,
     e.g.  <@Nullable T extends @NonNull Object>
   * Method type argument inference has been improved. Fewer warnings
     should be issued when method invocations omit type arguments.
   * Added command-line option -AprintVerboseGenerics to print more
     information about type parameters and wildcards when they appear
     in warning messages.

Reflection resolution:
If you supply the -AresolveReflection command-line option, the Checker
Framework attempts to resolve reflection.  This reduces the number of
false positive warnings caused by reflection.

The documentation for the Map Key Checker has been moved into its own
chapter in the manual.

Fixed issues: #221, #241, #313, #314, #328, #335, #337, #338, #339, #355, #369,
              #376, #378, #386, #388, #389, #393, #403, #404, #413, #414, #415,
              #417, #418, #420, #421, #422, #426.


Version 1.8.11 (2 March 2015)
-----------------------------

Fixed issues: #396, #400, #401.


Version 1.8.10 (30 January 2015)
--------------------------------

Fixed issues: #37, #127, #350, #364, #365, #387, #392, #395.


Version 1.8.9 (19 December 2014)
--------------------------------

Aliasing Checker:
This new type-checker ensures that an expression has no aliases.

Fixed issues: #362, #380, #382.


Version 1.8.8 (26 November 2014)
--------------------------------

@SuppressWarnings("all") suppresses all Checker Framework warnings.

Implicit imports are deprecated, including the jsr308_imports environment
variable and the -jsr308_imports ... and -Djsr308.imports=... command-line
options.

For checkers bundled with the Checker Framework, package names may now
be omitted when running from the command line.
E.g.
    javac -processor NullnessChecker MyFile.java

The Nullness checker supports Android annotations
android.support.annotation.NonNull and android.support.annotation.Nullable.

Fixed issues: #366, #379.


Version 1.8.7 (30 October 2014)
-------------------------------

Fix performance regression introduced in release 1.8.6.

Nullness Checker:
  * Updated Nullness annotations in the annotated JDK.
    See issues: #336, #340, #374.
  * String concatenations with null literals are now @NonNull
    rather than @Nullable.  See issue #357.

Fixed issues:  #200, #300, #332, #336, #340, #357, #359, #373, #374.


Version 1.8.6 (25 September 2014)
---------------------------------

Method Reference and Lambda Expression Support:
The Checker Framework now supports type-checking method references
and lambda expressions to ensure they are congruent with the
functional interface they are assigned to. The bodies of lambda expressions
are also now type-checked similarly to regular method bodies.

Dataflow:
 * Handling of the following language features has been improved:
   boxed Booleans, finally blocks, switch statements, type casts, enhanced
   for loops
 * Performance improvements

Annotations:
The checker-compat-qual.jar is now included with the Checker Framework
release.  It can also be found in Maven Central at the coordinates:
org.checkerframework:checker-compat-qual
Annotations in checker-compat-qual.jar do not require Java 8 but
can only be placed in annotation locations valid in Java 7.


Version 1.8.5 (29 August 2014)
------------------------------

Eclipse Plugin:
All checkers in the Checker Framework manual now appear in the
Eclipse plugin by default.  Users no longer have to include
checker.jar on their classpath to run any of the built-in checkers.

Improved Java 7 compatibility and introduced Java 7 compliant
annotations for the Nullness Checker.  Please see the section on
"Class-file compatibility with Java 7" in the manual for more details.

Fixed issue #347.


Version 1.8.4 (1 August 2014)
-----------------------------

The new Constant Value Checker is a constant propagation analysis:  it
determines which variable values can be known at compile time.

Overriding methods now inherit declaration annotations from methods they
override, if the declaration annotation is meta-annotate with
@InheritedAnnotation.  In particular, the purity annotations @SideEffectFree,
@Deterministic, and @Pure are inherited.

Command-line options:
 * Renamed the -AenablePurity command-line flag to -AcheckPurityAnnotations.
 * Added a command-line option -AoutputArgsToFile to output all command-line
   options passed to the compiler to a file.  This is especially useful when
   debugging Maven compilation.

Annotations:
These changes are relevant only to people who wish to use pluggable
type-checking with a standard Java 7 toolset.  (If you are not having
trouble with your Java 7 JVM, then you don't care about them.)
 * Made clean-room reimplementations of nullness-related annotations
   compatible with Java 7 JVMs, by removing TYPE_USE as a target.
 * Added a new set of Java 7 compatibility annotations for the Nullness Checker
   in the org.checkerframework.checker.nullness.compatqual package. These
   annotations do not require Java 8 but can only be placed in annotation
   locations valid in Java 7.

Java 8 support:
The Checker Framework no longer crashes when type-checking code with lambda
expressions, but it does issue a lambda.unsupported warning when
type-checking code containing lambda expressions.  Full support for
type-checking lambda expressions will appear in a future release.

Fixed issue #343.


Version 1.8.3 (1 July 2014)
---------------------------

Updated the Initialization Checker section in the manual with
a new introduction paragraph.

Removed the Maven plugin section from the manual as the plugin is
no longer maintained and the final release was on June 2, #2014.
The javac_maven script (and batch file) are available to use
the Checker Framework from Maven.

Fixed issue #331.


Version 1.8.2 (2 Jun 2014)
--------------------------

Converted from using rt.jar to ct.sym for creating the annotated jdk.
Using the annotated jdk on the bootclasspath of a VM will cause the
vm to crash immediately.

The Lock Checker has been rewritten to support dataflow analysis.
It can now understand conditional expressions, for example, and
knows that "lock" is held in the body of statements like
"if (lock.tryLock()) { ... }"
The Lock Checker chapter in the manual has been updated accordingly
and describes the new Lock Checker features in detail.

Provided a javac_maven script (and batch file) to make it simpler
to use the Checker Framework from Maven.  The Maven plug-in is deprecated
and will be removed as of July 1, 2014. Added an explanation of how
to use the script in the Maven section of the manual.

The Checker Framework installation instructions in the manual have
been updated.

Fixed issues: #312, #315, #316, #318, #319, #324, #326, #327.


Version 1.8.1 (1 May 2014)
--------------------------

Support to directly use the Java 8 javac in addition to jsr308-langtools.
Added docs/examples directory to checker-framework.zip.
New section in the manual describing the contents of checker-framework.zip.

Fixed issues: #204, #304, #320.


Version 1.8.0 (2 April 2014)
----------------------------

Added the GUI Effect Checker, which prevents "invalid thread access" errors
when a background thread in a GUI attempts to access the UI.

Changed the Java package of all type-checkers and qualifiers.  The package
"checkers" has been renamed to "org.checkerframeork.checker".  This
requires you to change your import statements, such as from
  import checkers.nullness.quals.*;
to
  import org.checkerframework.checker.nullness.qual.*;
It also requires you to change command-line invocations of javac, such as from
  javac -processor checkers.nullness.NullnessChecker ...
to
  javac -processor org.checkerframework.checker.nullness.NullnessChecker ...

Restructured the Checker Framework project and package layout,
using the org.checkerframework prefix.


Version 1.7.5 (5 March 2014)
----------------------------

Minor improvements to documentation and demos.
Support a few new units in the UnitsChecker.


Version 1.7.4 (19 February 2014)
--------------------------------

Error messages now display the error key that can be used in
SuppressWarnings annotations. Use -AshowSuppressWarningKeys to
show additional keys.

Defaulted type qualifiers are now stored in the Element and written
to the final bytecode.

Reduce special treatment of checkers.quals.Unqualified.

Fixed issues: #170, #240, #265, #281.


Version 1.7.3 (4 February 2014)
-------------------------------

Fixes for Issues #210, #253, #280, #288.

Manual:
   Improved discussion of checker guarantees.

Maven Plugin:
   Added option useJavacOutput to display exact compiler output.

Eclipse Plugin:
   Added the Format String Checker to the list of built-in checkers.


Version 1.7.2 (2 January 2014)
------------------------------

Fixed issues: #289, #292, #295, #296, #298.


Version 1.7.1 (9 December 2013)
-------------------------------

Fixes for Issues #141, #145, #257, #261, #269, #267, #275, #278, #282, #283, #284, #285.

**Implementation details:**

Renamed AbstractBasicAnnotatedTypeFactory to GenericAnnotatedTypeFactory


Version 1.7.0 (23 October 2013)
-------------------------------

Format String Checker:
  This new type-checker ensures that format methods, such as
  System.out.printf, are invoked with correct arguments.

Renamed the Basic Checker to the Subtyping Checker.

Reimplemented the dataflow analysis that performs flow-sensitive type
  refinement.  This fixes many bugs, improves precision, and adds features.
  Many more Java expressions can be written as annotation arguments.

Initialization Checker:
  This new abstract type-checker verifies initialization properties.  It
  needs to be combined with another type system whose proper initialization
  should be checked.  This is the new default initialzation checker for the
  Nullness Checker.  It is based on the "Freedom Before Commitment" approach.

Renamed method annotations used by the Nullness Checker:
  @AssertNonNullAfter => @EnsuresNonNull
  @NonNullOnEntry => @RequiresNonNull
  @AssertNonNullIfTrue(...) => @IfMethodReturnsFalseEnsuresNonNull
  @AssertNonNullIfFalse(...) => @IfMethodReturnsFalseEnsuresNonNull
  @LazyNonNull => @MonotonicNonNull
  @AssertParametersNonNull => [no replacement]
Removed annotations used by the Nullness Checker:
  @AssertParametersNonNull
Renamed type annotations used by the Initialization Checker:
  @NonRaw => @Initialized
  @Raw => @UnknownInitialization
  new annotation @UnderInitialization
The old Initialization Checker (that uses @Raw and @NonRaw) can be invoked
  by invoking the NullnessRawnessChecker rather than the NullnessChecker.

Purity (side effect) analysis uses new annotations @SideEffectFree,
  @Deterministic, and @TerminatesExecution; @Pure means both @SideEffectFree
  and @Deterministic.

Pre- and postconditions about type qualifiers are available for any type system
  through @RequiresQualifier, @EnsuresQualifier and @EnsuresQualifierIf.  The
  contract annotations for the Nullness Checker (e.g. @EnsuresNonNull) are now
  only a special case of these general purpose annotations.
  The meta-annotations @PreconditionAnnotation, @PostconditionAnnotation, and
  @ConditionalPostconditionAnnotation can be used to create more special-case
  annotations for other type systems.

Renamed assertion comment string used by all checkers:
  @SuppressWarnings => @AssumeAssertion

To use an assert statement to suppress warnings, the assertion message must
  include the string "@AssumeAssertion(warningkey)".  Previously, just the
  warning key sufficed, but the string @SuppressWarnings(warningkey) was
  recommended.

New command-line options:
  -AonlyDefs and -AonlyUses complement existing -AskipDefs and -AskipUses
  -AsuppressWarnings Suppress warnings matching the given key
  -AassumeSideEffectFree Unsoundly assume that every method is side-effect-free
  -AignoreRawTypeArguments Ignore subtype tests for type arguments that
    were inferred for a raw type
  -AenablePurity Check the bodies of methods marked as pure
    (@SideEffectFree or @Deterministic)
  -AsuggestPureMethods Suggest methods that could be marked as pure
  -AassumeAssertionsAreEnabled, -AassumeAssertionsAreDisabled Whether to
    assume that assertions are enabled or disabled
  -AconcurrentSemantics Whether to assume concurrent semantics
  -Anocheckjdk Don't err if no annotated JDK can be found
  -Aflowdotdir Create an image of the control flow graph
  -AinvariantArrays replaces -Alint=arrays:invariant
  -AcheckCastElementType replaces -Alint=cast:strict

Manual:
  New manual section about array types.
  New FAQ entries:  "Which checker should I start with?", "How can I handle
    typestate, or phases of my program with different data properties?",
    "What is the meaning of a type qualifier at a class declaration?"
  Reorganized FAQ chapter into sections.
  Many other improvements.


Version 1.6.7 (28 August 2013)
------------------------------

User-visible framework improvements:
  Improve the error message produced by -Adetailedmsgtext

Bug fixes:
  Fix issue #245: anonymous classes were skipped by default


Version 1.6.6 (01 August 2013)
------------------------------

Documentation:
  The Checker Framework manual has been improved.  Changes include:
more troubleshooting tips to the Checker Framework manual, an improved
discussion on qualifier bounds, more examples, improved formatting, and more.
  An FAQ entry has been added to discuss JSR305.
  Minor clarifications have been added to the Checker Framework tutorial.


Version 1.6.5 (01 July 2013)
----------------------------

User-visible framework improvements:
  Stub files now support static imports.

Maven plugin:
  Maven plugin will now issue a warning rather than quit when zero checkers are specified in a project's pom.xml.

Documentation:
  Improved the Maven plugin instructions in the Checker Framework manual.
  Added documentation for the -XDTA:noannotationsincomments compiler flag.

Internal framework improvements:
  Improved Maven-plugin developer documentation.


Version 1.6.4 (01 June 2013)
----------------------------

User-visible framework improvements:
    StubGenerator now generates stubs that can be read by the StubParser.

Maven plugin:
    The Maven plugin no longer requires the Maven project's output directory to exist in order to run the Checker Framework.  However, if you ask the Checker Framework to generate class files then the output directory will be created.

Documentation:
  Improved the Maven plugin instructions in the Checker Framework manual.
  Improved the discussion of why to define both a bottom and a top qualifier in the Checker Framework manual.
  Update FAQ to discuss that some other tools incorrectly interpret array declarations.


Version 1.6.3 (01 May 2013)
---------------------------

Eclipse plugin bug fixes:
  The javac argument files used by the Eclipse plugin now properly escape file paths.  Windows users should no longer encounter errors about missing built-in checkers.

Documentation:
  Add FAQ "What is the meaning of an annotation after a type?"


Version 1.6.2 (04 Apr 2013)
---------------------------

Eclipse plugin:
  The "Additional compiler parameters" text field has now been replaced by a list.  Parameters in this list may be activated/deactivated via checkbox.

Eclipse plugin bug fixes:
   Classpaths and source files should now be correctly quoted when they contain spaces.

Internal framework improvements:
  Update pom files to use the same update-version code as the Checker Framework "web" ant task.  Remove pom specific update-version code.
  Update build ant tasks to avoid re-running targets when executing tests from the release script.


Version 1.6.1 (01 Mar 2013)
---------------------------

User-visible framework improvements:
  A number of error messages have been clarified.
  Stub file now supports type annotations in front and after method type variable declarations.
  You may now specify custom paths to javac.jar and jdk7.jar on the command line for non-standard installations.

Internal framework improvements:
  Add shouldBeApplied method to avoid unnecessary scans in DefaultApplier and avoid annotating void types.
  Add createQualifierDefaults and createQualifierPolymorphism factory methods.

Maven plugin:
  Put Checker Framework jars at the beginning of classpath.
  Added option to compile code in order to support checking for multi-module projects.
  The plugin no longer copies the various Checker Framework maven artifacts to one location but instead takes advantage of the new custom path options for javac.jar and jdk7.jar.
  The maven plugin no longer attempts to resolve jdk6.jar

Eclipse plugin:
  Put Checker Framework jars at the beginning of classpath.
  All files selected from a single project can now be checked.  The previous behavior only checked the entire project or one file depending on the type of the first file selected.

Documentation:
  Fixed broken links and incomplete URLs in the Checker Framework Manual.
  Update FAQ to discuss that some other tools incorrectly interpret array declarations.

Bug fixes


Version 1.6.0 (1 Feb 2013)
--------------------------

User-visible framework improvements:
  It is possible to use enum constants in stub files without requiring the fully qualified name, as was previously necessary.
  Support build on a stock Java 8 OpenJDK.

Adapt to underlying jsr308-langtools changes.
  The most visible change is syntax for fully-qualified types, from @A java.lang.Object to java.lang.@A Object.
  JDK 7 is now required.  The Checker Framework does not build or run on JDK 6.

Documentation:
  A new tutorial is available at <https://checkerframework.org/tutorial/>


Version 1.5.0 (14 Jan 2013)
---------------------------

User-visible framework improvements:
  To invoke the Checker Framework, call the main method of class
    CheckerMain, which is a drop-in replacement for javac.  This replaces
    all previous techniques for invoking the Checker Framework.  Users
    should no longer provide any Checker Framework jars on the classpath or
    bootclasspath.  jsr308-all.jar has been removed.
  The Checker Framework now works with both JDK 6 and JDK 7, without need
    for user customization.  The Checker Framework determines the
    appropriate annotated JDK to use.
  All jar files now reside in checker-framework/checkers/binary/.

Maven plugin:
  Individual pom files (and artifacts in the Maven repository) for all
    Checker Framework jar files.
  Avoid too-long command lines on Windows.
  See the Maven section of the manual for more details.

Eclipse plugin:
  Avoid too-long command lines on Windows.
  Other bug fixes and interface improvements.

Other framework improvements:
  New -Adetailedmsgtext command-line option, intended for use by IDE plugins.


Version 1.4.4 (1 Dec 2012)
--------------------------

Internal framework improvements:
  Add shutdown hook mechanism and use it for -AresourceStats resource
    statistics flag.
  Add -AstubWarnIfNotFound and -AstubDebug options to improve
    warnings and debug information from the stub file parsing.
  Ignore case when comparing error suppression keys.
  Support the bottom type as subtype of any wildcard type.

Tool Integration Changes
  The Maven plugin id has been changed to reflect standard Maven
    naming conventions.
  Eclipse and Maven plugin version numbers will now
    track the Checker Framework version numbers.

Bug fixes.


Version 1.4.3 (1 Nov 2012)
--------------------------

Clarify license:
  The Checker Framework is licensed under the GPL2.  More permissive
    licenses apply to annotations, tool plugins (Maven, Eclipse),
    external libraries included with the Checker Framework, and examples in
    the Checker Framework Manual.
  Replaced all third-party annotations by cleanroom implementations, to
    avoid any potential problems or confusion with licensing.

Aliased annotations:
  Clarified that there is no need to rewrite your program.  The Checker
    Framework recognizes dozens of annotations used by other tools.

Improved documentation of Units Checker and Gradle Integration.
Improved developer documentation of Eclipse and Maven plugins.

Bug fixes.


Version 1.4.2 (16 Oct 2012)
---------------------------

External tool support:
  Eclipse plug-in now works properly, due to many fixes

Regex Checker:
  New CheckedPatternSyntaxException added to RegexUtil

Support new foreign annotations:
  org.eclipse.jdt.annotation.Nullable
  org.eclipse.jdt.annotation.NonNull

New FAQ: "What is a receiver?"

Make annotations use 1-based numbering for formal parameters:
  Previously, due to a bug the annotations used 0-based numbering.
  This change means that you need to rewrite annotations in the following ways:
    @KeyFor("#3")  =>  @KeyFor("#4")
    @AssertNonNullIfTrue("#0")  =>  @AssertNonNullIfTrue("#1")
    @AssertNonNullIfTrue({"#0", "#1"})  =>  @AssertNonNullIfTrue({"#1", "#2"})
    @AssertNonNullAfter("get(#2)")  =>  @AssertNonNullAfter("get(#3)")
  This command:
    find . -type f -print | xargs perl -pi -e 's/("#)([0-9])(")/$1.($2+1).$3/eg'
  handles the first two cases, which account for most uses.  You would need
  to handle any annotations like the last two cases in a different way,
  such as by running
    grep -r -n -E '\("[^"]+#[0-9][^A-Za-z]|\("#[0-9][^"]' .
  and making manual changes to the matching lines.  (It is possible to
  provide a command that handles all cases, but it would be more likely to
  make undesired changes.)
  Whenever making automated changes, it is wise to save a copy of your
  codebase, then compare it to the modified version so you can undo any
  undesired changes.  Also, avoid running the automated command over version
  control files such as your .hg, .git, .svn, or CVS directory.


Version 1.4.1 (29 Sep 2012)
---------------------------

User-visible framework improvements:
  Support stub files contained in .jar files.
  Support aliasing for declaration annotations.
  Updated the Maven plugin.

Code refactoring:
  Make AnnotationUtils and AnnotatedTypes into stateless utility classes.
    Instead, provide the necessary parameters for particular methods.
  Make class AnnotationBuilder independent of AnnotationUtils.
  Remove the ProcessingEnvironment from AnnotatedTypeMirror, which was
    hardly used and can be replaced easily.
  Used more consistent naming for a few more fields.
  Moved AnnotatedTypes from package checkers.types to checkers.utils.
    this required making a few methods in AnnotatedTypeFactory public,
    which might require changes in downstream code.

Internal framework improvements:
  Fixed Issues #136, #139, #142, #156.
  Bug fixes and documentation improvements.


Version 1.4.0 (11 Sep 2012)
---------------------------

User-visible framework improvements:
  Defaulting:
    @DefaultQualifier annotations now use a Class instead of a String,
      preventing simple typo errors.
    @DefaultLocation extended with more constants.
    TreeAnnotator propagates the least-upper-bound of the operands of
      binary/compound operations, instead of taking the default qualifier.
  Stub files now ignore the return type, allowing for files automatically
    generated from other formats.
  Type factories and type hierarchies:
    Simplify AnnotatedTypeFactory constructors.
    Add a GeneralAnnotatedTypeFactory that supports multiple type systems.
    Improvements to QualifierHierarchy construction.
  Type-checking improvements:
    Propagate annotations from the sub-expression of a cast to its result.
    Better handling of assignment context and improved inference of
      array creation expressions.
  Optional stricter checking of casts to array and generic types using
    the new -Alint=cast:strict flag.
    This will become the default in the future.
  Code reorganization:
    SourceChecker.initChecker no longer has a ProcessingEnvironment
      parameter. The environment can now be accessed using the standard
      processingEnv field (instead of the previous env field).
    Classes com.sun.source.util.AbstractTypeProcessor and
      checkers.util.AggregateChecker are now in package checkers.source.
    Move isAssignable from the BaseTypeChecker to the BaseTypeVisitor; now
      the Checker only consists of factories and logic is contained in the
      Visitor.
  Warning and error messages:
    Issue a warning if an unsupported -Alint option is provided.
    Improved error messages.
  Maven plugin now works.

Nullness Checker:
  Only allow creation of (implicitly) non-null objects.
  Optionally forbid creation of arrays with @NonNull component type,
    when flag -Alint=arrays:forbidnonnullcomponents is supplied.
    This will become the default in the future.

Internal framework improvements:
  Enable assertion checking.
  Improve handling of annotated type variables.
  Assignment context is now a type, not a tree.
  Fix all compiler warnings.


Version 1.3.1 (21 Jul 2012)
---------------------------

Installation:
  Clarify installation instructions for Windows.  Remove javac.bat, which
  worked for running distributed checkers but not for creating new checkers.

User-visible framework improvements:
  Implement @PolyAll qualifier to vary over multiple type systems.
  The Checker Framework is unsound due to Java's covariant array subtyping.
    You can enable invariant array subtyping (for qualifiers only, not for
    base Java types) with the command-line option -Alint=arrays:invariant.
    This will become the default in the future.

Internal framework improvements:
  Improve defaulting for multiple qualifier hierarchies.
  Big refactoring of how qualifier hierarchies are built up.
  Improvements to error handling output for unexpected exceptions.
  Bug fixes and documentation improvements.


Version 1.3.0 (3 Jul 2012)
--------------------------

Annotation syntax changes, as mandated by the latest Type Annotations
(JSR 308) specification.  The most important ones are:
- New receiver syntax, using "this" as a formal parameter name:
    ReturnType methodname(@ReceiverAnnotation MyClass this, ...) { ... }
- Changed @Target default to be the Java 1.5 values
- UW extension: in addition to annotations in comments, support
    special /*>>> */ comments to hide multiple tokens.
    This is useful for the new receiver syntax and for import statements.

Framework improvements:
  Adapt to annotation storage changes in jsr308-langtools 1.3.0.
  Move type validation methods from the BaseTypeChecker to BaseTypeVisitor.


Version 1.2.7 (14 May 2012)
---------------------------

Regex Checker:
  Add basic support for the concatenation of two non-regular expressions
    that produce a valid regular expression.
  Support "isRegex" in flow inference.

Framework improvements:
  New @StubFiles annotation declaratively adds stub files to a checker.

Internal bug fixes:
  Respect skipDefs and skipUses in NullnessFlow.
  Support package annotations in stub files.
  Better support for enums in annotation attributes.
  Cleanups to how implicit receivers are determined.


Version 1.2.6 (18 Mar 2012)
---------------------------

Nullness Checker:
  Correctly handle unboxing in more contexts (if, switch (Issue 129),
    while loops, ...)

Regex Checker:
  Add capturing groups parameter to Regex qualifier.
    Count groups in String literals and String concatenation.
    Verify group number to method calls that take a capturing group
      number.
    Update RegexUtil methods to take optional groups parameter.
    Modify regex qualifier hierarchy to support groups parameter.
  Add special case for Pattern.compile when called with Pattern.LITERAL flag.

Internal bug fixes:
  Improve flow's support of annotations with parameters.
  Fix generics corner cases (Issues #131, #132, #133, #135).
  Support type annotations in annotations and type-check annotations.
  Improve reflective look-up of visitors and factories.
  Small cleanups.


Version 1.2.5.1 (06 Feb 2012)
-----------------------------

Nullness Checker:
  Correct the annotations on ThreadLocal and InheritableThreadLocal.

Internal bug fixes:
  Expand release tests.
  Compile release with JDK 6 to work on both JDK 6 and JDK 7.


Version 1.2.5 (3 Feb 2012)
--------------------------

Don't put classpath on the bootclasspath when invoking javac.  This
prevents problems if, for example, android.jar is on the classpath.

New -jsr308_imports ... and -Djsr308.imports=... command-line options, for
specifying implicit imports from the command line.  This is needed by Maven.

New -Aignorejdkastub option makes the checker not load the jdk.astub
file. Files from the "stubs" option are still loaded.

Regex Checker:
  Support concatenation of PolyRegex strings.
  Improve examples of use of RegexUtil methods.

Signature Checker:
  Add new @ClassGetName annotation, for a 4th string representation of a
    class that is used by the JDK.  Add supporting annotations to make the
    type hierarchy a complete lattice.
  Add PolySignature annotation.

Internal bug fixes:
  Improve method type argument inference.
  Handle type variables whose upper bound is a type variable.
  Fix bug in least upper bound computation for anonymous classes.
  Improve handling of annotations inherited from superclasses.
  Fix design problem with Nullness Checker and primitive types.
  Ensure that overriding methods respect pre- and postconditions.
  Correctly resolve references to an enclosing this.
  Improve handling of Java source that contains compilation errors.


Version 1.2.4 (15 Dec 2011)
---------------------------

All checkers:
- @Target(TYPE_USE) meta-annotation is properly handled.

Nullness Checker:
- Do not allow nullness annotations on primitive types.
- Improvements to rawness (initialization) checks.
- Special-case known keys for System.getProperty.
- The -Alint=uninitialized command-line option now defaults to off, and
  applies only to initialization of primitive and @Nullable fields.  It is
  not possible to disable, from the command line, the check that all
  @NonNull fields are initialized.  Such warnings must be suppressed
  explicitly, for example by using @SuppressWarnings.

Regex Checker:
- Improved RegexUtil class.

Manual:
- Add FAQ item "Is the Checker Framework an official part of Java?"
- Trim down README.txt; users should read the manual instead.
- Improvements throughout, especially to Nullness and Regex Checker sections.

**Implementation details:**
- Add a new @InvisibleQualifier meta-annotation for type qualifiers.
  Instead of special-casing @Unqualified in the AnnotatedTypeMirror it
  now looks for this meta-annotation. This also allows type systems to
  hide type qualifiers it doesn't want visible, which we now use in the
  Nullness Checker to hide the @Primitive annotation.
- Nullness Checker:  Introduce a new internal qualifier @Primitive that is
  used for primitive types.
- Be stricter about qualifiers being present on all types. If you get
  errors about missing qualifiers, check your defaulting rules.
  This helped in fixing small bugs in corner cases of the type
  hierarchy and type factory.
- Unify decoding type annotations from trees and elements.
- Improve handling of annotations on type variables and upper bounds.
- Support checkers that use multiple, disjoint qualifier hierarchies.
- Many bug fixes.


Version 1.2.3 (1 Nov 2011)
--------------------------

Regex Checker:
- Add @PolyRegex polymorphic annotation
- Add more stub library annotations

**Implementation details:**
- Do not use "null" for unqualified types. Explicitly use @Unqualified
  and be strict about correct usage. If this causes trouble for you,
  check your @ImplicitFor and @DefaultQualifierInHierarchy
  meta-annotations and ensure correct defaulting in your
  AnnotatedTypeFactory.

Bug fixes:
- Correctly handle f-bounded polymorphism. AnnotatedTypeMirror now has
  methods to query the "effective" annotations on a type, which
  handles type variable and wildcard bounds correctly. Also, terminate
  recursions by not doing lazy-initialization of bounds during defaulting.
- Many other small bug fixes and documentation updates.


Version 1.2.2 (1 Oct 2011)
--------------------------

Be less restrictive about when to start type processing when errors
already exist.
Add -AskipDefs command-line option to not type-check some class
definitions.
Documentation improvements.


Version 1.2.1 (20 Sep 2011)
---------------------------

Fix issues #109, #110, #111 and various other cleanups.
Improvements to the release process.
Documentation improvements.


Version 1.2.0.1 (4 Sep 2011)
----------------------------

New version number to stay in sync with JSR 308 compiler bugfix.
No significant changes.


Version 1.2.0 (2 Sep 2011)
--------------------------

Updated to JDK 8. Use -source 8 (the new default) for type annotations.
Documentation improvements
Bug fixes all over

Nullness Checker:
- Correct the upper bounds of all Collection subtypes


Version 1.1.5 (22 Jul 2011)
---------------------------

**User-visible changes:**

Units Checker:
  Instead of conversion routines, provide unit constants, with which
  to multiply unqualified values. This is easier to type and the
  multiplication gets optimized away by the compiler.

Fenum Checker:
  Ensure that the switch statement expression is a supertype of all
  the case expressions.

**Implementation details:**

- Parse declaration annotations in stub files

- Output error messages instead of raising exceptions. This change
  required us to introduce method "initChecker" in class
  SourceChecker, which should be used instead of "init". This allows
  us to handle the calls to initChecker within the framework.
  Use method "errorAbort" to output an error message and abort
  processing.


Version 1.1.4 (8 Jul 2011)
--------------------------

**User-visible changes:**

Units Checker (new):
  Ensures operations are performed on variables of correct units of
  measurement (e.g., miles vs. kilometers vs. kilograms).

Changed -AskipClasses command-line option to -AskipUses

**Implementation details:**

- Improve support for type qualifiers with enum attributes


Version 1.1.3 (17 Jun 2011)
---------------------------

**User-visible changes:**

Interning:
- Add @UsesObjectEquals annotation

Manual:
- Signature Checker is now documented
- Fenum Checker documentation improved
- Small improvements to other sections

**Implementation details:**

- Updates to the web-site build process

- The BaseTypeVisitor used to provide the same two type parameters as
  class SourceVisitor. However, all subtypes of BaseTypeVisitor were
  instantiated as <Void, Void>. We decided to directly instantiate the
  SourceVisitor as <Void, Void> and removed this complexity.
  Instead, the BaseTypeVisitor is now parameterized by the subtype of
  BaseTypeChecker that should be used. This gives a more concrete type
  to field "checker" and is similar to BasicAnnotatedTypeFactory.

- Added method AnnotatedTypeFactory.typeVariablesFromUse to allow
  type-checkers to adapt the upper bounds of a type variable depending on
  the type instantiation.

- Method type argument inference:
  Changed AnnotatedTypeFactory.methodFromUse to return a Pair consisting
  of the method and the inferred or explicit method type arguments.
  If you override this method, you will need to update your version.
  See this change set for a simple example:
  <https://github.com/typetools/checker-framework/source/detail?r=8381a213a4>

- Testing framework:
  Support for multiple expected errors using the "// :: A :: B :: C" syntax.

Many small updates and fixes.


Version 1.1.2 (12 Jan 2011)
---------------------------

Fake Enum Checker (new):
  A "fake enumeration" is a set of integers rather than a proper Java enum.
  They are used in legacy code and for efficiency (e.g., in Android).  The
  Fake Enum Checker gives them the same safety guarantees as a proper Java
  enum.

Property File Checker (new):
  Ensures that valid keys are used for property files and resource bundles.
  Also includes a checker that code is properly internationalized and a
  checker for compiler message keys as used in the Checker Framework.

Signature Checker (new):
  Ensures that different string representations of a Java type (e.g.,
  `"pakkage.Outer.Inner"` vs. `"pakkage.Outer$Inner"` vs. `"Lpakkage/Outer$Inner;"`)
  are not misused.

Interning Checker enhancements:
  Issues fewer false positives for code like "a==b || a.equals(b)"

Foreign annotations:
  The Checker Framework supports more non-Checker-Framework annotations.
  This means that it can check already-annotated code without requiring you
  to rewrite your annotations.
    Add as an alias for checkers.interning.quals.Interned:
      com.sun.istack.Interned
    Add as aliases for checkers.nullness.quals.NonNull:
      com.sun.istack.NotNull
      org.netbeans.api.annotations.common.NonNull
    Add as aliases for checkers.nullness.quals.Nullable:
      com.sun.istack.Nullable
      javax.validation.constraints.NotNull
      org.netbeans.api.annotations.common.CheckForNull
      org.netbeans.api.annotations.common.NullAllowed
      org.netbeans.api.annotations.common.NullUnknown

Manual improvements:
  Improve installation instructions
  Rewrite section on generics (thanks to Bert Fernandez and David Cok)
    Also refactor the generics section into its own chapter
  Rewrite section on @Unused and @Dependent
  New manual section: Writing Java expressions as annotation arguments
  Better explanation of warning suppression
  JSR 308 is planned for Java 8, not Java 7

Stub files:
  Support nested classes by expressing them at top level in binary form: A$B
  Improved error reporting when parsing stub files

Annotated JDK:
  New way of generating annotated JDK
  jdk.jar file no longer appears in repository
  Warning if you are not using the annotated JDK.

Miscellaneous:
  Warn if -source command-line argument does not support type annotations

Many bug fixes
  There are too many to list, but some notable ones are to local type
  inference, generics, pre- and post-conditions (e.g., @NonNullOnEntry,
  @AssertNonNull*), and map keys (@KeyFor).  In particular, preconditions
  and map key annotations are now checked, and if they cannot be verified,
  an error is raised; previously, they were not verified, just unsoundly
  trusted.


Version 1.1.1 (18 Sep 2010)
---------------------------

Eclipse support:
  Removed the obsolete Eclipse plug-in from repository.  The new one uses a
  different repository
  (http://code.google.com/a/eclipselabs.org/p/checker-plugin/) but a user
  obtains it from the same URL as before:
  https://checkerframework.org/eclipse/

Property Key Checker:
  The property key checker allows multiple resource bundles and the
  simultaneous use of both resource bundles and property files.

Javari Checker:
  Added Javari stub classes for more JDK classes.

Distribution:
  Changed directory structure (top level is "checker-framework"; "checkers"
  is a under that) for consistency with version control repository.

Many documentation improvements and minor bugfixes.


Version 1.1.0b, 16 Jun 2010
---------------------------

Fixed a bug related to running binary release in JDK 6


Version 1.1.0 (13 Jun 2010)
---------------------------

Checkers
  Introduced a new simple mechanism for running a checker
  Added one annotated JDK for all checkers

Nullness Checker
  Fixed bugs related to map.get() and KeyFor annotation
  Fixed bugs related to AssertNonNull* and parameters
  Minor updates to the annotated JDK, especially to java.io.File

Manual
  Updated installation instructions
  Clarified section regarding fields and type inference


Version 1.0.9 (25 May 2010)
---------------------------

Nullness Checker:
  Improved Javadocs and manual documentation
  Added two new annotations: AssertNonNullAfter, KeyFor
  Fixed a bug related to AssertNonNullIfFalse and assert statements
  Renamed NonNullVariable to NonNullOnEntry

Checkers:
  Interning: Skipping equality check, if either operands should be skipped
  Fixed a bug related to annotations targeting array fields found in classfile
  Fixed a bug related to method invocation generic type inference
    in static methods

Manual
  Added a section on nullness method annotations
  Revised the Nullness Checker section
  Updated Ant usage instructions


Version 1.0.8 (15 May 2010)
---------------------------

Checkers
  Changed behavior of flow type refinement when annotation is explicit
  Handle array initializer trees (without explicit type)
  Handle the case of Vector.copyInto
  Include javax classes in the distributed jdk jar files

Interning Checker
  Handle interning inference of string concatenation
  Add 20+ @Interned annotations to the JDK
  Add an option, checkclass, to validate the interning
    of specific classes only

Bug fixes
  Fix a bug related to array implicit types
  Lock Checker: Treat null as a bottom type

Manual
  Added a new section about Flow inference and fields


Version 1.0.7 (12 Apr 2010)
---------------------------

Checkers
  Distributed a Maven repository
  Updated stub parser project to latest version (javaparser 1.0.8)
  Fixed bugs related to iterable wildcards and type parameter types


Version 1.0.6 (24 Feb 2009)
---------------------------

Nullness Checker
  Added support for new annotations:
    Pure - indicates that the method, given the same parameters, return the
            same values
    AssertNonNullIfFalse - indicates that a field is NonNull if the method
            returns false
  Renamed AssertNonNull to AssertParametersNonNull
  Updated the annotated jdk

Javari Checker
  Fixed many bugs:
    handle implicit dereferencing of this (e.g. `field` in place of
      `this.field`)
    apply default annotations to method parameters


Version 1.0.5 (12 Jan 2009)
---------------------------

Checkers
  Added support for annotated jdk jars
  Improved readability of some failure messages
  Added AssertNonNullIfTrue support for method parameter references
  Fixed a bug related to LazyNonNull and array fields
  Fixed a bug related to inference and compound assignments (e.g. +=)
  nullness: permit the type of @NonNull Void

Manual
  Updated annotating-libraries chapter regarding annotated jdk


Version 1.0.4 (19 Dec 2009)
---------------------------

Bug Fixes
  wildcards not recognized as subtypes of type variables
    e.g. '? extends A' and 'A'
  PolyNull methods not accepting null literal value arguments
  spurious unexpected Raw warnings

Manual
  Clarified FAQ item regarding why List's type parameter is
    "extends @NonNull Object"


Version 1.0.3 (5 Dec 2009)
--------------------------

Checkers
  New location UPPER_BOUND for DefaultQualifier permits setting the default
    for upper bounds, such as Object in "? extends Object".
  @DefaultQualifier accepts simple names, like @DefaultQualifier("Nullable"),
    rather than requiring @DefaultQualifier("checkers.nullness.quals.Nullable").
  Local variable type inference has improved support for array accesses.
  The repository contains Eclipse project and launch configuration files.
    This is helpful too people who want to build a checker, not to people
    who merely want to run a checker.
  Many bug fixes, including:
    handling wildcard subtyping rules
    stub files and vararg methods being ignored
    nullness and spurious rawness errors
    uses of array clone method (e.g. String[].clone())
    multibound type parameters (e.g. <T extends @A Number & @B Cloneable>)

Manual
  Documented the behavior of annotations on type parameter declarations.
  New FAQ item:
    How to collect warnings from multiple files
    Why a qualifier shouldn't apply to both types and declarations


Version 1.0.2 (16 Nov 2009)
---------------------------

Checkers
  Renamed Regex Checker's @ValidRegex annotation to @Regex
  Improved Collection.toArray() heuristics to be more sound

Bug fixes
  Fixed the annotated JDK to match OpenJDK 6
    - Added missing methods and corrected class hierarchy
  Fixed a crash related to intersection types


Version 1.0.1 (1 Nov 2009)
--------------------------

Checkers
  Added new checkers:
    RegEx checker to detect invalid regular expression use
    Internationalization (I18n) checker to detect internationalization errors

Functionality
  Added more performance optimizations
  nullness: Added support for netbeans nullness annotations
  nullness: better semantics for redundant nullness tests
    related to redundant tests in assertions
  lock: Added support for JCIP annotation in the Lock Checker
  tainting: Added support for polymorphism
  Lock Checker supports the JCIP GuardedBy annotation

Bug fixes
  Fixed a crashing bug related to interaction between
    generic types and wildcards
  Fixed a bug in stub file parser related to vararg annotations
  Fixed few bugs in skeleton file generators

Manual
  Tweak installation instructions
  Reference Units Checker
  Added new sections for new checkers
    RegEx checker (S 10)
    Internationalization Checker (S 11)


Version 1.0.0 (30 Sep 2009)
---------------------------

Functionality
  Added Linear Checker to restrict aliasing

Bug fixes
  Fixed flow erros related to loop controls and break/continue

Manual
  Adopt new term, "Declaration Annotation" instead of non-type annotations
  Added new sections:
    Linear Checker (S 9)
    Inexpressible types (S 14.3)
    How to get started annotating legacy code (S 2.4.4)
  Expanded Tainting Checker section


Version 0.9.9 (4 Sep 2009)
--------------------------

Functionality
  Added more optional lint checks (cast:unsafe, all)
  Nullness Checker supports @SuppressWarnings("nullness:generic.argument"),
    for suppressing warnings related to misuse of generic type arguments.
    This was already supported and documented, but had not been mentioned
    in the changelog.

Bug fixes
  Fixed many bugs related to Stub files causing parser to ignore
    bodiless constructors
    annotated arrays annotations
    type parameter and wildcard bounds annotations

Manual
  Rewrote 'javac implementation survival guide' (S 13.9)
  Restructured 'Using a checker' (S 2)
  Added 'Integration with external tools' (S 14)
  Added new questions to the FAQ (S 15)


Version 0.9.8 (21 Aug 2009)
---------------------------

Functionality
  Added a Tainting Checker
  Added support for conditional nonnull checking
  Added optional check for redundant nullness tests
  Updated stub parser to latest libraries

Bug fixes
  Fixed a bug related to int[] treated as Object when passed to vararg T...
  Fixed a crash related to intersection types
  Fixed a bug related to -AskipClasses not being honored
  Fixed a bug related to flow

Manual
  Added new sections
    8 Tainting Checker
    3.2.3 Conditional nullness


Version 0.9.7 (12 Aug 2009)
---------------------------

Functionality
  Changed swNonNull to castNonNull
  nullness: Improved flow to infer nullness based on method invocations
  locking: Permitted @Holding to appear on constructors

Bug fixes
  Fixed a bug related to typevar and wildcard extends clauses


Version 0.9.6 (29 Jul 2009)
---------------------------

Functionality
  Changed 'jsr308.skipClasses' property with '-AskipClasses' option
  Locking checker
    - Add subtype checking for Holding
    - Treat constructors as synchronized methods

Bug fixes
  Added some missing nullness annotations in the jdk
  Fixed some bugs related to reading stub files

Manual
  Added a new section
    2.10  Tips about writing annotations
  Updated sections of
    2.6   Unused fields and dependent types
    3.1.1 Rawness annotation hierarchy


Version 0.9.5 (13 Jul 2009)
---------------------------

Functionality
  Added support for Findbugs, JSR305, and IntelliJ nullness annotations
  Added an Aggregate Checker base-class
  Added support for a form of field access control

Bug fixes
  Added check for arguments in super() calls in constructors

Manual
  Added new sections:
    Fields access control
    Other tools for nullness checking
    Bundling multiple checkers


Version 0.9.4 (30 Jun 2009)
---------------------------

Functionality
  Added Lock Checker

Bug fixes
  Handle more patterns for determining Map.get() return type

Manual Documentations
  Improved installation instructions
  Added the following sections
    2.6 Dependent types
    3.1 subsection for LazyNonNull
    10.9 When to use (and not to use) type qualifiers


Version 0.9.3 (23 Jun 2009)
---------------------------

Functionality
  Added support DefaultQualifier on packages
  Added support for Dependent qualifier types
    see checkers.quals.Dependent
  Added an option to treat checker errors as warnings
  Improved flow handling of boolean logic

Manual Documentations
  Improved installation instructions
  Improved discussion of effective and implicit qualifiers and defaults
  Added a discussion about the need for bottom qualifiers
  Added sections for how-to
    . suppress Basic Checker warnings
    . troubleshoot skeleton files


Version 0.9.2 (2 Jun 2009)
--------------------------

Functionality
  Added pre-liminary support for lazy initialization in nullness
    see LazyNonNull

Bug fixes
  Corrected method declarations in JDK skeleton files
    - bug resulted in a runtime error

Documentations
  Updated qualifier javadoc documentations
  Corrected a reference on passing qualifiers to javac


Version 0.9.1 (19 May 2009)
---------------------------

Bug fixes
  Eliminated unexpected compiler errors when using checkers
  Fixed bug related to reading annotations in skeleton files

API Changes
  Renamed SourceChecker.process() to .typeProcess()

Manual
  Updated troubleshooting info
    info for annotations in skeleton files


Version 0.9b, 22 Apr 2009
-------------------------

No visible changes


Version 0.9 (16 Apr 2009)
-------------------------

Framework
  More space and performance optimizations
  Handle raw type with multiple type var level
    e.g. class Pair<X, Y extends X> { ... }

Manual
  Improve installation instructions
  Update references to command line arguments


Version 0.8.9 (28 Mar 2009)
---------------------------

Framework
  Introduce Space (and minor performance) optimizations
  Type-check constructor invocation receiver type
  Fixed bug related to try-catch flow sensitivity analysis
  Fixed bugs when type-checking annotations and enums
    - bug results in null-pointer exception


Version 0.8.8 (13 Mar 2009)
---------------------------

Nullness Checker
  Support for custom nullness assertion via @AssertNonNull
  Support for meta-annotation AssertNonNull
  Support for Collection.toArray() method
    Infer the nullness of the returned type
  Corrected some JDK Collection API annotations

Framework
  Fixed bugs related to assignments expressions in Flow
  Fixed bugs related to enum and annotation type hierarchy
  Fixed bugs related to default annotations on wildcard bounds


Version 0.8.7 (27 Feb 2009)
---------------------------

Framework
  Support annotations on type parameters
  Fixed bugs related to polymorphic types/annotations
  Fixed bugs related to stub fixes

Manual
  Specify annotation defaults settings for IGJ
  Update Known Problems section

Version 0.8.6 (3 Feb 2009)
--------------------------

Framework
  Fixed bugs related to flow sensitivity analysis related to
    . for loop and do while loops
    . multiple iterations of a loop
    . complement of logical conditions
  Declarative syntax for string literal type introduction rules
  Support for specifying stub file directories


Version 0.8.5 (17 Jan 2009)
---------------------------

Framework
  Fixed bugs related to flow sensitivity analysis
  Fixed bugs related to annotations on type parameters


Version 0.8.4 (17 Dec 2008)
---------------------------

Distribution
  Included checkers-quals.jar which contains the qualifiers only

Framework
  Fixed bugs related to inner classes
  Fixed a bug related to resolving polymorphic qualifiers
    within static methods

Manual
  Added 'Distributing your annotated project'


Version 0.8.3 (7 Dec 2008)
--------------------------

Framework
  Fixed bugs related to inner classes
  Changed cast semantics
    Unqualified casts don't change cast away (or in) any qualifiers
  Refactored AnnotationBuilder to ease building annotations
  Added support for Object += String new behavior
  Added a type validation check for method return types

Nullness
  Added inference of field initialization
    Suppress false warnings due to method invocations within constructors

IGJ
  Added proper support for AssignsFields and inner classes interactions

Manual
  Updated 'Known Problems' section


Version 0.8.2 (14 Nov 2008)
---------------------------

Framework
  Included a binary distribution in the releases
  Added support for annotations on type parameters
  Fixed bugs related to casts

Nullness
  Improved error messages readability
  Added partial support for Map.get() detection

Manual
  Improved installation instructions


Version 0.8.1 (1 Nov 2008)
--------------------------

Framework
  Added support for array initializers
  Fixed many bugs related to generics and generic type inference

Documentations
  Added 'Getting Started' guide


Version 0.8 (27 Sep 2008)
-------------------------

Framework
  Added support for newly specified array syntax
  Refactored code for annotating supertypes
  Fixed AnnotationBuilder AnnotationMirror string representation
  Fixed AnnotatedTypeMirror hashCode

Manual
  Reorganized 'Annotating Libraries' section


Version 0.7.9 (19 Sep 2008)
---------------------------

Framework
  Added support for stub files/classes
  Fixed bugs related to anonymous classes
  Fixed bugs related to qualifier polymorphism

Manual
  Updated 'Annotating Libraries' section to describe stub files

Tests
  Added support for Windows
  Fixed a bug causing IGJ tests to fail on Windows


Version 0.7.8 (12 Sep 2008)
---------------------------

Framework
  Improved support for anonymous classes
  Included refactorings to ease extensibility
  Fixed some minor bugs

Nullness
  Fix some errors in annotated JDK


Version 0.7.7 (29 Aug 2008)
---------------------------

Framework
  Fixed bugs related to polymorphic qualifiers
  Fixed bugs related to elements array convention
  Add implicit type arguments to raw types

Interning
  Suppress cast warnings for interned classes

Manual
  Removed discussion of non-standard array syntax alternatives


Version 0.7.6 (12 Aug 2008)
---------------------------

Framework
  Changed default array syntax to ARRAYS-PRE, per the JSR 308 specification
  Added an optional check for qualifier unsafe casts
  Added support for running multiple checkers at once
  Fixed bugs related array syntax
  Fixed bugs related to accessing outer classes with-in inner classes

Manual
  Added a new subsection about Checker Auto-Discovery
    2.2.1 Checker Auto-discovery


Version 0.7.5 (2 Aug 2008)
--------------------------

Framework
  Added support for ARRAYS-PRE and ELTS-PRE array syntax
  Added a check for unsafe casts
  Some improvements to the AnnotationBuilder API

Nullness Checker
  Added a check for synchronized objects
  Added a check for (un)boxing conversions

Javari Checker
  Fixed some JDK annotated classes


Version 0.7.4 (11 July 2008)
----------------------------

Framework
  Added support for annotations found in classfiles
  Added support for the ARRAY-IN array syntax
  Added AnnotationBuilder, to create AnotationMirrors with values
  Improved the readability of recursive types string representation

Nullness Checker
  Added a check for thrown Throwable nullability

IGJ Checker
  Treat enums as mutable by default, like regular classes

Manual
  Added a new subsection about array syntax proposals:
    2.1.2 Annotating Arrays


Version 0.7.3 ( 4 July 2008)
----------------------------

Javari Checker
  Converted JDK files into stubs

Nullness Checker
  Fixed java.lang.Number declaration in the annotated jdk

Framework
  Fixed a bug causing crashes related to primitive type boxing
  Renamed DAGQualifierHierarchy to GraphQualifierHierarchy


Version 0.7.2 (26 June 2008)
----------------------------

IGJ Checker
  Supports flow-sensitive type refinement

Framework
  Renamed Default annotation to DefaultQualifier
  Added DefaultQualifiers annotation
  Fixed bugs related to flow-sensitive type refinement
  Fixed an error in the build script in Windows

Manual
  Added a new section
    9.2  javac implementation survival guide
  Added hyperlinks to Javadocs of the referenced classes


Version 0.7.1 (20 June 2008)
----------------------------

Nullness Checker
  Made NNEL the default qualifier scheme

Basic Checker
  Moved to its own checkers.basic package

Framework
  Enhanced type-checking within qualifier-polymorphic method bodies
  Fixed a bug causing StackOverflowError when type-checking wildcards
  Fixed a bug causing a NullPointerException when type-checking
    compound assignments, in the form of +=

Class Skeleton Generator
  Distributed in compiled form (no more special installation instructions)
  Added required asmx.jar library to lib/

Manual
  Added new sections
    2.2.1 Ant tasks
    2.2.2 Eclipse plugin
    2.6   The effective qualifier on a type
  Rewrote section 8 on annotating libraries
    Added reference to the new Eclipse plug-in
    Deleted installation instructions

Javari Checker
  Fixed bugs causing a NullPointerException when type-checking
    primitive arrays

IGJ Checker
  Fixed bugs related to uses of raw types

API Changes
  Moved AnnotationFactory functionality to AnnotationUtils
  Removed .root and .inConflict from DAGQualifierHierarchy


Version 0.7 (14 June 2008)
--------------------------

Installation
  New, very simple installation instructions for Linux.  For other
    operating systems, you should continue to use the old instructions.

Nullness Checker
  Renamed from "NonNull Checker" to "Nullness Checker".
    Renamed package from checkers.nonnull to checkers.nullness.
    The annotation names remain the same.
  Added PolyNull, a polymorphic type qualifier for nullness.

Interning Checker
  Renamed from "Interned Checker" to "Interning Checker".
    Renamed package from checkers.interned to checkers.interning.
    The annotation names remain the same.
  Added PolyInterned, a polymorphic type qualifier for Interning.
  Added support for @Default annotation.

Framework
  Qualifiers
    @PolymorphicQualifier was not previously documented in the manual.
    Moved meta-qualifiers from checkers.metaquals package to checkers.quals.
    Removed @VariableQualifier and @RootQualifier meta-qualifiers.
  Added BasicAnnotatedTypeFactory, a factory that handles implicitFor,
    defaults, flow-sensitive type inference.
  Deprecated GraphQualifierHierarchy; DAGQualifierHierarchy replaces it.
  Renamed methods in QualifierHierarchy.

Manual
  Rewrote several manual sections, most notably:
    2.1.1  Writing annotations in comments for backward compatibility
      (note new -Xspacesincomments argument to javac)
    2.3  Checking partially-annotated programs: handling unannotated code
    2.6  Default qualifier for unannotated types
    2.7  Implicitly refined types (flow-sensitive type qualifier inference)
    8  Annotating libraries
    9  How to create a new checker plugin
  Javadoc for the Checker Framework is included in its distribution and is
    available online at <https://checkerframework.org/api/>.


Version 0.6.4 (9 June 2008)
---------------------------

All Framework
  Updated the distributed JDK and examples to the new location of qualifiers

Javari Checker
  Improved documentation on polymorphism resolution
  Removed redundant code now added to the framework from JavariVisitor,
    JavariChecker and JavariAnnotatedTypeFactory
  Refactored method polymorphism into JavariAnnotatedTypeFactory
  Fixed bug on obtaining type from NewClassTree, annotations at constructor
    invocation are not ignored now
  Refactored polymorphism resolution, now all annotations on parameters and
    receivers are replaced, not only on the return type
  Refactored and renamed internal annotator classes in
    JavariAnnotatedTypeFactory
  Added more constructor tests
  Moved Javari annotations to checkers.javari.quals package


Version 0.6.3 (6 June 2008)
---------------------------

Checker Framework
  Improved documentation and manual
  Treat qualifiers on extends clauses of type variables and wildcard types as
    if present on type variable itself
  Renamed AnnotationRelations to QualifierHierarchy
  Renamed GraphAnnotationRelations to GraphQualifierHierarchy
  Renamed TypeRelations to TypeHierarchy
  Added flow as a supported lint option for all checkers
  Determined the suppress warning key reflectively

Interned Checker
  Moved @Interned annotation to checkers.interned.quals package

NonNull Checker
  Moved nonnull annotations to checkers.nonnull.quals package

Miscellaneous
  Included Javadocs in the release
  Improved documentation for all checkers


Version 0.6.2 (30 May 2008)
---------------------------

Checker Framework API
  Added support for @Default annotation via TreeAnnotator
  Added support for PolymorphicQualifier meta-annotation
  Disallow the use of @SupportedAnnotationTypes on checkers
  Fixed bugs related to wildcards with super clauses
  Improved flow-sensitive analysis for fields

Javari Checker
  Moved Javari qualifiers from checkers.quals to checkers.javari.quals
  Fixed bugs causing null pointer exceptions

NonNull Checker
  Fixed bugs related to nonnull flow
  Added new tests to test suite

Basic Checker
  Renamed Custom Checker to Basic Checker


Version 0.6.1 (26 Apr 2008)
---------------------------

Checker Framework API
  Added support for @ImplicitFor meta-annotations via the new TypeAnnotator
    and TreeAnnotator classes
  Improved documentation and specifications
  Fixed a bug related to getting supertypes of wildcards
  Fixed a crash on class literals of primitive and array types
  Framework ignores annotations that are not part of a type system
  Fixed several minor bugs in the flow-sensitive inference implementation.

IGJ Checker
  Updated the checker to use AnnotationRelations and TypeRelations

Javari Checker
  Changing RoMaybe annotation to PolyRead
  Updated checker to use AnnotationRelations and TypeRelations
  Updated the JDK
  Fixed bugs related to QReadOnly and type argument subtyping
  Fixed bugs related to this-mutable fields in methods with @ReadOnly receiver
  Fixed bugs related to primitive type casts
  Added new tests to test suit

NonNull Checker
  Updated the annotated JDK
  Fixed bugs in which default annotations were not correctly applied
  Added @Raw types to handle partial object initialization.
  Fixed several minor bugs in the checker implementation.

Custom Checker
  Updated checker to use hierarchy meta-annotations, via -Aquals argument


Version 0.6 (11 Apr 2008)
-------------------------

Checker Framework API
  Introduced AnnotationRelations and TypeRelations, more robust classes to
    represent type and annotation hierarchies, and deprecated
    SimpleSubtypeRelation
  Add support for meta-annotations to declare type qualifiers subtype relations
  Re-factored AnnotatedTypes and AnnotatedTypeFactory
  Added a default implementation of SourceChecker.getSuppressWarningsKey()
    that reads the @SuppressWarningsKey class annotation
  Improved support for multidimensional arrays and new array expressions
  Fixed a bug in which implicit annotations were not being applied to
    parenthesized expressions
  Framework ignores annotations on a type that do not have @TypeQualifier
  Moved error/warning messages into "messages.properties" files in each
    checker package
  Fixed a bug in which annotations were inferred to liberally by
    checkers.flow.Flow

Interned Checker
  Added heuristics that suppress warnings for certain comparisons (namely in
    methods that override Comparator.compareTo and Object.equals)
  The Interned checker uses flow-sensitive inference by default

IGJ Checker
  Fixed bugs related to resolving immutability variable in method invocation
  Fixed a bug related to reassignability of fields
  Add more tests

Javari Checker
  Added placeholder annotation for ThisMutable mutability
  Re-factored JavariAnnotatedTypeFactory
  Fixed self-type resolution for method receivers for readonly classes
  Fixed annotations on parameters of readonly methods
  Fixed type validation for arrays of primitives
  Added more tests
  Renamed @RoMaybe annotation to @PolyRead

NonNull Checker
  Removed deprecated checkers.nonnull.flow package
  Fixed a bug in which default annotations were not applied correctly

Miscellaneous
  Improved Javadocs
  Added FactoryTestChecker, a more modular tester for the annotated type
    factory
  Simplify error output for some types by stripping package names


Version 0.5.1 (21 Mar 2008)
---------------------------

Checker Framework API
  Added support for conditional expression
  Added checks for type validity and assignability
  Added support for per-checker customization of asMemberOf
  Added support for type parameters in method invocation,
    including type inference
  Enhanced performance of AnnotatedTypeFactory
  Checkers run only when no errors are found by Javac
  Fixed bugs related AnnotationUtils.deepCopy()
  Fixed support for annotated class type parameters
  Fixed some support for annotated type variable bounds
  Added enhancements to flow-sensitive qualifier inference
  Added checks for type parameter bounds

Interned Checker
  Fixed some failing test cases
  Fixed a bug related to autoboxing/unboxing
  Added experimental flow-sensitive qualifier inference (use
    "-Alint=flow" to enable)
  Improved subtype testing, removing some spurious errors

IGJ Checker
  Deleted IGJVisitor!
  Fixed some bugs related to immutability type variable resolution

Javari Checker
  Removed redundant methods from JavariVisitor in the new framework
  Added support to constructor receivers
  Added support to parenthesized expressions
  Fixed a bug related to resolving RoMaybe constructors
  Fixed a bug related to parsing conditional expressions
  Added parsing of parenthesized expressions
  Replaced checkers.javari.VisitorState with
    checkers.types.VisitorState, present in BaseTypeVisitor
  Modified JavariVisitor type parameters (it now extends
    BaseTypeVisitor<Void, Void>, not BaseTypeVisitor<Void,
    checkers.javari.VisitorState>)
  Modified JavariAnnotatedTypeFactory TreePreAnnotator to mutate a
    AnnotatedTypeMirror parameter instead of returning a
    List<AnnotationMirror>, in accordance with other parts of the
    framework design
  Modified test output format
  Added tests to test suite

NonNull Checker
  Fixed a bug related to errors produced on package declarations
  Exception parameters are now treated as NonNull by default
  Added better support for complex conditionals in NonNull-specific
    flow-sensitive inference
  Fixed some failing test cases
  Improved subtype testing, removing some spurious errors

Custom Checker
  Added a new type-checker for type systems with no special semantics, for
    which annotations can be provided via the command line

Miscellaneous
  Made corrections and added more links to Javadocs
  A platform-independent binary version of the checkers and framework
    (checkers.jar) is now included in this release


Version 0.5 (7 Mar 2008)
------------------------

Checker Framework API
  Enhanced the supertype finder to take annotations on extends and
    implements clauses of a class type
  Fixed a bug related to checking an empty array initializer ("{}")
  Fixed a bug related to missing type information when multiple
    top-level classes are defined in a single file
  Fixed infinite recursion when checking expressions like "Enum<E
    extends Enum<E>>"
  Fixed a crash in checkers.flow.Flow related to multiple top-level
    classes in a single file
  Added better support for annotated wildcard type bounds
  Added AnnotatedTypeFactory.annotateImplicit() methods to replace
    overriding the getAnnotatedType() methods directly
  Fixed a bug in which constructor arguments were not checked

Interned Checker
  Fixed a bug related to auto-unboxing of classes for primitives
  Added checks for calling methods with an @Interned receiver

IGJ Checker
  Implemented the immutability inference for self-type (type of
    'this') properly
  Enhanced the implicit annotations to make an un-annotated code
    type-check
  Fixed bugs related to invoking methods based on a method's receiver
    annotations

Javari Checker
  Restored in this version, after porting to the new framework

NonNull Checker
  Fixed a bug in which primitive types were considered possibly null
  Improvements to support for @Default annotations

Miscellaneous
  Improved error message display for all checkers


Version 0.4.1 (22 Feb 2008)
---------------------------

Checker Framework API
  Introduced AnnotatedTypeFactory.directSupertypes() which finds the
    supertypes as annotated types, which can be used by the framework.
  Introduced default error messages analogous to javac's error messages.
  Fixed bugs related to handling array access and enhanced-for-loop type
    testing.
  Fixed several bugs that are due AnnotationMirror not overriding .equals()
    and .hashCode().
  Improved Javadocs for various classes and methods.
  Fixed several bugs that caused crashes in the checkers.
  Fixed a bug where varargs annotations were not handled correctly.

IGJ Checker
  Restored in this version, after porting the checker to the new framework.

NonNull Checker
  Fixed a bug where static field accesses were not handled correctly.
  Improved error messages for the NonNull checker.
  Added the NNEL (NonNull Except Locals) annotation default.

Interned Checker
  Fixed a bug where annotations on type parameter bounds were not handled
    correctly.
  Improved error messages for the Interned checker.


Version 0.4 (11 Feb 2008)
-------------------------

Checker Framework API
  Added checkers.flow, an improved and generalized flow-sensitive type
    qualifier inference, and removed redundant parts from
    checkers.nonnull.flow.
  Fixed a bug that prevented AnnotatedTypeMirror.removeAnnotation from working
    correctly.
  Fixed incorrect behavior in checkers.util.SimpleSubtypeRelation.

NonNull Checker
  Adopted the new checkers.flow.Flow type qualifier inference.
  Clarifications and improvements to Javadocs.


Version 0.3.99 (20 Nov 2007)
----------------------------

Checker Framework API
  Deprecated AnnotatedClassType, AnnotatedMethodType, and AnnotationLocation
    in favor of AnnotatedTypeMirror (a new representation of annotated types
    based on the javax.lang.model.type hierarchy).
  Added checkers.basetype, which provides simple assignment and
    pseudo-assignment checking.
  Deprecated checkers.subtype in favor of checkers.basetype.
  Added options for debugging output from checkers: -Afilenames, -Ashowchecks

Interned Checker
  Adopted the new Checker Framework API.
  Fixed a bug in which "new" expressions had an incorrect type.

NonNull Checker
  Adopted the new Checker Framework API.

Javari Checker
IGJ Checker
  Removed in this version, to be restored in a future version pending
    completion of updates to these checkers with respect to the new framework
    API.


Version 0.3 (1 Oct 2007)
------------------------

Miscellaneous Changes
  Consolidated HTML documentation into a single user manual (see the "manual"
    directory in the distribution).

IGJ Checker
  New features:
    Added a test suite.
    Added annotations (skeleton files) for parts of java.util and java.lang.

NonNull Checker
  New features:
    @SuppressWarnings("nonnull") annotation suppresses checker warnings.
    @Default annotation can make NonNull (not Nullable) the default.
    Added annotations (skeleton classes) for parts of java.util and java.lang.
    NonNull checker skips no classes by default (previously skipped JDK).
    Improved error messages: checker reports expected and found types.

  Bug fixes:
    Fixed a null-pointer exception when checking certain array accesses.
    Improved checking for field dereferences.

Interned Checker
  New features:
    @SuppressWarnings("interned") annotation suppresses checker warnings.
    The checker warns when two @Interned objects are compared with .equals

  Bug fixes:
    The checker honors @Interned annotations on method receivers.
    java.lang.Class types are treated as @Interned.

Checker Framework API
  New features:
    Added support for default annotations and warning suppression in checkers


Version 0.2.3 (30 Aug 2007)
---------------------------

IGJ Checker
  New features:
    changed @W(int) annotation to @I(String) to improve readability
    improved readability of error messages
    added a test for validity of types (testing @Mutable String)

  Bug fixes:
    fixed resolving of @I on fields on receiver type
    fixed assignment checking assignment validity for enhanced for loop
    added check for constructor invocation parameters

Interned Checker
  added the Interned checker, for verifying the absence of equality testing
    errors; see "interned-checker.html" for more information

Javari Checker
  New features:
    added skeleton classes for parts of java.util and java.lang with Javari
      annotations

  Bug fixes:
    fixed readonly inner class bug on Javari Checker

NonNull Checker
  New features:
    flow-sensitive analysis for assignments from a known @NonNull type (e.g.,
      when the right-hand of an assignment is @NonNull, the left-hand is
      considered @NonNull from the assignment to the next possible
      reassignment)
    flow-sensitive analysis within conditional checks

  Bug fixes:
    fixed several sources of null-pointer errors in the NonNull checker
    fixed a bug in the flow-sensitive analysis when a variable was used on
      both sides of the "=" operator

Checker Framework API
  New features:
    added the TypesUtils.toString() method for pretty-printing annotated types
    added AnnotationUtils, a utility class for working with annotations and
      their values
    added SourceChecker.getDefaultSkipPattern(), so that checkers can
      individually specify which classes to skip by default
    added preliminary support for suppressing checker warnings via
      the @SuppressWarnings annotation

  Bug fixes:
    fixed handling of annotations of field values
    InternalAnnotation now correctly uses defaults for annotation values
    improved support for annotations on class type parameter bounds
    fixed an assertion violation when compiling certain uses of arrays


Version 0.2.2 (16 Aug 2007)
---------------------------


Code Changes

* checkers.igj
    some bug fixes and improved documentation

* checkers.javari
    fixed standard return value to be @Mutable
    fixed generic and array handling of @ReadOnly
    fixed @RoMaybe resolution of receivers at method invocation
    fixed parsing of parenthesized trees and conditional trees
    added initial support for enhanced-for loop
    fixed constructor behavior on @ReadOnly classes
    added checks for annotations on primitive types inside arrays

* checkers.nonnull
    flow sensitive analysis supports System.exit, new class/array creation

* checkers.subtype
    fixes for method overriding and other generics-related bugs

* checkers.types
    added AnnotatedTypeMirror, a new representation for annotated types that
      might be moved to the compiler in later version
    added AnnotatedTypeScanner and AnnotatedTypeVisitor, visitors for types
    AnnotatedTypeFactory uses GenericsUtils for improved handing of annotated
      generic types

* checkers.util
    added AnnotatedTypes, a utility class for AnnotatedTypeMirror
    added GenericsUtils, a utility class for working with generic types

* tests
    modified output to print only missing and unexpected diagnostics
    added new test cases for the Javari Checker


Documentation Changes

* checkers/igj-checker.html
    improvements to page

* checkers/javari-checker.html
    examples now point to test suit files

Miscellaneous Changes

* checkers/build.xml
    Ant script fails if it doesn't find the correct JSR 308 javac version


Version 0.2.1 (1 Aug 2007)
--------------------------


Code Changes

* checkers.igj & checkers.igj.quals
    added an initial implementation for the IGJ language

* checkers.javari
    added a state parameter to the visitor methods
    added tests and restructured the test suite
    restructured and implemented RoMaybe
    modified return type to be mutable by default
    fixed mutability type handling for type casts and field access
    fixed bug, ensuring no primitives can be ReadOnly
    a method receiver type is now based on the correct annotation
    fixed parameter type-checking for overridden methods
    fixed bug on readonly field initialization
    added handling for unary trees

* checkers.nonnull
    added a tests for the flow-senstive analysis and varargs methods
    improved flow-sensitive analysis: else statements, asserts,
      return/throw statements, instanceof checks, complex conditionals with &&
    fixed a bug in the flow-sensitive analysis that incorrectly inferred
      @NonNull for some elements
    removed NonnullAnnotatedClassType, moving its functionality into
      NonnullAnnotatedTypeFactory

* checkers.source
    SourceChecker.getSupportedAnnotationTypes() returns ["*"], overriding
      AbstractProcessor.getSupportedAnnotationTypes(). This enables all
      checkers to run on unannotated code

* checkers.subtypes
    fixed a bug pertaining to method parameter checks for overriding methods
    fixed a bug that caused crashes when checking varargs methods

* checkers.types
    AnnotatedTypeFactory.getClass(Element) and getMethod(Element) use the
      tree of the passed Element if one exists
    AnnotatedClassType.includeAt, .execludeAt, .getAnnotationData were
      added and are public
    added constructor() and skipParens() methods to InternalUtils
    renamed getTypeArgumentLocations() to getAnnotatedTypeArgumentLocations()
      in AnnotatedClassType
    added AnnotationData to represent annotations instead of Class instances;
      primarily allows querying annotation arguments
    added switch for whether or not to use includes/excludes in
      AnnotatedClassType.hasAnnotationAt()

* checkers.util
    added utility classes
    added skeleton class generator utility for annotating external libraries


Documentation Changes

* checkers/nonnull-checker.html
    added a note about JML
    added a caveat about variable initialization

* checkers/README-checkers.html
    improvements to instructions


Version 0.2 (2 Jul 2007)
------------------------


Code Changes

* checkers.subtype
    subtype checker warns for annotated and redundant typecasts
    SubtypeVisitor checks for invalid return and parameter types in overriding
      methods
    added checks for compound assignments (like '+=')

* checkers.source
    SourceChecker honors the "checkers.skipClasses" property as a regex for
      suppressing warnings from unannotated code (property is "java.*" by
      default)
    SourceVisitor extends TreePathScanner<R,P> instead of
      TreeScanner<Void,Void>

* checkers.types
    AnnotatedClassType.isAnnotatedWith removed
    AnnotatedClassType.getInnerLocations renamed to getTypeArgumentLocations
    AnnotatedClassType.include now removes from the exclude list (and
      vice-versa)
    AnnotatedClassType.setElement and setTree methods are now public

* checkers.nonnull
    added a flow-sensitive analysis for inferring @NonNull in "if (var !=
      null)"-style checks
    added checks for prefix and postfix increment and decrement operations

* checkers.javari
    added initial implementation of a type-checker for the Javari language


Version 0.1.1 (7 Jun 2007)
--------------------------


Documentation Changes

* checkers/nonnull-checker.html
    created "Tiny examples" subsection
    created "Annotated library" subsection
    noted where to read @NonNull-annotated source
    moved instructions for unannotated code to README-checkers.html
    various minor corrections and clarifications

* checkers/README-checkers.html
    added cross-references to other Checker Framework documents
    removed redundant text
    moved instructions for unannotated code from nonnull-checker.html
    various minor corrections and clarifications

* checkers/creating-a-checker.html
    added note about getSupportedSourceVersion
    removed line numbers from @Interned example
    added section on SubtypeChecker/SubtypeVisitor
    various minor corrections and clarifications


Code Changes

* checkers.subtype
    removed deprecated getCheckedAnnotation() mechanism
    added missing package Javadocs
    package Javadocs reference relevant HTML documentation
    various improvements to Javadocs
    SubtypeVisitor and SubtypeChecker are now abstract classes
    updated with respect to preferred usages of
      AnnotatedClassType.hasAnnotationAt and AnnotatedClassType.annotateAt

* checkers.source
    added missing package Javadocs
    package Javadocs reference relevant HTML documentation

* checkers.types
    added missing package Javadocs
    package Javadocs reference relevant HTML documentation
    AnnotatedClassType.annotateAt now correctly handles
      AnnotationLocation.RAW argument
    AnnotatedClassType.annotate deprecated in favor of
      AnnotatedClassType.annotateAt with AnnotationLocation.RAW as an argument
    AnnotatedClassType.isAnnotatedWith deprecated in favor of
      AnnotatedClassType.hasAnnotationAt with AnnotationLocation.RAW as an
      argument
    Added fromArray and fromList methods to AnnotationLocation and made
      corresponding constructors private.

* checkers.quals
    added Javadocs and meta-annotations on annotation declarations where
      missing
    package Javadocs reference relevant HTML documentation

* checkers.nonnull
    various improvements to Javadocs
    package Javadocs reference relevant HTML documentation


Miscellaneous Changes

    improved documentation of ch examples
    Checker Framework build file now only attempts to compile .java files


Version 0.1.0 (1 May 2007)
--------------------------

Initial release.<|MERGE_RESOLUTION|>--- conflicted
+++ resolved
@@ -1,9 +1,14 @@
-Version 3.47.0 (October 1, 2024)
+Version 3.48.0 (October 1, 2024)
 --------------------------------
 
 **User-visible changes:**
 
-**Implementation details:**
+Aggregate Checkers now interleave error messages so that all errors about a line of code apear
+together.
+
+**Implementation details:**
+
+Renamed `AggreateChecker#getSupportedCheckers` to `getImmediateSubcheckerClasses`.
 
 **Closed issues:**
 
@@ -18,17 +23,10 @@
 
 The Optional Checker no longer supports the `@OptionalBottom` annotation.
 
-Aggregate Checkers now interleave error messages so that all errors about a line of code apear
-together.
-
-**Implementation details:**
-
-<<<<<<< HEAD
-Renamed `AggreateChecker#getSupportedCheckers` to `getImmediateSubcheckerClasses`.
-=======
+**Implementation details:**
+
 Removed annotations:
   * `@OptionalBottom`
->>>>>>> cf8eef33
 
 **Closed issues:**
 
