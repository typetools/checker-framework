Version 3.?.? (June 1, 2021)
----------------------------

**User-visible changes:**

<<<<<<< HEAD
Stub files can now override declaration annotations in the annotated JDK.
The could always override type annotations in the annotated JDK.
=======
Command-line argument `-AstubWarnIfNotFound` is treated as true for stub
files provided on the command line.
>>>>>>> af4887f2

**Implementation details:**

**Closed issues:**


Version 3.13.0 (May 3, 2021)
----------------------------

**Survey:**

If you use the Checker Framework, please answer a 3-question survey about what
version of Java you use.  It will take less than 1 minute to complete.  Please
answer it at
https://docs.google.com/forms/d/1Bbt34c_3nDItHsBnmEfumoyrR-Zxhvo3VTHucXwfMcQ .
Thanks!

**User-visible changes:**

Command-line argument -AassumeKeyFor makes the Nullness Checker and Map Key
Checker unsoundly assume that the argument to `Map.get` is a key for the
receiver map.

Warning message keys are shorter.  This reduces clutter in error messages and in
`@SuppressWarnings` annotations.  Most ".type.invalid", ".type.incompatible",
".invalid", and ".not.satisfied" suffixes and "type.invalid." prefixes have been
removed, and most ".invalid." substrings have been changed to ".".

The Checker Framework no longer crashes on code that contains binding
variables (introduced in Java 14 for `instanceof` pattern matching), and
such variables are reflected in the control flow graph (CFG).  Thanks to
Chris Day for this change.  However, note that the Checker Framework only
has full support for Java 8 and Java 11.

New command-line argument `-AstubWarnNote` makes stub file warnings notes
rather than warnings.

Removed the StubGenerator section from the manual, because changes in JDK 11
have broken the StubGenerator program.

**Implementation details:**

Method renamings:
 * `DependentTypesHelper.atReturnType` => `atMethodBody`

**Closed issues:**
#1268, #3039, #4410, #4550, #4558, #4563, #4566, #4567, #4571, #4584, #4591,
#4594, #4600.


Version 3.12.0 (April 1, 2021)
------------------------------

**User-visible changes:**

New FAQ item "How should I annotate code that uses generics?" gives
examples of annotations on type variables, together with their meaning.

`-Ainfer=ajava` uses ajava files (rather than jaif files or stub files)
internally during whole-program inference.

The Optional Checker supports a new annotation `@OptionalBottom` that
stands for (only) the `null` value.

The `value` element/argument to `@EnumVal` is now required.  Previously it
defaulted to an empty array.

**Implementation details:**

A precondition or normal postcondition annotation's `value` element must have
type `String[]`, not `String`.  A conditional postcondition annotation's
`expression` element must have type `String[]`, not `String`.  These changes
will not affect users (any programmer-written annotation that was legal before
will still be legal), but it may affect checker implementations.

`JavaExpressionParseUtil`:
`JavaExpressionParseUtil#parse` no longer viewpoint-adapts Java expressions. It
just converts the expression `String` to a `JavaExpression`.  To that end,
`JavaExpressionParseUtil.JavaExpressionContext` has been removed and
`JavaExpressionParseUtil#parse` no longer takes a context object.  Most calls to
`JavaExpressionParseUtil#parse` should be replaced with a call to one of the
methods in `StringToJavaExpressions`.

Renamed `AnnotatedTypeComparer` to `DoubleAnnotatedTypeScanner`. In the new
class, the method `compare` was renamed `defaultAction`. The method `combineRs`
was replaced by `reduce`.

Removed methods:
 * `AnnotationUtils.getElementValueArrayOrSingleton`
 * `DependentTypesHelper.standardizeNewClassTree`: use `atExpression` instead
 * `DependentTypesHelper.standardizeString`: override one of the methods
   explained in the Javadoc of `convertAnnotationMirror`

Method renamings:
 * `DefaultQualifierForUseTypeAnnotator.getSupportAnnosFromDefaultQualifierForUses` => `getDefaultQualifierForUses`
 * In `DependentTypesHelper`:
    * `check*` => `check*ForErrorExpressions`
    * `viewpointAdaptConstructor` => `atConstructorInvocation`
    * `viewpointAdaptMethod` => `atMethodInvocation`
    * `viewpointAdaptTypeVariableBounds` => `atParameterizedTypeUse`
    * `standardizeClass` =>  `atTypeDecl`
    * `standardizeExpression` => `atExpression`
    * `standardizeFieldAccess` => `atFieldAccess`
    * `standardizeReturnType` => `atReturnType`
    * `standardizeVariable` => `atVariableDeclaration`

Deprecated some overloads in `AnnotationUtils` that take a `CharSequence`
(use an overload that takes an `ExecutablElement`):
 * `getElementValueArray`
 * `getElementValueClassName`
 * `getElementValueClassNames`
 * `getElementValueEnumArray`
 * `getElementValueEnum`
 * `getElementValue`
 * `getElementValuesWithDefaults`

Deprecated methods in `AnnotationUtils`:
 * `areSameByClass`: use `areSameByName`
 * `getElementValuesWithDefaults`: use a `getElementValue*` method

Removed deprecated `PluginUtil` class.

**Closed issues:**
#1376, #3740, #3970, #4041, #4254, #4346, #4355, #4358, #4372, #4381, #4384,
#4417, #4449, #4452, #4480.


Version 3.11.0 (March 1, 2021)
------------------------------

**User-visible changes:**

In a stub file for a class C, you may write a declaration for a method that is
inherited by C but not defined by it.  Previously, such stub declarations were
ignored.  For more information, see the manual's documentation of "fake
overrides".

Nullness Checker error message key changes:
 * `known.nonnull` => `nulltest.redundant`
 * `initialization.static.fields.uninitialized` => `initialization.static.field.uninitialized`,
   and it is now issued on the field rather than on the class
 * new `initialization.field.uninitialized` is issued on the field instead of
   `initialization.fields.uninitialized` on the class, if there is no
   explicitly-written constructor.

Signature Checker supports two new type qualifiers:
 * `@CanonicalNameAndBinaryName`
 * `@CanonicalNameOrPrimitiveType`

**Implementation details:**

You can make a variable's default type depend on its name, or a method
return type default depend on the method's name.  To support this feature,
`@DefaultFor` has new elements `names` and `namesExceptions`.

Changes to protected fields in `OverrideChecker`:
 * Removed `overriderMeth`, `overriderTyp`, `overriddenMeth`, `overriddenTyp`
 * Renamed `methodReference` => `isMethodReference`
 * Renamed `overridingType` => `overriderType`
 * Renamed `overridingReturnType` => `overriderReturnType`

Changes to JavaExpression parsing:
 * The signatures of these methods changed; see Javadoc.
    * `JavaExpressionParseUtil#parse`
    * `DependentTypesHelper#standardizeString`
 * These methods moved:
    * `GenericAnnotatedTypeFactory#standardizeAnnotationFromContract` => `DependentTypesHelper`
    * `JavaExpressionParseUtil#fromVariableTree` => `JavaExpression`

Changes to JavaExpressionContext:
 * New method JavaExpressionContext#buildContextForMethodDeclaration(MethodTree, SourceChecker)
   replaces all overloads of buildContextForMethodDeclaration.

Parsing a Java expression no longer requires the formal parameters
`AnnotationProvider provider` or `boolean allowNonDeterministic`.  Methods
in `JavaExpression` with simplified signatures include
 * `fromArrayAccess`
 * `fromNodeFieldAccess`
 * `fromNode`
 * `fromTree`
 * `getParametersOfEnclosingMethod`
 * `getReceiver`

`CFAbstractStore.insertValue` does nothing if passed a nondeterministic
expression.  Use new method `CFAbstractStore.insertValuePermitNondeterministic`
to map a nondeterministic expression to a value.

**Closed issues:**
#862, #3631, #3991, #4031, #4206, #4207, #4226, #4231, #4248, #4263, #4265,
#4279, #4286, #4289.


Version 3.10.0 (February 1, 2021)
---------------------------------

**User-visible changes:**

Moved utility classes from `checker-qual.jar` to the new `checker-util.jar`.
Also, added `util` to the end of all the packages of the utility classes.

In Maven Central, `checker.jar` no longer contains duplicates of qualifiers in
`checker-qual.jar`, but rather uses a Maven dependency. A fat jar file with all
the dependencies (like the old `checker.jar`) is available in Maven Central with
the classifier "all".

When supplying the `-Ainfer=...` command-line argument, you must also supply `-Awarns`.

Replaced several error message keys:
 * `contracts.precondition.expression.parameter.name`
 * `contracts.postcondition.expression.parameter.name`
 * `contracts.conditional.postcondition.expression.parameter.name`
 * `method.declaration.expression.parameter.name`
by new message keys:
 * `expression.parameter.name`
 * `expression.parameter.name.shadows.field`

**Implementation details:**

Deprecated `ElementUtils.enclosingClass`; use `ElementUtils.enclosingTypeElement`.

Removed classes (use `SourceChecker` instead):
 * `BaseTypeContext`
 * `CFContext`
 * `BaseContext`

Removed methods:
 * `SourceChecker.getContext()`: it returned the receiver
 * `SourceChecker.getChecker()`: it returned the receiver
 * `AnnotatedTypeFactory.getContext()`: use `getChecker()`
 * methods on `TreePath`s from class 'TreeUtils`; use the versions in `TreePathUtil`.

Moved class:
 * org.checkerframework.framework.util.PurityUnqualified to
   org.checkerframework.framework.qual.PurityUnqualified

Renamed methods:
 * `AnnotatedTypeMirror.directSuperTypes` => `directSupertypes` (note
   capitalization) for consistency with `javax.lang.model.util.Types`
 * `AnnotatedTypeMirror.removeAnnotation(Class)` => `removeAnnotationByClass`
 * `MethodCall.getParameters` => `getArguments`
 * `MethodCall.containsSyntacticEqualParameter` => `containsSyntacticEqualArgument`
 * `ArrayAccess.getReceiver` => `getArray`

**Closed issues:**
#3325 , #3474.


Version 3.9.1 (January 13, 2021)
--------------------------------

**Implementation details:**

Copied methods on `TreePath`s from class 'TreeUtils` to new class `TreePathUtil`.
(The methods in TreePath will be deleted in the next release.)
 * `TreeUtils.enclosingClass` => `TreePathUtil.enclosingClass`
 * `TreeUtils.enclosingMethod` => `TreePathUtil.enclosingMethod`
 * `TreeUtils.enclosingMethodOrLambda` => `TreePathUtil.enclosingMethodOrLambda`
 * `TreeUtils.enclosingNonParen` => `TreePathUtil.enclosingNonParen`
 * `TreeUtils.enclosingOfClass` => `TreePathUtil.enclosingOfClass`
 * `TreeUtils.enclosingOfKind` => `TreePathUtil.enclosingOfKind`
 * `TreeUtils.enclosingTopLevelBlock` => `TreePathUtil.enclosingTopLevelBlock`
 * `TreeUtils.enclosingVariable` => `TreePathUtil.enclosingVariable`
 * `TreeUtils.getAssignmentContext` => `TreePathUtil.getAssignmentContext`
 * `TreeUtils.inConstructor` => `TreePathUtil.inConstructor`
 * `TreeUtils.isTreeInStaticScope` => `TreePathUtil.isTreeInStaticScope`
 * `TreeUtils.pathTillClass` => `TreePathUtil.pathTillClass`
 * `TreeUtils.pathTillOfKind` => `TreePathUtil.pathTillOfKind`

**Closed issues:**
#789, #3202, #4071, #4083, #4114, #4115.


Version 3.9.0 (January 4, 2021)
-------------------------------

**User-visible changes:**

New scripts `checker/bin/wpi.sh` and `checker/bin/wpi-many.sh` run whole-program
inference, without modifying the source code of the target programs.

The `-Ainfer` command-line argument now infers
 * method preconditions (`@RequiresQualifiers`, `@RequiresNonNull`)
 * method postconditions (`@EnsuresQualifiers`, `@EnsuresNonNull`)
 * `@MonotonicNonNull`

The Called Methods Checker supports the -AdisableReturnsReceiver command-line option.

The Format String Checker recognizes Error Prone's `@FormatMethod` annotation.

Use of `@SuppressWarnings("fbc")` to suppress initialization warnings is deprecated.

**Implementation details:**

Class renamings:
 * `StubParser` => `AnnotationFileParser`
 * `Receiver` => `JavaExpression`
   Also related class and method renamings, such as
    * `FlowExpressions.internalReprOf` => `JavaExpressions.fromNode`
 * In the Dataflow Framework:
    * `ThisLiteralNode` => `ThisNode`
    * `ExplicitThisLiteralNode` => `ExplicitThisNode`
    * `ImplicitThisLiteralNode` => `ImplicitThisNode`

Method deprecations:
 * Deprecated `AnnotatedTypeFactory.addAliasedAnnotation`; use `addAliasedTypeAnnotation`

**Closed issues:**
#765, #2452, #2953, #3377, #3496, #3499, #3826, #3956, #3971, #3974, #3994,
#4004, #4005, #4018, #4032, #4068, #4070.


Version 3.8.0 (December 1, 2020)
--------------------------------

**User-visible changes:**

The Initialized Fields Checker warns when a field is not initialized by a
constructor.  This is more general than the Initialization Checker, which
only checks that `@NonNull` fields are initialized.

The manual describes how to modify an sbt build file to run the Checker
Framework.

The -AwarnUnneededSuppressions command-line option warns only about
suppression strings that contain a checker name.

The -AwarnUnneededSuppressionsExceptions=REGEX command-line option
partially disables -AwarnUnneededSuppressions.  Most users don't need this.

**Implementation details:**

Added classes `SubtypeIsSubsetQualifierHierarchy` and
`SubtypeIsSupersetQualifierHierarchy`.

Moved the `contractsUtils` field from the visitor to the type factory.

Class renamings:
 * `ContractsUtils` => `ContractsFromMethod`

Method renamings:
 * `ElementUtils.getVerboseName` => `ElementUtils.getQualifiedName`
 * `ElementUtils.getSimpleName` => `ElementUtils.getSimpleSignature`

Field renamings:
 * `AnnotatedTypeMirror.actualType` => `AnnotatedTypeMirror.underlyingType`

Added a formal parameter to methods in `MostlyNoElementQualifierHierarchy`:
 * `leastUpperBoundWithElements`
 * `greatestLowerBoundWithElements`

Removed a formal parameter from methods in `BaseTypeVisitor`:
 * `checkPostcondition`
 * `checkConditionalPostcondition`

In `Analysis.runAnalysisFor()`, changed `boolean` parameter to enum `BeforeOrAfter`.

Removed `org.checkerframework.framework.util.AnnotatedTypes#getIteratedType`; use
`AnnotatedTypeFactory#getIterableElementType(ExpressionTree)` instead.

**Closed issues:**
#3287, #3390, #3681, #3839, #3850, #3851, #3862, #3871, #3884, #3888, #3908,
#3929, #3932, #3935.


Version 3.7.1 (November 2, 2020)
--------------------------------

**User-visible changes:**

The Constant Value Checker supports two new annotations: @EnumVal and @MatchesRegex.

The Nullness Checker supports annotation org.jspecify.annotations.NullnessUnspecified.

**Implementation details:**

AnnotatedIntersectionType#directSuperTypes now returns
List<? extends AnnotatedTypeMirror>.

The @RelevantJavaTypes annotation is now enforced:  a checker issues a warning
if the programmer writes a type annotation on a type that is not listed.

Deprecated CFAbstractTransfer.getValueWithSameAnnotations(), which is no
longer used.  Added new methods getWidenedValue() and getNarrowedValue().

Renamed TestUtilities.assertResultsAreValid() to TestUtilities.assertTestDidNotFail().

Renamed BaseTypeValidator.isValidType() to BaseTypeValidator.isValidStructurally().

New method BaseTypeVisitor#visitAnnotatedType(List, Tree) centralizes checking
of user-written type annotations, even when parsed in declaration locations.

**Closed issues:**
#868, #1908, #2075, #3349, #3362, #3569, #3614, #3637, #3709, #3710, #3711,
#3720, #3730, #3742, #3760, #3770, #3775, #3776, #3792, #3793, #3794, #3819,
#3831.


Version 3.7.0 (October 1, 2020)
-------------------------------

**User-visible changes:**

The new Called Methods Checker tracks methods that have definitely been
called on an object. It automatically supports detecting mis-uses of the
builder pattern in code that uses Lombok or AutoValue.

Accumulation analysis is now supported via a generic Accumulation Checker.
An accumulation analysis is a restricted form of typestate analysis that does
not require a precise alias analysis for soundness. The Called Methods Checker
is an accumulation analysis.

The Nullness Checker supports annotations
org.codehaus.commons.nullanalysis.NotNull,
org.codehaus.commons.nullanalysis.Nullable, and
org.jspecify.annotations.Nullable.

The Signature Checker supports annotations @CanonicalName and @CanonicalNameOrEmpty.
The Signature Checker treats jdk.jfr.Unsigned as an alias for its own @Unsigned annotation.

The shorthand syntax for the -processor command-line argument applies to
utility checkers, such as the Constant Value Checker.

**Implementation details:**

A checker implementation may override AnnotatedTypeFactory.getWidenedAnnotations
to provide special behavior for primitive widening conversions.

Deprecated org.checkerframework.framework.util.MultiGraphQualifierHierarchy and
org.checkerframework.framework.util.GraphQualifierHierarchy.  Removed
AnnotatedTypeFactory#createQualifierHierarchy(MultiGraphFactory) and
AnnotatedTypeFactory#createQualifierHierarchyFactory.  See Javadoc of
MultiGraphQualifierHierarchy for instructions on how to use the new classes and
methods.

Renamed methods:
 * NumberUtils.isFloatingPoint => TypesUtils.isFloatingPoint
 * NumberUtils.isIntegral => TypesUtils.isIntegralPrimitiveOrBoxed
 * NumberUtils.isPrimitiveFloatingPoint => TypeKindUtils.isFloatingPoint
 * NumberUtils.isPrimitiveIntegral => TypeKindUtils.isIntegral
 * NumberUtils.unboxPrimitive => TypeKindUtils.primitiveOrBoxedToTypeKind
 * TypeKindUtils.widenedNumericType => TypeKindUtils.widenedNumericType
 * TypesUtils.isFloating => TypesUtils.isFloatingPrimitive
 * TypesUtils.isIntegral => TypesUtils.isIntegralPrimitive

The CFStore copy constructor now takes only one argument.

**Closed issues:**
#352, #354, #553, #722, #762, #2208, #2239, #3033, #3105, #3266, #3275, #3408,
#3561, #3616, #3619, #3622, #3625, #3630, #3632, #3648, #3650, #3667, #3668,
#3669, #3700, #3701.


Version 3.6.1 (September 2, 2020)
---------------------------------

Documented that the Checker Framework can issue false positive warnings in
dead code.

Documented when the Signedness Checker permits right shift operations.

**Closed issues:**
#3484, #3562, #3565, #3566, #3570, #3584, #3594, #3597, #3598.


Version 3.6.0 (August 3, 2020)
------------------------------

**User-visible changes:**

The Interning Checker supports method annotations @EqualsMethod and
@CompareToMethod.  Place them on methods like equals(), compareTo(), and
compare() to permit certain uses of == on non-interned values.

Added an overloaded version of NullnessUtil.castNonNull that takes an error message.

Added a new option `-Aversion` to print the version of the Checker Framework.

New CFGVisualizeLauncher command-line arguments:
 * `--outputdir`: directory in which to write output files
 * `--string`: print the control flow graph in the terminal
All CFGVisualizeLauncher command-line arguments now start with `--` instead of `-`.

**Implementation details:**

commonAssignmentCheck() now takes an additional argument.  Type system
authors must update their overriding implementations.

Renamed methods:
 * GenericAnnotatedTypeFactory#addAnnotationsFromDefaultQualifierForUse => #addAnnotationsFromDefaultForType and
 * BaseTypeValidator#shouldCheckTopLevelDeclaredType => #shouldCheckTopLevelDeclaredOrPrimitiveType

Removed org.checkerframework.framework.test.FrameworkPer(Directory/File)Test classes.
Use CheckerFrameworkPer(Directory/File)Test instead.

**Closed issues:**

#1395, #2483, #3207, #3223, #3224, #3313, #3381, #3422, #3424, #3428, #3429,
#3438, #3442, #3443, #3447, #3449, #3461, #3482, #3485, #3495, #3500, #3528.


Version 3.5.0 (July 1, 2020)
----------------------------

**User-visible changes:**

Use "allcheckers:" instead of "all:" as a prefix in a warning suppression string.
Writing `@SuppressWarnings("allcheckers")` means the same thing as
`@SuppressWarnings("all")`, unless the `-ArequirePrefixInWarningSuppressions`
command-line argument is supplied.  See the manual for details.

It is no longer necessary to pass -Astubs=checker.jar/javadoc.astub when
compiling a program that uses Javadoc classes.

Renamed command-line arguments:
 * -AshowSuppressWarningKeys to -AshowSuppressWarningsStrings

The Signature Checker no longer considers Java keywords to be identifiers.
Renamed Signature Checker annotations:
 * @BinaryNameInUnnamedPackage => @BinaryNameWithoutPackage
 * @FieldDescriptorForPrimitiveOrArrayInUnnamedPackage => @FieldDescriptorWithoutPackage
 * @IdentifierOrArray => @ArrayWithoutPackage
Added new Signature Checker annotations:
 * @BinaryNameOrPrimitiveType
 * @DotSeparatedIdentifiersOrPrimitiveType
 * @IdentifierOrPrimitiveType

The Nullness Checker now treats `System.getProperty()` soundly.  Use
`-Alint=permitClearProperty` to disable special treatment of
`System.getProperty()` and to permit undefining built-in system properties.

Class qualifier parameters:  When a generic class represents a collection,
a user can write a type qualifier on the type argument, as in
`List<@Tainted Character>` versus `List<@Untainted Character>`.  When a
non-generic class represents a collection with a hard-coded type (as
`StringBuffer` hard-codes `Character`), you can use the new class qualifier
parameter feature to distinguish `StringBuffer`s that contain different
types of characters.

The Dataflow Framework supports backward analysis.  See its manual.

**Implementation details:**

Changed the types of some fields and methods from array to List:
 * QualifierDefaults.validLocationsForUncheckedCodeDefaults()
 * QualifierDefaults.STANDARD_CLIMB_DEFAULTS_TOP
 * QualifierDefaults.STANDARD_CLIMB_DEFAULTS_BOTTOM
 * QualifierDefaults.STANDARD_UNCHECKED_DEFAULTS_TOP
 * QualifierDefaults.STANDARD_UNCHECKED_DEFAULTS_BOTTOM

Dataflow Framework: Analysis is now an interface.  Added AbstractAnalysis,
ForwardAnalysis, ForwardTransferFunction, ForwardAnalysisImpl,
BackwardAnalysis, BackwardTransferFunction, and BackwardAnalysisImpl.
To adapt existing code:
 * `extends Analysis<V, S, T>` => `extends ForwardAnalysisImpl<V, S, T>`
 * `implements TransferFunction<V, S>` => `implements ForwardTransferFunction<V, S>`

In AbstractQualifierPolymorphism, use AnnotationMirrors instead of sets of
annotation mirrors.

Renamed meta-annotation SuppressWarningsKeys to SuppressWarningsPrefix.
Renamed SourceChecker#getSuppressWarningsKeys(...) to getSuppressWarningsPrefixes.
Renamed SubtypingChecker#getSuppressWarningsKeys to getSuppressWarningsPrefixes.

Added GenericAnnotatedTypeFactory#postAnalyze, changed signature of
GenericAnnotatedTypeFactory#handleCFGViz, and removed CFAbstractAnalysis#visualizeCFG.

Removed methods and classes marked deprecated in release 3.3.0 or earlier.

**Closed issues:**
#1362, #1727, #2632, #3249, #3296, #3300, #3356, #3357, #3358, #3359, #3380.


Version 3.4.1 (June 1, 2020)
----------------------------

-Ainfer now takes an argument:
 * -Ainfer=jaifs uses .jaif files to store the results of whole-program inference.
 * -Ainfer=stubs uses .astub files to store the results of whole-program inference.
 * -Ainfer is deprecated but is the same as -Ainfer=jaifs, for backwards compatibility.

New command-line option:
  -AmergeStubsWithSource If both a stub file and a source file are available, use both.

**Closed issues:**
#2893, #3021, #3128, #3160, #3232, #3277, #3285, #3289, #3295, #3302, #3305,
#3307, #3310, #3316, #3318, #3329.


Version 3.4.0 (May 3, 2020)
---------------------------

The annotated jdk8.jar is no longer used.  You should remove any occurrence of
  -Xbootclasspath/p:.../jdk8.jar
from your build scripts.  Annotations for JDK 8 are included in checker.jar.

The Returns Receiver Checker enables documenting and checking that a method
returns its receiver (i.e., the `this` parameter).

**Closed issues:**
#3267, #3263, #3217, #3212, #3201, #3111, #3010, #2943, #2930.


Version 3.3.0 (April 1, 2020)
-----------------------------

**User-visible changes:**

New command-line options:
  -Alint=trustArrayLenZero trust @ArrayLen(0) annotations when determining
  the type of Collections.toArray.

Renamings:
  -AuseDefaultsForUncheckedCode to -AuseConservativeDefaultsForUncheckedCode
    The old name works temporarily but will be removed in a future release.

For collection methods with `Object` formal parameter type, such as
contains, indexOf, and remove, the annotated JDK now forbids null as an
argument.  To make the Nullness Checker permit null, pass
`-Astubs=collection-object-parameters-may-be-null.astub`.

The argument to @SuppressWarnings can be a substring of a message key that
extends at each end to a period or an end of the key.  (Previously, any
substring worked, including the empty string which suppressed all warnings.
Use "all" to suppress all warnings.)

All postcondition annotations are repeatable (e.g., `@EnsuresNonNull`,
`@EnsuresNonNullIf`, ...).

Renamed wrapper annotations (which users should not write):
 * `@DefaultQualifiers` => `@DefaultQualifier.List`
 * `@EnsuresQualifiersIf` => `@EnsuresQualifierIf.List`
 * `@EnsuresQualifiers` => `@EnsuresQualifier.List`
 * `@RequiresQualifiers` => `@RequiresQualifier.List`

**Implementation details:**

Removed `@DefaultInUncheckedCodeFor` and
`@DefaultQualifierInHierarchyInUncheckedCode`.

Renamings:
 * applyUncheckedCodeDefaults() to applyConservativeDefaults()
 * useUncheckedCodeDefault() to useConservativeDefault()
 * AnnotatedTypeReplacer to AnnotatedTypeCopierWithReplacement
 * AnnotatedTypeMerger to AnnotatedTypeReplacer

Deprecated the `framework.source.Result` class; use `DiagMessage` or
`List<DiagMessage>` instead.  If you were creating a `Result` just to
pass it to `report`, then call new methods `reportError` and
`reportWarning` instead.

AbstractTypeProcessor#typeProcessingOver() always gets called.

**Closed issues:**
#1307, #1881, #1929, #2432, #2793, #3040, #3046, #3050, #3056, #3083, #3124,
#3126, #3129, #3132, #3139, #3149, #3150, #3167, #3189.


Version 3.2.0 (March 2, 2020)
-----------------------------

@SuppressWarnings("initialization") suppresses only warnings whose key
contains "initialization".  Previously, it suppressed all warnings issued
by the Nullness Checker or the Initialization Checker.

**Closed issues:**
#2719, #3001, #3020, #3069, #3093, #3120.


Version 3.1.1 (February 3, 2020)
--------------------------------

New command-line options:
  -AassumeDeterministic Unsoundly assume that every method is deterministic
  -AassumePure Unsoundly assume that every method is pure

Renamed -Anocheckjdk to -ApermitMissingJdk.
The old version still works, for backward compatibility.

Renamed -Alint=forbidnonnullarraycomponents to
-Alint=soundArrayCreationNullness.  The old version still works, for
backward compatibility.

Implementation details:
 * Deprecated QualifierHierarchy#getTypeQualifiers.
 * Deprecated Analysis#Analysis(ProcessingEnvironment) and Analysis#Analysis(T,
   int, ProcessingEnvironment); use Analysis#Analysis(), Analysis#Analysis(int),
   Analysis#Analysis(T), and Analysis#Analysis(T, int) instead.
 * Renamed SourceChecker#getMessages to getMessagesProperties.
 * Renamed one overload of SourceChecker.printMessages to printOrStoreMessage.

**Closed issues:**
#2181, #2975, #3018, #3022, #3032, #3036, #3037, #3038, #3041, #3049, #3055,
#3076.


Version 3.1.0 (January 3, 2020)
-------------------------------

Command-line option -AprintGitProperties prints information about the git
repository from which the Checker Framework was compiled.

**Implementation details:**
 * Removed static cache in AnnotationUtils#areSameByClass and added
   AnnotatedTypeFactory#areSameByClass that uses an instance cache.
 * Removed static cache in AnnotationBuilder#fromName and #fromClass.
 * ContractsUtils#getPreconditions takes an ExecutableElement as an argument.
 * ContractsUtils#getContracts returns a Set.
 * Moved ContractUtils.Contract to outer level.
 * Renamed ConditionalPostcondition#annoResult to ConditionalPostcondition#resultValue.

**Closed issues:**
#2867, #2897, #2972.


Version 3.0.1 (December 2, 2019)
--------------------------------

New command-line option for the Constant Value Checker
`-AnoNullStringsConcatenation` unsoundly assumes that every operand of a String
concatenation is non-null.

**Implementation details:**
 * Moved AnnotatedTypes#hasTypeQualifierElementTypes to AnnotationUtils.
 * Deprecated AnnotatedTypes#isTypeAnnotation and AnnotatedTypes#hasTypeQualifierElementTypes.

**Closed issues:**
#945, #1224, #2024, #2744, #2809, #2815, #2818, #2830, #2840, #2853, #2854,
#2865, #2873, #2874, #2878, #2880, #2886, #2888, #2900, #2905, #2919, #2923.


Version 3.0.0 (November 1, 2019)
--------------------------------

The Checker Framework works on both JDK 8 and JDK 11.
 * Type annotations for JDK 8 remain in jdk8.jar.
 * Type annotations for JDK 11 appear in stub files in checker.jar.

Removed the @PolyAll annotation.

**Implementation details:**
 * Removed all previously deprecated methods.
 * AnnotatedTypeFactory#getFnInterfaceFromTree now returns an AnnotatedExecutableType.
 * AnnotationUtils#areSame and #areSameByName now only accept non-null
   AnnotationMirrors

**Closed issues:**
#1169, #1654, #2081, #2703, #2739, #2749, #2779, #2781, #2798, #2820, #2824,
#2829, #2842, #2845, #2848.


Version 2.11.1 (October 1, 2019)
--------------------------------

The manual links to the Object Construction Checker.

**Closed issues:**
#1635, #2718, #2767.


Version 2.11.0 (August 30, 2019)
--------------------------------

The Checker Framework now uses the Java 9 javac API. The manual describes
how to satisfy this dependency, in a way that works on a Java 8 JVM.
Running the Checker Framework on a Java 9 JVM is not yet supported.


Version 2.10.1 (August 22, 2019)
--------------------------------

**Closed issues:**
#1152, #1614, #2031, #2482, #2543, #2587, #2678, #2686, #2690, #2712, #2717,
#2713, #2721, #2725, #2729.


Version 2.10.0 (August 1, 2019)
-------------------------------

Removed the NullnessRawnessChecker.  Use the NullnessChecker instead.

**Closed issues:**
#435, #939, #1430, #1687, #1771, #1902, #2173, #2345, #2470, #2534, #2606,
#2613, #2619, #2633, #2638.


Version 2.9.0 (July 3, 2019)
----------------------------

Renamed the Signedness Checker's @Constant annotation to @SignednessGlb.
Introduced an alias, @SignedPositive, for use by programmers.

Annotated the first argument of Opt.get and Opt.orElseThrow as @NonNull.

Removed meta-annotation @ImplicitFor:
 * Use the new meta-annotation @QualifierForLiteral to replace
   @ImplicitFor(literals, stringpatterns).
 * Use the meta-annotation @DefaultFor to replace @ImplicitFor(typeKinds,
   types).
 * Use the new meta-annotation @UpperBoundFor to specify a qualifier upper
   bound for certain types.
 * You can completely remove
     @ImplicitFor(typeNames = Void.class, literals = LiteralKind.NULL)
   on bottom qualifiers.
     @DefaultFor(types = Void.class)
   and
     @QualifierForLiterals(literals = LiteralKind.NULL)
   are added to the bottom qualifier by default.

Add @DefaultQualifierOnUse and @NoDefaultQualifierOnUse type declaration annotations

New/changed error message keys:
 * initialization.static.fields.uninitialized for uninitialized static fields
 * unary.increment and unary.decrement
   replace some occurrences of compound.assignment

**Implementation details:**
 * Renamed QualifierPolymorphism#annotate methods to resolve
 * Renamed ImplicitsTreeAnnotator to LiteralTreeAnnotator
 * Renamed ImplicitsTypeAnnotator to DefaultForTypeAnnotator
 * Removed TypeUseLocation.TYPE_DECLARATION
 * Removed InheritedFromClassAnnotator, replace with DefaultQualifierForUseTypeAnnotator
 * Rename TreeUtils.isSuperCall and TreeUtils.isThisCall to
 isSuperConstructorCall and isThisConstructorCall

**Closed issues:**
#2247, #2391, #2409, #2434, #2451, #2457, #2468, #2484, #2485, #2493, #2505,
#2536, #2537, #2540, #2541, #2564, #2565, #2585.


Version 2.8.2 (June 3, 2019)
----------------------------

The Signature Checker supports a new type, @FqBinaryName.

Added a template for a repository that you can use to write a custom checker.

Linked to the Checker Framework Gradle plugin, which makes it easy to run
a checker on a project that is built using the Gradle build tool.

Implementation detail: deprecated TreeUtils.skipParens in favor of
TreeUtils.withoutParens which has the same specification.

**Closed issues:**
#2291, #2406, #2469, #2477, #2479, #2480, #2494, #2499.


Version 2.8.1 (May 1, 2019)
---------------------------

Moved text about the Purity Checker into its own chapter in the manual.

**Closed issues:**
#660, #2030, #2223, #2240, #2244, #2375, #2407, #2410, #2415, #2420, #2421,
#2446, #2447, #2460, #2462.


Version 2.8.0 (April 3, 2019)
-----------------------------

Support `androidx.annotation.RecentlyNonNull` and `RecentlyNullable` (as of
2.6.0, but not previously documented).

The following qualifiers are now repeatable:  `@DefaultQualifier`
`@EnsuresQualifierIf` `@EnsuresQualifier` `@RequiresQualifier`.  Therefore,
users generally do not need to write the following wrapper annotations:
`@DefaultQualifiers` `@EnsuresQualifiersIf` `@EnsuresQualifiers`
`@RequiresQualifiers`.

New command-line option `-ArequirePrefixInWarningSuppressions` makes
`@SuppressWarnings` recognize warning keys of the form
"checkername:key.about.problem" but ignore warning keys of the form
"key.about.problem" without the checker name as a prefix.

New CONSTRUCTOR_RESULT enum constant in TypeUseLocation makes it possible to
set default annotations for constructor results.

Clarified the semantics of annotations on class and constructor declarations.
See Section 25.5 "Annotations on classes and constructors" in the manual.

Interface changes:
 * Added protected methods to BaseTypeVisitor so that checkers can change the
   checks for annotations on classes, constructor declarations, and constructor
   invocations.
 * Removed BaseTypeVisitor#checkAssignability and BaseTypeVisitor#isAssignable
   methods.
 * Renamed AnnotatedTypeFactory#getEnclosingMethod to
   AnnotatedTypeFactory#getEnclosingElementForArtificialTree

**Closed issues:**
#2159, #2230, #2318, #2324, #2330, #2334, #2343, #2344, #2353, #2366, #2367,
#2370, #2371, #2385.


Version 2.7.0 (March 1, 2019)
-----------------------------

The manual links to the AWS crypto policy compliance checker, which enforces
that no weak cipher algorithms are used with the Java crypto API.

The Nullness Checker supports RxJava annotations
io.reactivex.annotations.NonNull and io.reactivex.annotations.Nullable.

The checker-qual artifact (jar file) contains an OSGi manifest.

New TYPE_DECLARATION enum constant in TypeUseLocation makes it possible to
(for example) set defaults annotations for class/interface definitions.

Interface changes:
 * Renamed the "value" element of the @HasSubsequence annotation to
   "subsequence".
 * Renamed @PolySignedness to @PolySigned.
 * Renamed AnnotatedTypeFactory.ParameterizedMethodType to
   ParameterizedExecutableType.

Added missing checks regarding annotations on classes, constructor
declarations, and constructor invocations.  You may see new warnings.

**Closed issues:**
#788, #1751, #2147, #2163, #2186, #2235, #2243, #2263, #2264, #2286, #2302,
#2326, #2327.


Version 2.6.0 (February 3, 2019)
--------------------------------

The manual includes a section about how to use Lombok and the Checker
Framework simultaneously.

Commons CSV has been added to the annotated libraries on Maven Central.

Some error messages have been changed to improve comprehensibility,
such as by adjusting wording or adding additional information.

Relevant to type system implementers:
Renamed method areSameIgnoringValues to areSameByName.

**Closed issues:**
#2008, #2166, #2185, #2187, #2221, #2224, #2229, #2234, #2248.
Also fixed false negatives in handling of Map.get().


Version 2.5.8 (December 5, 2018)
--------------------------------

The manual now links to the AWS KMS compliance checker, which enforces
that calls to AWS KMS only generate 256-bit keys.

**Closed issues:**
#372, #1678, #2207, #2212, #2217.


Version 2.5.7 (November 4, 2018)
--------------------------------

New @EnsuresKeyFor and @EnsuresKeyForIf method annotations permit
specifying the postcondition that a method gives some value a @KeyFor type.

The manual links to the Rx Thread & Effect Checker, which enforces
UI Thread safety properties for stream-based Android applications.

**Closed issues:**
#1014, #2151, #2178, #2180, #2183, #2188, #2190, #2195, #2196, #2198, #2199.


Version 2.5.6 (October 3, 2018)
-------------------------------

Introduce checker-qual-android artifact that is just like the checker-qual
artifact, but the qualifiers have classfile retention.  This is useful for
Android projects.

Removed the code for the checker-compat-qual artifact.  It was only useful
for Java 7, which the Checker Framework no longer supports.  The
checker-compat-qual artifact remains available on Maven Central, with
versions 2.5.5 and earlier.

**Closed issues:**
#2135, #2157, #2158, #2164, #2171.


Version 2.5.5 (August 30, 2018)
-------------------------------

Implicit imports (deprecated in November 2014) are no longer supported.

Renamed the testlib Maven artifact to framework-test.

Removed command-line option -AprintErrorStack, which is now the default.
Added -AnoPrintErrorStack to disable it (which should be rare).

Replaced ErrorReporter class with BugInCF and UserError exceptions.

**Closed issues:**
#1999, #2008, #2023, #2029, #2074, #2088, #2098, #2099, #2102, #2107.


Version 2.5.4 (August 1, 2018)
------------------------------

**Closed issues:**
#2030, #2048, #2052, #2059, #2065, #2067, #2073, #2082.


Version 2.5.3 (July 2, 2018)
----------------------------

**Closed issues:**
#266, #1248, #1678, #2010, #2011, #2018, #2020, #2046, #2047, #2054.


Version 2.5.2 (June 1, 2018)
----------------------------

In the Map Key Checker, null is now @UnknownKeyFor.  See the "Map Key Checker"
chapter in the manual for more details.

**Closed issues:**
#370, #469, #1701, #1916, #1922, #1959, #1976, #1978, #1981, #1983, #1984, #1991, #1992.


Version 2.5.1 (May 1, 2018)
---------------------------

Added a Maven artifact of the Checker Framework testing library, testlib.

**Closed issues:**
#849, #1739, #1838, #1847, #1890, #1901, #1911, #1912, #1913, #1934, #1936,
#1941, #1942, #1945, #1946, #1948, #1949, #1952, #1953, #1956, #1958.


Version 2.5.0 (April 2, 2018)
-----------------------------

Declaration annotations that are aliases for type annotations are now treated
as if they apply to the top-level type.  See "Declaration annotations" section
in the "Warnings" chapter in the manual for more details.

Ended support for annotations in comments.  See "Migrating away from
annotations in comments" section in the "Handling legacy code" chapter in the
manual for instructions on how to remove annotations from comments.

**Closed issues:**
#515, #1667, #1739, #1776, #1819, #1863, #1864, #1865, #1866, #1867, #1870,
#1876, #1879, #1882, #1898, #1903, #1905, #1906, #1910, #1914, #1915, #1920.


Version 2.4.0 (March 1, 2018)
-----------------------------

Added the Index Checker, which eliminates ArrayIndexOutOfBoundsException.

Added the Optional Checker, which verifies uses of Java 8's Optional class.

Removed the Linear Checker, whose implementation was inconsistent with its
documentation.

Added a @QualifierArgument annotation to be used on pre- and postcondition
  annotations created by @PreconditionAnnotation, @PostconditionAnnotation,
  and @ConditionalPostconditionAnnotation. This allows qualifiers with
  arguments to be used in pre- and postconditions.

Added new type @InternalFormForNonArray to the Signature Checker

Moved annotated libraries from checker/lib/*.jar to the Maven Central Repository:
https://search.maven.org/#search%7Cga%7C1%7Cg%3A%22org.checkerframework.annotatedlib%22

Moved the Javadoc stub file from checker/lib/javadoc.astub to
checker/resources/javadoc.astub.

Simplified the instructions for running the Checker Framework with Gradle.

The Checker Framework Eclipse plugin is no longer released nor supported.

**Closed issues:**
#65, #66, #100, #108, #175, #184, #190, #194, #209, #239, #260, #270, #274,
#293, #302, #303, #306, #321, #325, #341, #356, #360, #361, #371, #383, #385,
#391, #397, #398, #410, #423, #424, #431, #430, #432, #548, #1131, #1148,
#1213, #1455, #1504, #1642, #1685, #1770, #1796, #1797, #1801, #1809, #1810,
#1815, #1817, #1818, #1823, #1831, #1837, #1839, #1850, #1851, #1852, #1861.


Version 2.3.2 (February 1, 2018)
--------------------------------

**Closed issues:**
#946, #1133, #1232, #1319, #1625, #1633, #1696, #1709, #1712, #1734, #1738,
#1749, #1754, #1760, #1761, #1768, #1769, #1781.


Version 2.3.1 (January 2, 2018)
-------------------------------

**Closed issues:**
#1695, #1696, #1697, #1698, #1705, #1708, #1711, #1714, #1715, #1724.


Version 2.3.0 (December 1, 2017)
--------------------------------

Removed the deprecated @LazyNonNull type qualifier.
Deprecated most methods in InternalUtils and moved them to either
TreeUtils or TypesUtils. Adapted a few method names and parameter
orders for consistency.

**Closed issues:**
#951, #1356, #1495, #1602, #1605, #1623, #1628, #1636, #1641, #1653, #1655,
#1664, #1665, #1681, #1684, #1688, #1690.


Version 2.2.2 (November 2, 2017)
--------------------------------

The Interning Checker supports a new annotation, @InternedDistinct, which
indicates that the value is not equals() to any other value.

An annotated version of the Commons IO library appears in checker/lib/ .

Closed issue #1586, which required re-opening issues 293 and 341 until
proper fixes for those are implemented.

**Closed issues:**
#1386, #1389, #1423, #1520, #1529, #1530, #1531, #1546, #1553, #1555, #1565,
#1570, #1579, #1580, #1582, #1585, #1586, #1587, #1598, #1609, #1615, #1617.


Version 2.2.1 (September 29, 2017)
----------------------------------

Deprecated some methods in AnnotatedTypeMirror and AnnotationUtils, to
be removed after the 2.2.1 release.

The qualifiers and utility classes in checker-qual.jar are compiled to Java 8
byte code. A new jar, checker-qual7.jar, includes the qualifiers and utility
classes compiled to Java 7 byte code.

**Closed issues:**
#724, #1431, #1442, #1459, #1464, #1482, #1496, #1499, #1500, #1506, #1507,
#1510, #1512, #1522, #1526, #1528, #1532, #1535, #1542, #1543.


Version 2.2.0 (September 5, 2017)
---------------------------------

A Java 8 JVM is required to run the Checker Framework.
You can still typecheck and compile Java 7 (or earlier) code.
With the "-target 7" flag, the resulting .class files still run with JDK 7.

The stub file format has changed to be more similar to regular Java syntax.
Most notably, receiver annotations are written using standard Java 8 syntax
(a special first formal paramter named "this") and inner classes are written
using standard Java syntax (rather than at the top level using a name that
contains "$". You need to update your stub files to conform to the new syntax.

**Closed issues:**
#220, #293, #297, #341, #375, #407, #536, #571, #798, #867, #1180, #1214, #1218,
#1371, #1411, #1427, #1428, #1435, #1438, #1450, #1456, #1460, #1466, #1473,
#1474.


Version 2.1.14 (3 August 2017)
------------------------------

Nullness Checker change to annotated JDK:  The type argument to the Class,
Constructor, and Optional classes may now be annotated as @Nullable or
@NonNull.  The nullness of the type argument doesn't matter, but this
enables easier integration with generic clients.

Many crashes and false positives associated with uninferred method type
arguments have been correct. By default, uninferred method type arguments,
which can happen with Java 8 style target type contexts, are silently ignored.
Use the option -AconservativeUninferredTypeArguments to see warnings about
method calls where the Checker Framework fails to infer type arguments.

**Closed issues:**
#753, #804, #961, #1032, #1062, #1066, #1098, #1209, #1280, #1316, #1329, #1355,
#1365, #1366, #1367, #1377, #1379, #1382, #1384, #1397, #1398, #1399, #1402,
#1404, #1406, #1407.


Version 2.1.13 (3 July 2017)
----------------------------

Verified that the Checker Framework builds from source on Windows Subsystem
for Linux, on Windows 10 Creators Edition.

The manual explains how to configure Android projects that use Android Studio
3.0 and Android Gradle Plugin 3.0.0, which support type annotations.

**Closed issues:**
#146, #1264, #1275, #1290, #1303, #1308, #1310, #1312, #1313, #1315, #1323,
#1324, #1331, #1332, #1333, #1334, #1347, #1357, #1372.


Version 2.1.12 (1 June 2017)
----------------------------

The manual links to Glacier, a class immutability checker.

The stubparser license has been updated.  You can now use stubparser under
either the LGPL or the Apache license, whichever you prefer.

**Closed issues:**
#254, #1201, #1229, #1236, #1239, #1240, #1257, #1265, #1270, #1271, #1272,
#1274, #1288, #1291, #1299, #1304, #1305.


Version 2.1.11 (1 May 2017)
---------------------------

The manual contains new FAQ (frequently asked questions) sections about
false positive warnings and about inference for field types.

**Closed issues:**
#989, #1096, #1136, #1228.


Version 2.1.10 (3 April 2017)
-----------------------------

The Constant Value Checker, which performs constant propagation, has been
extended to perform interval analysis -- that is, it determines, for each
expression, a statically-known lower and upper bound.  Use the new
@IntRange annotation to express this.  Thanks to Jiasen (Jason) Xu for this
feature.

**Closed issues:**
#134, #216, #227, #307, #334, #437, #445, #718, #1044, #1045, #1051, #1052,
#1054, #1055, #1059, #1077, #1087, #1102, #1108, #1110, #1111, #1120, #1124,
#1127, #1132.


Version 2.1.9 (1 March 2017)
----------------------------

By default, uninferred method type arguments, which can happen with Java 8
style target type contexts, are silently ignored, removing many false
positives.  The new option -AconservativeUninferredTypeArguments can be used to
get the conservative behavior.

**Closed issues:**
#1006, #1011, #1015, #1027, #1035, #1036, #1037, #1039, #1043, #1046, #1049,
#1053, #1072, #1084.


Version 2.1.8 (20 January 2017)
-------------------------------

The Checker Framework webpage has moved to https://checkerframework.org/.
Old URLs should redirect to the new one, but please update your links
and let us know if any old links are broken rather than redirecting.

The documentation has been reorganized in the Checker Framework repository.
The manual, tutorial, and webpages now appear under checker-framework/docs/.

**Closed issues:**
#770, #1003, #1012.


Version 2.1.7 (3 January 2017)
------------------------------

Manual improvements:
 * Added a link to jOOQ's SQL checker.
 * Documented the `-AprintVerboseGenerics` command-line option.
 * Better explanation of relationship between Fake Enum and Subtyping Checkers.

**Closed issues:**
#154, #322, #402, #404, #433, #531, #578, #720, #795, #916, #953, #973, #974,
#975, #976, #980, #988, #1000.


Version 2.1.6 (1 December 2016)
-------------------------------

**Closed issues:**
#412, #475.


Version 2.1.5 (2 November 2016)
-------------------------------

The new class org.checkerframework.checker.nullness.Opt provides every
method in Java 8's java.util.Optional class, but written for possibly-null
references rather than for the Optional type.  This can shorten code that
manipulates possibly-null references.

In bytecode, type variable upper bounds of type Object may or may not have
been explicitly written.  The Checker Framework now assumes they were not
written explicitly in source code and defaults them as implicit upper bounds.

The manual describes how to run a checker within the NetBeans IDE.

The manual describes two approaches to creating a type alias or typedef.

**Closed issues:**
#643, #775, #887, #906, #941.


Version 2.1.4 (3 October 2016)
------------------------------

**Closed issues:**
#885, #886, #919.


Version 2.1.3 (16 September 2016)
---------------------------------

**Closed issues:**
#122, #488, #495, #580, #618, #647, #713, #764, #818, #872, #893, #894, #901,
#902, #903, #905, #913.


Version 2.1.2 (1 September 2016)
--------------------------------

**Closed issues:**
#182, #367, #712, #811, #846, #857, #858, #863, #870, #871, #878, #883, #888.


Version 2.1.1 (1 August 2016)
-----------------------------

The codebase conforms to a consistent coding style, which is enforced by
a git pre-commit hook.

AnnotatedTypeFactory#createSupportedTypeQualifiers() must now return a mutable
list.  Checkers that override this method will have to be changed.

**Closed issues:**
#384, #590, #681, #790, #805, #809, #810, #820, #824, #826, #829, #838, #845,
#850, #856.


Version 2.1.0 (1 July 2016)
---------------------------

The new Signedness Checker prevents mixing of unsigned and signed
values and prevents meaningless operations on unsigned values.

The Lock Checker expresses the annotated variable as `<self>`;
previously it used `itself`, which may conflict with an identifier.

**Closed issues:**
#166, #273, #358, #408, #471, #484, #594, #625, #692, #700, #701, #711, #717,
#752, #756, #759, #763, #767, #779, #783, #794, #807, #808.


Version 2.0.1 (1 June 2016)
---------------------------

We renamed method annotateImplicit to addComputedTypeAnnotations.  If you
have implemented a checker, you need to change occurrences of
annotateImplicit to addComputedTypeAnnotations.

The Checker Framework (checker.jar) is now placed on the processorpath
during compilation.  Previously, it was placed on the classpath.  The
qualifiers (checker-qual.jar) remain on the classpath.  This change should
reduce conflicts between your code and the Checker Framework.  If your code
depends on classes in the Checker Framework, then you should add those
classes to the classpath when you run the compiler.

**Closed issues:**
#171, #250, #291, #523, #577, #672, #680, #688, #689, #690, #691, #695, #696,
#698, #702, #704, #705, #706, #707, #720, #721, #723, #728, #736, #738, #740.


Version 2.0.0 (2 May 2016)
--------------------------

Inference:

 * The infer-and-annotate.sh script infers annotations and inserts them in
   your source code.  This can reduce the burden of writing annotations and
   let you get started using a type system more quickly.  See the
   "Whole-program inference" section in the manual for details.

Type systems:

 * The Lock Checker has been replaced by a new implementation that provides
   a stronger guarantee.  The old Lock Checker prevented two threads from
   simultaneously using a given variable, but race conditions were still
   possible due to aliases.  The new Lock Checker prevents two threads from
   simultaneously dereferencing a given value, and thus prevents race
   conditions.  For details, see the "Lock Checker" chapter in the manual,
   which has been rewritten to describe the new semantics.

 * The top type qualifier for the Signature String type system has been
   renamed from @UnannotatedString to @SignatureUnknown.  You shouldn't
   ever write this annotation, but if you perform separate compilation (for
   instance, if you do type-checking with the Signature String Checker
   against a library that is annotated with Signature String annotations),
   then you need to re-compile the library.

 * The IGJ, OIGJ, and Javari Checkers are no longer distributed with the
   Checker Framework.  If you wish to use them, install version 1.9.13 of
   the Checker Framework.  The implementations have been removed because
   they were not being maintained.  The type systems are valuable, but the
   type-checkers should be rewritten from scratch.

Documentation improvements:

 * New manual section "Tips for creating a checker" shows how to break down
   the implementation of a type system into small, manageable pieces.

 * Improved instructions for using Maven and Gradle, including for Android
   code.

Tool changes:

 * The Checker Framework Live Demo webpage lets you try the Checker
   Framework without installing it:  http://eisop.uwaterloo.ca/live/

 * New command-line arguments -Acfgviz and -Averbosecfg enable better
   debugging of the control-flow-graph generation step of type-checking.

 * New command-line argument -Ainfer is used by the infer-and-annotate.sh
   script that performs type inference.

**Closed issues:**
#69, #86, #199, #299, #329, #421, #428, #557, #564, #573, #579, #665, #668, #669,
#670, #671.


Version 1.9.13 (1 April 2016)
-----------------------------

Documentation:
 * Clarified Maven documentation about use of annotations in comments.
 * Added FAQ about annotating fully-qualified type names.

**Closed issues:**
#438, #572, #579, #607, #624, #631.


Version 1.9.12 (1 March 2016)
-----------------------------

The Checker Framework distribution contains annotated versions
of libraries in directory checker-framework/checker/lib/.
During type-checking, you should put these versions first on your classpath,
to obtain more precise type-checking with fewer false positive warnings.

tools.jar is no longer required to be on the classpath when using
checker-qual.jar

The Signature String Checker supports two new string representations of a
Java type: @InternalForm and @ClassGetSimpleName.

The manual documents how to run a pluggable type-checker in IntelliJ IDEA.

The instructions on how to run a type-checker in Gradle have been updated to
use the artifacts in Maven Central. Examples using the instructions have been
added under checker-framework/docs/examples/GradleExamples/.

Renamed enum DefaultLocation to TypeUseLocation.

**Closed issues:**
#130, #263, #345, #458, #559, #559, #574, #582, #596.


Version 1.9.11 (1 February 2016)
--------------------------------

Renamed and merged -AuseSafeDefaultsForUnannotatedSourceCode and
-AsafeDefaultsForUnannotatedBytecode command-line options to
-AuseDefaultsForUncheckedCode that takes arguments source and bytecode.

For type-system developers:

* The previously deprecated
  org.checkerframework.framework.qual.TypeQualifier{s} annotations
  were removed.
* Every type system uses the CLIMB-to-top defaulting scheme, unless it
  explicitly specifies a different one.  Previously a type system needed
  to explicitly request CLIMB-to-top, but now it is the default.

**Closed issues:**
#524, #563, #568.


Version 1.9.10 (4 January 2016)
-------------------------------

The Checker Framework distribution files now contain a version number:
for example, checker-framework-1.9.9.zip rather than checker-framework.zip.

The Nullness Checker supports the org.eclipse.jgit.annotations.Nullable and
NonNull annotations.

Buildfiles do less unnecessary recomputation.

Documentation:
 * Documented how to initialize circular data structures in the
   Initialization type system.
 * Linked to David Bürgin's Nullness Checker tutorial at
   https://github.com/glts/safer-spring-petclinic/wiki
 * Acknowledged more contributors in the manual.

For type-system developers:
 * The org.checkerframework.framework.qual.TypeQualifier{s} annotations are
   now deprecated.  To indicate which annotations a checker supports, see
   https://checkerframework.org/manual/#creating-indicating-supported-annotations .
   Support for TypeQualifier{s} will be removed in the next release.
 * Renamed
   org.checkerframework.framework.qual.Default{,Qualifier}ForUnannotatedCode to
   DefaultInUncheckedCodeFor and DefaultQualifierInHierarchyInUncheckedCode.

**Closed issues:**
#169, #363, #448, #478, #496, #516, #529.


Version 1.9.9 (1 December 2015)
-------------------------------

Fixed issues:  #511, #513, #514, #455, #527.

Removed the javac_maven script and batch file,
which had been previously deprecated.


Version 1.9.8 (9 November 2015)
-------------------------------

Field initialization warnings can now be suppressed for a single field at a
time, by placing @SuppressWarnings("initialization") on the field declaration.

Updated Maven instructions to no longer require a script.
Added an example of how to use the instructions under
docs/examples/MavenExample.

The javac_maven script (and batch file) are deprecated and will be
removed as of December 2015.

Fixed issues:  #487, #500, #502.


Version 1.9.7 (24 October 2015)
-------------------------------

Fixed issues:  #291, #474.


Version 1.9.6 (8 October 2015)
------------------------------

Fixed issue:  #460.


Version 1.9.5 (1 September 2015)
--------------------------------

Test Framework Updates:
  * The test framework has been refactored to improve extensibility.
  * Tests that previously extended ParameterizedCheckerTest or
    CheckerTest should extend either CheckerFrameworkTest or nothing.
  * If a test used methods that were previously found on
    CheckerTest, you may find them in TestUtilities.

Fixed issues:  #438, #457, #459.


Version 1.9.4 (4 August 2015)
-----------------------------

Documented the notion of a compound checker, which depends on other checkers
  and automatically runs them.

Renamed -AuseConservativeDefaultsForUnannotatedSourceCode command-line
  option to -AuseSafeDefaultsForUnannotatedSourceCode

Moved the Checker Framework version control repository from Google Code to
GitHub, and from the Mercurial version control system to Git.  If you have
cloned the old repository, then discard your old clone and create a new one
using this command:
  git clone https://github.com/typetools/checker-framework.git

Fixed issues:  #427, #429, #434, #442, #450.


Version 1.9.3 (1 July 2015)
---------------------------

New command-line options:
 * -AsafeDefaultsForUnannotatedBytecode causes a checker to use conservative
   defaults for .class files that were compiled without running the given
   checker.  Without this option, type-checking is unsound (that is, there
   might be errors at run time even though the checker issues no warnings).
 * -AuseConservativeDefaultsForUnannotatedSourceCode uses conservative
   annotations for unannotated type uses.  Use this when compiling a library in
   which some but not all classes are annotated.

Various bug fixes and documentation improvements.

Fixed issues: #436.


Version 1.9.2 (1 June 2015)
---------------------------

Internationalization Format String Checker:
This new type-checker prevents use of incorrect internationalization
format strings.

Fixed issues: #434.


Version 1.9.1 (1 May 2015)
--------------------------

New FAQ entry:
  "How does the Checker Framework compare with Eclipse's null analysis?"


Version 1.9.0 (17 April 2015)
-----------------------------

Bug fixes for generics, especially type parameters:
   * Manual chapter 21 "Generics and polymorphism" has been expanded,
     and it gives more information on annotating type parameters.
   * The qualifier on a type parameter (e.g. <@HERE T> ) only applies
     to the lower bound of that type parameter.  Previously it also
     applied to the upper bound.
   * Unannotated, unbounded wildcards are now qualified with the
     annotations of the type parameter to which they are an argument.
     See the new manual section 23.3.4 for more details.
   * Warning "bound" is issued if the lower bound of
     a type parameter or wildcard is a supertype of its upper bound,
     e.g.  <@Nullable T extends @NonNull Object>
   * Method type argument inference has been improved. Fewer warnings
     should be issued when method invocations omit type arguments.
   * Added command-line option -AprintVerboseGenerics to print more
     information about type parameters and wildcards when they appear
     in warning messages.

Reflection resolution:
If you supply the -AresolveReflection command-line option, the Checker
Framework attempts to resolve reflection.  This reduces the number of
false positive warnings caused by reflection.

The documentation for the Map Key Checker has been moved into its own
chapter in the manual.

Fixed issues: #221, #241, #313, #314, #328, #335, #337, #338, #339, #355, #369,
              #376, #378, #386, #388, #389, #393, #403, #404, #413, #414, #415,
              #417, #418, #420, #421, #422, #426.


Version 1.8.11 (2 March 2015)
-----------------------------

Fixed issues: #396, #400, #401.


Version 1.8.10 (30 January 2015)
--------------------------------

Fixed issues: #37, #127, #350, #364, #365, #387, #392, #395.


Version 1.8.9 (19 December 2014)
--------------------------------

Aliasing Checker:
This new type-checker ensures that an expression has no aliases.

Fixed issues: #362, #380, #382.


Version 1.8.8 (26 November 2014)
--------------------------------

@SuppressWarnings("all") suppresses all Checker Framework warnings.

Implicit imports are deprecated, including the jsr308_imports environment
variable and the -jsr308_imports ... and -Djsr308.imports=... command-line
options.

For checkers bundled with the Checker Framework, package names may now
be omitted when running from the command line.
E.g.
    javac -processor NullnessChecker MyFile.java

The Nullness checker supports Android annotations
android.support.annotation.NonNull and android.support.annotation.Nullable.

Fixed issues: #366, #379.


Version 1.8.7 (30 October 2014)
-------------------------------

Fix performance regression introduced in release 1.8.6.

Nullness Checker:
  * Updated Nullness annotations in the annotated JDK.
    See issues: #336, #340, #374.
  * String concatenations with null literals are now @NonNull
    rather than @Nullable.  See issue #357.

Fixed issues:  #200, #300, #332, #336, #340, #357, #359, #373, #374.


Version 1.8.6 (25 September 2014)
---------------------------------

Method Reference and Lambda Expression Support:
The Checker Framework now supports type-checking method references
and lambda expressions to ensure they are congruent with the
functional interface they are assigned to. The bodies of lambda expressions
are also now type-checked similarly to regular method bodies.

Dataflow:
 * Handling of the following language features has been improved:
   boxed Booleans, finally blocks, switch statements, type casts, enhanced
   for loops
 * Performance improvements

Annotations:
The checker-compat-qual.jar is now included with the Checker Framework
release.  It can also be found in Maven Central at the coordinates:
org.checkerframework:checker-compat-qual
Annotations in checker-compat-qual.jar do not require Java 8 but
can only be placed in annotation locations valid in Java 7.


Version 1.8.5 (29 August 2014)
------------------------------

Eclipse Plugin:
All checkers in the Checker Framework manual now appear in the
Eclipse plugin by default.  Users no longer have to include
checker.jar on their classpath to run any of the built-in checkers.

Improved Java 7 compatibility and introduced Java 7 compliant
annotations for the Nullness Checker.  Please see the section on
"Class-file compatibility with Java 7" in the manual for more details.

Fixed issue #347.


Version 1.8.4 (1 August 2014)
-----------------------------

The new Constant Value Checker is a constant propagation analysis:  it
determines which variable values can be known at compile time.

Overriding methods now inherit declaration annotations from methods they
override, if the declaration annotation is meta-annotate with
@InheritedAnnotation.  In particular, the purity annotations @SideEffectFree,
@Deterministic, and @Pure are inherited.

Command-line options:
 * Renamed the -AenablePurity command-line flag to -AcheckPurityAnnotations.
 * Added a command-line option -AoutputArgsToFile to output all command-line
   options passed to the compiler to a file.  This is especially useful when
   debugging Maven compilation.

Annotations:
These changes are relevant only to people who wish to use pluggable
type-checking with a standard Java 7 toolset.  (If you are not having
trouble with your Java 7 JVM, then you don't care about them.)
 * Made clean-room reimplementations of nullness-related annotations
   compatible with Java 7 JVMs, by removing TYPE_USE as a target.
 * Added a new set of Java 7 compatibility annotations for the Nullness Checker
   in the org.checkerframework.checker.nullness.compatqual package. These
   annotations do not require Java 8 but can only be placed in annotation
   locations valid in Java 7.

Java 8 support:
The Checker Framework no longer crashes when type-checking code with lambda
expressions, but it does issue a lambda.unsupported warning when
type-checking code containing lambda expressions.  Full support for
type-checking lambda expressions will appear in a future release.

Fixed issue #343.


Version 1.8.3 (1 July 2014)
---------------------------

Updated the Initialization Checker section in the manual with
a new introduction paragraph.

Removed the Maven plugin section from the manual as the plugin is
no longer maintained and the final release was on June 2, #2014.
The javac_maven script (and batch file) are available to use
the Checker Framework from Maven.

Fixed issue #331.


Version 1.8.2 (2 Jun 2014)
--------------------------

Converted from using rt.jar to ct.sym for creating the annotated jdk.
Using the annotated jdk on the bootclasspath of a VM will cause the
vm to crash immediately.

The Lock Checker has been rewritten to support dataflow analysis.
It can now understand conditional expressions, for example, and
knows that "lock" is held in the body of statements like
"if (lock.tryLock()) { ... }"
The Lock Checker chapter in the manual has been updated accordingly
and describes the new Lock Checker features in detail.

Provided a javac_maven script (and batch file) to make it simpler
to use the Checker Framework from Maven.  The Maven plug-in is deprecated
and will be removed as of July 1, 2014. Added an explanation of how
to use the script in the Maven section of the manual.

The Checker Framework installation instructions in the manual have
been updated.

Fixed issues: #312, #315, #316, #318, #319, #324, #326, #327.


Version 1.8.1 (1 May 2014)
--------------------------

Support to directly use the Java 8 javac in addition to jsr308-langtools.
Added docs/examples directory to checker-framework.zip.
New section in the manual describing the contents of checker-framework.zip.

Fixed issues: #204, #304, #320.


Version 1.8.0 (2 April 2014)
----------------------------

Added the GUI Effect Checker, which prevents "invalid thread access" errors
when a background thread in a GUI attempts to access the UI.

Changed the Java package of all type-checkers and qualifiers.  The package
"checkers" has been renamed to "org.checkerframeork.checker".  This
requires you to change your import statements, such as from
  import checkers.nullness.quals.*;
to
  import org.checkerframework.checker.nullness.qual.*;
It also requires you to change command-line invocations of javac, such as from
  javac -processor checkers.nullness.NullnessChecker ...
to
  javac -processor org.checkerframework.checker.nullness.NullnessChecker ...

Restructured the Checker Framework project and package layout,
using the org.checkerframework prefix.


Version 1.7.5 (5 March 2014)
----------------------------

Minor improvements to documentation and demos.
Support a few new units in the UnitsChecker.


Version 1.7.4 (19 February 2014)
--------------------------------

Error messages now display the error key that can be used in
SuppressWarnings annotations. Use -AshowSuppressWarningKeys to
show additional keys.

Defaulted type qualifiers are now stored in the Element and written
to the final bytecode.

Reduce special treatment of checkers.quals.Unqualified.

Fixed issues: #170, #240, #265, #281.


Version 1.7.3 (4 February 2014)
-------------------------------

Fixes for Issues #210, #253, #280, #288.

Manual:
   Improved discussion of checker guarantees.

Maven Plugin:
   Added option useJavacOutput to display exact compiler output.

Eclipse Plugin:
   Added the Format String Checker to the list of built-in checkers.


Version 1.7.2 (2 January 2014)
------------------------------

Fixed issues: #289, #292, #295, #296, #298.


Version 1.7.1 (9 December 2013)
-------------------------------

Fixes for Issues #141, #145, #257, #261, #269, #267, #275, #278, #282, #283, #284, #285.

**Implementation details:**

Renamed AbstractBasicAnnotatedTypeFactory to GenericAnnotatedTypeFactory


Version 1.7.0 (23 October 2013)
-------------------------------

Format String Checker:
  This new type-checker ensures that format methods, such as
  System.out.printf, are invoked with correct arguments.

Renamed the Basic Checker to the Subtyping Checker.

Reimplemented the dataflow analysis that performs flow-sensitive type
  refinement.  This fixes many bugs, improves precision, and adds features.
  Many more Java expressions can be written as annotation arguments.

Initialization Checker:
  This new abstract type-checker verifies initialization properties.  It
  needs to be combined with another type system whose proper initialization
  should be checked.  This is the new default initialzation checker for the
  Nullness Checker.  It is based on the "Freedom Before Commitment" approach.

Renamed method annotations used by the Nullness Checker:
  @AssertNonNullAfter => @EnsuresNonNull
  @NonNullOnEntry => @RequiresNonNull
  @AssertNonNullIfTrue(...) => @IfMethodReturnsFalseEnsuresNonNull
  @AssertNonNullIfFalse(...) => @IfMethodReturnsFalseEnsuresNonNull
  @LazyNonNull => @MonotonicNonNull
  @AssertParametersNonNull => [no replacement]
Removed annotations used by the Nullness Checker:
  @AssertParametersNonNull
Renamed type annotations used by the Initialization Checker:
  @NonRaw => @Initialized
  @Raw => @UnknownInitialization
  new annotation @UnderInitialization
The old Initialization Checker (that uses @Raw and @NonRaw) can be invoked
  by invoking the NullnessRawnessChecker rather than the NullnessChecker.

Purity (side effect) analysis uses new annotations @SideEffectFree,
  @Deterministic, and @TerminatesExecution; @Pure means both @SideEffectFree
  and @Deterministic.

Pre- and postconditions about type qualifiers are available for any type system
  through @RequiresQualifier, @EnsuresQualifier and @EnsuresQualifierIf.  The
  contract annotations for the Nullness Checker (e.g. @EnsuresNonNull) are now
  only a special case of these general purpose annotations.
  The meta-annotations @PreconditionAnnotation, @PostconditionAnnotation, and
  @ConditionalPostconditionAnnotation can be used to create more special-case
  annotations for other type systems.

Renamed assertion comment string used by all checkers:
  @SuppressWarnings => @AssumeAssertion

To use an assert statement to suppress warnings, the assertion message must
  include the string "@AssumeAssertion(warningkey)".  Previously, just the
  warning key sufficed, but the string @SuppressWarnings(warningkey) was
  recommended.

New command-line options:
  -AonlyDefs and -AonlyUses complement existing -AskipDefs and -AskipUses
  -AsuppressWarnings Suppress warnings matching the given key
  -AassumeSideEffectFree Unsoundly assume that every method is side-effect-free
  -AignoreRawTypeArguments Ignore subtype tests for type arguments that
    were inferred for a raw type
  -AenablePurity Check the bodies of methods marked as pure
    (@SideEffectFree or @Deterministic)
  -AsuggestPureMethods Suggest methods that could be marked as pure
  -AassumeAssertionsAreEnabled, -AassumeAssertionsAreDisabled Whether to
    assume that assertions are enabled or disabled
  -AconcurrentSemantics Whether to assume concurrent semantics
  -Anocheckjdk Don't err if no annotated JDK can be found
  -Aflowdotdir Create an image of the control flow graph
  -AinvariantArrays replaces -Alint=arrays:invariant
  -AcheckCastElementType replaces -Alint=cast:strict

Manual:
  New manual section about array types.
  New FAQ entries:  "Which checker should I start with?", "How can I handle
    typestate, or phases of my program with different data properties?",
    "What is the meaning of a type qualifier at a class declaration?"
  Reorganized FAQ chapter into sections.
  Many other improvements.


Version 1.6.7 (28 August 2013)
------------------------------

User-visible framework improvements:
  Improve the error message produced by -Adetailedmsgtext

Bug fixes:
  Fix issue #245: anonymous classes were skipped by default


Version 1.6.6 (01 August 2013)
------------------------------

Documentation:
  The Checker Framework manual has been improved.  Changes include:
more troubleshooting tips to the Checker Framework manual, an improved
discussion on qualifier bounds, more examples, improved formatting, and more.
  An FAQ entry has been added to discuss JSR305.
  Minor clarifications have been added to the Checker Framework tutorial.


Version 1.6.5 (01 July 2013)
----------------------------

User-visible framework improvements:
  Stub files now support static imports.

Maven plugin:
  Maven plugin will now issue a warning rather than quit when zero checkers are specified in a project's pom.xml.

Documentation:
  Improved the Maven plugin instructions in the Checker Framework manual.
  Added documentation for the -XDTA:noannotationsincomments compiler flag.

Internal framework improvements:
  Improved Maven-plugin developer documentation.


Version 1.6.4 (01 June 2013)
----------------------------

User-visible framework improvements:
    StubGenerator now generates stubs that can be read by the StubParser.

Maven plugin:
    The Maven plugin no longer requires the Maven project's output directory to exist in order to run the Checker Framework.  However, if you ask the Checker Framework to generate class files then the output directory will be created.

Documentation:
  Improved the Maven plugin instructions in the Checker Framework manual.
  Improved the discussion of why to define both a bottom and a top qualifier in the Checker Framework manual.
  Update FAQ to discuss that some other tools incorrectly interpret array declarations.


Version 1.6.3 (01 May 2013)
---------------------------

Eclipse plugin bug fixes:
  The javac argument files used by the Eclipse plugin now properly escape file paths.  Windows users should no longer encounter errors about missing built-in checkers.

Documentation:
  Add FAQ "What is the meaning of an annotation after a type?"


Version 1.6.2 (04 Apr 2013)
---------------------------

Eclipse plugin:
  The "Additional compiler parameters" text field has now been replaced by a list.  Parameters in this list may be activated/deactivated via checkbox.

Eclipse plugin bug fixes:
   Classpaths and source files should now be correctly quoted when they contain spaces.

Internal framework improvements:
  Update pom files to use the same update-version code as the Checker Framework "web" ant task.  Remove pom specific update-version code.
  Update build ant tasks to avoid re-running targets when executing tests from the release script.


Version 1.6.1 (01 Mar 2013)
---------------------------

User-visible framework improvements:
  A number of error messages have been clarified.
  Stub file now supports type annotations in front and after method type variable declarations.
  You may now specify custom paths to javac.jar and jdk7.jar on the command line for non-standard installations.

Internal framework improvements:
  Add shouldBeApplied method to avoid unnecessary scans in DefaultApplier and avoid annotating void types.
  Add createQualifierDefaults and createQualifierPolymorphism factory methods.

Maven plugin:
  Put Checker Framework jars at the beginning of classpath.
  Added option to compile code in order to support checking for multi-module projects.
  The plugin no longer copies the various Checker Framework maven artifacts to one location but instead takes advantage of the new custom path options for javac.jar and jdk7.jar.
  The maven plugin no longer attempts to resolve jdk6.jar

Eclipse plugin:
  Put Checker Framework jars at the beginning of classpath.
  All files selected from a single project can now be checked.  The previous behavior only checked the entire project or one file depending on the type of the first file selected.

Documentation:
  Fixed broken links and incomplete URLs in the Checker Framework Manual.
  Update FAQ to discuss that some other tools incorrectly interpret array declarations.

Bug fixes


Version 1.6.0 (1 Feb 2013)
--------------------------

User-visible framework improvements:
  It is possible to use enum constants in stub files without requiring the fully qualified name, as was previously necessary.
  Support build on a stock Java 8 OpenJDK.

Adapt to underlying jsr308-langtools changes.
  The most visible change is syntax for fully-qualified types, from @A java.lang.Object to java.lang.@A Object.
  JDK 7 is now required.  The Checker Framework does not build or run on JDK 6.

Documentation:
  A new tutorial is available at https://checkerframework.org/tutorial/


Version 1.5.0 (14 Jan 2013)
---------------------------

User-visible framework improvements:
  To invoke the Checker Framework, call the main method of class
    CheckerMain, which is a drop-in replacement for javac.  This replaces
    all previous techniques for invoking the Checker Framework.  Users
    should no longer provide any Checker Framework jars on the classpath or
    bootclasspath.  jsr308-all.jar has been removed.
  The Checker Framework now works with both JDK 6 and JDK 7, without need
    for user customization.  The Checker Framework determines the
    appropriate annotated JDK to use.
  All jar files now reside in checker-framework/checkers/binary/.

Maven plugin:
  Individual pom files (and artifacts in the Maven repository) for all
    Checker Framework jar files.
  Avoid too-long command lines on Windows.
  See the Maven section of the manual for more details.

Eclipse plugin:
  Avoid too-long command lines on Windows.
  Other bug fixes and interface improvements.

Other framework improvements:
  New -Adetailedmsgtext command-line option, intended for use by IDE plugins.


Version 1.4.4 (1 Dec 2012)
--------------------------

Internal framework improvements:
  Add shutdown hook mechanism and use it for -AresourceStats resource
    statistics flag.
  Add -AstubWarnIfNotFound and -AstubDebug options to improve
    warnings and debug information from the stub file parsing.
  Ignore case when comparing error suppression keys.
  Support the bottom type as subtype of any wildcard type.

Tool Integration Changes
  The Maven plugin id has been changed to reflect standard Maven
    naming conventions.
  Eclipse and Maven plugin version numbers will now
    track the Checker Framework version numbers.

Bug fixes.


Version 1.4.3 (1 Nov 2012)
--------------------------

Clarify license:
  The Checker Framework is licensed under the GPL2.  More permissive
    licenses apply to annotations, tool plugins (Maven, Eclipse),
    external libraries included with the Checker Framework, and examples in
    the Checker Framework Manual.
  Replaced all third-party annotations by cleanroom implementations, to
    avoid any potential problems or confusion with licensing.

Aliased annotations:
  Clarified that there is no need to rewrite your program.  The Checker
    Framework recognizes dozens of annotations used by other tools.

Improved documentation of Units Checker and Gradle Integration.
Improved developer documentation of Eclipse and Maven plugins.

Bug fixes.


Version 1.4.2 (16 Oct 2012)
---------------------------

External tool support:
  Eclipse plug-in now works properly, due to many fixes

Regex Checker:
  New CheckedPatternSyntaxException added to RegexUtil

Support new foreign annotations:
  org.eclipse.jdt.annotation.Nullable
  org.eclipse.jdt.annotation.NonNull

New FAQ: "What is a receiver?"

Make annotations use 1-based numbering for formal parameters:
  Previously, due to a bug the annotations used 0-based numbering.
  This change means that you need to rewrite annotations in the following ways:
    @KeyFor("#3")  =>  @KeyFor("#4")
    @AssertNonNullIfTrue("#0")  =>  @AssertNonNullIfTrue("#1")
    @AssertNonNullIfTrue({"#0", "#1"})  =>  @AssertNonNullIfTrue({"#1", "#2"})
    @AssertNonNullAfter("get(#2)")  =>  @AssertNonNullAfter("get(#3)")
  This command:
    find . -type f -print | xargs perl -pi -e 's/("#)([0-9])(")/$1.($2+1).$3/eg'
  handles the first two cases, which account for most uses.  You would need
  to handle any annotations like the last two cases in a different way,
  such as by running
    grep -r -n -E '\("[^"]+#[0-9][^A-Za-z]|\("#[0-9][^"]' .
  and making manual changes to the matching lines.  (It is possible to
  provide a command that handles all cases, but it would be more likely to
  make undesired changes.)
  Whenever making automated changes, it is wise to save a copy of your
  codebase, then compare it to the modified version so you can undo any
  undesired changes.  Also, avoid running the automated command over version
  control files such as your .hg, .git, .svn, or CVS directory.


Version 1.4.1 (29 Sep 2012)
---------------------------

User-visible framework improvements:
  Support stub files contained in .jar files.
  Support aliasing for declaration annotations.
  Updated the Maven plugin.

Code refactoring:
  Make AnnotationUtils and AnnotatedTypes into stateless utility classes.
    Instead, provide the necessary parameters for particular methods.
  Make class AnnotationBuilder independent of AnnotationUtils.
  Remove the ProcessingEnvironment from AnnotatedTypeMirror, which was
    hardly used and can be replaced easily.
  Used more consistent naming for a few more fields.
  Moved AnnotatedTypes from package checkers.types to checkers.utils.
    this required making a few methods in AnnotatedTypeFactory public,
    which might require changes in downstream code.

Internal framework improvements:
  Fixed Issues #136, #139, #142, #156.
  Bug fixes and documentation improvements.


Version 1.4.0 (11 Sep 2012)
---------------------------

User-visible framework improvements:
  Defaulting:
    @DefaultQualifier annotations now use a Class instead of a String,
      preventing simple typo errors.
    @DefaultLocation extended with more constants.
    TreeAnnotator propagates the least-upper-bound of the operands of
      binary/compound operations, instead of taking the default qualifier.
  Stub files now ignore the return type, allowing for files automatically
    generated from other formats.
  Type factories and type hierarchies:
    Simplify AnnotatedTypeFactory constructors.
    Add a GeneralAnnotatedTypeFactory that supports multiple type systems.
    Improvements to QualifierHierarchy construction.
  Type-checking improvements:
    Propagate annotations from the sub-expression of a cast to its result.
    Better handling of assignment context and improved inference of
      array creation expressions.
  Optional stricter checking of casts to array and generic types using
    the new -Alint=cast:strict flag.
    This will become the default in the future.
  Code reorganization:
    SourceChecker.initChecker no longer has a ProcessingEnvironment
      parameter. The environment can now be accessed using the standard
      processingEnv field (instead of the previous env field).
    Classes com.sun.source.util.AbstractTypeProcessor and
      checkers.util.AggregateChecker are now in package checkers.source.
    Move isAssignable from the BaseTypeChecker to the BaseTypeVisitor; now
      the Checker only consists of factories and logic is contained in the
      Visitor.
  Warning and error messages:
    Issue a warning if an unsupported -Alint option is provided.
    Improved error messages.
  Maven plugin now works.

Nullness Checker:
  Only allow creation of (implicitly) non-null objects.
  Optionally forbid creation of arrays with @NonNull component type,
    when flag -Alint=arrays:forbidnonnullcomponents is supplied.
    This will become the default in the future.

Internal framework improvements:
  Enable assertion checking.
  Improve handling of annotated type variables.
  Assignment context is now a type, not a tree.
  Fix all compiler warnings.


Version 1.3.1 (21 Jul 2012)
---------------------------

Installation:
  Clarify installation instructions for Windows.  Remove javac.bat, which
  worked for running distributed checkers but not for creating new checkers.

User-visible framework improvements:
  Implement @PolyAll qualifier to vary over multiple type systems.
  The Checker Framework is unsound due to Java's covariant array subtyping.
    You can enable invariant array subtyping (for qualifiers only, not for
    base Java types) with the command-line option -Alint=arrays:invariant.
    This will become the default in the future.

Internal framework improvements:
  Improve defaulting for multiple qualifier hierarchies.
  Big refactoring of how qualifier hierarchies are built up.
  Improvements to error handling output for unexpected exceptions.
  Bug fixes and documentation improvements.


Version 1.3.0 (3 Jul 2012)
--------------------------

Annotation syntax changes, as mandated by the latest Type Annotations
(JSR 308) specification.  The most important ones are:
- New receiver syntax, using "this" as a formal parameter name:
    ReturnType methodname(@ReceiverAnnotation MyClass this, ...) { ... }
- Changed @Target default to be the Java 1.5 values
- UW extension: in addition to annotations in comments, support
    special /*>>> */ comments to hide multiple tokens.
    This is useful for the new receiver syntax and for import statements.

Framework improvements:
  Adapt to annotation storage changes in jsr308-langtools 1.3.0.
  Move type validation methods from the BaseTypeChecker to BaseTypeVisitor.


Version 1.2.7 (14 May 2012)
---------------------------

Regex Checker:
  Add basic support for the concatenation of two non-regular expressions
    that produce a valid regular expression.
  Support "isRegex" in flow inference.

Framework improvements:
  New @StubFiles annotation declaratively adds stub files to a checker.

Internal bug fixes:
  Respect skipDefs and skipUses in NullnessFlow.
  Support package annotations in stub files.
  Better support for enums in annotation attributes.
  Cleanups to how implicit receivers are determined.


Version 1.2.6 (18 Mar 2012)
---------------------------

Nullness Checker:
  Correctly handle unboxing in more contexts (if, switch (Issue 129),
    while loops, ...)

Regex Checker:
  Add capturing groups parameter to Regex qualifier.
    Count groups in String literals and String concatenation.
    Verify group number to method calls that take a capturing group
      number.
    Update RegexUtil methods to take optional groups parameter.
    Modify regex qualifier hierarchy to support groups parameter.
  Add special case for Pattern.compile when called with Pattern.LITERAL flag.

Internal bug fixes:
  Improve flow's support of annotations with parameters.
  Fix generics corner cases (Issues #131, #132, #133, #135).
  Support type annotations in annotations and type-check annotations.
  Improve reflective look-up of visitors and factories.
  Small cleanups.


Version 1.2.5.1 (06 Feb 2012)
-----------------------------

Nullness Checker:
  Correct the annotations on ThreadLocal and InheritableThreadLocal.

Internal bug fixes:
  Expand release tests.
  Compile release with JDK 6 to work on both JDK 6 and JDK 7.


Version 1.2.5 (3 Feb 2012)
--------------------------

Don't put classpath on the bootclasspath when invoking javac.  This
prevents problems if, for example, android.jar is on the classpath.

New -jsr308_imports ... and -Djsr308.imports=... command-line options, for
specifying implicit imports from the command line.  This is needed by Maven.

New -Aignorejdkastub option makes the checker not load the jdk.astub
file. Files from the "stubs" option are still loaded.

Regex Checker:
  Support concatenation of PolyRegex strings.
  Improve examples of use of RegexUtil methods.

Signature Checker:
  Add new @ClassGetName annotation, for a 4th string representation of a
    class that is used by the JDK.  Add supporting annotations to make the
    type hierarchy a complete lattice.
  Add PolySignature annotation.

Internal bug fixes:
  Improve method type argument inference.
  Handle type variables whose upper bound is a type variable.
  Fix bug in least upper bound computation for anonymous classes.
  Improve handling of annotations inherited from superclasses.
  Fix design problem with Nullness Checker and primitive types.
  Ensure that overriding methods respect pre- and postconditions.
  Correctly resolve references to an enclosing this.
  Improve handling of Java source that contains compilation errors.


Version 1.2.4 (15 Dec 2011)
---------------------------

All checkers:
- @Target(TYPE_USE) meta-annotation is properly handled.

Nullness Checker:
- Do not allow nullness annotations on primitive types.
- Improvements to rawness (initialization) checks.
- Special-case known keys for System.getProperty.
- The -Alint=uninitialized command-line option now defaults to off, and
  applies only to initialization of primitive and @Nullable fields.  It is
  not possible to disable, from the command line, the check that all
  @NonNull fields are initialized.  Such warnings must be suppressed
  explicitly, for example by using @SuppressWarnings.

Regex Checker:
- Improved RegexUtil class.

Manual:
- Add FAQ item "Is the Checker Framework an official part of Java?"
- Trim down README.txt; users should read the manual instead.
- Improvements throughout, especially to Nullness and Regex Checker sections.

**Implementation details:**
- Add a new @InvisibleQualifier meta-annotation for type qualifiers.
  Instead of special-casing @Unqualified in the AnnotatedTypeMirror it
  now looks for this meta-annotation. This also allows type systems to
  hide type qualifiers it doesn't want visible, which we now use in the
  Nullness Checker to hide the @Primitive annotation.
- Nullness Checker:  Introduce a new internal qualifier @Primitive that is
  used for primitive types.
- Be stricter about qualifiers being present on all types. If you get
  errors about missing qualifiers, check your defaulting rules.
  This helped in fixing small bugs in corner cases of the type
  hierarchy and type factory.
- Unify decoding type annotations from trees and elements.
- Improve handling of annotations on type variables and upper bounds.
- Support checkers that use multiple, disjoint qualifier hierarchies.
- Many bug fixes.


Version 1.2.3 (1 Nov 2011)
--------------------------

Regex Checker:
- Add @PolyRegex polymorphic annotation
- Add more stub library annotations

**Implementation details:**
- Do not use "null" for unqualified types. Explicitly use @Unqualified
  and be strict about correct usage. If this causes trouble for you,
  check your @ImplicitFor and @DefaultQualifierInHierarchy
  meta-annotations and ensure correct defaulting in your
  AnnotatedTypeFactory.

Bug fixes:
- Correctly handle f-bounded polymorphism. AnnotatedTypeMirror now has
  methods to query the "effective" annotations on a type, which
  handles type variable and wildcard bounds correctly. Also, terminate
  recursions by not doing lazy-initialization of bounds during defaulting.
- Many other small bug fixes and documentation updates.


Version 1.2.2 (1 Oct 2011)
--------------------------

Be less restrictive about when to start type processing when errors
already exist.
Add -AskipDefs command-line option to not type-check some class
definitions.
Documentation improvements.


Version 1.2.1 (20 Sep 2011)
---------------------------

Fix issues #109, #110, #111 and various other cleanups.
Improvements to the release process.
Documentation improvements.


Version 1.2.0.1 (4 Sep 2011)
----------------------------

New version number to stay in sync with JSR 308 compiler bugfix.
No significant changes.


Version 1.2.0 (2 Sep 2011)
--------------------------

Updated to JDK 8. Use -source 8 (the new default) for type annotations.
Documentation improvements
Bug fixes all over

Nullness Checker:
- Correct the upper bounds of all Collection subtypes


Version 1.1.5 (22 Jul 2011)
---------------------------

**User-visible changes:**

Units Checker:
  Instead of conversion routines, provide unit constants, with which
  to multiply unqualified values. This is easier to type and the
  multiplication gets optimized away by the compiler.

Fenum Checker:
  Ensure that the switch statement expression is a supertype of all
  the case expressions.

**Implementation details:**

- Parse declaration annotations in stub files

- Output error messages instead of raising exceptions. This change
  required us to introduce method "initChecker" in class
  SourceChecker, which should be used instead of "init". This allows
  us to handle the calls to initChecker within the framework.
  Use method "errorAbort" to output an error message and abort
  processing.


Version 1.1.4 (8 Jul 2011)
--------------------------

**User-visible changes:**

Units Checker (new):
  Ensures operations are performed on variables of correct units of
  measurement (e.g., miles vs. kilometers vs. kilograms).

Changed -AskipClasses command-line option to -AskipUses

**Implementation details:**

- Improve support for type qualifiers with enum attributes


Version 1.1.3 (17 Jun 2011)
---------------------------

**User-visible changes:**

Interning:
- Add @UsesObjectEquals annotation

Manual:
- Signature Checker is now documented
- Fenum Checker documentation improved
- Small improvements to other sections

**Implementation details:**

- Updates to the web-site build process

- The BaseTypeVisitor used to provide the same two type parameters as
  class SourceVisitor. However, all subtypes of BaseTypeVisitor were
  instantiated as <Void, Void>. We decided to directly instantiate the
  SourceVisitor as <Void, Void> and removed this complexity.
  Instead, the BaseTypeVisitor is now parameterized by the subtype of
  BaseTypeChecker that should be used. This gives a more concrete type
  to field "checker" and is similar to BasicAnnotatedTypeFactory.

- Added method AnnotatedTypeFactory.typeVariablesFromUse to allow
  type-checkers to adapt the upper bounds of a type variable depending on
  the type instantiation.

- Method type argument inference:
  Changed AnnotatedTypeFactory.methodFromUse to return a Pair consisting
  of the method and the inferred or explicit method type arguments.
  If you override this method, you will need to update your version.
  See this change set for a simple example:
  https://github.com/typetools/checker-framework/source/detail?r=8381a213a4

- Testing framework:
  Support for multiple expected errors using the "// :: A :: B :: C" syntax.

Many small updates and fixes.


Version 1.1.2 (12 Jan 2011)
---------------------------

Fake Enum Checker (new):
  A "fake enumeration" is a set of integers rather than a proper Java enum.
  They are used in legacy code and for efficiency (e.g., in Android).  The
  Fake Enum Checker gives them the same safety guarantees as a proper Java
  enum.

Property File Checker (new):
  Ensures that valid keys are used for property files and resource bundles.
  Also includes a checker that code is properly internationalized and a
  checker for compiler message keys as used in the Checker Framework.

Signature Checker (new):
  Ensures that different string representations of a Java type (e.g.,
  "pakkage.Outer.Inner" vs. "pakkage.Outer$Inner" vs. "Lpakkage/Outer$Inner;")
  are not misused.

Interning Checker enhancements:
  Issues fewer false positives for code like "a==b || a.equals(b)"

Foreign annotations:
  The Checker Framework supports more non-Checker-Framework annotations.
  This means that it can check already-annotated code without requiring you
  to rewrite your annotations.
    Add as an alias for checkers.interning.quals.Interned:
      com.sun.istack.Interned
    Add as aliases for checkers.nullness.quals.NonNull:
      com.sun.istack.NotNull
      org.netbeans.api.annotations.common.NonNull
    Add as aliases for checkers.nullness.quals.Nullable:
      com.sun.istack.Nullable
      javax.validation.constraints.NotNull
      org.netbeans.api.annotations.common.CheckForNull
      org.netbeans.api.annotations.common.NullAllowed
      org.netbeans.api.annotations.common.NullUnknown

Manual improvements:
  Improve installation instructions
  Rewrite section on generics (thanks to Bert Fernandez and David Cok)
    Also refactor the generics section into its own chapter
  Rewrite section on @Unused and @Dependent
  New manual section: Writing Java expressions as annotation arguments
  Better explanation of warning suppression
  JSR 308 is planned for Java 8, not Java 7

Stub files:
  Support nested classes by expressing them at top level in binary form: A$B
  Improved error reporting when parsing stub files

Annotated JDK:
  New way of generating annotated JDK
  jdk.jar file no longer appears in repository
  Warning if you are not using the annotated JDK.

Miscellaneous:
  Warn if -source command-line argument does not support type annotations

Many bug fixes
  There are too many to list, but some notable ones are to local type
  inference, generics, pre- and post-conditions (e.g., @NonNullOnEntry,
  @AssertNonNull*), and map keys (@KeyFor).  In particular, preconditions
  and map key annotations are now checked, and if they cannot be verified,
  an error is raised; previously, they were not verified, just unsoundly
  trusted.


Version 1.1.1 (18 Sep 2010)
---------------------------

Eclipse support:
  Removed the obsolete Eclipse plug-in from repository.  The new one uses a
  different repository
  (http://code.google.com/a/eclipselabs.org/p/checker-plugin/) but a user
  obtains it from the same URL as before:
  https://checkerframework.org/eclipse/

Property Key Checker:
  The property key checker allows multiple resource bundles and the
  simultaneous use of both resource bundles and property files.

Javari Checker:
  Added Javari stub classes for more JDK classes.

Distribution:
  Changed directory structure (top level is "checker-framework"; "checkers"
  is a under that) for consistency with version control repository.

Many documentation improvements and minor bugfixes.


Version 1.1.0b, 16 Jun 2010
---------------------------

Fixed a bug related to running binary release in JDK 6


Version 1.1.0 (13 Jun 2010)
---------------------------

Checkers
  Introduced a new simple mechanism for running a checker
  Added one annotated JDK for all checkers

Nullness Checker
  Fixed bugs related to map.get() and KeyFor annotation
  Fixed bugs related to AssertNonNull* and parameters
  Minor updates to the annotated JDK, especially to java.io.File

Manual
  Updated installation instructions
  Clarified section regarding fields and type inference


Version 1.0.9 (25 May 2010)
---------------------------

Nullness Checker:
  Improved Javadocs and manual documentation
  Added two new annotations: AssertNonNullAfter, KeyFor
  Fixed a bug related to AssertNonNullIfFalse and assert statements
  Renamed NonNullVariable to NonNullOnEntry

Checkers:
  Interning: Skipping equality check, if either operands should be skipped
  Fixed a bug related to annotations targeting array fields found in classfile
  Fixed a bug related to method invocation generic type inference
    in static methods

Manual
  Added a section on nullness method annotations
  Revised the Nullness Checker section
  Updated Ant usage instructions


Version 1.0.8 (15 May 2010)
---------------------------

Checkers
  Changed behavior of flow type refinement when annotation is explicit
  Handle array initializer trees (without explicit type)
  Handle the case of Vector.copyInto
  Include javax classes in the distributed jdk jar files

Interning Checker
  Handle interning inference of string concatenation
  Add 20+ @Interned annotations to the JDK
  Add an option, checkclass, to validate the interning
    of specific classes only

Bug fixes
  Fix a bug related to array implicit types
  Lock Checker: Treat null as a bottom type

Manual
  Added a new section about Flow inference and fields


Version 1.0.7 (12 Apr 2010)
---------------------------

Checkers
  Distributed a Maven repository
  Updated stub parser project to latest version (javaparser 1.0.8)
  Fixed bugs related to iterable wildcards and type parameter types


Version 1.0.6 (24 Feb 2009)
---------------------------

Nullness Checker
  Added support for new annotations:
    Pure - indicates that the method, given the same parameters, return the
            same values
    AssertNonNullIfFalse - indicates that a field is NonNull if the method
            returns false
  Renamed AssertNonNull to AssertParametersNonNull
  Updated the annotated jdk

Javari Checker
  Fixed many bugs:
    handle implicit dereferencing of this (e.g. `field` in place of
      `this.field`)
    apply default annotations to method parameters


Version 1.0.5 (12 Jan 2009)
---------------------------

Checkers
  Added support for annotated jdk jars
  Improved readability of some failure messages
  Added AssertNonNullIfTrue support for method parameter references
  Fixed a bug related to LazyNonNull and array fields
  Fixed a bug related to inference and compound assignments (e.g. +=)
  nullness: permit the type of @NonNull Void

Manual
  Updated annotating-libraries chapter regarding annotated jdk


Version 1.0.4 (19 Dec 2009)
---------------------------

Bug Fixes
  wildcards not recognized as subtypes of type variables
    e.g. '? extends A' and 'A'
  PolyNull methods not accepting null literal value arguments
  spurious unexpected Raw warnings

Manual
  Clarified FAQ item regarding why List's type parameter is
    "extends @NonNull Object"


Version 1.0.3 (5 Dec 2009)
--------------------------

Checkers
  New location UPPER_BOUND for DefaultQualifier permits setting the default
    for upper bounds, such as Object in "? extends Object".
  @DefaultQualifier accepts simple names, like @DefaultQualifier("Nullable"),
    rather than requiring @DefaultQualifier("checkers.nullness.quals.Nullable").
  Local variable type inference has improved support for array accesses.
  The repository contains Eclipse project and launch configuration files.
    This is helpful too people who want to build a checker, not to people
    who merely want to run a checker.
  Many bug fixes, including:
    handling wildcard subtyping rules
    stub files and vararg methods being ignored
    nullness and spurious rawness errors
    uses of array clone method (e.g. String[].clone())
    multibound type parameters (e.g. <T extends @A Number & @B Cloneable>)

Manual
  Documented the behavior of annotations on type parameter declarations.
  New FAQ item:
    How to collect warnings from multiple files
    Why a qualifier shouldn't apply to both types and declarations


Version 1.0.2 (16 Nov 2009)
---------------------------

Checkers
  Renamed Regex Checker's @ValidRegex annotation to @Regex
  Improved Collection.toArray() heuristics to be more sound

Bug fixes
  Fixed the annotated JDK to match OpenJDK 6
    - Added missing methods and corrected class hierarchy
  Fixed a crash related to intersection types


Version 1.0.1 (1 Nov 2009)
--------------------------

Checkers
  Added new checkers:
    RegEx checker to detect invalid regular expression use
    Internationalization (I18n) checker to detect internationalization errors

Functionality
  Added more performance optimizations
  nullness: Added support for netbeans nullness annotations
  nullness: better semantics for redundant nullness tests
    related to redundant tests in assertions
  lock: Added support for JCIP annotation in the Lock Checker
  tainting: Added support for polymorphism
  Lock Checker supports the JCIP GuardedBy annotation

Bug fixes
  Fixed a crashing bug related to interaction between
    generic types and wildcards
  Fixed a bug in stub file parser related to vararg annotations
  Fixed few bugs in skeleton file generators

Manual
  Tweak installation instructions
  Reference Units Checker
  Added new sections for new checkers
    RegEx checker (S 10)
    Internationalization Checker (S 11)


Version 1.0.0 (30 Sep 2009)
---------------------------

Functionality
  Added Linear Checker to restrict aliasing

Bug fixes
  Fixed flow erros related to loop controls and break/continue

Manual
  Adopt new term, "Declaration Annotation" instead of non-type annotations
  Added new sections:
    Linear Checker (S 9)
    Inexpressible types (S 14.3)
    How to get started annotating legacy code (S 2.4.4)
  Expanded Tainting Checker section


Version 0.9.9 (4 Sep 2009)
--------------------------

Functionality
  Added more optional lint checks (cast:unsafe, all)
  Nullness Checker supports @SuppressWarnings("nullness:generic.argument"),
    for suppressing warnings related to misuse of generic type arguments.
    This was already supported and documented, but had not been mentioned
    in the changelog.

Bug fixes
  Fixed many bugs related to Stub files causing parser to ignore
    bodiless constructors
    annotated arrays annotations
    type parameter and wildcard bounds annotations

Manual
  Rewrote 'javac implementation survival guide' (S 13.9)
  Restructured 'Using a checker' (S 2)
  Added 'Integration with external tools' (S 14)
  Added new questions to the FAQ (S 15)


Version 0.9.8 (21 Aug 2009)
---------------------------

Functionality
  Added a Tainting Checker
  Added support for conditional nonnull checking
  Added optional check for redundant nullness tests
  Updated stub parser to latest libraries

Bug fixes
  Fixed a bug related to int[] treated as Object when passed to vararg T...
  Fixed a crash related to intersection types
  Fixed a bug related to -AskipClasses not being honored
  Fixed a bug related to flow

Manual
  Added new sections
    8 Tainting Checker
    3.2.3 Conditional nullness


Version 0.9.7 (12 Aug 2009)
---------------------------

Functionality
  Changed swNonNull to castNonNull
  nullness: Improved flow to infer nullness based on method invocations
  locking: Permitted @Holding to appear on constructors

Bug fixes
  Fixed a bug related to typevar and wildcard extends clauses


Version 0.9.6 (29 Jul 2009)
---------------------------

Functionality
  Changed 'jsr308.skipClasses' property with '-AskipClasses' option
  Locking checker
    - Add subtype checking for Holding
    - Treat constructors as synchronized methods

Bug fixes
  Added some missing nullness annotations in the jdk
  Fixed some bugs related to reading stub files

Manual
  Added a new section
    2.10  Tips about writing annotations
  Updated sections of
    2.6   Unused fields and dependent types
    3.1.1 Rawness annotation hierarchy


Version 0.9.5 (13 Jul 2009)
---------------------------

Functionality
  Added support for Findbugs, JSR305, and IntelliJ nullness annotations
  Added an Aggregate Checker base-class
  Added support for a form of field access control

Bug fixes
  Added check for arguments in super() calls in constructors

Manual
  Added new sections:
    Fields access control
    Other tools for nullness checking
    Bundling multiple checkers


Version 0.9.4 (30 Jun 2009)
---------------------------

Functionality
  Added Lock Checker

Bug fixes
  Handle more patterns for determining Map.get() return type

Manual Documentations
  Improved installation instructions
  Added the following sections
    2.6 Dependent types
    3.1 subsection for LazyNonNull
    10.9 When to use (and not to use) type qualifiers


Version 0.9.3 (23 Jun 2009)
---------------------------

Functionality
  Added support DefaultQualifier on packages
  Added support for Dependent qualifier types
    see checkers.quals.Dependent
  Added an option to treat checker errors as warnings
  Improved flow handling of boolean logic

Manual Documentations
  Improved installation instructions
  Improved discussion of effective and implicit qualifiers and defaults
  Added a discussion about the need for bottom qualifiers
  Added sections for how-to
    . suppress Basic Checker warnings
    . troubleshoot skeleton files


Version 0.9.2 (2 Jun 2009)
--------------------------

Functionality
  Added pre-liminary support for lazy initialization in nullness
    see LazyNonNull

Bug fixes
  Corrected method declarations in JDK skeleton files
    - bug resulted in a runtime error

Documentations
  Updated qualifier javadoc documentations
  Corrected a reference on passing qualifiers to javac


Version 0.9.1 (19 May 2009)
---------------------------

Bug fixes
  Eliminated unexpected compiler errors when using checkers
  Fixed bug related to reading annotations in skeleton files

API Changes
  Renamed SourceChecker.process() to .typeProcess()

Manual
  Updated troubleshooting info
    info for annotations in skeleton files


Version 0.9b, 22 Apr 2009
-------------------------

No visible changes


Version 0.9 (16 Apr 2009)
-------------------------

Framework
  More space and performance optimizations
  Handle raw type with multiple type var level
    e.g. class Pair<X, Y extends X> { ... }

Manual
  Improve installation instructions
  Update references to command line arguments


Version 0.8.9 (28 Mar 2009)
---------------------------

Framework
  Introduce Space (and minor performance) optimizations
  Type-check constructor invocation receiver type
  Fixed bug related to try-catch flow sensitivity analysis
  Fixed bugs when type-checking annotations and enums
    - bug results in null-pointer exception


Version 0.8.8 (13 Mar 2009)
---------------------------

Nullness Checker
  Support for custom nullness assertion via @AssertNonNull
  Support for meta-annotation AssertNonNull
  Support for Collection.toArray() method
    Infer the nullness of the returned type
  Corrected some JDK Collection API annotations

Framework
  Fixed bugs related to assignments expressions in Flow
  Fixed bugs related to enum and annotation type hierarchy
  Fixed bugs related to default annotations on wildcard bounds


Version 0.8.7 (27 Feb 2009)
---------------------------

Framework
  Support annotations on type parameters
  Fixed bugs related to polymorphic types/annotations
  Fixed bugs related to stub fixes

Manual
  Specify annotation defaults settings for IGJ
  Update Known Problems section

Version 0.8.6 (3 Feb 2009)
--------------------------

Framework
  Fixed bugs related to flow sensitivity analysis related to
    . for loop and do while loops
    . multiple iterations of a loop
    . complement of logical conditions
  Declarative syntax for string literal type introduction rules
  Support for specifying stub file directories


Version 0.8.5 (17 Jan 2009)
---------------------------

Framework
  Fixed bugs related to flow sensitivity analysis
  Fixed bugs related to annotations on type parameters


Version 0.8.4 (17 Dec 2008)
---------------------------

Distribution
  Included checkers-quals.jar which contains the qualifiers only

Framework
  Fixed bugs related to inner classes
  Fixed a bug related to resolving polymorphic qualifiers
    within static methods

Manual
  Added 'Distributing your annotated project'


Version 0.8.3 (7 Dec 2008)
--------------------------

Framework
  Fixed bugs related to inner classes
  Changed cast semantics
    Unqualified casts don't change cast away (or in) any qualifiers
  Refactored AnnotationBuilder to ease building annotations
  Added support for Object += String new behavior
  Added a type validation check for method return types

Nullness
  Added inference of field initialization
    Suppress false warnings due to method invocations within constructors

IGJ
  Added proper support for AssignsFields and inner classes interactions

Manual
  Updated 'Known Problems' section


Version 0.8.2 (14 Nov 2008)
---------------------------

Framework
  Included a binary distribution in the releases
  Added support for annotations on type parameters
  Fixed bugs related to casts

Nullness
  Improved error messages readability
  Added partial support for Map.get() detection

Manual
  Improved installation instructions


Version 0.8.1 (1 Nov 2008)
--------------------------

Framework
  Added support for array initializers
  Fixed many bugs related to generics and generic type inference

Documentations
  Added 'Getting Started' guide


Version 0.8 (27 Sep 2008)
-------------------------

Framework
  Added support for newly specified array syntax
  Refactored code for annotating supertypes
  Fixed AnnotationBuilder AnnotationMirror string representation
  Fixed AnnotatedTypeMirror hashCode

Manual
  Reorganized 'Annotating Libraries' section


Version 0.7.9 (19 Sep 2008)
---------------------------

Framework
  Added support for stub files/classes
  Fixed bugs related to anonymous classes
  Fixed bugs related to qualifier polymorphism

Manual
  Updated 'Annotating Libraries' section to describe stub files

Tests
  Added support for Windows
  Fixed a bug causing IGJ tests to fail on Windows


Version 0.7.8 (12 Sep 2008)
---------------------------

Framework
  Improved support for anonymous classes
  Included refactorings to ease extensibility
  Fixed some minor bugs

Nullness
  Fix some errors in annotated JDK


Version 0.7.7 (29 Aug 2008)
---------------------------

Framework
  Fixed bugs related to polymorphic qualifiers
  Fixed bugs related to elements array convention
  Add implicit type arguments to raw types

Interning
  Suppress cast warnings for interned classes

Manual
  Removed discussion of non-standard array syntax alternatives


Version 0.7.6 (12 Aug 2008)
---------------------------

Framework
  Changed default array syntax to ARRAYS-PRE, per the JSR 308 specification
  Added an optional check for qualifier unsafe casts
  Added support for running multiple checkers at once
  Fixed bugs related array syntax
  Fixed bugs related to accessing outer classes with-in inner classes

Manual
  Added a new subsection about Checker Auto-Discovery
    2.2.1 Checker Auto-discovery


Version 0.7.5 (2 Aug 2008)
--------------------------

Framework
  Added support for ARRAYS-PRE and ELTS-PRE array syntax
  Added a check for unsafe casts
  Some improvements to the AnnotationBuilder API

Nullness Checker
  Added a check for synchronized objects
  Added a check for (un)boxing conversions

Javari Checker
  Fixed some JDK annotated classes


Version 0.7.4 (11 July 2008)
----------------------------

Framework
  Added support for annotations found in classfiles
  Added support for the ARRAY-IN array syntax
  Added AnnotationBuilder, to create AnotationMirrors with values
  Improved the readability of recursive types string representation

Nullness Checker
  Added a check for thrown Throwable nullability

IGJ Checker
  Treat enums as mutable by default, like regular classes

Manual
  Added a new subsection about array syntax proposals:
    2.1.2 Annotating Arrays


Version 0.7.3 ( 4 July 2008)
----------------------------

Javari Checker
  Converted JDK files into stubs

Nullness Checker
  Fixed java.lang.Number declaration in the annotated jdk

Framework
  Fixed a bug causing crashes related to primitive type boxing
  Renamed DAGQualifierHierarchy to GraphQualifierHierarchy


Version 0.7.2 (26 June 2008)
----------------------------

IGJ Checker
  Supports flow-sensitive type refinement

Framework
  Renamed Default annotation to DefaultQualifier
  Added DefaultQualifiers annotation
  Fixed bugs related to flow-sensitive type refinement
  Fixed an error in the build script in Windows

Manual
  Added a new section
    9.2  javac implementation survival guide
  Added hyperlinks to Javadocs of the referenced classes


Version 0.7.1 (20 June 2008)
----------------------------

Nullness Checker
  Made NNEL the default qualifier scheme

Basic Checker
  Moved to its own checkers.basic package

Framework
  Enhanced type-checking within qualifier-polymorphic method bodies
  Fixed a bug causing StackOverflowError when type-checking wildcards
  Fixed a bug causing a NullPointerException when type-checking
    compound assignments, in the form of +=

Class Skeleton Generator
  Distributed in compiled form (no more special installation instructions)
  Added required asmx.jar library to lib/

Manual
  Added new sections
    2.2.1 Ant tasks
    2.2.2 Eclipse plugin
    2.6   The effective qualifier on a type
  Rewrote section 8 on annotating libraries
    Added reference to the new Eclipse plug-in
    Deleted installation instructions

Javari Checker
  Fixed bugs causing a NullPointerException when type-checking
    primitive arrays

IGJ Checker
  Fixed bugs related to uses of raw types

API Changes
  Moved AnnotationFactory functionality to AnnotationUtils
  Removed .root and .inConflict from DAGQualifierHierarchy


Version 0.7 (14 June 2008)
--------------------------

Installation
  New, very simple installation instructions for Linux.  For other
    operating systems, you should continue to use the old instructions.

Nullness Checker
  Renamed from "NonNull Checker" to "Nullness Checker".
    Renamed package from checkers.nonnull to checkers.nullness.
    The annotation names remain the same.
  Added PolyNull, a polymorphic type qualifier for nullness.

Interning Checker
  Renamed from "Interned Checker" to "Interning Checker".
    Renamed package from checkers.interned to checkers.interning.
    The annotation names remain the same.
  Added PolyInterned, a polymorphic type qualifier for Interning.
  Added support for @Default annotation.

Framework
  Qualifiers
    @PolymorphicQualifier was not previously documented in the manual.
    Moved meta-qualifiers from checkers.metaquals package to checkers.quals.
    Removed @VariableQualifier and @RootQualifier meta-qualifiers.
  Added BasicAnnotatedTypeFactory, a factory that handles implicitFor,
    defaults, flow-sensitive type inference.
  Deprecated GraphQualifierHierarchy; DAGQualifierHierarchy replaces it.
  Renamed methods in QualifierHierarchy.

Manual
  Rewrote several manual sections, most notably:
    2.1.1  Writing annotations in comments for backward compatibility
      (note new -Xspacesincomments argument to javac)
    2.3  Checking partially-annotated programs: handling unannotated code
    2.6  Default qualifier for unannotated types
    2.7  Implicitly refined types (flow-sensitive type qualifier inference)
    8  Annotating libraries
    9  How to create a new checker plugin
  Javadoc for the Checker Framework is included in its distribution and is
    available online at https://checkerframework.org/api/ .


Version 0.6.4 (9 June 2008)
---------------------------

All Framework
  Updated the distributed JDK and examples to the new location of qualifiers

Javari Checker
  Improved documentation on polymorphism resolution
  Removed redundant code now added to the framework from JavariVisitor,
    JavariChecker and JavariAnnotatedTypeFactory
  Refactored method polymorphism into JavariAnnotatedTypeFactory
  Fixed bug on obtaining type from NewClassTree, annotations at constructor
    invocation are not ignored now
  Refactored polymorphism resolution, now all annotations on parameters and
    receivers are replaced, not only on the return type
  Refactored and renamed internal annotator classes in
    JavariAnnotatedTypeFactory
  Added more constructor tests
  Moved Javari annotations to checkers.javari.quals package


Version 0.6.3 (6 June 2008)
---------------------------

Checker Framework
  Improved documentation and manual
  Treat qualifiers on extends clauses of type variables and wildcard types as
    if present on type variable itself
  Renamed AnnotationRelations to QualifierHierarchy
  Renamed GraphAnnotationRelations to GraphQualifierHierarchy
  Renamed TypeRelations to TypeHierarchy
  Added flow as a supported lint option for all checkers
  Determined the suppress warning key reflectively

Interned Checker
  Moved @Interned annotation to checkers.interned.quals package

NonNull Checker
  Moved nonnull annotations to checkers.nonnull.quals package

Miscellaneous
  Included Javadocs in the release
  Improved documentation for all checkers


Version 0.6.2 (30 May 2008)
---------------------------

Checker Framework API
  Added support for @Default annotation via TreeAnnotator
  Added support for PolymorphicQualifier meta-annotation
  Disallow the use of @SupportedAnnotationTypes on checkers
  Fixed bugs related to wildcards with super clauses
  Improved flow-sensitive analysis for fields

Javari Checker
  Moved Javari qualifiers from checkers.quals to checkers.javari.quals
  Fixed bugs causing null pointer exceptions

NonNull Checker
  Fixed bugs related to nonnull flow
  Added new tests to test suite

Basic Checker
  Renamed Custom Checker to Basic Checker


Version 0.6.1 (26 Apr 2008)
---------------------------

Checker Framework API
  Added support for @ImplicitFor meta-annotations via the new TypeAnnotator
    and TreeAnnotator classes
  Improved documentation and specifications
  Fixed a bug related to getting supertypes of wildcards
  Fixed a crash on class literals of primitive and array types
  Framework ignores annotations that are not part of a type system
  Fixed several minor bugs in the flow-sensitive inference implementation.

IGJ Checker
  Updated the checker to use AnnotationRelations and TypeRelations

Javari Checker
  Changing RoMaybe annotation to PolyRead
  Updated checker to use AnnotationRelations and TypeRelations
  Updated the JDK
  Fixed bugs related to QReadOnly and type argument subtyping
  Fixed bugs related to this-mutable fields in methods with @ReadOnly receiver
  Fixed bugs related to primitive type casts
  Added new tests to test suit

NonNull Checker
  Updated the annotated JDK
  Fixed bugs in which default annotations were not correctly applied
  Added @Raw types to handle partial object initialization.
  Fixed several minor bugs in the checker implementation.

Custom Checker
  Updated checker to use hierarchy meta-annotations, via -Aquals argument


Version 0.6 (11 Apr 2008)
-------------------------

Checker Framework API
  Introduced AnnotationRelations and TypeRelations, more robust classes to
    represent type and annotation hierarchies, and deprecated
    SimpleSubtypeRelation
  Add support for meta-annotations to declare type qualifiers subtype relations
  Re-factored AnnotatedTypes and AnnotatedTypeFactory
  Added a default implementation of SourceChecker.getSuppressWarningsKey()
    that reads the @SuppressWarningsKey class annotation
  Improved support for multidimensional arrays and new array expressions
  Fixed a bug in which implicit annotations were not being applied to
    parenthesized expressions
  Framework ignores annotations on a type that do not have @TypeQualifier
  Moved error/warning messages into "messages.properties" files in each
    checker package
  Fixed a bug in which annotations were inferred to liberally by
    checkers.flow.Flow

Interned Checker
  Added heuristics that suppress warnings for certain comparisons (namely in
    methods that override Comparator.compareTo and Object.equals)
  The Interned checker uses flow-sensitive inference by default

IGJ Checker
  Fixed bugs related to resolving immutability variable in method invocation
  Fixed a bug related to reassignability of fields
  Add more tests

Javari Checker
  Added placeholder annotation for ThisMutable mutability
  Re-factored JavariAnnotatedTypeFactory
  Fixed self-type resolution for method receivers for readonly classes
  Fixed annotations on parameters of readonly methods
  Fixed type validation for arrays of primitives
  Added more tests
  Renamed @RoMaybe annotation to @PolyRead

NonNull Checker
  Removed deprecated checkers.nonnull.flow package
  Fixed a bug in which default annotations were not applied correctly

Miscellaneous
  Improved Javadocs
  Added FactoryTestChecker, a more modular tester for the annotated type
    factory
  Simplify error output for some types by stripping package names


Version 0.5.1 (21 Mar 2008)
---------------------------

Checker Framework API
  Added support for conditional expression
  Added checks for type validity and assignability
  Added support for per-checker customization of asMemberOf
  Added support for type parameters in method invocation,
    including type inference
  Enhanced performance of AnnotatedTypeFactory
  Checkers run only when no errors are found by Javac
  Fixed bugs related AnnotationUtils.deepCopy()
  Fixed support for annotated class type parameters
  Fixed some support for annotated type variable bounds
  Added enhancements to flow-sensitive qualifier inference
  Added checks for type parameter bounds

Interned Checker
  Fixed some failing test cases
  Fixed a bug related to autoboxing/unboxing
  Added experimental flow-sensitive qualifier inference (use
    "-Alint=flow" to enable)
  Improved subtype testing, removing some spurious errors

IGJ Checker
  Deleted IGJVisitor!
  Fixed some bugs related to immutability type variable resolution

Javari Checker
  Removed redundant methods from JavariVisitor in the new framework
  Added support to constructor receivers
  Added support to parenthesized expressions
  Fixed a bug related to resolving RoMaybe constructors
  Fixed a bug related to parsing conditional expressions
  Added parsing of parenthesized expressions
  Replaced checkers.javari.VisitorState with
    checkers.types.VisitorState, present in BaseTypeVisitor
  Modified JavariVisitor type parameters (it now extends
    BaseTypeVisitor<Void, Void>, not BaseTypeVisitor<Void,
    checkers.javari.VisitorState>)
  Modified JavariAnnotatedTypeFactory TreePreAnnotator to mutate a
    AnnotatedTypeMirror parameter instead of returning a
    List<AnnotationMirror>, in accordance with other parts of the
    framework design
  Modified test output format
  Added tests to test suite

NonNull Checker
  Fixed a bug related to errors produced on package declarations
  Exception parameters are now treated as NonNull by default
  Added better support for complex conditionals in NonNull-specific
    flow-sensitive inference
  Fixed some failing test cases
  Improved subtype testing, removing some spurious errors

Custom Checker
  Added a new type-checker for type systems with no special semantics, for
    which annotations can be provided via the command line

Miscellaneous
  Made corrections and added more links to Javadocs
  A platform-independent binary version of the checkers and framework
    (checkers.jar) is now included in this release


Version 0.5 (7 Mar 2008)
------------------------

Checker Framework API
  Enhanced the supertype finder to take annotations on extends and
    implements clauses of a class type
  Fixed a bug related to checking an empty array initializer ("{}")
  Fixed a bug related to missing type information when multiple
    top-level classes are defined in a single file
  Fixed infinite recursion when checking expressions like "Enum<E
    extends Enum<E>>"
  Fixed a crash in checkers.flow.Flow related to multiple top-level
    classes in a single file
  Added better support for annotated wildcard type bounds
  Added AnnotatedTypeFactory.annotateImplicit() methods to replace
    overriding the getAnnotatedType() methods directly
  Fixed a bug in which constructor arguments were not checked

Interned Checker
  Fixed a bug related to auto-unboxing of classes for primitives
  Added checks for calling methods with an @Interned receiver

IGJ Checker
  Implemented the immutability inference for self-type (type of
    'this') properly
  Enhanced the implicit annotations to make an un-annotated code
    type-check
  Fixed bugs related to invoking methods based on a method's receiver
    annotations

Javari Checker
  Restored in this version, after porting to the new framework

NonNull Checker
  Fixed a bug in which primitive types were considered possibly null
  Improvements to support for @Default annotations

Miscellaneous
  Improved error message display for all checkers


Version 0.4.1 (22 Feb 2008)
---------------------------

Checker Framework API
  Introduced AnnotatedTypeFactory.directSupertypes() which finds the
    supertypes as annotated types, which can be used by the framework.
  Introduced default error messages analogous to javac's error messages.
  Fixed bugs related to handling array access and enhanced-for-loop type
    testing.
  Fixed several bugs that are due AnnotationMirror not overriding .equals()
    and .hashCode().
  Improved Javadocs for various classes and methods.
  Fixed several bugs that caused crashes in the checkers.
  Fixed a bug where varargs annotations were not handled correctly.

IGJ Checker
  Restored in this version, after porting the checker to the new framework.

NonNull Checker
  Fixed a bug where static field accesses were not handled correctly.
  Improved error messages for the NonNull checker.
  Added the NNEL (NonNull Except Locals) annotation default.

Interned Checker
  Fixed a bug where annotations on type parameter bounds were not handled
    correctly.
  Improved error messages for the Interned checker.


Version 0.4 (11 Feb 2008)
-------------------------

Checker Framework API
  Added checkers.flow, an improved and generalized flow-sensitive type
    qualifier inference, and removed redundant parts from
    checkers.nonnull.flow.
  Fixed a bug that prevented AnnotatedTypeMirror.removeAnnotation from working
    correctly.
  Fixed incorrect behavior in checkers.util.SimpleSubtypeRelation.

NonNull Checker
  Adopted the new checkers.flow.Flow type qualifier inference.
  Clarifications and improvements to Javadocs.


Version 0.3.99 (20 Nov 2007)
----------------------------

Checker Framework API
  Deprecated AnnotatedClassType, AnnotatedMethodType, and AnnotationLocation
    in favor of AnnotatedTypeMirror (a new representation of annotated types
    based on the javax.lang.model.type hierarchy).
  Added checkers.basetype, which provides simple assignment and
    pseudo-assignment checking.
  Deprecated checkers.subtype in favor of checkers.basetype.
  Added options for debugging output from checkers: -Afilenames, -Ashowchecks

Interned Checker
  Adopted the new Checker Framework API.
  Fixed a bug in which "new" expressions had an incorrect type.

NonNull Checker
  Adopted the new Checker Framework API.

Javari Checker
IGJ Checker
  Removed in this version, to be restored in a future version pending
    completion of updates to these checkers with respect to the new framework
    API.


Version 0.3 (1 Oct 2007)
------------------------

Miscellaneous Changes
  Consolidated HTML documentation into a single user manual (see the "manual"
    directory in the distribution).

IGJ Checker
  New features:
    Added a test suite.
    Added annotations (skeleton files) for parts of java.util and java.lang.

NonNull Checker
  New features:
    @SuppressWarnings("nonnull") annotation suppresses checker warnings.
    @Default annotation can make NonNull (not Nullable) the default.
    Added annotations (skeleton classes) for parts of java.util and java.lang.
    NonNull checker skips no classes by default (previously skipped JDK).
    Improved error messages: checker reports expected and found types.

  Bug fixes:
    Fixed a null-pointer exception when checking certain array accesses.
    Improved checking for field dereferences.

Interned Checker
  New features:
    @SuppressWarnings("interned") annotation suppresses checker warnings.
    The checker warns when two @Interned objects are compared with .equals

  Bug fixes:
    The checker honors @Interned annotations on method receivers.
    java.lang.Class types are treated as @Interned.

Checker Framework API
  New features:
    Added support for default annotations and warning suppression in checkers


Version 0.2.3 (30 Aug 2007)
---------------------------

IGJ Checker
  New features:
    changed @W(int) annotation to @I(String) to improve readability
    improved readability of error messages
    added a test for validity of types (testing @Mutable String)

  Bug fixes:
    fixed resolving of @I on fields on receiver type
    fixed assignment checking assignment validity for enhanced for loop
    added check for constructor invocation parameters

Interned Checker
  added the Interned checker, for verifying the absence of equality testing
    errors; see "interned-checker.html" for more information

Javari Checker
  New features:
    added skeleton classes for parts of java.util and java.lang with Javari
      annotations

  Bug fixes:
    fixed readonly inner class bug on Javari Checker

NonNull Checker
  New features:
    flow-sensitive analysis for assignments from a known @NonNull type (e.g.,
      when the right-hand of an assignment is @NonNull, the left-hand is
      considered @NonNull from the assignment to the next possible
      reassignment)
    flow-sensitive analysis within conditional checks

  Bug fixes:
    fixed several sources of null-pointer errors in the NonNull checker
    fixed a bug in the flow-sensitive analysis when a variable was used on
      both sides of the "=" operator

Checker Framework API
  New features:
    added the TypesUtils.toString() method for pretty-printing annotated types
    added AnnotationUtils, a utility class for working with annotations and
      their values
    added SourceChecker.getDefaultSkipPattern(), so that checkers can
      individually specify which classes to skip by default
    added preliminary support for suppressing checker warnings via
      the @SuppressWarnings annotation

  Bug fixes:
    fixed handling of annotations of field values
    InternalAnnotation now correctly uses defaults for annotation values
    improved support for annotations on class type parameter bounds
    fixed an assertion violation when compiling certain uses of arrays


Version 0.2.2 (16 Aug 2007)
---------------------------


Code Changes

* checkers.igj
    some bug fixes and improved documentation

* checkers.javari
    fixed standard return value to be @Mutable
    fixed generic and array handling of @ReadOnly
    fixed @RoMaybe resolution of receivers at method invocation
    fixed parsing of parenthesized trees and conditional trees
    added initial support for for-enhanced loop
    fixed constructor behavior on @ReadOnly classes
    added checks for annotations on primitive types inside arrays

* checkers.nonnull
    flow sensitive analysis supports System.exit, new class/array creation

* checkers.subtype
    fixes for method overriding and other generics-related bugs

* checkers.types
    added AnnotatedTypeMirror, a new representation for annotated types that
      might be moved to the compiler in later version
    added AnnotatedTypeScanner and AnnotatedTypeVisitor, visitors for types
    AnnotatedTypeFactory uses GenericsUtils for improved handing of annotated
      generic types

* checkers.util
    added AnnotatedTypes, a utility class for AnnotatedTypeMirror
    added GenericsUtils, a utility class for working with generic types

* tests
    modified output to print only missing and unexpected diagnostics
    added new test cases for the Javari Checker


Documentation Changes

* checkers/igj-checker.html
    improvements to page

* checkers/javari-checker.html
    examples now point to test suit files

Miscellaneous Changes

* checkers/build.xml
    Ant script fails if it doesn't find the correct JSR 308 javac version


Version 0.2.1 (1 Aug 2007)
--------------------------


Code Changes

* checkers.igj & checkers.igj.quals
    added an initial implementation for the IGJ language

* checkers.javari
    added a state parameter to the visitor methods
    added tests and restructured the test suite
    restructured and implemented RoMaybe
    modified return type to be mutable by default
    fixed mutability type handling for type casts and field access
    fixed bug, ensuring no primitives can be ReadOnly
    a method receiver type is now based on the correct annotation
    fixed parameter type-checking for overriden methods
    fixed bug on readonly field initialization
    added handling for unary trees

* checkers.nonnull
    added a tests for the flow-senstive analysis and varargs methods
    improved flow-sensitive analysis: else statements, asserts,
      return/throw statements, instanceof checks, complex conditionals with &&
    fixed a bug in the flow-sensitive analysis that incorrectly inferred
      @NonNull for some elements
    removed NonnullAnnotatedClassType, moving its functionality into
      NonnullAnnotatedTypeFactory

* checkers.source
    SourceChecker.getSupportedAnnotationTypes() returns ["*"], overriding
      AbstractProcessor.getSupportedAnnotationTypes(). This enables all
      checkers to run on unannotated code

* checkers.subtypes
    fixed a bug pertaining to method parameter checks for overriding methods
    fixed a bug that caused crashes when checking varargs methods

* checkers.types
    AnnotatedTypeFactory.getClass(Element) and getMethod(Element) use the
      tree of the passed Element if one exists
    AnnotatedClassType.includeAt, .execludeAt, .getAnnotationData were
      added and are public
    added constructor() and skipParens() methods to InternalUtils
    renamed getTypeArgumentLocations() to getAnnotatedTypeArgumentLocations()
      in AnnotatedClassType
    added AnnotationData to represent annotations instead of Class instances;
      primarily allows querying annotation arguments
    added switch for whether or not to use includes/excludes in
      AnnotatedClassType.hasAnnotationAt()

* checkers.util
    added utility classes
    added skeleton class generator utility for annotating external libraries


Documentation Changes

* checkers/nonnull-checker.html
    added a note about JML
    added a caveat about variable initialization

* checkers/README-checkers.html
    improvements to instructions


Version 0.2 (2 Jul 2007)
------------------------


Code Changes

* checkers.subtype
    subtype checker warns for annotated and redundant typecasts
    SubtypeVisitor checks for invalid return and parameter types in overriding
      methods
    added checks for compound assignments (like '+=')

* checkers.source
    SourceChecker honors the "checkers.skipClasses" property as a regex for
      suppressing warnings from unannotated code (property is "java.*" by
      default)
    SourceVisitor extends TreePathScanner<R,P> instead of
      TreeScanner<Void,Void>

* checkers.types
    AnnotatedClassType.isAnnotatedWith removed
    AnnotatedClassType.getInnerLocations renamed to getTypeArgumentLocations
    AnnotatedClassType.include now removes from the exclude list (and
      vice-versa)
    AnnotatedClassType.setElement and setTree methods are now public

* checkers.nonnull
    added a flow-sensitive analysis for inferring @NonNull in "if (var !=
      null)"-style checks
    added checks for prefix and postfix increment and decrement operations

* checkers.javari
    added initial implementation of a type-checker for the Javari language


Version 0.1.1 (7 Jun 2007)
--------------------------


Documentation Changes

* checkers/nonnull-checker.html
    created "Tiny examples" subsection
    created "Annotated library" subsection
    noted where to read @NonNull-annotated source
    moved instructions for unannotated code to README-checkers.html
    various minor corrections and clarifications

* checkers/README-checkers.html
    added cross-references to other Checker Framework documents
    removed redundant text
    moved instructions for unannotated code from nonnull-checker.html
    various minor corrections and clarifications

* checkers/creating-a-checker.html
    added note about getSupportedSourceVersion
    removed line numbers from @Interned example
    added section on SubtypeChecker/SubtypeVisitor
    various minor corrections and clarifications


Code Changes

* checkers.subtype
    removed deprecated getCheckedAnnotation() mechanism
    added missing package Javadocs
    package Javadocs reference relevant HTML documentation
    various improvements to Javadocs
    SubtypeVisitor and SubtypeChecker are now abstract classes
    updated with respect to preferred usages of
      AnnotatedClassType.hasAnnotationAt and AnnotatedClassType.annotateAt

* checkers.source
    added missing package Javadocs
    package Javadocs reference relevant HTML documentation

* checkers.types
    added missing package Javadocs
    package Javadocs reference relevant HTML documentation
    AnnotatedClassType.annotateAt now correctly handles
      AnnotationLocation.RAW argument
    AnnotatedClassType.annotate deprecated in favor of
      AnnotatedClassType.annotateAt with AnnotationLocation.RAW as an argument
    AnnotatedClassType.isAnnotatedWith deprecated in favor of
      AnnotatedClassType.hasAnnotationAt with AnnotationLocation.RAW as an
      argument
    Added fromArray and fromList methods to AnnotationLocation and made
      corresponding constructors private.

* checkers.quals
    added Javadocs and meta-annotations on annotation declarations where
      missing
    package Javadocs reference relevant HTML documentation

* checkers.nonnull
    various improvements to Javadocs
    package Javadocs reference relevant HTML documentation


Miscellaneous Changes

    improved documentation of ch examples
    Checker Framework build file now only attempts to compile .java files


Version 0.1.0 (1 May 2007)
--------------------------

Initial release.<|MERGE_RESOLUTION|>--- conflicted
+++ resolved
@@ -3,13 +3,11 @@
 
 **User-visible changes:**
 
-<<<<<<< HEAD
 Stub files can now override declaration annotations in the annotated JDK.
 The could always override type annotations in the annotated JDK.
-=======
+
 Command-line argument `-AstubWarnIfNotFound` is treated as true for stub
 files provided on the command line.
->>>>>>> af4887f2
 
 **Implementation details:**
 
