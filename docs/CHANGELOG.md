--- conflicted
+++ resolved
@@ -1,4 +1,6 @@
-<<<<<<< HEAD
+Version 3.30.1 (March 1, 2023)
+------------------------------
+
 **User-visible changes:**
 
 Fixed a bug in the Nullness Checker where a call to a side-effecting method did
@@ -10,11 +12,6 @@
 option, the Nullness Checker unsoundly assumes that arguments passed to
 non-null parameters in an invocation remain non-null after the invocation.
 This assumption is unsound in general, but it holds for most code.
-=======
-Version 3.30.1 (March 1, 2023)
-------------------------------
-
-**User-visible changes:**
 
 **Implementation details:**
 
@@ -26,7 +23,6 @@
 
 **Closed issues:**
 
->>>>>>> 9356b6cf
 
 Version 3.30.0 (February 2, 2023)
 ---------------------------------
