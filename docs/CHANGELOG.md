Version 3.13.0 (May 3, 2021)
----------------------------

Method renamings:
 * `DependentTypesHelper.atReturnType` => `atMethodBody`

<<<<<<< HEAD
The Must Call Checker over-approximates the methods that an object must call
before it is de-allocated.
=======
`CFGTranslationPhaseOne#visitIdentifier` can handle `ElementKind.BINDING_VARIABLE`
introduced in Java 14 for `instanceof` pattern matching.

**Closed issues:**
#4410
>>>>>>> 83844c38

Version 3.12.0 (April 1, 2021)
------------------------------

**User-visible changes:**

New FAQ item "How should I annotate code that uses generics?" gives
examples of annotations on type variables, together with their meaning.

`-Ainfer=ajava` uses ajava files (rather than jaif files or stub files)
internally during whole-program inference.

The Optional Checker supports a new annotation `@OptionalBottom` that
stands for (only) the `null` value.

The `value` element/argument to `@EnumVal` is now required.  Previously it
defaulted to an empty array.

**Implementation details:**

A precondition or normal postcondition annotation's `value` element must have
type `String[]`, not `String`.  A conditional postcondition annotation's
`expression` element must have type `String[]`, not `String`.  These changes
will not affect users (any programmer-written annotation that was legal before
will still be legal), but it may affect checker implementations.

`JavaExpressionParseUtil`:
`JavaExpressionParseUtil#parse` no longer viewpoint-adapts Java expressions. It
just converts the expression `String` to a `JavaExpression`.  To that end,
`JavaExpressionParseUtil.JavaExpressionContext` has been removed and
`JavaExpressionParseUtil#parse` no longer takes a context object.  Most calls to
`JavaExpressionParseUtil#parse` should be replaced with a call to one of the
methods in `StringToJavaExpressions`.

Renamed `AnnotatedTypeComparer` to `DoubleAnnotatedTypeScanner`. In the new
class, the method `compare` was renamed `defaultAction`. The method `combineRs`
was replaced by `reduce`.

Removed methods:
 * `AnnotationUtils.getElementValueArrayOrSingleton`
 * `DependentTypesHelper.standardizeNewClassTree`: use `atExpression` instead
 * `DependentTypesHelper.standardizeString`: override one of the methods
   explained in the Javadoc of `convertAnnotationMirror`

Method renamings:
 * `DefaultQualifierForUseTypeAnnotator.getSupportAnnosFromDefaultQualifierForUses` => `getDefaultQualifierForUses`
 * In `DependentTypesHelper`:
    * `check*` => `check*ForErrorExpressions`
    * `viewpointAdaptConstructor` => `atConstructorInvocation`
    * `viewpointAdaptMethod` => `atMethodInvocation`
    * `viewpointAdaptTypeVariableBounds` => `atParameterizedTypeUse`
    * `standardizeClass` =>  `atTypeDecl`
    * `standardizeExpression` => `atExpression`
    * `standardizeFieldAccess` => `atFieldAccess`
    * `standardizeReturnType` => `atReturnType`
    * `standardizeVariable` => `atVariableDeclaration`

Deprecated some overloads in `AnnotationUtils` that take a `CharSequence`
(use an overload that takes an `ExecutablElement`):
 * `getElementValueArray`
 * `getElementValueClassName`
 * `getElementValueClassNames`
 * `getElementValueEnumArray`
 * `getElementValueEnum`
 * `getElementValue`
 * `getElementValuesWithDefaults`

Deprecated methods in `AnnotationUtils`:
 * `areSameByClass`: use `areSameByName`
 * `getElementValuesWithDefaults`: use a `getElementValue*` method

Removed deprecated `PluginUtil` class.

**Closed issues:**
#1376, #3740, #3970, #4041, #4254, #4346, #4355, #4358, #4372, #4381, #4384,
#4417, #4449, #4452, #4480.


Version 3.11.0 (March 1, 2021)
------------------------------

**User-visible changes:**

In a stub file for a class C, you may write a declaration for a method that is
inherited by C but not defined by it.  Previously, such stub declarations were
ignored.  For more information, see the manual's documentation of "fake
overrides".

Nullness Checker error message key changes:
 * `known.nonnull` => `nulltest.redundant`
 * `initialization.static.fields.uninitialized` => `initialization.static.field.uninitialized`,
   and it is now issued on the field rather than on the class
 * new `initialization.field.uninitialized` is issued on the field instead of
   `initialization.fields.uninitialized` on the class, if there is no
   explicitly-written constructor.

Signature Checker supports two new type qualifiers:
 * `@CanonicalNameAndBinaryName`
 * `@CanonicalNameOrPrimitiveType`

**Implementation details:**

You can make a variable's default type depend on its name, or a method
return type default depend on the method's name.  To support this feature,
`@DefaultFor` has new elements `names` and `namesExceptions`.

Changes to protected fields in `OverrideChecker`:
 * Removed `overriderMeth`, `overriderTyp`, `overriddenMeth`, `overriddenTyp`
 * Renamed `methodReference` => `isMethodReference`
 * Renamed `overridingType` => `overriderType`
 * Renamed `overridingReturnType` => `overriderReturnType`

Changes to JavaExpression parsing:
 * The signatures of these methods changed; see Javadoc.
    * `JavaExpressionParseUtil#parse`
    * `DependentTypesHelper#standardizeString`
 * These methods moved:
    * `GenericAnnotatedTypeFactory#standardizeAnnotationFromContract` => `DependentTypesHelper`
    * `JavaExpressionParseUtil#fromVariableTree` => `JavaExpression`

Changes to JavaExpressionContext:
 * New method JavaExpressionContext#buildContextForMethodDeclaration(MethodTree, SourceChecker)
   replaces all overloads of buildContextForMethodDeclaration.

Parsing a Java expression no longer requires the formal parameters
`AnnotationProvider provider` or `boolean allowNonDeterministic`.  Methods
in `JavaExpression` with simplified signatures include
 * `fromArrayAccess`
 * `fromNodeFieldAccess`
 * `fromNode`
 * `fromTree`
 * `getParametersOfEnclosingMethod`
 * `getReceiver`

`CFAbstractStore.insertValue` does nothing if passed a nondeterministic
expression.  Use new method `CFAbstractStore.insertValuePermitNondeterministic`
to map a nondeterministic expression to a value.

**Closed issues:**
#862, #3631, #3991, #4031, #4206, #4207, #4226, #4231, #4248, #4263, #4265,
#4279, #4286, #4289.


Version 3.10.0 (February 1, 2021)
---------------------------------

**User-visible changes:**

Moved utility classes from `checker-qual.jar` to the new `checker-util.jar`.
Also, added `util` to the end of all the packages of the utility classes.

In Maven Central, `checker.jar` no longer contains duplicates of qualifiers in
`checker-qual.jar`, but rather uses a Maven dependency. A fat jar file with all
the dependencies (like the old `checker.jar`) is available in Maven Central with
the classifier "all".

When supplying the `-Ainfer=...` command-line argument, you must also supply `-Awarns`.

Replaced several error message keys:
 * `contracts.precondition.expression.parameter.name`
 * `contracts.postcondition.expression.parameter.name`
 * `contracts.conditional.postcondition.expression.parameter.name`
 * `method.declaration.expression.parameter.name`
by new message keys:
 * `expression.parameter.name.invalid`
 * `expression.parameter.name.shadows.field`

**Implementation details:**

Deprecated `ElementUtils.enclosingClass`; use `ElementUtils.enclosingTypeElement`.

Removed classes (use `SourceChecker` instead):
 * `BaseTypeContext`
 * `CFContext`
 * `BaseContext`

Removed methods:
 * `SourceChecker.getContext()`: it returned the receiver
 * `SourceChecker.getChecker()`: it returned the receiver
 * `AnnotatedTypeFactory.getContext()`: use `getChecker()`
 * methods on `TreePath`s from class 'TreeUtils`; use the versions in `TreePathUtil`.

Moved class:
 * org.checkerframework.framework.util.PurityUnqualified to
   org.checkerframework.framework.qual.PurityUnqualified

Renamed methods:
 * `AnnotatedTypeMirror.directSuperTypes` => `directSupertypes` (note
   capitalization) for consistency with `javax.lang.model.util.Types`
 * `AnnotatedTypeMirror.removeAnnotation(Class)` => `removeAnnotationByClass`
 * `MethodCall.getParameters` => `getArguments`
 * `MethodCall.containsSyntacticEqualParameter` => `containsSyntacticEqualArgument`
 * `ArrayAccess.getReceiver` => `getArray`

**Closed issues:**
#3325 , #3474.


Version 3.9.1 (January 13, 2021)
--------------------------------

**Implementation details:**

Copied methods on `TreePath`s from class 'TreeUtils` to new class `TreePathUtil`.
(The methods in TreePath will be deleted in the next release.)
 * `TreeUtils.enclosingClass` => `TreePathUtil.enclosingClass`
 * `TreeUtils.enclosingMethod` => `TreePathUtil.enclosingMethod`
 * `TreeUtils.enclosingMethodOrLambda` => `TreePathUtil.enclosingMethodOrLambda`
 * `TreeUtils.enclosingNonParen` => `TreePathUtil.enclosingNonParen`
 * `TreeUtils.enclosingOfClass` => `TreePathUtil.enclosingOfClass`
 * `TreeUtils.enclosingOfKind` => `TreePathUtil.enclosingOfKind`
 * `TreeUtils.enclosingTopLevelBlock` => `TreePathUtil.enclosingTopLevelBlock`
 * `TreeUtils.enclosingVariable` => `TreePathUtil.enclosingVariable`
 * `TreeUtils.getAssignmentContext` => `TreePathUtil.getAssignmentContext`
 * `TreeUtils.inConstructor` => `TreePathUtil.inConstructor`
 * `TreeUtils.isTreeInStaticScope` => `TreePathUtil.isTreeInStaticScope`
 * `TreeUtils.pathTillClass` => `TreePathUtil.pathTillClass`
 * `TreeUtils.pathTillOfKind` => `TreePathUtil.pathTillOfKind`

**Closed issues:**
#789, #3202, #4071, #4083, #4114, #4115.


Version 3.9.0 (January 4, 2021)
-------------------------------

**User-visible changes:**

New scripts `checker/bin/wpi.sh` and `checker/bin/wpi-many.sh` run whole-program
inference, without modifying the source code of the target programs.

The `-Ainfer` command-line argument now infers
 * method preconditions (`@RequiresQualifiers`, `@RequiresNonNull`)
 * method postconditions (`@EnsuresQualifiers`, `@EnsuresNonNull`)
 * `@MonotonicNonNull`

The Called Methods Checker supports the -AdisableReturnsReceiver command-line option.

The Format String Checker recognizes Error Prone's `@FormatMethod` annotation.

Use of `@SuppressWarnings("fbc")` to suppress initialization warnings is deprecated.

**Implementation details:**

Class renamings:
 * `StubParser` => `AnnotationFileParser`
 * `Receiver` => `JavaExpression`
   Also related class and method renamings, such as
    * `FlowExpressions.internalReprOf` => `JavaExpressions.fromNode`
 * In the Dataflow Framework:
    * `ThisLiteralNode` => `ThisNode`
    * `ExplicitThisLiteralNode` => `ExplicitThisNode`
    * `ImplicitThisLiteralNode` => `ImplicitThisNode`

Method deprecations:
 * Deprecated `AnnotatedTypeFactory.addAliasedAnnotation`; use `addAliasedTypeAnnotation`

**Closed issues:**
#765, #2452, #2953, #3377, #3496, #3499, #3826, #3956, #3971, #3974, #3994,
#4004, #4005, #4018, #4032, #4068, #4070.


Version 3.8.0 (December 1, 2020)
--------------------------------

**User-visible changes:**

The Initialized Fields Checker warns when a field is not initialized by a
constructor.  This is more general than the Initialization Checker, which
only checks that `@NonNull` fields are initialized.

The manual describes how to modify an sbt build file to run the Checker
Framework.

The -AwarnUnneededSuppressions command-line option warns only about
suppression strings that contain a checker name.

The -AwarnUnneededSuppressionsExceptions=REGEX command-line option
partially disables -AwarnUnneededSuppressions.  Most users don't need this.

**Implementation details:**

Added classes `SubtypeIsSubsetQualifierHierarchy` and
`SubtypeIsSupersetQualifierHierarchy`.

Moved the `contractsUtils` field from the visitor to the type factory.

Class renamings:
 * `ContractsUtils` => `ContractsFromMethod`

Method renamings:
 * `ElementUtils.getVerboseName` => `ElementUtils.getQualifiedName`
 * `ElementUtils.getSimpleName` => `ElementUtils.getSimpleSignature`

Field renamings:
 * `AnnotatedTypeMirror.actualType` => `AnnotatedTypeMirror.underlyingType`

Added a formal parameter to methods in `MostlyNoElementQualifierHierarchy`:
 * `leastUpperBoundWithElements`
 * `greatestLowerBoundWithElements`

Removed a formal parameter from methods in `BaseTypeVisitor`:
 * `checkPostcondition`
 * `checkConditionalPostcondition`

In `Analysis.runAnalysisFor()`, changed `boolean` parameter to enum `BeforeOrAfter`.

Removed `org.checkerframework.framework.util.AnnotatedTypes#getIteratedType`; use
`AnnotatedTypeFactory#getIterableElementType(ExpressionTree)` instead.

**Closed issues:**
#3287, #3390, #3681, #3839, #3850, #3851, #3862, #3871, #3884, #3888, #3908,
#3929, #3932, #3935.


Version 3.7.1 (November 2, 2020)
--------------------------------

**User-visible changes:**

The Constant Value Checker supports two new annotations: @EnumVal and @MatchesRegex.

The Nullness Checker supports annotation org.jspecify.annotations.NullnessUnspecified.

**Implementation details:**

AnnotatedIntersectionType#directSuperTypes now returns
List<? extends AnnotatedTypeMirror>.

The @RelevantJavaTypes annotation is now enforced:  a checker issues a warning
if the programmer writes a type annotation on a type that is not listed.

Deprecated CFAbstractTransfer.getValueWithSameAnnotations(), which is no
longer used.  Added new methods getWidenedValue() and getNarrowedValue().

Renamed TestUtilities.assertResultsAreValid() to TestUtilities.assertTestDidNotFail().

Renamed BaseTypeValidator.isValidType() to BaseTypeValidator.isValidStructurally().

New method BaseTypeVisitor#visitAnnotatedType(List, Tree) centralizes checking
of user-written type annotations, even when parsed in declaration locations.

**Closed issues:**
#868, #1908, #2075, #3349, #3362, #3569, #3614, #3637, #3709, #3710, #3711,
#3720, #3730, #3742, #3760, #3770, #3775, #3776, #3792, #3793, #3794, #3819,
#3831.


Version 3.7.0 (October 1, 2020)
-------------------------------

**User-visible changes:**

The new Called Methods Checker tracks methods that have definitely been
called on an object. It automatically supports detecting mis-uses of the
builder pattern in code that uses Lombok or AutoValue.

Accumulation analysis is now supported via a generic Accumulation Checker.
An accumulation analysis is a restricted form of typestate analysis that does
not require a precise alias analysis for soundness. The Called Methods Checker
is an accumulation analysis.

The Nullness Checker supports annotations
org.codehaus.commons.nullanalysis.NotNull,
org.codehaus.commons.nullanalysis.Nullable, and
org.jspecify.annotations.Nullable.

The Signature Checker supports annotations @CanonicalName and @CanonicalNameOrEmpty.
The Signature Checker treats jdk.jfr.Unsigned as an alias for its own @Unsigned annotation.

The shorthand syntax for the -processor command-line argument applies to
utility checkers, such as the Constant Value Checker.

**Implementation details:**

A checker implementation may override AnnotatedTypeFactory.getWidenedAnnotations
to provide special behavior for primitive widening conversions.

Deprecated org.checkerframework.framework.util.MultiGraphQualifierHierarchy and
org.checkerframework.framework.util.GraphQualifierHierarchy.  Removed
AnnotatedTypeFactory#createQualifierHierarchy(MultiGraphFactory) and
AnnotatedTypeFactory#createQualifierHierarchyFactory.  See Javadoc of
MultiGraphQualifierHierarchy for instructions on how to use the new classes and
methods.

Renamed methods:
 * NumberUtils.isFloatingPoint => TypesUtils.isFloatingPoint
 * NumberUtils.isIntegral => TypesUtils.isIntegralPrimitiveOrBoxed
 * NumberUtils.isPrimitiveFloatingPoint => TypeKindUtils.isFloatingPoint
 * NumberUtils.isPrimitiveIntegral => TypeKindUtils.isIntegral
 * NumberUtils.unboxPrimitive => TypeKindUtils.primitiveOrBoxedToTypeKind
 * TypeKindUtils.widenedNumericType => TypeKindUtils.widenedNumericType
 * TypesUtils.isFloating => TypesUtils.isFloatingPrimitive
 * TypesUtils.isIntegral => TypesUtils.isIntegralPrimitive

The CFStore copy constructor now takes only one argument.

**Closed issues:**
#352, #354, #553, #722, #762, #2208, #2239, #3033, #3105, #3266, #3275, #3408,
#3561, #3616, #3619, #3622, #3625, #3630, #3632, #3648, #3650, #3667, #3668,
#3669, #3700, #3701.


Version 3.6.1 (September 2, 2020)
---------------------------------

Documented that the Checker Framework can issue false positive warnings in
dead code.

Documented when the Signedness Checker permits right shift operations.

**Closed issues:**
#3484, #3562, #3565, #3566, #3570, #3584, #3594, #3597, #3598.


Version 3.6.0 (August 3, 2020)
------------------------------

**User-visible changes:**

The Interning Checker supports method annotations @EqualsMethod and
@CompareToMethod.  Place them on methods like equals(), compareTo(), and
compare() to permit certain uses of == on non-interned values.

Added an overloaded version of NullnessUtil.castNonNull that takes an error message.

Added a new option `-Aversion` to print the version of the Checker Framework.

New CFGVisualizeLauncher command-line arguments:
 * `--outputdir`: directory in which to write output files
 * `--string`: print the control flow graph in the terminal
All CFGVisualizeLauncher command-line arguments now start with `--` instead of `-`.

**Implementation details:**

commonAssignmentCheck() now takes an additional argument.  Type system
authors must update their overriding implementations.

Renamed methods:
 * GenericAnnotatedTypeFactory#addAnnotationsFromDefaultQualifierForUse => #addAnnotationsFromDefaultForType and
 * BaseTypeValidator#shouldCheckTopLevelDeclaredType => #shouldCheckTopLevelDeclaredOrPrimitiveType

Removed org.checkerframework.framework.test.FrameworkPer(Directory/File)Test classes.
Use CheckerFrameworkPer(Directory/File)Test instead.

**Closed issues:**

#1395, #2483, #3207, #3223, #3224, #3313, #3381, #3422, #3424, #3428, #3429,
#3438, #3442, #3443, #3447, #3449, #3461, #3482, #3485, #3495, #3500, #3528.


Version 3.5.0 (July 1, 2020)
----------------------------

**User-visible changes:**

Use "allcheckers:" instead of "all:" as a prefix in a warning suppression string.
Writing `@SuppressWarnings("allcheckers")` means the same thing as
`@SuppressWarnings("all")`, unless the `-ArequirePrefixInWarningSuppressions`
command-line argument is supplied.  See the manual for details.

It is no longer necessary to pass -Astubs=checker.jar/javadoc.astub when
compiling a program that uses Javadoc classes.

Renamed command-line arguments:
 * -AshowSuppressWarningKeys to -AshowSuppressWarningsStrings

The Signature Checker no longer considers Java keywords to be identifiers.
Renamed Signature Checker annotations:
 * @BinaryNameInUnnamedPackage => @BinaryNameWithoutPackage
 * @FieldDescriptorForPrimitiveOrArrayInUnnamedPackage => @FieldDescriptorWithoutPackage
 * @IdentifierOrArray => @ArrayWithoutPackage
Added new Signature Checker annotations:
 * @BinaryNameOrPrimitiveType
 * @DotSeparatedIdentifiersOrPrimitiveType
 * @IdentifierOrPrimitiveType

The Nullness Checker now treats `System.getProperty()` soundly.  Use
`-Alint=permitClearProperty` to disable special treatment of
`System.getProperty()` and to permit undefining built-in system properties.

Class qualifier parameters:  When a generic class represents a collection,
a user can write a type qualifier on the type argument, as in
`List<@Tainted Character>` versus `List<@Untainted Character>`.  When a
non-generic class represents a collection with a hard-coded type (as
`StringBuffer` hard-codes `Character`), you can use the new class qualifier
parameter feature to distinguish `StringBuffer`s that contain different
types of characters.

The Dataflow Framework supports backward analysis.  See its manual.

**Implementation details:**

Changed the types of some fields and methods from array to List:
 * QualifierDefaults.validLocationsForUncheckedCodeDefaults()
 * QualifierDefaults.STANDARD_CLIMB_DEFAULTS_TOP
 * QualifierDefaults.STANDARD_CLIMB_DEFAULTS_BOTTOM
 * QualifierDefaults.STANDARD_UNCHECKED_DEFAULTS_TOP
 * QualifierDefaults.STANDARD_UNCHECKED_DEFAULTS_BOTTOM

Dataflow Framework: Analysis is now an interface.  Added AbstractAnalysis,
ForwardAnalysis, ForwardTransferFunction, ForwardAnalysisImpl,
BackwardAnalysis, BackwardTransferFunction, and BackwardAnalysisImpl.
To adapt existing code:
 * `extends Analysis<V, S, T>` => `extends ForwardAnalysisImpl<V, S, T>`
 * `implements TransferFunction<V, S>` => `implements ForwardTransferFunction<V, S>`

In AbstractQualifierPolymorphism, use AnnotationMirrors instead of sets of
annotation mirrors.

Renamed meta-annotation SuppressWarningsKeys to SuppressWarningsPrefix.
Renamed SourceChecker#getSuppressWarningsKeys(...) to getSuppressWarningsPrefixes.
Renamed SubtypingChecker#getSuppressWarningsKeys to getSuppressWarningsPrefixes.

Added GenericAnnotatedTypeFactory#postAnalyze, changed signature of
GenericAnnotatedTypeFactory#handleCFGViz, and removed CFAbstractAnalysis#visualizeCFG.

Removed methods and classes marked deprecated in release 3.3.0 or earlier.

**Closed issues:**
#1362, #1727, #2632, #3249, #3296, #3300, #3356, #3357, #3358, #3359, #3380.


Version 3.4.1 (June 1, 2020)
----------------------------

-Ainfer now takes an argument:
 * -Ainfer=jaifs uses .jaif files to store the results of whole-program inference.
 * -Ainfer=stubs uses .astub files to store the results of whole-program inference.
 * -Ainfer is deprecated but is the same as -Ainfer=jaifs, for backwards compatibility.

New command-line option:
  -AmergeStubsWithSource If both a stub file and a source file are available, use both.

**Closed issues:**
#2893, #3021, #3128, #3160, #3232, #3277, #3285, #3289, #3295, #3302, #3305,
#3307, #3310, #3316, #3318, #3329.


Version 3.4.0 (May 3, 2020)
---------------------------

The annotated jdk8.jar is no longer used.  You should remove any occurrence of
  -Xbootclasspath/p:.../jdk8.jar
from your build scripts.  Annotations for JDK 8 are included in checker.jar.

The Returns Receiver Checker enables documenting and checking that a method
returns its receiver (i.e., the `this` parameter).

**Closed issues:**
#3267, #3263, #3217, #3212, #3201, #3111, #3010, #2943, #2930.


Version 3.3.0 (April 1, 2020)
-----------------------------

**User-visible changes:**

New command-line options:
  -Alint=trustArrayLenZero trust @ArrayLen(0) annotations when determining
  the type of Collections.toArray.

Renamings:
  -AuseDefaultsForUncheckedCode to -AuseConservativeDefaultsForUncheckedCode
    The old name works temporarily but will be removed in a future release.

For collection methods with `Object` formal parameter type, such as
contains, indexOf, and remove, the annotated JDK now forbids null as an
argument.  To make the Nullness Checker permit null, pass
`-Astubs=collection-object-parameters-may-be-null.astub`.

The argument to @SuppressWarnings can be a substring of a message key that
extends at each end to a period or an end of the key.  (Previously, any
substring worked, including the empty string which suppressed all warnings.
Use "all" to suppress all warnings.)

All postcondition annotations are repeatable (e.g., `@EnsuresNonNull`,
`@EnsuresNonNullIf`, ...).

Renamed wrapper annotations (which users should not write):
 * `@DefaultQualifiers` => `@DefaultQualifier.List`
 * `@EnsuresQualifiersIf` => `@EnsuresQualifierIf.List`
 * `@EnsuresQualifiers` => `@EnsuresQualifier.List`
 * `@RequiresQualifiers` => `@RequiresQualifier.List`

**Implementation details:**

Removed `@DefaultInUncheckedCodeFor` and
`@DefaultQualifierInHierarchyInUncheckedCode`.

Renamings:
 * applyUncheckedCodeDefaults() to applyConservativeDefaults()
 * useUncheckedCodeDefault() to useConservativeDefault()
 * AnnotatedTypeReplacer to AnnotatedTypeCopierWithReplacement
 * AnnotatedTypeMerger to AnnotatedTypeReplacer

Deprecated the `framework.source.Result` class; use `DiagMessage` or
`List<DiagMessage>` instead.  If you were creating a `Result` just to
pass it to `report`, then call new methods `reportError` and
`reportWarning` instead.

AbstractTypeProcessor#typeProcessingOver() always gets called.

**Closed issues:**
#1307, #1881, #1929, #2432, #2793, #3040, #3046, #3050, #3056, #3083, #3124,
#3126, #3129, #3132, #3139, #3149, #3150, #3167, #3189.


Version 3.2.0 (March 2, 2020)
-----------------------------

@SuppressWarnings("initialization") suppresses only warnings whose key
contains "initialization".  Previously, it suppressed all warnings issued
by the Nullness Checker or the Initialization Checker.

**Closed issues:**
#2719, #3001, #3020, #3069, #3093, #3120.


Version 3.1.1 (February 3, 2020)
--------------------------------

New command-line options:
  -AassumeDeterministic Unsoundly assume that every method is deterministic
  -AassumePure Unsoundly assume that every method is pure

Renamed -Anocheckjdk to -ApermitMissingJdk.
The old version still works, for backward compatibility.

Renamed -Alint=forbidnonnullarraycomponents to
-Alint=soundArrayCreationNullness.  The old version still works, for
backward compatibility.

Implementation details:
 * Deprecated QualifierHierarchy#getTypeQualifiers.
 * Deprecated Analysis#Analysis(ProcessingEnvironment) and Analysis#Analysis(T,
   int, ProcessingEnvironment); use Analysis#Analysis(), Analysis#Analysis(int),
   Analysis#Analysis(T), and Analysis#Analysis(T, int) instead.
 * Renamed SourceChecker#getMessages to getMessagesProperties.
 * Renamed one overload of SourceChecker.printMessages to printOrStoreMessage.

**Closed issues:**
#2181, #2975, #3018, #3022, #3032, #3036, #3037, #3038, #3041, #3049, #3055,
#3076.


Version 3.1.0 (January 3, 2020)
-------------------------------

Command-line option -AprintGitProperties prints information about the git
repository from which the Checker Framework was compiled.

**Implementation details:**
 * Removed static cache in AnnotationUtils#areSameByClass and added
   AnnotatedTypeFactory#areSameByClass that uses an instance cache.
 * Removed static cache in AnnotationBuilder#fromName and #fromClass.
 * ContractsUtils#getPreconditions takes an ExecutableElement as an argument.
 * ContractsUtils#getContracts returns a Set.
 * Moved ContractUtils.Contract to outer level.
 * Renamed ConditionalPostcondition#annoResult to ConditionalPostcondition#resultValue.

**Closed issues:**
#2867, #2897, #2972.


Version 3.0.1 (December 2, 2019)
--------------------------------

New command-line option for the Constant Value Checker
`-AnoNullStringsConcatenation` unsoundly assumes that every operand of a String
concatenation is non-null.

**Implementation details:**
 * Moved AnnotatedTypes#hasTypeQualifierElementTypes to AnnotationUtils.
 * Deprecated AnnotatedTypes#isTypeAnnotation and AnnotatedTypes#hasTypeQualifierElementTypes.

**Closed issues:**
#945, #1224, #2024, #2744, #2809, #2815, #2818, #2830, #2840, #2853, #2854,
#2865, #2873, #2874, #2878, #2880, #2886, #2888, #2900, #2905, #2919, #2923.


Version 3.0.0 (November 1, 2019)
--------------------------------

The Checker Framework works on both JDK 8 and JDK 11.
 * Type annotations for JDK 8 remain in jdk8.jar.
 * Type annotations for JDK 11 appear in stub files in checker.jar.

Removed the @PolyAll annotation.

**Implementation details:**
 * Removed all previously deprecated methods.
 * AnnotatedTypeFactory#getFnInterfaceFromTree now returns an AnnotatedExecutableType.
 * AnnotationUtils#areSame and #areSameByName now only accept non-null
   AnnotationMirrors

**Closed issues:**
#1169, #1654, #2081, #2703, #2739, #2749, #2779, #2781, #2798, #2820, #2824,
#2829, #2842, #2845, #2848.


Version 2.11.1 (October 1, 2019)
--------------------------------

The manual links to the Object Construction Checker.

**Closed issues:**
#1635, #2718, #2767.


Version 2.11.0 (August 30, 2019)
--------------------------------

The Checker Framework now uses the Java 9 javac API. The manual describes
how to satisfy this dependency, in a way that works on a Java 8 JVM.
Running the Checker Framework on a Java 9 JVM is not yet supported.


Version 2.10.1 (August 22, 2019)
--------------------------------

**Closed issues:**
#1152, #1614, #2031, #2482, #2543, #2587, #2678, #2686, #2690, #2712, #2717,
#2713, #2721, #2725, #2729.


Version 2.10.0 (August 1, 2019)
-------------------------------

Removed the NullnessRawnessChecker.  Use the NullnessChecker instead.

**Closed issues:**
#435, #939, #1430, #1687, #1771, #1902, #2173, #2345, #2470, #2534, #2606,
#2613, #2619, #2633, #2638.


Version 2.9.0 (July 3, 2019)
----------------------------

Renamed the Signedness Checker's @Constant annotation to @SignednessGlb.
Introduced an alias, @SignedPositive, for use by programmers.

Annotated the first argument of Opt.get and Opt.orElseThrow as @NonNull.

Removed meta-annotation @ImplicitFor:
 * Use the new meta-annotation @QualifierForLiteral to replace
   @ImplicitFor(literals, stringpatterns).
 * Use the meta-annotation @DefaultFor to replace @ImplicitFor(typeKinds,
   types).
 * Use the new meta-annotation @UpperBoundFor to specify a qualifier upper
   bound for certain types.
 * You can completely remove
     @ImplicitFor(typeNames = Void.class, literals = LiteralKind.NULL)
   on bottom qualifiers.
     @DefaultFor(types = Void.class)
   and
     @QualifierForLiterals(literals = LiteralKind.NULL)
   are added to the bottom qualifier by default.

Add @DefaultQualifierOnUse and @NoDefaultQualifierOnUse type declaration annotations

New/changed error message keys:
 * initialization.static.fields.uninitialized for uninitialized static fields
 * unary.increment.type.incompatible and unary.decrement.type.incompatible
   replace some occurrences of compound.assignment.type.incompatible

**Implementation details:**
 * Renamed QualifierPolymorphism#annotate methods to resolve
 * Renamed ImplicitsTreeAnnotator to LiteralTreeAnnotator
 * Renamed ImplicitsTypeAnnotator to DefaultForTypeAnnotator
 * Removed TypeUseLocation.TYPE_DECLARATION
 * Removed InheritedFromClassAnnotator, replace with DefaultQualifierForUseTypeAnnotator
 * Rename TreeUtils.isSuperCall and TreeUtils.isThisCall to
 isSuperConstructorCall and isThisConstructorCall

**Closed issues:**
#2247, #2391, #2409, #2434, #2451, #2457, #2468, #2484, #2485, #2493, #2505,
#2536, #2537, #2540, #2541, #2564, #2565, #2585.


Version 2.8.2 (June 3, 2019)
----------------------------

The Signature Checker supports a new type, @FqBinaryName.

Added a template for a repository that you can use to write a custom checker.

Linked to the Checker Framework Gradle plugin, which makes it easy to run
a checker on a project that is built using the Gradle build tool.

Implementation detail: deprecated TreeUtils.skipParens in favor of
TreeUtils.withoutParens which has the same specification.

**Closed issues:**
#2291, #2406, #2469, #2477, #2479, #2480, #2494, #2499.


Version 2.8.1 (May 1, 2019)
---------------------------

Moved text about the Purity Checker into its own chapter in the manual.

**Closed issues:**
#660, #2030, #2223, #2240, #2244, #2375, #2407, #2410, #2415, #2420, #2421,
#2446, #2447, #2460, #2462.


Version 2.8.0 (April 3, 2019)
-----------------------------

Support `androidx.annotation.RecentlyNonNull` and `RecentlyNullable` (as of
2.6.0, but not previously documented).

The following qualifiers are now repeatable:  `@DefaultQualifier`
`@EnsuresQualifierIf` `@EnsuresQualifier` `@RequiresQualifier`.  Therefore,
users generally do not need to write the following wrapper annotations:
`@DefaultQualifiers` `@EnsuresQualifiersIf` `@EnsuresQualifiers`
`@RequiresQualifiers`.

New command-line option `-ArequirePrefixInWarningSuppressions` makes
`@SuppressWarnings` recognize warning keys of the form
"checkername:key.about.problem" but ignore warning keys of the form
"key.about.problem" without the checker name as a prefix.

New CONSTRUCTOR_RESULT enum constant in TypeUseLocation makes it possible to
set default annotations for constructor results.

Clarified the semantics of annotations on class and constructor declarations.
See Section 25.5 "Annotations on classes and constructors" in the manual.

Interface changes:
 * Added protected methods to BaseTypeVisitor so that checkers can change the
   checks for annotations on classes, constructor declarations, and constructor
   invocations.
 * Removed BaseTypeVisitor#checkAssignability and BaseTypeVisitor#isAssignable
   methods.
 * Renamed AnnotatedTypeFactory#getEnclosingMethod to
   AnnotatedTypeFactory#getEnclosingElementForArtificialTree

**Closed issues:**
#2159, #2230, #2318, #2324, #2330, #2334, #2343, #2344, #2353, #2366, #2367,
#2370, #2371, #2385.


Version 2.7.0 (March 1, 2019)
-----------------------------

The manual links to the AWS crypto policy compliance checker, which enforces
that no weak cipher algorithms are used with the Java crypto API.

The Nullness Checker supports RxJava annotations
io.reactivex.annotations.NonNull and io.reactivex.annotations.Nullable.

The checker-qual artifact (jar file) contains an OSGi manifest.

New TYPE_DECLARATION enum constant in TypeUseLocation makes it possible to
(for example) set defaults annotations for class/interface definitions.

Interface changes:
 * Renamed the "value" element of the @HasSubsequence annotation to
   "subsequence".
 * Renamed @PolySignedness to @PolySigned.
 * Renamed AnnotatedTypeFactory.ParameterizedMethodType to
   ParameterizedExecutableType.

Added missing checks regarding annotations on classes, constructor
declarations, and constructor invocations.  You may see new warnings.

**Closed issues:**
#788, #1751, #2147, #2163, #2186, #2235, #2243, #2263, #2264, #2286, #2302,
#2326, #2327.


Version 2.6.0 (February 3, 2019)
--------------------------------

The manual includes a section about how to use Lombok and the Checker
Framework simultaneously.

Commons CSV has been added to the annotated libraries on Maven Central.

Some error messages have been changed to improve comprehensibility,
such as by adjusting wording or adding additional information.

Relevant to type system implementers:
Renamed method areSameIgnoringValues to areSameByName.

**Closed issues:**
#2008, #2166, #2185, #2187, #2221, #2224, #2229, #2234, #2248.
Also fixed false negatives in handling of Map.get().


Version 2.5.8 (December 5, 2018)
--------------------------------

The manual now links to the AWS KMS compliance checker, which enforces
that calls to AWS KMS only generate 256-bit keys.

**Closed issues:**
#372, #1678, #2207, #2212, #2217.


Version 2.5.7 (November 4, 2018)
--------------------------------

New @EnsuresKeyFor and @EnsuresKeyForIf method annotations permit
specifying the postcondition that a method gives some value a @KeyFor type.

The manual links to the Rx Thread & Effect Checker, which enforces
UI Thread safety properties for stream-based Android applications.

**Closed issues:**
#1014, #2151, #2178, #2180, #2183, #2188, #2190, #2195, #2196, #2198, #2199.


Version 2.5.6 (October 3, 2018)
-------------------------------

Introduce checker-qual-android artifact that is just like the checker-qual
artifact, but the qualifiers have classfile retention.  This is useful for
Android projects.

Removed the code for the checker-compat-qual artifact.  It was only useful
for Java 7, which the Checker Framework no longer supports.  The
checker-compat-qual artifact remains available on Maven Central, with
versions 2.5.5 and earlier.

**Closed issues:**
#2135, #2157, #2158, #2164, #2171.


Version 2.5.5 (August 30, 2018)
-------------------------------

Implicit imports (deprecated in November 2014) are no longer supported.

Renamed the testlib Maven artifact to framework-test.

Removed command-line option -AprintErrorStack, which is now the default.
Added -AnoPrintErrorStack to disable it (which should be rare).

Replaced ErrorReporter class with BugInCF and UserError exceptions.

**Closed issues:**
#1999, #2008, #2023, #2029, #2074, #2088, #2098, #2099, #2102, #2107.


Version 2.5.4 (August 1, 2018)
------------------------------

**Closed issues:**
#2030, #2048, #2052, #2059, #2065, #2067, #2073, #2082.


Version 2.5.3 (July 2, 2018)
----------------------------

**Closed issues:**
#266, #1248, #1678, #2010, #2011, #2018, #2020, #2046, #2047, #2054.


Version 2.5.2 (June 1, 2018)
----------------------------

In the Map Key Checker, null is now @UnknownKeyFor.  See the "Map Key Checker"
chapter in the manual for more details.

**Closed issues:**
#370, #469, #1701, #1916, #1922, #1959, #1976, #1978, #1981, #1983, #1984, #1991, #1992.


Version 2.5.1 (May 1, 2018)
---------------------------

Added a Maven artifact of the Checker Framework testing library, testlib.

**Closed issues:**
#849, #1739, #1838, #1847, #1890, #1901, #1911, #1912, #1913, #1934, #1936,
#1941, #1942, #1945, #1946, #1948, #1949, #1952, #1953, #1956, #1958.


Version 2.5.0 (April 2, 2018)
-----------------------------

Declaration annotations that are aliases for type annotations are now treated
as if they apply to the top-level type.  See "Declaration annotations" section
in the "Warnings" chapter in the manual for more details.

Ended support for annotations in comments.  See "Migrating away from
annotations in comments" section in the "Handling legacy code" chapter in the
manual for instructions on how to remove annotations from comments.

**Closed issues:**
#515, #1667, #1739, #1776, #1819, #1863, #1864, #1865, #1866, #1867, #1870,
#1876, #1879, #1882, #1898, #1903, #1905, #1906, #1910, #1914, #1915, #1920.


Version 2.4.0 (March 1, 2018)
-----------------------------

Added the Index Checker, which eliminates ArrayIndexOutOfBoundsException.

Added the Optional Checker, which verifies uses of Java 8's Optional class.

Removed the Linear Checker, whose implementation was inconsistent with its
documentation.

Added a @QualifierArgument annotation to be used on pre- and postcondition
  annotations created by @PreconditionAnnotation, @PostconditionAnnotation,
  and @ConditionalPostconditionAnnotation. This allows qualifiers with
  arguments to be used in pre- and postconditions.

Added new type @InternalFormForNonArray to the Signature Checker

Moved annotated libraries from checker/lib/*.jar to the Central Repository:
https://search.maven.org/#search%7Cga%7C1%7Cg%3A%22org.checkerframework.annotatedlib%22

Moved the Javadoc stub file from checker/lib/javadoc.astub to
checker/resources/javadoc.astub.

Simplified the instructions for running the Checker Framework with Gradle.

The Checker Framework Eclipse plugin is no longer released nor supported.

**Closed issues:**
#65, #66, #100, #108, #175, #184, #190, #194, #209, #239, #260, #270, #274,
#293, #302, #303, #306, #321, #325, #341, #356, #360, #361, #371, #383, #385,
#391, #397, #398, #410, #423, #424, #431, #430, #432, #548, #1131, #1148,
#1213, #1455, #1504, #1642, #1685, #1770, #1796, #1797, #1801, #1809, #1810,
#1815, #1817, #1818, #1823, #1831, #1837, #1839, #1850, #1851, #1852, #1861.


Version 2.3.2 (February 1, 2018)
--------------------------------

**Closed issues:**
#946, #1133, #1232, #1319, #1625, #1633, #1696, #1709, #1712, #1734, #1738,
#1749, #1754, #1760, #1761, #1768, #1769, #1781.


Version 2.3.1 (January 2, 2018)
-------------------------------

**Closed issues:**
#1695, #1696, #1697, #1698, #1705, #1708, #1711, #1714, #1715, #1724.


Version 2.3.0 (December 1, 2017)
--------------------------------

Removed the deprecated @LazyNonNull type qualifier.
Deprecated most methods in InternalUtils and moved them to either
TreeUtils or TypesUtils. Adapted a few method names and parameter
orders for consistency.

**Closed issues:**
#951, #1356, #1495, #1602, #1605, #1623, #1628, #1636, #1641, #1653, #1655,
#1664, #1665, #1681, #1684, #1688, #1690.


Version 2.2.2 (November 2, 2017)
--------------------------------

The Interning Checker supports a new annotation, @InternedDistinct, which
indicates that the value is not equals() to any other value.

An annotated version of the Commons IO library appears in checker/lib/ .

Closed issue #1586, which required re-opening issues 293 and 341 until
proper fixes for those are implemented.

**Closed issues:**
#1386, #1389, #1423, #1520, #1529, #1530, #1531, #1546, #1553, #1555, #1565,
#1570, #1579, #1580, #1582, #1585, #1586, #1587, #1598, #1609, #1615, #1617.


Version 2.2.1 (September 29, 2017)
----------------------------------

Deprecated some methods in AnnotatedTypeMirror and AnnotationUtils, to
be removed after the 2.2.1 release.

The qualifiers and utility classes in checker-qual.jar are compiled to Java 8
byte code. A new jar, checker-qual7.jar, includes the qualifiers and utility
classes compiled to Java 7 byte code.

**Closed issues:**
#724, #1431, #1442, #1459, #1464, #1482, #1496, #1499, #1500, #1506, #1507,
#1510, #1512, #1522, #1526, #1528, #1532, #1535, #1542, #1543.


Version 2.2.0 (September 5, 2017)
---------------------------------

A Java 8 JVM is required to run the Checker Framework.
You can still typecheck and compile Java 7 (or earlier) code.
With the "-target 7" flag, the resulting .class files still run with JDK 7.

The stub file format has changed to be more similar to regular Java syntax.
Most notably, receiver annotations are written using standard Java 8 syntax
(a special first formal paramter named "this") and inner classes are written
using standard Java syntax (rather than at the top level using a name that
contains "$". You need to update your stub files to conform to the new syntax.

**Closed issues:**
#220, #293, #297, #341, #375, #407, #536, #571, #798, #867, #1180, #1214, #1218,
#1371, #1411, #1427, #1428, #1435, #1438, #1450, #1456, #1460, #1466, #1473,
#1474.


Version 2.1.14 (3 August 2017)
------------------------------

Nullness Checker change to annotated JDK:  The type argument to the Class,
Constructor, and Optional classes may now be annotated as @Nullable or
@NonNull.  The nullness of the type argument doesn't matter, but this
enables easier integration with generic clients.

Many crashes and false positives associated with uninferred method type
arguments have been correct. By default, uninferred method type arguments,
which can happen with Java 8 style target type contexts, are silently ignored.
Use the option -AconservativeUninferredTypeArguments to see warnings about
method calls where the Checker Framework fails to infer type arguments.

**Closed issues:**
#753, #804, #961, #1032, #1062, #1066, #1098, #1209, #1280, #1316, #1329, #1355,
#1365, #1366, #1367, #1377, #1379, #1382, #1384, #1397, #1398, #1399, #1402,
#1404, #1406, #1407.


Version 2.1.13 (3 July 2017)
----------------------------

Verified that the Checker Framework builds from source on Windows Subsystem
for Linux, on Windows 10 Creators Edition.

The manual explains how to configure Android projects that use Android Studio
3.0 and Android Gradle Plugin 3.0.0, which support type annotations.

**Closed issues:**
#146, #1264, #1275, #1290, #1303, #1308, #1310, #1312, #1313, #1315, #1323,
#1324, #1331, #1332, #1333, #1334, #1347, #1357, #1372.


Version 2.1.12 (1 June 2017)
----------------------------

The manual links to Glacier, a class immutability checker.

The stubparser license has been updated.  You can now use stubparser under
either the LGPL or the Apache license, whichever you prefer.

**Closed issues:**
#254, #1201, #1229, #1236, #1239, #1240, #1257, #1265, #1270, #1271, #1272,
#1274, #1288, #1291, #1299, #1304, #1305.


Version 2.1.11 (1 May 2017)
---------------------------

The manual contains new FAQ (frequently asked questions) sections about
false positive warnings and about inference for field types.

**Closed issues:**
#989, #1096, #1136, #1228.


Version 2.1.10 (3 April 2017)
-----------------------------

The Constant Value Checker, which performs constant propagation, has been
extended to perform interval analysis -- that is, it determines, for each
expression, a statically-known lower and upper bound.  Use the new
@IntRange annotation to express this.  Thanks to Jiasen (Jason) Xu for this
feature.

**Closed issues:**
#134, #216, #227, #307, #334, #437, #445, #718, #1044, #1045, #1051, #1052,
#1054, #1055, #1059, #1077, #1087, #1102, #1108, #1110, #1111, #1120, #1124,
#1127, #1132.


Version 2.1.9 (1 March 2017)
----------------------------

By default, uninferred method type arguments, which can happen with Java 8
style target type contexts, are silently ignored, removing many false
positives.  The new option -AconservativeUninferredTypeArguments can be used to
get the conservative behavior.

**Closed issues:**
#1006, #1011, #1015, #1027, #1035, #1036, #1037, #1039, #1043, #1046, #1049,
#1053, #1072, #1084.


Version 2.1.8 (20 January 2017)
-------------------------------

The Checker Framework webpage has moved to https://checkerframework.org/.
Old URLs should redirect to the new one, but please update your links
and let us know if any old links are broken rather than redirecting.

The documentation has been reorganized in the Checker Framework repository.
The manual, tutorial, and webpages now appear under checker-framework/docs/.

**Closed issues:**
#770, #1003, #1012.


Version 2.1.7 (3 January 2017)
------------------------------

Manual improvements:
 * Added a link to jOOQ's SQL checker.
 * Documented the `-AprintVerboseGenerics` command-line option.
 * Better explanation of relationship between Fake Enum and Subtyping Checkers.

**Closed issues:**
#154, #322, #402, #404, #433, #531, #578, #720, #795, #916, #953, #973, #974,
#975, #976, #980, #988, #1000.


Version 2.1.6 (1 December 2016)
-------------------------------

**Closed issues:**
#412, #475.


Version 2.1.5 (2 November 2016)
-------------------------------

The new class org.checkerframework.checker.nullness.Opt provides every
method in Java 8's java.util.Optional class, but written for possibly-null
references rather than for the Optional type.  This can shorten code that
manipulates possibly-null references.

In bytecode, type variable upper bounds of type Object may or may not have
been explicitly written.  The Checker Framework now assumes they were not
written explicitly in source code and defaults them as implicit upper bounds.

The manual describes how to run a checker within the NetBeans IDE.

The manual describes two approaches to creating a type alias or typedef.

**Closed issues:**
#643, #775, #887, #906, #941.


Version 2.1.4 (3 October 2016)
------------------------------

**Closed issues:**
#885, #886, #919.


Version 2.1.3 (16 September 2016)
---------------------------------

**Closed issues:**
#122, #488, #495, #580, #618, #647, #713, #764, #818, #872, #893, #894, #901,
#902, #903, #905, #913.


Version 2.1.2 (1 September 2016)
--------------------------------

**Closed issues:**
#182, #367, #712, #811, #846, #857, #858, #863, #870, #871, #878, #883, #888.


Version 2.1.1 (1 August 2016)
-----------------------------

The codebase conforms to a consistent coding style, which is enforced by
a git pre-commit hook.

AnnotatedTypeFactory#createSupportedTypeQualifiers() must now return a mutable
list.  Checkers that override this method will have to be changed.

**Closed issues:**
#384, #590, #681, #790, #805, #809, #810, #820, #824, #826, #829, #838, #845,
#850, #856.


Version 2.1.0 (1 July 2016)
---------------------------

The new Signedness Checker prevents mixing of unsigned and signed
values and prevents meaningless operations on unsigned values.

The Lock Checker expresses the annotated variable as `<self>`;
previously it used `itself`, which may conflict with an identifier.

**Closed issues:**
#166, #273, #358, #408, #471, #484, #594, #625, #692, #700, #701, #711, #717,
#752, #756, #759, #763, #767, #779, #783, #794, #807, #808.


Version 2.0.1 (1 June 2016)
---------------------------

We renamed method annotateImplicit to addComputedTypeAnnotations.  If you
have implemented a checker, you need to change occurrences of
annotateImplicit to addComputedTypeAnnotations.

The Checker Framework (checker.jar) is now placed on the processorpath
during compilation.  Previously, it was placed on the classpath.  The
qualifiers (checker-qual.jar) remain on the classpath.  This change should
reduce conflicts between your code and the Checker Framework.  If your code
depends on classes in the Checker Framework, then you should add those
classes to the classpath when you run the compiler.

**Closed issues:**
#171, #250, #291, #523, #577, #672, #680, #688, #689, #690, #691, #695, #696,
#698, #702, #704, #705, #706, #707, #720, #721, #723, #728, #736, #738, #740.


Version 2.0.0 (2 May 2016)
--------------------------

Inference:

 * The infer-and-annotate.sh script infers annotations and inserts them in
   your source code.  This can reduce the burden of writing annotations and
   let you get started using a type system more quickly.  See the
   "Whole-program inference" section in the manual for details.

Type systems:

 * The Lock Checker has been replaced by a new implementation that provides
   a stronger guarantee.  The old Lock Checker prevented two threads from
   simultaneously using a given variable, but race conditions were still
   possible due to aliases.  The new Lock Checker prevents two threads from
   simultaneously dereferencing a given value, and thus prevents race
   conditions.  For details, see the "Lock Checker" chapter in the manual,
   which has been rewritten to describe the new semantics.

 * The top type qualifier for the Signature String type system has been
   renamed from @UnannotatedString to @SignatureUnknown.  You shouldn't
   ever write this annotation, but if you perform separate compilation (for
   instance, if you do type-checking with the Signature String Checker
   against a library that is annotated with Signature String annotations),
   then you need to re-compile the library.

 * The IGJ, OIGJ, and Javari Checkers are no longer distributed with the
   Checker Framework.  If you wish to use them, install version 1.9.13 of
   the Checker Framework.  The implementations have been removed because
   they were not being maintained.  The type systems are valuable, but the
   type-checkers should be rewritten from scratch.

Documentation improvements:

 * New manual section "Tips for creating a checker" shows how to break down
   the implementation of a type system into small, manageable pieces.

 * Improved instructions for using Maven and Gradle, including for Android
   code.

Tool changes:

 * The Checker Framework Live Demo webpage lets you try the Checker
   Framework without installing it:  http://eisop.uwaterloo.ca/live/

 * New command-line arguments -Acfgviz and -Averbosecfg enable better
   debugging of the control-flow-graph generation step of type-checking.

 * New command-line argument -Ainfer is used by the infer-and-annotate.sh
   script that performs type inference.

**Closed issues:**
#69, #86, #199, #299, #329, #421, #428, #557, #564, #573, #579, #665, #668, #669,
#670, #671.


Version 1.9.13 (1 April 2016)
-----------------------------

Documentation:
 * Clarified Maven documentation about use of annotations in comments.
 * Added FAQ about annotating fully-qualified type names.

**Closed issues:**
#438, #572, #579, #607, #624, #631.


Version 1.9.12 (1 March 2016)
-----------------------------

The Checker Framework distribution contains annotated versions
of libraries in directory checker-framework/checker/lib/.
During type-checking, you should put these versions first on your classpath,
to obtain more precise type-checking with fewer false positive warnings.

tools.jar is no longer required to be on the classpath when using
checker-qual.jar

The Signature String Checker supports two new string representations of a
Java type: @InternalForm and @ClassGetSimpleName.

The manual documents how to run a pluggable type-checker in IntelliJ IDEA.

The instructions on how to run a type-checker in Gradle have been updated to
use the artifacts in Maven Central. Examples using the instructions have been
added under checker-framework/docs/examples/GradleExamples/.

Renamed enum DefaultLocation to TypeUseLocation.

**Closed issues:**
#130, #263, #345, #458, #559, #559, #574, #582, #596.


Version 1.9.11 (1 February 2016)
--------------------------------

Renamed and merged -AuseSafeDefaultsForUnannotatedSourceCode and
-AsafeDefaultsForUnannotatedBytecode command-line options to
-AuseDefaultsForUncheckedCode that takes arguments source and bytecode.

For type-system developers:

* The previously deprecated
  org.checkerframework.framework.qual.TypeQualifier{s} annotations
  were removed.
* Every type system uses the CLIMB-to-top defaulting scheme, unless it
  explicitly specifies a different one.  Previously a type system needed
  to explicitly request CLIMB-to-top, but now it is the default.

**Closed issues:**
#524, #563, #568.


Version 1.9.10 (4 January 2016)
-------------------------------

The Checker Framework distribution files now contain a version number:
for example, checker-framework-1.9.9.zip rather than checker-framework.zip.

The Nullness Checker supports the org.eclipse.jgit.annotations.Nullable and
NonNull annotations.

Buildfiles do less unnecessary recomputation.

Documentation:
 * Documented how to initialize circular data structures in the
   Initialization type system.
 * Linked to David Bürgin's Nullness Checker tutorial at
   https://github.com/glts/safer-spring-petclinic/wiki
 * Acknowledged more contributors in the manual.

For type-system developers:
 * The org.checkerframework.framework.qual.TypeQualifier{s} annotations are
   now deprecated.  To indicate which annotations a checker supports, see
   https://checkerframework.org/manual/#creating-indicating-supported-annotations .
   Support for TypeQualifier{s} will be removed in the next release.
 * Renamed
   org.checkerframework.framework.qual.Default{,Qualifier}ForUnannotatedCode to
   DefaultInUncheckedCodeFor and DefaultQualifierInHierarchyInUncheckedCode.

**Closed issues:**
#169, #363, #448, #478, #496, #516, #529.


Version 1.9.9 (1 December 2015)
-------------------------------

Fixed issues:  #511, #513, #514, #455, #527.

Removed the javac_maven script and batch file,
which had been previously deprecated.


Version 1.9.8 (9 November 2015)
-------------------------------

Field initialization warnings can now be suppressed for a single field at a
time, by placing @SuppressWarnings("initialization") on the field declaration.

Updated Maven instructions to no longer require a script.
Added an example of how to use the instructions under
docs/examples/MavenExample.

The javac_maven script (and batch file) are deprecated and will be
removed as of December 2015.

Fixed issues:  #487, #500, #502.


Version 1.9.7 (24 October 2015)
-------------------------------

Fixed issues:  #291, #474.


Version 1.9.6 (8 October 2015)
------------------------------

Fixed issue:  #460.


Version 1.9.5 (1 September 2015)
--------------------------------

Test Framework Updates:
  * The test framework has been refactored to improve extensibility.
  * Tests that previously extended ParameterizedCheckerTest or
    CheckerTest should extend either CheckerFrameworkTest or nothing.
  * If a test used methods that were previously found on
    CheckerTest, you may find them in TestUtilities.

Fixed issues:  #438, #457, #459.


Version 1.9.4 (4 August 2015)
-----------------------------

Documented the notion of a compound checker, which depends on other checkers
  and automatically runs them.

Renamed -AuseConservativeDefaultsForUnannotatedSourceCode command-line
  option to -AuseSafeDefaultsForUnannotatedSourceCode

Moved the Checker Framework version control repository from Google Code to
GitHub, and from the Mercurial version control system to Git.  If you have
cloned the old repository, then discard your old clone and create a new one
using this command:
  git clone https://github.com/typetools/checker-framework.git

Fixed issues:  #427, #429, #434, #442, #450.


Version 1.9.3 (1 July 2015)
---------------------------

New command-line options:
 * -AsafeDefaultsForUnannotatedBytecode causes a checker to use conservative
   defaults for .class files that were compiled without running the given
   checker.  Without this option, type-checking is unsound (that is, there
   might be errors at run time even though the checker issues no warnings).
 * -AuseConservativeDefaultsForUnannotatedSourceCode uses conservative
   annotations for unannotated type uses.  Use this when compiling a library in
   which some but not all classes are annotated.

Various bug fixes and documentation improvements.

Fixed issues: #436.


Version 1.9.2 (1 June 2015)
---------------------------

Internationalization Format String Checker:
This new type-checker prevents use of incorrect internationalization
format strings.

Fixed issues: #434.


Version 1.9.1 (1 May 2015)
--------------------------

New FAQ entry:
  "How does the Checker Framework compare with Eclipse's null analysis?"


Version 1.9.0 (17 April 2015)
-----------------------------

Bug fixes for generics, especially type parameters:
   * Manual chapter 21 "Generics and polymorphism" has been expanded,
     and it gives more information on annotating type parameters.
   * The qualifier on a type parameter (e.g. <@HERE T> ) only applies
     to the lower bound of that type parameter.  Previously it also
     applied to the upper bound.
   * Unannotated, unbounded wildcards are now qualified with the
     annotations of the type parameter to which they are an argument.
     See the new manual section 23.3.4 for more details.
   * Warning "bound.type.incompatible" is issued if the lower bound of
     a type parameter or wildcard is a supertype of its upper bound,
     e.g.  <@Nullable T extends @NonNull Object>
   * Method type argument inference has been improved. Fewer warnings
     should be issued when method invocations omit type arguments.
   * Added command-line option -AprintVerboseGenerics to print more
     information about type parameters and wildcards when they appear
     in warning messages.

Reflection resolution:
If you supply the -AresolveReflection command-line option, the Checker
Framework attempts to resolve reflection.  This reduces the number of
false positive warnings caused by reflection.

The documentation for the Map Key Checker has been moved into its own
chapter in the manual.

Fixed issues: #221, #241, #313, #314, #328, #335, #337, #338, #339, #355, #369,
              #376, #378, #386, #388, #389, #393, #403, #404, #413, #414, #415,
              #417, #418, #420, #421, #422, #426.


Version 1.8.11 (2 March 2015)
-----------------------------

Fixed issues: #396, #400, #401.


Version 1.8.10 (30 January 2015)
--------------------------------

Fixed issues: #37, #127, #350, #364, #365, #387, #392, #395.


Version 1.8.9 (19 December 2014)
--------------------------------

Aliasing Checker:
This new type-checker ensures that an expression has no aliases.

Fixed issues: #362, #380, #382.


Version 1.8.8 (26 November 2014)
--------------------------------

@SuppressWarnings("all") suppresses all Checker Framework warnings.

Implicit imports are deprecated, including the jsr308_imports environment
variable and the -jsr308_imports ... and -Djsr308.imports=... command-line
options.

For checkers bundled with the Checker Framework, package names may now
be omitted when running from the command line.
E.g.
    javac -processor NullnessChecker MyFile.java

The Nullness checker supports Android annotations
android.support.annotation.NonNull and android.support.annotation.Nullable.

Fixed issues: #366, #379.


Version 1.8.7 (30 October 2014)
-------------------------------

Fix performance regression introduced in release 1.8.6.

Nullness Checker:
  * Updated Nullness annotations in the annotated JDK.
    See issues: #336, #340, #374.
  * String concatenations with null literals are now @NonNull
    rather than @Nullable.  See issue #357.

Fixed issues:  #200, #300, #332, #336, #340, #357, #359, #373, #374.


Version 1.8.6 (25 September 2014)
---------------------------------

Method Reference and Lambda Expression Support:
The Checker Framework now supports type-checking method references
and lambda expressions to ensure they are congruent with the
functional interface they are assigned to. The bodies of lambda expressions
are also now type-checked similarly to regular method bodies.

Dataflow:
 * Handling of the following language features has been improved:
   boxed Booleans, finally blocks, switch statements, type casts, enhanced
   for loops
 * Performance improvements

Annotations:
The checker-compat-qual.jar is now included with the Checker Framework
release.  It can also be found in Maven Central at the coordinates:
org.checkerframework:checker-compat-qual
Annotations in checker-compat-qual.jar do not require Java 8 but
can only be placed in annotation locations valid in Java 7.


Version 1.8.5 (29 August 2014)
------------------------------

Eclipse Plugin:
All checkers in the Checker Framework manual now appear in the
Eclipse plugin by default.  Users no longer have to include
checker.jar on their classpath to run any of the built-in checkers.

Improved Java 7 compatibility and introduced Java 7 compliant
annotations for the Nullness Checker.  Please see the section on
"Class-file compatibility with Java 7" in the manual for more details.

Fixed issue #347.


Version 1.8.4 (1 August 2014)
-----------------------------

The new Constant Value Checker is a constant propagation analysis:  it
determines which variable values can be known at compile time.

Overriding methods now inherit declaration annotations from methods they
override, if the declaration annotation is meta-annotate with
@InheritedAnnotation.  In particular, the purity annotations @SideEffectFree,
@Deterministic, and @Pure are inherited.

Command-line options:
 * Renamed the -AenablePurity command-line flag to -AcheckPurityAnnotations.
 * Added a command-line option -AoutputArgsToFile to output all command-line
   options passed to the compiler to a file.  This is especially useful when
   debugging Maven compilation.

Annotations:
These changes are relevant only to people who wish to use pluggable
type-checking with a standard Java 7 toolset.  (If you are not having
trouble with your Java 7 JVM, then you don't care about them.)
 * Made clean-room reimplementations of nullness-related annotations
   compatible with Java 7 JVMs, by removing TYPE_USE as a target.
 * Added a new set of Java 7 compatibility annotations for the Nullness Checker
   in the org.checkerframework.checker.nullness.compatqual package. These
   annotations do not require Java 8 but can only be placed in annotation
   locations valid in Java 7.

Java 8 support:
The Checker Framework no longer crashes when type-checking code with lambda
expressions, but it does issue a lambda.unsupported warning when
type-checking code containing lambda expressions.  Full support for
type-checking lambda expressions will appear in a future release.

Fixed issue #343.


Version 1.8.3 (1 July 2014)
---------------------------

Updated the Initialization Checker section in the manual with
a new introduction paragraph.

Removed the Maven plugin section from the manual as the plugin is
no longer maintained and the final release was on June 2, #2014.
The javac_maven script (and batch file) are available to use
the Checker Framework from Maven.

Fixed issue #331.


Version 1.8.2 (2 Jun 2014)
--------------------------

Converted from using rt.jar to ct.sym for creating the annotated jdk.
Using the annotated jdk on the bootclasspath of a VM will cause the
vm to crash immediately.

The Lock Checker has been rewritten to support dataflow analysis.
It can now understand conditional expressions, for example, and
knows that "lock" is held in the body of statements like
"if (lock.tryLock()) { ... }"
The Lock Checker chapter in the manual has been updated accordingly
and describes the new Lock Checker features in detail.

Provided a javac_maven script (and batch file) to make it simpler
to use the Checker Framework from Maven.  The Maven plug-in is deprecated
and will be removed as of July 1, 2014. Added an explanation of how
to use the script in the Maven section of the manual.

The Checker Framework installation instructions in the manual have
been updated.

Fixed issues: #312, #315, #316, #318, #319, #324, #326, #327.


Version 1.8.1 (1 May 2014)
--------------------------

Support to directly use the Java 8 javac in addition to jsr308-langtools.
Added docs/examples directory to checker-framework.zip.
New section in the manual describing the contents of checker-framework.zip.

Fixed issues: #204, #304, #320.


Version 1.8.0 (2 April 2014)
----------------------------

Added the GUI Effect Checker, which prevents "invalid thread access" errors
when a background thread in a GUI attempts to access the UI.

Changed the Java package of all type-checkers and qualifiers.  The package
"checkers" has been renamed to "org.checkerframeork.checker".  This
requires you to change your import statements, such as from
  import checkers.nullness.quals.*;
to
  import org.checkerframework.checker.nullness.qual.*;
It also requires you to change command-line invocations of javac, such as from
  javac -processor checkers.nullness.NullnessChecker ...
to
  javac -processor org.checkerframework.checker.nullness.NullnessChecker ...

Restructured the Checker Framework project and package layout,
using the org.checkerframework prefix.


Version 1.7.5 (5 March 2014)
----------------------------

Minor improvements to documentation and demos.
Support a few new units in the UnitsChecker.


Version 1.7.4 (19 February 2014)
--------------------------------

Error messages now display the error key that can be used in
SuppressWarnings annotations. Use -AshowSuppressWarningKeys to
show additional keys.

Defaulted type qualifiers are now stored in the Element and written
to the final bytecode.

Reduce special treatment of checkers.quals.Unqualified.

Fixed issues: #170, #240, #265, #281.


Version 1.7.3 (4 February 2014)
-------------------------------

Fixes for Issues #210, #253, #280, #288.

Manual:
   Improved discussion of checker guarantees.

Maven Plugin:
   Added option useJavacOutput to display exact compiler output.

Eclipse Plugin:
   Added the Format String Checker to the list of built-in checkers.


Version 1.7.2 (2 January 2014)
------------------------------

Fixed issues: #289, #292, #295, #296, #298.


Version 1.7.1 (9 December 2013)
-------------------------------

Fixes for Issues #141, #145, #257, #261, #269, #267, #275, #278, #282, #283, #284, #285.

**Implementation details:**

Renamed AbstractBasicAnnotatedTypeFactory to GenericAnnotatedTypeFactory


Version 1.7.0 (23 October 2013)
-------------------------------

Format String Checker:
  This new type-checker ensures that format methods, such as
  System.out.printf, are invoked with correct arguments.

Renamed the Basic Checker to the Subtyping Checker.

Reimplemented the dataflow analysis that performs flow-sensitive type
  refinement.  This fixes many bugs, improves precision, and adds features.
  Many more Java expressions can be written as annotation arguments.

Initialization Checker:
  This new abstract type-checker verifies initialization properties.  It
  needs to be combined with another type system whose proper initialization
  should be checked.  This is the new default initialzation checker for the
  Nullness Checker.  It is based on the "Freedom Before Commitment" approach.

Renamed method annotations used by the Nullness Checker:
  @AssertNonNullAfter => @EnsuresNonNull
  @NonNullOnEntry => @RequiresNonNull
  @AssertNonNullIfTrue(...) => @IfMethodReturnsFalseEnsuresNonNull
  @AssertNonNullIfFalse(...) => @IfMethodReturnsFalseEnsuresNonNull
  @LazyNonNull => @MonotonicNonNull
  @AssertParametersNonNull => [no replacement]
Removed annotations used by the Nullness Checker:
  @AssertParametersNonNull
Renamed type annotations used by the Initialization Checker:
  @NonRaw => @Initialized
  @Raw => @UnknownInitialization
  new annotation @UnderInitialization
The old Initialization Checker (that uses @Raw and @NonRaw) can be invoked
  by invoking the NullnessRawnessChecker rather than the NullnessChecker.

Purity (side effect) analysis uses new annotations @SideEffectFree,
  @Deterministic, and @TerminatesExecution; @Pure means both @SideEffectFree
  and @Deterministic.

Pre- and postconditions about type qualifiers are available for any type system
  through @RequiresQualifier, @EnsuresQualifier and @EnsuresQualifierIf.  The
  contract annotations for the Nullness Checker (e.g. @EnsuresNonNull) are now
  only a special case of these general purpose annotations.
  The meta-annotations @PreconditionAnnotation, @PostconditionAnnotation, and
  @ConditionalPostconditionAnnotation can be used to create more special-case
  annotations for other type systems.

Renamed assertion comment string used by all checkers:
  @SuppressWarnings => @AssumeAssertion

To use an assert statement to suppress warnings, the assertion message must
  include the string "@AssumeAssertion(warningkey)".  Previously, just the
  warning key sufficed, but the string @SuppressWarnings(warningkey) was
  recommended.

New command-line options:
  -AonlyDefs and -AonlyUses complement existing -AskipDefs and -AskipUses
  -AsuppressWarnings Suppress warnings matching the given key
  -AassumeSideEffectFree Unsoundly assume that every method is side-effect-free
  -AignoreRawTypeArguments Ignore subtype tests for type arguments that
    were inferred for a raw type
  -AenablePurity Check the bodies of methods marked as pure
    (@SideEffectFree or @Deterministic)
  -AsuggestPureMethods Suggest methods that could be marked as pure
  -AassumeAssertionsAreEnabled, -AassumeAssertionsAreDisabled Whether to
    assume that assertions are enabled or disabled
  -AconcurrentSemantics Whether to assume concurrent semantics
  -Anocheckjdk Don't err if no annotated JDK can be found
  -Aflowdotdir Create an image of the control flow graph
  -AinvariantArrays replaces -Alint=arrays:invariant
  -AcheckCastElementType replaces -Alint=cast:strict

Manual:
  New manual section about array types.
  New FAQ entries:  "Which checker should I start with?", "How can I handle
    typestate, or phases of my program with different data properties?",
    "What is the meaning of a type qualifier at a class declaration?"
  Reorganized FAQ chapter into sections.
  Many other improvements.


Version 1.6.7 (28 August 2013)
------------------------------

User-visible framework improvements:
  Improve the error message produced by -Adetailedmsgtext

Bug fixes:
  Fix issue #245: anonymous classes were skipped by default


Version 1.6.6 (01 August 2013)
------------------------------

Documentation:
  The Checker Framework manual has been improved.  Changes include:
more troubleshooting tips to the Checker Framework manual, an improved
discussion on qualifier bounds, more examples, improved formatting, and more.
  An FAQ entry has been added to discuss JSR305.
  Minor clarifications have been added to the Checker Framework tutorial.


Version 1.6.5 (01 July 2013)
----------------------------

User-visible framework improvements:
  Stub files now support static imports.

Maven plugin:
  Maven plugin will now issue a warning rather than quit when zero checkers are specified in a project's pom.xml.

Documentation:
  Improved the Maven plugin instructions in the Checker Framework manual.
  Added documentation for the -XDTA:noannotationsincomments compiler flag.

Internal framework improvements:
  Improved Maven-plugin developer documentation.


Version 1.6.4 (01 June 2013)
----------------------------

User-visible framework improvements:
    StubGenerator now generates stubs that can be read by the StubParser.

Maven plugin:
    The Maven plugin no longer requires the Maven project's output directory to exist in order to run the Checker Framework.  However, if you ask the Checker Framework to generate class files then the output directory will be created.

Documentation:
  Improved the Maven plugin instructions in the Checker Framework manual.
  Improved the discussion of why to define both a bottom and a top qualifier in the Checker Framework manual.
  Update FAQ to discuss that some other tools incorrectly interpret array declarations.


Version 1.6.3 (01 May 2013)
---------------------------

Eclipse plugin bug fixes:
  The javac argument files used by the Eclipse plugin now properly escape file paths.  Windows users should no longer encounter errors about missing built-in checkers.

Documentation:
  Add FAQ "What is the meaning of an annotation after a type?"


Version 1.6.2 (04 Apr 2013)
---------------------------

Eclipse plugin:
  The "Additional compiler parameters" text field has now been replaced by a list.  Parameters in this list may be activated/deactivated via checkbox.

Eclipse plugin bug fixes:
   Classpaths and source files should now be correctly quoted when they contain spaces.

Internal framework improvements:
  Update pom files to use the same update-version code as the Checker Framework "web" ant task.  Remove pom specific update-version code.
  Update build ant tasks to avoid re-running targets when executing tests from the release script.


Version 1.6.1 (01 Mar 2013)
---------------------------

User-visible framework improvements:
  A number of error messages have been clarified.
  Stub file now supports type annotations in front and after method type variable declarations.
  You may now specify custom paths to javac.jar and jdk7.jar on the command line for non-standard installations.

Internal framework improvements:
  Add shouldBeApplied method to avoid unnecessary scans in DefaultApplier and avoid annotating void types.
  Add createQualifierDefaults and createQualifierPolymorphism factory methods.

Maven plugin:
  Put Checker Framework jars at the beginning of classpath.
  Added option to compile code in order to support checking for multi-module projects.
  The plugin no longer copies the various Checker Framework maven artifacts to one location but instead takes advantage of the new custom path options for javac.jar and jdk7.jar.
  The maven plugin no longer attempts to resolve jdk6.jar

Eclipse plugin:
  Put Checker Framework jars at the beginning of classpath.
  All files selected from a single project can now be checked.  The previous behavior only checked the entire project or one file depending on the type of the first file selected.

Documentation:
  Fixed broken links and incomplete URLs in the Checker Framework Manual.
  Update FAQ to discuss that some other tools incorrectly interpret array declarations.

Bug fixes


Version 1.6.0 (1 Feb 2013)
--------------------------

User-visible framework improvements:
  It is possible to use enum constants in stub files without requiring the fully qualified name, as was previously necessary.
  Support build on a stock Java 8 OpenJDK.

Adapt to underlying jsr308-langtools changes.
  The most visible change is syntax for fully-qualified types, from @A java.lang.Object to java.lang.@A Object.
  JDK 7 is now required.  The Checker Framework does not build or run on JDK 6.

Documentation:
  A new tutorial is available at https://checkerframework.org/tutorial/


Version 1.5.0 (14 Jan 2013)
---------------------------

User-visible framework improvements:
  To invoke the Checker Framework, call the main method of class
    CheckerMain, which is a drop-in replacement for javac.  This replaces
    all previous techniques for invoking the Checker Framework.  Users
    should no longer provide any Checker Framework jars on the classpath or
    bootclasspath.  jsr308-all.jar has been removed.
  The Checker Framework now works with both JDK 6 and JDK 7, without need
    for user customization.  The Checker Framework determines the
    appropriate annotated JDK to use.
  All jar files now reside in checker-framework/checkers/binary/.

Maven plugin:
  Individual pom files (and artifacts in the Maven repository) for all
    Checker Framework jar files.
  Avoid too-long command lines on Windows.
  See the Maven section of the manual for more details.

Eclipse plugin:
  Avoid too-long command lines on Windows.
  Other bug fixes and interface improvements.

Other framework improvements:
  New -Adetailedmsgtext command-line option, intended for use by IDE plugins.


Version 1.4.4 (1 Dec 2012)
--------------------------

Internal framework improvements:
  Add shutdown hook mechanism and use it for -AresourceStats resource
    statistics flag.
  Add -AstubWarnIfNotFound and -AstubDebug options to improve
    warnings and debug information from the stub file parsing.
  Ignore case when comparing error suppression keys.
  Support the bottom type as subtype of any wildcard type.

Tool Integration Changes
  The Maven plugin id has been changed to reflect standard Maven
    naming conventions.
  Eclipse and Maven plugin version numbers will now
    track the Checker Framework version numbers.

Bug fixes.


Version 1.4.3 (1 Nov 2012)
--------------------------

Clarify license:
  The Checker Framework is licensed under the GPL2.  More permissive
    licenses apply to annotations, tool plugins (Maven, Eclipse),
    external libraries included with the Checker Framework, and examples in
    the Checker Framework Manual.
  Replaced all third-party annotations by cleanroom implementations, to
    avoid any potential problems or confusion with licensing.

Aliased annotations:
  Clarified that there is no need to rewrite your program.  The Checker
    Framework recognizes dozens of annotations used by other tools.

Improved documentation of Units Checker and Gradle Integration.
Improved developer documentation of Eclipse and Maven plugins.

Bug fixes.


Version 1.4.2 (16 Oct 2012)
---------------------------

External tool support:
  Eclipse plug-in now works properly, due to many fixes

Regex Checker:
  New CheckedPatternSyntaxException added to RegexUtil

Support new foreign annotations:
  org.eclipse.jdt.annotation.Nullable
  org.eclipse.jdt.annotation.NonNull

New FAQ: "What is a receiver?"

Make annotations use 1-based numbering for formal parameters:
  Previously, due to a bug the annotations used 0-based numbering.
  This change means that you need to rewrite annotations in the following ways:
    @KeyFor("#3")  =>  @KeyFor("#4")
    @AssertNonNullIfTrue("#0")  =>  @AssertNonNullIfTrue("#1")
    @AssertNonNullIfTrue({"#0", "#1"})  =>  @AssertNonNullIfTrue({"#1", "#2"})
    @AssertNonNullAfter("get(#2)")  =>  @AssertNonNullAfter("get(#3)")
  This command:
    find . -type f -print | xargs perl -pi -e 's/("#)([0-9])(")/$1.($2+1).$3/eg'
  handles the first two cases, which account for most uses.  You would need
  to handle any annotations like the last two cases in a different way,
  such as by running
    grep -r -n -E '\("[^"]+#[0-9][^A-Za-z]|\("#[0-9][^"]' .
  and making manual changes to the matching lines.  (It is possible to
  provide a command that handles all cases, but it would be more likely to
  make undesired changes.)
  Whenever making automated changes, it is wise to save a copy of your
  codebase, then compare it to the modified version so you can undo any
  undesired changes.  Also, avoid running the automated command over version
  control files such as your .hg, .git, .svn, or CVS directory.


Version 1.4.1 (29 Sep 2012)
---------------------------

User-visible framework improvements:
  Support stub files contained in .jar files.
  Support aliasing for declaration annotations.
  Updated the Maven plugin.

Code refactoring:
  Make AnnotationUtils and AnnotatedTypes into stateless utility classes.
    Instead, provide the necessary parameters for particular methods.
  Make class AnnotationBuilder independent of AnnotationUtils.
  Remove the ProcessingEnvironment from AnnotatedTypeMirror, which was
    hardly used and can be replaced easily.
  Used more consistent naming for a few more fields.
  Moved AnnotatedTypes from package checkers.types to checkers.utils.
    this required making a few methods in AnnotatedTypeFactory public,
    which might require changes in downstream code.

Internal framework improvements:
  Fixed Issues #136, #139, #142, #156.
  Bug fixes and documentation improvements.


Version 1.4.0 (11 Sep 2012)
---------------------------

User-visible framework improvements:
  Defaulting:
    @DefaultQualifier annotations now use a Class instead of a String,
      preventing simple typo errors.
    @DefaultLocation extended with more constants.
    TreeAnnotator propagates the least-upper-bound of the operands of
      binary/compound operations, instead of taking the default qualifier.
  Stub files now ignore the return type, allowing for files automatically
    generated from other formats.
  Type factories and type hierarchies:
    Simplify AnnotatedTypeFactory constructors.
    Add a GeneralAnnotatedTypeFactory that supports multiple type systems.
    Improvements to QualifierHierarchy construction.
  Type-checking improvements:
    Propagate annotations from the sub-expression of a cast to its result.
    Better handling of assignment context and improved inference of
      array creation expressions.
  Optional stricter checking of casts to array and generic types using
    the new -Alint=cast:strict flag.
    This will become the default in the future.
  Code reorganization:
    SourceChecker.initChecker no longer has a ProcessingEnvironment
      parameter. The environment can now be accessed using the standard
      processingEnv field (instead of the previous env field).
    Classes com.sun.source.util.AbstractTypeProcessor and
      checkers.util.AggregateChecker are now in package checkers.source.
    Move isAssignable from the BaseTypeChecker to the BaseTypeVisitor; now
      the Checker only consists of factories and logic is contained in the
      Visitor.
  Warning and error messages:
    Issue a warning if an unsupported -Alint option is provided.
    Improved error messages.
  Maven plugin now works.

Nullness Checker:
  Only allow creation of (implicitly) non-null objects.
  Optionally forbid creation of arrays with @NonNull component type,
    when flag -Alint=arrays:forbidnonnullcomponents is supplied.
    This will become the default in the future.

Internal framework improvements:
  Enable assertion checking.
  Improve handling of annotated type variables.
  Assignment context is now a type, not a tree.
  Fix all compiler warnings.


Version 1.3.1 (21 Jul 2012)
---------------------------

Installation:
  Clarify installation instructions for Windows.  Remove javac.bat, which
  worked for running distributed checkers but not for creating new checkers.

User-visible framework improvements:
  Implement @PolyAll qualifier to vary over multiple type systems.
  The Checker Framework is unsound due to Java's covariant array subtyping.
    You can enable invariant array subtyping (for qualifiers only, not for
    base Java types) with the command-line option -Alint=arrays:invariant.
    This will become the default in the future.

Internal framework improvements:
  Improve defaulting for multiple qualifier hierarchies.
  Big refactoring of how qualifier hierarchies are built up.
  Improvements to error handling output for unexpected exceptions.
  Bug fixes and documentation improvements.


Version 1.3.0 (3 Jul 2012)
--------------------------

Annotation syntax changes, as mandated by the latest Type Annotations
(JSR 308) specification.  The most important ones are:
- New receiver syntax, using "this" as a formal parameter name:
    ReturnType methodname(@ReceiverAnnotation MyClass this, ...) { ... }
- Changed @Target default to be the Java 1.5 values
- UW extension: in addition to annotations in comments, support
    special /*>>> */ comments to hide multiple tokens.
    This is useful for the new receiver syntax and for import statements.

Framework improvements:
  Adapt to annotation storage changes in jsr308-langtools 1.3.0.
  Move type validation methods from the BaseTypeChecker to BaseTypeVisitor.


Version 1.2.7 (14 May 2012)
---------------------------

Regex Checker:
  Add basic support for the concatenation of two non-regular expressions
    that produce a valid regular expression.
  Support "isRegex" in flow inference.

Framework improvements:
  New @StubFiles annotation declaratively adds stub files to a checker.

Internal bug fixes:
  Respect skipDefs and skipUses in NullnessFlow.
  Support package annotations in stub files.
  Better support for enums in annotation attributes.
  Cleanups to how implicit receivers are determined.


Version 1.2.6 (18 Mar 2012)
---------------------------

Nullness Checker:
  Correctly handle unboxing in more contexts (if, switch (Issue 129),
    while loops, ...)

Regex Checker:
  Add capturing groups parameter to Regex qualifier.
    Count groups in String literals and String concatenation.
    Verify group number to method calls that take a capturing group
      number.
    Update RegexUtil methods to take optional groups parameter.
    Modify regex qualifier hierarchy to support groups parameter.
  Add special case for Pattern.compile when called with Pattern.LITERAL flag.

Internal bug fixes:
  Improve flow's support of annotations with parameters.
  Fix generics corner cases (Issues #131, #132, #133, #135).
  Support type annotations in annotations and type-check annotations.
  Improve reflective look-up of visitors and factories.
  Small cleanups.


Version 1.2.5.1 (06 Feb 2012)
-----------------------------

Nullness Checker:
  Correct the annotations on ThreadLocal and InheritableThreadLocal.

Internal bug fixes:
  Expand release tests.
  Compile release with JDK 6 to work on both JDK 6 and JDK 7.


Version 1.2.5 (3 Feb 2012)
--------------------------

Don't put classpath on the bootclasspath when invoking javac.  This
prevents problems if, for example, android.jar is on the classpath.

New -jsr308_imports ... and -Djsr308.imports=... command-line options, for
specifying implicit imports from the command line.  This is needed by Maven.

New -Aignorejdkastub option makes the checker not load the jdk.astub
file. Files from the "stubs" option are still loaded.

Regex Checker:
  Support concatenation of PolyRegex strings.
  Improve examples of use of RegexUtil methods.

Signature Checker:
  Add new @ClassGetName annotation, for a 4th string representation of a
    class that is used by the JDK.  Add supporting annotations to make the
    type hierarchy a complete lattice.
  Add PolySignature annotation.

Internal bug fixes:
  Improve method type argument inference.
  Handle type variables whose upper bound is a type variable.
  Fix bug in least upper bound computation for anonymous classes.
  Improve handling of annotations inherited from superclasses.
  Fix design problem with Nullness Checker and primitive types.
  Ensure that overriding methods respect pre- and postconditions.
  Correctly resolve references to an enclosing this.
  Improve handling of Java source that contains compilation errors.


Version 1.2.4 (15 Dec 2011)
---------------------------

All checkers:
- @Target(TYPE_USE) meta-annotation is properly handled.

Nullness Checker:
- Do not allow nullness annotations on primitive types.
- Improvements to rawness (initialization) checks.
- Special-case known keys for System.getProperty.
- The -Alint=uninitialized command-line option now defaults to off, and
  applies only to initialization of primitive and @Nullable fields.  It is
  not possible to disable, from the command line, the check that all
  @NonNull fields are initialized.  Such warnings must be suppressed
  explicitly, for example by using @SuppressWarnings.

Regex Checker:
- Improved RegexUtil class.

Manual:
- Add FAQ item "Is the Checker Framework an official part of Java?"
- Trim down README.txt; users should read the manual instead.
- Improvements throughout, especially to Nullness and Regex Checker sections.

**Implementation details:**
- Add a new @InvisibleQualifier meta-annotation for type qualifiers.
  Instead of special-casing @Unqualified in the AnnotatedTypeMirror it
  now looks for this meta-annotation. This also allows type systems to
  hide type qualifiers it doesn't want visible, which we now use in the
  Nullness Checker to hide the @Primitive annotation.
- Nullness Checker:  Introduce a new internal qualifier @Primitive that is
  used for primitive types.
- Be stricter about qualifiers being present on all types. If you get
  errors about missing qualifiers, check your defaulting rules.
  This helped in fixing small bugs in corner cases of the type
  hierarchy and type factory.
- Unify decoding type annotations from trees and elements.
- Improve handling of annotations on type variables and upper bounds.
- Support checkers that use multiple, disjoint qualifier hierarchies.
- Many bug fixes.


Version 1.2.3 (1 Nov 2011)
--------------------------

Regex Checker:
- Add @PolyRegex polymorphic annotation
- Add more stub library annotations

**Implementation details:**
- Do not use "null" for unqualified types. Explicitly use @Unqualified
  and be strict about correct usage. If this causes trouble for you,
  check your @ImplicitFor and @DefaultQualifierInHierarchy
  meta-annotations and ensure correct defaulting in your
  AnnotatedTypeFactory.

Bug fixes:
- Correctly handle f-bounded polymorphism. AnnotatedTypeMirror now has
  methods to query the "effective" annotations on a type, which
  handles type variable and wildcard bounds correctly. Also, terminate
  recursions by not doing lazy-initialization of bounds during defaulting.
- Many other small bug fixes and documentation updates.


Version 1.2.2 (1 Oct 2011)
--------------------------

Be less restrictive about when to start type processing when errors
already exist.
Add -AskipDefs command-line option to not type-check some class
definitions.
Documentation improvements.


Version 1.2.1 (20 Sep 2011)
---------------------------

Fix issues #109, #110, #111 and various other cleanups.
Improvements to the release process.
Documentation improvements.


Version 1.2.0.1 (4 Sep 2011)
----------------------------

New version number to stay in sync with JSR 308 compiler bugfix.
No significant changes.


Version 1.2.0 (2 Sep 2011)
--------------------------

Updated to JDK 8. Use -source 8 (the new default) for type annotations.
Documentation improvements
Bug fixes all over

Nullness Checker:
- Correct the upper bounds of all Collection subtypes


Version 1.1.5 (22 Jul 2011)
---------------------------

**User-visible changes:**

Units Checker:
  Instead of conversion routines, provide unit constants, with which
  to multiply unqualified values. This is easier to type and the
  multiplication gets optimized away by the compiler.

Fenum Checker:
  Ensure that the switch statement expression is a supertype of all
  the case expressions.

**Implementation details:**

- Parse declaration annotations in stub files

- Output error messages instead of raising exceptions. This change
  required us to introduce method "initChecker" in class
  SourceChecker, which should be used instead of "init". This allows
  us to handle the calls to initChecker within the framework.
  Use method "errorAbort" to output an error message and abort
  processing.


Version 1.1.4 (8 Jul 2011)
--------------------------

**User-visible changes:**

Units Checker (new):
  Ensures operations are performed on variables of correct units of
  measurement (e.g., miles vs. kilometers vs. kilograms).

Changed -AskipClasses command-line option to -AskipUses

**Implementation details:**

- Improve support for type qualifiers with enum attributes


Version 1.1.3 (17 Jun 2011)
---------------------------

**User-visible changes:**

Interning:
- Add @UsesObjectEquals annotation

Manual:
- Signature Checker is now documented
- Fenum Checker documentation improved
- Small improvements to other sections

**Implementation details:**

- Updates to the web-site build process

- The BaseTypeVisitor used to provide the same two type parameters as
  class SourceVisitor. However, all subtypes of BaseTypeVisitor were
  instantiated as <Void, Void>. We decided to directly instantiate the
  SourceVisitor as <Void, Void> and removed this complexity.
  Instead, the BaseTypeVisitor is now parameterized by the subtype of
  BaseTypeChecker that should be used. This gives a more concrete type
  to field "checker" and is similar to BasicAnnotatedTypeFactory.

- Added method AnnotatedTypeFactory.typeVariablesFromUse to allow
  type-checkers to adapt the upper bounds of a type variable depending on
  the type instantiation.

- Method type argument inference:
  Changed AnnotatedTypeFactory.methodFromUse to return a Pair consisting
  of the method and the inferred or explicit method type arguments.
  If you override this method, you will need to update your version.
  See this change set for a simple example:
  https://github.com/typetools/checker-framework/source/detail?r=8381a213a4

- Testing framework:
  Support for multiple expected errors using the "// :: A :: B :: C" syntax.

Many small updates and fixes.


Version 1.1.2 (12 Jan 2011)
---------------------------

Fake Enum Checker (new):
  A "fake enumeration" is a set of integers rather than a proper Java enum.
  They are used in legacy code and for efficiency (e.g., in Android).  The
  Fake Enum Checker gives them the same safety guarantees as a proper Java
  enum.

Property File Checker (new):
  Ensures that valid keys are used for property files and resource bundles.
  Also includes a checker that code is properly internationalized and a
  checker for compiler message keys as used in the Checker Framework.

Signature Checker (new):
  Ensures that different string representations of a Java type (e.g.,
  "pakkage.Outer.Inner" vs. "pakkage.Outer$Inner" vs. "Lpakkage/Outer$Inner;")
  are not misused.

Interning Checker enhancements:
  Issues fewer false positives for code like "a==b || a.equals(b)"

Foreign annotations:
  The Checker Framework supports more non-Checker-Framework annotations.
  This means that it can check already-annotated code without requiring you
  to rewrite your annotations.
    Add as an alias for checkers.interning.quals.Interned:
      com.sun.istack.Interned
    Add as aliases for checkers.nullness.quals.NonNull:
      com.sun.istack.NotNull
      org.netbeans.api.annotations.common.NonNull
    Add as aliases for checkers.nullness.quals.Nullable:
      com.sun.istack.Nullable
      javax.validation.constraints.NotNull
      org.netbeans.api.annotations.common.CheckForNull
      org.netbeans.api.annotations.common.NullAllowed
      org.netbeans.api.annotations.common.NullUnknown

Manual improvements:
  Improve installation instructions
  Rewrite section on generics (thanks to Bert Fernandez and David Cok)
    Also refactor the generics section into its own chapter
  Rewrite section on @Unused and @Dependent
  New manual section: Writing Java expressions as annotation arguments
  Better explanation of warning suppression
  JSR 308 is planned for Java 8, not Java 7

Stub files:
  Support nested classes by expressing them at top level in binary form: A$B
  Improved error reporting when parsing stub files

Annotated JDK:
  New way of generating annotated JDK
  jdk.jar file no longer appears in repository
  Warning if you are not using the annotated JDK.

Miscellaneous:
  Warn if -source command-line argument does not support type annotations

Many bug fixes
  There are too many to list, but some notable ones are to local type
  inference, generics, pre- and post-conditions (e.g., @NonNullOnEntry,
  @AssertNonNull*), and map keys (@KeyFor).  In particular, preconditions
  and map key annotations are now checked, and if they cannot be verified,
  an error is raised; previously, they were not verified, just unsoundly
  trusted.


Version 1.1.1 (18 Sep 2010)
---------------------------

Eclipse support:
  Removed the obsolete Eclipse plug-in from repository.  The new one uses a
  different repository
  (http://code.google.com/a/eclipselabs.org/p/checker-plugin/) but a user
  obtains it from the same URL as before:
  https://checkerframework.org/eclipse/

Property Key Checker:
  The property key checker allows multiple resource bundles and the
  simultaneous use of both resource bundles and property files.

Javari Checker:
  Added Javari stub classes for more JDK classes.

Distribution:
  Changed directory structure (top level is "checker-framework"; "checkers"
  is a under that) for consistency with version control repository.

Many documentation improvements and minor bugfixes.


Version 1.1.0b, 16 Jun 2010
---------------------------

Fixed a bug related to running binary release in JDK 6


Version 1.1.0 (13 Jun 2010)
---------------------------

Checkers
  Introduced a new simple mechanism for running a checker
  Added one annotated JDK for all checkers

Nullness Checker
  Fixed bugs related to map.get() and KeyFor annotation
  Fixed bugs related to AssertNonNull* and parameters
  Minor updates to the annotated JDK, especially to java.io.File

Manual
  Updated installation instructions
  Clarified section regarding fields and type inference


Version 1.0.9 (25 May 2010)
---------------------------

Nullness Checker:
  Improved Javadocs and manual documentation
  Added two new annotations: AssertNonNullAfter, KeyFor
  Fixed a bug related to AssertNonNullIfFalse and assert statements
  Renamed NonNullVariable to NonNullOnEntry

Checkers:
  Interning: Skipping equality check, if either operands should be skipped
  Fixed a bug related to annotations targeting array fields found in classfile
  Fixed a bug related to method invocation generic type inference
    in static methods

Manual
  Added a section on nullness method annotations
  Revised the Nullness Checker section
  Updated Ant usage instructions


Version 1.0.8 (15 May 2010)
---------------------------

Checkers
  Changed behavior of flow type refinement when annotation is explicit
  Handle array initializer trees (without explicit type)
  Handle the case of Vector.copyInto
  Include javax classes in the distributed jdk jar files

Interning Checker
  Handle interning inference of string concatenation
  Add 20+ @Interned annotations to the JDK
  Add an option, checkclass, to validate the interning
    of specific classes only

Bug fixes
  Fix a bug related to array implicit types
  Lock Checker: Treat null as a bottom type

Manual
  Added a new section about Flow inference and fields


Version 1.0.7 (12 Apr 2010)
---------------------------

Checkers
  Distributed a Maven repository
  Updated stub parser project to latest version (javaparser 1.0.8)
  Fixed bugs related to iterable wildcards and type parameter types


Version 1.0.6 (24 Feb 2009)
---------------------------

Nullness Checker
  Added support for new annotations:
    Pure - indicates that the method, given the same parameters, return the
            same values
    AssertNonNullIfFalse - indicates that a field is NonNull if the method
            returns false
  Renamed AssertNonNull to AssertParametersNonNull
  Updated the annotated jdk

Javari Checker
  Fixed many bugs:
    handle implicit dereferencing of this (e.g. `field` in place of
      `this.field`)
    apply default annotations to method parameters


Version 1.0.5 (12 Jan 2009)
---------------------------

Checkers
  Added support for annotated jdk jars
  Improved readability of some failure messages
  Added AssertNonNullIfTrue support for method parameter references
  Fixed a bug related to LazyNonNull and array fields
  Fixed a bug related to inference and compound assignments (e.g. +=)
  nullness: permit the type of @NonNull Void

Manual
  Updated annotating-libraries chapter regarding annotated jdk


Version 1.0.4 (19 Dec 2009)
---------------------------

Bug Fixes
  wildcards not recognized as subtypes of type variables
    e.g. '? extends A' and 'A'
  PolyNull methods not accepting null literal value arguments
  spurious unexpected Raw warnings

Manual
  Clarified FAQ item regarding why List's type parameter is
    "extends @NonNull Object"


Version 1.0.3 (5 Dec 2009)
--------------------------

Checkers
  New location UPPER_BOUND for DefaultQualifier permits setting the default
    for upper bounds, such as Object in "? extends Object".
  @DefaultQualifier accepts simple names, like @DefaultQualifier("Nullable"),
    rather than requiring @DefaultQualifier("checkers.nullness.quals.Nullable").
  Local variable type inference has improved support for array accesses.
  The repository contains Eclipse project and launch configuration files.
    This is helpful too people who want to build a checker, not to people
    who merely want to run a checker.
  Many bug fixes, including:
    handling wildcard subtyping rules
    stub files and vararg methods being ignored
    nullness and spurious rawness errors
    uses of array clone method (e.g. String[].clone())
    multibound type parameters (e.g. <T extends @A Number & @B Cloneable>)

Manual
  Documented the behavior of annotations on type parameter declarations.
  New FAQ item:
    How to collect warnings from multiple files
    Why a qualifier shouldn't apply to both types and declarations


Version 1.0.2 (16 Nov 2009)
---------------------------

Checkers
  Renamed Regex Checker's @ValidRegex annotation to @Regex
  Improved Collection.toArray() heuristics to be more sound

Bug fixes
  Fixed the annotated JDK to match OpenJDK 6
    - Added missing methods and corrected class hierarchy
  Fixed a crash related to intersection types


Version 1.0.1 (1 Nov 2009)
--------------------------

Checkers
  Added new checkers:
    RegEx checker to detect invalid regular expression use
    Internationalization (I18n) checker to detect internationalization errors

Functionality
  Added more performance optimizations
  nullness: Added support for netbeans nullness annotations
  nullness: better semantics for redundant nullness tests
    related to redundant tests in assertions
  lock: Added support for JCIP annotation in the Lock Checker
  tainting: Added support for polymorphism
  Lock Checker supports the JCIP GuardedBy annotation

Bug fixes
  Fixed a crashing bug related to interaction between
    generic types and wildcards
  Fixed a bug in stub file parser related to vararg annotations
  Fixed few bugs in skeleton file generators

Manual
  Tweak installation instructions
  Reference Units Checker
  Added new sections for new checkers
    RegEx checker (S 10)
    Internationalization Checker (S 11)


Version 1.0.0 (30 Sep 2009)
---------------------------

Functionality
  Added Linear Checker to restrict aliasing

Bug fixes
  Fixed flow erros related to loop controls and break/continue

Manual
  Adopt new term, "Declaration Annotation" instead of non-type annotations
  Added new sections:
    Linear Checker (S 9)
    Inexpressible types (S 14.3)
    How to get started annotating legacy code (S 2.4.4)
  Expanded Tainting Checker section


Version 0.9.9 (4 Sep 2009)
--------------------------

Functionality
  Added more optional lint checks (cast:unsafe, all)
  Nullness Checker supports @SuppressWarnings("nullness:generic.argument"),
    for suppressing warnings related to misuse of generic type arguments.
    This was already supported and documented, but had not been mentioned
    in the changelog.

Bug fixes
  Fixed many bugs related to Stub files causing parser to ignore
    bodiless constructors
    annotated arrays annotations
    type parameter and wildcard bounds annotations

Manual
  Rewrote 'javac implementation survival guide' (S 13.9)
  Restructured 'Using a checker' (S 2)
  Added 'Integration with external tools' (S 14)
  Added new questions to the FAQ (S 15)


Version 0.9.8 (21 Aug 2009)
---------------------------

Functionality
  Added a Tainting Checker
  Added support for conditional nonnull checking
  Added optional check for redundant nullness tests
  Updated stub parser to latest libraries

Bug fixes
  Fixed a bug related to int[] treated as Object when passed to vararg T...
  Fixed a crash related to intersection types
  Fixed a bug related to -AskipClasses not being honored
  Fixed a bug related to flow

Manual
  Added new sections
    8 Tainting Checker
    3.2.3 Conditional nullness


Version 0.9.7 (12 Aug 2009)
---------------------------

Functionality
  Changed swNonNull to castNonNull
  nullness: Improved flow to infer nullness based on method invocations
  locking: Permitted @Holding to appear on constructors

Bug fixes
  Fixed a bug related to typevar and wildcard extends clauses


Version 0.9.6 (29 Jul 2009)
---------------------------

Functionality
  Changed 'jsr308.skipClasses' property with '-AskipClasses' option
  Locking checker
    - Add subtype checking for Holding
    - Treat constructors as synchronized methods

Bug fixes
  Added some missing nullness annotations in the jdk
  Fixed some bugs related to reading stub files

Manual
  Added a new section
    2.10  Tips about writing annotations
  Updated sections of
    2.6   Unused fields and dependent types
    3.1.1 Rawness annotation hierarchy


Version 0.9.5 (13 Jul 2009)
---------------------------

Functionality
  Added support for Findbugs, JSR305, and IntelliJ nullness annotations
  Added an Aggregate Checker base-class
  Added support for a form of field access control

Bug fixes
  Added check for arguments in super() calls in constructors

Manual
  Added new sections:
    Fields access control
    Other tools for nullness checking
    Bundling multiple checkers


Version 0.9.4 (30 Jun 2009)
---------------------------

Functionality
  Added Lock Checker

Bug fixes
  Handle more patterns for determining Map.get() return type

Manual Documentations
  Improved installation instructions
  Added the following sections
    2.6 Dependent types
    3.1 subsection for LazyNonNull
    10.9 When to use (and not to use) type qualifiers


Version 0.9.3 (23 Jun 2009)
---------------------------

Functionality
  Added support DefaultQualifier on packages
  Added support for Dependent qualifier types
    see checkers.quals.Dependent
  Added an option to treat checker errors as warnings
  Improved flow handling of boolean logic

Manual Documentations
  Improved installation instructions
  Improved discussion of effective and implicit qualifiers and defaults
  Added a discussion about the need for bottom qualifiers
  Added sections for how-to
    . suppress Basic Checker warnings
    . troubleshoot skeleton files


Version 0.9.2 (2 Jun 2009)
--------------------------

Functionality
  Added pre-liminary support for lazy initialization in nullness
    see LazyNonNull

Bug fixes
  Corrected method declarations in JDK skeleton files
    - bug resulted in a runtime error

Documentations
  Updated qualifier javadoc documentations
  Corrected a reference on passing qualifiers to javac


Version 0.9.1 (19 May 2009)
---------------------------

Bug fixes
  Eliminated unexpected compiler errors when using checkers
  Fixed bug related to reading annotations in skeleton files

API Changes
  Renamed SourceChecker.process() to .typeProcess()

Manual
  Updated troubleshooting info
    info for annotations in skeleton files


Version 0.9b, 22 Apr 2009
-------------------------

No visible changes


Version 0.9 (16 Apr 2009)
-------------------------

Framework
  More space and performance optimizations
  Handle raw type with multiple type var level
    e.g. class Pair<X, Y extends X> { ... }

Manual
  Improve installation instructions
  Update references to command line arguments


Version 0.8.9 (28 Mar 2009)
---------------------------

Framework
  Introduce Space (and minor performance) optimizations
  Type-check constructor invocation receiver type
  Fixed bug related to try-catch flow sensitivity analysis
  Fixed bugs when type-checking annotations and enums
    - bug results in null-pointer exception


Version 0.8.8 (13 Mar 2009)
---------------------------

Nullness Checker
  Support for custom nullness assertion via @AssertNonNull
  Support for meta-annotation AssertNonNull
  Support for Collection.toArray() method
    Infer the nullness of the returned type
  Corrected some JDK Collection API annotations

Framework
  Fixed bugs related to assignments expressions in Flow
  Fixed bugs related to enum and annotation type hierarchy
  Fixed bugs related to default annotations on wildcard bounds


Version 0.8.7 (27 Feb 2009)
---------------------------

Framework
  Support annotations on type parameters
  Fixed bugs related to polymorphic types/annotations
  Fixed bugs related to stub fixes

Manual
  Specify annotation defaults settings for IGJ
  Update Known Problems section

Version 0.8.6 (3 Feb 2009)
--------------------------

Framework
  Fixed bugs related to flow sensitivity analysis related to
    . for loop and do while loops
    . multiple iterations of a loop
    . complement of logical conditions
  Declarative syntax for string literal type introduction rules
  Support for specifying stub file directories


Version 0.8.5 (17 Jan 2009)
---------------------------

Framework
  Fixed bugs related to flow sensitivity analysis
  Fixed bugs related to annotations on type parameters


Version 0.8.4 (17 Dec 2008)
---------------------------

Distribution
  Included checkers-quals.jar which contains the qualifiers only

Framework
  Fixed bugs related to inner classes
  Fixed a bug related to resolving polymorphic qualifiers
    within static methods

Manual
  Added 'Distributing your annotated project'


Version 0.8.3 (7 Dec 2008)
--------------------------

Framework
  Fixed bugs related to inner classes
  Changed cast semantics
    Unqualified casts don't change cast away (or in) any qualifiers
  Refactored AnnotationBuilder to ease building annotations
  Added support for Object += String new behavior
  Added a type validation check for method return types

Nullness
  Added inference of field initialization
    Suppress false warnings due to method invocations within constructors

IGJ
  Added proper support for AssignsFields and inner classes interactions

Manual
  Updated 'Known Problems' section


Version 0.8.2 (14 Nov 2008)
---------------------------

Framework
  Included a binary distribution in the releases
  Added support for annotations on type parameters
  Fixed bugs related to casts

Nullness
  Improved error messages readability
  Added partial support for Map.get() detection

Manual
  Improved installation instructions


Version 0.8.1 (1 Nov 2008)
--------------------------

Framework
  Added support for array initializers
  Fixed many bugs related to generics and generic type inference

Documentations
  Added 'Getting Started' guide


Version 0.8 (27 Sep 2008)
-------------------------

Framework
  Added support for newly specified array syntax
  Refactored code for annotating supertypes
  Fixed AnnotationBuilder AnnotationMirror string representation
  Fixed AnnotatedTypeMirror hashCode

Manual
  Reorganized 'Annotating Libraries' section


Version 0.7.9 (19 Sep 2008)
---------------------------

Framework
  Added support for stub files/classes
  Fixed bugs related to anonymous classes
  Fixed bugs related to qualifier polymorphism

Manual
  Updated 'Annotating Libraries' section to describe stub files

Tests
  Added support for Windows
  Fixed a bug causing IGJ tests to fail on Windows


Version 0.7.8 (12 Sep 2008)
---------------------------

Framework
  Improved support for anonymous classes
  Included refactorings to ease extensibility
  Fixed some minor bugs

Nullness
  Fix some errors in annotated JDK


Version 0.7.7 (29 Aug 2008)
---------------------------

Framework
  Fixed bugs related to polymorphic qualifiers
  Fixed bugs related to elements array convention
  Add implicit type arguments to raw types

Interning
  Suppress cast warnings for interned classes

Manual
  Removed discussion of non-standard array syntax alternatives


Version 0.7.6 (12 Aug 2008)
---------------------------

Framework
  Changed default array syntax to ARRAYS-PRE, per the JSR 308 specification
  Added an optional check for qualifier unsafe casts
  Added support for running multiple checkers at once
  Fixed bugs related array syntax
  Fixed bugs related to accessing outer classes with-in inner classes

Manual
  Added a new subsection about Checker Auto-Discovery
    2.2.1 Checker Auto-discovery


Version 0.7.5 (2 Aug 2008)
--------------------------

Framework
  Added support for ARRAYS-PRE and ELTS-PRE array syntax
  Added a check for unsafe casts
  Some improvements to the AnnotationBuilder API

Nullness Checker
  Added a check for synchronized objects
  Added a check for (un)boxing conversions

Javari Checker
  Fixed some JDK annotated classes


Version 0.7.4 (11 July 2008)
----------------------------

Framework
  Added support for annotations found in classfiles
  Added support for the ARRAY-IN array syntax
  Added AnnotationBuilder, to create AnotationMirrors with values
  Improved the readability of recursive types string representation

Nullness Checker
  Added a check for thrown Throwable nullability

IGJ Checker
  Treat enums as mutable by default, like regular classes

Manual
  Added a new subsection about array syntax proposals:
    2.1.2 Annotating Arrays


Version 0.7.3 ( 4 July 2008)
----------------------------

Javari Checker
  Converted JDK files into stubs

Nullness Checker
  Fixed java.lang.Number declaration in the annotated jdk

Framework
  Fixed a bug causing crashes related to primitive type boxing
  Renamed DAGQualifierHierarchy to GraphQualifierHierarchy


Version 0.7.2 (26 June 2008)
----------------------------

IGJ Checker
  Supports flow-sensitive type refinement

Framework
  Renamed Default annotation to DefaultQualifier
  Added DefaultQualifiers annotation
  Fixed bugs related to flow-sensitive type refinement
  Fixed an error in the build script in Windows

Manual
  Added a new section
    9.2  javac implementation survival guide
  Added hyperlinks to Javadocs of the referenced classes


Version 0.7.1 (20 June 2008)
----------------------------

Nullness Checker
  Made NNEL the default qualifier scheme

Basic Checker
  Moved to its own checkers.basic package

Framework
  Enhanced type-checking within qualifier-polymorphic method bodies
  Fixed a bug causing StackOverflowError when type-checking wildcards
  Fixed a bug causing a NullPointerException when type-checking
    compound assignments, in the form of +=

Class Skeleton Generator
  Distributed in compiled form (no more special installation instructions)
  Added required asmx.jar library to lib/

Manual
  Added new sections
    2.2.1 Ant tasks
    2.2.2 Eclipse plugin
    2.6   The effective qualifier on a type
  Rewrote section 8 on annotating libraries
    Added reference to the new Eclipse plug-in
    Deleted installation instructions

Javari Checker
  Fixed bugs causing a NullPointerException when type-checking
    primitive arrays

IGJ Checker
  Fixed bugs related to uses of raw types

API Changes
  Moved AnnotationFactory functionality to AnnotationUtils
  Removed .root and .inConflict from DAGQualifierHierarchy


Version 0.7 (14 June 2008)
--------------------------

Installation
  New, very simple installation instructions for Linux.  For other
    operating systems, you should continue to use the old instructions.

Nullness Checker
  Renamed from "NonNull Checker" to "Nullness Checker".
    Renamed package from checkers.nonnull to checkers.nullness.
    The annotation names remain the same.
  Added PolyNull, a polymorphic type qualifier for nullness.

Interning Checker
  Renamed from "Interned Checker" to "Interning Checker".
    Renamed package from checkers.interned to checkers.interning.
    The annotation names remain the same.
  Added PolyInterned, a polymorphic type qualifier for Interning.
  Added support for @Default annotation.

Framework
  Qualifiers
    @PolymorphicQualifier was not previously documented in the manual.
    Moved meta-qualifiers from checkers.metaquals package to checkers.quals.
    Removed @VariableQualifier and @RootQualifier meta-qualifiers.
  Added BasicAnnotatedTypeFactory, a factory that handles implicitFor,
    defaults, flow-sensitive type inference.
  Deprecated GraphQualifierHierarchy; DAGQualifierHierarchy replaces it.
  Renamed methods in QualifierHierarchy.

Manual
  Rewrote several manual sections, most notably:
    2.1.1  Writing annotations in comments for backward compatibility
      (note new -Xspacesincomments argument to javac)
    2.3  Checking partially-annotated programs: handling unannotated code
    2.6  Default qualifier for unannotated types
    2.7  Implicitly refined types (flow-sensitive type qualifier inference)
    8  Annotating libraries
    9  How to create a new checker plugin
  Javadoc for the Checker Framework is included in its distribution and is
    available online at https://checkerframework.org/api/ .


Version 0.6.4 (9 June 2008)
---------------------------

All Framework
  Updated the distributed JDK and examples to the new location of qualifiers

Javari Checker
  Improved documentation on polymorphism resolution
  Removed redundant code now added to the framework from JavariVisitor,
    JavariChecker and JavariAnnotatedTypeFactory
  Refactored method polymorphism into JavariAnnotatedTypeFactory
  Fixed bug on obtaining type from NewClassTree, annotations at constructor
    invocation are not ignored now
  Refactored polymorphism resolution, now all annotations on parameters and
    receivers are replaced, not only on the return type
  Refactored and renamed internal annotator classes in
    JavariAnnotatedTypeFactory
  Added more constructor tests
  Moved Javari annotations to checkers.javari.quals package


Version 0.6.3 (6 June 2008)
---------------------------

Checker Framework
  Improved documentation and manual
  Treat qualifiers on extends clauses of type variables and wildcard types as
    if present on type variable itself
  Renamed AnnotationRelations to QualifierHierarchy
  Renamed GraphAnnotationRelations to GraphQualifierHierarchy
  Renamed TypeRelations to TypeHierarchy
  Added flow as a supported lint option for all checkers
  Determined the suppress warning key reflectively

Interned Checker
  Moved @Interned annotation to checkers.interned.quals package

NonNull Checker
  Moved nonnull annotations to checkers.nonnull.quals package

Miscellaneous
  Included Javadocs in the release
  Improved documentation for all checkers


Version 0.6.2 (30 May 2008)
---------------------------

Checker Framework API
  Added support for @Default annotation via TreeAnnotator
  Added support for PolymorphicQualifier meta-annotation
  Disallow the use of @SupportedAnnotationTypes on checkers
  Fixed bugs related to wildcards with super clauses
  Improved flow-sensitive analysis for fields

Javari Checker
  Moved Javari qualifiers from checkers.quals to checkers.javari.quals
  Fixed bugs causing null pointer exceptions

NonNull Checker
  Fixed bugs related to nonnull flow
  Added new tests to test suite

Basic Checker
  Renamed Custom Checker to Basic Checker


Version 0.6.1 (26 Apr 2008)
---------------------------

Checker Framework API
  Added support for @ImplicitFor meta-annotations via the new TypeAnnotator
    and TreeAnnotator classes
  Improved documentation and specifications
  Fixed a bug related to getting supertypes of wildcards
  Fixed a crash on class literals of primitive and array types
  Framework ignores annotations that are not part of a type system
  Fixed several minor bugs in the flow-sensitive inference implementation.

IGJ Checker
  Updated the checker to use AnnotationRelations and TypeRelations

Javari Checker
  Changing RoMaybe annotation to PolyRead
  Updated checker to use AnnotationRelations and TypeRelations
  Updated the JDK
  Fixed bugs related to QReadOnly and type argument subtyping
  Fixed bugs related to this-mutable fields in methods with @ReadOnly receiver
  Fixed bugs related to primitive type casts
  Added new tests to test suit

NonNull Checker
  Updated the annotated JDK
  Fixed bugs in which default annotations were not correctly applied
  Added @Raw types to handle partial object initialization.
  Fixed several minor bugs in the checker implementation.

Custom Checker
  Updated checker to use hierarchy meta-annotations, via -Aquals argument


Version 0.6 (11 Apr 2008)
-------------------------

Checker Framework API
  Introduced AnnotationRelations and TypeRelations, more robust classes to
    represent type and annotation hierarchies, and deprecated
    SimpleSubtypeRelation
  Add support for meta-annotations to declare type qualifiers subtype relations
  Re-factored AnnotatedTypes and AnnotatedTypeFactory
  Added a default implementation of SourceChecker.getSuppressWarningsKey()
    that reads the @SuppressWarningsKey class annotation
  Improved support for multidimensional arrays and new array expressions
  Fixed a bug in which implicit annotations were not being applied to
    parenthesized expressions
  Framework ignores annotations on a type that do not have @TypeQualifier
  Moved error/warning messages into "messages.properties" files in each
    checker package
  Fixed a bug in which annotations were inferred to liberally by
    checkers.flow.Flow

Interned Checker
  Added heuristics that suppress warnings for certain comparisons (namely in
    methods that override Comparator.compareTo and Object.equals)
  The Interned checker uses flow-sensitive inference by default

IGJ Checker
  Fixed bugs related to resolving immutability variable in method invocation
  Fixed a bug related to reassignability of fields
  Add more tests

Javari Checker
  Added placeholder annotation for ThisMutable mutability
  Re-factored JavariAnnotatedTypeFactory
  Fixed self-type resolution for method receivers for readonly classes
  Fixed annotations on parameters of readonly methods
  Fixed type validation for arrays of primitives
  Added more tests
  Renamed @RoMaybe annotation to @PolyRead

NonNull Checker
  Removed deprecated checkers.nonnull.flow package
  Fixed a bug in which default annotations were not applied correctly

Miscellaneous
  Improved Javadocs
  Added FactoryTestChecker, a more modular tester for the annotated type
    factory
  Simplify error output for some types by stripping package names


Version 0.5.1 (21 Mar 2008)
---------------------------

Checker Framework API
  Added support for conditional expression
  Added checks for type validity and assignability
  Added support for per-checker customization of asMemberOf
  Added support for type parameters in method invocation,
    including type inference
  Enhanced performance of AnnotatedTypeFactory
  Checkers run only when no errors are found by Javac
  Fixed bugs related AnnotationUtils.deepCopy()
  Fixed support for annotated class type parameters
  Fixed some support for annotated type variable bounds
  Added enhancements to flow-sensitive qualifier inference
  Added checks for type parameter bounds

Interned Checker
  Fixed some failing test cases
  Fixed a bug related to autoboxing/unboxing
  Added experimental flow-sensitive qualifier inference (use
    "-Alint=flow" to enable)
  Improved subtype testing, removing some spurious errors

IGJ Checker
  Deleted IGJVisitor!
  Fixed some bugs related to immutability type variable resolution

Javari Checker
  Removed redundant methods from JavariVisitor in the new framework
  Added support to constructor receivers
  Added support to parenthesized expressions
  Fixed a bug related to resolving RoMaybe constructors
  Fixed a bug related to parsing conditional expressions
  Added parsing of parenthesized expressions
  Replaced checkers.javari.VisitorState with
    checkers.types.VisitorState, present in BaseTypeVisitor
  Modified JavariVisitor type parameters (it now extends
    BaseTypeVisitor<Void, Void>, not BaseTypeVisitor<Void,
    checkers.javari.VisitorState>)
  Modified JavariAnnotatedTypeFactory TreePreAnnotator to mutate a
    AnnotatedTypeMirror parameter instead of returning a
    List<AnnotationMirror>, in accordance with other parts of the
    framework design
  Modified test output format
  Added tests to test suite

NonNull Checker
  Fixed a bug related to errors produced on package declarations
  Exception parameters are now treated as NonNull by default
  Added better support for complex conditionals in NonNull-specific
    flow-sensitive inference
  Fixed some failing test cases
  Improved subtype testing, removing some spurious errors

Custom Checker
  Added a new type-checker for type systems with no special semantics, for
    which annotations can be provided via the command line

Miscellaneous
  Made corrections and added more links to Javadocs
  A platform-independent binary version of the checkers and framework
    (checkers.jar) is now included in this release


Version 0.5 (7 Mar 2008)
------------------------

Checker Framework API
  Enhanced the supertype finder to take annotations on extends and
    implements clauses of a class type
  Fixed a bug related to checking an empty array initializer ("{}")
  Fixed a bug related to missing type information when multiple
    top-level classes are defined in a single file
  Fixed infinite recursion when checking expressions like "Enum<E
    extends Enum<E>>"
  Fixed a crash in checkers.flow.Flow related to multiple top-level
    classes in a single file
  Added better support for annotated wildcard type bounds
  Added AnnotatedTypeFactory.annotateImplicit() methods to replace
    overriding the getAnnotatedType() methods directly
  Fixed a bug in which constructor arguments were not checked

Interned Checker
  Fixed a bug related to auto-unboxing of classes for primitives
  Added checks for calling methods with an @Interned receiver

IGJ Checker
  Implemented the immutability inference for self-type (type of
    'this') properly
  Enhanced the implicit annotations to make an un-annotated code
    type-check
  Fixed bugs related to invoking methods based on a method's receiver
    annotations

Javari Checker
  Restored in this version, after porting to the new framework

NonNull Checker
  Fixed a bug in which primitive types were considered possibly null
  Improvements to support for @Default annotations

Miscellaneous
  Improved error message display for all checkers


Version 0.4.1 (22 Feb 2008)
---------------------------

Checker Framework API
  Introduced AnnotatedTypeFactory.directSupertypes() which finds the
    supertypes as annotated types, which can be used by the framework.
  Introduced default error messages analogous to javac's error messages.
  Fixed bugs related to handling array access and enhanced-for-loop type
    testing.
  Fixed several bugs that are due AnnotationMirror not overriding .equals()
    and .hashCode().
  Improved Javadocs for various classes and methods.
  Fixed several bugs that caused crashes in the checkers.
  Fixed a bug where varargs annotations were not handled correctly.

IGJ Checker
  Restored in this version, after porting the checker to the new framework.

NonNull Checker
  Fixed a bug where static field accesses were not handled correctly.
  Improved error messages for the NonNull checker.
  Added the NNEL (NonNull Except Locals) annotation default.

Interned Checker
  Fixed a bug where annotations on type parameter bounds were not handled
    correctly.
  Improved error messages for the Interned checker.


Version 0.4 (11 Feb 2008)
-------------------------

Checker Framework API
  Added checkers.flow, an improved and generalized flow-sensitive type
    qualifier inference, and removed redundant parts from
    checkers.nonnull.flow.
  Fixed a bug that prevented AnnotatedTypeMirror.removeAnnotation from working
    correctly.
  Fixed incorrect behavior in checkers.util.SimpleSubtypeRelation.

NonNull Checker
  Adopted the new checkers.flow.Flow type qualifier inference.
  Clarifications and improvements to Javadocs.


Version 0.3.99 (20 Nov 2007)
----------------------------

Checker Framework API
  Deprecated AnnotatedClassType, AnnotatedMethodType, and AnnotationLocation
    in favor of AnnotatedTypeMirror (a new representation of annotated types
    based on the javax.lang.model.type hierarchy).
  Added checkers.basetype, which provides simple assignment and
    pseudo-assignment checking.
  Deprecated checkers.subtype in favor of checkers.basetype.
  Added options for debugging output from checkers: -Afilenames, -Ashowchecks

Interned Checker
  Adopted the new Checker Framework API.
  Fixed a bug in which "new" expressions had an incorrect type.

NonNull Checker
  Adopted the new Checker Framework API.

Javari Checker
IGJ Checker
  Removed in this version, to be restored in a future version pending
    completion of updates to these checkers with respect to the new framework
    API.


Version 0.3 (1 Oct 2007)
------------------------

Miscellaneous Changes
  Consolidated HTML documentation into a single user manual (see the "manual"
    directory in the distribution).

IGJ Checker
  New features:
    Added a test suite.
    Added annotations (skeleton files) for parts of java.util and java.lang.

NonNull Checker
  New features:
    @SuppressWarnings("nonnull") annotation suppresses checker warnings.
    @Default annotation can make NonNull (not Nullable) the default.
    Added annotations (skeleton classes) for parts of java.util and java.lang.
    NonNull checker skips no classes by default (previously skipped JDK).
    Improved error messages: checker reports expected and found types.

  Bug fixes:
    Fixed a null-pointer exception when checking certain array accesses.
    Improved checking for field dereferences.

Interned Checker
  New features:
    @SuppressWarnings("interned") annotation suppresses checker warnings.
    The checker warns when two @Interned objects are compared with .equals

  Bug fixes:
    The checker honors @Interned annotations on method receivers.
    java.lang.Class types are treated as @Interned.

Checker Framework API
  New features:
    Added support for default annotations and warning suppression in checkers


Version 0.2.3 (30 Aug 2007)
---------------------------

IGJ Checker
  New features:
    changed @W(int) annotation to @I(String) to improve readability
    improved readability of error messages
    added a test for validity of types (testing @Mutable String)

  Bug fixes:
    fixed resolving of @I on fields on receiver type
    fixed assignment checking assignment validity for enhanced for loop
    added check for constructor invocation parameters

Interned Checker
  added the Interned checker, for verifying the absence of equality testing
    errors; see "interned-checker.html" for more information

Javari Checker
  New features:
    added skeleton classes for parts of java.util and java.lang with Javari
      annotations

  Bug fixes:
    fixed readonly inner class bug on Javari Checker

NonNull Checker
  New features:
    flow-sensitive analysis for assignments from a known @NonNull type (e.g.,
      when the right-hand of an assignment is @NonNull, the left-hand is
      considered @NonNull from the assignment to the next possible
      reassignment)
    flow-sensitive analysis within conditional checks

  Bug fixes:
    fixed several sources of null-pointer errors in the NonNull checker
    fixed a bug in the flow-sensitive analysis when a variable was used on
      both sides of the "=" operator

Checker Framework API
  New features:
    added the TypesUtils.toString() method for pretty-printing annotated types
    added AnnotationUtils, a utility class for working with annotations and
      their values
    added SourceChecker.getDefaultSkipPattern(), so that checkers can
      individually specify which classes to skip by default
    added preliminary support for suppressing checker warnings via
      the @SuppressWarnings annotation

  Bug fixes:
    fixed handling of annotations of field values
    InternalAnnotation now correctly uses defaults for annotation values
    improved support for annotations on class type parameter bounds
    fixed an assertion violation when compiling certain uses of arrays


Version 0.2.2 (16 Aug 2007)
---------------------------


Code Changes

* checkers.igj
    some bug fixes and improved documentation

* checkers.javari
    fixed standard return value to be @Mutable
    fixed generic and array handling of @ReadOnly
    fixed @RoMaybe resolution of receivers at method invocation
    fixed parsing of parenthesized trees and conditional trees
    added initial support for for-enhanced loop
    fixed constructor behavior on @ReadOnly classes
    added checks for annotations on primitive types inside arrays

* checkers.nonnull
    flow sensitive analysis supports System.exit, new class/array creation

* checkers.subtype
    fixes for method overriding and other generics-related bugs

* checkers.types
    added AnnotatedTypeMirror, a new representation for annotated types that
      might be moved to the compiler in later version
    added AnnotatedTypeScanner and AnnotatedTypeVisitor, visitors for types
    AnnotatedTypeFactory uses GenericsUtils for improved handing of annotated
      generic types

* checkers.util
    added AnnotatedTypes, a utility class for AnnotatedTypeMirror
    added GenericsUtils, a utility class for working with generic types

* tests
    modified output to print only missing and unexpected diagnostics
    added new test cases for the Javari Checker


Documentation Changes

* checkers/igj-checker.html
    improvements to page

* checkers/javari-checker.html
    examples now point to test suit files

Miscellaneous Changes

* checkers/build.xml
    Ant script fails if it doesn't find the correct JSR 308 javac version


Version 0.2.1 (1 Aug 2007)
--------------------------


Code Changes

* checkers.igj & checkers.igj.quals
    added an initial implementation for the IGJ language

* checkers.javari
    added a state parameter to the visitor methods
    added tests and restructured the test suite
    restructured and implemented RoMaybe
    modified return type to be mutable by default
    fixed mutability type handling for type casts and field access
    fixed bug, ensuring no primitives can be ReadOnly
    a method receiver type is now based on the correct annotation
    fixed parameter type-checking for overriden methods
    fixed bug on readonly field initialization
    added handling for unary trees

* checkers.nonnull
    added a tests for the flow-senstive analysis and varargs methods
    improved flow-sensitive analysis: else statements, asserts,
      return/throw statements, instanceof checks, complex conditionals with &&
    fixed a bug in the flow-sensitive analysis that incorrectly inferred
      @NonNull for some elements
    removed NonnullAnnotatedClassType, moving its functionality into
      NonnullAnnotatedTypeFactory

* checkers.source
    SourceChecker.getSupportedAnnotationTypes() returns ["*"], overriding
      AbstractProcessor.getSupportedAnnotationTypes(). This enables all
      checkers to run on unannotated code

* checkers.subtypes
    fixed a bug pertaining to method parameter checks for overriding methods
    fixed a bug that caused crashes when checking varargs methods

* checkers.types
    AnnotatedTypeFactory.getClass(Element) and getMethod(Element) use the
      tree of the passed Element if one exists
    AnnotatedClassType.includeAt, .execludeAt, .getAnnotationData were
      added and are public
    added constructor() and skipParens() methods to InternalUtils
    renamed getTypeArgumentLocations() to getAnnotatedTypeArgumentLocations()
      in AnnotatedClassType
    added AnnotationData to represent annotations instead of Class instances;
      primarily allows querying annotation arguments
    added switch for whether or not to use includes/excludes in
      AnnotatedClassType.hasAnnotationAt()

* checkers.util
    added utility classes
    added skeleton class generator utility for annotating external libraries


Documentation Changes

* checkers/nonnull-checker.html
    added a note about JML
    added a caveat about variable initialization

* checkers/README-checkers.html
    improvements to instructions


Version 0.2 (2 Jul 2007)
------------------------


Code Changes

* checkers.subtype
    subtype checker warns for annotated and redundant typecasts
    SubtypeVisitor checks for invalid return and parameter types in overriding
      methods
    added checks for compound assignments (like '+=')

* checkers.source
    SourceChecker honors the "checkers.skipClasses" property as a regex for
      suppressing warnings from unannotated code (property is "java.*" by
      default)
    SourceVisitor extends TreePathScanner<R,P> instead of
      TreeScanner<Void,Void>

* checkers.types
    AnnotatedClassType.isAnnotatedWith removed
    AnnotatedClassType.getInnerLocations renamed to getTypeArgumentLocations
    AnnotatedClassType.include now removes from the exclude list (and
      vice-versa)
    AnnotatedClassType.setElement and setTree methods are now public

* checkers.nonnull
    added a flow-sensitive analysis for inferring @NonNull in "if (var !=
      null)"-style checks
    added checks for prefix and postfix increment and decrement operations

* checkers.javari
    added initial implementation of a type-checker for the Javari language


Version 0.1.1 (7 Jun 2007)
--------------------------


Documentation Changes

* checkers/nonnull-checker.html
    created "Tiny examples" subsection
    created "Annotated library" subsection
    noted where to read @NonNull-annotated source
    moved instructions for unannotated code to README-checkers.html
    various minor corrections and clarifications

* checkers/README-checkers.html
    added cross-references to other Checker Framework documents
    removed redundant text
    moved instructions for unannotated code from nonnull-checker.html
    various minor corrections and clarifications

* checkers/creating-a-checker.html
    added note about getSupportedSourceVersion
    removed line numbers from @Interned example
    added section on SubtypeChecker/SubtypeVisitor
    various minor corrections and clarifications


Code Changes

* checkers.subtype
    removed deprecated getCheckedAnnotation() mechanism
    added missing package Javadocs
    package Javadocs reference relevant HTML documentation
    various improvements to Javadocs
    SubtypeVisitor and SubtypeChecker are now abstract classes
    updated with respect to preferred usages of
      AnnotatedClassType.hasAnnotationAt and AnnotatedClassType.annotateAt

* checkers.source
    added missing package Javadocs
    package Javadocs reference relevant HTML documentation

* checkers.types
    added missing package Javadocs
    package Javadocs reference relevant HTML documentation
    AnnotatedClassType.annotateAt now correctly handles
      AnnotationLocation.RAW argument
    AnnotatedClassType.annotate deprecated in favor of
      AnnotatedClassType.annotateAt with AnnotationLocation.RAW as an argument
    AnnotatedClassType.isAnnotatedWith deprecated in favor of
      AnnotatedClassType.hasAnnotationAt with AnnotationLocation.RAW as an
      argument
    Added fromArray and fromList methods to AnnotationLocation and made
      corresponding constructors private.

* checkers.quals
    added Javadocs and meta-annotations on annotation declarations where
      missing
    package Javadocs reference relevant HTML documentation

* checkers.nonnull
    various improvements to Javadocs
    package Javadocs reference relevant HTML documentation


Miscellaneous Changes

    improved documentation of ch examples
    Checker Framework build file now only attempts to compile .java files


Version 0.1.0 (1 May 2007)
--------------------------

Initial release.<|MERGE_RESOLUTION|>--- conflicted
+++ resolved
@@ -1,19 +1,26 @@
 Version 3.13.0 (May 3, 2021)
 ----------------------------
 
+**User-visible changes:**
+
+The Must Call Checker over-approximates the methods that an object must call
+before it is de-allocated.
+
+The Checker Framework does not crash on code that contains binding variables
+(introduced in Java 14 for `instanceof` pattern matching), and such variables
+are reflected in the control flow graph (CFG).  However, note that the Checker
+Framework only has full support for LTS versions of Java -- that is, Java 8 and
+Java 11.
+
+`CFGTranslationPhaseOne#visitIdentifier` can handle `ElementKind.BINDING_VARIABLE`
+
+**Implementation details:**
+
 Method renamings:
  * `DependentTypesHelper.atReturnType` => `atMethodBody`
 
-<<<<<<< HEAD
-The Must Call Checker over-approximates the methods that an object must call
-before it is de-allocated.
-=======
-`CFGTranslationPhaseOne#visitIdentifier` can handle `ElementKind.BINDING_VARIABLE`
-introduced in Java 14 for `instanceof` pattern matching.
-
 **Closed issues:**
 #4410
->>>>>>> 83844c38
 
 Version 3.12.0 (April 1, 2021)
 ------------------------------
