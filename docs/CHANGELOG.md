--- conflicted
+++ resolved
@@ -6,13 +6,11 @@
 Dropped support for `-ApermitUnsupportedJdkVersion` command-line argument.
 You can now run the Checker Framework under any JDK version, without a warning.
 
-<<<<<<< HEAD
 Pass `-Astubs=permit-nullness-assertion-exception.astub` to not be warned about null
 pointer exceptions within nullness assertion methods like `Objects.requireNonNull`.
-=======
+
 Pass `-Astubs=sometimes-nullable.astub` to unsoundly permit passing null to
 calls if null is sometimes but not always permitted.
->>>>>>> 292facd0
 
 **Implementation details:**
 
