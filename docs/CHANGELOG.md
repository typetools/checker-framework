<<<<<<< HEAD
Version 3.48.0 (October 1, 2024)
=======
Version 3.47.1 (October 1, 2024)
>>>>>>> 723ec826
--------------------------------

**User-visible changes:**

<<<<<<< HEAD
Aggregate Checkers now interleave error messages so that all errors about a line of code apear
together.
=======
The new SqlQuotesChecker prevents errors in quoting in SQL queries.  It prevents
injection attacks that exploit quoting errors.
>>>>>>> 723ec826

**Implementation details:**

Renamed `AggreateChecker#getSupportedCheckers` to `getImmediateSubcheckerClasses`.

**Closed issues:**


Version 3.47.0 (September 3, 2024)
----------------------------------

**User-visible changes:**

The Checker Framework runs under JDK 22 -- that is, it runs on a version 22 JVM.
The Checker Framework runs under JDK 23 -- that is, it runs on a version 23 JVM.

The Optional Checker no longer supports the `@OptionalBottom` annotation.

**Implementation details:**

Removed annotations:
  * `@OptionalBottom`

**Closed issues:**

#6510, #6704, #6743, #6749, #6760, #6761.


Version 3.46.0 (August 1, 2024)
-----------------------------

**User-visible changes:**

Renamed `@EnsuresCalledMethodsVarArgs`to `@EnsuresCalledMethodsVarargs`.

**Closed issues:**

#4923, #6420, #6469, #6652, #6664.


Version 3.45.0 (July 1, 2024)
-----------------------------

**Implementation details:**

Added a `Tree` argument to `AnnotatedTypes.adaptParameters()`

Deprecated methods:
 * `TreeUtils.isVarArgs()` => `isVarargsCall()`
 * `TreeUtils.isVarArgMethodCall()` => `isVarargsCall()`

**Closed issues:**

#152, #5575, #6630, #6641, #6648, #6676.


Version 3.44.0 (June 3, 2024)
-----------------------------

**Implementation details:**

Removed methods:
 * `AbstractAnalysis.readFromStore()`:  use `Map.get()`

Renamed methods:
 * `CFAbstractStore.methodValues()` => `methodCallExpressions()`
 * `AbstractCFGVisualizer.format()` => `escapeString()`

Renamed fields:
 * `AnalysisResult.stores` => `inputs`

Deprecated methods:
 * `AbstractAnalysis.getContainingMethod()` => `getEnclosingMethod()`
 * `AbstractAnalysis.getContainingClass()` => `getEnclosingMethod()`
 * `ControlFlowGraph.getContainingMethod()` => `getEnclosingMethod()`
 * `ControlFlowGraph.getContainingClass()` => `getEnclosingClass()`
 * `JavaExpression.isUnassignableByOtherCode()` => `isAssignableByOtherCode()`
 * `JavaExpression.isUnmodifiableByOtherCode()` => `isModifiableByOtherCode()`

`BaseTypeVisitor#visitMethod(MethodTree, Void)` is now `final`.
Subclasses should override `BaseTypeVisitor#processMethodTree(MethodTree)`.

**Closed issues:**

#802, #2676, #2780, #2926, #3378, #3612, #3764, #4007, #4964, #5070, #5176,
#5237, #5541, #6046, #6382, #6388, #6566, #6568, #6570, #6576, #6577, #6631,
#6635, #6636, #6644.


Version 3.43.0 (May 1, 2024)
----------------------------

**User-visible changes:**

Method, constructor, lambda, and method reference type inference has been
greatly improved.  The `-AconservativeUninferredTypeArguments` option is
no longer necessary and has been removed.

Renamed command-line arguments:
 * `-AskipDirs` has been renamed to `-AskipFiles`.
   `-AskipDirs` will continue to work for the time being.

New command-line arguments:
 * `-AonlyFiles` complements `-AskipFiles`

A specialized inference algorithm for the Resource Leak Checker runs
automatically as part of whole-program inference.

**Implementation details:**

Deprecated `ObjectCreationNode#getConstructor` in favor of new
`ObjectCreationNode#getTypeToInstantiate()`.

Renamed `AbstractCFGVisualizer.visualizeBlockHelper()` to
`visualizeBlockWithSeparator()`.

Moved methods from `TreeUtils` to subclasses of `TreeUtilsAfterJava11`:
 * isConstantCaseLabelTree
 * isDefaultCaseLabelTree
 * isPatternCaseLabelTree

Renamed `BaseTypeVisitor.checkForPolymorphicQualifiers()` to
`warnInvalidPolymorphicQualifier()`.

**Closed issues:**

#979, #4559, #4593, #5058, #5734, #5781, #6071, #6093, #6239, #6297, #6317,
#6322, #6346, #6373, #6376, #6378, #6379, #6380, #6389, #6393, #6396, #6402,
#6406, #6407, #6417, #6421, #6430, #6433, #6438, #6442, #6473, #6480, #6507,
#6531, #6535.


Version 3.42.0 (December 15, 2023)
----------------------------------

**User-visible changes:**

Method annotation `@AssertMethod` indicates that a method checks a value and
possibly throws an assertion.  Using it can make flow-sensitive type refinement
more effective.

In `org.checkerframework.common.util.debug`, renamed `EmptyProcessor` to `DoNothingProcessor`.
Removed `org.checkerframework.common.util.report.DoNothingChecker`; use `DoNothingProcessor`.
Moved `ReportChecker` from `org.checkerframework.common.util.report` to `org.checkerframework.common.util.count.report`.


Version 3.41.0 (December 4, 2023)
---------------------------------

**User-visible changes:**

New command-line options:
 * `-AassumePureGetters` Unsoundly assume that every getter method is pure

**Implementation details:**

Added method `isDeterministic()` to the `AnnotationProvider` interface.

`CFAbstractValue#leastUpperBound` and `CFAbstractValue#widenUpperBound` are now
final.  Subclasses should override method `CFAbstractValue#upperBound(V,
TypeMirror, boolean)` instead.

**Closed issues:**

#1497, #3345, #6037, #6204, #6276, #6282, #6290, #6296, #6319, #6327.


Version 3.40.0 (November 1, 2023)
---------------------------------

**User-visible changes:**

Optional Checker:  `checker-util.jar` defines `OptionalUtil.castPresent()` for
suppressing false positive warnings from the Optional Checker.

**Closed issues:**

#4947, #6179, #6215, #6218, #6222, #6247, #6259, #6260.


Version 3.39.0 (October 2, 2023)
--------------------------------

**User-visible changes:**

The Checker Framework runs on a version 21 JVM.
It does not yet soundly check all new Java 21 language features, but it does not
crash when compiling them.

**Implementation details:**

Dataflow supports all the new Java 21 language features.
 * A new node, `DeconstructorPatternNode`, was added, so any implementation of
   `NodeVisitor` must be updated.
 * Method `InstanceOfNode.getBindingVariable()` is deprecated; use
   `getPatternNode()` or `getBindingVariables()` instead.

WPI uses 1-based indexing for formal parameters and arguments.

**Closed issues:**

#5911, #5967, #6155, #6173, #6201.


Version 3.38.0 (September 1, 2023)
----------------------------------

**User-visible changes:**

Eliminated the `@SignedPositiveFromUnsigned` annotation, which users were
advised against using.

**Implementation details:**

Renamed `SourceChecker.processArg()' to `processErrorMessageArg()`.

**Closed issues:**

#2156, #5672, #6110, #6111, #6116, #6125, #6129, #6136.


Version 3.37.0 (August 1, 2023)
-------------------------------

**User-visible changes:**

Removed support for deprecated option `-AuseDefaultsForUncheckedCode`.

The Signedness Checker no longer allows (nor needs) `@UnknownSignedness`
to be written on a non-integral type.

**Implementation details:**

`QualifierHierarchy`:
 * The constructor takes an `AnnotatedTypeFactory`.
 * Changes to `isSubtype()`:
    * `isSubtype()` has been renamed to `isSubypeQualifiers()` and made protected.
      Clients that are not in a qualifier hierarchy should call `isSubtypeShallow()`
      or, rarely, new method `isSubtypeQualifiersOnly()`.
    * New public method `isSubtypeShallow()' that takes two more arguments than
      `isSubypeQualifiers()`.
 * Similar changes to `greatestLowerBound()` and `leastUpperBound()`.

**Closed issues:**

#6076, #6077, #6078, #6098, #6100, #6104, #6113.


Version 3.36.0 (July 3, 2023)
-----------------------------

**User-visible changes:**

The Initialization Checker issues a `cast.unsafe` warning instead of an
`initialization.cast` error.

The Resource Leak Checker now issues a `required.method.not.known` error
when an expression with type `@MustCallUnknown` has a must-call obligation
(e.g., because it is a parameter annotated as `@Owning`).

The Resource Leak Checker's default MustCall type for type variables has been
changed from `@MustCallUnknown` to `@MustCall({})`.  This change reduces the
number of false positive warnings in code that uses type variables but not
resources.  However, it makes some code that uses type variables and resources
unverifiable with any annotation.

**Implementation details:**

Deprecated `ElementUtils.getSimpleNameOrDescription()` in favor of `getSimpleDescription()`.

Renamed methods in `AnnotatedTypeMirror`.
The old versions are deprecated.  Because the `*PrimaryAnnotation*` methods
might not return an annotation of a type variable or wildcard, it is better to
call `getEffectiveAnnotation*` or `hasEffectiveAnnotation*` instead.
 * `clearAnnotations*()` => `clearPrimaryAnnotations()`
 * `getAnnotation*()` => `getPrimaryAnnotation*()`.
 * `hasAnnotation*()` => `hasPrimaryAnnotation()`.
 * `removeAnnotation*()` => `removePrimaryAnnotation*()`.
 * `isAnnotatedInHierarchy()` => `hasPrimaryAnnotationInHierarchy()`
 * `removeNonTopAnnotationInHierarchy()` should not be used.

Dataflow Framework:
 * New `ExpressionStatementNode` marks an expression that is used as a statement.
 * Removed class `StringConcatenateAssignmentNode`, which is now desugared.

`GenericAnnotatedTypeFactory`:
 * Renamed `getTypeFactoryOfSubchecker()` to `getTypeFactoryOfSubcheckerOrNull`.
 * Added new `getTypeFactoryOfSubchecker()` that never returns null.

Return types changed:
 * `GenericAnnotatedTypeFactory.getFinalLocalValues()` return type changed to
   `Map`, though the returned value is still a `HashMap`.
 * `BaseTypeChecker.getImmediateSubcheckerClasses()` return type changed to
   `Set`, though the returned value is still a `LinkedHashSet`.

Renamed methods in `CFAbstractValue`:
 * `combineOneAnnotation()` => `combineAnnotationWithTypeVar()`
 * `combineNoAnnotations()` => `combineTwoTypeVars()`

**Closed issues:**
#5908, #5936, #5971, #6019, #6025, #6028, #6030, #6039, #6053, #6060, #6069.


Version 3.35.0 (June 1, 2023)
------------------------------

**User-visible changes:**

The Checker Framework no longer issues `type.checking.not.run` errors.
This reduces clutter in the output.

Signedness Checker:
 * The receiver type of `Object.hashCode()` is now `@UnknownSignedness`.

**Implementation details:**

Instead of overriding `isRelevant()`, a type factory implementation should
override `isRelevantImpl()`.  Clients should continue to call `isRelevant()`;
never call `isRelevantImpl()` except as `super.isRelevantImpl()`.

Methods that now return a `boolean` rather than `void`:
 * `commonAssignmentCheck()`
 * `checkArrayInitialization()`
 * `checkLock()`
 * `checkLockOfThisOrTree()`
 * `ensureExpressionIsEffectivelyFinal()`

Methods that now return `AnnotationMirrorSet` instead of `Set<? extends AnnotationMirror>`:
 * `getTopAnnotations()`
 * `getBottomAnnotations()`
 * `getDefaultTypeDeclarationBounds()`
 * `getExceptionParameterLowerBoundAnnotations()`

Renamed `BaseTypeVisitor.checkExtendsImplements()` to `checkExtendsAndImplements()`.

Class `FieldInvariants`:
 * constructor now takes an `AnnotatedTypeFactory`
 * `isSuperInvariant()` has been renamed to `isStrongerThan()` and
   no longer takes an `AnnotatedTypeFactory`

`CFAbstractValue.validateSet()` takes a type factory rather than a `QualifierHierarchy`.

Removed methods that have been deprecated for over two years.

**Closed issues:**

#4170, #5722, #5777, #5807, #5821, #5826, #5829, #5837, #5930.


Version 3.34.0 (May 2, 2023)
------------------------------

**User-visible changes:**

The Checker Framework runs under JDK 20 -- that is, it runs on a version 20 JVM.

Explicit lambda parameters are defaulted the same as method parameters.  For
example, in `(String s) -> {...}` the type of `s` is `@NonNull String`.

**Implementation details:**

Renamings in `AnnotatedTypeFactory`:
 * `prepareCompilationUnitForWriting()` => `wpiPrepareCompilationUnitForWriting()`
 * `prepareClassForWriting()` => `wpiPrepareClassForWriting()`
 * `prepareMethodForWriting()` => `wpiPrepareMethodForWriting()`
   and changed its signature by adding two formal parameters

**Closed issues:**
#803, #5739, #5749, #5767, #5781, #5787.


Version 3.33.0 (April 3, 2023)
------------------------------

**User-visible changes:**

The new command-line argument `-AwarnRedundantAnnotations` warns about redundant
annotations.  With this flag, a warning is issued if an explicitly written
annotation on a type is the same as the default annotation.  This feature does
not warn about all redundant annotations, only some.

The Value Checker is cognizant of signedness annotations.  This eliminates some
false positive warnings.

**Implementation details:**

The Checker Framework no longer builds under JDK 8.
However, you can still run the Checker Framework under JDK 8.

**Closed issues:**

#3785, #5436, #5708, #5717, #5720, #5721, #5727, #5732.


Version 3.32.0 (March 2, 2023)
------------------------------

**User-visible changes:**

Fixed a bug in the Nullness Checker where a call to a side-effecting method did
not make some formal parameters possibly-null.  The Nullness Checker is likely
to issue more warnings for your code.  For ways to eliminate the new warnings,
see <https://checkerframework.org/manual/#type-refinement-side-effects>.

If you supply the `-AinvocationPreservesArgumentNullness` command-line
option, the Nullness Checker unsoundly assumes that arguments passed to
non-null parameters in an invocation remain non-null after the invocation.
This assumption is unsound in general, but it holds for most code.

**Implementation details:**

Moved `TreeUtils.isAutoGeneratedRecordMember(Element)` to `ElementUtils`.

Renamed `TreeUtils.instanceOfGetPattern()` to `TreeUtils.instanceOfTreeGetPattern()`.

Deprecated `AnnotatedTypes#isExplicitlySuperBounded` and `AnnotatedTypes#isExplicitlyExtendsBounded`
because they are duplicates of `#hasExplicitSuperBound` and `#hasExplicitExtendsBound`.


Version 3.31.0 (February 17, 2023)
------------------------------

**User-visible changes:**

Command-line argument `-AshowPrefixInWarningMessages` puts the checker name
on the first line of each warning and error message.

Signedness Checker changes:
 * Cast expressions are not subject to type refinement.  When a programmer
   writes a cast such as `(@Signed int) 2`, it is not refined to
   `@SignednessGlb` and cannot be used in an unsigned context.
 * When incompatible arguments are passed to `@PolySigned` formal parameters,
   the error is expressed in terms of `@SignednessBottom` rather than the
   greatest lower bound of the argument types.

**Implementation details:**

Moved `AnnotationMirrorSet` and `AnnotationMirrorMap` from
`org.checkerframework.framework.util` to `org.checkerframework.javacutil`.
Changed uses of `Set<AnnotationMirror>` to `AnnotationMirrorSet` including in APIs.
Removed methods from AnnotationUtils that are no longer useful:
`createAnnotationMap`, `createAnnotationSet`, `createUnmodifiableAnnotationSet`.

**Closed issues:**

#5597.


Version 3.30.0 (February 2, 2023)
---------------------------------

**Implementation details:**

`getQualifierKind()` throws an exception rather than returning null.

Renamed Gradle task `copyJarsToDist` to `assembleForJavac`.

**Closed issues:**

#5402, #5486, #5489, #5519, #5524, #5526.


Version 3.29.0 (January 5, 2023)
--------------------------------

**User-visible changes:**

Dropped support for `-ApermitUnsupportedJdkVersion` command-line argument.
You can now run the Checker Framework under any JDK version, without a warning.

Pass `-Astubs=permit-nullness-assertion-exception.astub` to not be warned about null
pointer exceptions within nullness assertion methods like `Objects.requireNonNull`.

Pass `-Astubs=sometimes-nullable.astub` to unsoundly permit passing null to
calls if null is sometimes but not always permitted.

**Closed issues:**

#5412, #5431, #5435, #5438, #5447, #5450, #5453, #5471, #5472, #5487.


Version 3.28.0 (December 1, 2022)
---------------------------------

**User-visible changes:**

The Checker Framework runs under JDK 19 -- that is, it runs on a version 19 JVM.

**Implementation details:**

Renamed `TryFinallyScopeCell` to `LabelCell`.

Renamed `TreeUtils.isEnumSuper` to `isEnumSuperCall`.

**Closed issues:**

#5390, #5399, #5390.


Version 3.27.0 (November 1, 2022)
---------------------------------

**User-visible changes:**

The Constant Value Checker supports new annotation `@DoesNotMatchRegex`.

**Closed issues:**

#5238, #5360, #5362, #5387.


Version 3.26.0 (October 3, 2022)
--------------------------------

**User-visible changes:**

The Checker Framework runs under JDK 18 -- that is, it runs on a version 18 JVM.
(It worked before, but gave a warning that it was not tested.)

Annotations are available for some new JDK 17 APIs (some of those
introduced since JDK 11).

Added `-AnoWarnMemoryConstraints` to change the "Memory constraints are impeding
performance; please increase max heap size" message from a warning to a note.

'unneeded.suppression' warnings can now themeselves be suppressed.

**Implementation details:**

Deprecated `TreeUtils.constructor()` in favor of `TreeUtils.elementFromUse()`.

Added method `isSideEffectFree()` to the `AnnotationProvider` interface.

Deprecated `CFAbstractStore.isSideEffectFree()` in favor of new method
`AnnotationProvider.isSideEffectFree()`.  Note the different contracts of
`PurityUtils.isSideEffectFree()` and `AnnotationProvider.isSideEffectFree()`.

Use `TreeUtils.elementFromDeclaration` and `TreeUtils.elementFromUse` in
preference to `TreeUtils.elementFromTree`, when possible.

For code formatting, use `./gradlew spotlessCheck` and `./gradlew spotlessApply`.
The `checkFormat` and `reformat` Gradle tasks have been removed.

Removed variable `BaseTypeVisitor.inferPurity`.

**Closed issues:**

#5081, #5159, #5245, #5302, #5319, #5323.


Version 3.25.0 (September 1, 2022)
----------------------------------

**User-visible changes:**

Make `mustcall.not.inheritable` a warning rather than an error.

The Property File Checker, Internationalization Checker, and Compiler
Message Checker use `File.pathSeparator` to separate property file paths in
`-Apropfiles`, rather than ':'.

Added `DoNothingChecker` that does nothing.

**Closed issues:**

#5216, #5240, #5256, #5273.


Version 3.24.0 (August 3, 2022)
-------------------------------

**User-visible changes:**

Performance improvements.

Minor bug fixes and enhancements.

**Implementation details:**

Prefer `SystemUtil.jreVersion` to `SystemUtil.getJreVersion()`.

**Closed issues:**

#5200, #5216.


Version 3.23.0 (July 11, 2022)
------------------------------

**User-visible changes:**

By default, command-line argument `-AstubWarnIfNotFound` is treated as true
for stub files provided on the command line and false for built-in stub
files.  Use `-AstubWarnIfNotFound` to enable it for all stub files, and use
new `-AstubNoWarnIfNotFound` to disable it for all stub files.

New command-line argument `-ApermitStaticOwning` suppresses Resource Leak
Checker warnings related to static owning fields.

New command-line argument `-ApermitInitializationLeak` suppresses Resource Leak
Checker warnings related to field initialization.

**Closed issues:**

#4855, #5151, #5166, #5172, #5175, #5181, #5189.


Version 3.22.2 (June 14, 2022)
------------------------------

**Implementation details:**

Expose CFG APIs to allow inserting jumps and throws.


Version 3.22.1 (June 1, 2022)
-----------------------------

**Closed issues:**
#58, #5136, #5138, #5142, #5143.


Version 3.22.0 (May 2, 2022)
----------------------------

**User-visible changes:**

The Signedness Checker now checks calls to `equals()` as well as to `==`.  When
two formal parameter types are annotated with @PolySigned, the two arguments at
a call site must have the same signedness type annotation. (This differs from
the standard rule for polymorphic qualifiers.)

**Implementation details:**

When passed a NewClassTree that creates an anonymous constructor,
AnnotatedTypeFactory#constructorFormUse now returns the type of the anonymous
constructor rather than the type of the super constructor invoked in the
anonymous classes constructor.  If the super constructor has explicit
annotations, they are copied to the anonymous classes constructor.

**Closed issues:**
#5113.


Version 3.21.4 (April 1, 2022)
------------------------------

**Closed issues:**
#5086.


Version 3.21.3 (March 1, 2022)
------------------------------

**Closed issues:**
#2847, #4965, #5039, #5042, #5047.


Version 3.21.2 (February 1, 2022)
---------------------------------

**User-visible changes:**

The `wpi.sh` script supports non-standard names for build system compile targets
via the new `-c` command-line option.

The Checker Framework now more precisely computes and checks the type of the
pattern variable in a pattern match instanceof.

**Implementation details:**

Deprecated CFGLambda.getMethod{Name} in favor of getEnclosingMethod{Name}.

**Closed issues:**
#4615, #4993, #5006, #5007, #5008, #5013, #5016, #5021.


Version 3.21.1 (January 7, 2022)
--------------------------------

**User-visible changes:**

The Checker Framework Gradle Plugin now works incrementally:  if you change just
one source file, then Gradle will recompile just that file rather than all
files.

**Closed issues:**
#2401, #4994, #4995, #4996.


Version 3.21.0 (December 17, 2021)
----------------------------------

**User-visible changes:**

The Checker Framework now more precisely computes the type of a switch expression.

**Implementation details:**

The Dataflow Framework now analyzes switch expressions and switch statements
that use the new `->` case syntax. To do so, a new node, SwitchExpressionNode,
was added.

**Closed issues:**
#2373, #4934, #4977, #4979, #4987.


Version 3.20.0 (December 6, 2021)
---------------------------------

**User-visible changes:**

The Checker Framework now runs on code that contains switch expressions and
switch statements that use the new `->` case syntax, but treats them
conservatively. A future version will improve precision.

**Implementation details:**

The Dataflow Framework can be run on code that contains switch expressions and
switch statements that use the new `->` case syntax, but it does not yet
analyze the cases in a switch expression and it treats `->` as `:`. A future
version will do so.

Removed methods and classes that have been deprecated for more than one year:
 * Old way of constructing qualifier hierarchies
 * `@SuppressWarningsKeys`
 * `RegularBlock.getContents()`
 * `TestUtilities.testBooleanProperty()`
 * `CFAbstractTransfer.getValueWithSameAnnotations()`

**Closed issues:**
#4911, #4948, #4965.


Version 3.19.0 (November 1, 2021)
---------------------------------

**User-visible changes:**

The Checker Framework runs under JDK 17 -- that is, it runs on a version 17 JVM.
The Checker Framework also continues to run under JDK 8 and JDK 11.  New
command-line argument `-ApermitUnsupportedJdkVersion` lets you run the Checker
Framework on any JDK (version 8 or greater) without a warning about an
unsupported JDK version.  The Checker Framework does not yet run on code that
contains switch expressions.

**Implementation details:**

Removed `org.checkerframework.framework.type.VisitorState`
Removed `AnnotatedTypeFactory#postTypeVarSubstitution`

Deprecated methods in AnnotatedTypeFactory:
* `getCurrentClassTree`
* `getCurrentMethodReceiver`

**Closed issues:**
#4932, #4924, #4908, #3014.


Version 3.18.1 (October 4, 2021)
--------------------------------

**Closed issues:**
#4902 and #4903.


Version 3.18.0 (September 1, 2021)
----------------------------------

**User-visible changes:**

Java records are type-checked.  Thanks to Neil Brown.

**Closed issues:**
#4838, #4843, #4852, #4853, #4861, #4876, #4877, #4878, #4878, #4889, #4889.


Version 3.17.0 (August 3, 2021)
-------------------------------

**User-visible changes:**

`-Ainfer` can now infer postcondition annotations that reference formal parameters
(e.g. `"#1"`, `"#2"`) and the receiver (`"this"`).

**Implementation details:**

Method renamings and signature changes (old methods are removed) in `GenericAnnotatedTypeFactory`:
* `getPreconditionAnnotation(VariableElement, AnnotatedTypeMirror)` => `getPreconditionAnnotations(String, AnnotatedTypeMirror, AnnotatedTypeMirror)`
* `getPostconditionAnnotation(VariableElement, AnnotatedTypeMirror, List<AnnotationMirror>)` => `getPostconditionAnnotations(String, AnnotatedTypeMirror, AnnotatedTypeMirror, List<AnnotationMirror>)`
* `getPreOrPostconditionAnnotation(VariableElement, AnnotatedTypeMirror, Analysis.BeforeOrAfter, List<AnnotationMirror>)` => `getPreOrPostconditionAnnotations(String, AnnotatedTypeMirror, AnnotatedTypeMirror, Analysis.BeforeOrAfter, List<AnnotationMirror>)`
* `requiresOrEnsuresQualifierAnno(VariableElement, AnnotationMirror, Analysis.BeforeOrAfter)` => `createRequiresOrEnsuresQualifier(String, AnnotationMirror, AnnotatedTypeMirror, Analysis.BeforeOrAfter, List<AnnotationMirror>)`

Method renamings and signature changes (old method is removed) in `WholeProgramInferenceStorage`:
* `getPreOrPostconditionsForField(Analysis.BeforeOrAfter, ExecutableElement, VariableElement, AnnotatedTypeFactory)` =>  `getPreOrPostconditions(Analysis.BeforeOrAfter, ExecutableElement, String, AnnotatedTypeMirror, AnnotatedTypeFactory)`

Method renamings:
 * `CFAbstractAnalysis.getFieldValues` => `getFieldInitialValues`

The following methods no longer take a `fieldValues` parameter:
 * `GenericAnnotatedTypeFactory#createFlowAnalysis`
 * `CFAnalysis` construtor
 * `CFAbstractAnalysis#performAnalysis`
 * `CFAbstractAnalysis` constructors

**Closed issues:**
#4685, #4689, #4785, #4805, #4806, #4815, #4829, #4849.


Version 3.16.0 (July 13, 2021)
------------------------------

**User-visible changes:**

You can run the Checker Framework on a JDK 16 JVM.  You can pass the `--release
16` command-line argument to the compiler.  You may need to add additional
command-line options, such as `--add-opens`; see the Checker Framework manual.
New syntax, such as records and switch expressions, is not yet supported or
type-checked; that will be added in a future release.  Thanks to Neil Brown for
the JDK 16 support.

The Lock Checker supports a new type, `@NewObject`, for the result of a
constructor invocation.

The `-Ainfer` command-line argument now outputs purity annotations even if
neither `-AsuggestPureMethods` nor `-AcheckPurityAnnotations` is supplied
on the command line.

**Implementation details:**

Method renamings (the old methods remain but are deprecated):
 * `AnnotationFileElementTypes.getDeclAnnotation` => `getDeclAnnotations`

Method renamings (the old methods were removed):
 * `AnnotatedTypeMirror.clearAnnotations => `clearPrimaryAnnotations`

Method renamings in `DefaultTypeHierarchy` (the old methods were removed):
 * `visitIntersectionSupertype` => `visitIntersectionSupertype`
 * `visitIntersectionSubtype` => `visitIntersection_Type`
 * `visitUnionSubtype` => `visitUnion_Type`
 * `visitTypevarSubtype` => `visitTypevar_Type`
 * `visitTypevarSupertype` => `visitType_Typevar`
 * `visitWildcardSubtype` => `visitWildcard_Type`
 * `visitWildcardSupertype` => `visitType_Wildcard`

Method renamings in `AnnotatedTypes` (the old methods were removed):
 * `expandVarArgs` => `expandVarArgsParameters`
 * `expandVarArgsFromTypes` => `expandVarArgsParametersFromTypes`

**Closed issues:**
#3013, #3754, #3791, #3845, #4523, #4767.

Version 3.15.0 (June 18, 2021)
----------------------------

**User-visible changes:**

The Resource Leak Checker ensures that certain methods are called on an
object before it is de-allocated. By default, it enforces that `close()` is
called on any expression whose compile-time type implements `java.io.Closeable`.

**Implementation details:**

Method renamings (the old methods remain but are deprecated):
 * `AnnotatedDeclaredType#wasRaw` => `isUnderlyingTypeRaw`
 * `AnnotatedDeclaredType#setWasRaw` => `setIsUnderlyingTypeRaw`

**Closed issues:**
#4549, #4646, #4684, and #4699.


Version 3.14.0 (June 1, 2021)
----------------------------

**User-visible changes:**

The Units Checker supports new qualifiers (thanks to Rene Kraneis):
 * `@Volume`, `@m3`, `@mm3`, `@km3`
 * `@Force`, `@N`, `@kN`
 * `@t` (metric ton, a unit of mass)

Stub files can now override declaration annotations in the annotated JDK.
Previously, stub files only overrode type annotations in the annotated JDK.

Command-line argument `-AstubWarnIfNotFound` is treated as true for stub
files provided on the command line.

**Implementation details:**

Method `SourceChecker.getProperties` takes a third formal parameter `permitNonExisting`.

Method `TreeUtils.getMethodName()` returns a `String` rather than a `Name`.

Removed CheckerDevelMain.

**Closed issues:**
#3993, #4116, #4586, #4598, #4612, #4614.


Version 3.13.0 (May 3, 2021)
----------------------------

**Survey:**

If you use the Checker Framework, please answer a 3-question survey about what
version of Java you use.  It will take less than 1 minute to complete.  Please
answer it at
<https://docs.google.com/forms/d/1Bbt34c_3nDItHsBnmEfumoyrR-Zxhvo3VTHucXwfMcQ>.
Thanks!

**User-visible changes:**

Command-line argument -AassumeKeyFor makes the Nullness Checker and Map Key
Checker unsoundly assume that the argument to `Map.get` is a key for the
receiver map.

Warning message keys are shorter.  This reduces clutter in error messages and in
`@SuppressWarnings` annotations.  Most ".type.invalid", ".type.incompatible",
".invalid", and ".not.satisfied" suffixes and "type.invalid." prefixes have been
removed, and most ".invalid." substrings have been changed to ".".

The Checker Framework no longer crashes on code that contains binding
variables (introduced in Java 14 for `instanceof` pattern matching), and
such variables are reflected in the control flow graph (CFG).  Thanks to
Chris Day for this change.  However, note that the Checker Framework only
has full support for Java 8 and Java 11.

New command-line argument `-AstubWarnNote` makes stub file warnings notes
rather than warnings.

Removed the StubGenerator section from the manual, because changes in JDK 11
have broken the StubGenerator program.

**Implementation details:**

Method renamings:
 * `DependentTypesHelper.atReturnType` => `atMethodBody`

**Closed issues:**
#1268, #3039, #4410, #4550, #4558, #4563, #4566, #4567, #4571, #4584, #4591,
#4594, #4600.


Version 3.12.0 (April 1, 2021)
------------------------------

**User-visible changes:**

New FAQ item "How should I annotate code that uses generics?" gives
examples of annotations on type variables, together with their meaning.

`-Ainfer=ajava` uses ajava files (rather than jaif files or stub files)
internally during whole-program inference.

The Optional Checker supports a new annotation `@OptionalBottom` that
stands for (only) the `null` value.

The `value` element/argument to `@EnumVal` is now required.  Previously it
defaulted to an empty array.

**Implementation details:**

A precondition or normal postcondition annotation's `value` element must have
type `String[]`, not `String`.  A conditional postcondition annotation's
`expression` element must have type `String[]`, not `String`.  These changes
will not affect users (any programmer-written annotation that was legal before
will still be legal), but it may affect checker implementations.

`JavaExpressionParseUtil`:
`JavaExpressionParseUtil#parse` no longer viewpoint-adapts Java expressions. It
just converts the expression `String` to a `JavaExpression`.  To that end,
`JavaExpressionParseUtil.JavaExpressionContext` has been removed and
`JavaExpressionParseUtil#parse` no longer takes a context object.  Most calls to
`JavaExpressionParseUtil#parse` should be replaced with a call to one of the
methods in `StringToJavaExpressions`.

Renamed `AnnotatedTypeComparer` to `DoubleAnnotatedTypeScanner`. In the new
class, the method `compare` was renamed `defaultAction`. The method `combineRs`
was replaced by `reduce`.

Removed methods:
 * `AnnotationUtils.getElementValueArrayOrSingleton`
 * `DependentTypesHelper.standardizeNewClassTree`: use `atExpression` instead
 * `DependentTypesHelper.standardizeString`: override one of the methods
   explained in the Javadoc of `convertAnnotationMirror`

Method renamings:
 * `DefaultQualifierForUseTypeAnnotator.getSupportAnnosFromDefaultQualifierForUses` => `getDefaultQualifierForUses`
 * In `DependentTypesHelper`:
    * `check*` => `check*ForErrorExpressions`
    * `viewpointAdaptConstructor` => `atConstructorInvocation`
    * `viewpointAdaptMethod` => `atMethodInvocation`
    * `viewpointAdaptTypeVariableBounds` => `atParameterizedTypeUse`
    * `standardizeClass` =>  `atTypeDecl`
    * `standardizeExpression` => `atExpression`
    * `standardizeFieldAccess` => `atFieldAccess`
    * `standardizeReturnType` => `atReturnType`
    * `standardizeVariable` => `atVariableDeclaration`

Deprecated some overloads in `AnnotationUtils` that take a `CharSequence`
(use an overload that takes an `ExecutablElement`):
 * `getElementValueArray`
 * `getElementValueClassName`
 * `getElementValueClassNames`
 * `getElementValueEnumArray`
 * `getElementValueEnum`
 * `getElementValue`
 * `getElementValuesWithDefaults`

Deprecated methods in `AnnotationUtils`:
 * `areSameByClass`: use `areSameByName`
 * `getElementValuesWithDefaults`: use a `getElementValue*` method

Removed deprecated `PluginUtil` class.

**Closed issues:**
#1376, #3740, #3970, #4041, #4254, #4346, #4355, #4358, #4372, #4381, #4384,
#4417, #4449, #4452, #4480.


Version 3.11.0 (March 1, 2021)
------------------------------

**User-visible changes:**

In a stub file for a class C, you may write a declaration for a method that is
inherited by C but not defined by it.  Previously, such stub declarations were
ignored.  For more information, see the manual's documentation of "fake
overrides".

Nullness Checker error message key changes:
 * `known.nonnull` => `nulltest.redundant`
 * `initialization.static.fields.uninitialized` => `initialization.static.field.uninitialized`,
   and it is now issued on the field rather than on the class
 * new `initialization.field.uninitialized` is issued on the field instead of
   `initialization.fields.uninitialized` on the class, if there is no
   explicitly-written constructor.

Signature Checker supports two new type qualifiers:
 * `@CanonicalNameAndBinaryName`
 * `@CanonicalNameOrPrimitiveType`

**Implementation details:**

You can make a variable's default type depend on its name, or a method
return type default depend on the method's name.  To support this feature,
`@DefaultFor` has new elements `names` and `namesExceptions`.

Changes to protected fields in `OverrideChecker`:
 * Removed `overriderMeth`, `overriderTyp`, `overriddenMeth`, `overriddenTyp`
 * Renamed `methodReference` => `isMethodReference`
 * Renamed `overridingType` => `overriderType`
 * Renamed `overridingReturnType` => `overriderReturnType`

Changes to JavaExpression parsing:
 * The signatures of these methods changed; see Javadoc.
    * `JavaExpressionParseUtil#parse`
    * `DependentTypesHelper#standardizeString`
 * These methods moved:
    * `GenericAnnotatedTypeFactory#standardizeAnnotationFromContract` => `DependentTypesHelper`
    * `JavaExpressionParseUtil#fromVariableTree` => `JavaExpression`

Changes to JavaExpressionContext:
 * New method JavaExpressionContext#buildContextForMethodDeclaration(MethodTree, SourceChecker)
   replaces all overloads of buildContextForMethodDeclaration.

Parsing a Java expression no longer requires the formal parameters
`AnnotationProvider provider` or `boolean allowNonDeterministic`.  Methods
in `JavaExpression` with simplified signatures include
 * `fromArrayAccess`
 * `fromNodeFieldAccess`
 * `fromNode`
 * `fromTree`
 * `getParametersOfEnclosingMethod`
 * `getReceiver`

`CFAbstractStore.insertValue` does nothing if passed a nondeterministic
expression.  Use new method `CFAbstractStore.insertValuePermitNondeterministic`
to map a nondeterministic expression to a value.

**Closed issues:**
#862, #3631, #3991, #4031, #4206, #4207, #4226, #4231, #4248, #4263, #4265,
#4279, #4286, #4289.


Version 3.10.0 (February 1, 2021)
---------------------------------

**User-visible changes:**

Moved utility classes from `checker-qual.jar` to the new `checker-util.jar`.
Also, added `util` to the end of all the packages of the utility classes.

In Maven Central, `checker.jar` no longer contains duplicates of qualifiers in
`checker-qual.jar`, but rather uses a Maven dependency. A fat jar file with all
the dependencies (like the old `checker.jar`) is available in Maven Central with
the classifier "all".

When supplying the `-Ainfer=...` command-line argument, you must also supply `-Awarns`.

Replaced several error message keys:
 * `contracts.precondition.expression.parameter.name`
 * `contracts.postcondition.expression.parameter.name`
 * `contracts.conditional.postcondition.expression.parameter.name`
 * `method.declaration.expression.parameter.name`
by new message keys:
 * `expression.parameter.name`
 * `expression.parameter.name.shadows.field`

**Implementation details:**

Deprecated `ElementUtils.enclosingClass`; use `ElementUtils.enclosingTypeElement`.

Removed classes (use `SourceChecker` instead):
 * `BaseTypeContext`
 * `CFContext`
 * `BaseContext`

Removed methods:
 * `SourceChecker.getContext()`: it returned the receiver
 * `SourceChecker.getChecker()`: it returned the receiver
 * `AnnotatedTypeFactory.getContext()`: use `getChecker()`
 * methods on `TreePath`s from class 'TreeUtils`; use the versions in `TreePathUtil`.

Moved class:
 * org.checkerframework.framework.util.PurityUnqualified to
   org.checkerframework.framework.qual.PurityUnqualified

Renamed methods:
 * `AnnotatedTypeMirror.directSuperTypes` => `directSupertypes` (note
   capitalization) for consistency with `javax.lang.model.util.Types`
 * `AnnotatedTypeMirror.removeAnnotation(Class)` => `removeAnnotationByClass`
 * `MethodCall.getParameters` => `getArguments`
 * `MethodCall.containsSyntacticEqualParameter` => `containsSyntacticEqualArgument`
 * `ArrayAccess.getReceiver` => `getArray`

**Closed issues:**
#3325 , #3474.


Version 3.9.1 (January 13, 2021)
--------------------------------

**Implementation details:**

Copied methods on `TreePath`s from class 'TreeUtils` to new class `TreePathUtil`.
(The methods in TreePath will be deleted in the next release.)
 * `TreeUtils.enclosingClass` => `TreePathUtil.enclosingClass`
 * `TreeUtils.enclosingMethod` => `TreePathUtil.enclosingMethod`
 * `TreeUtils.enclosingMethodOrLambda` => `TreePathUtil.enclosingMethodOrLambda`
 * `TreeUtils.enclosingNonParen` => `TreePathUtil.enclosingNonParen`
 * `TreeUtils.enclosingOfClass` => `TreePathUtil.enclosingOfClass`
 * `TreeUtils.enclosingOfKind` => `TreePathUtil.enclosingOfKind`
 * `TreeUtils.enclosingTopLevelBlock` => `TreePathUtil.enclosingTopLevelBlock`
 * `TreeUtils.enclosingVariable` => `TreePathUtil.enclosingVariable`
 * `TreeUtils.getAssignmentContext` => `TreePathUtil.getAssignmentContext`
 * `TreeUtils.inConstructor` => `TreePathUtil.inConstructor`
 * `TreeUtils.isTreeInStaticScope` => `TreePathUtil.isTreeInStaticScope`
 * `TreeUtils.pathTillClass` => `TreePathUtil.pathTillClass`
 * `TreeUtils.pathTillOfKind` => `TreePathUtil.pathTillOfKind`

**Closed issues:**
#789, #3202, #4071, #4083, #4114, #4115.


Version 3.9.0 (January 4, 2021)
-------------------------------

**User-visible changes:**

New scripts `checker/bin/wpi.sh` and `checker/bin/wpi-many.sh` run whole-program
inference, without modifying the source code of the target programs.

The `-Ainfer` command-line argument now infers
 * method preconditions (`@RequiresQualifiers`, `@RequiresNonNull`)
 * method postconditions (`@EnsuresQualifiers`, `@EnsuresNonNull`)
 * `@MonotonicNonNull`

The Called Methods Checker supports the -AdisableReturnsReceiver command-line option.

The Format String Checker recognizes Error Prone's `@FormatMethod` annotation.

Use of `@SuppressWarnings("fbc")` to suppress initialization warnings is deprecated.

**Implementation details:**

Class renamings:
 * `StubParser` => `AnnotationFileParser`
 * `Receiver` => `JavaExpression`
   Also related class and method renamings, such as
    * `FlowExpressions.internalReprOf` => `JavaExpressions.fromNode`
 * In the Dataflow Framework:
    * `ThisLiteralNode` => `ThisNode`
    * `ExplicitThisLiteralNode` => `ExplicitThisNode`
    * `ImplicitThisLiteralNode` => `ImplicitThisNode`

Method deprecations:
 * Deprecated `AnnotatedTypeFactory.addAliasedAnnotation`; use `addAliasedTypeAnnotation`

**Closed issues:**
#765, #2452, #2953, #3377, #3496, #3499, #3826, #3956, #3971, #3974, #3994,
#4004, #4005, #4018, #4032, #4068, #4070.


Version 3.8.0 (December 1, 2020)
--------------------------------

**User-visible changes:**

The Initialized Fields Checker warns when a field is not initialized by a
constructor.  This is more general than the Initialization Checker, which
only checks that `@NonNull` fields are initialized.

The manual describes how to modify an sbt build file to run the Checker
Framework.

The -AwarnUnneededSuppressions command-line option warns only about
suppression strings that contain a checker name.

The -AwarnUnneededSuppressionsExceptions=REGEX command-line option
partially disables -AwarnUnneededSuppressions.  Most users don't need this.

**Implementation details:**

Added classes `SubtypeIsSubsetQualifierHierarchy` and
`SubtypeIsSupersetQualifierHierarchy`.

Moved the `contractsUtils` field from the visitor to the type factory.

Class renamings:
 * `ContractsUtils` => `ContractsFromMethod`

Method renamings:
 * `ElementUtils.getVerboseName` => `ElementUtils.getQualifiedName`
 * `ElementUtils.getSimpleName` => `ElementUtils.getSimpleSignature`

Field renamings:
 * `AnnotatedTypeMirror.actualType` => `AnnotatedTypeMirror.underlyingType`

Added a formal parameter to methods in `MostlyNoElementQualifierHierarchy`:
 * `leastUpperBoundWithElements`
 * `greatestLowerBoundWithElements`

Removed a formal parameter from methods in `BaseTypeVisitor`:
 * `checkPostcondition`
 * `checkConditionalPostcondition`

In `Analysis.runAnalysisFor()`, changed `boolean` parameter to enum `BeforeOrAfter`.

Removed `org.checkerframework.framework.util.AnnotatedTypes#getIteratedType`; use
`AnnotatedTypeFactory#getIterableElementType(ExpressionTree)` instead.

**Closed issues:**
#3287, #3390, #3681, #3839, #3850, #3851, #3862, #3871, #3884, #3888, #3908,
#3929, #3932, #3935.


Version 3.7.1 (November 2, 2020)
--------------------------------

**User-visible changes:**

The Constant Value Checker supports two new annotations: @EnumVal and @MatchesRegex.

The Nullness Checker supports annotation org.jspecify.annotations.NullnessUnspecified.

**Implementation details:**

AnnotatedIntersectionType#directSuperTypes now returns
List<? extends AnnotatedTypeMirror>.

The @RelevantJavaTypes annotation is now enforced:  a checker issues a warning
if the programmer writes a type annotation on a type that is not listed.

Deprecated CFAbstractTransfer.getValueWithSameAnnotations(), which is no
longer used.  Added new methods getWidenedValue() and getNarrowedValue().

Renamed TestUtilities.assertResultsAreValid() to TestUtilities.assertTestDidNotFail().

Renamed BaseTypeValidator.isValidType() to BaseTypeValidator.isValidStructurally().

New method BaseTypeVisitor#visitAnnotatedType(List, Tree) centralizes checking
of user-written type annotations, even when parsed in declaration locations.

**Closed issues:**
#868, #1908, #2075, #3349, #3362, #3569, #3614, #3637, #3709, #3710, #3711,
#3720, #3730, #3742, #3760, #3770, #3775, #3776, #3792, #3793, #3794, #3819,
#3831.


Version 3.7.0 (October 1, 2020)
-------------------------------

**User-visible changes:**

The new Called Methods Checker tracks methods that have definitely been
called on an object. It automatically supports detecting mis-uses of the
builder pattern in code that uses Lombok or AutoValue.

Accumulation analysis is now supported via a generic Accumulation Checker.
An accumulation analysis is a restricted form of typestate analysis that does
not require a precise alias analysis for soundness. The Called Methods Checker
is an accumulation analysis.

The Nullness Checker supports annotations
org.codehaus.commons.nullanalysis.NotNull,
org.codehaus.commons.nullanalysis.Nullable, and
org.jspecify.annotations.Nullable.

The Signature Checker supports annotations @CanonicalName and @CanonicalNameOrEmpty.
The Signature Checker treats jdk.jfr.Unsigned as an alias for its own @Unsigned annotation.

The shorthand syntax for the -processor command-line argument applies to
utility checkers, such as the Constant Value Checker.

**Implementation details:**

A checker implementation may override AnnotatedTypeFactory.getWidenedAnnotations
to provide special behavior for primitive widening conversions.

Deprecated org.checkerframework.framework.util.MultiGraphQualifierHierarchy and
org.checkerframework.framework.util.GraphQualifierHierarchy.  Removed
AnnotatedTypeFactory#createQualifierHierarchy(MultiGraphFactory) and
AnnotatedTypeFactory#createQualifierHierarchyFactory.  See Javadoc of
MultiGraphQualifierHierarchy for instructions on how to use the new classes and
methods.

Renamed methods:
 * NumberUtils.isFloatingPoint => TypesUtils.isFloatingPoint
 * NumberUtils.isIntegral => TypesUtils.isIntegralPrimitiveOrBoxed
 * NumberUtils.isPrimitiveFloatingPoint => TypeKindUtils.isFloatingPoint
 * NumberUtils.isPrimitiveIntegral => TypeKindUtils.isIntegral
 * NumberUtils.unboxPrimitive => TypeKindUtils.primitiveOrBoxedToTypeKind
 * TypeKindUtils.widenedNumericType => TypeKindUtils.widenedNumericType
 * TypesUtils.isFloating => TypesUtils.isFloatingPrimitive
 * TypesUtils.isIntegral => TypesUtils.isIntegralPrimitive

The CFStore copy constructor now takes only one argument.

**Closed issues:**
#352, #354, #553, #722, #762, #2208, #2239, #3033, #3105, #3266, #3275, #3408,
#3561, #3616, #3619, #3622, #3625, #3630, #3632, #3648, #3650, #3667, #3668,
#3669, #3700, #3701.


Version 3.6.1 (September 2, 2020)
---------------------------------

Documented that the Checker Framework can issue false positive warnings in
dead code.

Documented when the Signedness Checker permits right shift operations.

**Closed issues:**
#3484, #3562, #3565, #3566, #3570, #3584, #3594, #3597, #3598.


Version 3.6.0 (August 3, 2020)
------------------------------

**User-visible changes:**

The Interning Checker supports method annotations @EqualsMethod and
@CompareToMethod.  Place them on methods like equals(), compareTo(), and
compare() to permit certain uses of == on non-interned values.

Added an overloaded version of NullnessUtil.castNonNull that takes an error message.

Added a new option `-Aversion` to print the version of the Checker Framework.

New CFGVisualizeLauncher command-line arguments:
 * `--outputdir`: directory in which to write output files
 * `--string`: print the control flow graph in the terminal
All CFGVisualizeLauncher command-line arguments now start with `--` instead of `-`.

**Implementation details:**

`commonAssignmentCheck()` now takes an additional argument.  Type system
authors must update their overriding implementations.

Renamed methods:
 * GenericAnnotatedTypeFactory#addAnnotationsFromDefaultQualifierForUse => #addAnnotationsFromDefaultForType and
 * BaseTypeValidator#shouldCheckTopLevelDeclaredType => #shouldCheckTopLevelDeclaredOrPrimitiveType

Removed org.checkerframework.framework.test.FrameworkPer(Directory/File)Test classes.
Use CheckerFrameworkPer(Directory/File)Test instead.

**Closed issues:**

#1395, #2483, #3207, #3223, #3224, #3313, #3381, #3422, #3424, #3428, #3429,
#3438, #3442, #3443, #3447, #3449, #3461, #3482, #3485, #3495, #3500, #3528.


Version 3.5.0 (July 1, 2020)
----------------------------

**User-visible changes:**

Use "allcheckers:" instead of "all:" as a prefix in a warning suppression string.
Writing `@SuppressWarnings("allcheckers")` means the same thing as
`@SuppressWarnings("all")`, unless the `-ArequirePrefixInWarningSuppressions`
command-line argument is supplied.  See the manual for details.

It is no longer necessary to pass -Astubs=checker.jar/javadoc.astub when
compiling a program that uses Javadoc classes.

Renamed command-line arguments:
 * -AshowSuppressWarningKeys to -AshowSuppressWarningsStrings

The Signature Checker no longer considers Java keywords to be identifiers.
Renamed Signature Checker annotations:
 * @BinaryNameInUnnamedPackage => @BinaryNameWithoutPackage
 * @FieldDescriptorForPrimitiveOrArrayInUnnamedPackage => @FieldDescriptorWithoutPackage
 * @IdentifierOrArray => @ArrayWithoutPackage
Added new Signature Checker annotations:
 * @BinaryNameOrPrimitiveType
 * @DotSeparatedIdentifiersOrPrimitiveType
 * @IdentifierOrPrimitiveType

The Nullness Checker now treats `System.getProperty()` soundly.  Use
`-Alint=permitClearProperty` to disable special treatment of
`System.getProperty()` and to permit undefining built-in system properties.

Class qualifier parameters:  When a generic class represents a collection,
a user can write a type qualifier on the type argument, as in
`List<@Tainted Character>` versus `List<@Untainted Character>`.  When a
non-generic class represents a collection with a hard-coded type (as
`StringBuffer` hard-codes `Character`), you can use the new class qualifier
parameter feature to distinguish `StringBuffer`s that contain different
types of characters.

The Dataflow Framework supports backward analysis.  See its manual.

**Implementation details:**

Changed the types of some fields and methods from array to List:
 * QualifierDefaults.validLocationsForUncheckedCodeDefaults()
 * QualifierDefaults.STANDARD_CLIMB_DEFAULTS_TOP
 * QualifierDefaults.STANDARD_CLIMB_DEFAULTS_BOTTOM
 * QualifierDefaults.STANDARD_UNCHECKED_DEFAULTS_TOP
 * QualifierDefaults.STANDARD_UNCHECKED_DEFAULTS_BOTTOM

Dataflow Framework: Analysis is now an interface.  Added AbstractAnalysis,
ForwardAnalysis, ForwardTransferFunction, ForwardAnalysisImpl,
BackwardAnalysis, BackwardTransferFunction, and BackwardAnalysisImpl.
To adapt existing code:
 * `extends Analysis<V, S, T>` => `extends ForwardAnalysisImpl<V, S, T>`
 * `implements TransferFunction<V, S>` => `implements ForwardTransferFunction<V, S>`

In AbstractQualifierPolymorphism, use AnnotationMirrors instead of sets of
annotation mirrors.

Renamed meta-annotation SuppressWarningsKeys to SuppressWarningsPrefix.
Renamed SourceChecker#getSuppressWarningsKeys(...) to getSuppressWarningsPrefixes.
Renamed SubtypingChecker#getSuppressWarningsKeys to getSuppressWarningsPrefixes.

Added GenericAnnotatedTypeFactory#postAnalyze, changed signature of
GenericAnnotatedTypeFactory#handleCFGViz, and removed CFAbstractAnalysis#visualizeCFG.

Removed methods and classes marked deprecated in release 3.3.0 or earlier.

**Closed issues:**
#1362, #1727, #2632, #3249, #3296, #3300, #3356, #3357, #3358, #3359, #3380.


Version 3.4.1 (June 1, 2020)
----------------------------

-Ainfer now takes an argument:
 * -Ainfer=jaifs uses .jaif files to store the results of whole-program inference.
 * -Ainfer=stubs uses .astub files to store the results of whole-program inference.
 * -Ainfer is deprecated but is the same as -Ainfer=jaifs, for backwards compatibility.

New command-line option:
  -AmergeStubsWithSource If both a stub file and a source file are available, use both.

**Closed issues:**
#2893, #3021, #3128, #3160, #3232, #3277, #3285, #3289, #3295, #3302, #3305,
#3307, #3310, #3316, #3318, #3329.


Version 3.4.0 (May 3, 2020)
---------------------------

The annotated jdk8.jar is no longer used.  You should remove any occurrence of
  -Xbootclasspath/p:.../jdk8.jar
from your build scripts.  Annotations for JDK 8 are included in checker.jar.

The Returns Receiver Checker enables documenting and checking that a method
returns its receiver (i.e., the `this` parameter).

**Closed issues:**
#3267, #3263, #3217, #3212, #3201, #3111, #3010, #2943, #2930.


Version 3.3.0 (April 1, 2020)
-----------------------------

**User-visible changes:**

New command-line options:
  `-Alint=trustArrayLenZero` trust `@ArrayLen(0)` annotations when determining
  the type of Collections.toArray.

Renamings:
  `-AuseDefaultsForUncheckedCode` to `-AuseConservativeDefaultsForUncheckedCode`
    The old name works temporarily but will be removed in a future release.

For collection methods with `Object` formal parameter type, such as
contains, indexOf, and remove, the annotated JDK now forbids null as an
argument.  To make the Nullness Checker permit null, pass
`-Astubs=collection-object-parameters-may-be-null.astub`.

The argument to @SuppressWarnings can be a substring of a message key that
extends at each end to a period or an end of the key.  (Previously, any
substring worked, including the empty string which suppressed all warnings.
Use "all" to suppress all warnings.)

All postcondition annotations are repeatable (e.g., `@EnsuresNonNull`,
`@EnsuresNonNullIf`, ...).

Renamed wrapper annotations (which users should not write):
 * `@DefaultQualifiers` => `@DefaultQualifier.List`
 * `@EnsuresQualifiersIf` => `@EnsuresQualifierIf.List`
 * `@EnsuresQualifiers` => `@EnsuresQualifier.List`
 * `@RequiresQualifiers` => `@RequiresQualifier.List`

**Implementation details:**

Removed `@DefaultInUncheckedCodeFor` and
`@DefaultQualifierInHierarchyInUncheckedCode`.

Renamings:
 * applyUncheckedCodeDefaults() to applyConservativeDefaults()
 * useUncheckedCodeDefault() to useConservativeDefault()
 * AnnotatedTypeReplacer to AnnotatedTypeCopierWithReplacement
 * AnnotatedTypeMerger to AnnotatedTypeReplacer

Deprecated the `framework.source.Result` class; use `DiagMessage` or
`List<DiagMessage>` instead.  If you were creating a `Result` just to
pass it to `report`, then call new methods `reportError` and
`reportWarning` instead.

AbstractTypeProcessor#typeProcessingOver() always gets called.

**Closed issues:**
#1307, #1881, #1929, #2432, #2793, #3040, #3046, #3050, #3056, #3083, #3124,
#3126, #3129, #3132, #3139, #3149, #3150, #3167, #3189.


Version 3.2.0 (March 2, 2020)
-----------------------------

@SuppressWarnings("initialization") suppresses only warnings whose key
contains "initialization".  Previously, it suppressed all warnings issued
by the Nullness Checker or the Initialization Checker.

**Closed issues:**
#2719, #3001, #3020, #3069, #3093, #3120.


Version 3.1.1 (February 3, 2020)
--------------------------------

New command-line options:
  -AassumeDeterministic Unsoundly assume that every method is deterministic
  -AassumePure Unsoundly assume that every method is pure

Renamed -Anocheckjdk to -ApermitMissingJdk.
The old version still works, for backward compatibility.

Renamed -Alint=forbidnonnullarraycomponents to
-Alint=soundArrayCreationNullness.  The old version still works, for
backward compatibility.

Implementation details:
 * Deprecated QualifierHierarchy#getTypeQualifiers.
 * Deprecated Analysis#Analysis(ProcessingEnvironment) and Analysis#Analysis(T,
   int, ProcessingEnvironment); use Analysis#Analysis(), Analysis#Analysis(int),
   Analysis#Analysis(T), and Analysis#Analysis(T, int) instead.
 * Renamed SourceChecker#getMessages to getMessagesProperties.
 * Renamed one overload of SourceChecker.printMessages to printOrStoreMessage.

**Closed issues:**
#2181, #2975, #3018, #3022, #3032, #3036, #3037, #3038, #3041, #3049, #3055,
#3076.


Version 3.1.0 (January 3, 2020)
-------------------------------

Command-line option -AprintGitProperties prints information about the git
repository from which the Checker Framework was compiled.

**Implementation details:**
 * Removed static cache in AnnotationUtils#areSameByClass and added
   AnnotatedTypeFactory#areSameByClass that uses an instance cache.
 * Removed static cache in AnnotationBuilder#fromName and #fromClass.
 * ContractsUtils#getPreconditions takes an ExecutableElement as an argument.
 * ContractsUtils#getContracts returns a Set.
 * Moved ContractUtils.Contract to outer level.
 * Renamed ConditionalPostcondition#annoResult to ConditionalPostcondition#resultValue.

**Closed issues:**
#2867, #2897, #2972.


Version 3.0.1 (December 2, 2019)
--------------------------------

New command-line option for the Constant Value Checker
`-AnoNullStringsConcatenation` unsoundly assumes that every operand of a String
concatenation is non-null.

**Implementation details:**
 * Moved AnnotatedTypes#hasTypeQualifierElementTypes to AnnotationUtils.
 * Deprecated AnnotatedTypes#isTypeAnnotation and AnnotatedTypes#hasTypeQualifierElementTypes.

**Closed issues:**
#945, #1224, #2024, #2744, #2809, #2815, #2818, #2830, #2840, #2853, #2854,
#2865, #2873, #2874, #2878, #2880, #2886, #2888, #2900, #2905, #2919, #2923.


Version 3.0.0 (November 1, 2019)
--------------------------------

The Checker Framework works on both JDK 8 and JDK 11.
 * Type annotations for JDK 8 remain in jdk8.jar.
 * Type annotations for JDK 11 appear in stub files in checker.jar.

Removed the @PolyAll annotation.

**Implementation details:**
 * Removed all previously deprecated methods.
 * AnnotatedTypeFactory#getFnInterfaceFromTree now returns an AnnotatedExecutableType.
 * AnnotationUtils#areSame and #areSameByName now only accept non-null
   AnnotationMirrors

**Closed issues:**
#1169, #1654, #2081, #2703, #2739, #2749, #2779, #2781, #2798, #2820, #2824,
#2829, #2842, #2845, #2848.


Version 2.11.1 (October 1, 2019)
--------------------------------

The manual links to the Object Construction Checker.

**Closed issues:**
#1635, #2718, #2767.


Version 2.11.0 (August 30, 2019)
--------------------------------

The Checker Framework now uses the Java 9 javac API. The manual describes
how to satisfy this dependency, in a way that works on a Java 8 JVM.
Running the Checker Framework on a Java 9 JVM is not yet supported.


Version 2.10.1 (August 22, 2019)
--------------------------------

**Closed issues:**
#1152, #1614, #2031, #2482, #2543, #2587, #2678, #2686, #2690, #2712, #2717,
#2713, #2721, #2725, #2729.


Version 2.10.0 (August 1, 2019)
-------------------------------

Removed the NullnessRawnessChecker.  Use the NullnessChecker instead.

**Closed issues:**
#435, #939, #1430, #1687, #1771, #1902, #2173, #2345, #2470, #2534, #2606,
#2613, #2619, #2633, #2638.


Version 2.9.0 (July 3, 2019)
----------------------------

Renamed the Signedness Checker's @Constant annotation to @SignednessGlb.
Introduced an alias, @SignedPositive, for use by programmers.

Annotated the first argument of Opt.get and Opt.orElseThrow as @NonNull.

Removed meta-annotation @ImplicitFor:
 * Use the new meta-annotation @QualifierForLiteral to replace
   @ImplicitFor(literals, stringpatterns).
 * Use the meta-annotation @DefaultFor to replace @ImplicitFor(typeKinds,
   types).
 * Use the new meta-annotation @UpperBoundFor to specify a qualifier upper
   bound for certain types.
 * You can completely remove
     @ImplicitFor(typeNames = Void.class, literals = LiteralKind.NULL)
   on bottom qualifiers.
     @DefaultFor(types = Void.class)
   and
     @QualifierForLiterals(literals = LiteralKind.NULL)
   are added to the bottom qualifier by default.

Add @DefaultQualifierOnUse and @NoDefaultQualifierOnUse type declaration annotations

New/changed error message keys:
 * initialization.static.fields.uninitialized for uninitialized static fields
 * unary.increment and unary.decrement
   replace some occurrences of compound.assignment

**Implementation details:**
 * Renamed QualifierPolymorphism#annotate methods to resolve
 * Renamed ImplicitsTreeAnnotator to LiteralTreeAnnotator
 * Renamed ImplicitsTypeAnnotator to DefaultForTypeAnnotator
 * Removed TypeUseLocation.TYPE_DECLARATION
 * Removed InheritedFromClassAnnotator, replace with DefaultQualifierForUseTypeAnnotator
 * Rename TreeUtils.isSuperCall and TreeUtils.isThisCall to
 isSuperConstructorCall and isThisConstructorCall

**Closed issues:**
#2247, #2391, #2409, #2434, #2451, #2457, #2468, #2484, #2485, #2493, #2505,
#2536, #2537, #2540, #2541, #2564, #2565, #2585.


Version 2.8.2 (June 3, 2019)
----------------------------

The Signature Checker supports a new type, @FqBinaryName.

Added a template for a repository that you can use to write a custom checker.

Linked to the Checker Framework Gradle plugin, which makes it easy to run
a checker on a project that is built using the Gradle build tool.

Implementation detail: deprecated TreeUtils.skipParens in favor of
TreeUtils.withoutParens which has the same specification.

**Closed issues:**
#2291, #2406, #2469, #2477, #2479, #2480, #2494, #2499.


Version 2.8.1 (May 1, 2019)
---------------------------

Moved text about the Purity Checker into its own chapter in the manual.

**Closed issues:**
#660, #2030, #2223, #2240, #2244, #2375, #2407, #2410, #2415, #2420, #2421,
#2446, #2447, #2460, #2462.


Version 2.8.0 (April 3, 2019)
-----------------------------

Support `androidx.annotation.RecentlyNonNull` and `RecentlyNullable` (as of
2.6.0, but not previously documented).

The following qualifiers are now repeatable:  `@DefaultQualifier`
`@EnsuresQualifierIf` `@EnsuresQualifier` `@RequiresQualifier`.  Therefore,
users generally do not need to write the following wrapper annotations:
`@DefaultQualifiers` `@EnsuresQualifiersIf` `@EnsuresQualifiers`
`@RequiresQualifiers`.

New command-line option `-ArequirePrefixInWarningSuppressions` makes
`@SuppressWarnings` recognize warning keys of the form
"checkername:key.about.problem" but ignore warning keys of the form
"key.about.problem" without the checker name as a prefix.

New CONSTRUCTOR_RESULT enum constant in TypeUseLocation makes it possible to
set default annotations for constructor results.

Clarified the semantics of annotations on class and constructor declarations.
See Section 25.5 "Annotations on classes and constructors" in the manual.

Interface changes:
 * Added protected methods to BaseTypeVisitor so that checkers can change the
   checks for annotations on classes, constructor declarations, and constructor
   invocations.
 * Removed BaseTypeVisitor#checkAssignability and BaseTypeVisitor#isAssignable
   methods.
 * Renamed AnnotatedTypeFactory#getEnclosingMethod to
   AnnotatedTypeFactory#getEnclosingElementForArtificialTree

**Closed issues:**
#2159, #2230, #2318, #2324, #2330, #2334, #2343, #2344, #2353, #2366, #2367,
#2370, #2371, #2385.


Version 2.7.0 (March 1, 2019)
-----------------------------

The manual links to the AWS crypto policy compliance checker, which enforces
that no weak cipher algorithms are used with the Java crypto API.

The Nullness Checker supports RxJava annotations
io.reactivex.annotations.NonNull and io.reactivex.annotations.Nullable.

The checker-qual artifact (jar file) contains an OSGi manifest.

New TYPE_DECLARATION enum constant in TypeUseLocation makes it possible to
(for example) set defaults annotations for class/interface definitions.

Interface changes:
 * Renamed the "value" element of the @HasSubsequence annotation to
   "subsequence".
 * Renamed @PolySignedness to @PolySigned.
 * Renamed AnnotatedTypeFactory.ParameterizedMethodType to
   ParameterizedExecutableType.

Added missing checks regarding annotations on classes, constructor
declarations, and constructor invocations.  You may see new warnings.

**Closed issues:**
#788, #1751, #2147, #2163, #2186, #2235, #2243, #2263, #2264, #2286, #2302,
#2326, #2327.


Version 2.6.0 (February 3, 2019)
--------------------------------

The manual includes a section about how to use Lombok and the Checker
Framework simultaneously.

Commons CSV has been added to the annotated libraries on Maven Central.

Some error messages have been changed to improve comprehensibility,
such as by adjusting wording or adding additional information.

Relevant to type system implementers:
Renamed method areSameIgnoringValues to areSameByName.

**Closed issues:**
#2008, #2166, #2185, #2187, #2221, #2224, #2229, #2234, #2248.
Also fixed false negatives in handling of Map.get().


Version 2.5.8 (December 5, 2018)
--------------------------------

The manual now links to the AWS KMS compliance checker, which enforces
that calls to AWS KMS only generate 256-bit keys.

**Closed issues:**
#372, #1678, #2207, #2212, #2217.


Version 2.5.7 (November 4, 2018)
--------------------------------

New @EnsuresKeyFor and @EnsuresKeyForIf method annotations permit
specifying the postcondition that a method gives some value a @KeyFor type.

The manual links to the Rx Thread & Effect Checker, which enforces
UI Thread safety properties for stream-based Android applications.

**Closed issues:**
#1014, #2151, #2178, #2180, #2183, #2188, #2190, #2195, #2196, #2198, #2199.


Version 2.5.6 (October 3, 2018)
-------------------------------

Introduce checker-qual-android artifact that is just like the checker-qual
artifact, but the qualifiers have classfile retention.  This is useful for
Android projects.

Removed the code for the checker-compat-qual artifact.  It was only useful
for Java 7, which the Checker Framework no longer supports.  The
checker-compat-qual artifact remains available on Maven Central, with
versions 2.5.5 and earlier.

**Closed issues:**
#2135, #2157, #2158, #2164, #2171.


Version 2.5.5 (August 30, 2018)
-------------------------------

Implicit imports (deprecated in November 2014) are no longer supported.

Renamed the testlib Maven artifact to framework-test.

Removed command-line option -AprintErrorStack, which is now the default.
Added -AnoPrintErrorStack to disable it (which should be rare).

Replaced ErrorReporter class with BugInCF and UserError exceptions.

**Closed issues:**
#1999, #2008, #2023, #2029, #2074, #2088, #2098, #2099, #2102, #2107.


Version 2.5.4 (August 1, 2018)
------------------------------

**Closed issues:**
#2030, #2048, #2052, #2059, #2065, #2067, #2073, #2082.


Version 2.5.3 (July 2, 2018)
----------------------------

**Closed issues:**
#266, #1248, #1678, #2010, #2011, #2018, #2020, #2046, #2047, #2054.


Version 2.5.2 (June 1, 2018)
----------------------------

In the Map Key Checker, null is now @UnknownKeyFor.  See the "Map Key Checker"
chapter in the manual for more details.

**Closed issues:**
#370, #469, #1701, #1916, #1922, #1959, #1976, #1978, #1981, #1983, #1984, #1991, #1992.


Version 2.5.1 (May 1, 2018)
---------------------------

Added a Maven artifact of the Checker Framework testing library, testlib.

**Closed issues:**
#849, #1739, #1838, #1847, #1890, #1901, #1911, #1912, #1913, #1934, #1936,
#1941, #1942, #1945, #1946, #1948, #1949, #1952, #1953, #1956, #1958.


Version 2.5.0 (April 2, 2018)
-----------------------------

Declaration annotations that are aliases for type annotations are now treated
as if they apply to the top-level type.  See "Declaration annotations" section
in the "Warnings" chapter in the manual for more details.

Ended support for annotations in comments.  See "Migrating away from
annotations in comments" section in the "Handling legacy code" chapter in the
manual for instructions on how to remove annotations from comments.

**Closed issues:**
#515, #1667, #1739, #1776, #1819, #1863, #1864, #1865, #1866, #1867, #1870,
#1876, #1879, #1882, #1898, #1903, #1905, #1906, #1910, #1914, #1915, #1920.


Version 2.4.0 (March 1, 2018)
-----------------------------

Added the Index Checker, which eliminates ArrayIndexOutOfBoundsException.

Added the Optional Checker, which verifies uses of Java 8's Optional class.

Removed the Linear Checker, whose implementation was inconsistent with its
documentation.

Added a @QualifierArgument annotation to be used on pre- and postcondition
  annotations created by @PreconditionAnnotation, @PostconditionAnnotation,
  and @ConditionalPostconditionAnnotation. This allows qualifiers with
  arguments to be used in pre- and postconditions.

Added new type @InternalFormForNonArray to the Signature Checker

Moved annotated libraries from checker/lib/*.jar to the Maven Central Repository:
<https://search.maven.org/#search%7Cga%7C1%7Cg%3A%22org.checkerframework.annotatedlib%22>

Moved the Javadoc stub file from checker/lib/javadoc.astub to
checker/resources/javadoc.astub.

Simplified the instructions for running the Checker Framework with Gradle.

The Checker Framework Eclipse plugin is no longer released nor supported.

**Closed issues:**
#65, #66, #100, #108, #175, #184, #190, #194, #209, #239, #260, #270, #274,
#293, #302, #303, #306, #321, #325, #341, #356, #360, #361, #371, #383, #385,
#391, #397, #398, #410, #423, #424, #431, #430, #432, #548, #1131, #1148,
#1213, #1455, #1504, #1642, #1685, #1770, #1796, #1797, #1801, #1809, #1810,
#1815, #1817, #1818, #1823, #1831, #1837, #1839, #1850, #1851, #1852, #1861.


Version 2.3.2 (February 1, 2018)
--------------------------------

**Closed issues:**
#946, #1133, #1232, #1319, #1625, #1633, #1696, #1709, #1712, #1734, #1738,
#1749, #1754, #1760, #1761, #1768, #1769, #1781.


Version 2.3.1 (January 2, 2018)
-------------------------------

**Closed issues:**
#1695, #1696, #1697, #1698, #1705, #1708, #1711, #1714, #1715, #1724.


Version 2.3.0 (December 1, 2017)
--------------------------------

Removed the deprecated @LazyNonNull type qualifier.
Deprecated most methods in InternalUtils and moved them to either
TreeUtils or TypesUtils. Adapted a few method names and parameter
orders for consistency.

**Closed issues:**
#951, #1356, #1495, #1602, #1605, #1623, #1628, #1636, #1641, #1653, #1655,
#1664, #1665, #1681, #1684, #1688, #1690.


Version 2.2.2 (November 2, 2017)
--------------------------------

The Interning Checker supports a new annotation, @InternedDistinct, which
indicates that the value is not equals() to any other value.

An annotated version of the Commons IO library appears in checker/lib/ .

Closed issue #1586, which required re-opening issues 293 and 341 until
proper fixes for those are implemented.

**Closed issues:**
#1386, #1389, #1423, #1520, #1529, #1530, #1531, #1546, #1553, #1555, #1565,
#1570, #1579, #1580, #1582, #1585, #1586, #1587, #1598, #1609, #1615, #1617.


Version 2.2.1 (September 29, 2017)
----------------------------------

Deprecated some methods in AnnotatedTypeMirror and AnnotationUtils, to
be removed after the 2.2.1 release.

The qualifiers and utility classes in checker-qual.jar are compiled to Java 8
byte code. A new jar, checker-qual7.jar, includes the qualifiers and utility
classes compiled to Java 7 byte code.

**Closed issues:**
#724, #1431, #1442, #1459, #1464, #1482, #1496, #1499, #1500, #1506, #1507,
#1510, #1512, #1522, #1526, #1528, #1532, #1535, #1542, #1543.


Version 2.2.0 (September 5, 2017)
---------------------------------

A Java 8 JVM is required to run the Checker Framework.
You can still typecheck and compile Java 7 (or earlier) code.
With the "-target 7" flag, the resulting .class files still run with JDK 7.

The stub file format has changed to be more similar to regular Java syntax.
Most notably, receiver annotations are written using standard Java 8 syntax
(a special first formal paramter named "this") and inner classes are written
using standard Java syntax (rather than at the top level using a name that
contains "$". You need to update your stub files to conform to the new syntax.

**Closed issues:**
#220, #293, #297, #341, #375, #407, #536, #571, #798, #867, #1180, #1214, #1218,
#1371, #1411, #1427, #1428, #1435, #1438, #1450, #1456, #1460, #1466, #1473,
#1474.


Version 2.1.14 (3 August 2017)
------------------------------

Nullness Checker change to annotated JDK:  The type argument to the Class,
Constructor, and Optional classes may now be annotated as @Nullable or
@NonNull.  The nullness of the type argument doesn't matter, but this
enables easier integration with generic clients.

Many crashes and false positives associated with uninferred method type
arguments have been correct. By default, uninferred method type arguments,
which can happen with Java 8 style target type contexts, are silently ignored.
Use the option -AconservativeUninferredTypeArguments to see warnings about
method calls where the Checker Framework fails to infer type arguments.

**Closed issues:**
#753, #804, #961, #1032, #1062, #1066, #1098, #1209, #1280, #1316, #1329, #1355,
#1365, #1366, #1367, #1377, #1379, #1382, #1384, #1397, #1398, #1399, #1402,
#1404, #1406, #1407.


Version 2.1.13 (3 July 2017)
----------------------------

Verified that the Checker Framework builds from source on Windows Subsystem
for Linux, on Windows 10 Creators Edition.

The manual explains how to configure Android projects that use Android Studio
3.0 and Android Gradle Plugin 3.0.0, which support type annotations.

**Closed issues:**
#146, #1264, #1275, #1290, #1303, #1308, #1310, #1312, #1313, #1315, #1323,
#1324, #1331, #1332, #1333, #1334, #1347, #1357, #1372.


Version 2.1.12 (1 June 2017)
----------------------------

The manual links to Glacier, a class immutability checker.

The stubparser license has been updated.  You can now use stubparser under
either the LGPL or the Apache license, whichever you prefer.

**Closed issues:**
#254, #1201, #1229, #1236, #1239, #1240, #1257, #1265, #1270, #1271, #1272,
#1274, #1288, #1291, #1299, #1304, #1305.


Version 2.1.11 (1 May 2017)
---------------------------

The manual contains new FAQ (frequently asked questions) sections about
false positive warnings and about inference for field types.

**Closed issues:**
#989, #1096, #1136, #1228.


Version 2.1.10 (3 April 2017)
-----------------------------

The Constant Value Checker, which performs constant propagation, has been
extended to perform interval analysis -- that is, it determines, for each
expression, a statically-known lower and upper bound.  Use the new
@IntRange annotation to express this.  Thanks to Jiasen (Jason) Xu for this
feature.

**Closed issues:**
#134, #216, #227, #307, #334, #437, #445, #718, #1044, #1045, #1051, #1052,
#1054, #1055, #1059, #1077, #1087, #1102, #1108, #1110, #1111, #1120, #1124,
#1127, #1132.


Version 2.1.9 (1 March 2017)
----------------------------

By default, uninferred method type arguments, which can happen with Java 8
style target type contexts, are silently ignored, removing many false
positives.  The new option -AconservativeUninferredTypeArguments can be used to
get the conservative behavior.

**Closed issues:**
#1006, #1011, #1015, #1027, #1035, #1036, #1037, #1039, #1043, #1046, #1049,
#1053, #1072, #1084.


Version 2.1.8 (20 January 2017)
-------------------------------

The Checker Framework webpage has moved to <https://checkerframework.org/>.
Old URLs should redirect to the new one, but please update your links
and let us know if any old links are broken rather than redirecting.

The documentation has been reorganized in the Checker Framework repository.
The manual, tutorial, and webpages now appear under checker-framework/docs/.

**Closed issues:**
#770, #1003, #1012.


Version 2.1.7 (3 January 2017)
------------------------------

Manual improvements:
 * Added a link to jOOQ's SQL checker.
 * Documented the `-AprintVerboseGenerics` command-line option.
 * Better explanation of relationship between Fake Enum and Subtyping Checkers.

**Closed issues:**
#154, #322, #402, #404, #433, #531, #578, #720, #795, #916, #953, #973, #974,
#975, #976, #980, #988, #1000.


Version 2.1.6 (1 December 2016)
-------------------------------

**Closed issues:**
#412, #475.


Version 2.1.5 (2 November 2016)
-------------------------------

The new class org.checkerframework.checker.nullness.Opt provides every
method in Java 8's java.util.Optional class, but written for possibly-null
references rather than for the Optional type.  This can shorten code that
manipulates possibly-null references.

In bytecode, type variable upper bounds of type Object may or may not have
been explicitly written.  The Checker Framework now assumes they were not
written explicitly in source code and defaults them as implicit upper bounds.

The manual describes how to run a checker within the NetBeans IDE.

The manual describes two approaches to creating a type alias or typedef.

**Closed issues:**
#643, #775, #887, #906, #941.


Version 2.1.4 (3 October 2016)
------------------------------

**Closed issues:**
#885, #886, #919.


Version 2.1.3 (16 September 2016)
---------------------------------

**Closed issues:**
#122, #488, #495, #580, #618, #647, #713, #764, #818, #872, #893, #894, #901,
#902, #903, #905, #913.


Version 2.1.2 (1 September 2016)
--------------------------------

**Closed issues:**
#182, #367, #712, #811, #846, #857, #858, #863, #870, #871, #878, #883, #888.


Version 2.1.1 (1 August 2016)
-----------------------------

The codebase conforms to a consistent coding style, which is enforced by
a git pre-commit hook.

AnnotatedTypeFactory#createSupportedTypeQualifiers() must now return a mutable
list.  Checkers that override this method will have to be changed.

**Closed issues:**
#384, #590, #681, #790, #805, #809, #810, #820, #824, #826, #829, #838, #845,
#850, #856.


Version 2.1.0 (1 July 2016)
---------------------------

The new Signedness Checker prevents mixing of unsigned and signed
values and prevents meaningless operations on unsigned values.

The Lock Checker expresses the annotated variable as `<self>`;
previously it used `itself`, which may conflict with an identifier.

**Closed issues:**
#166, #273, #358, #408, #471, #484, #594, #625, #692, #700, #701, #711, #717,
#752, #756, #759, #763, #767, #779, #783, #794, #807, #808.


Version 2.0.1 (1 June 2016)
---------------------------

We renamed method annotateImplicit to addComputedTypeAnnotations.  If you
have implemented a checker, you need to change occurrences of
annotateImplicit to addComputedTypeAnnotations.

The Checker Framework (checker.jar) is now placed on the processorpath
during compilation.  Previously, it was placed on the classpath.  The
qualifiers (checker-qual.jar) remain on the classpath.  This change should
reduce conflicts between your code and the Checker Framework.  If your code
depends on classes in the Checker Framework, then you should add those
classes to the classpath when you run the compiler.

**Closed issues:**
#171, #250, #291, #523, #577, #672, #680, #688, #689, #690, #691, #695, #696,
#698, #702, #704, #705, #706, #707, #720, #721, #723, #728, #736, #738, #740.


Version 2.0.0 (2 May 2016)
--------------------------

Inference:

 * The infer-and-annotate.sh script infers annotations and inserts them in
   your source code.  This can reduce the burden of writing annotations and
   let you get started using a type system more quickly.  See the
   "Whole-program inference" section in the manual for details.

Type systems:

 * The Lock Checker has been replaced by a new implementation that provides
   a stronger guarantee.  The old Lock Checker prevented two threads from
   simultaneously using a given variable, but race conditions were still
   possible due to aliases.  The new Lock Checker prevents two threads from
   simultaneously dereferencing a given value, and thus prevents race
   conditions.  For details, see the "Lock Checker" chapter in the manual,
   which has been rewritten to describe the new semantics.

 * The top type qualifier for the Signature String type system has been
   renamed from @UnannotatedString to @SignatureUnknown.  You shouldn't
   ever write this annotation, but if you perform separate compilation (for
   instance, if you do type-checking with the Signature String Checker
   against a library that is annotated with Signature String annotations),
   then you need to re-compile the library.

 * The IGJ, OIGJ, and Javari Checkers are no longer distributed with the
   Checker Framework.  If you wish to use them, install version 1.9.13 of
   the Checker Framework.  The implementations have been removed because
   they were not being maintained.  The type systems are valuable, but the
   type-checkers should be rewritten from scratch.

Documentation improvements:

 * New manual section "Tips for creating a checker" shows how to break down
   the implementation of a type system into small, manageable pieces.

 * Improved instructions for using Maven and Gradle, including for Android
   code.

Tool changes:

 * The Checker Framework Live Demo webpage lets you try the Checker
   Framework without installing it:  <http://eisop.uwaterloo.ca/live/>

 * New command-line arguments -Acfgviz and -Averbosecfg enable better
   debugging of the control-flow-graph generation step of type-checking.

 * New command-line argument -Ainfer is used by the infer-and-annotate.sh
   script that performs type inference.

**Closed issues:**
#69, #86, #199, #299, #329, #421, #428, #557, #564, #573, #579, #665, #668, #669,
#670, #671.


Version 1.9.13 (1 April 2016)
-----------------------------

Documentation:
 * Clarified Maven documentation about use of annotations in comments.
 * Added FAQ about annotating fully-qualified type names.

**Closed issues:**
#438, #572, #579, #607, #624, #631.


Version 1.9.12 (1 March 2016)
-----------------------------

The Checker Framework distribution contains annotated versions
of libraries in directory checker-framework/checker/lib/.
During type-checking, you should put these versions first on your classpath,
to obtain more precise type-checking with fewer false positive warnings.

tools.jar is no longer required to be on the classpath when using
checker-qual.jar

The Signature String Checker supports two new string representations of a
Java type: @InternalForm and @ClassGetSimpleName.

The manual documents how to run a pluggable type-checker in IntelliJ IDEA.

The instructions on how to run a type-checker in Gradle have been updated to
use the artifacts in Maven Central. Examples using the instructions have been
added under checker-framework/docs/examples/GradleExamples/.

Renamed enum DefaultLocation to TypeUseLocation.

**Closed issues:**
#130, #263, #345, #458, #559, #559, #574, #582, #596.


Version 1.9.11 (1 February 2016)
--------------------------------

Renamed and merged -AuseSafeDefaultsForUnannotatedSourceCode and
-AsafeDefaultsForUnannotatedBytecode command-line options to
-AuseDefaultsForUncheckedCode that takes arguments source and bytecode.

For type-system developers:

* The previously deprecated
  org.checkerframework.framework.qual.TypeQualifier{s} annotations
  were removed.
* Every type system uses the CLIMB-to-top defaulting scheme, unless it
  explicitly specifies a different one.  Previously a type system needed
  to explicitly request CLIMB-to-top, but now it is the default.

**Closed issues:**
#524, #563, #568.


Version 1.9.10 (4 January 2016)
-------------------------------

The Checker Framework distribution files now contain a version number:
for example, checker-framework-1.9.9.zip rather than checker-framework.zip.

The Nullness Checker supports the org.eclipse.jgit.annotations.Nullable and
NonNull annotations.

Buildfiles do less unnecessary recomputation.

Documentation:
 * Documented how to initialize circular data structures in the
   Initialization type system.
 * Linked to David Bürgin's Nullness Checker tutorial at
   <https://github.com/glts/safer-spring-petclinic/wiki>
 * Acknowledged more contributors in the manual.

For type-system developers:
 * The org.checkerframework.framework.qual.TypeQualifier{s} annotations are
   now deprecated.  To indicate which annotations a checker supports, see
   <https://checkerframework.org/manual/#creating-indicating-supported-annotations>.
   Support for TypeQualifier{s} will be removed in the next release.
 * Renamed
   `org.checkerframework.framework.qual.Default{,Qualifier}ForUnannotatedCode` to
   `DefaultInUncheckedCodeFor and DefaultQualifierInHierarchyInUncheckedCode`.

**Closed issues:**
#169, #363, #448, #478, #496, #516, #529.


Version 1.9.9 (1 December 2015)
-------------------------------

Fixed issues:  #511, #513, #514, #455, #527.

Removed the javac_maven script and batch file,
which had been previously deprecated.


Version 1.9.8 (9 November 2015)
-------------------------------

Field initialization warnings can now be suppressed for a single field at a
time, by placing @SuppressWarnings("initialization") on the field declaration.

Updated Maven instructions to no longer require a script.
Added an example of how to use the instructions under
docs/examples/MavenExample.

The javac_maven script (and batch file) are deprecated and will be
removed as of December 2015.

Fixed issues:  #487, #500, #502.


Version 1.9.7 (24 October 2015)
-------------------------------

Fixed issues:  #291, #474.


Version 1.9.6 (8 October 2015)
------------------------------

Fixed issue:  #460.


Version 1.9.5 (1 September 2015)
--------------------------------

Test Framework Updates:
  * The test framework has been refactored to improve extensibility.
  * Tests that previously extended ParameterizedCheckerTest or
    CheckerTest should extend either CheckerFrameworkTest or nothing.
  * If a test used methods that were previously found on
    CheckerTest, you may find them in TestUtilities.

Fixed issues:  #438, #457, #459.


Version 1.9.4 (4 August 2015)
-----------------------------

Documented the notion of a compound checker, which depends on other checkers
  and automatically runs them.

Renamed -AuseConservativeDefaultsForUnannotatedSourceCode command-line
  option to -AuseSafeDefaultsForUnannotatedSourceCode

Moved the Checker Framework version control repository from Google Code to
GitHub, and from the Mercurial version control system to Git.  If you have
cloned the old repository, then discard your old clone and create a new one
using this command:
```
  git clone https://github.com/typetools/checker-framework.git
```

Fixed issues:  #427, #429, #434, #442, #450.


Version 1.9.3 (1 July 2015)
---------------------------

New command-line options:
 * -AsafeDefaultsForUnannotatedBytecode causes a checker to use conservative
   defaults for .class files that were compiled without running the given
   checker.  Without this option, type-checking is unsound (that is, there
   might be errors at run time even though the checker issues no warnings).
 * -AuseConservativeDefaultsForUnannotatedSourceCode uses conservative
   annotations for unannotated type uses.  Use this when compiling a library in
   which some but not all classes are annotated.

Various bug fixes and documentation improvements.

Fixed issues: #436.


Version 1.9.2 (1 June 2015)
---------------------------

Internationalization Format String Checker:
This new type-checker prevents use of incorrect internationalization
format strings.

Fixed issues: #434.


Version 1.9.1 (1 May 2015)
--------------------------

New FAQ entry:
  "How does the Checker Framework compare with Eclipse's null analysis?"


Version 1.9.0 (17 April 2015)
-----------------------------

Bug fixes for generics, especially type parameters:
   * Manual chapter 21 "Generics and polymorphism" has been expanded,
     and it gives more information on annotating type parameters.
   * The qualifier on a type parameter (e.g. <@HERE T> ) only applies
     to the lower bound of that type parameter.  Previously it also
     applied to the upper bound.
   * Unannotated, unbounded wildcards are now qualified with the
     annotations of the type parameter to which they are an argument.
     See the new manual section 23.3.4 for more details.
   * Warning "bound" is issued if the lower bound of
     a type parameter or wildcard is a supertype of its upper bound,
     e.g.  <@Nullable T extends @NonNull Object>
   * Method type argument inference has been improved. Fewer warnings
     should be issued when method invocations omit type arguments.
   * Added command-line option -AprintVerboseGenerics to print more
     information about type parameters and wildcards when they appear
     in warning messages.

Reflection resolution:
If you supply the -AresolveReflection command-line option, the Checker
Framework attempts to resolve reflection.  This reduces the number of
false positive warnings caused by reflection.

The documentation for the Map Key Checker has been moved into its own
chapter in the manual.

Fixed issues: #221, #241, #313, #314, #328, #335, #337, #338, #339, #355, #369,
              #376, #378, #386, #388, #389, #393, #403, #404, #413, #414, #415,
              #417, #418, #420, #421, #422, #426.


Version 1.8.11 (2 March 2015)
-----------------------------

Fixed issues: #396, #400, #401.


Version 1.8.10 (30 January 2015)
--------------------------------

Fixed issues: #37, #127, #350, #364, #365, #387, #392, #395.


Version 1.8.9 (19 December 2014)
--------------------------------

Aliasing Checker:
This new type-checker ensures that an expression has no aliases.

Fixed issues: #362, #380, #382.


Version 1.8.8 (26 November 2014)
--------------------------------

@SuppressWarnings("all") suppresses all Checker Framework warnings.

Implicit imports are deprecated, including the jsr308_imports environment
variable and the -jsr308_imports ... and -Djsr308.imports=... command-line
options.

For checkers bundled with the Checker Framework, package names may now
be omitted when running from the command line.
E.g.
    javac -processor NullnessChecker MyFile.java

The Nullness checker supports Android annotations
android.support.annotation.NonNull and android.support.annotation.Nullable.

Fixed issues: #366, #379.


Version 1.8.7 (30 October 2014)
-------------------------------

Fix performance regression introduced in release 1.8.6.

Nullness Checker:
  * Updated Nullness annotations in the annotated JDK.
    See issues: #336, #340, #374.
  * String concatenations with null literals are now @NonNull
    rather than @Nullable.  See issue #357.

Fixed issues:  #200, #300, #332, #336, #340, #357, #359, #373, #374.


Version 1.8.6 (25 September 2014)
---------------------------------

Method Reference and Lambda Expression Support:
The Checker Framework now supports type-checking method references
and lambda expressions to ensure they are congruent with the
functional interface they are assigned to. The bodies of lambda expressions
are also now type-checked similarly to regular method bodies.

Dataflow:
 * Handling of the following language features has been improved:
   boxed Booleans, finally blocks, switch statements, type casts, enhanced
   for loops
 * Performance improvements

Annotations:
The checker-compat-qual.jar is now included with the Checker Framework
release.  It can also be found in Maven Central at the coordinates:
org.checkerframework:checker-compat-qual
Annotations in checker-compat-qual.jar do not require Java 8 but
can only be placed in annotation locations valid in Java 7.


Version 1.8.5 (29 August 2014)
------------------------------

Eclipse Plugin:
All checkers in the Checker Framework manual now appear in the
Eclipse plugin by default.  Users no longer have to include
checker.jar on their classpath to run any of the built-in checkers.

Improved Java 7 compatibility and introduced Java 7 compliant
annotations for the Nullness Checker.  Please see the section on
"Class-file compatibility with Java 7" in the manual for more details.

Fixed issue #347.


Version 1.8.4 (1 August 2014)
-----------------------------

The new Constant Value Checker is a constant propagation analysis:  it
determines which variable values can be known at compile time.

Overriding methods now inherit declaration annotations from methods they
override, if the declaration annotation is meta-annotate with
@InheritedAnnotation.  In particular, the purity annotations @SideEffectFree,
@Deterministic, and @Pure are inherited.

Command-line options:
 * Renamed the -AenablePurity command-line flag to -AcheckPurityAnnotations.
 * Added a command-line option -AoutputArgsToFile to output all command-line
   options passed to the compiler to a file.  This is especially useful when
   debugging Maven compilation.

Annotations:
These changes are relevant only to people who wish to use pluggable
type-checking with a standard Java 7 toolset.  (If you are not having
trouble with your Java 7 JVM, then you don't care about them.)
 * Made clean-room reimplementations of nullness-related annotations
   compatible with Java 7 JVMs, by removing TYPE_USE as a target.
 * Added a new set of Java 7 compatibility annotations for the Nullness Checker
   in the org.checkerframework.checker.nullness.compatqual package. These
   annotations do not require Java 8 but can only be placed in annotation
   locations valid in Java 7.

Java 8 support:
The Checker Framework no longer crashes when type-checking code with lambda
expressions, but it does issue a lambda.unsupported warning when
type-checking code containing lambda expressions.  Full support for
type-checking lambda expressions will appear in a future release.

Fixed issue #343.


Version 1.8.3 (1 July 2014)
---------------------------

Updated the Initialization Checker section in the manual with
a new introduction paragraph.

Removed the Maven plugin section from the manual as the plugin is
no longer maintained and the final release was on June 2, #2014.
The javac_maven script (and batch file) are available to use
the Checker Framework from Maven.

Fixed issue #331.


Version 1.8.2 (2 Jun 2014)
--------------------------

Converted from using rt.jar to ct.sym for creating the annotated jdk.
Using the annotated jdk on the bootclasspath of a VM will cause the
vm to crash immediately.

The Lock Checker has been rewritten to support dataflow analysis.
It can now understand conditional expressions, for example, and
knows that "lock" is held in the body of statements like
"if (lock.tryLock()) { ... }"
The Lock Checker chapter in the manual has been updated accordingly
and describes the new Lock Checker features in detail.

Provided a javac_maven script (and batch file) to make it simpler
to use the Checker Framework from Maven.  The Maven plug-in is deprecated
and will be removed as of July 1, 2014. Added an explanation of how
to use the script in the Maven section of the manual.

The Checker Framework installation instructions in the manual have
been updated.

Fixed issues: #312, #315, #316, #318, #319, #324, #326, #327.


Version 1.8.1 (1 May 2014)
--------------------------

Support to directly use the Java 8 javac in addition to jsr308-langtools.
Added docs/examples directory to checker-framework.zip.
New section in the manual describing the contents of checker-framework.zip.

Fixed issues: #204, #304, #320.


Version 1.8.0 (2 April 2014)
----------------------------

Added the GUI Effect Checker, which prevents "invalid thread access" errors
when a background thread in a GUI attempts to access the UI.

Changed the Java package of all type-checkers and qualifiers.  The package
"checkers" has been renamed to "org.checkerframeork.checker".  This
requires you to change your import statements, such as from
  import checkers.nullness.quals.*;
to
  import org.checkerframework.checker.nullness.qual.*;
It also requires you to change command-line invocations of javac, such as from
  javac -processor checkers.nullness.NullnessChecker ...
to
  javac -processor org.checkerframework.checker.nullness.NullnessChecker ...

Restructured the Checker Framework project and package layout,
using the org.checkerframework prefix.


Version 1.7.5 (5 March 2014)
----------------------------

Minor improvements to documentation and demos.
Support a few new units in the UnitsChecker.


Version 1.7.4 (19 February 2014)
--------------------------------

Error messages now display the error key that can be used in
SuppressWarnings annotations. Use -AshowSuppressWarningKeys to
show additional keys.

Defaulted type qualifiers are now stored in the Element and written
to the final bytecode.

Reduce special treatment of checkers.quals.Unqualified.

Fixed issues: #170, #240, #265, #281.


Version 1.7.3 (4 February 2014)
-------------------------------

Fixes for Issues #210, #253, #280, #288.

Manual:
   Improved discussion of checker guarantees.

Maven Plugin:
   Added option useJavacOutput to display exact compiler output.

Eclipse Plugin:
   Added the Format String Checker to the list of built-in checkers.


Version 1.7.2 (2 January 2014)
------------------------------

Fixed issues: #289, #292, #295, #296, #298.


Version 1.7.1 (9 December 2013)
-------------------------------

Fixes for Issues #141, #145, #257, #261, #269, #267, #275, #278, #282, #283, #284, #285.

**Implementation details:**

Renamed AbstractBasicAnnotatedTypeFactory to GenericAnnotatedTypeFactory


Version 1.7.0 (23 October 2013)
-------------------------------

Format String Checker:
  This new type-checker ensures that format methods, such as
  System.out.printf, are invoked with correct arguments.

Renamed the Basic Checker to the Subtyping Checker.

Reimplemented the dataflow analysis that performs flow-sensitive type
  refinement.  This fixes many bugs, improves precision, and adds features.
  Many more Java expressions can be written as annotation arguments.

Initialization Checker:
  This new abstract type-checker verifies initialization properties.  It
  needs to be combined with another type system whose proper initialization
  should be checked.  This is the new default initialzation checker for the
  Nullness Checker.  It is based on the "Freedom Before Commitment" approach.

Renamed method annotations used by the Nullness Checker:
  @AssertNonNullAfter => @EnsuresNonNull
  @NonNullOnEntry => @RequiresNonNull
  @AssertNonNullIfTrue(...) => @IfMethodReturnsFalseEnsuresNonNull
  @AssertNonNullIfFalse(...) => @IfMethodReturnsFalseEnsuresNonNull
  @LazyNonNull => @MonotonicNonNull
  @AssertParametersNonNull => [no replacement]
Removed annotations used by the Nullness Checker:
  @AssertParametersNonNull
Renamed type annotations used by the Initialization Checker:
  @NonRaw => @Initialized
  @Raw => @UnknownInitialization
  new annotation @UnderInitialization
The old Initialization Checker (that uses @Raw and @NonRaw) can be invoked
  by invoking the NullnessRawnessChecker rather than the NullnessChecker.

Purity (side effect) analysis uses new annotations @SideEffectFree,
  @Deterministic, and @TerminatesExecution; @Pure means both @SideEffectFree
  and @Deterministic.

Pre- and postconditions about type qualifiers are available for any type system
  through @RequiresQualifier, @EnsuresQualifier and @EnsuresQualifierIf.  The
  contract annotations for the Nullness Checker (e.g. @EnsuresNonNull) are now
  only a special case of these general purpose annotations.
  The meta-annotations @PreconditionAnnotation, @PostconditionAnnotation, and
  @ConditionalPostconditionAnnotation can be used to create more special-case
  annotations for other type systems.

Renamed assertion comment string used by all checkers:
  @SuppressWarnings => @AssumeAssertion

To use an assert statement to suppress warnings, the assertion message must
  include the string "@AssumeAssertion(warningkey)".  Previously, just the
  warning key sufficed, but the string @SuppressWarnings(warningkey) was
  recommended.

New command-line options:
  -AonlyDefs and -AonlyUses complement existing -AskipDefs and -AskipUses
  -AsuppressWarnings Suppress warnings matching the given key
  -AassumeSideEffectFree Unsoundly assume that every method is side-effect-free
  -AignoreRawTypeArguments Ignore subtype tests for type arguments that
    were inferred for a raw type
  -AenablePurity Check the bodies of methods marked as pure
    (@SideEffectFree or @Deterministic)
  -AsuggestPureMethods Suggest methods that could be marked as pure
  -AassumeAssertionsAreEnabled, -AassumeAssertionsAreDisabled Whether to
    assume that assertions are enabled or disabled
  -AconcurrentSemantics Whether to assume concurrent semantics
  -Anocheckjdk Don't err if no annotated JDK can be found
  -Aflowdotdir Create an image of the control flow graph
  -AinvariantArrays replaces -Alint=arrays:invariant
  -AcheckCastElementType replaces -Alint=cast:strict

Manual:
  New manual section about array types.
  New FAQ entries:  "Which checker should I start with?", "How can I handle
    typestate, or phases of my program with different data properties?",
    "What is the meaning of a type qualifier at a class declaration?"
  Reorganized FAQ chapter into sections.
  Many other improvements.


Version 1.6.7 (28 August 2013)
------------------------------

User-visible framework improvements:
  Improve the error message produced by -Adetailedmsgtext

Bug fixes:
  Fix issue #245: anonymous classes were skipped by default


Version 1.6.6 (01 August 2013)
------------------------------

Documentation:
  The Checker Framework manual has been improved.  Changes include:
more troubleshooting tips to the Checker Framework manual, an improved
discussion on qualifier bounds, more examples, improved formatting, and more.
  An FAQ entry has been added to discuss JSR305.
  Minor clarifications have been added to the Checker Framework tutorial.


Version 1.6.5 (01 July 2013)
----------------------------

User-visible framework improvements:
  Stub files now support static imports.

Maven plugin:
  Maven plugin will now issue a warning rather than quit when zero checkers are specified in a project's pom.xml.

Documentation:
  Improved the Maven plugin instructions in the Checker Framework manual.
  Added documentation for the -XDTA:noannotationsincomments compiler flag.

Internal framework improvements:
  Improved Maven-plugin developer documentation.


Version 1.6.4 (01 June 2013)
----------------------------

User-visible framework improvements:
    StubGenerator now generates stubs that can be read by the StubParser.

Maven plugin:
    The Maven plugin no longer requires the Maven project's output directory to exist in order to run the Checker Framework.  However, if you ask the Checker Framework to generate class files then the output directory will be created.

Documentation:
  Improved the Maven plugin instructions in the Checker Framework manual.
  Improved the discussion of why to define both a bottom and a top qualifier in the Checker Framework manual.
  Update FAQ to discuss that some other tools incorrectly interpret array declarations.


Version 1.6.3 (01 May 2013)
---------------------------

Eclipse plugin bug fixes:
  The javac argument files used by the Eclipse plugin now properly escape file paths.  Windows users should no longer encounter errors about missing built-in checkers.

Documentation:
  Add FAQ "What is the meaning of an annotation after a type?"


Version 1.6.2 (04 Apr 2013)
---------------------------

Eclipse plugin:
  The "Additional compiler parameters" text field has now been replaced by a list.  Parameters in this list may be activated/deactivated via checkbox.

Eclipse plugin bug fixes:
   Classpaths and source files should now be correctly quoted when they contain spaces.

Internal framework improvements:
  Update pom files to use the same update-version code as the Checker Framework "web" ant task.  Remove pom specific update-version code.
  Update build ant tasks to avoid re-running targets when executing tests from the release script.


Version 1.6.1 (01 Mar 2013)
---------------------------

User-visible framework improvements:
  A number of error messages have been clarified.
  Stub file now supports type annotations in front and after method type variable declarations.
  You may now specify custom paths to javac.jar and jdk7.jar on the command line for non-standard installations.

Internal framework improvements:
  Add shouldBeApplied method to avoid unnecessary scans in DefaultApplier and avoid annotating void types.
  Add createQualifierDefaults and createQualifierPolymorphism factory methods.

Maven plugin:
  Put Checker Framework jars at the beginning of classpath.
  Added option to compile code in order to support checking for multi-module projects.
  The plugin no longer copies the various Checker Framework maven artifacts to one location but instead takes advantage of the new custom path options for javac.jar and jdk7.jar.
  The maven plugin no longer attempts to resolve jdk6.jar

Eclipse plugin:
  Put Checker Framework jars at the beginning of classpath.
  All files selected from a single project can now be checked.  The previous behavior only checked the entire project or one file depending on the type of the first file selected.

Documentation:
  Fixed broken links and incomplete URLs in the Checker Framework Manual.
  Update FAQ to discuss that some other tools incorrectly interpret array declarations.

Bug fixes


Version 1.6.0 (1 Feb 2013)
--------------------------

User-visible framework improvements:
  It is possible to use enum constants in stub files without requiring the fully qualified name, as was previously necessary.
  Support build on a stock Java 8 OpenJDK.

Adapt to underlying jsr308-langtools changes.
  The most visible change is syntax for fully-qualified types, from @A java.lang.Object to java.lang.@A Object.
  JDK 7 is now required.  The Checker Framework does not build or run on JDK 6.

Documentation:
  A new tutorial is available at <https://checkerframework.org/tutorial/>


Version 1.5.0 (14 Jan 2013)
---------------------------

User-visible framework improvements:
  To invoke the Checker Framework, call the main method of class
    CheckerMain, which is a drop-in replacement for javac.  This replaces
    all previous techniques for invoking the Checker Framework.  Users
    should no longer provide any Checker Framework jars on the classpath or
    bootclasspath.  jsr308-all.jar has been removed.
  The Checker Framework now works with both JDK 6 and JDK 7, without need
    for user customization.  The Checker Framework determines the
    appropriate annotated JDK to use.
  All jar files now reside in checker-framework/checkers/binary/.

Maven plugin:
  Individual pom files (and artifacts in the Maven repository) for all
    Checker Framework jar files.
  Avoid too-long command lines on Windows.
  See the Maven section of the manual for more details.

Eclipse plugin:
  Avoid too-long command lines on Windows.
  Other bug fixes and interface improvements.

Other framework improvements:
  New -Adetailedmsgtext command-line option, intended for use by IDE plugins.


Version 1.4.4 (1 Dec 2012)
--------------------------

Internal framework improvements:
  Add shutdown hook mechanism and use it for -AresourceStats resource
    statistics flag.
  Add -AstubWarnIfNotFound and -AstubDebug options to improve
    warnings and debug information from the stub file parsing.
  Ignore case when comparing error suppression keys.
  Support the bottom type as subtype of any wildcard type.

Tool Integration Changes
  The Maven plugin id has been changed to reflect standard Maven
    naming conventions.
  Eclipse and Maven plugin version numbers will now
    track the Checker Framework version numbers.

Bug fixes.


Version 1.4.3 (1 Nov 2012)
--------------------------

Clarify license:
  The Checker Framework is licensed under the GPL2.  More permissive
    licenses apply to annotations, tool plugins (Maven, Eclipse),
    external libraries included with the Checker Framework, and examples in
    the Checker Framework Manual.
  Replaced all third-party annotations by cleanroom implementations, to
    avoid any potential problems or confusion with licensing.

Aliased annotations:
  Clarified that there is no need to rewrite your program.  The Checker
    Framework recognizes dozens of annotations used by other tools.

Improved documentation of Units Checker and Gradle Integration.
Improved developer documentation of Eclipse and Maven plugins.

Bug fixes.


Version 1.4.2 (16 Oct 2012)
---------------------------

External tool support:
  Eclipse plug-in now works properly, due to many fixes

Regex Checker:
  New CheckedPatternSyntaxException added to RegexUtil

Support new foreign annotations:
  org.eclipse.jdt.annotation.Nullable
  org.eclipse.jdt.annotation.NonNull

New FAQ: "What is a receiver?"

Make annotations use 1-based numbering for formal parameters:
  Previously, due to a bug the annotations used 0-based numbering.
  This change means that you need to rewrite annotations in the following ways:
    @KeyFor("#3")  =>  @KeyFor("#4")
    @AssertNonNullIfTrue("#0")  =>  @AssertNonNullIfTrue("#1")
    @AssertNonNullIfTrue({"#0", "#1"})  =>  @AssertNonNullIfTrue({"#1", "#2"})
    @AssertNonNullAfter("get(#2)")  =>  @AssertNonNullAfter("get(#3)")
  This command:
    find . -type f -print | xargs perl -pi -e 's/("#)([0-9])(")/$1.($2+1).$3/eg'
  handles the first two cases, which account for most uses.  You would need
  to handle any annotations like the last two cases in a different way,
  such as by running
    grep -r -n -E '\("[^"]+#[0-9][^A-Za-z]|\("#[0-9][^"]' .
  and making manual changes to the matching lines.  (It is possible to
  provide a command that handles all cases, but it would be more likely to
  make undesired changes.)
  Whenever making automated changes, it is wise to save a copy of your
  codebase, then compare it to the modified version so you can undo any
  undesired changes.  Also, avoid running the automated command over version
  control files such as your .hg, .git, .svn, or CVS directory.


Version 1.4.1 (29 Sep 2012)
---------------------------

User-visible framework improvements:
  Support stub files contained in .jar files.
  Support aliasing for declaration annotations.
  Updated the Maven plugin.

Code refactoring:
  Make AnnotationUtils and AnnotatedTypes into stateless utility classes.
    Instead, provide the necessary parameters for particular methods.
  Make class AnnotationBuilder independent of AnnotationUtils.
  Remove the ProcessingEnvironment from AnnotatedTypeMirror, which was
    hardly used and can be replaced easily.
  Used more consistent naming for a few more fields.
  Moved AnnotatedTypes from package checkers.types to checkers.utils.
    this required making a few methods in AnnotatedTypeFactory public,
    which might require changes in downstream code.

Internal framework improvements:
  Fixed Issues #136, #139, #142, #156.
  Bug fixes and documentation improvements.


Version 1.4.0 (11 Sep 2012)
---------------------------

User-visible framework improvements:
  Defaulting:
    @DefaultQualifier annotations now use a Class instead of a String,
      preventing simple typo errors.
    @DefaultLocation extended with more constants.
    TreeAnnotator propagates the least-upper-bound of the operands of
      binary/compound operations, instead of taking the default qualifier.
  Stub files now ignore the return type, allowing for files automatically
    generated from other formats.
  Type factories and type hierarchies:
    Simplify AnnotatedTypeFactory constructors.
    Add a GeneralAnnotatedTypeFactory that supports multiple type systems.
    Improvements to QualifierHierarchy construction.
  Type-checking improvements:
    Propagate annotations from the sub-expression of a cast to its result.
    Better handling of assignment context and improved inference of
      array creation expressions.
  Optional stricter checking of casts to array and generic types using
    the new -Alint=cast:strict flag.
    This will become the default in the future.
  Code reorganization:
    SourceChecker.initChecker no longer has a ProcessingEnvironment
      parameter. The environment can now be accessed using the standard
      processingEnv field (instead of the previous env field).
    Classes com.sun.source.util.AbstractTypeProcessor and
      checkers.util.AggregateChecker are now in package checkers.source.
    Move isAssignable from the BaseTypeChecker to the BaseTypeVisitor; now
      the Checker only consists of factories and logic is contained in the
      Visitor.
  Warning and error messages:
    Issue a warning if an unsupported -Alint option is provided.
    Improved error messages.
  Maven plugin now works.

Nullness Checker:
  Only allow creation of (implicitly) non-null objects.
  Optionally forbid creation of arrays with @NonNull component type,
    when flag -Alint=arrays:forbidnonnullcomponents is supplied.
    This will become the default in the future.

Internal framework improvements:
  Enable assertion checking.
  Improve handling of annotated type variables.
  Assignment context is now a type, not a tree.
  Fix all compiler warnings.


Version 1.3.1 (21 Jul 2012)
---------------------------

Installation:
  Clarify installation instructions for Windows.  Remove javac.bat, which
  worked for running distributed checkers but not for creating new checkers.

User-visible framework improvements:
  Implement @PolyAll qualifier to vary over multiple type systems.
  The Checker Framework is unsound due to Java's covariant array subtyping.
    You can enable invariant array subtyping (for qualifiers only, not for
    base Java types) with the command-line option -Alint=arrays:invariant.
    This will become the default in the future.

Internal framework improvements:
  Improve defaulting for multiple qualifier hierarchies.
  Big refactoring of how qualifier hierarchies are built up.
  Improvements to error handling output for unexpected exceptions.
  Bug fixes and documentation improvements.


Version 1.3.0 (3 Jul 2012)
--------------------------

Annotation syntax changes, as mandated by the latest Type Annotations
(JSR 308) specification.  The most important ones are:
- New receiver syntax, using "this" as a formal parameter name:
    ReturnType methodname(@ReceiverAnnotation MyClass this, ...) { ... }
- Changed @Target default to be the Java 1.5 values
- UW extension: in addition to annotations in comments, support
    special /*>>> */ comments to hide multiple tokens.
    This is useful for the new receiver syntax and for import statements.

Framework improvements:
  Adapt to annotation storage changes in jsr308-langtools 1.3.0.
  Move type validation methods from the BaseTypeChecker to BaseTypeVisitor.


Version 1.2.7 (14 May 2012)
---------------------------

Regex Checker:
  Add basic support for the concatenation of two non-regular expressions
    that produce a valid regular expression.
  Support "isRegex" in flow inference.

Framework improvements:
  New @StubFiles annotation declaratively adds stub files to a checker.

Internal bug fixes:
  Respect skipDefs and skipUses in NullnessFlow.
  Support package annotations in stub files.
  Better support for enums in annotation attributes.
  Cleanups to how implicit receivers are determined.


Version 1.2.6 (18 Mar 2012)
---------------------------

Nullness Checker:
  Correctly handle unboxing in more contexts (if, switch (Issue 129),
    while loops, ...)

Regex Checker:
  Add capturing groups parameter to Regex qualifier.
    Count groups in String literals and String concatenation.
    Verify group number to method calls that take a capturing group
      number.
    Update RegexUtil methods to take optional groups parameter.
    Modify regex qualifier hierarchy to support groups parameter.
  Add special case for Pattern.compile when called with Pattern.LITERAL flag.

Internal bug fixes:
  Improve flow's support of annotations with parameters.
  Fix generics corner cases (Issues #131, #132, #133, #135).
  Support type annotations in annotations and type-check annotations.
  Improve reflective look-up of visitors and factories.
  Small cleanups.


Version 1.2.5.1 (06 Feb 2012)
-----------------------------

Nullness Checker:
  Correct the annotations on ThreadLocal and InheritableThreadLocal.

Internal bug fixes:
  Expand release tests.
  Compile release with JDK 6 to work on both JDK 6 and JDK 7.


Version 1.2.5 (3 Feb 2012)
--------------------------

Don't put classpath on the bootclasspath when invoking javac.  This
prevents problems if, for example, android.jar is on the classpath.

New -jsr308_imports ... and -Djsr308.imports=... command-line options, for
specifying implicit imports from the command line.  This is needed by Maven.

New -Aignorejdkastub option makes the checker not load the jdk.astub
file. Files from the "stubs" option are still loaded.

Regex Checker:
  Support concatenation of PolyRegex strings.
  Improve examples of use of RegexUtil methods.

Signature Checker:
  Add new @ClassGetName annotation, for a 4th string representation of a
    class that is used by the JDK.  Add supporting annotations to make the
    type hierarchy a complete lattice.
  Add PolySignature annotation.

Internal bug fixes:
  Improve method type argument inference.
  Handle type variables whose upper bound is a type variable.
  Fix bug in least upper bound computation for anonymous classes.
  Improve handling of annotations inherited from superclasses.
  Fix design problem with Nullness Checker and primitive types.
  Ensure that overriding methods respect pre- and postconditions.
  Correctly resolve references to an enclosing this.
  Improve handling of Java source that contains compilation errors.


Version 1.2.4 (15 Dec 2011)
---------------------------

All checkers:
- @Target(TYPE_USE) meta-annotation is properly handled.

Nullness Checker:
- Do not allow nullness annotations on primitive types.
- Improvements to rawness (initialization) checks.
- Special-case known keys for System.getProperty.
- The -Alint=uninitialized command-line option now defaults to off, and
  applies only to initialization of primitive and @Nullable fields.  It is
  not possible to disable, from the command line, the check that all
  @NonNull fields are initialized.  Such warnings must be suppressed
  explicitly, for example by using @SuppressWarnings.

Regex Checker:
- Improved RegexUtil class.

Manual:
- Add FAQ item "Is the Checker Framework an official part of Java?"
- Trim down README.txt; users should read the manual instead.
- Improvements throughout, especially to Nullness and Regex Checker sections.

**Implementation details:**
- Add a new @InvisibleQualifier meta-annotation for type qualifiers.
  Instead of special-casing @Unqualified in the AnnotatedTypeMirror it
  now looks for this meta-annotation. This also allows type systems to
  hide type qualifiers it doesn't want visible, which we now use in the
  Nullness Checker to hide the @Primitive annotation.
- Nullness Checker:  Introduce a new internal qualifier @Primitive that is
  used for primitive types.
- Be stricter about qualifiers being present on all types. If you get
  errors about missing qualifiers, check your defaulting rules.
  This helped in fixing small bugs in corner cases of the type
  hierarchy and type factory.
- Unify decoding type annotations from trees and elements.
- Improve handling of annotations on type variables and upper bounds.
- Support checkers that use multiple, disjoint qualifier hierarchies.
- Many bug fixes.


Version 1.2.3 (1 Nov 2011)
--------------------------

Regex Checker:
- Add @PolyRegex polymorphic annotation
- Add more stub library annotations

**Implementation details:**
- Do not use "null" for unqualified types. Explicitly use @Unqualified
  and be strict about correct usage. If this causes trouble for you,
  check your @ImplicitFor and @DefaultQualifierInHierarchy
  meta-annotations and ensure correct defaulting in your
  AnnotatedTypeFactory.

Bug fixes:
- Correctly handle f-bounded polymorphism. AnnotatedTypeMirror now has
  methods to query the "effective" annotations on a type, which
  handles type variable and wildcard bounds correctly. Also, terminate
  recursions by not doing lazy-initialization of bounds during defaulting.
- Many other small bug fixes and documentation updates.


Version 1.2.2 (1 Oct 2011)
--------------------------

Be less restrictive about when to start type processing when errors
already exist.
Add -AskipDefs command-line option to not type-check some class
definitions.
Documentation improvements.


Version 1.2.1 (20 Sep 2011)
---------------------------

Fix issues #109, #110, #111 and various other cleanups.
Improvements to the release process.
Documentation improvements.


Version 1.2.0.1 (4 Sep 2011)
----------------------------

New version number to stay in sync with JSR 308 compiler bugfix.
No significant changes.


Version 1.2.0 (2 Sep 2011)
--------------------------

Updated to JDK 8. Use -source 8 (the new default) for type annotations.
Documentation improvements
Bug fixes all over

Nullness Checker:
- Correct the upper bounds of all Collection subtypes


Version 1.1.5 (22 Jul 2011)
---------------------------

**User-visible changes:**

Units Checker:
  Instead of conversion routines, provide unit constants, with which
  to multiply unqualified values. This is easier to type and the
  multiplication gets optimized away by the compiler.

Fenum Checker:
  Ensure that the switch statement expression is a supertype of all
  the case expressions.

**Implementation details:**

- Parse declaration annotations in stub files

- Output error messages instead of raising exceptions. This change
  required us to introduce method "initChecker" in class
  SourceChecker, which should be used instead of "init". This allows
  us to handle the calls to initChecker within the framework.
  Use method "errorAbort" to output an error message and abort
  processing.


Version 1.1.4 (8 Jul 2011)
--------------------------

**User-visible changes:**

Units Checker (new):
  Ensures operations are performed on variables of correct units of
  measurement (e.g., miles vs. kilometers vs. kilograms).

Changed -AskipClasses command-line option to -AskipUses

**Implementation details:**

- Improve support for type qualifiers with enum attributes


Version 1.1.3 (17 Jun 2011)
---------------------------

**User-visible changes:**

Interning:
- Add @UsesObjectEquals annotation

Manual:
- Signature Checker is now documented
- Fenum Checker documentation improved
- Small improvements to other sections

**Implementation details:**

- Updates to the web-site build process

- The BaseTypeVisitor used to provide the same two type parameters as
  class SourceVisitor. However, all subtypes of BaseTypeVisitor were
  instantiated as <Void, Void>. We decided to directly instantiate the
  SourceVisitor as <Void, Void> and removed this complexity.
  Instead, the BaseTypeVisitor is now parameterized by the subtype of
  BaseTypeChecker that should be used. This gives a more concrete type
  to field "checker" and is similar to BasicAnnotatedTypeFactory.

- Added method AnnotatedTypeFactory.typeVariablesFromUse to allow
  type-checkers to adapt the upper bounds of a type variable depending on
  the type instantiation.

- Method type argument inference:
  Changed AnnotatedTypeFactory.methodFromUse to return a Pair consisting
  of the method and the inferred or explicit method type arguments.
  If you override this method, you will need to update your version.
  See this change set for a simple example:
  <https://github.com/typetools/checker-framework/source/detail?r=8381a213a4>

- Testing framework:
  Support for multiple expected errors using the "// :: A :: B :: C" syntax.

Many small updates and fixes.


Version 1.1.2 (12 Jan 2011)
---------------------------

Fake Enum Checker (new):
  A "fake enumeration" is a set of integers rather than a proper Java enum.
  They are used in legacy code and for efficiency (e.g., in Android).  The
  Fake Enum Checker gives them the same safety guarantees as a proper Java
  enum.

Property File Checker (new):
  Ensures that valid keys are used for property files and resource bundles.
  Also includes a checker that code is properly internationalized and a
  checker for compiler message keys as used in the Checker Framework.

Signature Checker (new):
  Ensures that different string representations of a Java type (e.g.,
  `"pakkage.Outer.Inner"` vs. `"pakkage.Outer$Inner"` vs. `"Lpakkage/Outer$Inner;"`)
  are not misused.

Interning Checker enhancements:
  Issues fewer false positives for code like "a==b || a.equals(b)"

Foreign annotations:
  The Checker Framework supports more non-Checker-Framework annotations.
  This means that it can check already-annotated code without requiring you
  to rewrite your annotations.
    Add as an alias for checkers.interning.quals.Interned:
      com.sun.istack.Interned
    Add as aliases for checkers.nullness.quals.NonNull:
      com.sun.istack.NotNull
      org.netbeans.api.annotations.common.NonNull
    Add as aliases for checkers.nullness.quals.Nullable:
      com.sun.istack.Nullable
      javax.validation.constraints.NotNull
      org.netbeans.api.annotations.common.CheckForNull
      org.netbeans.api.annotations.common.NullAllowed
      org.netbeans.api.annotations.common.NullUnknown

Manual improvements:
  Improve installation instructions
  Rewrite section on generics (thanks to Bert Fernandez and David Cok)
    Also refactor the generics section into its own chapter
  Rewrite section on @Unused and @Dependent
  New manual section: Writing Java expressions as annotation arguments
  Better explanation of warning suppression
  JSR 308 is planned for Java 8, not Java 7

Stub files:
  Support nested classes by expressing them at top level in binary form: A$B
  Improved error reporting when parsing stub files

Annotated JDK:
  New way of generating annotated JDK
  jdk.jar file no longer appears in repository
  Warning if you are not using the annotated JDK.

Miscellaneous:
  Warn if -source command-line argument does not support type annotations

Many bug fixes
  There are too many to list, but some notable ones are to local type
  inference, generics, pre- and post-conditions (e.g., @NonNullOnEntry,
  @AssertNonNull*), and map keys (@KeyFor).  In particular, preconditions
  and map key annotations are now checked, and if they cannot be verified,
  an error is raised; previously, they were not verified, just unsoundly
  trusted.


Version 1.1.1 (18 Sep 2010)
---------------------------

Eclipse support:
  Removed the obsolete Eclipse plug-in from repository.  The new one uses a
  different repository
  (http://code.google.com/a/eclipselabs.org/p/checker-plugin/) but a user
  obtains it from the same URL as before:
  https://checkerframework.org/eclipse/

Property Key Checker:
  The property key checker allows multiple resource bundles and the
  simultaneous use of both resource bundles and property files.

Javari Checker:
  Added Javari stub classes for more JDK classes.

Distribution:
  Changed directory structure (top level is "checker-framework"; "checkers"
  is a under that) for consistency with version control repository.

Many documentation improvements and minor bugfixes.


Version 1.1.0b, 16 Jun 2010
---------------------------

Fixed a bug related to running binary release in JDK 6


Version 1.1.0 (13 Jun 2010)
---------------------------

Checkers
  Introduced a new simple mechanism for running a checker
  Added one annotated JDK for all checkers

Nullness Checker
  Fixed bugs related to map.get() and KeyFor annotation
  Fixed bugs related to AssertNonNull* and parameters
  Minor updates to the annotated JDK, especially to java.io.File

Manual
  Updated installation instructions
  Clarified section regarding fields and type inference


Version 1.0.9 (25 May 2010)
---------------------------

Nullness Checker:
  Improved Javadocs and manual documentation
  Added two new annotations: AssertNonNullAfter, KeyFor
  Fixed a bug related to AssertNonNullIfFalse and assert statements
  Renamed NonNullVariable to NonNullOnEntry

Checkers:
  Interning: Skipping equality check, if either operands should be skipped
  Fixed a bug related to annotations targeting array fields found in classfile
  Fixed a bug related to method invocation generic type inference
    in static methods

Manual
  Added a section on nullness method annotations
  Revised the Nullness Checker section
  Updated Ant usage instructions


Version 1.0.8 (15 May 2010)
---------------------------

Checkers
  Changed behavior of flow type refinement when annotation is explicit
  Handle array initializer trees (without explicit type)
  Handle the case of Vector.copyInto
  Include javax classes in the distributed jdk jar files

Interning Checker
  Handle interning inference of string concatenation
  Add 20+ @Interned annotations to the JDK
  Add an option, checkclass, to validate the interning
    of specific classes only

Bug fixes
  Fix a bug related to array implicit types
  Lock Checker: Treat null as a bottom type

Manual
  Added a new section about Flow inference and fields


Version 1.0.7 (12 Apr 2010)
---------------------------

Checkers
  Distributed a Maven repository
  Updated stub parser project to latest version (javaparser 1.0.8)
  Fixed bugs related to iterable wildcards and type parameter types


Version 1.0.6 (24 Feb 2009)
---------------------------

Nullness Checker
  Added support for new annotations:
    Pure - indicates that the method, given the same parameters, return the
            same values
    AssertNonNullIfFalse - indicates that a field is NonNull if the method
            returns false
  Renamed AssertNonNull to AssertParametersNonNull
  Updated the annotated jdk

Javari Checker
  Fixed many bugs:
    handle implicit dereferencing of this (e.g. `field` in place of
      `this.field`)
    apply default annotations to method parameters


Version 1.0.5 (12 Jan 2009)
---------------------------

Checkers
  Added support for annotated jdk jars
  Improved readability of some failure messages
  Added AssertNonNullIfTrue support for method parameter references
  Fixed a bug related to LazyNonNull and array fields
  Fixed a bug related to inference and compound assignments (e.g. +=)
  nullness: permit the type of @NonNull Void

Manual
  Updated annotating-libraries chapter regarding annotated jdk


Version 1.0.4 (19 Dec 2009)
---------------------------

Bug Fixes
  wildcards not recognized as subtypes of type variables
    e.g. '? extends A' and 'A'
  PolyNull methods not accepting null literal value arguments
  spurious unexpected Raw warnings

Manual
  Clarified FAQ item regarding why List's type parameter is
    "extends @NonNull Object"


Version 1.0.3 (5 Dec 2009)
--------------------------

Checkers
  New location UPPER_BOUND for DefaultQualifier permits setting the default
    for upper bounds, such as Object in "? extends Object".
  @DefaultQualifier accepts simple names, like @DefaultQualifier("Nullable"),
    rather than requiring @DefaultQualifier("checkers.nullness.quals.Nullable").
  Local variable type inference has improved support for array accesses.
  The repository contains Eclipse project and launch configuration files.
    This is helpful too people who want to build a checker, not to people
    who merely want to run a checker.
  Many bug fixes, including:
    handling wildcard subtyping rules
    stub files and vararg methods being ignored
    nullness and spurious rawness errors
    uses of array clone method (e.g. String[].clone())
    multibound type parameters (e.g. <T extends @A Number & @B Cloneable>)

Manual
  Documented the behavior of annotations on type parameter declarations.
  New FAQ item:
    How to collect warnings from multiple files
    Why a qualifier shouldn't apply to both types and declarations


Version 1.0.2 (16 Nov 2009)
---------------------------

Checkers
  Renamed Regex Checker's @ValidRegex annotation to @Regex
  Improved Collection.toArray() heuristics to be more sound

Bug fixes
  Fixed the annotated JDK to match OpenJDK 6
    - Added missing methods and corrected class hierarchy
  Fixed a crash related to intersection types


Version 1.0.1 (1 Nov 2009)
--------------------------

Checkers
  Added new checkers:
    RegEx checker to detect invalid regular expression use
    Internationalization (I18n) checker to detect internationalization errors

Functionality
  Added more performance optimizations
  nullness: Added support for netbeans nullness annotations
  nullness: better semantics for redundant nullness tests
    related to redundant tests in assertions
  lock: Added support for JCIP annotation in the Lock Checker
  tainting: Added support for polymorphism
  Lock Checker supports the JCIP GuardedBy annotation

Bug fixes
  Fixed a crashing bug related to interaction between
    generic types and wildcards
  Fixed a bug in stub file parser related to vararg annotations
  Fixed few bugs in skeleton file generators

Manual
  Tweak installation instructions
  Reference Units Checker
  Added new sections for new checkers
    RegEx checker (S 10)
    Internationalization Checker (S 11)


Version 1.0.0 (30 Sep 2009)
---------------------------

Functionality
  Added Linear Checker to restrict aliasing

Bug fixes
  Fixed flow erros related to loop controls and break/continue

Manual
  Adopt new term, "Declaration Annotation" instead of non-type annotations
  Added new sections:
    Linear Checker (S 9)
    Inexpressible types (S 14.3)
    How to get started annotating legacy code (S 2.4.4)
  Expanded Tainting Checker section


Version 0.9.9 (4 Sep 2009)
--------------------------

Functionality
  Added more optional lint checks (cast:unsafe, all)
  Nullness Checker supports @SuppressWarnings("nullness:generic.argument"),
    for suppressing warnings related to misuse of generic type arguments.
    This was already supported and documented, but had not been mentioned
    in the changelog.

Bug fixes
  Fixed many bugs related to Stub files causing parser to ignore
    bodiless constructors
    annotated arrays annotations
    type parameter and wildcard bounds annotations

Manual
  Rewrote 'javac implementation survival guide' (S 13.9)
  Restructured 'Using a checker' (S 2)
  Added 'Integration with external tools' (S 14)
  Added new questions to the FAQ (S 15)


Version 0.9.8 (21 Aug 2009)
---------------------------

Functionality
  Added a Tainting Checker
  Added support for conditional nonnull checking
  Added optional check for redundant nullness tests
  Updated stub parser to latest libraries

Bug fixes
  Fixed a bug related to int[] treated as Object when passed to vararg T...
  Fixed a crash related to intersection types
  Fixed a bug related to -AskipClasses not being honored
  Fixed a bug related to flow

Manual
  Added new sections
    8 Tainting Checker
    3.2.3 Conditional nullness


Version 0.9.7 (12 Aug 2009)
---------------------------

Functionality
  Changed swNonNull to castNonNull
  nullness: Improved flow to infer nullness based on method invocations
  locking: Permitted @Holding to appear on constructors

Bug fixes
  Fixed a bug related to typevar and wildcard extends clauses


Version 0.9.6 (29 Jul 2009)
---------------------------

Functionality
  Changed 'jsr308.skipClasses' property with '-AskipClasses' option
  Locking checker
    - Add subtype checking for Holding
    - Treat constructors as synchronized methods

Bug fixes
  Added some missing nullness annotations in the jdk
  Fixed some bugs related to reading stub files

Manual
  Added a new section
    2.10  Tips about writing annotations
  Updated sections of
    2.6   Unused fields and dependent types
    3.1.1 Rawness annotation hierarchy


Version 0.9.5 (13 Jul 2009)
---------------------------

Functionality
  Added support for Findbugs, JSR305, and IntelliJ nullness annotations
  Added an Aggregate Checker base-class
  Added support for a form of field access control

Bug fixes
  Added check for arguments in super() calls in constructors

Manual
  Added new sections:
    Fields access control
    Other tools for nullness checking
    Bundling multiple checkers


Version 0.9.4 (30 Jun 2009)
---------------------------

Functionality
  Added Lock Checker

Bug fixes
  Handle more patterns for determining Map.get() return type

Manual Documentations
  Improved installation instructions
  Added the following sections
    2.6 Dependent types
    3.1 subsection for LazyNonNull
    10.9 When to use (and not to use) type qualifiers


Version 0.9.3 (23 Jun 2009)
---------------------------

Functionality
  Added support DefaultQualifier on packages
  Added support for Dependent qualifier types
    see checkers.quals.Dependent
  Added an option to treat checker errors as warnings
  Improved flow handling of boolean logic

Manual Documentations
  Improved installation instructions
  Improved discussion of effective and implicit qualifiers and defaults
  Added a discussion about the need for bottom qualifiers
  Added sections for how-to
    . suppress Basic Checker warnings
    . troubleshoot skeleton files


Version 0.9.2 (2 Jun 2009)
--------------------------

Functionality
  Added pre-liminary support for lazy initialization in nullness
    see LazyNonNull

Bug fixes
  Corrected method declarations in JDK skeleton files
    - bug resulted in a runtime error

Documentations
  Updated qualifier javadoc documentations
  Corrected a reference on passing qualifiers to javac


Version 0.9.1 (19 May 2009)
---------------------------

Bug fixes
  Eliminated unexpected compiler errors when using checkers
  Fixed bug related to reading annotations in skeleton files

API Changes
  Renamed SourceChecker.process() to .typeProcess()

Manual
  Updated troubleshooting info
    info for annotations in skeleton files


Version 0.9b, 22 Apr 2009
-------------------------

No visible changes


Version 0.9 (16 Apr 2009)
-------------------------

Framework
  More space and performance optimizations
  Handle raw type with multiple type var level
    e.g. class Pair<X, Y extends X> { ... }

Manual
  Improve installation instructions
  Update references to command line arguments


Version 0.8.9 (28 Mar 2009)
---------------------------

Framework
  Introduce Space (and minor performance) optimizations
  Type-check constructor invocation receiver type
  Fixed bug related to try-catch flow sensitivity analysis
  Fixed bugs when type-checking annotations and enums
    - bug results in null-pointer exception


Version 0.8.8 (13 Mar 2009)
---------------------------

Nullness Checker
  Support for custom nullness assertion via @AssertNonNull
  Support for meta-annotation AssertNonNull
  Support for Collection.toArray() method
    Infer the nullness of the returned type
  Corrected some JDK Collection API annotations

Framework
  Fixed bugs related to assignments expressions in Flow
  Fixed bugs related to enum and annotation type hierarchy
  Fixed bugs related to default annotations on wildcard bounds


Version 0.8.7 (27 Feb 2009)
---------------------------

Framework
  Support annotations on type parameters
  Fixed bugs related to polymorphic types/annotations
  Fixed bugs related to stub fixes

Manual
  Specify annotation defaults settings for IGJ
  Update Known Problems section

Version 0.8.6 (3 Feb 2009)
--------------------------

Framework
  Fixed bugs related to flow sensitivity analysis related to
    . for loop and do while loops
    . multiple iterations of a loop
    . complement of logical conditions
  Declarative syntax for string literal type introduction rules
  Support for specifying stub file directories


Version 0.8.5 (17 Jan 2009)
---------------------------

Framework
  Fixed bugs related to flow sensitivity analysis
  Fixed bugs related to annotations on type parameters


Version 0.8.4 (17 Dec 2008)
---------------------------

Distribution
  Included checkers-quals.jar which contains the qualifiers only

Framework
  Fixed bugs related to inner classes
  Fixed a bug related to resolving polymorphic qualifiers
    within static methods

Manual
  Added 'Distributing your annotated project'


Version 0.8.3 (7 Dec 2008)
--------------------------

Framework
  Fixed bugs related to inner classes
  Changed cast semantics
    Unqualified casts don't change cast away (or in) any qualifiers
  Refactored AnnotationBuilder to ease building annotations
  Added support for Object += String new behavior
  Added a type validation check for method return types

Nullness
  Added inference of field initialization
    Suppress false warnings due to method invocations within constructors

IGJ
  Added proper support for AssignsFields and inner classes interactions

Manual
  Updated 'Known Problems' section


Version 0.8.2 (14 Nov 2008)
---------------------------

Framework
  Included a binary distribution in the releases
  Added support for annotations on type parameters
  Fixed bugs related to casts

Nullness
  Improved error messages readability
  Added partial support for Map.get() detection

Manual
  Improved installation instructions


Version 0.8.1 (1 Nov 2008)
--------------------------

Framework
  Added support for array initializers
  Fixed many bugs related to generics and generic type inference

Documentations
  Added 'Getting Started' guide


Version 0.8 (27 Sep 2008)
-------------------------

Framework
  Added support for newly specified array syntax
  Refactored code for annotating supertypes
  Fixed AnnotationBuilder AnnotationMirror string representation
  Fixed AnnotatedTypeMirror hashCode

Manual
  Reorganized 'Annotating Libraries' section


Version 0.7.9 (19 Sep 2008)
---------------------------

Framework
  Added support for stub files/classes
  Fixed bugs related to anonymous classes
  Fixed bugs related to qualifier polymorphism

Manual
  Updated 'Annotating Libraries' section to describe stub files

Tests
  Added support for Windows
  Fixed a bug causing IGJ tests to fail on Windows


Version 0.7.8 (12 Sep 2008)
---------------------------

Framework
  Improved support for anonymous classes
  Included refactorings to ease extensibility
  Fixed some minor bugs

Nullness
  Fix some errors in annotated JDK


Version 0.7.7 (29 Aug 2008)
---------------------------

Framework
  Fixed bugs related to polymorphic qualifiers
  Fixed bugs related to elements array convention
  Add implicit type arguments to raw types

Interning
  Suppress cast warnings for interned classes

Manual
  Removed discussion of non-standard array syntax alternatives


Version 0.7.6 (12 Aug 2008)
---------------------------

Framework
  Changed default array syntax to ARRAYS-PRE, per the JSR 308 specification
  Added an optional check for qualifier unsafe casts
  Added support for running multiple checkers at once
  Fixed bugs related array syntax
  Fixed bugs related to accessing outer classes with-in inner classes

Manual
  Added a new subsection about Checker Auto-Discovery
    2.2.1 Checker Auto-discovery


Version 0.7.5 (2 Aug 2008)
--------------------------

Framework
  Added support for ARRAYS-PRE and ELTS-PRE array syntax
  Added a check for unsafe casts
  Some improvements to the AnnotationBuilder API

Nullness Checker
  Added a check for synchronized objects
  Added a check for (un)boxing conversions

Javari Checker
  Fixed some JDK annotated classes


Version 0.7.4 (11 July 2008)
----------------------------

Framework
  Added support for annotations found in classfiles
  Added support for the ARRAY-IN array syntax
  Added AnnotationBuilder, to create AnotationMirrors with values
  Improved the readability of recursive types string representation

Nullness Checker
  Added a check for thrown Throwable nullability

IGJ Checker
  Treat enums as mutable by default, like regular classes

Manual
  Added a new subsection about array syntax proposals:
    2.1.2 Annotating Arrays


Version 0.7.3 ( 4 July 2008)
----------------------------

Javari Checker
  Converted JDK files into stubs

Nullness Checker
  Fixed java.lang.Number declaration in the annotated jdk

Framework
  Fixed a bug causing crashes related to primitive type boxing
  Renamed DAGQualifierHierarchy to GraphQualifierHierarchy


Version 0.7.2 (26 June 2008)
----------------------------

IGJ Checker
  Supports flow-sensitive type refinement

Framework
  Renamed Default annotation to DefaultQualifier
  Added DefaultQualifiers annotation
  Fixed bugs related to flow-sensitive type refinement
  Fixed an error in the build script in Windows

Manual
  Added a new section
    9.2  javac implementation survival guide
  Added hyperlinks to Javadocs of the referenced classes


Version 0.7.1 (20 June 2008)
----------------------------

Nullness Checker
  Made NNEL the default qualifier scheme

Basic Checker
  Moved to its own checkers.basic package

Framework
  Enhanced type-checking within qualifier-polymorphic method bodies
  Fixed a bug causing StackOverflowError when type-checking wildcards
  Fixed a bug causing a NullPointerException when type-checking
    compound assignments, in the form of +=

Class Skeleton Generator
  Distributed in compiled form (no more special installation instructions)
  Added required asmx.jar library to lib/

Manual
  Added new sections
    2.2.1 Ant tasks
    2.2.2 Eclipse plugin
    2.6   The effective qualifier on a type
  Rewrote section 8 on annotating libraries
    Added reference to the new Eclipse plug-in
    Deleted installation instructions

Javari Checker
  Fixed bugs causing a NullPointerException when type-checking
    primitive arrays

IGJ Checker
  Fixed bugs related to uses of raw types

API Changes
  Moved AnnotationFactory functionality to AnnotationUtils
  Removed .root and .inConflict from DAGQualifierHierarchy


Version 0.7 (14 June 2008)
--------------------------

Installation
  New, very simple installation instructions for Linux.  For other
    operating systems, you should continue to use the old instructions.

Nullness Checker
  Renamed from "NonNull Checker" to "Nullness Checker".
    Renamed package from checkers.nonnull to checkers.nullness.
    The annotation names remain the same.
  Added PolyNull, a polymorphic type qualifier for nullness.

Interning Checker
  Renamed from "Interned Checker" to "Interning Checker".
    Renamed package from checkers.interned to checkers.interning.
    The annotation names remain the same.
  Added PolyInterned, a polymorphic type qualifier for Interning.
  Added support for @Default annotation.

Framework
  Qualifiers
    @PolymorphicQualifier was not previously documented in the manual.
    Moved meta-qualifiers from checkers.metaquals package to checkers.quals.
    Removed @VariableQualifier and @RootQualifier meta-qualifiers.
  Added BasicAnnotatedTypeFactory, a factory that handles implicitFor,
    defaults, flow-sensitive type inference.
  Deprecated GraphQualifierHierarchy; DAGQualifierHierarchy replaces it.
  Renamed methods in QualifierHierarchy.

Manual
  Rewrote several manual sections, most notably:
    2.1.1  Writing annotations in comments for backward compatibility
      (note new -Xspacesincomments argument to javac)
    2.3  Checking partially-annotated programs: handling unannotated code
    2.6  Default qualifier for unannotated types
    2.7  Implicitly refined types (flow-sensitive type qualifier inference)
    8  Annotating libraries
    9  How to create a new checker plugin
  Javadoc for the Checker Framework is included in its distribution and is
    available online at <https://checkerframework.org/api/>.


Version 0.6.4 (9 June 2008)
---------------------------

All Framework
  Updated the distributed JDK and examples to the new location of qualifiers

Javari Checker
  Improved documentation on polymorphism resolution
  Removed redundant code now added to the framework from JavariVisitor,
    JavariChecker and JavariAnnotatedTypeFactory
  Refactored method polymorphism into JavariAnnotatedTypeFactory
  Fixed bug on obtaining type from NewClassTree, annotations at constructor
    invocation are not ignored now
  Refactored polymorphism resolution, now all annotations on parameters and
    receivers are replaced, not only on the return type
  Refactored and renamed internal annotator classes in
    JavariAnnotatedTypeFactory
  Added more constructor tests
  Moved Javari annotations to checkers.javari.quals package


Version 0.6.3 (6 June 2008)
---------------------------

Checker Framework
  Improved documentation and manual
  Treat qualifiers on extends clauses of type variables and wildcard types as
    if present on type variable itself
  Renamed AnnotationRelations to QualifierHierarchy
  Renamed GraphAnnotationRelations to GraphQualifierHierarchy
  Renamed TypeRelations to TypeHierarchy
  Added flow as a supported lint option for all checkers
  Determined the suppress warning key reflectively

Interned Checker
  Moved @Interned annotation to checkers.interned.quals package

NonNull Checker
  Moved nonnull annotations to checkers.nonnull.quals package

Miscellaneous
  Included Javadocs in the release
  Improved documentation for all checkers


Version 0.6.2 (30 May 2008)
---------------------------

Checker Framework API
  Added support for @Default annotation via TreeAnnotator
  Added support for PolymorphicQualifier meta-annotation
  Disallow the use of @SupportedAnnotationTypes on checkers
  Fixed bugs related to wildcards with super clauses
  Improved flow-sensitive analysis for fields

Javari Checker
  Moved Javari qualifiers from checkers.quals to checkers.javari.quals
  Fixed bugs causing null pointer exceptions

NonNull Checker
  Fixed bugs related to nonnull flow
  Added new tests to test suite

Basic Checker
  Renamed Custom Checker to Basic Checker


Version 0.6.1 (26 Apr 2008)
---------------------------

Checker Framework API
  Added support for @ImplicitFor meta-annotations via the new TypeAnnotator
    and TreeAnnotator classes
  Improved documentation and specifications
  Fixed a bug related to getting supertypes of wildcards
  Fixed a crash on class literals of primitive and array types
  Framework ignores annotations that are not part of a type system
  Fixed several minor bugs in the flow-sensitive inference implementation.

IGJ Checker
  Updated the checker to use AnnotationRelations and TypeRelations

Javari Checker
  Changing RoMaybe annotation to PolyRead
  Updated checker to use AnnotationRelations and TypeRelations
  Updated the JDK
  Fixed bugs related to QReadOnly and type argument subtyping
  Fixed bugs related to this-mutable fields in methods with @ReadOnly receiver
  Fixed bugs related to primitive type casts
  Added new tests to test suit

NonNull Checker
  Updated the annotated JDK
  Fixed bugs in which default annotations were not correctly applied
  Added @Raw types to handle partial object initialization.
  Fixed several minor bugs in the checker implementation.

Custom Checker
  Updated checker to use hierarchy meta-annotations, via -Aquals argument


Version 0.6 (11 Apr 2008)
-------------------------

Checker Framework API
  Introduced AnnotationRelations and TypeRelations, more robust classes to
    represent type and annotation hierarchies, and deprecated
    SimpleSubtypeRelation
  Add support for meta-annotations to declare type qualifiers subtype relations
  Re-factored AnnotatedTypes and AnnotatedTypeFactory
  Added a default implementation of SourceChecker.getSuppressWarningsKey()
    that reads the @SuppressWarningsKey class annotation
  Improved support for multidimensional arrays and new array expressions
  Fixed a bug in which implicit annotations were not being applied to
    parenthesized expressions
  Framework ignores annotations on a type that do not have @TypeQualifier
  Moved error/warning messages into "messages.properties" files in each
    checker package
  Fixed a bug in which annotations were inferred to liberally by
    checkers.flow.Flow

Interned Checker
  Added heuristics that suppress warnings for certain comparisons (namely in
    methods that override Comparator.compareTo and Object.equals)
  The Interned checker uses flow-sensitive inference by default

IGJ Checker
  Fixed bugs related to resolving immutability variable in method invocation
  Fixed a bug related to reassignability of fields
  Add more tests

Javari Checker
  Added placeholder annotation for ThisMutable mutability
  Re-factored JavariAnnotatedTypeFactory
  Fixed self-type resolution for method receivers for readonly classes
  Fixed annotations on parameters of readonly methods
  Fixed type validation for arrays of primitives
  Added more tests
  Renamed @RoMaybe annotation to @PolyRead

NonNull Checker
  Removed deprecated checkers.nonnull.flow package
  Fixed a bug in which default annotations were not applied correctly

Miscellaneous
  Improved Javadocs
  Added FactoryTestChecker, a more modular tester for the annotated type
    factory
  Simplify error output for some types by stripping package names


Version 0.5.1 (21 Mar 2008)
---------------------------

Checker Framework API
  Added support for conditional expression
  Added checks for type validity and assignability
  Added support for per-checker customization of asMemberOf
  Added support for type parameters in method invocation,
    including type inference
  Enhanced performance of AnnotatedTypeFactory
  Checkers run only when no errors are found by Javac
  Fixed bugs related AnnotationUtils.deepCopy()
  Fixed support for annotated class type parameters
  Fixed some support for annotated type variable bounds
  Added enhancements to flow-sensitive qualifier inference
  Added checks for type parameter bounds

Interned Checker
  Fixed some failing test cases
  Fixed a bug related to autoboxing/unboxing
  Added experimental flow-sensitive qualifier inference (use
    "-Alint=flow" to enable)
  Improved subtype testing, removing some spurious errors

IGJ Checker
  Deleted IGJVisitor!
  Fixed some bugs related to immutability type variable resolution

Javari Checker
  Removed redundant methods from JavariVisitor in the new framework
  Added support to constructor receivers
  Added support to parenthesized expressions
  Fixed a bug related to resolving RoMaybe constructors
  Fixed a bug related to parsing conditional expressions
  Added parsing of parenthesized expressions
  Replaced checkers.javari.VisitorState with
    checkers.types.VisitorState, present in BaseTypeVisitor
  Modified JavariVisitor type parameters (it now extends
    BaseTypeVisitor<Void, Void>, not BaseTypeVisitor<Void,
    checkers.javari.VisitorState>)
  Modified JavariAnnotatedTypeFactory TreePreAnnotator to mutate a
    AnnotatedTypeMirror parameter instead of returning a
    List<AnnotationMirror>, in accordance with other parts of the
    framework design
  Modified test output format
  Added tests to test suite

NonNull Checker
  Fixed a bug related to errors produced on package declarations
  Exception parameters are now treated as NonNull by default
  Added better support for complex conditionals in NonNull-specific
    flow-sensitive inference
  Fixed some failing test cases
  Improved subtype testing, removing some spurious errors

Custom Checker
  Added a new type-checker for type systems with no special semantics, for
    which annotations can be provided via the command line

Miscellaneous
  Made corrections and added more links to Javadocs
  A platform-independent binary version of the checkers and framework
    (checkers.jar) is now included in this release


Version 0.5 (7 Mar 2008)
------------------------

Checker Framework API
  Enhanced the supertype finder to take annotations on extends and
    implements clauses of a class type
  Fixed a bug related to checking an empty array initializer ("{}")
  Fixed a bug related to missing type information when multiple
    top-level classes are defined in a single file
  Fixed infinite recursion when checking expressions like "Enum<E
    extends Enum<E>>"
  Fixed a crash in checkers.flow.Flow related to multiple top-level
    classes in a single file
  Added better support for annotated wildcard type bounds
  Added AnnotatedTypeFactory.annotateImplicit() methods to replace
    overriding the getAnnotatedType() methods directly
  Fixed a bug in which constructor arguments were not checked

Interned Checker
  Fixed a bug related to auto-unboxing of classes for primitives
  Added checks for calling methods with an @Interned receiver

IGJ Checker
  Implemented the immutability inference for self-type (type of
    'this') properly
  Enhanced the implicit annotations to make an un-annotated code
    type-check
  Fixed bugs related to invoking methods based on a method's receiver
    annotations

Javari Checker
  Restored in this version, after porting to the new framework

NonNull Checker
  Fixed a bug in which primitive types were considered possibly null
  Improvements to support for @Default annotations

Miscellaneous
  Improved error message display for all checkers


Version 0.4.1 (22 Feb 2008)
---------------------------

Checker Framework API
  Introduced AnnotatedTypeFactory.directSupertypes() which finds the
    supertypes as annotated types, which can be used by the framework.
  Introduced default error messages analogous to javac's error messages.
  Fixed bugs related to handling array access and enhanced-for-loop type
    testing.
  Fixed several bugs that are due AnnotationMirror not overriding .equals()
    and .hashCode().
  Improved Javadocs for various classes and methods.
  Fixed several bugs that caused crashes in the checkers.
  Fixed a bug where varargs annotations were not handled correctly.

IGJ Checker
  Restored in this version, after porting the checker to the new framework.

NonNull Checker
  Fixed a bug where static field accesses were not handled correctly.
  Improved error messages for the NonNull checker.
  Added the NNEL (NonNull Except Locals) annotation default.

Interned Checker
  Fixed a bug where annotations on type parameter bounds were not handled
    correctly.
  Improved error messages for the Interned checker.


Version 0.4 (11 Feb 2008)
-------------------------

Checker Framework API
  Added checkers.flow, an improved and generalized flow-sensitive type
    qualifier inference, and removed redundant parts from
    checkers.nonnull.flow.
  Fixed a bug that prevented AnnotatedTypeMirror.removeAnnotation from working
    correctly.
  Fixed incorrect behavior in checkers.util.SimpleSubtypeRelation.

NonNull Checker
  Adopted the new checkers.flow.Flow type qualifier inference.
  Clarifications and improvements to Javadocs.


Version 0.3.99 (20 Nov 2007)
----------------------------

Checker Framework API
  Deprecated AnnotatedClassType, AnnotatedMethodType, and AnnotationLocation
    in favor of AnnotatedTypeMirror (a new representation of annotated types
    based on the javax.lang.model.type hierarchy).
  Added checkers.basetype, which provides simple assignment and
    pseudo-assignment checking.
  Deprecated checkers.subtype in favor of checkers.basetype.
  Added options for debugging output from checkers: -Afilenames, -Ashowchecks

Interned Checker
  Adopted the new Checker Framework API.
  Fixed a bug in which "new" expressions had an incorrect type.

NonNull Checker
  Adopted the new Checker Framework API.

Javari Checker
IGJ Checker
  Removed in this version, to be restored in a future version pending
    completion of updates to these checkers with respect to the new framework
    API.


Version 0.3 (1 Oct 2007)
------------------------

Miscellaneous Changes
  Consolidated HTML documentation into a single user manual (see the "manual"
    directory in the distribution).

IGJ Checker
  New features:
    Added a test suite.
    Added annotations (skeleton files) for parts of java.util and java.lang.

NonNull Checker
  New features:
    @SuppressWarnings("nonnull") annotation suppresses checker warnings.
    @Default annotation can make NonNull (not Nullable) the default.
    Added annotations (skeleton classes) for parts of java.util and java.lang.
    NonNull checker skips no classes by default (previously skipped JDK).
    Improved error messages: checker reports expected and found types.

  Bug fixes:
    Fixed a null-pointer exception when checking certain array accesses.
    Improved checking for field dereferences.

Interned Checker
  New features:
    @SuppressWarnings("interned") annotation suppresses checker warnings.
    The checker warns when two @Interned objects are compared with .equals

  Bug fixes:
    The checker honors @Interned annotations on method receivers.
    java.lang.Class types are treated as @Interned.

Checker Framework API
  New features:
    Added support for default annotations and warning suppression in checkers


Version 0.2.3 (30 Aug 2007)
---------------------------

IGJ Checker
  New features:
    changed @W(int) annotation to @I(String) to improve readability
    improved readability of error messages
    added a test for validity of types (testing @Mutable String)

  Bug fixes:
    fixed resolving of @I on fields on receiver type
    fixed assignment checking assignment validity for enhanced for loop
    added check for constructor invocation parameters

Interned Checker
  added the Interned checker, for verifying the absence of equality testing
    errors; see "interned-checker.html" for more information

Javari Checker
  New features:
    added skeleton classes for parts of java.util and java.lang with Javari
      annotations

  Bug fixes:
    fixed readonly inner class bug on Javari Checker

NonNull Checker
  New features:
    flow-sensitive analysis for assignments from a known @NonNull type (e.g.,
      when the right-hand of an assignment is @NonNull, the left-hand is
      considered @NonNull from the assignment to the next possible
      reassignment)
    flow-sensitive analysis within conditional checks

  Bug fixes:
    fixed several sources of null-pointer errors in the NonNull checker
    fixed a bug in the flow-sensitive analysis when a variable was used on
      both sides of the "=" operator

Checker Framework API
  New features:
    added the TypesUtils.toString() method for pretty-printing annotated types
    added AnnotationUtils, a utility class for working with annotations and
      their values
    added SourceChecker.getDefaultSkipPattern(), so that checkers can
      individually specify which classes to skip by default
    added preliminary support for suppressing checker warnings via
      the @SuppressWarnings annotation

  Bug fixes:
    fixed handling of annotations of field values
    InternalAnnotation now correctly uses defaults for annotation values
    improved support for annotations on class type parameter bounds
    fixed an assertion violation when compiling certain uses of arrays


Version 0.2.2 (16 Aug 2007)
---------------------------


Code Changes

* checkers.igj
    some bug fixes and improved documentation

* checkers.javari
    fixed standard return value to be @Mutable
    fixed generic and array handling of @ReadOnly
    fixed @RoMaybe resolution of receivers at method invocation
    fixed parsing of parenthesized trees and conditional trees
    added initial support for enhanced-for loop
    fixed constructor behavior on @ReadOnly classes
    added checks for annotations on primitive types inside arrays

* checkers.nonnull
    flow sensitive analysis supports System.exit, new class/array creation

* checkers.subtype
    fixes for method overriding and other generics-related bugs

* checkers.types
    added AnnotatedTypeMirror, a new representation for annotated types that
      might be moved to the compiler in later version
    added AnnotatedTypeScanner and AnnotatedTypeVisitor, visitors for types
    AnnotatedTypeFactory uses GenericsUtils for improved handing of annotated
      generic types

* checkers.util
    added AnnotatedTypes, a utility class for AnnotatedTypeMirror
    added GenericsUtils, a utility class for working with generic types

* tests
    modified output to print only missing and unexpected diagnostics
    added new test cases for the Javari Checker


Documentation Changes

* checkers/igj-checker.html
    improvements to page

* checkers/javari-checker.html
    examples now point to test suit files

Miscellaneous Changes

* checkers/build.xml
    Ant script fails if it doesn't find the correct JSR 308 javac version


Version 0.2.1 (1 Aug 2007)
--------------------------


Code Changes

* checkers.igj & checkers.igj.quals
    added an initial implementation for the IGJ language

* checkers.javari
    added a state parameter to the visitor methods
    added tests and restructured the test suite
    restructured and implemented RoMaybe
    modified return type to be mutable by default
    fixed mutability type handling for type casts and field access
    fixed bug, ensuring no primitives can be ReadOnly
    a method receiver type is now based on the correct annotation
    fixed parameter type-checking for overridden methods
    fixed bug on readonly field initialization
    added handling for unary trees

* checkers.nonnull
    added a tests for the flow-senstive analysis and varargs methods
    improved flow-sensitive analysis: else statements, asserts,
      return/throw statements, instanceof checks, complex conditionals with &&
    fixed a bug in the flow-sensitive analysis that incorrectly inferred
      @NonNull for some elements
    removed NonnullAnnotatedClassType, moving its functionality into
      NonnullAnnotatedTypeFactory

* checkers.source
    SourceChecker.getSupportedAnnotationTypes() returns ["*"], overriding
      AbstractProcessor.getSupportedAnnotationTypes(). This enables all
      checkers to run on unannotated code

* checkers.subtypes
    fixed a bug pertaining to method parameter checks for overriding methods
    fixed a bug that caused crashes when checking varargs methods

* checkers.types
    AnnotatedTypeFactory.getClass(Element) and getMethod(Element) use the
      tree of the passed Element if one exists
    AnnotatedClassType.includeAt, .execludeAt, .getAnnotationData were
      added and are public
    added constructor() and skipParens() methods to InternalUtils
    renamed getTypeArgumentLocations() to getAnnotatedTypeArgumentLocations()
      in AnnotatedClassType
    added AnnotationData to represent annotations instead of Class instances;
      primarily allows querying annotation arguments
    added switch for whether or not to use includes/excludes in
      AnnotatedClassType.hasAnnotationAt()

* checkers.util
    added utility classes
    added skeleton class generator utility for annotating external libraries


Documentation Changes

* checkers/nonnull-checker.html
    added a note about JML
    added a caveat about variable initialization

* checkers/README-checkers.html
    improvements to instructions


Version 0.2 (2 Jul 2007)
------------------------


Code Changes

* checkers.subtype
    subtype checker warns for annotated and redundant typecasts
    SubtypeVisitor checks for invalid return and parameter types in overriding
      methods
    added checks for compound assignments (like '+=')

* checkers.source
    SourceChecker honors the "checkers.skipClasses" property as a regex for
      suppressing warnings from unannotated code (property is "java.*" by
      default)
    SourceVisitor extends TreePathScanner<R,P> instead of
      TreeScanner<Void,Void>

* checkers.types
    AnnotatedClassType.isAnnotatedWith removed
    AnnotatedClassType.getInnerLocations renamed to getTypeArgumentLocations
    AnnotatedClassType.include now removes from the exclude list (and
      vice-versa)
    AnnotatedClassType.setElement and setTree methods are now public

* checkers.nonnull
    added a flow-sensitive analysis for inferring @NonNull in "if (var !=
      null)"-style checks
    added checks for prefix and postfix increment and decrement operations

* checkers.javari
    added initial implementation of a type-checker for the Javari language


Version 0.1.1 (7 Jun 2007)
--------------------------


Documentation Changes

* checkers/nonnull-checker.html
    created "Tiny examples" subsection
    created "Annotated library" subsection
    noted where to read @NonNull-annotated source
    moved instructions for unannotated code to README-checkers.html
    various minor corrections and clarifications

* checkers/README-checkers.html
    added cross-references to other Checker Framework documents
    removed redundant text
    moved instructions for unannotated code from nonnull-checker.html
    various minor corrections and clarifications

* checkers/creating-a-checker.html
    added note about getSupportedSourceVersion
    removed line numbers from @Interned example
    added section on SubtypeChecker/SubtypeVisitor
    various minor corrections and clarifications


Code Changes

* checkers.subtype
    removed deprecated getCheckedAnnotation() mechanism
    added missing package Javadocs
    package Javadocs reference relevant HTML documentation
    various improvements to Javadocs
    SubtypeVisitor and SubtypeChecker are now abstract classes
    updated with respect to preferred usages of
      AnnotatedClassType.hasAnnotationAt and AnnotatedClassType.annotateAt

* checkers.source
    added missing package Javadocs
    package Javadocs reference relevant HTML documentation

* checkers.types
    added missing package Javadocs
    package Javadocs reference relevant HTML documentation
    AnnotatedClassType.annotateAt now correctly handles
      AnnotationLocation.RAW argument
    AnnotatedClassType.annotate deprecated in favor of
      AnnotatedClassType.annotateAt with AnnotationLocation.RAW as an argument
    AnnotatedClassType.isAnnotatedWith deprecated in favor of
      AnnotatedClassType.hasAnnotationAt with AnnotationLocation.RAW as an
      argument
    Added fromArray and fromList methods to AnnotationLocation and made
      corresponding constructors private.

* checkers.quals
    added Javadocs and meta-annotations on annotation declarations where
      missing
    package Javadocs reference relevant HTML documentation

* checkers.nonnull
    various improvements to Javadocs
    package Javadocs reference relevant HTML documentation


Miscellaneous Changes

    improved documentation of ch examples
    Checker Framework build file now only attempts to compile .java files


Version 0.1.0 (1 May 2007)
--------------------------

Initial release.<|MERGE_RESOLUTION|>--- conflicted
+++ resolved
@@ -1,19 +1,13 @@
-<<<<<<< HEAD
-Version 3.48.0 (October 1, 2024)
-=======
 Version 3.47.1 (October 1, 2024)
->>>>>>> 723ec826
 --------------------------------
 
 **User-visible changes:**
 
-<<<<<<< HEAD
+The new SqlQuotesChecker prevents errors in quoting in SQL queries.  It prevents
+injection attacks that exploit quoting errors.
+
 Aggregate Checkers now interleave error messages so that all errors about a line of code apear
 together.
-=======
-The new SqlQuotesChecker prevents errors in quoting in SQL queries.  It prevents
-injection attacks that exploit quoting errors.
->>>>>>> 723ec826
 
 **Implementation details:**
 
