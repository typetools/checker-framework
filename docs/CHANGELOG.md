--- conflicted
+++ resolved
@@ -1,7 +1,3 @@
-Version 3.30.0 (February 2, 2023)
---------------------------------
-
-<<<<<<< HEAD
 **User-visible changes:**
 
 Fixed a bug in the Nullness Checker where a call to a side-effecting method did
@@ -14,8 +10,11 @@
 non-null parameters in an invocation remain non-null after the invocation.
 This assumption is unsound in general, but it holds for most code.
 
-=======
->>>>>>> 04433bc6
+Version 3.30.0 (February 2, 2023)
+--------------------------------
+
+**User-visible changes:**
+
 **Implementation details:**
 
 `getQualifierKind()` throws an exception rather than returning null.
@@ -24,6 +23,7 @@
 
 **Closed issues:**
 #5402, #5486, #5489, #5519, #5524, #5526.
+
 
 Version 3.29.0 (January 5, 2023)
 --------------------------------
