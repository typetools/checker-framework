<<<<<<< HEAD
The Checker Framework runs under JDK 18 -- that is, it runs on a version 18 JVM.
(It worked before, but gave a warning that it was not tested.)



Version 3.24.1 (??, 2022)
-------------------------
=======
Version 3.25.0 (September 1, 2022)
----------------------------------
>>>>>>> d62ff592

**User-visible changes:**

Make `mustcall.not.inheritable` a warning rather than an error

The Property File Checker, Internationalization Checker, and Compiler
Message Checker use `File.pathSeparator` to separate property file paths in
`-Apropfiles`, rather than ':'.

Added `DoNothingChecker` that does nothing.

**Implementation details:**

**Closed issues:**

#5216, #5240, #5256, #5273.


Version 3.24.0 (August 3, 2022)
-------------------------------

**User-visible changes:**

Performance improvements.

Minor bug fixes and enhancements.

**Implementation details:**

Prefer `SystemUtil.jreVersion` to `SystemUtil.getJreVersion()`.

**Closed issues:**

#5200, #5216.


Version 3.23.0 (July 11, 2022)
------------------------------

**User-visible changes:**

By default, command-line argument `-AstubWarnIfNotFound` is treated as true
for stub files provided on the command line and false for built-in stub
files.  Use `-AstubWarnIfNotFound` to enable it for all stub files, and use
new `-AstubNoWarnIfNotFound` to disable it for all stub files.

New command-line argument `-ApermitStaticOwning` suppresses Resource Leak
Checker warnings related to static owning fields.

New command-line argument `-ApermitInitializationLeak` suppresses Resource Leak
Checker warnings related to field initialization.

**Closed issues:**

#4855, #5151, #5166, #5172, #5175, #5181, #5189.


Version 3.22.2 (June 14, 2022)
------------------------------

**Implementation details:**

Expose CFG APIs to allow inserting jumps and throws


Version 3.22.1 (June 1, 2022)
-----------------------------

**Closed issues:**
#58, #5136, #5138, #5142, #5143,


Version 3.22.0 (May 2, 2022)
----------------------------

**User-visible changes:**

The Signedness Checker now checks calls to `equals()` as well as to `==`.  When
two formal parameter types are annotated with @PolySigned, the two arguments at
a call site must have the same signedness type annotation. (This differs from
the standard rule for polymorphic qualifiers.)

**Implementation details:**

When passed a NewClassTree that creates an anonymous constructor,
AnnotatedTypeFactory#constructorFormUse now returns the type of the anonymous
constructor rather than the type of the super constructor invoked in the
anonymous classes constructor.  If the super constructor has explicit
annotations, they are copied to the anonymous classes constructor.

**Closed issues:**
#5113.


Version 3.21.4 (April 1, 2022)
------------------------------

**Closed issues:**
#5086.


Version 3.21.3 (March 1, 2022)
------------------------------

**Closed issues:**
#2847, #4965, #5039, #5042, #5047.


Version 3.21.2 (February 1, 2022)
---------------------------------

**User-visible changes:**

The `wpi.sh` script supports non-standard names for build system compile targets
via the new `-c` command-line option.

The Checker Framework now more precisely computes and checks the type of the
pattern variable in a pattern match instanceof.

**Implementation details:**

Deprecated CFGLambda.getMethod{Name} in favor of getEnclosingMethod{Name}.

**Closed issues:**
#4615, #4993, #5006, #5007, #5008, #5013, #5016, #5021.

Version 3.21.1 (January 7, 2022)
--------------------------------

**User-visible changes:**

The Checker Framework Gradle Plugin now works incrementally:  if you change just
one source file, then Gradle will recompile just that file rather than all
files.

**Closed issues:**
#2401, #4994, #4995, #4996.


Version 3.21.0 (December 17, 2021)
----------------------------------

**User-visible changes:**

The Checker Framework now more precisely computes the type of a switch expression.

**Implementation details:**

The dataflow framework now analyzes switch expressions and switch statements
that use the new `->` case syntax. To do so, a new node, SwitchExpressionNode,
was added.

**Closed issues:**
#2373, #4934, #4977, #4979, #4987.

Version 3.20.0 (December 6, 2021)
---------------------------------

**User-visible changes:**

The Checker Framework now runs on code that contains switch expressions and
switch statements that use the new `->` case syntax, but treats them
conservatively. A future version will improve precision.

**Implementation details:**

The dataflow framework can be run on code that contains switch expressions and
switch statements that use the new `->` case syntax, but it does not yet
analyze the cases in a switch expression and it treats `->` as `:`. A future
version will do so.

Removed methods and classes that have been deprecated for more than one year:
 * Old way of constructing qualifier hierarchies
 * `@SuppressWarningsKeys`
 * `RegularBlock.getContents()`
 * `TestUtilities.testBooleanProperty()`
 * `CFAbstractTransfer.getValueWithSameAnnotations()`

**Closed issues:**
#4911, #4948, #4965.


Version 3.19.0 (November 1, 2021)
---------------------------------

**User-visible changes:**

The Checker Framework runs under JDK 17 -- that is, it runs on a version 17 JVM.
The Checker Framework also continues to run under JDK 8 and JDK 11.  New
command-line argument `-ApermitUnsupportedJdkVersion` lets you run the Checker
Framework on any JDK (version 8 or greater) without a warning about an
unsupported JDK version.  The Checker Framework does not yet run on code that
contains switch expressions.

**Implementation details:**

Removed `org.checkerframework.framework.type.VisitorState`
Removed `AnnotatedTypeFactory#postTypeVarSubstitution`

Deprecated methods in AnnotatedTypeFactory:
* `getCurrentClassTree`
* `getCurrentMethodReceiver`

**Closed issues:**
#4932, #4924, #4908, #3014.


Version 3.18.1 (October 4, 2021)
--------------------------------

**Closed issues:**
#4902 and #4903.


Version 3.18.0 (September 1, 2021)
----------------------------------

**User-visible changes:**

Java records are type-checked.  Thanks to Neil Brown.

**Closed issues:**
#4838, #4843, #4852, #4853, #4861, #4876, #4877, #4878, #4878, #4889, #4889.


Version 3.17.0 (August 3, 2021)
-------------------------------

**User-visible changes:**

`-Ainfer` can now infer postcondition annotations that reference formal parameters
(e.g. `"#1"`, `"#2"`) and the receiver (`"this"`).

**Implementation details:**

Method renamings and signature changes (old methods are removed) in `GenericAnnotatedTypeFactory`:
* `getPreconditionAnnotation(VariableElement, AnnotatedTypeMirror)` => `getPreconditionAnnotations(String, AnnotatedTypeMirror, AnnotatedTypeMirror)`
* `getPostconditionAnnotation(VariableElement, AnnotatedTypeMirror, List<AnnotationMirror>)` => `getPostconditionAnnotations(String, AnnotatedTypeMirror, AnnotatedTypeMirror, List<AnnotationMirror>)`
* `getPreOrPostconditionAnnotation(VariableElement, AnnotatedTypeMirror, Analysis.BeforeOrAfter, List<AnnotationMirror>)` => `getPreOrPostconditionAnnotations(String, AnnotatedTypeMirror, AnnotatedTypeMirror, Analysis.BeforeOrAfter, List<AnnotationMirror>)`
* `requiresOrEnsuresQualifierAnno(VariableElement, AnnotationMirror, Analysis.BeforeOrAfter)` => `createRequiresOrEnsuresQualifier(String, AnnotationMirror, AnnotatedTypeMirror, Analysis.BeforeOrAfter, List<AnnotationMirror>)`

Method renamings and signature changes (old method is removed) in `WholeProgramInferenceStorage`:
* `getPreOrPostconditionsForField(Analysis.BeforeOrAfter, ExecutableElement, VariableElement, AnnotatedTypeFactory)` =>  `getPreOrPostconditions(Analysis.BeforeOrAfter, ExecutableElement, String, AnnotatedTypeMirror, AnnotatedTypeFactory)`

Method renamings:
 * `CFAbstractAnalysis.getFieldValues` => `getFieldInitialValues`

The following methods no longer take a `fieldValues` parameter:
 * `GenericAnnotatedTypeFactory#createFlowAnalysis`
 * `CFAnalysis` construtor
 * `CFAbstractAnalysis#performAnalysis`
 * `CFAbstractAnalysis` constructors

**Closed issues:**
#4685, #4689, #4785, #4805, #4806, #4815, #4829, #4849.


Version 3.16.0 (July 13, 2021)
------------------------------

**User-visible changes:**

You can run the Checker Framework on a JDK 16 JVM.  You can pass the `--release
16` command-line argument to the compiler.  You may need to add additional
command-line options, such as `--add-opens`; see the Checker Framework manual.
New syntax, such as records and switch expressions, is not yet supported or
type-checked; that will be added in a future release.  Thanks to Neil Brown for
the JDK 16 support.

The Lock Checker supports a new type, `@NewObject`, for the result of a
constructor invocation.

The `-Ainfer` command-line argument now outputs purity annotations even if
neither `-AsuggestPureMethods` nor `-AcheckPurityAnnotations` is supplied
on the command line.

**Implementation details:**

Method renamings (the old methods remain but are deprecated):
 * `AnnotationFileElementTypes.getDeclAnnotation` => `getDeclAnnotations`

Method renamings (the old methods were removed):
 * `AnnotatedTypeMirror.clearAnnotations => `clearPrimaryAnnotations`

Method renamings in `DefaultTypeHierarchy` (the old methods were removed):
 * `visitIntersectionSupertype` => `visitIntersectionSupertype`
 * `visitIntersectionSubtype` => `visitIntersection_Type`
 * `visitUnionSubtype` => `visitUnion_Type`
 * `visitTypevarSubtype` => `visitTypevar_Type`
 * `visitTypevarSupertype` => `visitType_Typevar`
 * `visitWildcardSubtype` => `visitWildcard_Type`
 * `visitWildcardSupertype` => `visitType_Wildcard`

Method renamings in `AnnotatedTypes` (the old methods were removed):
 * `expandVarArgs` => `expandVarArgsParameters`
 * `expandVarArgsFromTypes` => `expandVarArgsParametersFromTypes`

**Closed issues:**
#3013, #3754, #3791, #3845, #4523, #4767.

Version 3.15.0 (June 18, 2021)
----------------------------

**User-visible changes:**

The Resource Leak Checker ensures that certain methods are called on an
object before it is de-allocated. By default, it enforces that `close()` is
called on any expression whose compile-time type implements `java.io.Closeable`.

**Implementation details:**

Method renamings (the old methods remain but are deprecated):
 * `AnnotatedDeclaredType#wasRaw` => `isUnderlyingTypeRaw`
 * `AnnotatedDeclaredType#setWasRaw` => `setIsUnderlyingTypeRaw`

**Closed issues:**
#4549, #4646, #4684, and #4699.


Version 3.14.0 (June 1, 2021)
----------------------------

**User-visible changes:**

The Units Checker supports new qualifiers (thanks to Rene Kraneis):
 * `@Volume`, `@m3`, `@mm3`, `@km3`
 * `@Force`, `@N`, `@kN`
 * `@t` (metric ton, a unit of mass)

Stub files can now override declaration annotations in the annotated JDK.
Previously, stub files only overrode type annotations in the annotated JDK.

Command-line argument `-AstubWarnIfNotFound` is treated as true for stub
files provided on the command line.

**Implementation details:**

Method `SourceChecker.getProperties` takes a third formal parameter `permitNonExisting`.

Method `TreeUtils.getMethodName()` returns a `String` rather than a `Name`.

Removed CheckerDevelMain.

**Closed issues:**
#3993, #4116, #4586, #4598, #4612, #4614.


Version 3.13.0 (May 3, 2021)
----------------------------

**Survey:**

If you use the Checker Framework, please answer a 3-question survey about what
version of Java you use.  It will take less than 1 minute to complete.  Please
answer it at
https://docs.google.com/forms/d/1Bbt34c_3nDItHsBnmEfumoyrR-Zxhvo3VTHucXwfMcQ .
Thanks!

**User-visible changes:**

Command-line argument -AassumeKeyFor makes the Nullness Checker and Map Key
Checker unsoundly assume that the argument to `Map.get` is a key for the
receiver map.

Warning message keys are shorter.  This reduces clutter in error messages and in
`@SuppressWarnings` annotations.  Most ".type.invalid", ".type.incompatible",
".invalid", and ".not.satisfied" suffixes and "type.invalid." prefixes have been
removed, and most ".invalid." substrings have been changed to ".".

The Checker Framework no longer crashes on code that contains binding
variables (introduced in Java 14 for `instanceof` pattern matching), and
such variables are reflected in the control flow graph (CFG).  Thanks to
Chris Day for this change.  However, note that the Checker Framework only
has full support for Java 8 and Java 11.

New command-line argument `-AstubWarnNote` makes stub file warnings notes
rather than warnings.

Removed the StubGenerator section from the manual, because changes in JDK 11
have broken the StubGenerator program.

**Implementation details:**

Method renamings:
 * `DependentTypesHelper.atReturnType` => `atMethodBody`

**Closed issues:**
#1268, #3039, #4410, #4550, #4558, #4563, #4566, #4567, #4571, #4584, #4591,
#4594, #4600.


Version 3.12.0 (April 1, 2021)
------------------------------

**User-visible changes:**

New FAQ item "How should I annotate code that uses generics?" gives
examples of annotations on type variables, together with their meaning.

`-Ainfer=ajava` uses ajava files (rather than jaif files or stub files)
internally during whole-program inference.

The Optional Checker supports a new annotation `@OptionalBottom` that
stands for (only) the `null` value.

The `value` element/argument to `@EnumVal` is now required.  Previously it
defaulted to an empty array.

**Implementation details:**

A precondition or normal postcondition annotation's `value` element must have
type `String[]`, not `String`.  A conditional postcondition annotation's
`expression` element must have type `String[]`, not `String`.  These changes
will not affect users (any programmer-written annotation that was legal before
will still be legal), but it may affect checker implementations.

`JavaExpressionParseUtil`:
`JavaExpressionParseUtil#parse` no longer viewpoint-adapts Java expressions. It
just converts the expression `String` to a `JavaExpression`.  To that end,
`JavaExpressionParseUtil.JavaExpressionContext` has been removed and
`JavaExpressionParseUtil#parse` no longer takes a context object.  Most calls to
`JavaExpressionParseUtil#parse` should be replaced with a call to one of the
methods in `StringToJavaExpressions`.

Renamed `AnnotatedTypeComparer` to `DoubleAnnotatedTypeScanner`. In the new
class, the method `compare` was renamed `defaultAction`. The method `combineRs`
was replaced by `reduce`.

Removed methods:
 * `AnnotationUtils.getElementValueArrayOrSingleton`
 * `DependentTypesHelper.standardizeNewClassTree`: use `atExpression` instead
 * `DependentTypesHelper.standardizeString`: override one of the methods
   explained in the Javadoc of `convertAnnotationMirror`

Method renamings:
 * `DefaultQualifierForUseTypeAnnotator.getSupportAnnosFromDefaultQualifierForUses` => `getDefaultQualifierForUses`
 * In `DependentTypesHelper`:
    * `check*` => `check*ForErrorExpressions`
    * `viewpointAdaptConstructor` => `atConstructorInvocation`
    * `viewpointAdaptMethod` => `atMethodInvocation`
    * `viewpointAdaptTypeVariableBounds` => `atParameterizedTypeUse`
    * `standardizeClass` =>  `atTypeDecl`
    * `standardizeExpression` => `atExpression`
    * `standardizeFieldAccess` => `atFieldAccess`
    * `standardizeReturnType` => `atReturnType`
    * `standardizeVariable` => `atVariableDeclaration`

Deprecated some overloads in `AnnotationUtils` that take a `CharSequence`
(use an overload that takes an `ExecutablElement`):
 * `getElementValueArray`
 * `getElementValueClassName`
 * `getElementValueClassNames`
 * `getElementValueEnumArray`
 * `getElementValueEnum`
 * `getElementValue`
 * `getElementValuesWithDefaults`

Deprecated methods in `AnnotationUtils`:
 * `areSameByClass`: use `areSameByName`
 * `getElementValuesWithDefaults`: use a `getElementValue*` method

Removed deprecated `PluginUtil` class.

**Closed issues:**
#1376, #3740, #3970, #4041, #4254, #4346, #4355, #4358, #4372, #4381, #4384,
#4417, #4449, #4452, #4480.


Version 3.11.0 (March 1, 2021)
------------------------------

**User-visible changes:**

In a stub file for a class C, you may write a declaration for a method that is
inherited by C but not defined by it.  Previously, such stub declarations were
ignored.  For more information, see the manual's documentation of "fake
overrides".

Nullness Checker error message key changes:
 * `known.nonnull` => `nulltest.redundant`
 * `initialization.static.fields.uninitialized` => `initialization.static.field.uninitialized`,
   and it is now issued on the field rather than on the class
 * new `initialization.field.uninitialized` is issued on the field instead of
   `initialization.fields.uninitialized` on the class, if there is no
   explicitly-written constructor.

Signature Checker supports two new type qualifiers:
 * `@CanonicalNameAndBinaryName`
 * `@CanonicalNameOrPrimitiveType`

**Implementation details:**

You can make a variable's default type depend on its name, or a method
return type default depend on the method's name.  To support this feature,
`@DefaultFor` has new elements `names` and `namesExceptions`.

Changes to protected fields in `OverrideChecker`:
 * Removed `overriderMeth`, `overriderTyp`, `overriddenMeth`, `overriddenTyp`
 * Renamed `methodReference` => `isMethodReference`
 * Renamed `overridingType` => `overriderType`
 * Renamed `overridingReturnType` => `overriderReturnType`

Changes to JavaExpression parsing:
 * The signatures of these methods changed; see Javadoc.
    * `JavaExpressionParseUtil#parse`
    * `DependentTypesHelper#standardizeString`
 * These methods moved:
    * `GenericAnnotatedTypeFactory#standardizeAnnotationFromContract` => `DependentTypesHelper`
    * `JavaExpressionParseUtil#fromVariableTree` => `JavaExpression`

Changes to JavaExpressionContext:
 * New method JavaExpressionContext#buildContextForMethodDeclaration(MethodTree, SourceChecker)
   replaces all overloads of buildContextForMethodDeclaration.

Parsing a Java expression no longer requires the formal parameters
`AnnotationProvider provider` or `boolean allowNonDeterministic`.  Methods
in `JavaExpression` with simplified signatures include
 * `fromArrayAccess`
 * `fromNodeFieldAccess`
 * `fromNode`
 * `fromTree`
 * `getParametersOfEnclosingMethod`
 * `getReceiver`

`CFAbstractStore.insertValue` does nothing if passed a nondeterministic
expression.  Use new method `CFAbstractStore.insertValuePermitNondeterministic`
to map a nondeterministic expression to a value.

**Closed issues:**
#862, #3631, #3991, #4031, #4206, #4207, #4226, #4231, #4248, #4263, #4265,
#4279, #4286, #4289.


Version 3.10.0 (February 1, 2021)
---------------------------------

**User-visible changes:**

Moved utility classes from `checker-qual.jar` to the new `checker-util.jar`.
Also, added `util` to the end of all the packages of the utility classes.

In Maven Central, `checker.jar` no longer contains duplicates of qualifiers in
`checker-qual.jar`, but rather uses a Maven dependency. A fat jar file with all
the dependencies (like the old `checker.jar`) is available in Maven Central with
the classifier "all".

When supplying the `-Ainfer=...` command-line argument, you must also supply `-Awarns`.

Replaced several error message keys:
 * `contracts.precondition.expression.parameter.name`
 * `contracts.postcondition.expression.parameter.name`
 * `contracts.conditional.postcondition.expression.parameter.name`
 * `method.declaration.expression.parameter.name`
by new message keys:
 * `expression.parameter.name`
 * `expression.parameter.name.shadows.field`

**Implementation details:**

Deprecated `ElementUtils.enclosingClass`; use `ElementUtils.enclosingTypeElement`.

Removed classes (use `SourceChecker` instead):
 * `BaseTypeContext`
 * `CFContext`
 * `BaseContext`

Removed methods:
 * `SourceChecker.getContext()`: it returned the receiver
 * `SourceChecker.getChecker()`: it returned the receiver
 * `AnnotatedTypeFactory.getContext()`: use `getChecker()`
 * methods on `TreePath`s from class 'TreeUtils`; use the versions in `TreePathUtil`.

Moved class:
 * org.checkerframework.framework.util.PurityUnqualified to
   org.checkerframework.framework.qual.PurityUnqualified

Renamed methods:
 * `AnnotatedTypeMirror.directSuperTypes` => `directSupertypes` (note
   capitalization) for consistency with `javax.lang.model.util.Types`
 * `AnnotatedTypeMirror.removeAnnotation(Class)` => `removeAnnotationByClass`
 * `MethodCall.getParameters` => `getArguments`
 * `MethodCall.containsSyntacticEqualParameter` => `containsSyntacticEqualArgument`
 * `ArrayAccess.getReceiver` => `getArray`

**Closed issues:**
#3325 , #3474.


Version 3.9.1 (January 13, 2021)
--------------------------------

**Implementation details:**

Copied methods on `TreePath`s from class 'TreeUtils` to new class `TreePathUtil`.
(The methods in TreePath will be deleted in the next release.)
 * `TreeUtils.enclosingClass` => `TreePathUtil.enclosingClass`
 * `TreeUtils.enclosingMethod` => `TreePathUtil.enclosingMethod`
 * `TreeUtils.enclosingMethodOrLambda` => `TreePathUtil.enclosingMethodOrLambda`
 * `TreeUtils.enclosingNonParen` => `TreePathUtil.enclosingNonParen`
 * `TreeUtils.enclosingOfClass` => `TreePathUtil.enclosingOfClass`
 * `TreeUtils.enclosingOfKind` => `TreePathUtil.enclosingOfKind`
 * `TreeUtils.enclosingTopLevelBlock` => `TreePathUtil.enclosingTopLevelBlock`
 * `TreeUtils.enclosingVariable` => `TreePathUtil.enclosingVariable`
 * `TreeUtils.getAssignmentContext` => `TreePathUtil.getAssignmentContext`
 * `TreeUtils.inConstructor` => `TreePathUtil.inConstructor`
 * `TreeUtils.isTreeInStaticScope` => `TreePathUtil.isTreeInStaticScope`
 * `TreeUtils.pathTillClass` => `TreePathUtil.pathTillClass`
 * `TreeUtils.pathTillOfKind` => `TreePathUtil.pathTillOfKind`

**Closed issues:**
#789, #3202, #4071, #4083, #4114, #4115.


Version 3.9.0 (January 4, 2021)
-------------------------------

**User-visible changes:**

New scripts `checker/bin/wpi.sh` and `checker/bin/wpi-many.sh` run whole-program
inference, without modifying the source code of the target programs.

The `-Ainfer` command-line argument now infers
 * method preconditions (`@RequiresQualifiers`, `@RequiresNonNull`)
 * method postconditions (`@EnsuresQualifiers`, `@EnsuresNonNull`)
 * `@MonotonicNonNull`

The Called Methods Checker supports the -AdisableReturnsReceiver command-line option.

The Format String Checker recognizes Error Prone's `@FormatMethod` annotation.

Use of `@SuppressWarnings("fbc")` to suppress initialization warnings is deprecated.

**Implementation details:**

Class renamings:
 * `StubParser` => `AnnotationFileParser`
 * `Receiver` => `JavaExpression`
   Also related class and method renamings, such as
    * `FlowExpressions.internalReprOf` => `JavaExpressions.fromNode`
 * In the Dataflow Framework:
    * `ThisLiteralNode` => `ThisNode`
    * `ExplicitThisLiteralNode` => `ExplicitThisNode`
    * `ImplicitThisLiteralNode` => `ImplicitThisNode`

Method deprecations:
 * Deprecated `AnnotatedTypeFactory.addAliasedAnnotation`; use `addAliasedTypeAnnotation`

**Closed issues:**
#765, #2452, #2953, #3377, #3496, #3499, #3826, #3956, #3971, #3974, #3994,
#4004, #4005, #4018, #4032, #4068, #4070.


Version 3.8.0 (December 1, 2020)
--------------------------------

**User-visible changes:**

The Initialized Fields Checker warns when a field is not initialized by a
constructor.  This is more general than the Initialization Checker, which
only checks that `@NonNull` fields are initialized.

The manual describes how to modify an sbt build file to run the Checker
Framework.

The -AwarnUnneededSuppressions command-line option warns only about
suppression strings that contain a checker name.

The -AwarnUnneededSuppressionsExceptions=REGEX command-line option
partially disables -AwarnUnneededSuppressions.  Most users don't need this.

**Implementation details:**

Added classes `SubtypeIsSubsetQualifierHierarchy` and
`SubtypeIsSupersetQualifierHierarchy`.

Moved the `contractsUtils` field from the visitor to the type factory.

Class renamings:
 * `ContractsUtils` => `ContractsFromMethod`

Method renamings:
 * `ElementUtils.getVerboseName` => `ElementUtils.getQualifiedName`
 * `ElementUtils.getSimpleName` => `ElementUtils.getSimpleSignature`

Field renamings:
 * `AnnotatedTypeMirror.actualType` => `AnnotatedTypeMirror.underlyingType`

Added a formal parameter to methods in `MostlyNoElementQualifierHierarchy`:
 * `leastUpperBoundWithElements`
 * `greatestLowerBoundWithElements`

Removed a formal parameter from methods in `BaseTypeVisitor`:
 * `checkPostcondition`
 * `checkConditionalPostcondition`

In `Analysis.runAnalysisFor()`, changed `boolean` parameter to enum `BeforeOrAfter`.

Removed `org.checkerframework.framework.util.AnnotatedTypes#getIteratedType`; use
`AnnotatedTypeFactory#getIterableElementType(ExpressionTree)` instead.

**Closed issues:**
#3287, #3390, #3681, #3839, #3850, #3851, #3862, #3871, #3884, #3888, #3908,
#3929, #3932, #3935.


Version 3.7.1 (November 2, 2020)
--------------------------------

**User-visible changes:**

The Constant Value Checker supports two new annotations: @EnumVal and @MatchesRegex.

The Nullness Checker supports annotation org.jspecify.annotations.NullnessUnspecified.

**Implementation details:**

AnnotatedIntersectionType#directSuperTypes now returns
List<? extends AnnotatedTypeMirror>.

The @RelevantJavaTypes annotation is now enforced:  a checker issues a warning
if the programmer writes a type annotation on a type that is not listed.

Deprecated CFAbstractTransfer.getValueWithSameAnnotations(), which is no
longer used.  Added new methods getWidenedValue() and getNarrowedValue().

Renamed TestUtilities.assertResultsAreValid() to TestUtilities.assertTestDidNotFail().

Renamed BaseTypeValidator.isValidType() to BaseTypeValidator.isValidStructurally().

New method BaseTypeVisitor#visitAnnotatedType(List, Tree) centralizes checking
of user-written type annotations, even when parsed in declaration locations.

**Closed issues:**
#868, #1908, #2075, #3349, #3362, #3569, #3614, #3637, #3709, #3710, #3711,
#3720, #3730, #3742, #3760, #3770, #3775, #3776, #3792, #3793, #3794, #3819,
#3831.


Version 3.7.0 (October 1, 2020)
-------------------------------

**User-visible changes:**

The new Called Methods Checker tracks methods that have definitely been
called on an object. It automatically supports detecting mis-uses of the
builder pattern in code that uses Lombok or AutoValue.

Accumulation analysis is now supported via a generic Accumulation Checker.
An accumulation analysis is a restricted form of typestate analysis that does
not require a precise alias analysis for soundness. The Called Methods Checker
is an accumulation analysis.

The Nullness Checker supports annotations
org.codehaus.commons.nullanalysis.NotNull,
org.codehaus.commons.nullanalysis.Nullable, and
org.jspecify.annotations.Nullable.

The Signature Checker supports annotations @CanonicalName and @CanonicalNameOrEmpty.
The Signature Checker treats jdk.jfr.Unsigned as an alias for its own @Unsigned annotation.

The shorthand syntax for the -processor command-line argument applies to
utility checkers, such as the Constant Value Checker.

**Implementation details:**

A checker implementation may override AnnotatedTypeFactory.getWidenedAnnotations
to provide special behavior for primitive widening conversions.

Deprecated org.checkerframework.framework.util.MultiGraphQualifierHierarchy and
org.checkerframework.framework.util.GraphQualifierHierarchy.  Removed
AnnotatedTypeFactory#createQualifierHierarchy(MultiGraphFactory) and
AnnotatedTypeFactory#createQualifierHierarchyFactory.  See Javadoc of
MultiGraphQualifierHierarchy for instructions on how to use the new classes and
methods.

Renamed methods:
 * NumberUtils.isFloatingPoint => TypesUtils.isFloatingPoint
 * NumberUtils.isIntegral => TypesUtils.isIntegralPrimitiveOrBoxed
 * NumberUtils.isPrimitiveFloatingPoint => TypeKindUtils.isFloatingPoint
 * NumberUtils.isPrimitiveIntegral => TypeKindUtils.isIntegral
 * NumberUtils.unboxPrimitive => TypeKindUtils.primitiveOrBoxedToTypeKind
 * TypeKindUtils.widenedNumericType => TypeKindUtils.widenedNumericType
 * TypesUtils.isFloating => TypesUtils.isFloatingPrimitive
 * TypesUtils.isIntegral => TypesUtils.isIntegralPrimitive

The CFStore copy constructor now takes only one argument.

**Closed issues:**
#352, #354, #553, #722, #762, #2208, #2239, #3033, #3105, #3266, #3275, #3408,
#3561, #3616, #3619, #3622, #3625, #3630, #3632, #3648, #3650, #3667, #3668,
#3669, #3700, #3701.


Version 3.6.1 (September 2, 2020)
---------------------------------

Documented that the Checker Framework can issue false positive warnings in
dead code.

Documented when the Signedness Checker permits right shift operations.

**Closed issues:**
#3484, #3562, #3565, #3566, #3570, #3584, #3594, #3597, #3598.


Version 3.6.0 (August 3, 2020)
------------------------------

**User-visible changes:**

The Interning Checker supports method annotations @EqualsMethod and
@CompareToMethod.  Place them on methods like equals(), compareTo(), and
compare() to permit certain uses of == on non-interned values.

Added an overloaded version of NullnessUtil.castNonNull that takes an error message.

Added a new option `-Aversion` to print the version of the Checker Framework.

New CFGVisualizeLauncher command-line arguments:
 * `--outputdir`: directory in which to write output files
 * `--string`: print the control flow graph in the terminal
All CFGVisualizeLauncher command-line arguments now start with `--` instead of `-`.

**Implementation details:**

commonAssignmentCheck() now takes an additional argument.  Type system
authors must update their overriding implementations.

Renamed methods:
 * GenericAnnotatedTypeFactory#addAnnotationsFromDefaultQualifierForUse => #addAnnotationsFromDefaultForType and
 * BaseTypeValidator#shouldCheckTopLevelDeclaredType => #shouldCheckTopLevelDeclaredOrPrimitiveType

Removed org.checkerframework.framework.test.FrameworkPer(Directory/File)Test classes.
Use CheckerFrameworkPer(Directory/File)Test instead.

**Closed issues:**

#1395, #2483, #3207, #3223, #3224, #3313, #3381, #3422, #3424, #3428, #3429,
#3438, #3442, #3443, #3447, #3449, #3461, #3482, #3485, #3495, #3500, #3528.


Version 3.5.0 (July 1, 2020)
----------------------------

**User-visible changes:**

Use "allcheckers:" instead of "all:" as a prefix in a warning suppression string.
Writing `@SuppressWarnings("allcheckers")` means the same thing as
`@SuppressWarnings("all")`, unless the `-ArequirePrefixInWarningSuppressions`
command-line argument is supplied.  See the manual for details.

It is no longer necessary to pass -Astubs=checker.jar/javadoc.astub when
compiling a program that uses Javadoc classes.

Renamed command-line arguments:
 * -AshowSuppressWarningKeys to -AshowSuppressWarningsStrings

The Signature Checker no longer considers Java keywords to be identifiers.
Renamed Signature Checker annotations:
 * @BinaryNameInUnnamedPackage => @BinaryNameWithoutPackage
 * @FieldDescriptorForPrimitiveOrArrayInUnnamedPackage => @FieldDescriptorWithoutPackage
 * @IdentifierOrArray => @ArrayWithoutPackage
Added new Signature Checker annotations:
 * @BinaryNameOrPrimitiveType
 * @DotSeparatedIdentifiersOrPrimitiveType
 * @IdentifierOrPrimitiveType

The Nullness Checker now treats `System.getProperty()` soundly.  Use
`-Alint=permitClearProperty` to disable special treatment of
`System.getProperty()` and to permit undefining built-in system properties.

Class qualifier parameters:  When a generic class represents a collection,
a user can write a type qualifier on the type argument, as in
`List<@Tainted Character>` versus `List<@Untainted Character>`.  When a
non-generic class represents a collection with a hard-coded type (as
`StringBuffer` hard-codes `Character`), you can use the new class qualifier
parameter feature to distinguish `StringBuffer`s that contain different
types of characters.

The Dataflow Framework supports backward analysis.  See its manual.

**Implementation details:**

Changed the types of some fields and methods from array to List:
 * QualifierDefaults.validLocationsForUncheckedCodeDefaults()
 * QualifierDefaults.STANDARD_CLIMB_DEFAULTS_TOP
 * QualifierDefaults.STANDARD_CLIMB_DEFAULTS_BOTTOM
 * QualifierDefaults.STANDARD_UNCHECKED_DEFAULTS_TOP
 * QualifierDefaults.STANDARD_UNCHECKED_DEFAULTS_BOTTOM

Dataflow Framework: Analysis is now an interface.  Added AbstractAnalysis,
ForwardAnalysis, ForwardTransferFunction, ForwardAnalysisImpl,
BackwardAnalysis, BackwardTransferFunction, and BackwardAnalysisImpl.
To adapt existing code:
 * `extends Analysis<V, S, T>` => `extends ForwardAnalysisImpl<V, S, T>`
 * `implements TransferFunction<V, S>` => `implements ForwardTransferFunction<V, S>`

In AbstractQualifierPolymorphism, use AnnotationMirrors instead of sets of
annotation mirrors.

Renamed meta-annotation SuppressWarningsKeys to SuppressWarningsPrefix.
Renamed SourceChecker#getSuppressWarningsKeys(...) to getSuppressWarningsPrefixes.
Renamed SubtypingChecker#getSuppressWarningsKeys to getSuppressWarningsPrefixes.

Added GenericAnnotatedTypeFactory#postAnalyze, changed signature of
GenericAnnotatedTypeFactory#handleCFGViz, and removed CFAbstractAnalysis#visualizeCFG.

Removed methods and classes marked deprecated in release 3.3.0 or earlier.

**Closed issues:**
#1362, #1727, #2632, #3249, #3296, #3300, #3356, #3357, #3358, #3359, #3380.


Version 3.4.1 (June 1, 2020)
----------------------------

-Ainfer now takes an argument:
 * -Ainfer=jaifs uses .jaif files to store the results of whole-program inference.
 * -Ainfer=stubs uses .astub files to store the results of whole-program inference.
 * -Ainfer is deprecated but is the same as -Ainfer=jaifs, for backwards compatibility.

New command-line option:
  -AmergeStubsWithSource If both a stub file and a source file are available, use both.

**Closed issues:**
#2893, #3021, #3128, #3160, #3232, #3277, #3285, #3289, #3295, #3302, #3305,
#3307, #3310, #3316, #3318, #3329.


Version 3.4.0 (May 3, 2020)
---------------------------

The annotated jdk8.jar is no longer used.  You should remove any occurrence of
  -Xbootclasspath/p:.../jdk8.jar
from your build scripts.  Annotations for JDK 8 are included in checker.jar.

The Returns Receiver Checker enables documenting and checking that a method
returns its receiver (i.e., the `this` parameter).

**Closed issues:**
#3267, #3263, #3217, #3212, #3201, #3111, #3010, #2943, #2930.


Version 3.3.0 (April 1, 2020)
-----------------------------

**User-visible changes:**

New command-line options:
  -Alint=trustArrayLenZero trust @ArrayLen(0) annotations when determining
  the type of Collections.toArray.

Renamings:
  -AuseDefaultsForUncheckedCode to -AuseConservativeDefaultsForUncheckedCode
    The old name works temporarily but will be removed in a future release.

For collection methods with `Object` formal parameter type, such as
contains, indexOf, and remove, the annotated JDK now forbids null as an
argument.  To make the Nullness Checker permit null, pass
`-Astubs=collection-object-parameters-may-be-null.astub`.

The argument to @SuppressWarnings can be a substring of a message key that
extends at each end to a period or an end of the key.  (Previously, any
substring worked, including the empty string which suppressed all warnings.
Use "all" to suppress all warnings.)

All postcondition annotations are repeatable (e.g., `@EnsuresNonNull`,
`@EnsuresNonNullIf`, ...).

Renamed wrapper annotations (which users should not write):
 * `@DefaultQualifiers` => `@DefaultQualifier.List`
 * `@EnsuresQualifiersIf` => `@EnsuresQualifierIf.List`
 * `@EnsuresQualifiers` => `@EnsuresQualifier.List`
 * `@RequiresQualifiers` => `@RequiresQualifier.List`

**Implementation details:**

Removed `@DefaultInUncheckedCodeFor` and
`@DefaultQualifierInHierarchyInUncheckedCode`.

Renamings:
 * applyUncheckedCodeDefaults() to applyConservativeDefaults()
 * useUncheckedCodeDefault() to useConservativeDefault()
 * AnnotatedTypeReplacer to AnnotatedTypeCopierWithReplacement
 * AnnotatedTypeMerger to AnnotatedTypeReplacer

Deprecated the `framework.source.Result` class; use `DiagMessage` or
`List<DiagMessage>` instead.  If you were creating a `Result` just to
pass it to `report`, then call new methods `reportError` and
`reportWarning` instead.

AbstractTypeProcessor#typeProcessingOver() always gets called.

**Closed issues:**
#1307, #1881, #1929, #2432, #2793, #3040, #3046, #3050, #3056, #3083, #3124,
#3126, #3129, #3132, #3139, #3149, #3150, #3167, #3189.


Version 3.2.0 (March 2, 2020)
-----------------------------

@SuppressWarnings("initialization") suppresses only warnings whose key
contains "initialization".  Previously, it suppressed all warnings issued
by the Nullness Checker or the Initialization Checker.

**Closed issues:**
#2719, #3001, #3020, #3069, #3093, #3120.


Version 3.1.1 (February 3, 2020)
--------------------------------

New command-line options:
  -AassumeDeterministic Unsoundly assume that every method is deterministic
  -AassumePure Unsoundly assume that every method is pure

Renamed -Anocheckjdk to -ApermitMissingJdk.
The old version still works, for backward compatibility.

Renamed -Alint=forbidnonnullarraycomponents to
-Alint=soundArrayCreationNullness.  The old version still works, for
backward compatibility.

Implementation details:
 * Deprecated QualifierHierarchy#getTypeQualifiers.
 * Deprecated Analysis#Analysis(ProcessingEnvironment) and Analysis#Analysis(T,
   int, ProcessingEnvironment); use Analysis#Analysis(), Analysis#Analysis(int),
   Analysis#Analysis(T), and Analysis#Analysis(T, int) instead.
 * Renamed SourceChecker#getMessages to getMessagesProperties.
 * Renamed one overload of SourceChecker.printMessages to printOrStoreMessage.

**Closed issues:**
#2181, #2975, #3018, #3022, #3032, #3036, #3037, #3038, #3041, #3049, #3055,
#3076.


Version 3.1.0 (January 3, 2020)
-------------------------------

Command-line option -AprintGitProperties prints information about the git
repository from which the Checker Framework was compiled.

**Implementation details:**
 * Removed static cache in AnnotationUtils#areSameByClass and added
   AnnotatedTypeFactory#areSameByClass that uses an instance cache.
 * Removed static cache in AnnotationBuilder#fromName and #fromClass.
 * ContractsUtils#getPreconditions takes an ExecutableElement as an argument.
 * ContractsUtils#getContracts returns a Set.
 * Moved ContractUtils.Contract to outer level.
 * Renamed ConditionalPostcondition#annoResult to ConditionalPostcondition#resultValue.

**Closed issues:**
#2867, #2897, #2972.


Version 3.0.1 (December 2, 2019)
--------------------------------

New command-line option for the Constant Value Checker
`-AnoNullStringsConcatenation` unsoundly assumes that every operand of a String
concatenation is non-null.

**Implementation details:**
 * Moved AnnotatedTypes#hasTypeQualifierElementTypes to AnnotationUtils.
 * Deprecated AnnotatedTypes#isTypeAnnotation and AnnotatedTypes#hasTypeQualifierElementTypes.

**Closed issues:**
#945, #1224, #2024, #2744, #2809, #2815, #2818, #2830, #2840, #2853, #2854,
#2865, #2873, #2874, #2878, #2880, #2886, #2888, #2900, #2905, #2919, #2923.


Version 3.0.0 (November 1, 2019)
--------------------------------

The Checker Framework works on both JDK 8 and JDK 11.
 * Type annotations for JDK 8 remain in jdk8.jar.
 * Type annotations for JDK 11 appear in stub files in checker.jar.

Removed the @PolyAll annotation.

**Implementation details:**
 * Removed all previously deprecated methods.
 * AnnotatedTypeFactory#getFnInterfaceFromTree now returns an AnnotatedExecutableType.
 * AnnotationUtils#areSame and #areSameByName now only accept non-null
   AnnotationMirrors

**Closed issues:**
#1169, #1654, #2081, #2703, #2739, #2749, #2779, #2781, #2798, #2820, #2824,
#2829, #2842, #2845, #2848.


Version 2.11.1 (October 1, 2019)
--------------------------------

The manual links to the Object Construction Checker.

**Closed issues:**
#1635, #2718, #2767.


Version 2.11.0 (August 30, 2019)
--------------------------------

The Checker Framework now uses the Java 9 javac API. The manual describes
how to satisfy this dependency, in a way that works on a Java 8 JVM.
Running the Checker Framework on a Java 9 JVM is not yet supported.


Version 2.10.1 (August 22, 2019)
--------------------------------

**Closed issues:**
#1152, #1614, #2031, #2482, #2543, #2587, #2678, #2686, #2690, #2712, #2717,
#2713, #2721, #2725, #2729.


Version 2.10.0 (August 1, 2019)
-------------------------------

Removed the NullnessRawnessChecker.  Use the NullnessChecker instead.

**Closed issues:**
#435, #939, #1430, #1687, #1771, #1902, #2173, #2345, #2470, #2534, #2606,
#2613, #2619, #2633, #2638.


Version 2.9.0 (July 3, 2019)
----------------------------

Renamed the Signedness Checker's @Constant annotation to @SignednessGlb.
Introduced an alias, @SignedPositive, for use by programmers.

Annotated the first argument of Opt.get and Opt.orElseThrow as @NonNull.

Removed meta-annotation @ImplicitFor:
 * Use the new meta-annotation @QualifierForLiteral to replace
   @ImplicitFor(literals, stringpatterns).
 * Use the meta-annotation @DefaultFor to replace @ImplicitFor(typeKinds,
   types).
 * Use the new meta-annotation @UpperBoundFor to specify a qualifier upper
   bound for certain types.
 * You can completely remove
     @ImplicitFor(typeNames = Void.class, literals = LiteralKind.NULL)
   on bottom qualifiers.
     @DefaultFor(types = Void.class)
   and
     @QualifierForLiterals(literals = LiteralKind.NULL)
   are added to the bottom qualifier by default.

Add @DefaultQualifierOnUse and @NoDefaultQualifierOnUse type declaration annotations

New/changed error message keys:
 * initialization.static.fields.uninitialized for uninitialized static fields
 * unary.increment and unary.decrement
   replace some occurrences of compound.assignment

**Implementation details:**
 * Renamed QualifierPolymorphism#annotate methods to resolve
 * Renamed ImplicitsTreeAnnotator to LiteralTreeAnnotator
 * Renamed ImplicitsTypeAnnotator to DefaultForTypeAnnotator
 * Removed TypeUseLocation.TYPE_DECLARATION
 * Removed InheritedFromClassAnnotator, replace with DefaultQualifierForUseTypeAnnotator
 * Rename TreeUtils.isSuperCall and TreeUtils.isThisCall to
 isSuperConstructorCall and isThisConstructorCall

**Closed issues:**
#2247, #2391, #2409, #2434, #2451, #2457, #2468, #2484, #2485, #2493, #2505,
#2536, #2537, #2540, #2541, #2564, #2565, #2585.


Version 2.8.2 (June 3, 2019)
----------------------------

The Signature Checker supports a new type, @FqBinaryName.

Added a template for a repository that you can use to write a custom checker.

Linked to the Checker Framework Gradle plugin, which makes it easy to run
a checker on a project that is built using the Gradle build tool.

Implementation detail: deprecated TreeUtils.skipParens in favor of
TreeUtils.withoutParens which has the same specification.

**Closed issues:**
#2291, #2406, #2469, #2477, #2479, #2480, #2494, #2499.


Version 2.8.1 (May 1, 2019)
---------------------------

Moved text about the Purity Checker into its own chapter in the manual.

**Closed issues:**
#660, #2030, #2223, #2240, #2244, #2375, #2407, #2410, #2415, #2420, #2421,
#2446, #2447, #2460, #2462.


Version 2.8.0 (April 3, 2019)
-----------------------------

Support `androidx.annotation.RecentlyNonNull` and `RecentlyNullable` (as of
2.6.0, but not previously documented).

The following qualifiers are now repeatable:  `@DefaultQualifier`
`@EnsuresQualifierIf` `@EnsuresQualifier` `@RequiresQualifier`.  Therefore,
users generally do not need to write the following wrapper annotations:
`@DefaultQualifiers` `@EnsuresQualifiersIf` `@EnsuresQualifiers`
`@RequiresQualifiers`.

New command-line option `-ArequirePrefixInWarningSuppressions` makes
`@SuppressWarnings` recognize warning keys of the form
"checkername:key.about.problem" but ignore warning keys of the form
"key.about.problem" without the checker name as a prefix.

New CONSTRUCTOR_RESULT enum constant in TypeUseLocation makes it possible to
set default annotations for constructor results.

Clarified the semantics of annotations on class and constructor declarations.
See Section 25.5 "Annotations on classes and constructors" in the manual.

Interface changes:
 * Added protected methods to BaseTypeVisitor so that checkers can change the
   checks for annotations on classes, constructor declarations, and constructor
   invocations.
 * Removed BaseTypeVisitor#checkAssignability and BaseTypeVisitor#isAssignable
   methods.
 * Renamed AnnotatedTypeFactory#getEnclosingMethod to
   AnnotatedTypeFactory#getEnclosingElementForArtificialTree

**Closed issues:**
#2159, #2230, #2318, #2324, #2330, #2334, #2343, #2344, #2353, #2366, #2367,
#2370, #2371, #2385.


Version 2.7.0 (March 1, 2019)
-----------------------------

The manual links to the AWS crypto policy compliance checker, which enforces
that no weak cipher algorithms are used with the Java crypto API.

The Nullness Checker supports RxJava annotations
io.reactivex.annotations.NonNull and io.reactivex.annotations.Nullable.

The checker-qual artifact (jar file) contains an OSGi manifest.

New TYPE_DECLARATION enum constant in TypeUseLocation makes it possible to
(for example) set defaults annotations for class/interface definitions.

Interface changes:
 * Renamed the "value" element of the @HasSubsequence annotation to
   "subsequence".
 * Renamed @PolySignedness to @PolySigned.
 * Renamed AnnotatedTypeFactory.ParameterizedMethodType to
   ParameterizedExecutableType.

Added missing checks regarding annotations on classes, constructor
declarations, and constructor invocations.  You may see new warnings.

**Closed issues:**
#788, #1751, #2147, #2163, #2186, #2235, #2243, #2263, #2264, #2286, #2302,
#2326, #2327.


Version 2.6.0 (February 3, 2019)
--------------------------------

The manual includes a section about how to use Lombok and the Checker
Framework simultaneously.

Commons CSV has been added to the annotated libraries on Maven Central.

Some error messages have been changed to improve comprehensibility,
such as by adjusting wording or adding additional information.

Relevant to type system implementers:
Renamed method areSameIgnoringValues to areSameByName.

**Closed issues:**
#2008, #2166, #2185, #2187, #2221, #2224, #2229, #2234, #2248.
Also fixed false negatives in handling of Map.get().


Version 2.5.8 (December 5, 2018)
--------------------------------

The manual now links to the AWS KMS compliance checker, which enforces
that calls to AWS KMS only generate 256-bit keys.

**Closed issues:**
#372, #1678, #2207, #2212, #2217.


Version 2.5.7 (November 4, 2018)
--------------------------------

New @EnsuresKeyFor and @EnsuresKeyForIf method annotations permit
specifying the postcondition that a method gives some value a @KeyFor type.

The manual links to the Rx Thread & Effect Checker, which enforces
UI Thread safety properties for stream-based Android applications.

**Closed issues:**
#1014, #2151, #2178, #2180, #2183, #2188, #2190, #2195, #2196, #2198, #2199.


Version 2.5.6 (October 3, 2018)
-------------------------------

Introduce checker-qual-android artifact that is just like the checker-qual
artifact, but the qualifiers have classfile retention.  This is useful for
Android projects.

Removed the code for the checker-compat-qual artifact.  It was only useful
for Java 7, which the Checker Framework no longer supports.  The
checker-compat-qual artifact remains available on Maven Central, with
versions 2.5.5 and earlier.

**Closed issues:**
#2135, #2157, #2158, #2164, #2171.


Version 2.5.5 (August 30, 2018)
-------------------------------

Implicit imports (deprecated in November 2014) are no longer supported.

Renamed the testlib Maven artifact to framework-test.

Removed command-line option -AprintErrorStack, which is now the default.
Added -AnoPrintErrorStack to disable it (which should be rare).

Replaced ErrorReporter class with BugInCF and UserError exceptions.

**Closed issues:**
#1999, #2008, #2023, #2029, #2074, #2088, #2098, #2099, #2102, #2107.


Version 2.5.4 (August 1, 2018)
------------------------------

**Closed issues:**
#2030, #2048, #2052, #2059, #2065, #2067, #2073, #2082.


Version 2.5.3 (July 2, 2018)
----------------------------

**Closed issues:**
#266, #1248, #1678, #2010, #2011, #2018, #2020, #2046, #2047, #2054.


Version 2.5.2 (June 1, 2018)
----------------------------

In the Map Key Checker, null is now @UnknownKeyFor.  See the "Map Key Checker"
chapter in the manual for more details.

**Closed issues:**
#370, #469, #1701, #1916, #1922, #1959, #1976, #1978, #1981, #1983, #1984, #1991, #1992.


Version 2.5.1 (May 1, 2018)
---------------------------

Added a Maven artifact of the Checker Framework testing library, testlib.

**Closed issues:**
#849, #1739, #1838, #1847, #1890, #1901, #1911, #1912, #1913, #1934, #1936,
#1941, #1942, #1945, #1946, #1948, #1949, #1952, #1953, #1956, #1958.


Version 2.5.0 (April 2, 2018)
-----------------------------

Declaration annotations that are aliases for type annotations are now treated
as if they apply to the top-level type.  See "Declaration annotations" section
in the "Warnings" chapter in the manual for more details.

Ended support for annotations in comments.  See "Migrating away from
annotations in comments" section in the "Handling legacy code" chapter in the
manual for instructions on how to remove annotations from comments.

**Closed issues:**
#515, #1667, #1739, #1776, #1819, #1863, #1864, #1865, #1866, #1867, #1870,
#1876, #1879, #1882, #1898, #1903, #1905, #1906, #1910, #1914, #1915, #1920.


Version 2.4.0 (March 1, 2018)
-----------------------------

Added the Index Checker, which eliminates ArrayIndexOutOfBoundsException.

Added the Optional Checker, which verifies uses of Java 8's Optional class.

Removed the Linear Checker, whose implementation was inconsistent with its
documentation.

Added a @QualifierArgument annotation to be used on pre- and postcondition
  annotations created by @PreconditionAnnotation, @PostconditionAnnotation,
  and @ConditionalPostconditionAnnotation. This allows qualifiers with
  arguments to be used in pre- and postconditions.

Added new type @InternalFormForNonArray to the Signature Checker

Moved annotated libraries from checker/lib/*.jar to the Maven Central Repository:
https://search.maven.org/#search%7Cga%7C1%7Cg%3A%22org.checkerframework.annotatedlib%22

Moved the Javadoc stub file from checker/lib/javadoc.astub to
checker/resources/javadoc.astub.

Simplified the instructions for running the Checker Framework with Gradle.

The Checker Framework Eclipse plugin is no longer released nor supported.

**Closed issues:**
#65, #66, #100, #108, #175, #184, #190, #194, #209, #239, #260, #270, #274,
#293, #302, #303, #306, #321, #325, #341, #356, #360, #361, #371, #383, #385,
#391, #397, #398, #410, #423, #424, #431, #430, #432, #548, #1131, #1148,
#1213, #1455, #1504, #1642, #1685, #1770, #1796, #1797, #1801, #1809, #1810,
#1815, #1817, #1818, #1823, #1831, #1837, #1839, #1850, #1851, #1852, #1861.


Version 2.3.2 (February 1, 2018)
--------------------------------

**Closed issues:**
#946, #1133, #1232, #1319, #1625, #1633, #1696, #1709, #1712, #1734, #1738,
#1749, #1754, #1760, #1761, #1768, #1769, #1781.


Version 2.3.1 (January 2, 2018)
-------------------------------

**Closed issues:**
#1695, #1696, #1697, #1698, #1705, #1708, #1711, #1714, #1715, #1724.


Version 2.3.0 (December 1, 2017)
--------------------------------

Removed the deprecated @LazyNonNull type qualifier.
Deprecated most methods in InternalUtils and moved them to either
TreeUtils or TypesUtils. Adapted a few method names and parameter
orders for consistency.

**Closed issues:**
#951, #1356, #1495, #1602, #1605, #1623, #1628, #1636, #1641, #1653, #1655,
#1664, #1665, #1681, #1684, #1688, #1690.


Version 2.2.2 (November 2, 2017)
--------------------------------

The Interning Checker supports a new annotation, @InternedDistinct, which
indicates that the value is not equals() to any other value.

An annotated version of the Commons IO library appears in checker/lib/ .

Closed issue #1586, which required re-opening issues 293 and 341 until
proper fixes for those are implemented.

**Closed issues:**
#1386, #1389, #1423, #1520, #1529, #1530, #1531, #1546, #1553, #1555, #1565,
#1570, #1579, #1580, #1582, #1585, #1586, #1587, #1598, #1609, #1615, #1617.


Version 2.2.1 (September 29, 2017)
----------------------------------

Deprecated some methods in AnnotatedTypeMirror and AnnotationUtils, to
be removed after the 2.2.1 release.

The qualifiers and utility classes in checker-qual.jar are compiled to Java 8
byte code. A new jar, checker-qual7.jar, includes the qualifiers and utility
classes compiled to Java 7 byte code.

**Closed issues:**
#724, #1431, #1442, #1459, #1464, #1482, #1496, #1499, #1500, #1506, #1507,
#1510, #1512, #1522, #1526, #1528, #1532, #1535, #1542, #1543.


Version 2.2.0 (September 5, 2017)
---------------------------------

A Java 8 JVM is required to run the Checker Framework.
You can still typecheck and compile Java 7 (or earlier) code.
With the "-target 7" flag, the resulting .class files still run with JDK 7.

The stub file format has changed to be more similar to regular Java syntax.
Most notably, receiver annotations are written using standard Java 8 syntax
(a special first formal paramter named "this") and inner classes are written
using standard Java syntax (rather than at the top level using a name that
contains "$". You need to update your stub files to conform to the new syntax.

**Closed issues:**
#220, #293, #297, #341, #375, #407, #536, #571, #798, #867, #1180, #1214, #1218,
#1371, #1411, #1427, #1428, #1435, #1438, #1450, #1456, #1460, #1466, #1473,
#1474.


Version 2.1.14 (3 August 2017)
------------------------------

Nullness Checker change to annotated JDK:  The type argument to the Class,
Constructor, and Optional classes may now be annotated as @Nullable or
@NonNull.  The nullness of the type argument doesn't matter, but this
enables easier integration with generic clients.

Many crashes and false positives associated with uninferred method type
arguments have been correct. By default, uninferred method type arguments,
which can happen with Java 8 style target type contexts, are silently ignored.
Use the option -AconservativeUninferredTypeArguments to see warnings about
method calls where the Checker Framework fails to infer type arguments.

**Closed issues:**
#753, #804, #961, #1032, #1062, #1066, #1098, #1209, #1280, #1316, #1329, #1355,
#1365, #1366, #1367, #1377, #1379, #1382, #1384, #1397, #1398, #1399, #1402,
#1404, #1406, #1407.


Version 2.1.13 (3 July 2017)
----------------------------

Verified that the Checker Framework builds from source on Windows Subsystem
for Linux, on Windows 10 Creators Edition.

The manual explains how to configure Android projects that use Android Studio
3.0 and Android Gradle Plugin 3.0.0, which support type annotations.

**Closed issues:**
#146, #1264, #1275, #1290, #1303, #1308, #1310, #1312, #1313, #1315, #1323,
#1324, #1331, #1332, #1333, #1334, #1347, #1357, #1372.


Version 2.1.12 (1 June 2017)
----------------------------

The manual links to Glacier, a class immutability checker.

The stubparser license has been updated.  You can now use stubparser under
either the LGPL or the Apache license, whichever you prefer.

**Closed issues:**
#254, #1201, #1229, #1236, #1239, #1240, #1257, #1265, #1270, #1271, #1272,
#1274, #1288, #1291, #1299, #1304, #1305.


Version 2.1.11 (1 May 2017)
---------------------------

The manual contains new FAQ (frequently asked questions) sections about
false positive warnings and about inference for field types.

**Closed issues:**
#989, #1096, #1136, #1228.


Version 2.1.10 (3 April 2017)
-----------------------------

The Constant Value Checker, which performs constant propagation, has been
extended to perform interval analysis -- that is, it determines, for each
expression, a statically-known lower and upper bound.  Use the new
@IntRange annotation to express this.  Thanks to Jiasen (Jason) Xu for this
feature.

**Closed issues:**
#134, #216, #227, #307, #334, #437, #445, #718, #1044, #1045, #1051, #1052,
#1054, #1055, #1059, #1077, #1087, #1102, #1108, #1110, #1111, #1120, #1124,
#1127, #1132.


Version 2.1.9 (1 March 2017)
----------------------------

By default, uninferred method type arguments, which can happen with Java 8
style target type contexts, are silently ignored, removing many false
positives.  The new option -AconservativeUninferredTypeArguments can be used to
get the conservative behavior.

**Closed issues:**
#1006, #1011, #1015, #1027, #1035, #1036, #1037, #1039, #1043, #1046, #1049,
#1053, #1072, #1084.


Version 2.1.8 (20 January 2017)
-------------------------------

The Checker Framework webpage has moved to https://checkerframework.org/.
Old URLs should redirect to the new one, but please update your links
and let us know if any old links are broken rather than redirecting.

The documentation has been reorganized in the Checker Framework repository.
The manual, tutorial, and webpages now appear under checker-framework/docs/.

**Closed issues:**
#770, #1003, #1012.


Version 2.1.7 (3 January 2017)
------------------------------

Manual improvements:
 * Added a link to jOOQ's SQL checker.
 * Documented the `-AprintVerboseGenerics` command-line option.
 * Better explanation of relationship between Fake Enum and Subtyping Checkers.

**Closed issues:**
#154, #322, #402, #404, #433, #531, #578, #720, #795, #916, #953, #973, #974,
#975, #976, #980, #988, #1000.


Version 2.1.6 (1 December 2016)
-------------------------------

**Closed issues:**
#412, #475.


Version 2.1.5 (2 November 2016)
-------------------------------

The new class org.checkerframework.checker.nullness.Opt provides every
method in Java 8's java.util.Optional class, but written for possibly-null
references rather than for the Optional type.  This can shorten code that
manipulates possibly-null references.

In bytecode, type variable upper bounds of type Object may or may not have
been explicitly written.  The Checker Framework now assumes they were not
written explicitly in source code and defaults them as implicit upper bounds.

The manual describes how to run a checker within the NetBeans IDE.

The manual describes two approaches to creating a type alias or typedef.

**Closed issues:**
#643, #775, #887, #906, #941.


Version 2.1.4 (3 October 2016)
------------------------------

**Closed issues:**
#885, #886, #919.


Version 2.1.3 (16 September 2016)
---------------------------------

**Closed issues:**
#122, #488, #495, #580, #618, #647, #713, #764, #818, #872, #893, #894, #901,
#902, #903, #905, #913.


Version 2.1.2 (1 September 2016)
--------------------------------

**Closed issues:**
#182, #367, #712, #811, #846, #857, #858, #863, #870, #871, #878, #883, #888.


Version 2.1.1 (1 August 2016)
-----------------------------

The codebase conforms to a consistent coding style, which is enforced by
a git pre-commit hook.

AnnotatedTypeFactory#createSupportedTypeQualifiers() must now return a mutable
list.  Checkers that override this method will have to be changed.

**Closed issues:**
#384, #590, #681, #790, #805, #809, #810, #820, #824, #826, #829, #838, #845,
#850, #856.


Version 2.1.0 (1 July 2016)
---------------------------

The new Signedness Checker prevents mixing of unsigned and signed
values and prevents meaningless operations on unsigned values.

The Lock Checker expresses the annotated variable as `<self>`;
previously it used `itself`, which may conflict with an identifier.

**Closed issues:**
#166, #273, #358, #408, #471, #484, #594, #625, #692, #700, #701, #711, #717,
#752, #756, #759, #763, #767, #779, #783, #794, #807, #808.


Version 2.0.1 (1 June 2016)
---------------------------

We renamed method annotateImplicit to addComputedTypeAnnotations.  If you
have implemented a checker, you need to change occurrences of
annotateImplicit to addComputedTypeAnnotations.

The Checker Framework (checker.jar) is now placed on the processorpath
during compilation.  Previously, it was placed on the classpath.  The
qualifiers (checker-qual.jar) remain on the classpath.  This change should
reduce conflicts between your code and the Checker Framework.  If your code
depends on classes in the Checker Framework, then you should add those
classes to the classpath when you run the compiler.

**Closed issues:**
#171, #250, #291, #523, #577, #672, #680, #688, #689, #690, #691, #695, #696,
#698, #702, #704, #705, #706, #707, #720, #721, #723, #728, #736, #738, #740.


Version 2.0.0 (2 May 2016)
--------------------------

Inference:

 * The infer-and-annotate.sh script infers annotations and inserts them in
   your source code.  This can reduce the burden of writing annotations and
   let you get started using a type system more quickly.  See the
   "Whole-program inference" section in the manual for details.

Type systems:

 * The Lock Checker has been replaced by a new implementation that provides
   a stronger guarantee.  The old Lock Checker prevented two threads from
   simultaneously using a given variable, but race conditions were still
   possible due to aliases.  The new Lock Checker prevents two threads from
   simultaneously dereferencing a given value, and thus prevents race
   conditions.  For details, see the "Lock Checker" chapter in the manual,
   which has been rewritten to describe the new semantics.

 * The top type qualifier for the Signature String type system has been
   renamed from @UnannotatedString to @SignatureUnknown.  You shouldn't
   ever write this annotation, but if you perform separate compilation (for
   instance, if you do type-checking with the Signature String Checker
   against a library that is annotated with Signature String annotations),
   then you need to re-compile the library.

 * The IGJ, OIGJ, and Javari Checkers are no longer distributed with the
   Checker Framework.  If you wish to use them, install version 1.9.13 of
   the Checker Framework.  The implementations have been removed because
   they were not being maintained.  The type systems are valuable, but the
   type-checkers should be rewritten from scratch.

Documentation improvements:

 * New manual section "Tips for creating a checker" shows how to break down
   the implementation of a type system into small, manageable pieces.

 * Improved instructions for using Maven and Gradle, including for Android
   code.

Tool changes:

 * The Checker Framework Live Demo webpage lets you try the Checker
   Framework without installing it:  http://eisop.uwaterloo.ca/live/

 * New command-line arguments -Acfgviz and -Averbosecfg enable better
   debugging of the control-flow-graph generation step of type-checking.

 * New command-line argument -Ainfer is used by the infer-and-annotate.sh
   script that performs type inference.

**Closed issues:**
#69, #86, #199, #299, #329, #421, #428, #557, #564, #573, #579, #665, #668, #669,
#670, #671.


Version 1.9.13 (1 April 2016)
-----------------------------

Documentation:
 * Clarified Maven documentation about use of annotations in comments.
 * Added FAQ about annotating fully-qualified type names.

**Closed issues:**
#438, #572, #579, #607, #624, #631.


Version 1.9.12 (1 March 2016)
-----------------------------

The Checker Framework distribution contains annotated versions
of libraries in directory checker-framework/checker/lib/.
During type-checking, you should put these versions first on your classpath,
to obtain more precise type-checking with fewer false positive warnings.

tools.jar is no longer required to be on the classpath when using
checker-qual.jar

The Signature String Checker supports two new string representations of a
Java type: @InternalForm and @ClassGetSimpleName.

The manual documents how to run a pluggable type-checker in IntelliJ IDEA.

The instructions on how to run a type-checker in Gradle have been updated to
use the artifacts in Maven Central. Examples using the instructions have been
added under checker-framework/docs/examples/GradleExamples/.

Renamed enum DefaultLocation to TypeUseLocation.

**Closed issues:**
#130, #263, #345, #458, #559, #559, #574, #582, #596.


Version 1.9.11 (1 February 2016)
--------------------------------

Renamed and merged -AuseSafeDefaultsForUnannotatedSourceCode and
-AsafeDefaultsForUnannotatedBytecode command-line options to
-AuseDefaultsForUncheckedCode that takes arguments source and bytecode.

For type-system developers:

* The previously deprecated
  org.checkerframework.framework.qual.TypeQualifier{s} annotations
  were removed.
* Every type system uses the CLIMB-to-top defaulting scheme, unless it
  explicitly specifies a different one.  Previously a type system needed
  to explicitly request CLIMB-to-top, but now it is the default.

**Closed issues:**
#524, #563, #568.


Version 1.9.10 (4 January 2016)
-------------------------------

The Checker Framework distribution files now contain a version number:
for example, checker-framework-1.9.9.zip rather than checker-framework.zip.

The Nullness Checker supports the org.eclipse.jgit.annotations.Nullable and
NonNull annotations.

Buildfiles do less unnecessary recomputation.

Documentation:
 * Documented how to initialize circular data structures in the
   Initialization type system.
 * Linked to David Bürgin's Nullness Checker tutorial at
   https://github.com/glts/safer-spring-petclinic/wiki
 * Acknowledged more contributors in the manual.

For type-system developers:
 * The org.checkerframework.framework.qual.TypeQualifier{s} annotations are
   now deprecated.  To indicate which annotations a checker supports, see
   https://checkerframework.org/manual/#creating-indicating-supported-annotations .
   Support for TypeQualifier{s} will be removed in the next release.
 * Renamed
   org.checkerframework.framework.qual.Default{,Qualifier}ForUnannotatedCode to
   DefaultInUncheckedCodeFor and DefaultQualifierInHierarchyInUncheckedCode.

**Closed issues:**
#169, #363, #448, #478, #496, #516, #529.


Version 1.9.9 (1 December 2015)
-------------------------------

Fixed issues:  #511, #513, #514, #455, #527.

Removed the javac_maven script and batch file,
which had been previously deprecated.


Version 1.9.8 (9 November 2015)
-------------------------------

Field initialization warnings can now be suppressed for a single field at a
time, by placing @SuppressWarnings("initialization") on the field declaration.

Updated Maven instructions to no longer require a script.
Added an example of how to use the instructions under
docs/examples/MavenExample.

The javac_maven script (and batch file) are deprecated and will be
removed as of December 2015.

Fixed issues:  #487, #500, #502.


Version 1.9.7 (24 October 2015)
-------------------------------

Fixed issues:  #291, #474.


Version 1.9.6 (8 October 2015)
------------------------------

Fixed issue:  #460.


Version 1.9.5 (1 September 2015)
--------------------------------

Test Framework Updates:
  * The test framework has been refactored to improve extensibility.
  * Tests that previously extended ParameterizedCheckerTest or
    CheckerTest should extend either CheckerFrameworkTest or nothing.
  * If a test used methods that were previously found on
    CheckerTest, you may find them in TestUtilities.

Fixed issues:  #438, #457, #459.


Version 1.9.4 (4 August 2015)
-----------------------------

Documented the notion of a compound checker, which depends on other checkers
  and automatically runs them.

Renamed -AuseConservativeDefaultsForUnannotatedSourceCode command-line
  option to -AuseSafeDefaultsForUnannotatedSourceCode

Moved the Checker Framework version control repository from Google Code to
GitHub, and from the Mercurial version control system to Git.  If you have
cloned the old repository, then discard your old clone and create a new one
using this command:
  git clone https://github.com/typetools/checker-framework.git

Fixed issues:  #427, #429, #434, #442, #450.


Version 1.9.3 (1 July 2015)
---------------------------

New command-line options:
 * -AsafeDefaultsForUnannotatedBytecode causes a checker to use conservative
   defaults for .class files that were compiled without running the given
   checker.  Without this option, type-checking is unsound (that is, there
   might be errors at run time even though the checker issues no warnings).
 * -AuseConservativeDefaultsForUnannotatedSourceCode uses conservative
   annotations for unannotated type uses.  Use this when compiling a library in
   which some but not all classes are annotated.

Various bug fixes and documentation improvements.

Fixed issues: #436.


Version 1.9.2 (1 June 2015)
---------------------------

Internationalization Format String Checker:
This new type-checker prevents use of incorrect internationalization
format strings.

Fixed issues: #434.


Version 1.9.1 (1 May 2015)
--------------------------

New FAQ entry:
  "How does the Checker Framework compare with Eclipse's null analysis?"


Version 1.9.0 (17 April 2015)
-----------------------------

Bug fixes for generics, especially type parameters:
   * Manual chapter 21 "Generics and polymorphism" has been expanded,
     and it gives more information on annotating type parameters.
   * The qualifier on a type parameter (e.g. <@HERE T> ) only applies
     to the lower bound of that type parameter.  Previously it also
     applied to the upper bound.
   * Unannotated, unbounded wildcards are now qualified with the
     annotations of the type parameter to which they are an argument.
     See the new manual section 23.3.4 for more details.
   * Warning "bound" is issued if the lower bound of
     a type parameter or wildcard is a supertype of its upper bound,
     e.g.  <@Nullable T extends @NonNull Object>
   * Method type argument inference has been improved. Fewer warnings
     should be issued when method invocations omit type arguments.
   * Added command-line option -AprintVerboseGenerics to print more
     information about type parameters and wildcards when they appear
     in warning messages.

Reflection resolution:
If you supply the -AresolveReflection command-line option, the Checker
Framework attempts to resolve reflection.  This reduces the number of
false positive warnings caused by reflection.

The documentation for the Map Key Checker has been moved into its own
chapter in the manual.

Fixed issues: #221, #241, #313, #314, #328, #335, #337, #338, #339, #355, #369,
              #376, #378, #386, #388, #389, #393, #403, #404, #413, #414, #415,
              #417, #418, #420, #421, #422, #426.


Version 1.8.11 (2 March 2015)
-----------------------------

Fixed issues: #396, #400, #401.


Version 1.8.10 (30 January 2015)
--------------------------------

Fixed issues: #37, #127, #350, #364, #365, #387, #392, #395.


Version 1.8.9 (19 December 2014)
--------------------------------

Aliasing Checker:
This new type-checker ensures that an expression has no aliases.

Fixed issues: #362, #380, #382.


Version 1.8.8 (26 November 2014)
--------------------------------

@SuppressWarnings("all") suppresses all Checker Framework warnings.

Implicit imports are deprecated, including the jsr308_imports environment
variable and the -jsr308_imports ... and -Djsr308.imports=... command-line
options.

For checkers bundled with the Checker Framework, package names may now
be omitted when running from the command line.
E.g.
    javac -processor NullnessChecker MyFile.java

The Nullness checker supports Android annotations
android.support.annotation.NonNull and android.support.annotation.Nullable.

Fixed issues: #366, #379.


Version 1.8.7 (30 October 2014)
-------------------------------

Fix performance regression introduced in release 1.8.6.

Nullness Checker:
  * Updated Nullness annotations in the annotated JDK.
    See issues: #336, #340, #374.
  * String concatenations with null literals are now @NonNull
    rather than @Nullable.  See issue #357.

Fixed issues:  #200, #300, #332, #336, #340, #357, #359, #373, #374.


Version 1.8.6 (25 September 2014)
---------------------------------

Method Reference and Lambda Expression Support:
The Checker Framework now supports type-checking method references
and lambda expressions to ensure they are congruent with the
functional interface they are assigned to. The bodies of lambda expressions
are also now type-checked similarly to regular method bodies.

Dataflow:
 * Handling of the following language features has been improved:
   boxed Booleans, finally blocks, switch statements, type casts, enhanced
   for loops
 * Performance improvements

Annotations:
The checker-compat-qual.jar is now included with the Checker Framework
release.  It can also be found in Maven Central at the coordinates:
org.checkerframework:checker-compat-qual
Annotations in checker-compat-qual.jar do not require Java 8 but
can only be placed in annotation locations valid in Java 7.


Version 1.8.5 (29 August 2014)
------------------------------

Eclipse Plugin:
All checkers in the Checker Framework manual now appear in the
Eclipse plugin by default.  Users no longer have to include
checker.jar on their classpath to run any of the built-in checkers.

Improved Java 7 compatibility and introduced Java 7 compliant
annotations for the Nullness Checker.  Please see the section on
"Class-file compatibility with Java 7" in the manual for more details.

Fixed issue #347.


Version 1.8.4 (1 August 2014)
-----------------------------

The new Constant Value Checker is a constant propagation analysis:  it
determines which variable values can be known at compile time.

Overriding methods now inherit declaration annotations from methods they
override, if the declaration annotation is meta-annotate with
@InheritedAnnotation.  In particular, the purity annotations @SideEffectFree,
@Deterministic, and @Pure are inherited.

Command-line options:
 * Renamed the -AenablePurity command-line flag to -AcheckPurityAnnotations.
 * Added a command-line option -AoutputArgsToFile to output all command-line
   options passed to the compiler to a file.  This is especially useful when
   debugging Maven compilation.

Annotations:
These changes are relevant only to people who wish to use pluggable
type-checking with a standard Java 7 toolset.  (If you are not having
trouble with your Java 7 JVM, then you don't care about them.)
 * Made clean-room reimplementations of nullness-related annotations
   compatible with Java 7 JVMs, by removing TYPE_USE as a target.
 * Added a new set of Java 7 compatibility annotations for the Nullness Checker
   in the org.checkerframework.checker.nullness.compatqual package. These
   annotations do not require Java 8 but can only be placed in annotation
   locations valid in Java 7.

Java 8 support:
The Checker Framework no longer crashes when type-checking code with lambda
expressions, but it does issue a lambda.unsupported warning when
type-checking code containing lambda expressions.  Full support for
type-checking lambda expressions will appear in a future release.

Fixed issue #343.


Version 1.8.3 (1 July 2014)
---------------------------

Updated the Initialization Checker section in the manual with
a new introduction paragraph.

Removed the Maven plugin section from the manual as the plugin is
no longer maintained and the final release was on June 2, #2014.
The javac_maven script (and batch file) are available to use
the Checker Framework from Maven.

Fixed issue #331.


Version 1.8.2 (2 Jun 2014)
--------------------------

Converted from using rt.jar to ct.sym for creating the annotated jdk.
Using the annotated jdk on the bootclasspath of a VM will cause the
vm to crash immediately.

The Lock Checker has been rewritten to support dataflow analysis.
It can now understand conditional expressions, for example, and
knows that "lock" is held in the body of statements like
"if (lock.tryLock()) { ... }"
The Lock Checker chapter in the manual has been updated accordingly
and describes the new Lock Checker features in detail.

Provided a javac_maven script (and batch file) to make it simpler
to use the Checker Framework from Maven.  The Maven plug-in is deprecated
and will be removed as of July 1, 2014. Added an explanation of how
to use the script in the Maven section of the manual.

The Checker Framework installation instructions in the manual have
been updated.

Fixed issues: #312, #315, #316, #318, #319, #324, #326, #327.


Version 1.8.1 (1 May 2014)
--------------------------

Support to directly use the Java 8 javac in addition to jsr308-langtools.
Added docs/examples directory to checker-framework.zip.
New section in the manual describing the contents of checker-framework.zip.

Fixed issues: #204, #304, #320.


Version 1.8.0 (2 April 2014)
----------------------------

Added the GUI Effect Checker, which prevents "invalid thread access" errors
when a background thread in a GUI attempts to access the UI.

Changed the Java package of all type-checkers and qualifiers.  The package
"checkers" has been renamed to "org.checkerframeork.checker".  This
requires you to change your import statements, such as from
  import checkers.nullness.quals.*;
to
  import org.checkerframework.checker.nullness.qual.*;
It also requires you to change command-line invocations of javac, such as from
  javac -processor checkers.nullness.NullnessChecker ...
to
  javac -processor org.checkerframework.checker.nullness.NullnessChecker ...

Restructured the Checker Framework project and package layout,
using the org.checkerframework prefix.


Version 1.7.5 (5 March 2014)
----------------------------

Minor improvements to documentation and demos.
Support a few new units in the UnitsChecker.


Version 1.7.4 (19 February 2014)
--------------------------------

Error messages now display the error key that can be used in
SuppressWarnings annotations. Use -AshowSuppressWarningKeys to
show additional keys.

Defaulted type qualifiers are now stored in the Element and written
to the final bytecode.

Reduce special treatment of checkers.quals.Unqualified.

Fixed issues: #170, #240, #265, #281.


Version 1.7.3 (4 February 2014)
-------------------------------

Fixes for Issues #210, #253, #280, #288.

Manual:
   Improved discussion of checker guarantees.

Maven Plugin:
   Added option useJavacOutput to display exact compiler output.

Eclipse Plugin:
   Added the Format String Checker to the list of built-in checkers.


Version 1.7.2 (2 January 2014)
------------------------------

Fixed issues: #289, #292, #295, #296, #298.


Version 1.7.1 (9 December 2013)
-------------------------------

Fixes for Issues #141, #145, #257, #261, #269, #267, #275, #278, #282, #283, #284, #285.

**Implementation details:**

Renamed AbstractBasicAnnotatedTypeFactory to GenericAnnotatedTypeFactory


Version 1.7.0 (23 October 2013)
-------------------------------

Format String Checker:
  This new type-checker ensures that format methods, such as
  System.out.printf, are invoked with correct arguments.

Renamed the Basic Checker to the Subtyping Checker.

Reimplemented the dataflow analysis that performs flow-sensitive type
  refinement.  This fixes many bugs, improves precision, and adds features.
  Many more Java expressions can be written as annotation arguments.

Initialization Checker:
  This new abstract type-checker verifies initialization properties.  It
  needs to be combined with another type system whose proper initialization
  should be checked.  This is the new default initialzation checker for the
  Nullness Checker.  It is based on the "Freedom Before Commitment" approach.

Renamed method annotations used by the Nullness Checker:
  @AssertNonNullAfter => @EnsuresNonNull
  @NonNullOnEntry => @RequiresNonNull
  @AssertNonNullIfTrue(...) => @IfMethodReturnsFalseEnsuresNonNull
  @AssertNonNullIfFalse(...) => @IfMethodReturnsFalseEnsuresNonNull
  @LazyNonNull => @MonotonicNonNull
  @AssertParametersNonNull => [no replacement]
Removed annotations used by the Nullness Checker:
  @AssertParametersNonNull
Renamed type annotations used by the Initialization Checker:
  @NonRaw => @Initialized
  @Raw => @UnknownInitialization
  new annotation @UnderInitialization
The old Initialization Checker (that uses @Raw and @NonRaw) can be invoked
  by invoking the NullnessRawnessChecker rather than the NullnessChecker.

Purity (side effect) analysis uses new annotations @SideEffectFree,
  @Deterministic, and @TerminatesExecution; @Pure means both @SideEffectFree
  and @Deterministic.

Pre- and postconditions about type qualifiers are available for any type system
  through @RequiresQualifier, @EnsuresQualifier and @EnsuresQualifierIf.  The
  contract annotations for the Nullness Checker (e.g. @EnsuresNonNull) are now
  only a special case of these general purpose annotations.
  The meta-annotations @PreconditionAnnotation, @PostconditionAnnotation, and
  @ConditionalPostconditionAnnotation can be used to create more special-case
  annotations for other type systems.

Renamed assertion comment string used by all checkers:
  @SuppressWarnings => @AssumeAssertion

To use an assert statement to suppress warnings, the assertion message must
  include the string "@AssumeAssertion(warningkey)".  Previously, just the
  warning key sufficed, but the string @SuppressWarnings(warningkey) was
  recommended.

New command-line options:
  -AonlyDefs and -AonlyUses complement existing -AskipDefs and -AskipUses
  -AsuppressWarnings Suppress warnings matching the given key
  -AassumeSideEffectFree Unsoundly assume that every method is side-effect-free
  -AignoreRawTypeArguments Ignore subtype tests for type arguments that
    were inferred for a raw type
  -AenablePurity Check the bodies of methods marked as pure
    (@SideEffectFree or @Deterministic)
  -AsuggestPureMethods Suggest methods that could be marked as pure
  -AassumeAssertionsAreEnabled, -AassumeAssertionsAreDisabled Whether to
    assume that assertions are enabled or disabled
  -AconcurrentSemantics Whether to assume concurrent semantics
  -Anocheckjdk Don't err if no annotated JDK can be found
  -Aflowdotdir Create an image of the control flow graph
  -AinvariantArrays replaces -Alint=arrays:invariant
  -AcheckCastElementType replaces -Alint=cast:strict

Manual:
  New manual section about array types.
  New FAQ entries:  "Which checker should I start with?", "How can I handle
    typestate, or phases of my program with different data properties?",
    "What is the meaning of a type qualifier at a class declaration?"
  Reorganized FAQ chapter into sections.
  Many other improvements.


Version 1.6.7 (28 August 2013)
------------------------------

User-visible framework improvements:
  Improve the error message produced by -Adetailedmsgtext

Bug fixes:
  Fix issue #245: anonymous classes were skipped by default


Version 1.6.6 (01 August 2013)
------------------------------

Documentation:
  The Checker Framework manual has been improved.  Changes include:
more troubleshooting tips to the Checker Framework manual, an improved
discussion on qualifier bounds, more examples, improved formatting, and more.
  An FAQ entry has been added to discuss JSR305.
  Minor clarifications have been added to the Checker Framework tutorial.


Version 1.6.5 (01 July 2013)
----------------------------

User-visible framework improvements:
  Stub files now support static imports.

Maven plugin:
  Maven plugin will now issue a warning rather than quit when zero checkers are specified in a project's pom.xml.

Documentation:
  Improved the Maven plugin instructions in the Checker Framework manual.
  Added documentation for the -XDTA:noannotationsincomments compiler flag.

Internal framework improvements:
  Improved Maven-plugin developer documentation.


Version 1.6.4 (01 June 2013)
----------------------------

User-visible framework improvements:
    StubGenerator now generates stubs that can be read by the StubParser.

Maven plugin:
    The Maven plugin no longer requires the Maven project's output directory to exist in order to run the Checker Framework.  However, if you ask the Checker Framework to generate class files then the output directory will be created.

Documentation:
  Improved the Maven plugin instructions in the Checker Framework manual.
  Improved the discussion of why to define both a bottom and a top qualifier in the Checker Framework manual.
  Update FAQ to discuss that some other tools incorrectly interpret array declarations.


Version 1.6.3 (01 May 2013)
---------------------------

Eclipse plugin bug fixes:
  The javac argument files used by the Eclipse plugin now properly escape file paths.  Windows users should no longer encounter errors about missing built-in checkers.

Documentation:
  Add FAQ "What is the meaning of an annotation after a type?"


Version 1.6.2 (04 Apr 2013)
---------------------------

Eclipse plugin:
  The "Additional compiler parameters" text field has now been replaced by a list.  Parameters in this list may be activated/deactivated via checkbox.

Eclipse plugin bug fixes:
   Classpaths and source files should now be correctly quoted when they contain spaces.

Internal framework improvements:
  Update pom files to use the same update-version code as the Checker Framework "web" ant task.  Remove pom specific update-version code.
  Update build ant tasks to avoid re-running targets when executing tests from the release script.


Version 1.6.1 (01 Mar 2013)
---------------------------

User-visible framework improvements:
  A number of error messages have been clarified.
  Stub file now supports type annotations in front and after method type variable declarations.
  You may now specify custom paths to javac.jar and jdk7.jar on the command line for non-standard installations.

Internal framework improvements:
  Add shouldBeApplied method to avoid unnecessary scans in DefaultApplier and avoid annotating void types.
  Add createQualifierDefaults and createQualifierPolymorphism factory methods.

Maven plugin:
  Put Checker Framework jars at the beginning of classpath.
  Added option to compile code in order to support checking for multi-module projects.
  The plugin no longer copies the various Checker Framework maven artifacts to one location but instead takes advantage of the new custom path options for javac.jar and jdk7.jar.
  The maven plugin no longer attempts to resolve jdk6.jar

Eclipse plugin:
  Put Checker Framework jars at the beginning of classpath.
  All files selected from a single project can now be checked.  The previous behavior only checked the entire project or one file depending on the type of the first file selected.

Documentation:
  Fixed broken links and incomplete URLs in the Checker Framework Manual.
  Update FAQ to discuss that some other tools incorrectly interpret array declarations.

Bug fixes


Version 1.6.0 (1 Feb 2013)
--------------------------

User-visible framework improvements:
  It is possible to use enum constants in stub files without requiring the fully qualified name, as was previously necessary.
  Support build on a stock Java 8 OpenJDK.

Adapt to underlying jsr308-langtools changes.
  The most visible change is syntax for fully-qualified types, from @A java.lang.Object to java.lang.@A Object.
  JDK 7 is now required.  The Checker Framework does not build or run on JDK 6.

Documentation:
  A new tutorial is available at https://checkerframework.org/tutorial/


Version 1.5.0 (14 Jan 2013)
---------------------------

User-visible framework improvements:
  To invoke the Checker Framework, call the main method of class
    CheckerMain, which is a drop-in replacement for javac.  This replaces
    all previous techniques for invoking the Checker Framework.  Users
    should no longer provide any Checker Framework jars on the classpath or
    bootclasspath.  jsr308-all.jar has been removed.
  The Checker Framework now works with both JDK 6 and JDK 7, without need
    for user customization.  The Checker Framework determines the
    appropriate annotated JDK to use.
  All jar files now reside in checker-framework/checkers/binary/.

Maven plugin:
  Individual pom files (and artifacts in the Maven repository) for all
    Checker Framework jar files.
  Avoid too-long command lines on Windows.
  See the Maven section of the manual for more details.

Eclipse plugin:
  Avoid too-long command lines on Windows.
  Other bug fixes and interface improvements.

Other framework improvements:
  New -Adetailedmsgtext command-line option, intended for use by IDE plugins.


Version 1.4.4 (1 Dec 2012)
--------------------------

Internal framework improvements:
  Add shutdown hook mechanism and use it for -AresourceStats resource
    statistics flag.
  Add -AstubWarnIfNotFound and -AstubDebug options to improve
    warnings and debug information from the stub file parsing.
  Ignore case when comparing error suppression keys.
  Support the bottom type as subtype of any wildcard type.

Tool Integration Changes
  The Maven plugin id has been changed to reflect standard Maven
    naming conventions.
  Eclipse and Maven plugin version numbers will now
    track the Checker Framework version numbers.

Bug fixes.


Version 1.4.3 (1 Nov 2012)
--------------------------

Clarify license:
  The Checker Framework is licensed under the GPL2.  More permissive
    licenses apply to annotations, tool plugins (Maven, Eclipse),
    external libraries included with the Checker Framework, and examples in
    the Checker Framework Manual.
  Replaced all third-party annotations by cleanroom implementations, to
    avoid any potential problems or confusion with licensing.

Aliased annotations:
  Clarified that there is no need to rewrite your program.  The Checker
    Framework recognizes dozens of annotations used by other tools.

Improved documentation of Units Checker and Gradle Integration.
Improved developer documentation of Eclipse and Maven plugins.

Bug fixes.


Version 1.4.2 (16 Oct 2012)
---------------------------

External tool support:
  Eclipse plug-in now works properly, due to many fixes

Regex Checker:
  New CheckedPatternSyntaxException added to RegexUtil

Support new foreign annotations:
  org.eclipse.jdt.annotation.Nullable
  org.eclipse.jdt.annotation.NonNull

New FAQ: "What is a receiver?"

Make annotations use 1-based numbering for formal parameters:
  Previously, due to a bug the annotations used 0-based numbering.
  This change means that you need to rewrite annotations in the following ways:
    @KeyFor("#3")  =>  @KeyFor("#4")
    @AssertNonNullIfTrue("#0")  =>  @AssertNonNullIfTrue("#1")
    @AssertNonNullIfTrue({"#0", "#1"})  =>  @AssertNonNullIfTrue({"#1", "#2"})
    @AssertNonNullAfter("get(#2)")  =>  @AssertNonNullAfter("get(#3)")
  This command:
    find . -type f -print | xargs perl -pi -e 's/("#)([0-9])(")/$1.($2+1).$3/eg'
  handles the first two cases, which account for most uses.  You would need
  to handle any annotations like the last two cases in a different way,
  such as by running
    grep -r -n -E '\("[^"]+#[0-9][^A-Za-z]|\("#[0-9][^"]' .
  and making manual changes to the matching lines.  (It is possible to
  provide a command that handles all cases, but it would be more likely to
  make undesired changes.)
  Whenever making automated changes, it is wise to save a copy of your
  codebase, then compare it to the modified version so you can undo any
  undesired changes.  Also, avoid running the automated command over version
  control files such as your .hg, .git, .svn, or CVS directory.


Version 1.4.1 (29 Sep 2012)
---------------------------

User-visible framework improvements:
  Support stub files contained in .jar files.
  Support aliasing for declaration annotations.
  Updated the Maven plugin.

Code refactoring:
  Make AnnotationUtils and AnnotatedTypes into stateless utility classes.
    Instead, provide the necessary parameters for particular methods.
  Make class AnnotationBuilder independent of AnnotationUtils.
  Remove the ProcessingEnvironment from AnnotatedTypeMirror, which was
    hardly used and can be replaced easily.
  Used more consistent naming for a few more fields.
  Moved AnnotatedTypes from package checkers.types to checkers.utils.
    this required making a few methods in AnnotatedTypeFactory public,
    which might require changes in downstream code.

Internal framework improvements:
  Fixed Issues #136, #139, #142, #156.
  Bug fixes and documentation improvements.


Version 1.4.0 (11 Sep 2012)
---------------------------

User-visible framework improvements:
  Defaulting:
    @DefaultQualifier annotations now use a Class instead of a String,
      preventing simple typo errors.
    @DefaultLocation extended with more constants.
    TreeAnnotator propagates the least-upper-bound of the operands of
      binary/compound operations, instead of taking the default qualifier.
  Stub files now ignore the return type, allowing for files automatically
    generated from other formats.
  Type factories and type hierarchies:
    Simplify AnnotatedTypeFactory constructors.
    Add a GeneralAnnotatedTypeFactory that supports multiple type systems.
    Improvements to QualifierHierarchy construction.
  Type-checking improvements:
    Propagate annotations from the sub-expression of a cast to its result.
    Better handling of assignment context and improved inference of
      array creation expressions.
  Optional stricter checking of casts to array and generic types using
    the new -Alint=cast:strict flag.
    This will become the default in the future.
  Code reorganization:
    SourceChecker.initChecker no longer has a ProcessingEnvironment
      parameter. The environment can now be accessed using the standard
      processingEnv field (instead of the previous env field).
    Classes com.sun.source.util.AbstractTypeProcessor and
      checkers.util.AggregateChecker are now in package checkers.source.
    Move isAssignable from the BaseTypeChecker to the BaseTypeVisitor; now
      the Checker only consists of factories and logic is contained in the
      Visitor.
  Warning and error messages:
    Issue a warning if an unsupported -Alint option is provided.
    Improved error messages.
  Maven plugin now works.

Nullness Checker:
  Only allow creation of (implicitly) non-null objects.
  Optionally forbid creation of arrays with @NonNull component type,
    when flag -Alint=arrays:forbidnonnullcomponents is supplied.
    This will become the default in the future.

Internal framework improvements:
  Enable assertion checking.
  Improve handling of annotated type variables.
  Assignment context is now a type, not a tree.
  Fix all compiler warnings.


Version 1.3.1 (21 Jul 2012)
---------------------------

Installation:
  Clarify installation instructions for Windows.  Remove javac.bat, which
  worked for running distributed checkers but not for creating new checkers.

User-visible framework improvements:
  Implement @PolyAll qualifier to vary over multiple type systems.
  The Checker Framework is unsound due to Java's covariant array subtyping.
    You can enable invariant array subtyping (for qualifiers only, not for
    base Java types) with the command-line option -Alint=arrays:invariant.
    This will become the default in the future.

Internal framework improvements:
  Improve defaulting for multiple qualifier hierarchies.
  Big refactoring of how qualifier hierarchies are built up.
  Improvements to error handling output for unexpected exceptions.
  Bug fixes and documentation improvements.


Version 1.3.0 (3 Jul 2012)
--------------------------

Annotation syntax changes, as mandated by the latest Type Annotations
(JSR 308) specification.  The most important ones are:
- New receiver syntax, using "this" as a formal parameter name:
    ReturnType methodname(@ReceiverAnnotation MyClass this, ...) { ... }
- Changed @Target default to be the Java 1.5 values
- UW extension: in addition to annotations in comments, support
    special /*>>> */ comments to hide multiple tokens.
    This is useful for the new receiver syntax and for import statements.

Framework improvements:
  Adapt to annotation storage changes in jsr308-langtools 1.3.0.
  Move type validation methods from the BaseTypeChecker to BaseTypeVisitor.


Version 1.2.7 (14 May 2012)
---------------------------

Regex Checker:
  Add basic support for the concatenation of two non-regular expressions
    that produce a valid regular expression.
  Support "isRegex" in flow inference.

Framework improvements:
  New @StubFiles annotation declaratively adds stub files to a checker.

Internal bug fixes:
  Respect skipDefs and skipUses in NullnessFlow.
  Support package annotations in stub files.
  Better support for enums in annotation attributes.
  Cleanups to how implicit receivers are determined.


Version 1.2.6 (18 Mar 2012)
---------------------------

Nullness Checker:
  Correctly handle unboxing in more contexts (if, switch (Issue 129),
    while loops, ...)

Regex Checker:
  Add capturing groups parameter to Regex qualifier.
    Count groups in String literals and String concatenation.
    Verify group number to method calls that take a capturing group
      number.
    Update RegexUtil methods to take optional groups parameter.
    Modify regex qualifier hierarchy to support groups parameter.
  Add special case for Pattern.compile when called with Pattern.LITERAL flag.

Internal bug fixes:
  Improve flow's support of annotations with parameters.
  Fix generics corner cases (Issues #131, #132, #133, #135).
  Support type annotations in annotations and type-check annotations.
  Improve reflective look-up of visitors and factories.
  Small cleanups.


Version 1.2.5.1 (06 Feb 2012)
-----------------------------

Nullness Checker:
  Correct the annotations on ThreadLocal and InheritableThreadLocal.

Internal bug fixes:
  Expand release tests.
  Compile release with JDK 6 to work on both JDK 6 and JDK 7.


Version 1.2.5 (3 Feb 2012)
--------------------------

Don't put classpath on the bootclasspath when invoking javac.  This
prevents problems if, for example, android.jar is on the classpath.

New -jsr308_imports ... and -Djsr308.imports=... command-line options, for
specifying implicit imports from the command line.  This is needed by Maven.

New -Aignorejdkastub option makes the checker not load the jdk.astub
file. Files from the "stubs" option are still loaded.

Regex Checker:
  Support concatenation of PolyRegex strings.
  Improve examples of use of RegexUtil methods.

Signature Checker:
  Add new @ClassGetName annotation, for a 4th string representation of a
    class that is used by the JDK.  Add supporting annotations to make the
    type hierarchy a complete lattice.
  Add PolySignature annotation.

Internal bug fixes:
  Improve method type argument inference.
  Handle type variables whose upper bound is a type variable.
  Fix bug in least upper bound computation for anonymous classes.
  Improve handling of annotations inherited from superclasses.
  Fix design problem with Nullness Checker and primitive types.
  Ensure that overriding methods respect pre- and postconditions.
  Correctly resolve references to an enclosing this.
  Improve handling of Java source that contains compilation errors.


Version 1.2.4 (15 Dec 2011)
---------------------------

All checkers:
- @Target(TYPE_USE) meta-annotation is properly handled.

Nullness Checker:
- Do not allow nullness annotations on primitive types.
- Improvements to rawness (initialization) checks.
- Special-case known keys for System.getProperty.
- The -Alint=uninitialized command-line option now defaults to off, and
  applies only to initialization of primitive and @Nullable fields.  It is
  not possible to disable, from the command line, the check that all
  @NonNull fields are initialized.  Such warnings must be suppressed
  explicitly, for example by using @SuppressWarnings.

Regex Checker:
- Improved RegexUtil class.

Manual:
- Add FAQ item "Is the Checker Framework an official part of Java?"
- Trim down README.txt; users should read the manual instead.
- Improvements throughout, especially to Nullness and Regex Checker sections.

**Implementation details:**
- Add a new @InvisibleQualifier meta-annotation for type qualifiers.
  Instead of special-casing @Unqualified in the AnnotatedTypeMirror it
  now looks for this meta-annotation. This also allows type systems to
  hide type qualifiers it doesn't want visible, which we now use in the
  Nullness Checker to hide the @Primitive annotation.
- Nullness Checker:  Introduce a new internal qualifier @Primitive that is
  used for primitive types.
- Be stricter about qualifiers being present on all types. If you get
  errors about missing qualifiers, check your defaulting rules.
  This helped in fixing small bugs in corner cases of the type
  hierarchy and type factory.
- Unify decoding type annotations from trees and elements.
- Improve handling of annotations on type variables and upper bounds.
- Support checkers that use multiple, disjoint qualifier hierarchies.
- Many bug fixes.


Version 1.2.3 (1 Nov 2011)
--------------------------

Regex Checker:
- Add @PolyRegex polymorphic annotation
- Add more stub library annotations

**Implementation details:**
- Do not use "null" for unqualified types. Explicitly use @Unqualified
  and be strict about correct usage. If this causes trouble for you,
  check your @ImplicitFor and @DefaultQualifierInHierarchy
  meta-annotations and ensure correct defaulting in your
  AnnotatedTypeFactory.

Bug fixes:
- Correctly handle f-bounded polymorphism. AnnotatedTypeMirror now has
  methods to query the "effective" annotations on a type, which
  handles type variable and wildcard bounds correctly. Also, terminate
  recursions by not doing lazy-initialization of bounds during defaulting.
- Many other small bug fixes and documentation updates.


Version 1.2.2 (1 Oct 2011)
--------------------------

Be less restrictive about when to start type processing when errors
already exist.
Add -AskipDefs command-line option to not type-check some class
definitions.
Documentation improvements.


Version 1.2.1 (20 Sep 2011)
---------------------------

Fix issues #109, #110, #111 and various other cleanups.
Improvements to the release process.
Documentation improvements.


Version 1.2.0.1 (4 Sep 2011)
----------------------------

New version number to stay in sync with JSR 308 compiler bugfix.
No significant changes.


Version 1.2.0 (2 Sep 2011)
--------------------------

Updated to JDK 8. Use -source 8 (the new default) for type annotations.
Documentation improvements
Bug fixes all over

Nullness Checker:
- Correct the upper bounds of all Collection subtypes


Version 1.1.5 (22 Jul 2011)
---------------------------

**User-visible changes:**

Units Checker:
  Instead of conversion routines, provide unit constants, with which
  to multiply unqualified values. This is easier to type and the
  multiplication gets optimized away by the compiler.

Fenum Checker:
  Ensure that the switch statement expression is a supertype of all
  the case expressions.

**Implementation details:**

- Parse declaration annotations in stub files

- Output error messages instead of raising exceptions. This change
  required us to introduce method "initChecker" in class
  SourceChecker, which should be used instead of "init". This allows
  us to handle the calls to initChecker within the framework.
  Use method "errorAbort" to output an error message and abort
  processing.


Version 1.1.4 (8 Jul 2011)
--------------------------

**User-visible changes:**

Units Checker (new):
  Ensures operations are performed on variables of correct units of
  measurement (e.g., miles vs. kilometers vs. kilograms).

Changed -AskipClasses command-line option to -AskipUses

**Implementation details:**

- Improve support for type qualifiers with enum attributes


Version 1.1.3 (17 Jun 2011)
---------------------------

**User-visible changes:**

Interning:
- Add @UsesObjectEquals annotation

Manual:
- Signature Checker is now documented
- Fenum Checker documentation improved
- Small improvements to other sections

**Implementation details:**

- Updates to the web-site build process

- The BaseTypeVisitor used to provide the same two type parameters as
  class SourceVisitor. However, all subtypes of BaseTypeVisitor were
  instantiated as <Void, Void>. We decided to directly instantiate the
  SourceVisitor as <Void, Void> and removed this complexity.
  Instead, the BaseTypeVisitor is now parameterized by the subtype of
  BaseTypeChecker that should be used. This gives a more concrete type
  to field "checker" and is similar to BasicAnnotatedTypeFactory.

- Added method AnnotatedTypeFactory.typeVariablesFromUse to allow
  type-checkers to adapt the upper bounds of a type variable depending on
  the type instantiation.

- Method type argument inference:
  Changed AnnotatedTypeFactory.methodFromUse to return a Pair consisting
  of the method and the inferred or explicit method type arguments.
  If you override this method, you will need to update your version.
  See this change set for a simple example:
  https://github.com/typetools/checker-framework/source/detail?r=8381a213a4

- Testing framework:
  Support for multiple expected errors using the "// :: A :: B :: C" syntax.

Many small updates and fixes.


Version 1.1.2 (12 Jan 2011)
---------------------------

Fake Enum Checker (new):
  A "fake enumeration" is a set of integers rather than a proper Java enum.
  They are used in legacy code and for efficiency (e.g., in Android).  The
  Fake Enum Checker gives them the same safety guarantees as a proper Java
  enum.

Property File Checker (new):
  Ensures that valid keys are used for property files and resource bundles.
  Also includes a checker that code is properly internationalized and a
  checker for compiler message keys as used in the Checker Framework.

Signature Checker (new):
  Ensures that different string representations of a Java type (e.g.,
  "pakkage.Outer.Inner" vs. "pakkage.Outer$Inner" vs. "Lpakkage/Outer$Inner;")
  are not misused.

Interning Checker enhancements:
  Issues fewer false positives for code like "a==b || a.equals(b)"

Foreign annotations:
  The Checker Framework supports more non-Checker-Framework annotations.
  This means that it can check already-annotated code without requiring you
  to rewrite your annotations.
    Add as an alias for checkers.interning.quals.Interned:
      com.sun.istack.Interned
    Add as aliases for checkers.nullness.quals.NonNull:
      com.sun.istack.NotNull
      org.netbeans.api.annotations.common.NonNull
    Add as aliases for checkers.nullness.quals.Nullable:
      com.sun.istack.Nullable
      javax.validation.constraints.NotNull
      org.netbeans.api.annotations.common.CheckForNull
      org.netbeans.api.annotations.common.NullAllowed
      org.netbeans.api.annotations.common.NullUnknown

Manual improvements:
  Improve installation instructions
  Rewrite section on generics (thanks to Bert Fernandez and David Cok)
    Also refactor the generics section into its own chapter
  Rewrite section on @Unused and @Dependent
  New manual section: Writing Java expressions as annotation arguments
  Better explanation of warning suppression
  JSR 308 is planned for Java 8, not Java 7

Stub files:
  Support nested classes by expressing them at top level in binary form: A$B
  Improved error reporting when parsing stub files

Annotated JDK:
  New way of generating annotated JDK
  jdk.jar file no longer appears in repository
  Warning if you are not using the annotated JDK.

Miscellaneous:
  Warn if -source command-line argument does not support type annotations

Many bug fixes
  There are too many to list, but some notable ones are to local type
  inference, generics, pre- and post-conditions (e.g., @NonNullOnEntry,
  @AssertNonNull*), and map keys (@KeyFor).  In particular, preconditions
  and map key annotations are now checked, and if they cannot be verified,
  an error is raised; previously, they were not verified, just unsoundly
  trusted.


Version 1.1.1 (18 Sep 2010)
---------------------------

Eclipse support:
  Removed the obsolete Eclipse plug-in from repository.  The new one uses a
  different repository
  (http://code.google.com/a/eclipselabs.org/p/checker-plugin/) but a user
  obtains it from the same URL as before:
  https://checkerframework.org/eclipse/

Property Key Checker:
  The property key checker allows multiple resource bundles and the
  simultaneous use of both resource bundles and property files.

Javari Checker:
  Added Javari stub classes for more JDK classes.

Distribution:
  Changed directory structure (top level is "checker-framework"; "checkers"
  is a under that) for consistency with version control repository.

Many documentation improvements and minor bugfixes.


Version 1.1.0b, 16 Jun 2010
---------------------------

Fixed a bug related to running binary release in JDK 6


Version 1.1.0 (13 Jun 2010)
---------------------------

Checkers
  Introduced a new simple mechanism for running a checker
  Added one annotated JDK for all checkers

Nullness Checker
  Fixed bugs related to map.get() and KeyFor annotation
  Fixed bugs related to AssertNonNull* and parameters
  Minor updates to the annotated JDK, especially to java.io.File

Manual
  Updated installation instructions
  Clarified section regarding fields and type inference


Version 1.0.9 (25 May 2010)
---------------------------

Nullness Checker:
  Improved Javadocs and manual documentation
  Added two new annotations: AssertNonNullAfter, KeyFor
  Fixed a bug related to AssertNonNullIfFalse and assert statements
  Renamed NonNullVariable to NonNullOnEntry

Checkers:
  Interning: Skipping equality check, if either operands should be skipped
  Fixed a bug related to annotations targeting array fields found in classfile
  Fixed a bug related to method invocation generic type inference
    in static methods

Manual
  Added a section on nullness method annotations
  Revised the Nullness Checker section
  Updated Ant usage instructions


Version 1.0.8 (15 May 2010)
---------------------------

Checkers
  Changed behavior of flow type refinement when annotation is explicit
  Handle array initializer trees (without explicit type)
  Handle the case of Vector.copyInto
  Include javax classes in the distributed jdk jar files

Interning Checker
  Handle interning inference of string concatenation
  Add 20+ @Interned annotations to the JDK
  Add an option, checkclass, to validate the interning
    of specific classes only

Bug fixes
  Fix a bug related to array implicit types
  Lock Checker: Treat null as a bottom type

Manual
  Added a new section about Flow inference and fields


Version 1.0.7 (12 Apr 2010)
---------------------------

Checkers
  Distributed a Maven repository
  Updated stub parser project to latest version (javaparser 1.0.8)
  Fixed bugs related to iterable wildcards and type parameter types


Version 1.0.6 (24 Feb 2009)
---------------------------

Nullness Checker
  Added support for new annotations:
    Pure - indicates that the method, given the same parameters, return the
            same values
    AssertNonNullIfFalse - indicates that a field is NonNull if the method
            returns false
  Renamed AssertNonNull to AssertParametersNonNull
  Updated the annotated jdk

Javari Checker
  Fixed many bugs:
    handle implicit dereferencing of this (e.g. `field` in place of
      `this.field`)
    apply default annotations to method parameters


Version 1.0.5 (12 Jan 2009)
---------------------------

Checkers
  Added support for annotated jdk jars
  Improved readability of some failure messages
  Added AssertNonNullIfTrue support for method parameter references
  Fixed a bug related to LazyNonNull and array fields
  Fixed a bug related to inference and compound assignments (e.g. +=)
  nullness: permit the type of @NonNull Void

Manual
  Updated annotating-libraries chapter regarding annotated jdk


Version 1.0.4 (19 Dec 2009)
---------------------------

Bug Fixes
  wildcards not recognized as subtypes of type variables
    e.g. '? extends A' and 'A'
  PolyNull methods not accepting null literal value arguments
  spurious unexpected Raw warnings

Manual
  Clarified FAQ item regarding why List's type parameter is
    "extends @NonNull Object"


Version 1.0.3 (5 Dec 2009)
--------------------------

Checkers
  New location UPPER_BOUND for DefaultQualifier permits setting the default
    for upper bounds, such as Object in "? extends Object".
  @DefaultQualifier accepts simple names, like @DefaultQualifier("Nullable"),
    rather than requiring @DefaultQualifier("checkers.nullness.quals.Nullable").
  Local variable type inference has improved support for array accesses.
  The repository contains Eclipse project and launch configuration files.
    This is helpful too people who want to build a checker, not to people
    who merely want to run a checker.
  Many bug fixes, including:
    handling wildcard subtyping rules
    stub files and vararg methods being ignored
    nullness and spurious rawness errors
    uses of array clone method (e.g. String[].clone())
    multibound type parameters (e.g. <T extends @A Number & @B Cloneable>)

Manual
  Documented the behavior of annotations on type parameter declarations.
  New FAQ item:
    How to collect warnings from multiple files
    Why a qualifier shouldn't apply to both types and declarations


Version 1.0.2 (16 Nov 2009)
---------------------------

Checkers
  Renamed Regex Checker's @ValidRegex annotation to @Regex
  Improved Collection.toArray() heuristics to be more sound

Bug fixes
  Fixed the annotated JDK to match OpenJDK 6
    - Added missing methods and corrected class hierarchy
  Fixed a crash related to intersection types


Version 1.0.1 (1 Nov 2009)
--------------------------

Checkers
  Added new checkers:
    RegEx checker to detect invalid regular expression use
    Internationalization (I18n) checker to detect internationalization errors

Functionality
  Added more performance optimizations
  nullness: Added support for netbeans nullness annotations
  nullness: better semantics for redundant nullness tests
    related to redundant tests in assertions
  lock: Added support for JCIP annotation in the Lock Checker
  tainting: Added support for polymorphism
  Lock Checker supports the JCIP GuardedBy annotation

Bug fixes
  Fixed a crashing bug related to interaction between
    generic types and wildcards
  Fixed a bug in stub file parser related to vararg annotations
  Fixed few bugs in skeleton file generators

Manual
  Tweak installation instructions
  Reference Units Checker
  Added new sections for new checkers
    RegEx checker (S 10)
    Internationalization Checker (S 11)


Version 1.0.0 (30 Sep 2009)
---------------------------

Functionality
  Added Linear Checker to restrict aliasing

Bug fixes
  Fixed flow erros related to loop controls and break/continue

Manual
  Adopt new term, "Declaration Annotation" instead of non-type annotations
  Added new sections:
    Linear Checker (S 9)
    Inexpressible types (S 14.3)
    How to get started annotating legacy code (S 2.4.4)
  Expanded Tainting Checker section


Version 0.9.9 (4 Sep 2009)
--------------------------

Functionality
  Added more optional lint checks (cast:unsafe, all)
  Nullness Checker supports @SuppressWarnings("nullness:generic.argument"),
    for suppressing warnings related to misuse of generic type arguments.
    This was already supported and documented, but had not been mentioned
    in the changelog.

Bug fixes
  Fixed many bugs related to Stub files causing parser to ignore
    bodiless constructors
    annotated arrays annotations
    type parameter and wildcard bounds annotations

Manual
  Rewrote 'javac implementation survival guide' (S 13.9)
  Restructured 'Using a checker' (S 2)
  Added 'Integration with external tools' (S 14)
  Added new questions to the FAQ (S 15)


Version 0.9.8 (21 Aug 2009)
---------------------------

Functionality
  Added a Tainting Checker
  Added support for conditional nonnull checking
  Added optional check for redundant nullness tests
  Updated stub parser to latest libraries

Bug fixes
  Fixed a bug related to int[] treated as Object when passed to vararg T...
  Fixed a crash related to intersection types
  Fixed a bug related to -AskipClasses not being honored
  Fixed a bug related to flow

Manual
  Added new sections
    8 Tainting Checker
    3.2.3 Conditional nullness


Version 0.9.7 (12 Aug 2009)
---------------------------

Functionality
  Changed swNonNull to castNonNull
  nullness: Improved flow to infer nullness based on method invocations
  locking: Permitted @Holding to appear on constructors

Bug fixes
  Fixed a bug related to typevar and wildcard extends clauses


Version 0.9.6 (29 Jul 2009)
---------------------------

Functionality
  Changed 'jsr308.skipClasses' property with '-AskipClasses' option
  Locking checker
    - Add subtype checking for Holding
    - Treat constructors as synchronized methods

Bug fixes
  Added some missing nullness annotations in the jdk
  Fixed some bugs related to reading stub files

Manual
  Added a new section
    2.10  Tips about writing annotations
  Updated sections of
    2.6   Unused fields and dependent types
    3.1.1 Rawness annotation hierarchy


Version 0.9.5 (13 Jul 2009)
---------------------------

Functionality
  Added support for Findbugs, JSR305, and IntelliJ nullness annotations
  Added an Aggregate Checker base-class
  Added support for a form of field access control

Bug fixes
  Added check for arguments in super() calls in constructors

Manual
  Added new sections:
    Fields access control
    Other tools for nullness checking
    Bundling multiple checkers


Version 0.9.4 (30 Jun 2009)
---------------------------

Functionality
  Added Lock Checker

Bug fixes
  Handle more patterns for determining Map.get() return type

Manual Documentations
  Improved installation instructions
  Added the following sections
    2.6 Dependent types
    3.1 subsection for LazyNonNull
    10.9 When to use (and not to use) type qualifiers


Version 0.9.3 (23 Jun 2009)
---------------------------

Functionality
  Added support DefaultQualifier on packages
  Added support for Dependent qualifier types
    see checkers.quals.Dependent
  Added an option to treat checker errors as warnings
  Improved flow handling of boolean logic

Manual Documentations
  Improved installation instructions
  Improved discussion of effective and implicit qualifiers and defaults
  Added a discussion about the need for bottom qualifiers
  Added sections for how-to
    . suppress Basic Checker warnings
    . troubleshoot skeleton files


Version 0.9.2 (2 Jun 2009)
--------------------------

Functionality
  Added pre-liminary support for lazy initialization in nullness
    see LazyNonNull

Bug fixes
  Corrected method declarations in JDK skeleton files
    - bug resulted in a runtime error

Documentations
  Updated qualifier javadoc documentations
  Corrected a reference on passing qualifiers to javac


Version 0.9.1 (19 May 2009)
---------------------------

Bug fixes
  Eliminated unexpected compiler errors when using checkers
  Fixed bug related to reading annotations in skeleton files

API Changes
  Renamed SourceChecker.process() to .typeProcess()

Manual
  Updated troubleshooting info
    info for annotations in skeleton files


Version 0.9b, 22 Apr 2009
-------------------------

No visible changes


Version 0.9 (16 Apr 2009)
-------------------------

Framework
  More space and performance optimizations
  Handle raw type with multiple type var level
    e.g. class Pair<X, Y extends X> { ... }

Manual
  Improve installation instructions
  Update references to command line arguments


Version 0.8.9 (28 Mar 2009)
---------------------------

Framework
  Introduce Space (and minor performance) optimizations
  Type-check constructor invocation receiver type
  Fixed bug related to try-catch flow sensitivity analysis
  Fixed bugs when type-checking annotations and enums
    - bug results in null-pointer exception


Version 0.8.8 (13 Mar 2009)
---------------------------

Nullness Checker
  Support for custom nullness assertion via @AssertNonNull
  Support for meta-annotation AssertNonNull
  Support for Collection.toArray() method
    Infer the nullness of the returned type
  Corrected some JDK Collection API annotations

Framework
  Fixed bugs related to assignments expressions in Flow
  Fixed bugs related to enum and annotation type hierarchy
  Fixed bugs related to default annotations on wildcard bounds


Version 0.8.7 (27 Feb 2009)
---------------------------

Framework
  Support annotations on type parameters
  Fixed bugs related to polymorphic types/annotations
  Fixed bugs related to stub fixes

Manual
  Specify annotation defaults settings for IGJ
  Update Known Problems section

Version 0.8.6 (3 Feb 2009)
--------------------------

Framework
  Fixed bugs related to flow sensitivity analysis related to
    . for loop and do while loops
    . multiple iterations of a loop
    . complement of logical conditions
  Declarative syntax for string literal type introduction rules
  Support for specifying stub file directories


Version 0.8.5 (17 Jan 2009)
---------------------------

Framework
  Fixed bugs related to flow sensitivity analysis
  Fixed bugs related to annotations on type parameters


Version 0.8.4 (17 Dec 2008)
---------------------------

Distribution
  Included checkers-quals.jar which contains the qualifiers only

Framework
  Fixed bugs related to inner classes
  Fixed a bug related to resolving polymorphic qualifiers
    within static methods

Manual
  Added 'Distributing your annotated project'


Version 0.8.3 (7 Dec 2008)
--------------------------

Framework
  Fixed bugs related to inner classes
  Changed cast semantics
    Unqualified casts don't change cast away (or in) any qualifiers
  Refactored AnnotationBuilder to ease building annotations
  Added support for Object += String new behavior
  Added a type validation check for method return types

Nullness
  Added inference of field initialization
    Suppress false warnings due to method invocations within constructors

IGJ
  Added proper support for AssignsFields and inner classes interactions

Manual
  Updated 'Known Problems' section


Version 0.8.2 (14 Nov 2008)
---------------------------

Framework
  Included a binary distribution in the releases
  Added support for annotations on type parameters
  Fixed bugs related to casts

Nullness
  Improved error messages readability
  Added partial support for Map.get() detection

Manual
  Improved installation instructions


Version 0.8.1 (1 Nov 2008)
--------------------------

Framework
  Added support for array initializers
  Fixed many bugs related to generics and generic type inference

Documentations
  Added 'Getting Started' guide


Version 0.8 (27 Sep 2008)
-------------------------

Framework
  Added support for newly specified array syntax
  Refactored code for annotating supertypes
  Fixed AnnotationBuilder AnnotationMirror string representation
  Fixed AnnotatedTypeMirror hashCode

Manual
  Reorganized 'Annotating Libraries' section


Version 0.7.9 (19 Sep 2008)
---------------------------

Framework
  Added support for stub files/classes
  Fixed bugs related to anonymous classes
  Fixed bugs related to qualifier polymorphism

Manual
  Updated 'Annotating Libraries' section to describe stub files

Tests
  Added support for Windows
  Fixed a bug causing IGJ tests to fail on Windows


Version 0.7.8 (12 Sep 2008)
---------------------------

Framework
  Improved support for anonymous classes
  Included refactorings to ease extensibility
  Fixed some minor bugs

Nullness
  Fix some errors in annotated JDK


Version 0.7.7 (29 Aug 2008)
---------------------------

Framework
  Fixed bugs related to polymorphic qualifiers
  Fixed bugs related to elements array convention
  Add implicit type arguments to raw types

Interning
  Suppress cast warnings for interned classes

Manual
  Removed discussion of non-standard array syntax alternatives


Version 0.7.6 (12 Aug 2008)
---------------------------

Framework
  Changed default array syntax to ARRAYS-PRE, per the JSR 308 specification
  Added an optional check for qualifier unsafe casts
  Added support for running multiple checkers at once
  Fixed bugs related array syntax
  Fixed bugs related to accessing outer classes with-in inner classes

Manual
  Added a new subsection about Checker Auto-Discovery
    2.2.1 Checker Auto-discovery


Version 0.7.5 (2 Aug 2008)
--------------------------

Framework
  Added support for ARRAYS-PRE and ELTS-PRE array syntax
  Added a check for unsafe casts
  Some improvements to the AnnotationBuilder API

Nullness Checker
  Added a check for synchronized objects
  Added a check for (un)boxing conversions

Javari Checker
  Fixed some JDK annotated classes


Version 0.7.4 (11 July 2008)
----------------------------

Framework
  Added support for annotations found in classfiles
  Added support for the ARRAY-IN array syntax
  Added AnnotationBuilder, to create AnotationMirrors with values
  Improved the readability of recursive types string representation

Nullness Checker
  Added a check for thrown Throwable nullability

IGJ Checker
  Treat enums as mutable by default, like regular classes

Manual
  Added a new subsection about array syntax proposals:
    2.1.2 Annotating Arrays


Version 0.7.3 ( 4 July 2008)
----------------------------

Javari Checker
  Converted JDK files into stubs

Nullness Checker
  Fixed java.lang.Number declaration in the annotated jdk

Framework
  Fixed a bug causing crashes related to primitive type boxing
  Renamed DAGQualifierHierarchy to GraphQualifierHierarchy


Version 0.7.2 (26 June 2008)
----------------------------

IGJ Checker
  Supports flow-sensitive type refinement

Framework
  Renamed Default annotation to DefaultQualifier
  Added DefaultQualifiers annotation
  Fixed bugs related to flow-sensitive type refinement
  Fixed an error in the build script in Windows

Manual
  Added a new section
    9.2  javac implementation survival guide
  Added hyperlinks to Javadocs of the referenced classes


Version 0.7.1 (20 June 2008)
----------------------------

Nullness Checker
  Made NNEL the default qualifier scheme

Basic Checker
  Moved to its own checkers.basic package

Framework
  Enhanced type-checking within qualifier-polymorphic method bodies
  Fixed a bug causing StackOverflowError when type-checking wildcards
  Fixed a bug causing a NullPointerException when type-checking
    compound assignments, in the form of +=

Class Skeleton Generator
  Distributed in compiled form (no more special installation instructions)
  Added required asmx.jar library to lib/

Manual
  Added new sections
    2.2.1 Ant tasks
    2.2.2 Eclipse plugin
    2.6   The effective qualifier on a type
  Rewrote section 8 on annotating libraries
    Added reference to the new Eclipse plug-in
    Deleted installation instructions

Javari Checker
  Fixed bugs causing a NullPointerException when type-checking
    primitive arrays

IGJ Checker
  Fixed bugs related to uses of raw types

API Changes
  Moved AnnotationFactory functionality to AnnotationUtils
  Removed .root and .inConflict from DAGQualifierHierarchy


Version 0.7 (14 June 2008)
--------------------------

Installation
  New, very simple installation instructions for Linux.  For other
    operating systems, you should continue to use the old instructions.

Nullness Checker
  Renamed from "NonNull Checker" to "Nullness Checker".
    Renamed package from checkers.nonnull to checkers.nullness.
    The annotation names remain the same.
  Added PolyNull, a polymorphic type qualifier for nullness.

Interning Checker
  Renamed from "Interned Checker" to "Interning Checker".
    Renamed package from checkers.interned to checkers.interning.
    The annotation names remain the same.
  Added PolyInterned, a polymorphic type qualifier for Interning.
  Added support for @Default annotation.

Framework
  Qualifiers
    @PolymorphicQualifier was not previously documented in the manual.
    Moved meta-qualifiers from checkers.metaquals package to checkers.quals.
    Removed @VariableQualifier and @RootQualifier meta-qualifiers.
  Added BasicAnnotatedTypeFactory, a factory that handles implicitFor,
    defaults, flow-sensitive type inference.
  Deprecated GraphQualifierHierarchy; DAGQualifierHierarchy replaces it.
  Renamed methods in QualifierHierarchy.

Manual
  Rewrote several manual sections, most notably:
    2.1.1  Writing annotations in comments for backward compatibility
      (note new -Xspacesincomments argument to javac)
    2.3  Checking partially-annotated programs: handling unannotated code
    2.6  Default qualifier for unannotated types
    2.7  Implicitly refined types (flow-sensitive type qualifier inference)
    8  Annotating libraries
    9  How to create a new checker plugin
  Javadoc for the Checker Framework is included in its distribution and is
    available online at https://checkerframework.org/api/ .


Version 0.6.4 (9 June 2008)
---------------------------

All Framework
  Updated the distributed JDK and examples to the new location of qualifiers

Javari Checker
  Improved documentation on polymorphism resolution
  Removed redundant code now added to the framework from JavariVisitor,
    JavariChecker and JavariAnnotatedTypeFactory
  Refactored method polymorphism into JavariAnnotatedTypeFactory
  Fixed bug on obtaining type from NewClassTree, annotations at constructor
    invocation are not ignored now
  Refactored polymorphism resolution, now all annotations on parameters and
    receivers are replaced, not only on the return type
  Refactored and renamed internal annotator classes in
    JavariAnnotatedTypeFactory
  Added more constructor tests
  Moved Javari annotations to checkers.javari.quals package


Version 0.6.3 (6 June 2008)
---------------------------

Checker Framework
  Improved documentation and manual
  Treat qualifiers on extends clauses of type variables and wildcard types as
    if present on type variable itself
  Renamed AnnotationRelations to QualifierHierarchy
  Renamed GraphAnnotationRelations to GraphQualifierHierarchy
  Renamed TypeRelations to TypeHierarchy
  Added flow as a supported lint option for all checkers
  Determined the suppress warning key reflectively

Interned Checker
  Moved @Interned annotation to checkers.interned.quals package

NonNull Checker
  Moved nonnull annotations to checkers.nonnull.quals package

Miscellaneous
  Included Javadocs in the release
  Improved documentation for all checkers


Version 0.6.2 (30 May 2008)
---------------------------

Checker Framework API
  Added support for @Default annotation via TreeAnnotator
  Added support for PolymorphicQualifier meta-annotation
  Disallow the use of @SupportedAnnotationTypes on checkers
  Fixed bugs related to wildcards with super clauses
  Improved flow-sensitive analysis for fields

Javari Checker
  Moved Javari qualifiers from checkers.quals to checkers.javari.quals
  Fixed bugs causing null pointer exceptions

NonNull Checker
  Fixed bugs related to nonnull flow
  Added new tests to test suite

Basic Checker
  Renamed Custom Checker to Basic Checker


Version 0.6.1 (26 Apr 2008)
---------------------------

Checker Framework API
  Added support for @ImplicitFor meta-annotations via the new TypeAnnotator
    and TreeAnnotator classes
  Improved documentation and specifications
  Fixed a bug related to getting supertypes of wildcards
  Fixed a crash on class literals of primitive and array types
  Framework ignores annotations that are not part of a type system
  Fixed several minor bugs in the flow-sensitive inference implementation.

IGJ Checker
  Updated the checker to use AnnotationRelations and TypeRelations

Javari Checker
  Changing RoMaybe annotation to PolyRead
  Updated checker to use AnnotationRelations and TypeRelations
  Updated the JDK
  Fixed bugs related to QReadOnly and type argument subtyping
  Fixed bugs related to this-mutable fields in methods with @ReadOnly receiver
  Fixed bugs related to primitive type casts
  Added new tests to test suit

NonNull Checker
  Updated the annotated JDK
  Fixed bugs in which default annotations were not correctly applied
  Added @Raw types to handle partial object initialization.
  Fixed several minor bugs in the checker implementation.

Custom Checker
  Updated checker to use hierarchy meta-annotations, via -Aquals argument


Version 0.6 (11 Apr 2008)
-------------------------

Checker Framework API
  Introduced AnnotationRelations and TypeRelations, more robust classes to
    represent type and annotation hierarchies, and deprecated
    SimpleSubtypeRelation
  Add support for meta-annotations to declare type qualifiers subtype relations
  Re-factored AnnotatedTypes and AnnotatedTypeFactory
  Added a default implementation of SourceChecker.getSuppressWarningsKey()
    that reads the @SuppressWarningsKey class annotation
  Improved support for multidimensional arrays and new array expressions
  Fixed a bug in which implicit annotations were not being applied to
    parenthesized expressions
  Framework ignores annotations on a type that do not have @TypeQualifier
  Moved error/warning messages into "messages.properties" files in each
    checker package
  Fixed a bug in which annotations were inferred to liberally by
    checkers.flow.Flow

Interned Checker
  Added heuristics that suppress warnings for certain comparisons (namely in
    methods that override Comparator.compareTo and Object.equals)
  The Interned checker uses flow-sensitive inference by default

IGJ Checker
  Fixed bugs related to resolving immutability variable in method invocation
  Fixed a bug related to reassignability of fields
  Add more tests

Javari Checker
  Added placeholder annotation for ThisMutable mutability
  Re-factored JavariAnnotatedTypeFactory
  Fixed self-type resolution for method receivers for readonly classes
  Fixed annotations on parameters of readonly methods
  Fixed type validation for arrays of primitives
  Added more tests
  Renamed @RoMaybe annotation to @PolyRead

NonNull Checker
  Removed deprecated checkers.nonnull.flow package
  Fixed a bug in which default annotations were not applied correctly

Miscellaneous
  Improved Javadocs
  Added FactoryTestChecker, a more modular tester for the annotated type
    factory
  Simplify error output for some types by stripping package names


Version 0.5.1 (21 Mar 2008)
---------------------------

Checker Framework API
  Added support for conditional expression
  Added checks for type validity and assignability
  Added support for per-checker customization of asMemberOf
  Added support for type parameters in method invocation,
    including type inference
  Enhanced performance of AnnotatedTypeFactory
  Checkers run only when no errors are found by Javac
  Fixed bugs related AnnotationUtils.deepCopy()
  Fixed support for annotated class type parameters
  Fixed some support for annotated type variable bounds
  Added enhancements to flow-sensitive qualifier inference
  Added checks for type parameter bounds

Interned Checker
  Fixed some failing test cases
  Fixed a bug related to autoboxing/unboxing
  Added experimental flow-sensitive qualifier inference (use
    "-Alint=flow" to enable)
  Improved subtype testing, removing some spurious errors

IGJ Checker
  Deleted IGJVisitor!
  Fixed some bugs related to immutability type variable resolution

Javari Checker
  Removed redundant methods from JavariVisitor in the new framework
  Added support to constructor receivers
  Added support to parenthesized expressions
  Fixed a bug related to resolving RoMaybe constructors
  Fixed a bug related to parsing conditional expressions
  Added parsing of parenthesized expressions
  Replaced checkers.javari.VisitorState with
    checkers.types.VisitorState, present in BaseTypeVisitor
  Modified JavariVisitor type parameters (it now extends
    BaseTypeVisitor<Void, Void>, not BaseTypeVisitor<Void,
    checkers.javari.VisitorState>)
  Modified JavariAnnotatedTypeFactory TreePreAnnotator to mutate a
    AnnotatedTypeMirror parameter instead of returning a
    List<AnnotationMirror>, in accordance with other parts of the
    framework design
  Modified test output format
  Added tests to test suite

NonNull Checker
  Fixed a bug related to errors produced on package declarations
  Exception parameters are now treated as NonNull by default
  Added better support for complex conditionals in NonNull-specific
    flow-sensitive inference
  Fixed some failing test cases
  Improved subtype testing, removing some spurious errors

Custom Checker
  Added a new type-checker for type systems with no special semantics, for
    which annotations can be provided via the command line

Miscellaneous
  Made corrections and added more links to Javadocs
  A platform-independent binary version of the checkers and framework
    (checkers.jar) is now included in this release


Version 0.5 (7 Mar 2008)
------------------------

Checker Framework API
  Enhanced the supertype finder to take annotations on extends and
    implements clauses of a class type
  Fixed a bug related to checking an empty array initializer ("{}")
  Fixed a bug related to missing type information when multiple
    top-level classes are defined in a single file
  Fixed infinite recursion when checking expressions like "Enum<E
    extends Enum<E>>"
  Fixed a crash in checkers.flow.Flow related to multiple top-level
    classes in a single file
  Added better support for annotated wildcard type bounds
  Added AnnotatedTypeFactory.annotateImplicit() methods to replace
    overriding the getAnnotatedType() methods directly
  Fixed a bug in which constructor arguments were not checked

Interned Checker
  Fixed a bug related to auto-unboxing of classes for primitives
  Added checks for calling methods with an @Interned receiver

IGJ Checker
  Implemented the immutability inference for self-type (type of
    'this') properly
  Enhanced the implicit annotations to make an un-annotated code
    type-check
  Fixed bugs related to invoking methods based on a method's receiver
    annotations

Javari Checker
  Restored in this version, after porting to the new framework

NonNull Checker
  Fixed a bug in which primitive types were considered possibly null
  Improvements to support for @Default annotations

Miscellaneous
  Improved error message display for all checkers


Version 0.4.1 (22 Feb 2008)
---------------------------

Checker Framework API
  Introduced AnnotatedTypeFactory.directSupertypes() which finds the
    supertypes as annotated types, which can be used by the framework.
  Introduced default error messages analogous to javac's error messages.
  Fixed bugs related to handling array access and enhanced-for-loop type
    testing.
  Fixed several bugs that are due AnnotationMirror not overriding .equals()
    and .hashCode().
  Improved Javadocs for various classes and methods.
  Fixed several bugs that caused crashes in the checkers.
  Fixed a bug where varargs annotations were not handled correctly.

IGJ Checker
  Restored in this version, after porting the checker to the new framework.

NonNull Checker
  Fixed a bug where static field accesses were not handled correctly.
  Improved error messages for the NonNull checker.
  Added the NNEL (NonNull Except Locals) annotation default.

Interned Checker
  Fixed a bug where annotations on type parameter bounds were not handled
    correctly.
  Improved error messages for the Interned checker.


Version 0.4 (11 Feb 2008)
-------------------------

Checker Framework API
  Added checkers.flow, an improved and generalized flow-sensitive type
    qualifier inference, and removed redundant parts from
    checkers.nonnull.flow.
  Fixed a bug that prevented AnnotatedTypeMirror.removeAnnotation from working
    correctly.
  Fixed incorrect behavior in checkers.util.SimpleSubtypeRelation.

NonNull Checker
  Adopted the new checkers.flow.Flow type qualifier inference.
  Clarifications and improvements to Javadocs.


Version 0.3.99 (20 Nov 2007)
----------------------------

Checker Framework API
  Deprecated AnnotatedClassType, AnnotatedMethodType, and AnnotationLocation
    in favor of AnnotatedTypeMirror (a new representation of annotated types
    based on the javax.lang.model.type hierarchy).
  Added checkers.basetype, which provides simple assignment and
    pseudo-assignment checking.
  Deprecated checkers.subtype in favor of checkers.basetype.
  Added options for debugging output from checkers: -Afilenames, -Ashowchecks

Interned Checker
  Adopted the new Checker Framework API.
  Fixed a bug in which "new" expressions had an incorrect type.

NonNull Checker
  Adopted the new Checker Framework API.

Javari Checker
IGJ Checker
  Removed in this version, to be restored in a future version pending
    completion of updates to these checkers with respect to the new framework
    API.


Version 0.3 (1 Oct 2007)
------------------------

Miscellaneous Changes
  Consolidated HTML documentation into a single user manual (see the "manual"
    directory in the distribution).

IGJ Checker
  New features:
    Added a test suite.
    Added annotations (skeleton files) for parts of java.util and java.lang.

NonNull Checker
  New features:
    @SuppressWarnings("nonnull") annotation suppresses checker warnings.
    @Default annotation can make NonNull (not Nullable) the default.
    Added annotations (skeleton classes) for parts of java.util and java.lang.
    NonNull checker skips no classes by default (previously skipped JDK).
    Improved error messages: checker reports expected and found types.

  Bug fixes:
    Fixed a null-pointer exception when checking certain array accesses.
    Improved checking for field dereferences.

Interned Checker
  New features:
    @SuppressWarnings("interned") annotation suppresses checker warnings.
    The checker warns when two @Interned objects are compared with .equals

  Bug fixes:
    The checker honors @Interned annotations on method receivers.
    java.lang.Class types are treated as @Interned.

Checker Framework API
  New features:
    Added support for default annotations and warning suppression in checkers


Version 0.2.3 (30 Aug 2007)
---------------------------

IGJ Checker
  New features:
    changed @W(int) annotation to @I(String) to improve readability
    improved readability of error messages
    added a test for validity of types (testing @Mutable String)

  Bug fixes:
    fixed resolving of @I on fields on receiver type
    fixed assignment checking assignment validity for enhanced for loop
    added check for constructor invocation parameters

Interned Checker
  added the Interned checker, for verifying the absence of equality testing
    errors; see "interned-checker.html" for more information

Javari Checker
  New features:
    added skeleton classes for parts of java.util and java.lang with Javari
      annotations

  Bug fixes:
    fixed readonly inner class bug on Javari Checker

NonNull Checker
  New features:
    flow-sensitive analysis for assignments from a known @NonNull type (e.g.,
      when the right-hand of an assignment is @NonNull, the left-hand is
      considered @NonNull from the assignment to the next possible
      reassignment)
    flow-sensitive analysis within conditional checks

  Bug fixes:
    fixed several sources of null-pointer errors in the NonNull checker
    fixed a bug in the flow-sensitive analysis when a variable was used on
      both sides of the "=" operator

Checker Framework API
  New features:
    added the TypesUtils.toString() method for pretty-printing annotated types
    added AnnotationUtils, a utility class for working with annotations and
      their values
    added SourceChecker.getDefaultSkipPattern(), so that checkers can
      individually specify which classes to skip by default
    added preliminary support for suppressing checker warnings via
      the @SuppressWarnings annotation

  Bug fixes:
    fixed handling of annotations of field values
    InternalAnnotation now correctly uses defaults for annotation values
    improved support for annotations on class type parameter bounds
    fixed an assertion violation when compiling certain uses of arrays


Version 0.2.2 (16 Aug 2007)
---------------------------


Code Changes

* checkers.igj
    some bug fixes and improved documentation

* checkers.javari
    fixed standard return value to be @Mutable
    fixed generic and array handling of @ReadOnly
    fixed @RoMaybe resolution of receivers at method invocation
    fixed parsing of parenthesized trees and conditional trees
    added initial support for enhanced-for loop
    fixed constructor behavior on @ReadOnly classes
    added checks for annotations on primitive types inside arrays

* checkers.nonnull
    flow sensitive analysis supports System.exit, new class/array creation

* checkers.subtype
    fixes for method overriding and other generics-related bugs

* checkers.types
    added AnnotatedTypeMirror, a new representation for annotated types that
      might be moved to the compiler in later version
    added AnnotatedTypeScanner and AnnotatedTypeVisitor, visitors for types
    AnnotatedTypeFactory uses GenericsUtils for improved handing of annotated
      generic types

* checkers.util
    added AnnotatedTypes, a utility class for AnnotatedTypeMirror
    added GenericsUtils, a utility class for working with generic types

* tests
    modified output to print only missing and unexpected diagnostics
    added new test cases for the Javari Checker


Documentation Changes

* checkers/igj-checker.html
    improvements to page

* checkers/javari-checker.html
    examples now point to test suit files

Miscellaneous Changes

* checkers/build.xml
    Ant script fails if it doesn't find the correct JSR 308 javac version


Version 0.2.1 (1 Aug 2007)
--------------------------


Code Changes

* checkers.igj & checkers.igj.quals
    added an initial implementation for the IGJ language

* checkers.javari
    added a state parameter to the visitor methods
    added tests and restructured the test suite
    restructured and implemented RoMaybe
    modified return type to be mutable by default
    fixed mutability type handling for type casts and field access
    fixed bug, ensuring no primitives can be ReadOnly
    a method receiver type is now based on the correct annotation
    fixed parameter type-checking for overridden methods
    fixed bug on readonly field initialization
    added handling for unary trees

* checkers.nonnull
    added a tests for the flow-senstive analysis and varargs methods
    improved flow-sensitive analysis: else statements, asserts,
      return/throw statements, instanceof checks, complex conditionals with &&
    fixed a bug in the flow-sensitive analysis that incorrectly inferred
      @NonNull for some elements
    removed NonnullAnnotatedClassType, moving its functionality into
      NonnullAnnotatedTypeFactory

* checkers.source
    SourceChecker.getSupportedAnnotationTypes() returns ["*"], overriding
      AbstractProcessor.getSupportedAnnotationTypes(). This enables all
      checkers to run on unannotated code

* checkers.subtypes
    fixed a bug pertaining to method parameter checks for overriding methods
    fixed a bug that caused crashes when checking varargs methods

* checkers.types
    AnnotatedTypeFactory.getClass(Element) and getMethod(Element) use the
      tree of the passed Element if one exists
    AnnotatedClassType.includeAt, .execludeAt, .getAnnotationData were
      added and are public
    added constructor() and skipParens() methods to InternalUtils
    renamed getTypeArgumentLocations() to getAnnotatedTypeArgumentLocations()
      in AnnotatedClassType
    added AnnotationData to represent annotations instead of Class instances;
      primarily allows querying annotation arguments
    added switch for whether or not to use includes/excludes in
      AnnotatedClassType.hasAnnotationAt()

* checkers.util
    added utility classes
    added skeleton class generator utility for annotating external libraries


Documentation Changes

* checkers/nonnull-checker.html
    added a note about JML
    added a caveat about variable initialization

* checkers/README-checkers.html
    improvements to instructions


Version 0.2 (2 Jul 2007)
------------------------


Code Changes

* checkers.subtype
    subtype checker warns for annotated and redundant typecasts
    SubtypeVisitor checks for invalid return and parameter types in overriding
      methods
    added checks for compound assignments (like '+=')

* checkers.source
    SourceChecker honors the "checkers.skipClasses" property as a regex for
      suppressing warnings from unannotated code (property is "java.*" by
      default)
    SourceVisitor extends TreePathScanner<R,P> instead of
      TreeScanner<Void,Void>

* checkers.types
    AnnotatedClassType.isAnnotatedWith removed
    AnnotatedClassType.getInnerLocations renamed to getTypeArgumentLocations
    AnnotatedClassType.include now removes from the exclude list (and
      vice-versa)
    AnnotatedClassType.setElement and setTree methods are now public

* checkers.nonnull
    added a flow-sensitive analysis for inferring @NonNull in "if (var !=
      null)"-style checks
    added checks for prefix and postfix increment and decrement operations

* checkers.javari
    added initial implementation of a type-checker for the Javari language


Version 0.1.1 (7 Jun 2007)
--------------------------


Documentation Changes

* checkers/nonnull-checker.html
    created "Tiny examples" subsection
    created "Annotated library" subsection
    noted where to read @NonNull-annotated source
    moved instructions for unannotated code to README-checkers.html
    various minor corrections and clarifications

* checkers/README-checkers.html
    added cross-references to other Checker Framework documents
    removed redundant text
    moved instructions for unannotated code from nonnull-checker.html
    various minor corrections and clarifications

* checkers/creating-a-checker.html
    added note about getSupportedSourceVersion
    removed line numbers from @Interned example
    added section on SubtypeChecker/SubtypeVisitor
    various minor corrections and clarifications


Code Changes

* checkers.subtype
    removed deprecated getCheckedAnnotation() mechanism
    added missing package Javadocs
    package Javadocs reference relevant HTML documentation
    various improvements to Javadocs
    SubtypeVisitor and SubtypeChecker are now abstract classes
    updated with respect to preferred usages of
      AnnotatedClassType.hasAnnotationAt and AnnotatedClassType.annotateAt

* checkers.source
    added missing package Javadocs
    package Javadocs reference relevant HTML documentation

* checkers.types
    added missing package Javadocs
    package Javadocs reference relevant HTML documentation
    AnnotatedClassType.annotateAt now correctly handles
      AnnotationLocation.RAW argument
    AnnotatedClassType.annotate deprecated in favor of
      AnnotatedClassType.annotateAt with AnnotationLocation.RAW as an argument
    AnnotatedClassType.isAnnotatedWith deprecated in favor of
      AnnotatedClassType.hasAnnotationAt with AnnotationLocation.RAW as an
      argument
    Added fromArray and fromList methods to AnnotationLocation and made
      corresponding constructors private.

* checkers.quals
    added Javadocs and meta-annotations on annotation declarations where
      missing
    package Javadocs reference relevant HTML documentation

* checkers.nonnull
    various improvements to Javadocs
    package Javadocs reference relevant HTML documentation


Miscellaneous Changes

    improved documentation of ch examples
    Checker Framework build file now only attempts to compile .java files


Version 0.1.0 (1 May 2007)
--------------------------

Initial release.<|MERGE_RESOLUTION|>--- conflicted
+++ resolved
@@ -1,15 +1,10 @@
-<<<<<<< HEAD
 The Checker Framework runs under JDK 18 -- that is, it runs on a version 18 JVM.
 (It worked before, but gave a warning that it was not tested.)
 
 
 
-Version 3.24.1 (??, 2022)
--------------------------
-=======
 Version 3.25.0 (September 1, 2022)
 ----------------------------------
->>>>>>> d62ff592
 
 **User-visible changes:**
 
