--- conflicted
+++ resolved
@@ -3,7 +3,9 @@
 
 **User-visible changes:**
 
-<<<<<<< HEAD
+The Initialization Checker issues a `cast.unsafe` warning instead of an
+`initialization.cast` error.
+
 The Resource Leak Checker now issues a `required.method.not.known` error
 when an expression with type `@MustCallUnknown` has a must-call obligation
 (e.g., because it is a parameter annotated as `@Owning`).
@@ -12,10 +14,6 @@
 from `@MustCallUnknown` to `@MustCall({})`. This change 1) reduces the number of
 false positive warnings about code that uses type variables but not resources, but 2)
 makes some code that uses type variables and resources unverifiable with any annotation.
-=======
-The Initialization Checker issues a `cast.unsafe` warning instead of an
-`initialization.cast` error.
->>>>>>> 0d1a799c
 
 **Implementation details:**
 
