Version 3.13.0 (May 3, 2021)
----------------------------

Method renamings:
 * `DependentTypesHelper.atReturnType` => `atMethodBody`

<<<<<<< HEAD
The Must Call Checker over-approximates the methods that an object must call
before it is de-allocated.
=======
`CFGTranslationPhaseOne#visitIdentifier` can handle `ElementKind.BINDING_VARIABLE`
introduced in Java 14 for `instanceof` pattern matching.

**Closed issues:**
#4410
>>>>>>> b5390de4

Version 3.12.0 (April 1, 2021)
------------------------------

**User-visible changes:**

New FAQ item "How should I annotate code that uses generics?" gives
examples of annotations on type variables, together with their meaning.

`-Ainfer=ajava` uses ajava files (rather than jaif files or stub files)
internally during whole-program inference.

The Optional Checker supports a new annotation `@OptionalBottom` that
stands for (only) the `null` value.

The `value` element/argument to `@EnumVal` is now required.  Previously it
defaulted to an empty array.

**Implementation details:**

A precondition or normal postcondition annotation's `value` element must have
type `String[]`, not `String`.  A conditional postcondition annotation's
`expression` element must have type `String[]`, not `String`.  These changes
will not affect users (any programmer-written annotation that was legal before
will still be legal), but it may affect checker implementations.

`JavaExpressionParseUtil`:
`JavaExpressionParseUtil#parse` no longer viewpoint-adapts Java expressions. It
just converts the expression `String` to a `JavaExpression`.  To that end,
`JavaExpressionParseUtil.JavaExpressionContext` has been removed and
`JavaExpressionParseUtil#parse` no longer takes a context object.  Most calls to
`JavaExpressionParseUtil#parse` should be replaced with a call to one of the
methods in `StringToJavaExpressions`.

Renamed `AnnotatedTypeComparer` to `DoubleAnnotatedTypeScanner`. In the new
class, the method `compare` was renamed `defaultAction`. The method `combineRs`
was replaced by `reduce`.

Removed methods:
 * `AnnotationUtils.getElementValueArrayOrSingleton`
 * `DependentTypesHelper.standardizeNewClassTree`: use `atExpression` instead
 * `DependentTypesHelper.standardizeString`: override one of the methods
   explained in the Javadoc of `convertAnnotationMirror`

Method renamings:
 * `DefaultQualifierForUseTypeAnnotator.getSupportAnnosFromDefaultQualifierForUses` => `getDefaultQualifierForUses`
 * In `DependentTypesHelper`:
    * `check*` => `check*ForErrorExpressions`
    * `viewpointAdaptConstructor` => `atConstructorInvocation`
    * `viewpointAdaptMethod` => `atMethodInvocation`
    * `viewpointAdaptTypeVariableBounds` => `atParameterizedTypeUse`
    * `standardizeClass` =>  `atTypeDecl`
    * `standardizeExpression` => `atExpression`
    * `standardizeFieldAccess` => `atFieldAccess`
    * `standardizeReturnType` => `atReturnType`
    * `standardizeVariable` => `atVariableDeclaration`

Deprecated some overloads in `AnnotationUtils` that take a `CharSequence`
(use an overload that takes an `ExecutablElement`):
 * `getElementValueArray`
 * `getElementValueClassName`
 * `getElementValueClassNames`
 * `getElementValueEnumArray`
 * `getElementValueEnum`
 * `getElementValue`
 * `getElementValuesWithDefaults`

Deprecated methods in `AnnotationUtils`:
 * `areSameByClass`: use `areSameByName`
 * `getElementValuesWithDefaults`: use a `getElementValue*` method

Removed deprecated `PluginUtil` class.

**Closed issues:**
#1376, #3740, #3970, #4041, #4254, #4346, #4355, #4358, #4372, #4381, #4384,
#4417, #4449, #4452, #4480.


Version 3.11.0 (March 1, 2021)
------------------------------

**User-visible changes:**

In a stub file for a class C, you may write a declaration for a method that is
inherited by C but not defined by it.  Previously, such stub declarations were
ignored.  For more information, see the manual's documentation of "fake
overrides".

Nullness Checker error message key changes:
 * `known.nonnull` => `nulltest.redundant`
 * `initialization.static.fields.uninitialized` => `initialization.static.field.uninitialized`,
   and it is now issued on the field rather than on the class
 * new `initialization.field.uninitialized` is issued on the field instead of
   `initialization.fields.uninitialized` on the class, if there is no
   explicitly-written constructor.

Signature Checker supports two new type qualifiers:
 * `@CanonicalNameAndBinaryName`
 * `@CanonicalNameOrPrimitiveType`

**Implementation details:**

You can make a variable's default type depend on its name, or a method
return type default depend on the method's name.  To support this feature,
`@DefaultFor` has new elements `names` and `namesExceptions`.

Changes to protected fields in `OverrideChecker`:
 * Removed `overriderMeth`, `overriderTyp`, `overriddenMeth`, `overriddenTyp`
 * Renamed `methodReference` => `isMethodReference`
 * Renamed `overridingType` => `overriderType`
 * Renamed `overridingReturnType` => `overriderReturnType`

Changes to JavaExpression parsing:
 * The signatures of these methods changed; see Javadoc.
    * `JavaExpressionParseUtil#parse`
    * `DependentTypesHelper#standardizeString`
 * These methods moved:
    * `GenericAnnotatedTypeFactory#standardizeAnnotationFromContract` => `DependentTypesHelper`
    * `JavaExpressionParseUtil#fromVariableTree` => `JavaExpression`

Changes to JavaExpressionContext:
 * New method JavaExpressionContext#buildContextForMethodDeclaration(MethodTree, SourceChecker)
   replaces all overloads of buildContextForMethodDeclaration.

Parsing a Java expression no longer requires the formal parameters
`AnnotationProvider provider` or `boolean allowNonDeterministic`.  Methods
in `JavaExpression` with simplified signatures include
 * `fromArrayAccess`
 * `fromNodeFieldAccess`
 * `fromNode`
 * `fromTree`
 * `getParametersOfEnclosingMethod`
 * `getReceiver`

`CFAbstractStore.insertValue` does nothing if passed a nondeterministic
expression.  Use new method `CFAbstractStore.insertValuePermitNondeterministic`
to map a nondeterministic expression to a value.

**Closed issues:**
#862, #3631, #3991, #4031, #4206, #4207, #4226, #4231, #4248, #4263, #4265,
#4279, #4286, #4289.


Version 3.10.0 (February 1, 2021)
---------------------------------

**User-visible changes:**

Moved utility classes from `checker-qual.jar` to the new `checker-util.jar`.
Also, added `util` to the end of all the packages of the utility classes.

In Maven Central, `checker.jar` no longer contains duplicates of qualifiers in
`checker-qual.jar`, but rather uses a Maven dependency. A fat jar file with all
the dependencies (like the old `checker.jar`) is available in Maven Central with
the classifier "all".

When supplying the `-Ainfer=...` command-line argument, you must also supply `-Awarns`.

Replaced several error message keys:
 * `contracts.precondition.expression.parameter.name`
 * `contracts.postcondition.expression.parameter.name`
 * `contracts.conditional.postcondition.expression.parameter.name`
 * `method.declaration.expression.parameter.name`
by new message keys:
 * `expression.parameter.name.invalid`
 * `expression.parameter.name.shadows.field`

**Implementation details:**

Deprecated `ElementUtils.enclosingClass`; use `ElementUtils.enclosingTypeElement`.

Removed classes (use `SourceChecker` instead):
 * `BaseTypeContext`
 * `CFContext`
 * `BaseContext`

Removed methods:
 * `SourceChecker.getContext()`: it returned the receiver
 * `SourceChecker.getChecker()`: it returned the receiver
 * `AnnotatedTypeFactory.getContext()`: use `getChecker()`
 * methods on `TreePath`s from class 'TreeUtils`; use the versions in `TreePathUtil`.

Moved class:
 * org.checkerframework.framework.util.PurityUnqualified to
   org.checkerframework.framework.qual.PurityUnqualified

Renamed methods:
 * `AnnotatedTypeMirror.directSuperTypes` => `directSupertypes` (note
   capitalization) for consistency with `javax.lang.model.util.Types`
 * `AnnotatedTypeMirror.removeAnnotation(Class)` => `removeAnnotationByClass`
 * `MethodCall.getParameters` => `getArguments`
 * `MethodCall.containsSyntacticEqualParameter` => `containsSyntacticEqualArgument`
 * `ArrayAccess.getReceiver` => `getArray`

**Closed issues:**
#3325 , #3474.


Version 3.9.1 (January 13, 2021)
--------------------------------

**Implementation details:**

Copied methods on `TreePath`s from class 'TreeUtils` to new class `TreePathUtil`.
(The methods in TreePath will be deleted in the next release.)
 * `TreeUtils.enclosingClass` => `TreePathUtil.enclosingClass`
 * `TreeUtils.enclosingMethod` => `TreePathUtil.enclosingMethod`
 * `TreeUtils.enclosingMethodOrLambda` => `TreePathUtil.enclosingMethodOrLambda`
 * `TreeUtils.enclosingNonParen` => `TreePathUtil.enclosingNonParen`
 * `TreeUtils.enclosingOfClass` => `TreePathUtil.enclosingOfClass`
 * `TreeUtils.enclosingOfKind` => `TreePathUtil.enclosingOfKind`
 * `TreeUtils.enclosingTopLevelBlock` => `TreePathUtil.enclosingTopLevelBlock`
 * `TreeUtils.enclosingVariable` => `TreePathUtil.enclosingVariable`
 * `TreeUtils.getAssignmentContext` => `TreePathUtil.getAssignmentContext`
 * `TreeUtils.inConstructor` => `TreePathUtil.inConstructor`
 * `TreeUtils.isTreeInStaticScope` => `TreePathUtil.isTreeInStaticScope`
 * `TreeUtils.pathTillClass` => `TreePathUtil.pathTillClass`
 * `TreeUtils.pathTillOfKind` => `TreePathUtil.pathTillOfKind`

**Closed issues:**
#789, #3202, #4071, #4083, #4114, #4115.


Version 3.9.0 (January 4, 2021)
-------------------------------

**User-visible changes:**

New scripts `checker/bin/wpi.sh` and `checker/bin/wpi-many.sh` run whole-program
inference, without modifying the source code of the target programs.

The `-Ainfer` command-line argument now infers
 * method preconditions (`@RequiresQualifiers`, `@RequiresNonNull`)
 * method postconditions (`@EnsuresQualifiers`, `@EnsuresNonNull`)
 * `@MonotonicNonNull`

The Called Methods Checker supports the -AdisableReturnsReceiver command-line option.

The Format String Checker recognizes Error Prone's `@FormatMethod` annotation.

Use of `@SuppressWarnings("fbc")` to suppress initialization warnings is deprecated.

**Implementation details:**

Class renamings:
 * `StubParser` => `AnnotationFileParser`
 * `Receiver` => `JavaExpression`
   Also related class and method renamings, such as
    * `FlowExpressions.internalReprOf` => `JavaExpressions.fromNode`
 * In the Dataflow Framework:
    * `ThisLiteralNode` => `ThisNode`
    * `ExplicitThisLiteralNode` => `ExplicitThisNode`
    * `ImplicitThisLiteralNode` => `ImplicitThisNode`

Method deprecations:
 * Deprecated `AnnotatedTypeFactory.addAliasedAnnotation`; use `addAliasedTypeAnnotation`

**Closed issues:**
#765, #2452, #2953, #3377, #3496, #3499, #3826, #3956, #3971, #3974, #3994,
#4004, #4005, #4018, #4032, #4068, #4070.


Version 3.8.0 (December 1, 2020)
--------------------------------

**User-visible changes:**

The Initialized Fields Checker warns when a field is not initialized by a
constructor.  This is more general than the Initialization Checker, which
only checks that `@NonNull` fields are initialized.

The manual describes how to modify an sbt build file to run the Checker
Framework.

The -AwarnUnneededSuppressions command-line option warns only about
suppression strings that contain a checker name.

The -AwarnUnneededSuppressionsExceptions=REGEX command-line option
partially disables -AwarnUnneededSuppressions.  Most users don't need this.

**Implementation details:**

Added classes `SubtypeIsSubsetQualifierHierarchy` and
`SubtypeIsSupersetQualifierHierarchy`.

Moved the `contractsUtils` field from the visitor to the type factory.

Class renamings:
 * `ContractsUtils` => `ContractsFromMethod`

Method renamings:
 * `ElementUtils.getVerboseName` => `ElementUtils.getQualifiedName`
 * `ElementUtils.getSimpleName` => `ElementUtils.getSimpleSignature`

Field renamings:
 * `AnnotatedTypeMirror.actualType` => `AnnotatedTypeMirror.underlyingType`

Added a formal parameter to methods in `MostlyNoElementQualifierHierarchy`:
 * `leastUpperBoundWithElements`
 * `greatestLowerBoundWithElements`

Removed a formal parameter from methods in `BaseTypeVisitor`:
 * `checkPostcondition`
 * `checkConditionalPostcondition`

In `Analysis.runAnalysisFor()`, changed `boolean` parameter to enum `BeforeOrAfter`.

Removed `org.checkerframework.framework.util.AnnotatedTypes#getIteratedType`; use
`AnnotatedTypeFactory#getIterableElementType(ExpressionTree)` instead.

**Closed issues:**
#3287, #3390, #3681, #3839, #3850, #3851, #3862, #3871, #3884, #3888, #3908,
#3929, #3932, #3935.


Version 3.7.1 (November 2, 2020)
--------------------------------

**User-visible changes:**

The Constant Value Checker supports two new annotations: @EnumVal and @MatchesRegex.

The Nullness Checker supports annotation org.jspecify.annotations.NullnessUnspecified.

**Implementation details:**

AnnotatedIntersectionType#directSuperTypes now returns
List<? extends AnnotatedTypeMirror>.

The @RelevantJavaTypes annotation is now enforced:  a checker issues a warning
if the programmer writes a type annotation on a type that is not listed.

Deprecated CFAbstractTransfer.getValueWithSameAnnotations(), which is no
longer used.  Added new methods getWidenedValue() and getNarrowedValue().

Renamed TestUtilities.assertResultsAreValid() to TestUtilities.assertTestDidNotFail().

Renamed BaseTypeValidator.isValidType() to BaseTypeValidator.isValidStructurally().

New method BaseTypeVisitor#visitAnnotatedType(List, Tree) centralizes checking
of user-written type annotations, even when parsed in declaration locations.

**Closed issues:**
#868, #1908, #2075, #3349, #3362, #3569, #3614, #3637, #3709, #3710, #3711,
#3720, #3730, #3742, #3760, #3770, #3775, #3776, #3792, #3793, #3794, #3819,
#3831.


Version 3.7.0 (October 1, 2020)
-------------------------------

**User-visible changes:**

The new Called Methods Checker tracks methods that have definitely been
called on an object. It automatically supports detecting mis-uses of the
builder pattern in code that uses Lombok or AutoValue.

Accumulation analysis is now supported via a generic Accumulation Checker.
An accumulation analysis is a restricted form of typestate analysis that does
not require a precise alias analysis for soundness. The Called Methods Checker
is an accumulation analysis.

The Nullness Checker supports annotations
org.codehaus.commons.nullanalysis.NotNull,
org.codehaus.commons.nullanalysis.Nullable, and
org.jspecify.annotations.Nullable.

The Signature Checker supports annotations @CanonicalName and @CanonicalNameOrEmpty.
The Signature Checker treats jdk.jfr.Unsigned as an alias for its own @Unsigned annotation.

The shorthand syntax for the -processor command-line argument applies to
utility checkers, such as the Constant Value Checker.

**Implementation details:**

A checker implementation may override AnnotatedTypeFactory.getWidenedAnnotations
to provide special behavior for primitive widening conversions.

Deprecated org.checkerframework.framework.util.MultiGraphQualifierHierarchy and
org.checkerframework.framework.util.GraphQualifierHierarchy.  Removed
AnnotatedTypeFactory#createQualifierHierarchy(MultiGraphFactory) and
AnnotatedTypeFactory#createQualifierHierarchyFactory.  See Javadoc of
MultiGraphQualifierHierarchy for instructions on how to use the new classes and
methods.

Renamed methods:
 * NumberUtils.isFloatingPoint => TypesUtils.isFloatingPoint
 * NumberUtils.isIntegral => TypesUtils.isIntegralPrimitiveOrBoxed
 * NumberUtils.isPrimitiveFloatingPoint => TypeKindUtils.isFloatingPoint
 * NumberUtils.isPrimitiveIntegral => TypeKindUtils.isIntegral
 * NumberUtils.unboxPrimitive => TypeKindUtils.primitiveOrBoxedToTypeKind
 * TypeKindUtils.widenedNumericType => TypeKindUtils.widenedNumericType
 * TypesUtils.isFloating => TypesUtils.isFloatingPrimitive
 * TypesUtils.isIntegral => TypesUtils.isIntegralPrimitive

The CFStore copy constructor now takes only one argument.

**Closed issues:**
#352, #354, #553, #722, #762, #2208, #2239, #3033, #3105, #3266, #3275, #3408,
#3561, #3616, #3619, #3622, #3625, #3630, #3632, #3648, #3650, #3667, #3668,
#3669, #3700, #3701.


Version 3.6.1 (September 2, 2020)
---------------------------------

Documented that the Checker Framework can issue false positive warnings in
dead code.

Documented when the Signedness Checker permits right shift operations.

**Closed issues:**
#3484, #3562, #3565, #3566, #3570, #3584, #3594, #3597, #3598.


Version 3.6.0 (August 3, 2020)
------------------------------

**User-visible changes:**

The Interning Checker supports method annotations @EqualsMethod and
@CompareToMethod.  Place them on methods like equals(), compareTo(), and
compare() to permit certain uses of == on non-interned values.

Added an overloaded version of NullnessUtil.castNonNull that takes an error message.

Added a new option `-Aversion` to print the version of the Checker Framework.

New CFGVisualizeLauncher command-line arguments:
 * `--outputdir`: directory in which to write output files
 * `--string`: print the control flow graph in the terminal
All CFGVisualizeLauncher command-line arguments now start with `--` instead of `-`.

**Implementation details:**

commonAssignmentCheck() now takes an additional argument.  Type system
authors must update their overriding implementations.

Renamed methods:
 * GenericAnnotatedTypeFactory#addAnnotationsFromDefaultQualifierForUse => #addAnnotationsFromDefaultForType and
 * BaseTypeValidator#shouldCheckTopLevelDeclaredType => #shouldCheckTopLevelDeclaredOrPrimitiveType

Removed org.checkerframework.framework.test.FrameworkPer(Directory/File)Test classes.
Use CheckerFrameworkPer(Directory/File)Test instead.

**Closed issues:**

#1395, #2483, #3207, #3223, #3224, #3313, #3381, #3422, #3424, #3428, #3429,
#3438, #3442, #3443, #3447, #3449, #3461, #3482, #3485, #3495, #3500, #3528.


Version 3.5.0 (July 1, 2020)
----------------------------

**User-visible changes:**

Use "allcheckers:" instead of "all:" as a prefix in a warning suppression string.
Writing `@SuppressWarnings("allcheckers")` means the same thing as
`@SuppressWarnings("all")`, unless the `-ArequirePrefixInWarningSuppressions`
command-line argument is supplied.  See the manual for details.

It is no longer necessary to pass -Astubs=checker.jar/javadoc.astub when
compiling a program that uses Javadoc classes.

Renamed command-line arguments:
 * -AshowSuppressWarningKeys to -AshowSuppressWarningsStrings

The Signature Checker no longer considers Java keywords to be identifiers.
Renamed Signature Checker annotations:
 * @BinaryNameInUnnamedPackage => @BinaryNameWithoutPackage
 * @FieldDescriptorForPrimitiveOrArrayInUnnamedPackage => @FieldDescriptorWithoutPackage
 * @IdentifierOrArray => @ArrayWithoutPackage
Added new Signature Checker annotations:
 * @BinaryNameOrPrimitiveType
 * @DotSeparatedIdentifiersOrPrimitiveType
 * @IdentifierOrPrimitiveType

The Nullness Checker now treats `System.getProperty()` soundly.  Use
`-Alint=permitClearProperty` to disable special treatment of
`System.getProperty()` and to permit undefining built-in system properties.

Class qualifier parameters:  When a generic class represents a collection,
a user can write a type qualifier on the type argument, as in
`List<@Tainted Character>` versus `List<@Untainted Character>`.  When a
non-generic class represents a collection with a hard-coded type (as
`StringBuffer` hard-codes `Character`), you can use the new class qualifier
parameter feature to distinguish `StringBuffer`s that contain different
types of characters.

The Dataflow Framework supports backward analysis.  See its manual.

**Implementation details:**

Changed the types of some fields and methods from array to List:
 * QualifierDefaults.validLocationsForUncheckedCodeDefaults()
 * QualifierDefaults.STANDARD_CLIMB_DEFAULTS_TOP
 * QualifierDefaults.STANDARD_CLIMB_DEFAULTS_BOTTOM
 * QualifierDefaults.STANDARD_UNCHECKED_DEFAULTS_TOP
 * QualifierDefaults.STANDARD_UNCHECKED_DEFAULTS_BOTTOM

Dataflow Framework: Analysis is now an interface.  Added AbstractAnalysis,
ForwardAnalysis, ForwardTransferFunction, ForwardAnalysisImpl,
BackwardAnalysis, BackwardTransferFunction, and BackwardAnalysisImpl.
To adapt existing code:
 * `extends Analysis<V, S, T>` => `extends ForwardAnalysisImpl<V, S, T>`
 * `implements TransferFunction<V, S>` => `implements ForwardTransferFunction<V, S>`

In AbstractQualifierPolymorphism, use AnnotationMirrors instead of sets of
annotation mirrors.

Renamed meta-annotation SuppressWarningsKeys to SuppressWarningsPrefix.
Renamed SourceChecker#getSuppressWarningsKeys(...) to getSuppressWarningsPrefixes.
Renamed SubtypingChecker#getSuppressWarningsKeys to getSuppressWarningsPrefixes.

Added GenericAnnotatedTypeFactory#postAnalyze, changed signature of
GenericAnnotatedTypeFactory#handleCFGViz, and removed CFAbstractAnalysis#visualizeCFG.

Removed methods and classes marked deprecated in release 3.3.0 or earlier.

**Closed issues:**
#1362, #1727, #2632, #3249, #3296, #3300, #3356, #3357, #3358, #3359, #3380.


Version 3.4.1 (June 1, 2020)
----------------------------

-Ainfer now takes an argument:
 * -Ainfer=jaifs uses .jaif files to store the results of whole-program inference.
 * -Ainfer=stubs uses .astub files to store the results of whole-program inference.
 * -Ainfer is deprecated but is the same as -Ainfer=jaifs, for backwards compatibility.

New command-line option:
  -AmergeStubsWithSource If both a stub file and a source file are available, use both.

**Closed issues:**
#2893, #3021, #3128, #3160, #3232, #3277, #3285, #3289, #3295, #3302, #3305,
#3307, #3310, #3316, #3318, #3329.


Version 3.4.0 (May 3, 2020)
---------------------------

The annotated jdk8.jar is no longer used.  You should remove any occurrence of
  -Xbootclasspath/p:.../jdk8.jar
from your build scripts.  Annotations for JDK 8 are included in checker.jar.

The Returns Receiver Checker enables documenting and checking that a method
returns its receiver (i.e., the `this` parameter).

**Closed issues:**
#3267, #3263, #3217, #3212, #3201, #3111, #3010, #2943, #2930.


Version 3.3.0 (April 1, 2020)
-----------------------------

**User-visible changes:**

New command-line options:
  -Alint=trustArrayLenZero trust @ArrayLen(0) annotations when determining
  the type of Collections.toArray.

Renamings:
  -AuseDefaultsForUncheckedCode to -AuseConservativeDefaultsForUncheckedCode
    The old name works temporarily but will be removed in a future release.

For collection methods with `Object` formal parameter type, such as
contains, indexOf, and remove, the annotated JDK now forbids null as an
argument.  To make the Nullness Checker permit null, pass
`-Astubs=collection-object-parameters-may-be-null.astub`.

The argument to @SuppressWarnings can be a substring of a message key that
extends at each end to a period or an end of the key.  (Previously, any
substring worked, including the empty string which suppressed all warnings.
Use "all" to suppress all warnings.)

All postcondition annotations are repeatable (e.g., `@EnsuresNonNull`,
`@EnsuresNonNullIf`, ...).

Renamed wrapper annotations (which users should not write):
 * `@DefaultQualifiers` => `@DefaultQualifier.List`
 * `@EnsuresQualifiersIf` => `@EnsuresQualifierIf.List`
 * `@EnsuresQualifiers` => `@EnsuresQualifier.List`
 * `@RequiresQualifiers` => `@RequiresQualifier.List`

**Implementation details:**

Removed `@DefaultInUncheckedCodeFor` and
`@DefaultQualifierInHierarchyInUncheckedCode`.

Renamings:
 * applyUncheckedCodeDefaults() to applyConservativeDefaults()
 * useUncheckedCodeDefault() to useConservativeDefault()
 * AnnotatedTypeReplacer to AnnotatedTypeCopierWithReplacement
 * AnnotatedTypeMerger to AnnotatedTypeReplacer

Deprecated the `framework.source.Result` class; use `DiagMessage` or
`List<DiagMessage>` instead.  If you were creating a `Result` just to
pass it to `report`, then call new methods `reportError` and
`reportWarning` instead.

AbstractTypeProcessor#typeProcessingOver() always gets called.

**Closed issues:**
#1307, #1881, #1929, #2432, #2793, #3040, #3046, #3050, #3056, #3083, #3124,
#3126, #3129, #3132, #3139, #3149, #3150, #3167, #3189.


Version 3.2.0 (March 2, 2020)
-----------------------------

@SuppressWarnings("initialization") suppresses only warnings whose key
contains "initialization".  Previously, it suppressed all warnings issued
by the Nullness Checker or the Initialization Checker.

**Closed issues:**
#2719, #3001, #3020, #3069, #3093, #3120.


Version 3.1.1 (February 3, 2020)
--------------------------------

New command-line options:
  -AassumeDeterministic Unsoundly assume that every method is deterministic
  -AassumePure Unsoundly assume that every method is pure

Renamed -Anocheckjdk to -ApermitMissingJdk.
The old version still works, for backward compatibility.

Renamed -Alint=forbidnonnullarraycomponents to
-Alint=soundArrayCreationNullness.  The old version still works, for
backward compatibility.

Implementation details:
 * Deprecated QualifierHierarchy#getTypeQualifiers.
 * Deprecated Analysis#Analysis(ProcessingEnvironment) and Analysis#Analysis(T,
   int, ProcessingEnvironment); use Analysis#Analysis(), Analysis#Analysis(int),
   Analysis#Analysis(T), and Analysis#Analysis(T, int) instead.
 * Renamed SourceChecker#getMessages to getMessagesProperties.
 * Renamed one overload of SourceChecker.printMessages to printOrStoreMessage.

**Closed issues:**
#2181, #2975, #3018, #3022, #3032, #3036, #3037, #3038, #3041, #3049, #3055,
#3076.


Version 3.1.0 (January 3, 2020)
-------------------------------

Command-line option -AprintGitProperties prints information about the git
repository from which the Checker Framework was compiled.

**Implementation details:**
 * Removed static cache in AnnotationUtils#areSameByClass and added
   AnnotatedTypeFactory#areSameByClass that uses an instance cache.
 * Removed static cache in AnnotationBuilder#fromName and #fromClass.
 * ContractsUtils#getPreconditions takes an ExecutableElement as an argument.
 * ContractsUtils#getContracts returns a Set.
 * Moved ContractUtils.Contract to outer level.
 * Renamed ConditionalPostcondition#annoResult to ConditionalPostcondition#resultValue.

**Closed issues:**
#2867, #2897, #2972.


Version 3.0.1 (December 2, 2019)
--------------------------------

New command-line option for the Constant Value Checker
`-AnoNullStringsConcatenation` unsoundly assumes that every operand of a String
concatenation is non-null.

**Implementation details:**
 * Moved AnnotatedTypes#hasTypeQualifierElementTypes to AnnotationUtils.
 * Deprecated AnnotatedTypes#isTypeAnnotation and AnnotatedTypes#hasTypeQualifierElementTypes.

**Closed issues:**
#945, #1224, #2024, #2744, #2809, #2815, #2818, #2830, #2840, #2853, #2854,
#2865, #2873, #2874, #2878, #2880, #2886, #2888, #2900, #2905, #2919, #2923.


Version 3.0.0 (November 1, 2019)
--------------------------------

The Checker Framework works on both JDK 8 and JDK 11.
 * Type annotations for JDK 8 remain in jdk8.jar.
 * Type annotations for JDK 11 appear in stub files in checker.jar.

Removed the @PolyAll annotation.

**Implementation details:**
 * Removed all previously deprecated methods.
 * AnnotatedTypeFactory#getFnInterfaceFromTree now returns an AnnotatedExecutableType.
 * AnnotationUtils#areSame and #areSameByName now only accept non-null
   AnnotationMirrors

**Closed issues:**
#1169, #1654, #2081, #2703, #2739, #2749, #2779, #2781, #2798, #2820, #2824,
#2829, #2842, #2845, #2848.


Version 2.11.1 (October 1, 2019)
--------------------------------

The manual links to the Object Construction Checker.

**Closed issues:**
#1635, #2718, #2767.


Version 2.11.0 (August 30, 2019)
--------------------------------

The Checker Framework now uses the Java 9 javac API. The manual describes
how to satisfy this dependency, in a way that works on a Java 8 JVM.
Running the Checker Framework on a Java 9 JVM is not yet supported.


Version 2.10.1 (August 22, 2019)
--------------------------------

**Closed issues:**
#1152, #1614, #2031, #2482, #2543, #2587, #2678, #2686, #2690, #2712, #2717,
#2713, #2721, #2725, #2729.


Version 2.10.0 (August 1, 2019)
-------------------------------

Removed the NullnessRawnessChecker.  Use the NullnessChecker instead.

**Closed issues:**
#435, #939, #1430, #1687, #1771, #1902, #2173, #2345, #2470, #2534, #2606,
#2613, #2619, #2633, #2638.


Version 2.9.0 (July 3, 2019)
----------------------------

Renamed the Signedness Checker's @Constant annotation to @SignednessGlb.
Introduced an alias, @SignedPositive, for use by programmers.

Annotated the first argument of Opt.get and Opt.orElseThrow as @NonNull.

Removed meta-annotation @ImplicitFor:
 * Use the new meta-annotation @QualifierForLiteral to replace
   @ImplicitFor(literals, stringpatterns).
 * Use the meta-annotation @DefaultFor to replace @ImplicitFor(typeKinds,
   types).
 * Use the new meta-annotation @UpperBoundFor to specify a qualifier upper
   bound for certain types.
 * You can completely remove
     @ImplicitFor(typeNames = Void.class, literals = LiteralKind.NULL)
   on bottom qualifiers.
     @DefaultFor(types = Void.class)
   and
     @QualifierForLiterals(literals = LiteralKind.NULL)
   are added to the bottom qualifier by default.

Add @DefaultQualifierOnUse and @NoDefaultQualifierOnUse type declaration annotations

New/changed error message keys:
 * initialization.static.fields.uninitialized for uninitialized static fields
 * unary.increment.type.incompatible and unary.decrement.type.incompatible
   replace some occurrences of compound.assignment.type.incompatible

**Implementation details:**
 * Renamed QualifierPolymorphism#annotate methods to resolve
 * Renamed ImplicitsTreeAnnotator to LiteralTreeAnnotator
 * Renamed ImplicitsTypeAnnotator to DefaultForTypeAnnotator
 * Removed TypeUseLocation.TYPE_DECLARATION
 * Removed InheritedFromClassAnnotator, replace with DefaultQualifierForUseTypeAnnotator
 * Rename TreeUtils.isSuperCall and TreeUtils.isThisCall to
 isSuperConstructorCall and isThisConstructorCall

**Closed issues:**
#2247, #2391, #2409, #2434, #2451, #2457, #2468, #2484, #2485, #2493, #2505,
#2536, #2537, #2540, #2541, #2564, #2565, #2585.


Version 2.8.2 (June 3, 2019)
----------------------------

The Signature Checker supports a new type, @FqBinaryName.

Added a template for a repository that you can use to write a custom checker.

Linked to the Checker Framework Gradle plugin, which makes it easy to run
a checker on a project that is built using the Gradle build tool.

Implementation detail: deprecated TreeUtils.skipParens in favor of
TreeUtils.withoutParens which has the same specification.

**Closed issues:**
#2291, #2406, #2469, #2477, #2479, #2480, #2494, #2499.


Version 2.8.1 (May 1, 2019)
---------------------------

Moved text about the Purity Checker into its own chapter in the manual.

**Closed issues:**
#660, #2030, #2223, #2240, #2244, #2375, #2407, #2410, #2415, #2420, #2421,
#2446, #2447, #2460, #2462.


Version 2.8.0 (April 3, 2019)
-----------------------------

Support `androidx.annotation.RecentlyNonNull` and `RecentlyNullable` (as of
2.6.0, but not previously documented).

The following qualifiers are now repeatable:  `@DefaultQualifier`
`@EnsuresQualifierIf` `@EnsuresQualifier` `@RequiresQualifier`.  Therefore,
users generally do not need to write the following wrapper annotations:
`@DefaultQualifiers` `@EnsuresQualifiersIf` `@EnsuresQualifiers`
`@RequiresQualifiers`.

New command-line option `-ArequirePrefixInWarningSuppressions` makes
`@SuppressWarnings` recognize warning keys of the form
"checkername:key.about.problem" but ignore warning keys of the form
"key.about.problem" without the checker name as a prefix.

New CONSTRUCTOR_RESULT enum constant in TypeUseLocation makes it possible to
set default annotations for constructor results.

Clarified the semantics of annotations on class and constructor declarations.
See Section 25.5 "Annotations on classes and constructors" in the manual.

Interface changes:
 * Added protected methods to BaseTypeVisitor so that checkers can change the
   checks for annotations on classes, constructor declarations, and constructor
   invocations.
 * Removed BaseTypeVisitor#checkAssignability and BaseTypeVisitor#isAssignable
   methods.
 * Renamed AnnotatedTypeFactory#getEnclosingMethod to
   AnnotatedTypeFactory#getEnclosingElementForArtificialTree

**Closed issues:**
#2159, #2230, #2318, #2324, #2330, #2334, #2343, #2344, #2353, #2366, #2367,
#2370, #2371, #2385.


Version 2.7.0 (March 1, 2019)
-----------------------------

The manual links to the AWS crypto policy compliance checker, which enforces
that no weak cipher algorithms are used with the Java crypto API.

The Nullness Checker supports RxJava annotations
io.reactivex.annotations.NonNull and io.reactivex.annotations.Nullable.

The checker-qual artifact (jar file) contains an OSGi manifest.

New TYPE_DECLARATION enum constant in TypeUseLocation makes it possible to
(for example) set defaults annotations for class/interface definitions.

Interface changes:
 * Renamed the "value" element of the @HasSubsequence annotation to
   "subsequence".
 * Renamed @PolySignedness to @PolySigned.
 * Renamed AnnotatedTypeFactory.ParameterizedMethodType to
   ParameterizedExecutableType.

Added missing checks regarding annotations on classes, constructor
declarations, and constructor invocations.  You may see new warnings.

**Closed issues:**
#788, #1751, #2147, #2163, #2186, #2235, #2243, #2263, #2264, #2286, #2302,
#2326, #2327.


Version 2.6.0 (February 3, 2019)
--------------------------------

The manual includes a section about how to use Lombok and the Checker
Framework simultaneously.

Commons CSV has been added to the annotated libraries on Maven Central.

Some error messages have been changed to improve comprehensibility,
such as by adjusting wording or adding additional information.

Relevant to type system implementers:
Renamed method areSameIgnoringValues to areSameByName.

**Closed issues:**
#2008, #2166, #2185, #2187, #2221, #2224, #2229, #2234, #2248.
Also fixed false negatives in handling of Map.get().


Version 2.5.8 (December 5, 2018)
--------------------------------

The manual now links to the AWS KMS compliance checker, which enforces
that calls to AWS KMS only generate 256-bit keys.

**Closed issues:**
#372, #1678, #2207, #2212, #2217.


Version 2.5.7 (November 4, 2018)
--------------------------------

New @EnsuresKeyFor and @EnsuresKeyForIf method annotations permit
specifying the postcondition that a method gives some value a @KeyFor type.

The manual links to the Rx Thread & Effect Checker, which enforces
UI Thread safety properties for stream-based Android applications.

**Closed issues:**
#1014, #2151, #2178, #2180, #2183, #2188, #2190, #2195, #2196, #2198, #2199.


Version 2.5.6 (October 3, 2018)
-------------------------------

Introduce checker-qual-android artifact that is just like the checker-qual
artifact, but the qualifiers have classfile retention.  This is useful for
Android projects.

Removed the code for the checker-compat-qual artifact.  It was only useful
for Java 7, which the Checker Framework no longer supports.  The
checker-compat-qual artifact remains available on Maven Central, with
versions 2.5.5 and earlier.

**Closed issues:**
#2135, #2157, #2158, #2164, #2171.


Version 2.5.5 (August 30, 2018)
-------------------------------

Implicit imports (deprecated in November 2014) are no longer supported.

Renamed the testlib Maven artifact to framework-test.

Removed command-line option -AprintErrorStack, which is now the default.
Added -AnoPrintErrorStack to disable it (which should be rare).

Replaced ErrorReporter class with BugInCF and UserError exceptions.

**Closed issues:**
#1999, #2008, #2023, #2029, #2074, #2088, #2098, #2099, #2102, #2107.


Version 2.5.4 (August 1, 2018)
------------------------------

**Closed issues:**
#2030, #2048, #2052, #2059, #2065, #2067, #2073, #2082.


Version 2.5.3 (July 2, 2018)
----------------------------

**Closed issues:**
#266, #1248, #1678, #2010, #2011, #2018, #2020, #2046, #2047, #2054.


Version 2.5.2 (June 1, 2018)
----------------------------

In the Map Key Checker, null is now @UnknownKeyFor.  See the "Map Key Checker"
chapter in the manual for more details.

**Closed issues:**
#370, #469, #1701, #1916, #1922, #1959, #1976, #1978, #1981, #1983, #1984, #1991, #1992.


Version 2.5.1 (May 1, 2018)
---------------------------

Added a Maven artifact of the Checker Framework testing library, testlib.

**Closed issues:**
#849, #1739, #1838, #1847, #1890, #1901, #1911, #1912, #1913, #1934, #1936,
#1941, #1942, #1945, #1946, #1948, #1949, #1952, #1953, #1956, #1958.


Version 2.5.0 (April 2, 2018)
-----------------------------

Declaration annotations that are aliases for type annotations are now treated
as if they apply to the top-level type.  See "Declaration annotations" section
in the "Warnings" chapter in the manual for more details.

Ended support for annotations in comments.  See "Migrating away from
annotations in comments" section in the "Handling legacy code" chapter in the
manual for instructions on how to remove annotations from comments.

**Closed issues:**
#515, #1667, #1739, #1776, #1819, #1863, #1864, #1865, #1866, #1867, #1870,
#1876, #1879, #1882, #1898, #1903, #1905, #1906, #1910, #1914, #1915, #1920.


Version 2.4.0 (March 1, 2018)
-----------------------------

Added the Index Checker, which eliminates ArrayIndexOutOfBoundsException.

Added the Optional Checker, which verifies uses of Java 8's Optional class.

Removed the Linear Checker, whose implementation was inconsistent with its
documentation.

Added a @QualifierArgument annotation to be used on pre- and postcondition
  annotations created by @PreconditionAnnotation, @PostconditionAnnotation,
  and @ConditionalPostconditionAnnotation. This allows qualifiers with
  arguments to be used in pre- and postconditions.

Added new type @InternalFormForNonArray to the Signature Checker

Moved annotated libraries from checker/lib/*.jar to the Central Repository:
https://search.maven.org/#search%7Cga%7C1%7Cg%3A%22org.checkerframework.annotatedlib%22

Moved the Javadoc stub file from checker/lib/javadoc.astub to
checker/resources/javadoc.astub.

Simplified the instructions for running the Checker Framework with Gradle.

The Checker Framework Eclipse plugin is no longer released nor supported.

**Closed issues:**
#65, #66, #100, #108, #175, #184, #190, #194, #209, #239, #260, #270, #274,
#293, #302, #303, #306, #321, #325, #341, #356, #360, #361, #371, #383, #385,
#391, #397, #398, #410, #423, #424, #431, #430, #432, #548, #1131, #1148,
#1213, #1455, #1504, #1642, #1685, #1770, #1796, #1797, #1801, #1809, #1810,
#1815, #1817, #1818, #1823, #1831, #1837, #1839, #1850, #1851, #1852, #1861.


Version 2.3.2 (February 1, 2018)
--------------------------------

**Closed issues:**
#946, #1133, #1232, #1319, #1625, #1633, #1696, #1709, #1712, #1734, #1738,
#1749, #1754, #1760, #1761, #1768, #1769, #1781.


Version 2.3.1 (January 2, 2018)
-------------------------------

**Closed issues:**
#1695, #1696, #1697, #1698, #1705, #1708, #1711, #1714, #1715, #1724.


Version 2.3.0 (December 1, 2017)
--------------------------------

Removed the deprecated @LazyNonNull type qualifier.
Deprecated most methods in InternalUtils and moved them to either
TreeUtils or TypesUtils. Adapted a few method names and parameter
orders for consistency.

**Closed issues:**
#951, #1356, #1495, #1602, #1605, #1623, #1628, #1636, #1641, #1653, #1655,
#1664, #1665, #1681, #1684, #1688, #1690.


Version 2.2.2 (November 2, 2017)
--------------------------------

The Interning Checker supports a new annotation, @InternedDistinct, which
indicates that the value is not equals() to any other value.

An annotated version of the Commons IO library appears in checker/lib/ .

Closed issue #1586, which required re-opening issues 293 and 341 until
proper fixes for those are implemented.

**Closed issues:**
#1386, #1389, #1423, #1520, #1529, #1530, #1531, #1546, #1553, #1555, #1565,
#1570, #1579, #1580, #1582, #1585, #1586, #1587, #1598, #1609, #1615, #1617.


Version 2.2.1 (September 29, 2017)
----------------------------------

Deprecated some methods in AnnotatedTypeMirror and AnnotationUtils, to
be removed after the 2.2.1 release.

The qualifiers and utility classes in checker-qual.jar are compiled to Java 8
byte code. A new jar, checker-qual7.jar, includes the qualifiers and utility
classes compiled to Java 7 byte code.

**Closed issues:**
#724, #1431, #1442, #1459, #1464, #1482, #1496, #1499, #1500, #1506, #1507,
#1510, #1512, #1522, #1526, #1528, #1532, #1535, #1542, #1543.


Version 2.2.0 (September 5, 2017)
---------------------------------

A Java 8 JVM is required to run the Checker Framework.
You can still typecheck and compile Java 7 (or earlier) code.
With the "-target 7" flag, the resulting .class files still run with JDK 7.

The stub file format has changed to be more similar to regular Java syntax.
Most notably, receiver annotations are written using standard Java 8 syntax
(a special first formal paramter named "this") and inner classes are written
using standard Java syntax (rather than at the top level using a name that
contains "$". You need to update your stub files to conform to the new syntax.

**Closed issues:**
#220, #293, #297, #341, #375, #407, #536, #571, #798, #867, #1180, #1214, #1218,
#1371, #1411, #1427, #1428, #1435, #1438, #1450, #1456, #1460, #1466, #1473,
#1474.


Version 2.1.14 (3 August 2017)
------------------------------

Nullness Checker change to annotated JDK:  The type argument to the Class,
Constructor, and Optional classes may now be annotated as @Nullable or
@NonNull.  The nullness of the type argument doesn't matter, but this
enables easier integration with generic clients.

Many crashes and false positives associated with uninferred method type
arguments have been correct. By default, uninferred method type arguments,
which can happen with Java 8 style target type contexts, are silently ignored.
Use the option -AconservativeUninferredTypeArguments to see warnings about
method calls where the Checker Framework fails to infer type arguments.

**Closed issues:**
#753, #804, #961, #1032, #1062, #1066, #1098, #1209, #1280, #1316, #1329, #1355,
#1365, #1366, #1367, #1377, #1379, #1382, #1384, #1397, #1398, #1399, #1402,
#1404, #1406, #1407.


Version 2.1.13 (3 July 2017)
----------------------------

Verified that the Checker Framework builds from source on Windows Subsystem
for Linux, on Windows 10 Creators Edition.

The manual explains how to configure Android projects that use Android Studio
3.0 and Android Gradle Plugin 3.0.0, which support type annotations.

**Closed issues:**
#146, #1264, #1275, #1290, #1303, #1308, #1310, #1312, #1313, #1315, #1323,
#1324, #1331, #1332, #1333, #1334, #1347, #1357, #1372.


Version 2.1.12 (1 June 2017)
----------------------------

The manual links to Glacier, a class immutability checker.

The stubparser license has been updated.  You can now use stubparser under
either the LGPL or the Apache license, whichever you prefer.

**Closed issues:**
#254, #1201, #1229, #1236, #1239, #1240, #1257, #1265, #1270, #1271, #1272,
#1274, #1288, #1291, #1299, #1304, #1305.


Version 2.1.11 (1 May 2017)
---------------------------

The manual contains new FAQ (frequently asked questions) sections about
false positive warnings and about inference for field types.

**Closed issues:**
#989, #1096, #1136, #1228.


Version 2.1.10 (3 April 2017)
-----------------------------

The Constant Value Checker, which performs constant propagation, has been
extended to perform interval analysis -- that is, it determines, for each
expression, a statically-known lower and upper bound.  Use the new
@IntRange annotation to express this.  Thanks to Jiasen (Jason) Xu for this
feature.

**Closed issues:**
#134, #216, #227, #307, #334, #437, #445, #718, #1044, #1045, #1051, #1052,
#1054, #1055, #1059, #1077, #1087, #1102, #1108, #1110, #1111, #1120, #1124,
#1127, #1132.


Version 2.1.9 (1 March 2017)
----------------------------

By default, uninferred method type arguments, which can happen with Java 8
style target type contexts, are silently ignored, removing many false
positives.  The new option -AconservativeUninferredTypeArguments can be used to
get the conservative behavior.

**Closed issues:**
#1006, #1011, #1015, #1027, #1035, #1036, #1037, #1039, #1043, #1046, #1049,
#1053, #1072, #1084.


Version 2.1.8 (20 January 2017)
-------------------------------

The Checker Framework webpage has moved to https://checkerframework.org/.
Old URLs should redirect to the new one, but please update your links
and let us know if any old links are broken rather than redirecting.

The documentation has been reorganized in the Checker Framework repository.
The manual, tutorial, and webpages now appear under checker-framework/docs/.

**Closed issues:**
#770, #1003, #1012.


Version 2.1.7 (3 January 2017)
------------------------------

Manual improvements:
 * Added a link to jOOQ's SQL checker.
 * Documented the `-AprintVerboseGenerics` command-line option.
 * Better explanation of relationship between Fake Enum and Subtyping Checkers.

**Closed issues:**
#154, #322, #402, #404, #433, #531, #578, #720, #795, #916, #953, #973, #974,
#975, #976, #980, #988, #1000.


Version 2.1.6 (1 December 2016)
-------------------------------

**Closed issues:**
#412, #475.


Version 2.1.5 (2 November 2016)
-------------------------------

The new class org.checkerframework.checker.nullness.Opt provides every
method in Java 8's java.util.Optional class, but written for possibly-null
references rather than for the Optional type.  This can shorten code that
manipulates possibly-null references.

In bytecode, type variable upper bounds of type Object may or may not have
been explicitly written.  The Checker Framework now assumes they were not
written explicitly in source code and defaults them as implicit upper bounds.

The manual describes how to run a checker within the NetBeans IDE.

The manual describes two approaches to creating a type alias or typedef.

**Closed issues:**
#643, #775, #887, #906, #941.


Version 2.1.4 (3 October 2016)
------------------------------

**Closed issues:**
#885, #886, #919.


Version 2.1.3 (16 September 2016)
---------------------------------

**Closed issues:**
#122, #488, #495, #580, #618, #647, #713, #764, #818, #872, #893, #894, #901,
#902, #903, #905, #913.


Version 2.1.2 (1 September 2016)
--------------------------------

**Closed issues:**
#182, #367, #712, #811, #846, #857, #858, #863, #870, #871, #878, #883, #888.


Version 2.1.1 (1 August 2016)
-----------------------------

The codebase conforms to a consistent coding style, which is enforced by
a git pre-commit hook.

AnnotatedTypeFactory#createSupportedTypeQualifiers() must now return a mutable
list.  Checkers that override this method will have to be changed.

**Closed issues:**
#384, #590, #681, #790, #805, #809, #810, #820, #824, #826, #829, #838, #845,
#850, #856.


Version 2.1.0 (1 July 2016)
---------------------------

The new Signedness Checker prevents mixing of unsigned and signed
values and prevents meaningless operations on unsigned values.

The Lock Checker expresses the annotated variable as `<self>`;
previously it used `itself`, which may conflict with an identifier.

**Closed issues:**
#166, #273, #358, #408, #471, #484, #594, #625, #692, #700, #701, #711, #717,
#752, #756, #759, #763, #767, #779, #783, #794, #807, #808.


Version 2.0.1 (1 June 2016)
---------------------------

We renamed method annotateImplicit to addComputedTypeAnnotations.  If you
have implemented a checker, you need to change occurrences of
annotateImplicit to addComputedTypeAnnotations.

The Checker Framework (checker.jar) is now placed on the processorpath
during compilation.  Previously, it was placed on the classpath.  The
qualifiers (checker-qual.jar) remain on the classpath.  This change should
reduce conflicts between your code and the Checker Framework.  If your code
depends on classes in the Checker Framework, then you should add those
classes to the classpath when you run the compiler.

**Closed issues:**
#171, #250, #291, #523, #577, #672, #680, #688, #689, #690, #691, #695, #696,
#698, #702, #704, #705, #706, #707, #720, #721, #723, #728, #736, #738, #740.


Version 2.0.0 (2 May 2016)
--------------------------

Inference:

 * The infer-and-annotate.sh script infers annotations and inserts them in
   your source code.  This can reduce the burden of writing annotations and
   let you get started using a type system more quickly.  See the
   "Whole-program inference" section in the manual for details.

Type systems:

 * The Lock Checker has been replaced by a new implementation that provides
   a stronger guarantee.  The old Lock Checker prevented two threads from
   simultaneously using a given variable, but race conditions were still
   possible due to aliases.  The new Lock Checker prevents two threads from
   simultaneously dereferencing a given value, and thus prevents race
   conditions.  For details, see the "Lock Checker" chapter in the manual,
   which has been rewritten to describe the new semantics.

 * The top type qualifier for the Signature String type system has been
   renamed from @UnannotatedString to @SignatureUnknown.  You shouldn't
   ever write this annotation, but if you perform separate compilation (for
   instance, if you do type-checking with the Signature String Checker
   against a library that is annotated with Signature String annotations),
   then you need to re-compile the library.

 * The IGJ, OIGJ, and Javari Checkers are no longer distributed with the
   Checker Framework.  If you wish to use them, install version 1.9.13 of
   the Checker Framework.  The implementations have been removed because
   they were not being maintained.  The type systems are valuable, but the
   type-checkers should be rewritten from scratch.

Documentation improvements:

 * New manual section "Tips for creating a checker" shows how to break down
   the implementation of a type system into small, manageable pieces.

 * Improved instructions for using Maven and Gradle, including for Android
   code.

Tool changes:

 * The Checker Framework Live Demo webpage lets you try the Checker
   Framework without installing it:  http://eisop.uwaterloo.ca/live/

 * New command-line arguments -Acfgviz and -Averbosecfg enable better
   debugging of the control-flow-graph generation step of type-checking.

 * New command-line argument -Ainfer is used by the infer-and-annotate.sh
   script that performs type inference.

**Closed issues:**
#69, #86, #199, #299, #329, #421, #428, #557, #564, #573, #579, #665, #668, #669,
#670, #671.


Version 1.9.13 (1 April 2016)
-----------------------------

Documentation:
 * Clarified Maven documentation about use of annotations in comments.
 * Added FAQ about annotating fully-qualified type names.

**Closed issues:**
#438, #572, #579, #607, #624, #631.


Version 1.9.12 (1 March 2016)
-----------------------------

The Checker Framework distribution contains annotated versions
of libraries in directory checker-framework/checker/lib/.
During type-checking, you should put these versions first on your classpath,
to obtain more precise type-checking with fewer false positive warnings.

tools.jar is no longer required to be on the classpath when using
checker-qual.jar

The Signature String Checker supports two new string representations of a
Java type: @InternalForm and @ClassGetSimpleName.

The manual documents how to run a pluggable type-checker in IntelliJ IDEA.

The instructions on how to run a type-checker in Gradle have been updated to
use the artifacts in Maven Central. Examples using the instructions have been
added under checker-framework/docs/examples/GradleExamples/.

Renamed enum DefaultLocation to TypeUseLocation.

**Closed issues:**
#130, #263, #345, #458, #559, #559, #574, #582, #596.


Version 1.9.11 (1 February 2016)
--------------------------------

Renamed and merged -AuseSafeDefaultsForUnannotatedSourceCode and
-AsafeDefaultsForUnannotatedBytecode command-line options to
-AuseDefaultsForUncheckedCode that takes arguments source and bytecode.

For type-system developers:

* The previously deprecated
  org.checkerframework.framework.qual.TypeQualifier{s} annotations
  were removed.
* Every type system uses the CLIMB-to-top defaulting scheme, unless it
  explicitly specifies a different one.  Previously a type system needed
  to explicitly request CLIMB-to-top, but now it is the default.

**Closed issues:**
#524, #563, #568.


Version 1.9.10 (4 January 2016)
-------------------------------

The Checker Framework distribution files now contain a version number:
for example, checker-framework-1.9.9.zip rather than checker-framework.zip.

The Nullness Checker supports the org.eclipse.jgit.annotations.Nullable and
NonNull annotations.

Buildfiles do less unnecessary recomputation.

Documentation:
 * Documented how to initialize circular data structures in the
   Initialization type system.
 * Linked to David Bürgin's Nullness Checker tutorial at
   https://github.com/glts/safer-spring-petclinic/wiki
 * Acknowledged more contributors in the manual.

For type-system developers:
 * The org.checkerframework.framework.qual.TypeQualifier{s} annotations are
   now deprecated.  To indicate which annotations a checker supports, see
   https://checkerframework.org/manual/#creating-indicating-supported-annotations .
   Support for TypeQualifier{s} will be removed in the next release.
 * Renamed
   org.checkerframework.framework.qual.Default{,Qualifier}ForUnannotatedCode to
   DefaultInUncheckedCodeFor and DefaultQualifierInHierarchyInUncheckedCode.

**Closed issues:**
#169, #363, #448, #478, #496, #516, #529.


Version 1.9.9 (1 December 2015)
-------------------------------

Fixed issues:  #511, #513, #514, #455, #527.

Removed the javac_maven script and batch file,
which had been previously deprecated.


Version 1.9.8 (9 November 2015)
-------------------------------

Field initialization warnings can now be suppressed for a single field at a
time, by placing @SuppressWarnings("initialization") on the field declaration.

Updated Maven instructions to no longer require a script.
Added an example of how to use the instructions under
docs/examples/MavenExample.

The javac_maven script (and batch file) are deprecated and will be
removed as of December 2015.

Fixed issues:  #487, #500, #502.


Version 1.9.7 (24 October 2015)
-------------------------------

Fixed issues:  #291, #474.


Version 1.9.6 (8 October 2015)
------------------------------

Fixed issue:  #460.


Version 1.9.5 (1 September 2015)
--------------------------------

Test Framework Updates:
  * The test framework has been refactored to improve extensibility.
  * Tests that previously extended ParameterizedCheckerTest or
    CheckerTest should extend either CheckerFrameworkTest or nothing.
  * If a test used methods that were previously found on
    CheckerTest, you may find them in TestUtilities.

Fixed issues:  #438, #457, #459.


Version 1.9.4 (4 August 2015)
-----------------------------

Documented the notion of a compound checker, which depends on other checkers
  and automatically runs them.

Renamed -AuseConservativeDefaultsForUnannotatedSourceCode command-line
  option to -AuseSafeDefaultsForUnannotatedSourceCode

Moved the Checker Framework version control repository from Google Code to
GitHub, and from the Mercurial version control system to Git.  If you have
cloned the old repository, then discard your old clone and create a new one
using this command:
  git clone https://github.com/typetools/checker-framework.git

Fixed issues:  #427, #429, #434, #442, #450.


Version 1.9.3 (1 July 2015)
---------------------------

New command-line options:
 * -AsafeDefaultsForUnannotatedBytecode causes a checker to use conservative
   defaults for .class files that were compiled without running the given
   checker.  Without this option, type-checking is unsound (that is, there
   might be errors at run time even though the checker issues no warnings).
 * -AuseConservativeDefaultsForUnannotatedSourceCode uses conservative
   annotations for unannotated type uses.  Use this when compiling a library in
   which some but not all classes are annotated.

Various bug fixes and documentation improvements.

Fixed issues: #436.


Version 1.9.2 (1 June 2015)
---------------------------

Internationalization Format String Checker:
This new type-checker prevents use of incorrect internationalization
format strings.

Fixed issues: #434.


Version 1.9.1 (1 May 2015)
--------------------------

New FAQ entry:
  "How does the Checker Framework compare with Eclipse's null analysis?"


Version 1.9.0 (17 April 2015)
-----------------------------

Bug fixes for generics, especially type parameters:
   * Manual chapter 21 "Generics and polymorphism" has been expanded,
     and it gives more information on annotating type parameters.
   * The qualifier on a type parameter (e.g. <@HERE T> ) only applies
     to the lower bound of that type parameter.  Previously it also
     applied to the upper bound.
   * Unannotated, unbounded wildcards are now qualified with the
     annotations of the type parameter to which they are an argument.
     See the new manual section 23.3.4 for more details.
   * Warning "bound.type.incompatible" is issued if the lower bound of
     a type parameter or wildcard is a supertype of its upper bound,
     e.g.  <@Nullable T extends @NonNull Object>
   * Method type argument inference has been improved. Fewer warnings
     should be issued when method invocations omit type arguments.
   * Added command-line option -AprintVerboseGenerics to print more
     information about type parameters and wildcards when they appear
     in warning messages.

Reflection resolution:
If you supply the -AresolveReflection command-line option, the Checker
Framework attempts to resolve reflection.  This reduces the number of
false positive warnings caused by reflection.

The documentation for the Map Key Checker has been moved into its own
chapter in the manual.

Fixed issues: #221, #241, #313, #314, #328, #335, #337, #338, #339, #355, #369,
              #376, #378, #386, #388, #389, #393, #403, #404, #413, #414, #415,
              #417, #418, #420, #421, #422, #426.


Version 1.8.11 (2 March 2015)
-----------------------------

Fixed issues: #396, #400, #401.


Version 1.8.10 (30 January 2015)
--------------------------------

Fixed issues: #37, #127, #350, #364, #365, #387, #392, #395.


Version 1.8.9 (19 December 2014)
--------------------------------

Aliasing Checker:
This new type-checker ensures that an expression has no aliases.

Fixed issues: #362, #380, #382.


Version 1.8.8 (26 November 2014)
--------------------------------

@SuppressWarnings("all") suppresses all Checker Framework warnings.

Implicit imports are deprecated, including the jsr308_imports environment
variable and the -jsr308_imports ... and -Djsr308.imports=... command-line
options.

For checkers bundled with the Checker Framework, package names may now
be omitted when running from the command line.
E.g.
    javac -processor NullnessChecker MyFile.java

The Nullness checker supports Android annotations
android.support.annotation.NonNull and android.support.annotation.Nullable.

Fixed issues: #366, #379.


Version 1.8.7 (30 October 2014)
-------------------------------

Fix performance regression introduced in release 1.8.6.

Nullness Checker:
  * Updated Nullness annotations in the annotated JDK.
    See issues: #336, #340, #374.
  * String concatenations with null literals are now @NonNull
    rather than @Nullable.  See issue #357.

Fixed issues:  #200, #300, #332, #336, #340, #357, #359, #373, #374.


Version 1.8.6 (25 September 2014)
---------------------------------

Method Reference and Lambda Expression Support:
The Checker Framework now supports type-checking method references
and lambda expressions to ensure they are congruent with the
functional interface they are assigned to. The bodies of lambda expressions
are also now type-checked similarly to regular method bodies.

Dataflow:
 * Handling of the following language features has been improved:
   boxed Booleans, finally blocks, switch statements, type casts, enhanced
   for loops
 * Performance improvements

Annotations:
The checker-compat-qual.jar is now included with the Checker Framework
release.  It can also be found in Maven Central at the coordinates:
org.checkerframework:checker-compat-qual
Annotations in checker-compat-qual.jar do not require Java 8 but
can only be placed in annotation locations valid in Java 7.


Version 1.8.5 (29 August 2014)
------------------------------

Eclipse Plugin:
All checkers in the Checker Framework manual now appear in the
Eclipse plugin by default.  Users no longer have to include
checker.jar on their classpath to run any of the built-in checkers.

Improved Java 7 compatibility and introduced Java 7 compliant
annotations for the Nullness Checker.  Please see the section on
"Class-file compatibility with Java 7" in the manual for more details.

Fixed issue #347.


Version 1.8.4 (1 August 2014)
-----------------------------

The new Constant Value Checker is a constant propagation analysis:  it
determines which variable values can be known at compile time.

Overriding methods now inherit declaration annotations from methods they
override, if the declaration annotation is meta-annotate with
@InheritedAnnotation.  In particular, the purity annotations @SideEffectFree,
@Deterministic, and @Pure are inherited.

Command-line options:
 * Renamed the -AenablePurity command-line flag to -AcheckPurityAnnotations.
 * Added a command-line option -AoutputArgsToFile to output all command-line
   options passed to the compiler to a file.  This is especially useful when
   debugging Maven compilation.

Annotations:
These changes are relevant only to people who wish to use pluggable
type-checking with a standard Java 7 toolset.  (If you are not having
trouble with your Java 7 JVM, then you don't care about them.)
 * Made clean-room reimplementations of nullness-related annotations
   compatible with Java 7 JVMs, by removing TYPE_USE as a target.
 * Added a new set of Java 7 compatibility annotations for the Nullness Checker
   in the org.checkerframework.checker.nullness.compatqual package. These
   annotations do not require Java 8 but can only be placed in annotation
   locations valid in Java 7.

Java 8 support:
The Checker Framework no longer crashes when type-checking code with lambda
expressions, but it does issue a lambda.unsupported warning when
type-checking code containing lambda expressions.  Full support for
type-checking lambda expressions will appear in a future release.

Fixed issue #343.


Version 1.8.3 (1 July 2014)
---------------------------

Updated the Initialization Checker section in the manual with
a new introduction paragraph.

Removed the Maven plugin section from the manual as the plugin is
no longer maintained and the final release was on June 2, #2014.
The javac_maven script (and batch file) are available to use
the Checker Framework from Maven.

Fixed issue #331.


Version 1.8.2 (2 Jun 2014)
--------------------------

Converted from using rt.jar to ct.sym for creating the annotated jdk.
Using the annotated jdk on the bootclasspath of a VM will cause the
vm to crash immediately.

The Lock Checker has been rewritten to support dataflow analysis.
It can now understand conditional expressions, for example, and
knows that "lock" is held in the body of statements like
"if (lock.tryLock()) { ... }"
The Lock Checker chapter in the manual has been updated accordingly
and describes the new Lock Checker features in detail.

Provided a javac_maven script (and batch file) to make it simpler
to use the Checker Framework from Maven.  The Maven plug-in is deprecated
and will be removed as of July 1, 2014. Added an explanation of how
to use the script in the Maven section of the manual.

The Checker Framework installation instructions in the manual have
been updated.

Fixed issues: #312, #315, #316, #318, #319, #324, #326, #327.


Version 1.8.1 (1 May 2014)
--------------------------

Support to directly use the Java 8 javac in addition to jsr308-langtools.
Added docs/examples directory to checker-framework.zip.
New section in the manual describing the contents of checker-framework.zip.

Fixed issues: #204, #304, #320.


Version 1.8.0 (2 April 2014)
----------------------------

Added the GUI Effect Checker, which prevents "invalid thread access" errors
when a background thread in a GUI attempts to access the UI.

Changed the Java package of all type-checkers and qualifiers.  The package
"checkers" has been renamed to "org.checkerframeork.checker".  This
requires you to change your import statements, such as from
  import checkers.nullness.quals.*;
to
  import org.checkerframework.checker.nullness.qual.*;
It also requires you to change command-line invocations of javac, such as from
  javac -processor checkers.nullness.NullnessChecker ...
to
  javac -processor org.checkerframework.checker.nullness.NullnessChecker ...

Restructured the Checker Framework project and package layout,
using the org.checkerframework prefix.


Version 1.7.5 (5 March 2014)
----------------------------

Minor improvements to documentation and demos.
Support a few new units in the UnitsChecker.


Version 1.7.4 (19 February 2014)
--------------------------------

Error messages now display the error key that can be used in
SuppressWarnings annotations. Use -AshowSuppressWarningKeys to
show additional keys.

Defaulted type qualifiers are now stored in the Element and written
to the final bytecode.

Reduce special treatment of checkers.quals.Unqualified.

Fixed issues: #170, #240, #265, #281.


Version 1.7.3 (4 February 2014)
-------------------------------

Fixes for Issues #210, #253, #280, #288.

Manual:
   Improved discussion of checker guarantees.

Maven Plugin:
   Added option useJavacOutput to display exact compiler output.

Eclipse Plugin:
   Added the Format String Checker to the list of built-in checkers.


Version 1.7.2 (2 January 2014)
------------------------------

Fixed issues: #289, #292, #295, #296, #298.


Version 1.7.1 (9 December 2013)
-------------------------------

Fixes for Issues #141, #145, #257, #261, #269, #267, #275, #278, #282, #283, #284, #285.

**Implementation details:**

Renamed AbstractBasicAnnotatedTypeFactory to GenericAnnotatedTypeFactory


Version 1.7.0 (23 October 2013)
-------------------------------

Format String Checker:
  This new type-checker ensures that format methods, such as
  System.out.printf, are invoked with correct arguments.

Renamed the Basic Checker to the Subtyping Checker.

Reimplemented the dataflow analysis that performs flow-sensitive type
  refinement.  This fixes many bugs, improves precision, and adds features.
  Many more Java expressions can be written as annotation arguments.

Initialization Checker:
  This new abstract type-checker verifies initialization properties.  It
  needs to be combined with another type system whose proper initialization
  should be checked.  This is the new default initialzation checker for the
  Nullness Checker.  It is based on the "Freedom Before Commitment" approach.

Renamed method annotations used by the Nullness Checker:
  @AssertNonNullAfter => @EnsuresNonNull
  @NonNullOnEntry => @RequiresNonNull
  @AssertNonNullIfTrue(...) => @IfMethodReturnsFalseEnsuresNonNull
  @AssertNonNullIfFalse(...) => @IfMethodReturnsFalseEnsuresNonNull
  @LazyNonNull => @MonotonicNonNull
  @AssertParametersNonNull => [no replacement]
Removed annotations used by the Nullness Checker:
  @AssertParametersNonNull
Renamed type annotations used by the Initialization Checker:
  @NonRaw => @Initialized
  @Raw => @UnknownInitialization
  new annotation @UnderInitialization
The old Initialization Checker (that uses @Raw and @NonRaw) can be invoked
  by invoking the NullnessRawnessChecker rather than the NullnessChecker.

Purity (side effect) analysis uses new annotations @SideEffectFree,
  @Deterministic, and @TerminatesExecution; @Pure means both @SideEffectFree
  and @Deterministic.

Pre- and postconditions about type qualifiers are available for any type system
  through @RequiresQualifier, @EnsuresQualifier and @EnsuresQualifierIf.  The
  contract annotations for the Nullness Checker (e.g. @EnsuresNonNull) are now
  only a special case of these general purpose annotations.
  The meta-annotations @PreconditionAnnotation, @PostconditionAnnotation, and
  @ConditionalPostconditionAnnotation can be used to create more special-case
  annotations for other type systems.

Renamed assertion comment string used by all checkers:
  @SuppressWarnings => @AssumeAssertion

To use an assert statement to suppress warnings, the assertion message must
  include the string "@AssumeAssertion(warningkey)".  Previously, just the
  warning key sufficed, but the string @SuppressWarnings(warningkey) was
  recommended.

New command-line options:
  -AonlyDefs and -AonlyUses complement existing -AskipDefs and -AskipUses
  -AsuppressWarnings Suppress warnings matching the given key
  -AassumeSideEffectFree Unsoundly assume that every method is side-effect-free
  -AignoreRawTypeArguments Ignore subtype tests for type arguments that
    were inferred for a raw type
  -AenablePurity Check the bodies of methods marked as pure
    (@SideEffectFree or @Deterministic)
  -AsuggestPureMethods Suggest methods that could be marked as pure
  -AassumeAssertionsAreEnabled, -AassumeAssertionsAreDisabled Whether to
    assume that assertions are enabled or disabled
  -AconcurrentSemantics Whether to assume concurrent semantics
  -Anocheckjdk Don't err if no annotated JDK can be found
  -Aflowdotdir Create an image of the control flow graph
  -AinvariantArrays replaces -Alint=arrays:invariant
  -AcheckCastElementType replaces -Alint=cast:strict

Manual:
  New manual section about array types.
  New FAQ entries:  "Which checker should I start with?", "How can I handle
    typestate, or phases of my program with different data properties?",
    "What is the meaning of a type qualifier at a class declaration?"
  Reorganized FAQ chapter into sections.
  Many other improvements.


Version 1.6.7 (28 August 2013)
------------------------------

User-visible framework improvements:
  Improve the error message produced by -Adetailedmsgtext

Bug fixes:
  Fix issue #245: anonymous classes were skipped by default


Version 1.6.6 (01 August 2013)
------------------------------

Documentation:
  The Checker Framework manual has been improved.  Changes include:
more troubleshooting tips to the Checker Framework manual, an improved
discussion on qualifier bounds, more examples, improved formatting, and more.
  An FAQ entry has been added to discuss JSR305.
  Minor clarifications have been added to the Checker Framework tutorial.


Version 1.6.5 (01 July 2013)
----------------------------

User-visible framework improvements:
  Stub files now support static imports.

Maven plugin:
  Maven plugin will now issue a warning rather than quit when zero checkers are specified in a project's pom.xml.

Documentation:
  Improved the Maven plugin instructions in the Checker Framework manual.
  Added documentation for the -XDTA:noannotationsincomments compiler flag.

Internal framework improvements:
  Improved Maven-plugin developer documentation.


Version 1.6.4 (01 June 2013)
----------------------------

User-visible framework improvements:
    StubGenerator now generates stubs that can be read by the StubParser.

Maven plugin:
    The Maven plugin no longer requires the Maven project's output directory to exist in order to run the Checker Framework.  However, if you ask the Checker Framework to generate class files then the output directory will be created.

Documentation:
  Improved the Maven plugin instructions in the Checker Framework manual.
  Improved the discussion of why to define both a bottom and a top qualifier in the Checker Framework manual.
  Update FAQ to discuss that some other tools incorrectly interpret array declarations.


Version 1.6.3 (01 May 2013)
---------------------------

Eclipse plugin bug fixes:
  The javac argument files used by the Eclipse plugin now properly escape file paths.  Windows users should no longer encounter errors about missing built-in checkers.

Documentation:
  Add FAQ "What is the meaning of an annotation after a type?"


Version 1.6.2 (04 Apr 2013)
---------------------------

Eclipse plugin:
  The "Additional compiler parameters" text field has now been replaced by a list.  Parameters in this list may be activated/deactivated via checkbox.

Eclipse plugin bug fixes:
   Classpaths and source files should now be correctly quoted when they contain spaces.

Internal framework improvements:
  Update pom files to use the same update-version code as the Checker Framework "web" ant task.  Remove pom specific update-version code.
  Update build ant tasks to avoid re-running targets when executing tests from the release script.


Version 1.6.1 (01 Mar 2013)
---------------------------

User-visible framework improvements:
  A number of error messages have been clarified.
  Stub file now supports type annotations in front and after method type variable declarations.
  You may now specify custom paths to javac.jar and jdk7.jar on the command line for non-standard installations.

Internal framework improvements:
  Add shouldBeApplied method to avoid unnecessary scans in DefaultApplier and avoid annotating void types.
  Add createQualifierDefaults and createQualifierPolymorphism factory methods.

Maven plugin:
  Put Checker Framework jars at the beginning of classpath.
  Added option to compile code in order to support checking for multi-module projects.
  The plugin no longer copies the various Checker Framework maven artifacts to one location but instead takes advantage of the new custom path options for javac.jar and jdk7.jar.
  The maven plugin no longer attempts to resolve jdk6.jar

Eclipse plugin:
  Put Checker Framework jars at the beginning of classpath.
  All files selected from a single project can now be checked.  The previous behavior only checked the entire project or one file depending on the type of the first file selected.

Documentation:
  Fixed broken links and incomplete URLs in the Checker Framework Manual.
  Update FAQ to discuss that some other tools incorrectly interpret array declarations.

Bug fixes


Version 1.6.0 (1 Feb 2013)
--------------------------

User-visible framework improvements:
  It is possible to use enum constants in stub files without requiring the fully qualified name, as was previously necessary.
  Support build on a stock Java 8 OpenJDK.

Adapt to underlying jsr308-langtools changes.
  The most visible change is syntax for fully-qualified types, from @A java.lang.Object to java.lang.@A Object.
  JDK 7 is now required.  The Checker Framework does not build or run on JDK 6.

Documentation:
  A new tutorial is available at https://checkerframework.org/tutorial/


Version 1.5.0 (14 Jan 2013)
---------------------------

User-visible framework improvements:
  To invoke the Checker Framework, call the main method of class
    CheckerMain, which is a drop-in replacement for javac.  This replaces
    all previous techniques for invoking the Checker Framework.  Users
    should no longer provide any Checker Framework jars on the classpath or
    bootclasspath.  jsr308-all.jar has been removed.
  The Checker Framework now works with both JDK 6 and JDK 7, without need
    for user customization.  The Checker Framework determines the
    appropriate annotated JDK to use.
  All jar files now reside in checker-framework/checkers/binary/.

Maven plugin:
  Individual pom files (and artifacts in the Maven repository) for all
    Checker Framework jar files.
  Avoid too-long command lines on Windows.
  See the Maven section of the manual for more details.

Eclipse plugin:
  Avoid too-long command lines on Windows.
  Other bug fixes and interface improvements.

Other framework improvements:
  New -Adetailedmsgtext command-line option, intended for use by IDE plugins.


Version 1.4.4 (1 Dec 2012)
--------------------------

Internal framework improvements:
  Add shutdown hook mechanism and use it for -AresourceStats resource
    statistics flag.
  Add -AstubWarnIfNotFound and -AstubDebug options to improve
    warnings and debug information from the stub file parsing.
  Ignore case when comparing error suppression keys.
  Support the bottom type as subtype of any wildcard type.

Tool Integration Changes
  The Maven plugin id has been changed to reflect standard Maven
    naming conventions.
  Eclipse and Maven plugin version numbers will now
    track the Checker Framework version numbers.

Bug fixes.


Version 1.4.3 (1 Nov 2012)
--------------------------

Clarify license:
  The Checker Framework is licensed under the GPL2.  More permissive
    licenses apply to annotations, tool plugins (Maven, Eclipse),
    external libraries included with the Checker Framework, and examples in
    the Checker Framework Manual.
  Replaced all third-party annotations by cleanroom implementations, to
    avoid any potential problems or confusion with licensing.

Aliased annotations:
  Clarified that there is no need to rewrite your program.  The Checker
    Framework recognizes dozens of annotations used by other tools.

Improved documentation of Units Checker and Gradle Integration.
Improved developer documentation of Eclipse and Maven plugins.

Bug fixes.


Version 1.4.2 (16 Oct 2012)
---------------------------

External tool support:
  Eclipse plug-in now works properly, due to many fixes

Regex Checker:
  New CheckedPatternSyntaxException added to RegexUtil

Support new foreign annotations:
  org.eclipse.jdt.annotation.Nullable
  org.eclipse.jdt.annotation.NonNull

New FAQ: "What is a receiver?"

Make annotations use 1-based numbering for formal parameters:
  Previously, due to a bug the annotations used 0-based numbering.
  This change means that you need to rewrite annotations in the following ways:
    @KeyFor("#3")  =>  @KeyFor("#4")
    @AssertNonNullIfTrue("#0")  =>  @AssertNonNullIfTrue("#1")
    @AssertNonNullIfTrue({"#0", "#1"})  =>  @AssertNonNullIfTrue({"#1", "#2"})
    @AssertNonNullAfter("get(#2)")  =>  @AssertNonNullAfter("get(#3)")
  This command:
    find . -type f -print | xargs perl -pi -e 's/("#)([0-9])(")/$1.($2+1).$3/eg'
  handles the first two cases, which account for most uses.  You would need
  to handle any annotations like the last two cases in a different way,
  such as by running
    grep -r -n -E '\("[^"]+#[0-9][^A-Za-z]|\("#[0-9][^"]' .
  and making manual changes to the matching lines.  (It is possible to
  provide a command that handles all cases, but it would be more likely to
  make undesired changes.)
  Whenever making automated changes, it is wise to save a copy of your
  codebase, then compare it to the modified version so you can undo any
  undesired changes.  Also, avoid running the automated command over version
  control files such as your .hg, .git, .svn, or CVS directory.


Version 1.4.1 (29 Sep 2012)
---------------------------

User-visible framework improvements:
  Support stub files contained in .jar files.
  Support aliasing for declaration annotations.
  Updated the Maven plugin.

Code refactoring:
  Make AnnotationUtils and AnnotatedTypes into stateless utility classes.
    Instead, provide the necessary parameters for particular methods.
  Make class AnnotationBuilder independent of AnnotationUtils.
  Remove the ProcessingEnvironment from AnnotatedTypeMirror, which was
    hardly used and can be replaced easily.
  Used more consistent naming for a few more fields.
  Moved AnnotatedTypes from package checkers.types to checkers.utils.
    this required making a few methods in AnnotatedTypeFactory public,
    which might require changes in downstream code.

Internal framework improvements:
  Fixed Issues #136, #139, #142, #156.
  Bug fixes and documentation improvements.


Version 1.4.0 (11 Sep 2012)
---------------------------

User-visible framework improvements:
  Defaulting:
    @DefaultQualifier annotations now use a Class instead of a String,
      preventing simple typo errors.
    @DefaultLocation extended with more constants.
    TreeAnnotator propagates the least-upper-bound of the operands of
      binary/compound operations, instead of taking the default qualifier.
  Stub files now ignore the return type, allowing for files automatically
    generated from other formats.
  Type factories and type hierarchies:
    Simplify AnnotatedTypeFactory constructors.
    Add a GeneralAnnotatedTypeFactory that supports multiple type systems.
    Improvements to QualifierHierarchy construction.
  Type-checking improvements:
    Propagate annotations from the sub-expression of a cast to its result.
    Better handling of assignment context and improved inference of
      array creation expressions.
  Optional stricter checking of casts to array and generic types using
    the new -Alint=cast:strict flag.
    This will become the default in the future.
  Code reorganization:
    SourceChecker.initChecker no longer has a ProcessingEnvironment
      parameter. The environment can now be accessed using the standard
      processingEnv field (instead of the previous env field).
    Classes com.sun.source.util.AbstractTypeProcessor and
      checkers.util.AggregateChecker are now in package checkers.source.
    Move isAssignable from the BaseTypeChecker to the BaseTypeVisitor; now
      the Checker only consists of factories and logic is contained in the
      Visitor.
  Warning and error messages:
    Issue a warning if an unsupported -Alint option is provided.
    Improved error messages.
  Maven plugin now works.

Nullness Checker:
  Only allow creation of (implicitly) non-null objects.
  Optionally forbid creation of arrays with @NonNull component type,
    when flag -Alint=arrays:forbidnonnullcomponents is supplied.
    This will become the default in the future.

Internal framework improvements:
  Enable assertion checking.
  Improve handling of annotated type variables.
  Assignment context is now a type, not a tree.
  Fix all compiler warnings.


Version 1.3.1 (21 Jul 2012)
---------------------------

Installation:
  Clarify installation instructions for Windows.  Remove javac.bat, which
  worked for running distributed checkers but not for creating new checkers.

User-visible framework improvements:
  Implement @PolyAll qualifier to vary over multiple type systems.
  The Checker Framework is unsound due to Java's covariant array subtyping.
    You can enable invariant array subtyping (for qualifiers only, not for
    base Java types) with the command-line option -Alint=arrays:invariant.
    This will become the default in the future.

Internal framework improvements:
  Improve defaulting for multiple qualifier hierarchies.
  Big refactoring of how qualifier hierarchies are built up.
  Improvements to error handling output for unexpected exceptions.
  Bug fixes and documentation improvements.


Version 1.3.0 (3 Jul 2012)
--------------------------

Annotation syntax changes, as mandated by the latest Type Annotations
(JSR 308) specification.  The most important ones are:
- New receiver syntax, using "this" as a formal parameter name:
    ReturnType methodname(@ReceiverAnnotation MyClass this, ...) { ... }
- Changed @Target default to be the Java 1.5 values
- UW extension: in addition to annotations in comments, support
    special /*>>> */ comments to hide multiple tokens.
    This is useful for the new receiver syntax and for import statements.

Framework improvements:
  Adapt to annotation storage changes in jsr308-langtools 1.3.0.
  Move type validation methods from the BaseTypeChecker to BaseTypeVisitor.


Version 1.2.7 (14 May 2012)
---------------------------

Regex Checker:
  Add basic support for the concatenation of two non-regular expressions
    that produce a valid regular expression.
  Support "isRegex" in flow inference.

Framework improvements:
  New @StubFiles annotation declaratively adds stub files to a checker.

Internal bug fixes:
  Respect skipDefs and skipUses in NullnessFlow.
  Support package annotations in stub files.
  Better support for enums in annotation attributes.
  Cleanups to how implicit receivers are determined.


Version 1.2.6 (18 Mar 2012)
---------------------------

Nullness Checker:
  Correctly handle unboxing in more contexts (if, switch (Issue 129),
    while loops, ...)

Regex Checker:
  Add capturing groups parameter to Regex qualifier.
    Count groups in String literals and String concatenation.
    Verify group number to method calls that take a capturing group
      number.
    Update RegexUtil methods to take optional groups parameter.
    Modify regex qualifier hierarchy to support groups parameter.
  Add special case for Pattern.compile when called with Pattern.LITERAL flag.

Internal bug fixes:
  Improve flow's support of annotations with parameters.
  Fix generics corner cases (Issues #131, #132, #133, #135).
  Support type annotations in annotations and type-check annotations.
  Improve reflective look-up of visitors and factories.
  Small cleanups.


Version 1.2.5.1 (06 Feb 2012)
-----------------------------

Nullness Checker:
  Correct the annotations on ThreadLocal and InheritableThreadLocal.

Internal bug fixes:
  Expand release tests.
  Compile release with JDK 6 to work on both JDK 6 and JDK 7.


Version 1.2.5 (3 Feb 2012)
--------------------------

Don't put classpath on the bootclasspath when invoking javac.  This
prevents problems if, for example, android.jar is on the classpath.

New -jsr308_imports ... and -Djsr308.imports=... command-line options, for
specifying implicit imports from the command line.  This is needed by Maven.

New -Aignorejdkastub option makes the checker not load the jdk.astub
file. Files from the "stubs" option are still loaded.

Regex Checker:
  Support concatenation of PolyRegex strings.
  Improve examples of use of RegexUtil methods.

Signature Checker:
  Add new @ClassGetName annotation, for a 4th string representation of a
    class that is used by the JDK.  Add supporting annotations to make the
    type hierarchy a complete lattice.
  Add PolySignature annotation.

Internal bug fixes:
  Improve method type argument inference.
  Handle type variables whose upper bound is a type variable.
  Fix bug in least upper bound computation for anonymous classes.
  Improve handling of annotations inherited from superclasses.
  Fix design problem with Nullness Checker and primitive types.
  Ensure that overriding methods respect pre- and postconditions.
  Correctly resolve references to an enclosing this.
  Improve handling of Java source that contains compilation errors.


Version 1.2.4 (15 Dec 2011)
---------------------------

All checkers:
- @Target(TYPE_USE) meta-annotation is properly handled.

Nullness Checker:
- Do not allow nullness annotations on primitive types.
- Improvements to rawness (initialization) checks.
- Special-case known keys for System.getProperty.
- The -Alint=uninitialized command-line option now defaults to off, and
  applies only to initialization of primitive and @Nullable fields.  It is
  not possible to disable, from the command line, the check that all
  @NonNull fields are initialized.  Such warnings must be suppressed
  explicitly, for example by using @SuppressWarnings.

Regex Checker:
- Improved RegexUtil class.

Manual:
- Add FAQ item "Is the Checker Framework an official part of Java?"
- Trim down README.txt; users should read the manual instead.
- Improvements throughout, especially to Nullness and Regex Checker sections.

**Implementation details:**
- Add a new @InvisibleQualifier meta-annotation for type qualifiers.
  Instead of special-casing @Unqualified in the AnnotatedTypeMirror it
  now looks for this meta-annotation. This also allows type systems to
  hide type qualifiers it doesn't want visible, which we now use in the
  Nullness Checker to hide the @Primitive annotation.
- Nullness Checker:  Introduce a new internal qualifier @Primitive that is
  used for primitive types.
- Be stricter about qualifiers being present on all types. If you get
  errors about missing qualifiers, check your defaulting rules.
  This helped in fixing small bugs in corner cases of the type
  hierarchy and type factory.
- Unify decoding type annotations from trees and elements.
- Improve handling of annotations on type variables and upper bounds.
- Support checkers that use multiple, disjoint qualifier hierarchies.
- Many bug fixes.


Version 1.2.3 (1 Nov 2011)
--------------------------

Regex Checker:
- Add @PolyRegex polymorphic annotation
- Add more stub library annotations

**Implementation details:**
- Do not use "null" for unqualified types. Explicitly use @Unqualified
  and be strict about correct usage. If this causes trouble for you,
  check your @ImplicitFor and @DefaultQualifierInHierarchy
  meta-annotations and ensure correct defaulting in your
  AnnotatedTypeFactory.

Bug fixes:
- Correctly handle f-bounded polymorphism. AnnotatedTypeMirror now has
  methods to query the "effective" annotations on a type, which
  handles type variable and wildcard bounds correctly. Also, terminate
  recursions by not doing lazy-initialization of bounds during defaulting.
- Many other small bug fixes and documentation updates.


Version 1.2.2 (1 Oct 2011)
--------------------------

Be less restrictive about when to start type processing when errors
already exist.
Add -AskipDefs command-line option to not type-check some class
definitions.
Documentation improvements.


Version 1.2.1 (20 Sep 2011)
---------------------------

Fix issues #109, #110, #111 and various other cleanups.
Improvements to the release process.
Documentation improvements.


Version 1.2.0.1 (4 Sep 2011)
----------------------------

New version number to stay in sync with JSR 308 compiler bugfix.
No significant changes.


Version 1.2.0 (2 Sep 2011)
--------------------------

Updated to JDK 8. Use -source 8 (the new default) for type annotations.
Documentation improvements
Bug fixes all over

Nullness Checker:
- Correct the upper bounds of all Collection subtypes


Version 1.1.5 (22 Jul 2011)
---------------------------

**User-visible changes:**

Units Checker:
  Instead of conversion routines, provide unit constants, with which
  to multiply unqualified values. This is easier to type and the
  multiplication gets optimized away by the compiler.

Fenum Checker:
  Ensure that the switch statement expression is a supertype of all
  the case expressions.

**Implementation details:**

- Parse declaration annotations in stub files

- Output error messages instead of raising exceptions. This change
  required us to introduce method "initChecker" in class
  SourceChecker, which should be used instead of "init". This allows
  us to handle the calls to initChecker within the framework.
  Use method "errorAbort" to output an error message and abort
  processing.


Version 1.1.4 (8 Jul 2011)
--------------------------

**User-visible changes:**

Units Checker (new):
  Ensures operations are performed on variables of correct units of
  measurement (e.g., miles vs. kilometers vs. kilograms).

Changed -AskipClasses command-line option to -AskipUses

**Implementation details:**

- Improve support for type qualifiers with enum attributes


Version 1.1.3 (17 Jun 2011)
---------------------------

**User-visible changes:**

Interning:
- Add @UsesObjectEquals annotation

Manual:
- Signature Checker is now documented
- Fenum Checker documentation improved
- Small improvements to other sections

**Implementation details:**

- Updates to the web-site build process

- The BaseTypeVisitor used to provide the same two type parameters as
  class SourceVisitor. However, all subtypes of BaseTypeVisitor were
  instantiated as <Void, Void>. We decided to directly instantiate the
  SourceVisitor as <Void, Void> and removed this complexity.
  Instead, the BaseTypeVisitor is now parameterized by the subtype of
  BaseTypeChecker that should be used. This gives a more concrete type
  to field "checker" and is similar to BasicAnnotatedTypeFactory.

- Added method AnnotatedTypeFactory.typeVariablesFromUse to allow
  type-checkers to adapt the upper bounds of a type variable depending on
  the type instantiation.

- Method type argument inference:
  Changed AnnotatedTypeFactory.methodFromUse to return a Pair consisting
  of the method and the inferred or explicit method type arguments.
  If you override this method, you will need to update your version.
  See this change set for a simple example:
  https://github.com/typetools/checker-framework/source/detail?r=8381a213a4

- Testing framework:
  Support for multiple expected errors using the "// :: A :: B :: C" syntax.

Many small updates and fixes.


Version 1.1.2 (12 Jan 2011)
---------------------------

Fake Enum Checker (new):
  A "fake enumeration" is a set of integers rather than a proper Java enum.
  They are used in legacy code and for efficiency (e.g., in Android).  The
  Fake Enum Checker gives them the same safety guarantees as a proper Java
  enum.

Property File Checker (new):
  Ensures that valid keys are used for property files and resource bundles.
  Also includes a checker that code is properly internationalized and a
  checker for compiler message keys as used in the Checker Framework.

Signature Checker (new):
  Ensures that different string representations of a Java type (e.g.,
  "pakkage.Outer.Inner" vs. "pakkage.Outer$Inner" vs. "Lpakkage/Outer$Inner;")
  are not misused.

Interning Checker enhancements:
  Issues fewer false positives for code like "a==b || a.equals(b)"

Foreign annotations:
  The Checker Framework supports more non-Checker-Framework annotations.
  This means that it can check already-annotated code without requiring you
  to rewrite your annotations.
    Add as an alias for checkers.interning.quals.Interned:
      com.sun.istack.Interned
    Add as aliases for checkers.nullness.quals.NonNull:
      com.sun.istack.NotNull
      org.netbeans.api.annotations.common.NonNull
    Add as aliases for checkers.nullness.quals.Nullable:
      com.sun.istack.Nullable
      javax.validation.constraints.NotNull
      org.netbeans.api.annotations.common.CheckForNull
      org.netbeans.api.annotations.common.NullAllowed
      org.netbeans.api.annotations.common.NullUnknown

Manual improvements:
  Improve installation instructions
  Rewrite section on generics (thanks to Bert Fernandez and David Cok)
    Also refactor the generics section into its own chapter
  Rewrite section on @Unused and @Dependent
  New manual section: Writing Java expressions as annotation arguments
  Better explanation of warning suppression
  JSR 308 is planned for Java 8, not Java 7

Stub files:
  Support nested classes by expressing them at top level in binary form: A$B
  Improved error reporting when parsing stub files

Annotated JDK:
  New way of generating annotated JDK
  jdk.jar file no longer appears in repository
  Warning if you are not using the annotated JDK.

Miscellaneous:
  Warn if -source command-line argument does not support type annotations

Many bug fixes
  There are too many to list, but some notable ones are to local type
  inference, generics, pre- and post-conditions (e.g., @NonNullOnEntry,
  @AssertNonNull*), and map keys (@KeyFor).  In particular, preconditions
  and map key annotations are now checked, and if they cannot be verified,
  an error is raised; previously, they were not verified, just unsoundly
  trusted.


Version 1.1.1 (18 Sep 2010)
---------------------------

Eclipse support:
  Removed the obsolete Eclipse plug-in from repository.  The new one uses a
  different repository
  (http://code.google.com/a/eclipselabs.org/p/checker-plugin/) but a user
  obtains it from the same URL as before:
  https://checkerframework.org/eclipse/

Property Key Checker:
  The property key checker allows multiple resource bundles and the
  simultaneous use of both resource bundles and property files.

Javari Checker:
  Added Javari stub classes for more JDK classes.

Distribution:
  Changed directory structure (top level is "checker-framework"; "checkers"
  is a under that) for consistency with version control repository.

Many documentation improvements and minor bugfixes.


Version 1.1.0b, 16 Jun 2010
---------------------------

Fixed a bug related to running binary release in JDK 6


Version 1.1.0 (13 Jun 2010)
---------------------------

Checkers
  Introduced a new simple mechanism for running a checker
  Added one annotated JDK for all checkers

Nullness Checker
  Fixed bugs related to map.get() and KeyFor annotation
  Fixed bugs related to AssertNonNull* and parameters
  Minor updates to the annotated JDK, especially to java.io.File

Manual
  Updated installation instructions
  Clarified section regarding fields and type inference


Version 1.0.9 (25 May 2010)
---------------------------

Nullness Checker:
  Improved Javadocs and manual documentation
  Added two new annotations: AssertNonNullAfter, KeyFor
  Fixed a bug related to AssertNonNullIfFalse and assert statements
  Renamed NonNullVariable to NonNullOnEntry

Checkers:
  Interning: Skipping equality check, if either operands should be skipped
  Fixed a bug related to annotations targeting array fields found in classfile
  Fixed a bug related to method invocation generic type inference
    in static methods

Manual
  Added a section on nullness method annotations
  Revised the Nullness Checker section
  Updated Ant usage instructions


Version 1.0.8 (15 May 2010)
---------------------------

Checkers
  Changed behavior of flow type refinement when annotation is explicit
  Handle array initializer trees (without explicit type)
  Handle the case of Vector.copyInto
  Include javax classes in the distributed jdk jar files

Interning Checker
  Handle interning inference of string concatenation
  Add 20+ @Interned annotations to the JDK
  Add an option, checkclass, to validate the interning
    of specific classes only

Bug fixes
  Fix a bug related to array implicit types
  Lock Checker: Treat null as a bottom type

Manual
  Added a new section about Flow inference and fields


Version 1.0.7 (12 Apr 2010)
---------------------------

Checkers
  Distributed a Maven repository
  Updated stub parser project to latest version (javaparser 1.0.8)
  Fixed bugs related to iterable wildcards and type parameter types


Version 1.0.6 (24 Feb 2009)
---------------------------

Nullness Checker
  Added support for new annotations:
    Pure - indicates that the method, given the same parameters, return the
            same values
    AssertNonNullIfFalse - indicates that a field is NonNull if the method
            returns false
  Renamed AssertNonNull to AssertParametersNonNull
  Updated the annotated jdk

Javari Checker
  Fixed many bugs:
    handle implicit dereferencing of this (e.g. `field` in place of
      `this.field`)
    apply default annotations to method parameters


Version 1.0.5 (12 Jan 2009)
---------------------------

Checkers
  Added support for annotated jdk jars
  Improved readability of some failure messages
  Added AssertNonNullIfTrue support for method parameter references
  Fixed a bug related to LazyNonNull and array fields
  Fixed a bug related to inference and compound assignments (e.g. +=)
  nullness: permit the type of @NonNull Void

Manual
  Updated annotating-libraries chapter regarding annotated jdk


Version 1.0.4 (19 Dec 2009)
---------------------------

Bug Fixes
  wildcards not recognized as subtypes of type variables
    e.g. '? extends A' and 'A'
  PolyNull methods not accepting null literal value arguments
  spurious unexpected Raw warnings

Manual
  Clarified FAQ item regarding why List's type parameter is
    "extends @NonNull Object"


Version 1.0.3 (5 Dec 2009)
--------------------------

Checkers
  New location UPPER_BOUND for DefaultQualifier permits setting the default
    for upper bounds, such as Object in "? extends Object".
  @DefaultQualifier accepts simple names, like @DefaultQualifier("Nullable"),
    rather than requiring @DefaultQualifier("checkers.nullness.quals.Nullable").
  Local variable type inference has improved support for array accesses.
  The repository contains Eclipse project and launch configuration files.
    This is helpful too people who want to build a checker, not to people
    who merely want to run a checker.
  Many bug fixes, including:
    handling wildcard subtyping rules
    stub files and vararg methods being ignored
    nullness and spurious rawness errors
    uses of array clone method (e.g. String[].clone())
    multibound type parameters (e.g. <T extends @A Number & @B Cloneable>)

Manual
  Documented the behavior of annotations on type parameter declarations.
  New FAQ item:
    How to collect warnings from multiple files
    Why a qualifier shouldn't apply to both types and declarations


Version 1.0.2 (16 Nov 2009)
---------------------------

Checkers
  Renamed Regex Checker's @ValidRegex annotation to @Regex
  Improved Collection.toArray() heuristics to be more sound

Bug fixes
  Fixed the annotated JDK to match OpenJDK 6
    - Added missing methods and corrected class hierarchy
  Fixed a crash related to intersection types


Version 1.0.1 (1 Nov 2009)
--------------------------

Checkers
  Added new checkers:
    RegEx checker to detect invalid regular expression use
    Internationalization (I18n) checker to detect internationalization errors

Functionality
  Added more performance optimizations
  nullness: Added support for netbeans nullness annotations
  nullness: better semantics for redundant nullness tests
    related to redundant tests in assertions
  lock: Added support for JCIP annotation in the Lock Checker
  tainting: Added support for polymorphism
  Lock Checker supports the JCIP GuardedBy annotation

Bug fixes
  Fixed a crashing bug related to interaction between
    generic types and wildcards
  Fixed a bug in stub file parser related to vararg annotations
  Fixed few bugs in skeleton file generators

Manual
  Tweak installation instructions
  Reference Units Checker
  Added new sections for new checkers
    RegEx checker (S 10)
    Internationalization Checker (S 11)


Version 1.0.0 (30 Sep 2009)
---------------------------

Functionality
  Added Linear Checker to restrict aliasing

Bug fixes
  Fixed flow erros related to loop controls and break/continue

Manual
  Adopt new term, "Declaration Annotation" instead of non-type annotations
  Added new sections:
    Linear Checker (S 9)
    Inexpressible types (S 14.3)
    How to get started annotating legacy code (S 2.4.4)
  Expanded Tainting Checker section


Version 0.9.9 (4 Sep 2009)
--------------------------

Functionality
  Added more optional lint checks (cast:unsafe, all)
  Nullness Checker supports @SuppressWarnings("nullness:generic.argument"),
    for suppressing warnings related to misuse of generic type arguments.
    This was already supported and documented, but had not been mentioned
    in the changelog.

Bug fixes
  Fixed many bugs related to Stub files causing parser to ignore
    bodiless constructors
    annotated arrays annotations
    type parameter and wildcard bounds annotations

Manual
  Rewrote 'javac implementation survival guide' (S 13.9)
  Restructured 'Using a checker' (S 2)
  Added 'Integration with external tools' (S 14)
  Added new questions to the FAQ (S 15)


Version 0.9.8 (21 Aug 2009)
---------------------------

Functionality
  Added a Tainting Checker
  Added support for conditional nonnull checking
  Added optional check for redundant nullness tests
  Updated stub parser to latest libraries

Bug fixes
  Fixed a bug related to int[] treated as Object when passed to vararg T...
  Fixed a crash related to intersection types
  Fixed a bug related to -AskipClasses not being honored
  Fixed a bug related to flow

Manual
  Added new sections
    8 Tainting Checker
    3.2.3 Conditional nullness


Version 0.9.7 (12 Aug 2009)
---------------------------

Functionality
  Changed swNonNull to castNonNull
  nullness: Improved flow to infer nullness based on method invocations
  locking: Permitted @Holding to appear on constructors

Bug fixes
  Fixed a bug related to typevar and wildcard extends clauses


Version 0.9.6 (29 Jul 2009)
---------------------------

Functionality
  Changed 'jsr308.skipClasses' property with '-AskipClasses' option
  Locking checker
    - Add subtype checking for Holding
    - Treat constructors as synchronized methods

Bug fixes
  Added some missing nullness annotations in the jdk
  Fixed some bugs related to reading stub files

Manual
  Added a new section
    2.10  Tips about writing annotations
  Updated sections of
    2.6   Unused fields and dependent types
    3.1.1 Rawness annotation hierarchy


Version 0.9.5 (13 Jul 2009)
---------------------------

Functionality
  Added support for Findbugs, JSR305, and IntelliJ nullness annotations
  Added an Aggregate Checker base-class
  Added support for a form of field access control

Bug fixes
  Added check for arguments in super() calls in constructors

Manual
  Added new sections:
    Fields access control
    Other tools for nullness checking
    Bundling multiple checkers


Version 0.9.4 (30 Jun 2009)
---------------------------

Functionality
  Added Lock Checker

Bug fixes
  Handle more patterns for determining Map.get() return type

Manual Documentations
  Improved installation instructions
  Added the following sections
    2.6 Dependent types
    3.1 subsection for LazyNonNull
    10.9 When to use (and not to use) type qualifiers


Version 0.9.3 (23 Jun 2009)
---------------------------

Functionality
  Added support DefaultQualifier on packages
  Added support for Dependent qualifier types
    see checkers.quals.Dependent
  Added an option to treat checker errors as warnings
  Improved flow handling of boolean logic

Manual Documentations
  Improved installation instructions
  Improved discussion of effective and implicit qualifiers and defaults
  Added a discussion about the need for bottom qualifiers
  Added sections for how-to
    . suppress Basic Checker warnings
    . troubleshoot skeleton files


Version 0.9.2 (2 Jun 2009)
--------------------------

Functionality
  Added pre-liminary support for lazy initialization in nullness
    see LazyNonNull

Bug fixes
  Corrected method declarations in JDK skeleton files
    - bug resulted in a runtime error

Documentations
  Updated qualifier javadoc documentations
  Corrected a reference on passing qualifiers to javac


Version 0.9.1 (19 May 2009)
---------------------------

Bug fixes
  Eliminated unexpected compiler errors when using checkers
  Fixed bug related to reading annotations in skeleton files

API Changes
  Renamed SourceChecker.process() to .typeProcess()

Manual
  Updated troubleshooting info
    info for annotations in skeleton files


Version 0.9b, 22 Apr 2009
-------------------------

No visible changes


Version 0.9 (16 Apr 2009)
-------------------------

Framework
  More space and performance optimizations
  Handle raw type with multiple type var level
    e.g. class Pair<X, Y extends X> { ... }

Manual
  Improve installation instructions
  Update references to command line arguments


Version 0.8.9 (28 Mar 2009)
---------------------------

Framework
  Introduce Space (and minor performance) optimizations
  Type-check constructor invocation receiver type
  Fixed bug related to try-catch flow sensitivity analysis
  Fixed bugs when type-checking annotations and enums
    - bug results in null-pointer exception


Version 0.8.8 (13 Mar 2009)
---------------------------

Nullness Checker
  Support for custom nullness assertion via @AssertNonNull
  Support for meta-annotation AssertNonNull
  Support for Collection.toArray() method
    Infer the nullness of the returned type
  Corrected some JDK Collection API annotations

Framework
  Fixed bugs related to assignments expressions in Flow
  Fixed bugs related to enum and annotation type hierarchy
  Fixed bugs related to default annotations on wildcard bounds


Version 0.8.7 (27 Feb 2009)
---------------------------

Framework
  Support annotations on type parameters
  Fixed bugs related to polymorphic types/annotations
  Fixed bugs related to stub fixes

Manual
  Specify annotation defaults settings for IGJ
  Update Known Problems section

Version 0.8.6 (3 Feb 2009)
--------------------------

Framework
  Fixed bugs related to flow sensitivity analysis related to
    . for loop and do while loops
    . multiple iterations of a loop
    . complement of logical conditions
  Declarative syntax for string literal type introduction rules
  Support for specifying stub file directories


Version 0.8.5 (17 Jan 2009)
---------------------------

Framework
  Fixed bugs related to flow sensitivity analysis
  Fixed bugs related to annotations on type parameters


Version 0.8.4 (17 Dec 2008)
---------------------------

Distribution
  Included checkers-quals.jar which contains the qualifiers only

Framework
  Fixed bugs related to inner classes
  Fixed a bug related to resolving polymorphic qualifiers
    within static methods

Manual
  Added 'Distributing your annotated project'


Version 0.8.3 (7 Dec 2008)
--------------------------

Framework
  Fixed bugs related to inner classes
  Changed cast semantics
    Unqualified casts don't change cast away (or in) any qualifiers
  Refactored AnnotationBuilder to ease building annotations
  Added support for Object += String new behavior
  Added a type validation check for method return types

Nullness
  Added inference of field initialization
    Suppress false warnings due to method invocations within constructors

IGJ
  Added proper support for AssignsFields and inner classes interactions

Manual
  Updated 'Known Problems' section


Version 0.8.2 (14 Nov 2008)
---------------------------

Framework
  Included a binary distribution in the releases
  Added support for annotations on type parameters
  Fixed bugs related to casts

Nullness
  Improved error messages readability
  Added partial support for Map.get() detection

Manual
  Improved installation instructions


Version 0.8.1 (1 Nov 2008)
--------------------------

Framework
  Added support for array initializers
  Fixed many bugs related to generics and generic type inference

Documentations
  Added 'Getting Started' guide


Version 0.8 (27 Sep 2008)
-------------------------

Framework
  Added support for newly specified array syntax
  Refactored code for annotating supertypes
  Fixed AnnotationBuilder AnnotationMirror string representation
  Fixed AnnotatedTypeMirror hashCode

Manual
  Reorganized 'Annotating Libraries' section


Version 0.7.9 (19 Sep 2008)
---------------------------

Framework
  Added support for stub files/classes
  Fixed bugs related to anonymous classes
  Fixed bugs related to qualifier polymorphism

Manual
  Updated 'Annotating Libraries' section to describe stub files

Tests
  Added support for Windows
  Fixed a bug causing IGJ tests to fail on Windows


Version 0.7.8 (12 Sep 2008)
---------------------------

Framework
  Improved support for anonymous classes
  Included refactorings to ease extensibility
  Fixed some minor bugs

Nullness
  Fix some errors in annotated JDK


Version 0.7.7 (29 Aug 2008)
---------------------------

Framework
  Fixed bugs related to polymorphic qualifiers
  Fixed bugs related to elements array convention
  Add implicit type arguments to raw types

Interning
  Suppress cast warnings for interned classes

Manual
  Removed discussion of non-standard array syntax alternatives


Version 0.7.6 (12 Aug 2008)
---------------------------

Framework
  Changed default array syntax to ARRAYS-PRE, per the JSR 308 specification
  Added an optional check for qualifier unsafe casts
  Added support for running multiple checkers at once
  Fixed bugs related array syntax
  Fixed bugs related to accessing outer classes with-in inner classes

Manual
  Added a new subsection about Checker Auto-Discovery
    2.2.1 Checker Auto-discovery


Version 0.7.5 (2 Aug 2008)
--------------------------

Framework
  Added support for ARRAYS-PRE and ELTS-PRE array syntax
  Added a check for unsafe casts
  Some improvements to the AnnotationBuilder API

Nullness Checker
  Added a check for synchronized objects
  Added a check for (un)boxing conversions

Javari Checker
  Fixed some JDK annotated classes


Version 0.7.4 (11 July 2008)
----------------------------

Framework
  Added support for annotations found in classfiles
  Added support for the ARRAY-IN array syntax
  Added AnnotationBuilder, to create AnotationMirrors with values
  Improved the readability of recursive types string representation

Nullness Checker
  Added a check for thrown Throwable nullability

IGJ Checker
  Treat enums as mutable by default, like regular classes

Manual
  Added a new subsection about array syntax proposals:
    2.1.2 Annotating Arrays


Version 0.7.3 ( 4 July 2008)
----------------------------

Javari Checker
  Converted JDK files into stubs

Nullness Checker
  Fixed java.lang.Number declaration in the annotated jdk

Framework
  Fixed a bug causing crashes related to primitive type boxing
  Renamed DAGQualifierHierarchy to GraphQualifierHierarchy


Version 0.7.2 (26 June 2008)
----------------------------

IGJ Checker
  Supports flow-sensitive type refinement

Framework
  Renamed Default annotation to DefaultQualifier
  Added DefaultQualifiers annotation
  Fixed bugs related to flow-sensitive type refinement
  Fixed an error in the build script in Windows

Manual
  Added a new section
    9.2  javac implementation survival guide
  Added hyperlinks to Javadocs of the referenced classes


Version 0.7.1 (20 June 2008)
----------------------------

Nullness Checker
  Made NNEL the default qualifier scheme

Basic Checker
  Moved to its own checkers.basic package

Framework
  Enhanced type-checking within qualifier-polymorphic method bodies
  Fixed a bug causing StackOverflowError when type-checking wildcards
  Fixed a bug causing a NullPointerException when type-checking
    compound assignments, in the form of +=

Class Skeleton Generator
  Distributed in compiled form (no more special installation instructions)
  Added required asmx.jar library to lib/

Manual
  Added new sections
    2.2.1 Ant tasks
    2.2.2 Eclipse plugin
    2.6   The effective qualifier on a type
  Rewrote section 8 on annotating libraries
    Added reference to the new Eclipse plug-in
    Deleted installation instructions

Javari Checker
  Fixed bugs causing a NullPointerException when type-checking
    primitive arrays

IGJ Checker
  Fixed bugs related to uses of raw types

API Changes
  Moved AnnotationFactory functionality to AnnotationUtils
  Removed .root and .inConflict from DAGQualifierHierarchy


Version 0.7 (14 June 2008)
--------------------------

Installation
  New, very simple installation instructions for Linux.  For other
    operating systems, you should continue to use the old instructions.

Nullness Checker
  Renamed from "NonNull Checker" to "Nullness Checker".
    Renamed package from checkers.nonnull to checkers.nullness.
    The annotation names remain the same.
  Added PolyNull, a polymorphic type qualifier for nullness.

Interning Checker
  Renamed from "Interned Checker" to "Interning Checker".
    Renamed package from checkers.interned to checkers.interning.
    The annotation names remain the same.
  Added PolyInterned, a polymorphic type qualifier for Interning.
  Added support for @Default annotation.

Framework
  Qualifiers
    @PolymorphicQualifier was not previously documented in the manual.
    Moved meta-qualifiers from checkers.metaquals package to checkers.quals.
    Removed @VariableQualifier and @RootQualifier meta-qualifiers.
  Added BasicAnnotatedTypeFactory, a factory that handles implicitFor,
    defaults, flow-sensitive type inference.
  Deprecated GraphQualifierHierarchy; DAGQualifierHierarchy replaces it.
  Renamed methods in QualifierHierarchy.

Manual
  Rewrote several manual sections, most notably:
    2.1.1  Writing annotations in comments for backward compatibility
      (note new -Xspacesincomments argument to javac)
    2.3  Checking partially-annotated programs: handling unannotated code
    2.6  Default qualifier for unannotated types
    2.7  Implicitly refined types (flow-sensitive type qualifier inference)
    8  Annotating libraries
    9  How to create a new checker plugin
  Javadoc for the Checker Framework is included in its distribution and is
    available online at https://checkerframework.org/api/ .


Version 0.6.4 (9 June 2008)
---------------------------

All Framework
  Updated the distributed JDK and examples to the new location of qualifiers

Javari Checker
  Improved documentation on polymorphism resolution
  Removed redundant code now added to the framework from JavariVisitor,
    JavariChecker and JavariAnnotatedTypeFactory
  Refactored method polymorphism into JavariAnnotatedTypeFactory
  Fixed bug on obtaining type from NewClassTree, annotations at constructor
    invocation are not ignored now
  Refactored polymorphism resolution, now all annotations on parameters and
    receivers are replaced, not only on the return type
  Refactored and renamed internal annotator classes in
    JavariAnnotatedTypeFactory
  Added more constructor tests
  Moved Javari annotations to checkers.javari.quals package


Version 0.6.3 (6 June 2008)
---------------------------

Checker Framework
  Improved documentation and manual
  Treat qualifiers on extends clauses of type variables and wildcard types as
    if present on type variable itself
  Renamed AnnotationRelations to QualifierHierarchy
  Renamed GraphAnnotationRelations to GraphQualifierHierarchy
  Renamed TypeRelations to TypeHierarchy
  Added flow as a supported lint option for all checkers
  Determined the suppress warning key reflectively

Interned Checker
  Moved @Interned annotation to checkers.interned.quals package

NonNull Checker
  Moved nonnull annotations to checkers.nonnull.quals package

Miscellaneous
  Included Javadocs in the release
  Improved documentation for all checkers


Version 0.6.2 (30 May 2008)
---------------------------

Checker Framework API
  Added support for @Default annotation via TreeAnnotator
  Added support for PolymorphicQualifier meta-annotation
  Disallow the use of @SupportedAnnotationTypes on checkers
  Fixed bugs related to wildcards with super clauses
  Improved flow-sensitive analysis for fields

Javari Checker
  Moved Javari qualifiers from checkers.quals to checkers.javari.quals
  Fixed bugs causing null pointer exceptions

NonNull Checker
  Fixed bugs related to nonnull flow
  Added new tests to test suite

Basic Checker
  Renamed Custom Checker to Basic Checker


Version 0.6.1 (26 Apr 2008)
---------------------------

Checker Framework API
  Added support for @ImplicitFor meta-annotations via the new TypeAnnotator
    and TreeAnnotator classes
  Improved documentation and specifications
  Fixed a bug related to getting supertypes of wildcards
  Fixed a crash on class literals of primitive and array types
  Framework ignores annotations that are not part of a type system
  Fixed several minor bugs in the flow-sensitive inference implementation.

IGJ Checker
  Updated the checker to use AnnotationRelations and TypeRelations

Javari Checker
  Changing RoMaybe annotation to PolyRead
  Updated checker to use AnnotationRelations and TypeRelations
  Updated the JDK
  Fixed bugs related to QReadOnly and type argument subtyping
  Fixed bugs related to this-mutable fields in methods with @ReadOnly receiver
  Fixed bugs related to primitive type casts
  Added new tests to test suit

NonNull Checker
  Updated the annotated JDK
  Fixed bugs in which default annotations were not correctly applied
  Added @Raw types to handle partial object initialization.
  Fixed several minor bugs in the checker implementation.

Custom Checker
  Updated checker to use hierarchy meta-annotations, via -Aquals argument


Version 0.6 (11 Apr 2008)
-------------------------

Checker Framework API
  Introduced AnnotationRelations and TypeRelations, more robust classes to
    represent type and annotation hierarchies, and deprecated
    SimpleSubtypeRelation
  Add support for meta-annotations to declare type qualifiers subtype relations
  Re-factored AnnotatedTypes and AnnotatedTypeFactory
  Added a default implementation of SourceChecker.getSuppressWarningsKey()
    that reads the @SuppressWarningsKey class annotation
  Improved support for multidimensional arrays and new array expressions
  Fixed a bug in which implicit annotations were not being applied to
    parenthesized expressions
  Framework ignores annotations on a type that do not have @TypeQualifier
  Moved error/warning messages into "messages.properties" files in each
    checker package
  Fixed a bug in which annotations were inferred to liberally by
    checkers.flow.Flow

Interned Checker
  Added heuristics that suppress warnings for certain comparisons (namely in
    methods that override Comparator.compareTo and Object.equals)
  The Interned checker uses flow-sensitive inference by default

IGJ Checker
  Fixed bugs related to resolving immutability variable in method invocation
  Fixed a bug related to reassignability of fields
  Add more tests

Javari Checker
  Added placeholder annotation for ThisMutable mutability
  Re-factored JavariAnnotatedTypeFactory
  Fixed self-type resolution for method receivers for readonly classes
  Fixed annotations on parameters of readonly methods
  Fixed type validation for arrays of primitives
  Added more tests
  Renamed @RoMaybe annotation to @PolyRead

NonNull Checker
  Removed deprecated checkers.nonnull.flow package
  Fixed a bug in which default annotations were not applied correctly

Miscellaneous
  Improved Javadocs
  Added FactoryTestChecker, a more modular tester for the annotated type
    factory
  Simplify error output for some types by stripping package names


Version 0.5.1 (21 Mar 2008)
---------------------------

Checker Framework API
  Added support for conditional expression
  Added checks for type validity and assignability
  Added support for per-checker customization of asMemberOf
  Added support for type parameters in method invocation,
    including type inference
  Enhanced performance of AnnotatedTypeFactory
  Checkers run only when no errors are found by Javac
  Fixed bugs related AnnotationUtils.deepCopy()
  Fixed support for annotated class type parameters
  Fixed some support for annotated type variable bounds
  Added enhancements to flow-sensitive qualifier inference
  Added checks for type parameter bounds

Interned Checker
  Fixed some failing test cases
  Fixed a bug related to autoboxing/unboxing
  Added experimental flow-sensitive qualifier inference (use
    "-Alint=flow" to enable)
  Improved subtype testing, removing some spurious errors

IGJ Checker
  Deleted IGJVisitor!
  Fixed some bugs related to immutability type variable resolution

Javari Checker
  Removed redundant methods from JavariVisitor in the new framework
  Added support to constructor receivers
  Added support to parenthesized expressions
  Fixed a bug related to resolving RoMaybe constructors
  Fixed a bug related to parsing conditional expressions
  Added parsing of parenthesized expressions
  Replaced checkers.javari.VisitorState with
    checkers.types.VisitorState, present in BaseTypeVisitor
  Modified JavariVisitor type parameters (it now extends
    BaseTypeVisitor<Void, Void>, not BaseTypeVisitor<Void,
    checkers.javari.VisitorState>)
  Modified JavariAnnotatedTypeFactory TreePreAnnotator to mutate a
    AnnotatedTypeMirror parameter instead of returning a
    List<AnnotationMirror>, in accordance with other parts of the
    framework design
  Modified test output format
  Added tests to test suite

NonNull Checker
  Fixed a bug related to errors produced on package declarations
  Exception parameters are now treated as NonNull by default
  Added better support for complex conditionals in NonNull-specific
    flow-sensitive inference
  Fixed some failing test cases
  Improved subtype testing, removing some spurious errors

Custom Checker
  Added a new type-checker for type systems with no special semantics, for
    which annotations can be provided via the command line

Miscellaneous
  Made corrections and added more links to Javadocs
  A platform-independent binary version of the checkers and framework
    (checkers.jar) is now included in this release


Version 0.5 (7 Mar 2008)
------------------------

Checker Framework API
  Enhanced the supertype finder to take annotations on extends and
    implements clauses of a class type
  Fixed a bug related to checking an empty array initializer ("{}")
  Fixed a bug related to missing type information when multiple
    top-level classes are defined in a single file
  Fixed infinite recursion when checking expressions like "Enum<E
    extends Enum<E>>"
  Fixed a crash in checkers.flow.Flow related to multiple top-level
    classes in a single file
  Added better support for annotated wildcard type bounds
  Added AnnotatedTypeFactory.annotateImplicit() methods to replace
    overriding the getAnnotatedType() methods directly
  Fixed a bug in which constructor arguments were not checked

Interned Checker
  Fixed a bug related to auto-unboxing of classes for primitives
  Added checks for calling methods with an @Interned receiver

IGJ Checker
  Implemented the immutability inference for self-type (type of
    'this') properly
  Enhanced the implicit annotations to make an un-annotated code
    type-check
  Fixed bugs related to invoking methods based on a method's receiver
    annotations

Javari Checker
  Restored in this version, after porting to the new framework

NonNull Checker
  Fixed a bug in which primitive types were considered possibly null
  Improvements to support for @Default annotations

Miscellaneous
  Improved error message display for all checkers


Version 0.4.1 (22 Feb 2008)
---------------------------

Checker Framework API
  Introduced AnnotatedTypeFactory.directSupertypes() which finds the
    supertypes as annotated types, which can be used by the framework.
  Introduced default error messages analogous to javac's error messages.
  Fixed bugs related to handling array access and enhanced-for-loop type
    testing.
  Fixed several bugs that are due AnnotationMirror not overriding .equals()
    and .hashCode().
  Improved Javadocs for various classes and methods.
  Fixed several bugs that caused crashes in the checkers.
  Fixed a bug where varargs annotations were not handled correctly.

IGJ Checker
  Restored in this version, after porting the checker to the new framework.

NonNull Checker
  Fixed a bug where static field accesses were not handled correctly.
  Improved error messages for the NonNull checker.
  Added the NNEL (NonNull Except Locals) annotation default.

Interned Checker
  Fixed a bug where annotations on type parameter bounds were not handled
    correctly.
  Improved error messages for the Interned checker.


Version 0.4 (11 Feb 2008)
-------------------------

Checker Framework API
  Added checkers.flow, an improved and generalized flow-sensitive type
    qualifier inference, and removed redundant parts from
    checkers.nonnull.flow.
  Fixed a bug that prevented AnnotatedTypeMirror.removeAnnotation from working
    correctly.
  Fixed incorrect behavior in checkers.util.SimpleSubtypeRelation.

NonNull Checker
  Adopted the new checkers.flow.Flow type qualifier inference.
  Clarifications and improvements to Javadocs.


Version 0.3.99 (20 Nov 2007)
----------------------------

Checker Framework API
  Deprecated AnnotatedClassType, AnnotatedMethodType, and AnnotationLocation
    in favor of AnnotatedTypeMirror (a new representation of annotated types
    based on the javax.lang.model.type hierarchy).
  Added checkers.basetype, which provides simple assignment and
    pseudo-assignment checking.
  Deprecated checkers.subtype in favor of checkers.basetype.
  Added options for debugging output from checkers: -Afilenames, -Ashowchecks

Interned Checker
  Adopted the new Checker Framework API.
  Fixed a bug in which "new" expressions had an incorrect type.

NonNull Checker
  Adopted the new Checker Framework API.

Javari Checker
IGJ Checker
  Removed in this version, to be restored in a future version pending
    completion of updates to these checkers with respect to the new framework
    API.


Version 0.3 (1 Oct 2007)
------------------------

Miscellaneous Changes
  Consolidated HTML documentation into a single user manual (see the "manual"
    directory in the distribution).

IGJ Checker
  New features:
    Added a test suite.
    Added annotations (skeleton files) for parts of java.util and java.lang.

NonNull Checker
  New features:
    @SuppressWarnings("nonnull") annotation suppresses checker warnings.
    @Default annotation can make NonNull (not Nullable) the default.
    Added annotations (skeleton classes) for parts of java.util and java.lang.
    NonNull checker skips no classes by default (previously skipped JDK).
    Improved error messages: checker reports expected and found types.

  Bug fixes:
    Fixed a null-pointer exception when checking certain array accesses.
    Improved checking for field dereferences.

Interned Checker
  New features:
    @SuppressWarnings("interned") annotation suppresses checker warnings.
    The checker warns when two @Interned objects are compared with .equals

  Bug fixes:
    The checker honors @Interned annotations on method receivers.
    java.lang.Class types are treated as @Interned.

Checker Framework API
  New features:
    Added support for default annotations and warning suppression in checkers


Version 0.2.3 (30 Aug 2007)
---------------------------

IGJ Checker
  New features:
    changed @W(int) annotation to @I(String) to improve readability
    improved readability of error messages
    added a test for validity of types (testing @Mutable String)

  Bug fixes:
    fixed resolving of @I on fields on receiver type
    fixed assignment checking assignment validity for enhanced for loop
    added check for constructor invocation parameters

Interned Checker
  added the Interned checker, for verifying the absence of equality testing
    errors; see "interned-checker.html" for more information

Javari Checker
  New features:
    added skeleton classes for parts of java.util and java.lang with Javari
      annotations

  Bug fixes:
    fixed readonly inner class bug on Javari Checker

NonNull Checker
  New features:
    flow-sensitive analysis for assignments from a known @NonNull type (e.g.,
      when the right-hand of an assignment is @NonNull, the left-hand is
      considered @NonNull from the assignment to the next possible
      reassignment)
    flow-sensitive analysis within conditional checks

  Bug fixes:
    fixed several sources of null-pointer errors in the NonNull checker
    fixed a bug in the flow-sensitive analysis when a variable was used on
      both sides of the "=" operator

Checker Framework API
  New features:
    added the TypesUtils.toString() method for pretty-printing annotated types
    added AnnotationUtils, a utility class for working with annotations and
      their values
    added SourceChecker.getDefaultSkipPattern(), so that checkers can
      individually specify which classes to skip by default
    added preliminary support for suppressing checker warnings via
      the @SuppressWarnings annotation

  Bug fixes:
    fixed handling of annotations of field values
    InternalAnnotation now correctly uses defaults for annotation values
    improved support for annotations on class type parameter bounds
    fixed an assertion violation when compiling certain uses of arrays


Version 0.2.2 (16 Aug 2007)
---------------------------


Code Changes

* checkers.igj
    some bug fixes and improved documentation

* checkers.javari
    fixed standard return value to be @Mutable
    fixed generic and array handling of @ReadOnly
    fixed @RoMaybe resolution of receivers at method invocation
    fixed parsing of parenthesized trees and conditional trees
    added initial support for for-enhanced loop
    fixed constructor behavior on @ReadOnly classes
    added checks for annotations on primitive types inside arrays

* checkers.nonnull
    flow sensitive analysis supports System.exit, new class/array creation

* checkers.subtype
    fixes for method overriding and other generics-related bugs

* checkers.types
    added AnnotatedTypeMirror, a new representation for annotated types that
      might be moved to the compiler in later version
    added AnnotatedTypeScanner and AnnotatedTypeVisitor, visitors for types
    AnnotatedTypeFactory uses GenericsUtils for improved handing of annotated
      generic types

* checkers.util
    added AnnotatedTypes, a utility class for AnnotatedTypeMirror
    added GenericsUtils, a utility class for working with generic types

* tests
    modified output to print only missing and unexpected diagnostics
    added new test cases for the Javari Checker


Documentation Changes

* checkers/igj-checker.html
    improvements to page

* checkers/javari-checker.html
    examples now point to test suit files

Miscellaneous Changes

* checkers/build.xml
    Ant script fails if it doesn't find the correct JSR 308 javac version


Version 0.2.1 (1 Aug 2007)
--------------------------


Code Changes

* checkers.igj & checkers.igj.quals
    added an initial implementation for the IGJ language

* checkers.javari
    added a state parameter to the visitor methods
    added tests and restructured the test suite
    restructured and implemented RoMaybe
    modified return type to be mutable by default
    fixed mutability type handling for type casts and field access
    fixed bug, ensuring no primitives can be ReadOnly
    a method receiver type is now based on the correct annotation
    fixed parameter type-checking for overriden methods
    fixed bug on readonly field initialization
    added handling for unary trees

* checkers.nonnull
    added a tests for the flow-senstive analysis and varargs methods
    improved flow-sensitive analysis: else statements, asserts,
      return/throw statements, instanceof checks, complex conditionals with &&
    fixed a bug in the flow-sensitive analysis that incorrectly inferred
      @NonNull for some elements
    removed NonnullAnnotatedClassType, moving its functionality into
      NonnullAnnotatedTypeFactory

* checkers.source
    SourceChecker.getSupportedAnnotationTypes() returns ["*"], overriding
      AbstractProcessor.getSupportedAnnotationTypes(). This enables all
      checkers to run on unannotated code

* checkers.subtypes
    fixed a bug pertaining to method parameter checks for overriding methods
    fixed a bug that caused crashes when checking varargs methods

* checkers.types
    AnnotatedTypeFactory.getClass(Element) and getMethod(Element) use the
      tree of the passed Element if one exists
    AnnotatedClassType.includeAt, .execludeAt, .getAnnotationData were
      added and are public
    added constructor() and skipParens() methods to InternalUtils
    renamed getTypeArgumentLocations() to getAnnotatedTypeArgumentLocations()
      in AnnotatedClassType
    added AnnotationData to represent annotations instead of Class instances;
      primarily allows querying annotation arguments
    added switch for whether or not to use includes/excludes in
      AnnotatedClassType.hasAnnotationAt()

* checkers.util
    added utility classes
    added skeleton class generator utility for annotating external libraries


Documentation Changes

* checkers/nonnull-checker.html
    added a note about JML
    added a caveat about variable initialization

* checkers/README-checkers.html
    improvements to instructions


Version 0.2 (2 Jul 2007)
------------------------


Code Changes

* checkers.subtype
    subtype checker warns for annotated and redundant typecasts
    SubtypeVisitor checks for invalid return and parameter types in overriding
      methods
    added checks for compound assignments (like '+=')

* checkers.source
    SourceChecker honors the "checkers.skipClasses" property as a regex for
      suppressing warnings from unannotated code (property is "java.*" by
      default)
    SourceVisitor extends TreePathScanner<R,P> instead of
      TreeScanner<Void,Void>

* checkers.types
    AnnotatedClassType.isAnnotatedWith removed
    AnnotatedClassType.getInnerLocations renamed to getTypeArgumentLocations
    AnnotatedClassType.include now removes from the exclude list (and
      vice-versa)
    AnnotatedClassType.setElement and setTree methods are now public

* checkers.nonnull
    added a flow-sensitive analysis for inferring @NonNull in "if (var !=
      null)"-style checks
    added checks for prefix and postfix increment and decrement operations

* checkers.javari
    added initial implementation of a type-checker for the Javari language


Version 0.1.1 (7 Jun 2007)
--------------------------


Documentation Changes

* checkers/nonnull-checker.html
    created "Tiny examples" subsection
    created "Annotated library" subsection
    noted where to read @NonNull-annotated source
    moved instructions for unannotated code to README-checkers.html
    various minor corrections and clarifications

* checkers/README-checkers.html
    added cross-references to other Checker Framework documents
    removed redundant text
    moved instructions for unannotated code from nonnull-checker.html
    various minor corrections and clarifications

* checkers/creating-a-checker.html
    added note about getSupportedSourceVersion
    removed line numbers from @Interned example
    added section on SubtypeChecker/SubtypeVisitor
    various minor corrections and clarifications


Code Changes

* checkers.subtype
    removed deprecated getCheckedAnnotation() mechanism
    added missing package Javadocs
    package Javadocs reference relevant HTML documentation
    various improvements to Javadocs
    SubtypeVisitor and SubtypeChecker are now abstract classes
    updated with respect to preferred usages of
      AnnotatedClassType.hasAnnotationAt and AnnotatedClassType.annotateAt

* checkers.source
    added missing package Javadocs
    package Javadocs reference relevant HTML documentation

* checkers.types
    added missing package Javadocs
    package Javadocs reference relevant HTML documentation
    AnnotatedClassType.annotateAt now correctly handles
      AnnotationLocation.RAW argument
    AnnotatedClassType.annotate deprecated in favor of
      AnnotatedClassType.annotateAt with AnnotationLocation.RAW as an argument
    AnnotatedClassType.isAnnotatedWith deprecated in favor of
      AnnotatedClassType.hasAnnotationAt with AnnotationLocation.RAW as an
      argument
    Added fromArray and fromList methods to AnnotationLocation and made
      corresponding constructors private.

* checkers.quals
    added Javadocs and meta-annotations on annotation declarations where
      missing
    package Javadocs reference relevant HTML documentation

* checkers.nonnull
    various improvements to Javadocs
    package Javadocs reference relevant HTML documentation


Miscellaneous Changes

    improved documentation of ch examples
    Checker Framework build file now only attempts to compile .java files


Version 0.1.0 (1 May 2007)
--------------------------

Initial release.<|MERGE_RESOLUTION|>--- conflicted
+++ resolved
@@ -4,16 +4,14 @@
 Method renamings:
  * `DependentTypesHelper.atReturnType` => `atMethodBody`
 
-<<<<<<< HEAD
 The Must Call Checker over-approximates the methods that an object must call
 before it is de-allocated.
-=======
+
 `CFGTranslationPhaseOne#visitIdentifier` can handle `ElementKind.BINDING_VARIABLE`
 introduced in Java 14 for `instanceof` pattern matching.
 
 **Closed issues:**
 #4410
->>>>>>> b5390de4
 
 Version 3.12.0 (April 1, 2021)
 ------------------------------
