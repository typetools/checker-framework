--- conflicted
+++ resolved
@@ -218,20 +218,11 @@
 
 
 def check_all_links(
-<<<<<<< HEAD
-    checker_website,
-    suffix,
-    test_mode,
-    cf_version_of_broken_link_to_suppress="",
-):
-=======
-    afu_website: str,
     checker_website: str,
     suffix: str,
     test_mode: bool,
     cf_version_of_broken_link_to_suppress: str = "",
 ) -> None:
->>>>>>> 339a617e
     """Check all links on the given web sites for the AFU and the Checker Framework.
 
     The suffix parameter should be "dev" for the
@@ -245,10 +236,6 @@
     Raises:
         Exception: If there are link checking errors.
     """
-<<<<<<< HEAD
-=======
-    afu_check = run_link_checker(afu_website, TMP_DIR / f"afu.{suffix}.check")
->>>>>>> 339a617e
     additional_param = ""
     if cf_version_of_broken_link_to_suppress != "":
         additional_param = (
@@ -262,25 +249,11 @@
         additional_param,
     )
 
-<<<<<<< HEAD
-    is_checkerCheck_empty = is_file_empty(checkerCheck)
-
-    if not is_checkerCheck_empty:
+    is_checker_check_empty = is_file_empty(checker_check)
+
+    if not is_checker_check_empty:
         print("Link checker results can be found at:\n")
-        print("\t" + checkerCheck + "\n")
-=======
-    is_afu_check_empty = is_file_empty(afu_check)
-    is_checker_check_empty = is_file_empty(checker_check)
-
-    errors_reported = not (is_afu_check_empty and is_checker_check_empty)
-    if errors_reported:
-        print("Link checker results can be found at:\n")
-    if not is_afu_check_empty:
-        print(f"\t{afu_check}\n")
-    if not is_checker_check_empty:
-        print(f"\t{checker_check}\n")
-    if errors_reported:
->>>>>>> 339a617e
+        print("\t" + checker_check + "\n")
         if not prompt_yes_no("Continue despite link checker results?", True):
             release_option = ""
             if not test_mode:
@@ -294,13 +267,8 @@
             )
 
 
-<<<<<<< HEAD
-def push_interm_to_release_repos():
+def push_interm_to_release_repos() -> None:
     """Push the release to the GitHub repository for the Checker Framework.
-=======
-def push_interm_to_release_repos() -> None:
-    """Push the release to the GitHub repositories for the AFU and the Checker Framework.
->>>>>>> 339a617e
 
     This is an irreversible step.
     """
@@ -387,11 +355,6 @@
     # version.
 
     print_step("Push Step 1: Checking release versions")  # SEMIAUTO
-<<<<<<< HEAD
-=======
-    dev_afu_website = DEV_SITE_URL + "/annotation-file-utilities"
-    live_afu_website = LIVE_SITE_URL + "/annotation-file-utilities"
->>>>>>> 339a617e
 
     dev_checker_website = DEV_SITE_URL
     live_checker_website = LIVE_SITE_URL
@@ -400,12 +363,7 @@
     check_release_version(current_cf_version, new_cf_version)
 
     print(
-<<<<<<< HEAD
-        "Checker Framework:  current-version=%s    new-version=%s"
-        % (current_cf_version, new_cf_version)
-=======
         f"Checker Framework:  current-version={current_cf_version}    new-version={new_cf_version}"
->>>>>>> 339a617e
     )
 
     # Runs the link the checker on all websites at:
