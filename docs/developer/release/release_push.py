#!/usr/bin/env python3
# encoding: utf-8
"""
release_push.py

Created by Jonathan Burke on 2013-12-30.

Copyright (c) 2013-2016 University of Washington. All rights reserved.
"""

# See README-release-process.html for more information

import os
from os.path import expanduser
from release_vars  import *
from release_utils import *
from sanity_checks import *

def check_release_version(previous_release, new_release):
    """Ensure that the given new release version is greater than the given
    previous one."""
    if compare_version_numbers(previous_release, new_release) >= 0:
        raise Exception("Previous release version (" + previous_release + ") should be less than " +
                        "the new release version (" + new_release + ")")

def copy_release_dir(path_to_dev_releases, path_to_live_releases, release_version):
    """Copy a release directory with the given release version from the dev
    site to the live site. For example,
    /cse/www2/types/dev/checker-framework/releases/2.0.0 ->
    /cse/www2/types/checker-framework/releases/2.0.0"""
    source_location = os.path.join(path_to_dev_releases, release_version)
    dest_location = os.path.join(path_to_live_releases, release_version)

    if os.path.exists(dest_location):
        delete_path(dest_location)

    if os.path.exists(dest_location):
        raise Exception("Destination location exists: " + dest_location)

    # The / at the end of the source location is necessary so that
    # rsync copies the files in the source directory to the destination directory
    # rather than a subdirectory of the destination directory.
    cmd = "rsync --omit-dir-times --recursive --links --quiet %s/ %s" % (source_location, dest_location)
    execute(cmd)

    return dest_location

def promote_release(path_to_releases, release_version):
    """Copy a release directory to the top level. For example,
    /cse/www2/types/checker-framework/releases/2.0.0/* ->
    /cse/www2/types/checker-framework/*"""
    from_dir = os.path.join(path_to_releases, release_version)
    to_dir = os.path.join(path_to_releases, "..")
    # Trailing slash is crucial.
    cmd = "rsync -aJ --omit-dir-times %s/ %s" % (from_dir, to_dir)
    execute(cmd)

def copy_htaccess():
    "Copy the .htaccess file from the dev site to the live site."
    LIVE_HTACCESS = os.path.join(FILE_PATH_TO_LIVE_SITE, ".htaccess")
    execute("rsync --times %s %s" % (os.path.join(FILE_PATH_TO_DEV_SITE, ".htaccess"), LIVE_HTACCESS))
    ensure_group_access(LIVE_HTACCESS)

def copy_releases_to_live_site(checker_version, afu_version):
    """Copy the new releases of the AFU and the Checker
    Framework from the dev site to the live site."""
    CHECKER_INTERM_RELEASES_DIR = os.path.join(FILE_PATH_TO_DEV_SITE, "releases")
    copy_release_dir(CHECKER_INTERM_RELEASES_DIR, CHECKER_LIVE_RELEASES_DIR, checker_version)
    promote_release(CHECKER_LIVE_RELEASES_DIR, checker_version)
    AFU_INTERM_RELEASES_DIR = os.path.join(FILE_PATH_TO_DEV_SITE, "annotation-file-utilities", "releases")
    copy_release_dir(AFU_INTERM_RELEASES_DIR, AFU_LIVE_RELEASES_DIR, afu_version)
    promote_release(AFU_LIVE_RELEASES_DIR, afu_version)

def ensure_group_access_to_releases():
    """Gives group access to all files and directories in the \"releases\"
    subdirectories on the live web site for the AFU and the
    Checker Framework."""
    ensure_group_access(AFU_LIVE_RELEASES_DIR)
    ensure_group_access(CHECKER_LIVE_RELEASES_DIR)

def stage_maven_artifacts_in_maven_central(new_checker_version):
    """Stages the Checker Framework artifacts on Maven Central. After the
    artifacts are staged, the user can then close them, which makes them
    available for testing purposes but does not yet release them on Maven
    Central. This is a reversible step, since artifacts that have not been
    released can be dropped, which for our purposes is equivalent to never
    having staged them."""
    gnupgPassphrase = read_first_line("/projects/swlab1/checker-framework/hosting-info/release-private.password")
<<<<<<< HEAD
    execute('./gradlew publish --no-parallel -Psigning.gnupg.keyName=checker-framework-dev@googlegroups.com -Psigning.gnupg.passphrase=%s' % gnupgPassphrase, working_dir=CHECKER_FRAMEWORK)
=======
    # When bufalo uses gpg2 version 2.2+, then remove signing.gnupg.useLegacyGpg=true
    execute('./gradlew publish --no-parallel -Psigning.gnupg.useLegacyGpg=true -Psigning.gnupg.keyName=checker-framework-dev@googlegroups.com -Psigning.gnupg.passphrase=%s' % gnupgPassphrase, working_dir=CHECKER_FRAMEWORK)
>>>>>>> 4505e7f2

def is_file_empty(filename):
    "Returns true if the given file has size 0."
    return os.path.getsize(filename) == 0

def run_link_checker(site, output, additional_param=""):
    """Runs the link checker on the given web site and saves the output to the
    given file. Additional parameters (if given) are passed directly to the
    link checker script."""
    delete_if_exists(output)
    check_links_script = os.path.join(SCRIPTS_DIR, "checkLinks.sh")
    if additional_param == "":
        cmd = ["sh", check_links_script, site]
    else:
        cmd = ["sh", check_links_script, additional_param, site]
    env = {"CHECKLINK": CHECKLINK}

    out_file = open(output, 'w+')

    print(("Executing: "
          + ' '.join("%s=%r" % (key2, val2) for (key2, val2) in list(env.items()))
          + " "
          + " ".join(cmd)))
    process = subprocess.Popen(cmd, env=env, stdout=out_file, stderr=out_file)
    process.communicate()
    process.wait()
    out_file.close()

    if process.returncode != 0:
        raise Exception('Non-zero return code (%s; see output in %s) while executing %s' % (process.returncode, output, cmd))

    return output

def check_all_links(afu_website, checker_website, suffix, test_mode, checker_version_of_broken_link_to_suppress=""):
    """Checks all links on the given web sites for the AFU
    and the Checker Framework. The suffix parameter should be \"dev\" for the
    dev web site and \"live\" for the live web site. test_mode indicates
    whether this script is being run in release or in test mode. The
    checker_version_of_broken_link_to_suppress parameter should be set to the
    new Checker Framework version and should only be passed when checking links
    for the dev web site (to prevent reporting of a broken link to the
    not-yet-live zip file for the new release)."""
    afuCheck = run_link_checker(afu_website, TMP_DIR + "/afu." + suffix + ".check")
    additional_param = ""
    if checker_version_of_broken_link_to_suppress != "":
        additional_param = "--suppress-broken 404:https://checkerframework.org/checker-framework-" + checker_version_of_broken_link_to_suppress + ".zip"
    checkerCheck = run_link_checker(checker_website, TMP_DIR + "/checker-framework." + suffix + ".check", additional_param)

    is_afuCheck_empty = is_file_empty(afuCheck)
    is_checkerCheck_empty = is_file_empty(checkerCheck)

    errors_reported = not (is_afuCheck_empty and is_checkerCheck_empty)
    if errors_reported:
        print("Link checker results can be found at:\n")
    if not is_afuCheck_empty:
        print("\t" + afuCheck     + "\n")
    if not is_checkerCheck_empty:
        print("\t" + checkerCheck + "\n")
    if errors_reported:
        release_option = ""
        if not test_mode:
            release_option = " release"
        raise Exception("The link checker reported errors.  Please fix them by committing changes to the mainline\n" +
                        "repository and pushing them to GitHub, running \"python release_build.py all\" again\n" +
                        "(in order to update the development site), and running \"python release_push" + release_option + "\" again.")

def push_interm_to_release_repos():
    """Push the release to the GitHub repositories for
    the AFU and the Checker Framework. This is an
    irreversible step."""
    push_changes_prompt_if_fail(INTERM_ANNO_REPO)
    push_changes_prompt_if_fail(INTERM_CHECKER_REPO)

def validate_args(argv):
    """Validate the command-line arguments to ensure that they meet the
    criteria issued in print_usage."""
    if len(argv) > 3:
        print_usage()
        raise Exception("Invalid arguments. " + ",".join(argv))
    for i in range(1, len(argv)):
        if argv[i] != "release":
            print_usage()
            raise Exception("Invalid arguments. " + ",".join(argv))

def print_usage():
    """Print instructions on how to use this script, and in particular how to
    set test or release mode."""
<<<<<<< HEAD
    print ("Usage: python3 release_build.py [release]\n" +
=======
    print(("Usage: python3 release_build.py [release]\n" +
>>>>>>> 4505e7f2
           "If the \"release\" argument is " +
           "NOT specified then the script will execute all steps that checking and prompting " +
           "steps but will NOT actually perform a release.  This is for testing the script."))

def main(argv):
    """The release_push script is mainly responsible for copying the artifacts
    (for the AFU and the Checker Framework) from the
    development web site to Maven Central and to
    the live site. It also performs link checking on the live site, pushes
    the release to GitHub repositories, and guides the user to
    perform manual steps such as sending the
    release announcement e-mail."""
    # MANUAL Indicates a manual step
    # AUTO Indicates the step is fully automated.

    set_umask()

    validate_args(argv)
    test_mode = not read_command_line_option(argv, "release")

    m2_settings = expanduser("~") + "/.m2/settings.xml"
    if not os.path.exists(m2_settings):
        raise Exception("File does not exist: " + m2_settings)

    if test_mode:
        msg = ("You have chosen test_mode.\n" +
           "This means that this script will execute all build steps that " +
           "do not have side effects.  That is, this is a test run of the script.  All checks and user prompts "  +
           "will be shown but no steps will be executed that will cause the release to be deployed or partially " +
           "deployed.\n" +
           "If you meant to do an actual release, re-run this script with one argument, \"release\".")
    else:
        msg = "You have chosen release_mode.  Please follow the prompts to run a full Checker Framework release."

    continue_or_exit(msg + "\n")
    if test_mode:
        print("Continuing in test mode.")
    else:
        print("Continuing in release mode.")

    if not os.path.exists(RELEASE_BUILD_COMPLETED_FLAG_FILE):
        continue_or_exit("It appears that release_build.py has not been run since the last push to " +
                         "the AFU or Checker Framework repositories.  Please ensure it has " +
                         "been run.")

    # The release script checks that the new release version is greater than the previous release version.

    print_step("Push Step 1: Checking release versions") # SEMIAUTO
    dev_afu_website = os.path.join(HTTP_PATH_TO_DEV_SITE, "annotation-file-utilities")
    live_afu_website = os.path.join(HTTP_PATH_TO_LIVE_SITE, "annotation-file-utilities")

    dev_checker_website = HTTP_PATH_TO_DEV_SITE
    live_checker_website = HTTP_PATH_TO_LIVE_SITE
    current_checker_version = current_distribution_by_website(live_checker_website)
    new_checker_version = CF_VERSION
    check_release_version(current_checker_version, new_checker_version)

    # note, get_afu_version_from_html uses the file path not the web url
    dev_afu_website_file = os.path.join(FILE_PATH_TO_DEV_SITE, "annotation-file-utilities", "index.html")
    live_afu_website_file = os.path.join(FILE_PATH_TO_LIVE_SITE, "annotation-file-utilities", "index.html")
    current_afu_version = get_afu_version_from_html(live_afu_website_file)
    new_afu_version = get_afu_version_from_html(dev_afu_website_file)
    check_release_version(current_afu_version, new_afu_version)

    print("Checker Framework:  current-version=%s    new-version=%s" % (current_checker_version, new_checker_version))
    print("AFU:                       current-version=%s    new-version=%s" % (current_afu_version, new_afu_version))

    # Runs the link the checker on all websites at:
    # https://checkerframework.org/dev/
    # The output of the link checker is written to files in the /scratch/$USER/jsr308-release directory
    # whose locations will be output at the command prompt if the link checker reported errors.

    # In rare instances (such as when a link is correct but the link checker is
    # unable to check it), you may add a suppression to the checklink-args.txt file.
    # In extremely rare instances (such as when a website happens to be down at the
    # time you ran the link checker), you may ignore an error.

    print_step("Push Step 2: Check links on development site") # SEMIAUTO

    if prompt_yes_no("Run link checker on DEV site?", True):
        check_all_links(dev_afu_website, dev_checker_website, "dev", test_mode, new_checker_version)

    # Runs sanity tests on the development release. Later, we will run a smaller set of sanity
    # tests on the live release to ensure no errors occurred when promoting the release.

    print_step("Push Step 3: Run development sanity tests") # SEMIAUTO
    if prompt_yes_no("Perform this step?", True):

        print_step("3a: Run javac sanity test on development release.")
        if prompt_yes_no("Run javac sanity test on development release?", True):
            javac_sanity_check(dev_checker_website, new_checker_version)

        print_step("3b: Run Maven sanity test on development release.")
        if prompt_yes_no("Run Maven sanity test on development repo?", True):
            maven_sanity_check("maven-dev", "", new_checker_version)

    # The Central repository is a repository of build artifacts for build programs like Maven and Ivy.
    # This step stages (but doesn't release) the Checker Framework's Maven artifacts in the Sonatypes
    # Central Repository.

    # Once staging is complete, there are manual steps to log into Sonatypes Central and "close" the
    # staging repository. Closing allows us to test the artifacts.

    # This step deploys the artifacts to the Central repository and prompts the user to close the
    # artifacts. Later, you will be prompted to release the staged artifacts after we push the
    # release to our GitHub repositories.

    # For more information on deploying to the Central Repository see:
    # https://docs.sonatype.org/display/Repository/Sonatype+OSS+Maven+Repository+Usage+Guide

    print_step("Push Step 4: Stage Maven artifacts in Central") # SEMIAUTO

    print_step("4a: Stage the artifacts at Maven central.")
    if (not test_mode) or prompt_yes_no("Stage Maven artifacts in Maven Central?", not test_mode):
        stage_maven_artifacts_in_maven_central(new_checker_version)

        print_step("4b: Close staged artifacts at Maven central.")
        continue_or_exit(
            "Maven artifacts have been staged!  Please 'close' (but don't release) the artifacts.\n" +
            " * Browse to https://oss.sonatype.org/#stagingRepositories\n" +
            " * Log in using your Sonatype credentials\n" +
            " * In the search box at upper right, type \"checker\"\n" +
            " * In the top pane, click on orgcheckerframework-XXXX\n" +
            " * Click \"close\" at the top\n" +
            " * For the close message, enter:  Checker Framework release " + new_checker_version + "\n" +
            " * Click the Refresh button near the top of the page until the bottom pane has:\n" +
            "   \"Activity   Last operation completed successfully\".\n" +
            " * Copy the URL of the closed artifacts (in the bottom pane) for use in the next step\n"
            "(You can also see the instructions at: " + SONATYPE_CLOSING_DIRECTIONS_URL + ")\n"
        )


        print_step("4c: Run Maven sanity test on Maven central artifacts.")
        if prompt_yes_no("Run Maven sanity test on Maven central artifacts?", True):
<<<<<<< HEAD
            repo_url = raw_input("Please enter the repo URL of the closed artifacts:\n")
=======
            repo_url = input("Please enter the repo URL of the closed artifacts:\n")
>>>>>>> 4505e7f2

            maven_sanity_check("maven-staging", repo_url, new_checker_version)

    # This step copies the development release directories to the live release directories.
    # It then adds the appropriate permissions to the release. Symlinks need to be updated to point
    # to the live website rather than the development website. A straight copy of the directory
    # will NOT update the symlinks.

    print_step("Push Step 5. Copy dev current release website to live website") # SEMIAUTO
    if not test_mode:
        if prompt_yes_no("Copy release to the live website?"):
<<<<<<< HEAD
            print "Copying to live site"
=======
            print("Copying to live site")
>>>>>>> 4505e7f2
            copy_releases_to_live_site(new_checker_version, new_afu_version)
            copy_htaccess()
            ensure_group_access_to_releases()
            ### update_release_symlinks(new_checker_version, new_afu_version)
    else:
        print("Test mode: Skipping copy to live site!")

    # This step downloads the checker-framework-X.Y.Z.zip file of the newly live release and ensures we
    # can run the Nullness Checker. If this step fails, you should backout the release.

    print_step("Push Step 6: Run javac sanity tests on the live release.") # SEMIAUTO
    if not test_mode:
        if prompt_yes_no("Run javac sanity test on live release?", True):
            javac_sanity_check(live_checker_website, new_checker_version)
            SANITY_TEST_CHECKER_FRAMEWORK_DIR = SANITY_DIR + "/test-checker-framework"
            if not os.path.isdir(SANITY_TEST_CHECKER_FRAMEWORK_DIR):
                execute("mkdir -p " + SANITY_TEST_CHECKER_FRAMEWORK_DIR)
            sanity_test_script = os.path.join(SCRIPTS_DIR, "test-checker-framework.sh")
            execute("sh " + sanity_test_script + " " + new_checker_version, True, False, SANITY_TEST_CHECKER_FRAMEWORK_DIR)
    else:
        print("Test mode: Skipping javac sanity tests on the live release.")

    # Runs the link the checker on all websites at:
    # https://checkerframework.org/
    # The output of the link checker is written to files in the /scratch/$USER/jsr308-release directory whose locations
    # will be output at the command prompt. Review the link checker output.

    # The set of broken links that is displayed by this check will differ from those in push
    # step 2 because the Checker Framework manual and website uses a mix of absolute and
    # relative links. Therefore, some links from the development site actually point to the
    # live site (the previous release). After step 5, these links point to the current
    # release and may be broken.

    print_step("Push Step 7. Check live site links") # SEMIAUTO
    if not test_mode:
        if prompt_yes_no("Run link checker on LIVE site?", True):
            check_all_links(live_afu_website, live_checker_website, "live", test_mode)
    else:
        print("Test mode: Skipping checking of live site links.")

    # This step pushes the changes committed to the interm repositories to the GitHub
    # repositories. This is the first irreversible change. After this point, you can no longer
    # backout changes and should do another release in case of critical errors.

    print_step("Push Step 8. Push changes to repositories") # SEMIAUTO
    # This step could be performed without asking for user input but I think we should err on the side of caution.
    if not test_mode:
        if prompt_yes_no("Push the release to GitHub repositories?  This is irreversible.", True):
            push_interm_to_release_repos()
            print("Pushed to repos")
    else:
<<<<<<< HEAD
        print  "Test mode: Skipping push to GitHub!"
=======
        print("Test mode: Skipping push to GitHub!")
>>>>>>> 4505e7f2

    # This is a manual step that releases the staged Maven artifacts to the actual Central repository.
    # This is also an irreversible step. Once you have released these artifacts they will be forever
    # available to the Java community through the Central repository. Follow the prompts. The Maven
    # artifacts (such as checker-qual.jar) are still needed, but the Maven plug-in is no longer maintained.

    print_step("Push Step 9. Release staged artifacts in Central repository.") # MANUAL
    if test_mode:
        msg = ("Test Mode: You are in test_mode.  Please 'DROP' the artifacts. "   +
               "To drop, log into https://oss.sonatype.org using your " +
               "Sonatype credentials and follow the 'DROP' instructions at: " + SONATYPE_DROPPING_DIRECTIONS_URL)
    else:
        msg = ("Please 'release' the artifacts.\n" +
               "First log into https://oss.sonatype.org using your Sonatype credentials. Go to Staging Repositories and " +
               "locate the orgcheckerframework repository and click on it.\n" +
               "If you have a permissions problem, try logging out and back in.\n" +
               "Finally, click on the Release button at the top of the page. In the dialog box that pops up, " +
               "leave the \"Automatically drop\" box checked. For the description, write " +
               "Checker Framework release " + new_checker_version + "\n\n")

    print(msg)
    prompt_to_continue()

    if test_mode:
        print("Test complete")
    else:
        # A prompt describes the email you should send to all relevant mailing lists.
        # Please fill out the email and announce the release.

        print_step("Push Step 10. Post the Checker Framework and Annotation File Utilities releases on GitHub.") # MANUAL

        msg = ("\n" +
               "* Download the following files to your local machine." +
               "\n" +
               "https://checkerframework.org/checker-framework-" + new_checker_version + ".zip\n" +
               "https://checkerframework.org/annotation-file-utilities/annotation-tools-" + new_afu_version + ".zip\n" +
               "\n" +
               "To post the Checker Framework release on GitHub:\n" +
               "\n" +
               "* Go to https://github.com/typetools/checker-framework/releases/new?tag=checker-framework-" + new_checker_version + "\n" +
               "* For the release title, enter: Checker Framework " + new_checker_version + "\n" +
               "* For the description, insert the latest Checker Framework changelog entry (available at https://checkerframework.org/changelog.txt). Please include the first line with the release version and date.\n" +
               "* Find the link below \"Attach binaries by dropping them here or selecting them.\" Click on \"selecting them\" and upload checker-framework-" + new_checker_version + ".zip from your machine.\n" +
               "* Click on the green \"Publish release\" button.\n" +
               "\n" +
               "To post the Annotation File Utilities release on GitHub:\n" +
               "\n" +
               "* Go to https://github.com/typetools/annotation-tools/releases/new?tag=" + new_afu_version + "\n" +
               "* For the release title, enter: Annotation File Utilities " + new_afu_version + "\n" +
               "* For the description, insert the latest Annotation File Utilities changelog entry (available at https://checkerframework.org/annotation-file-utilities/changelog.html). Please include the first line with the release version and date. For bullet points, use the * Markdown character.\n" +
               "* Find the link below \"Attach binaries by dropping them here or selecting them.\" Click on \"selecting them\" and upload annotation-tools-" + new_afu_version + ".zip from your machine.\n" +
               "* Click on the green \"Publish release\" button.\n")

        print(msg)

        print_step("Push Step 11. Announce the release.") # MANUAL
        continue_or_exit("Please announce the release using the email structure below.\n" +
                         get_announcement_email(new_checker_version))

        print_step("Push Step 12. Update the Checker Framework Gradle plugin.") # MANUAL
        continue_or_exit("Please update the Checker Framework Gradle plugin:\n"+
                         "https://github.com/kelloggm/checkerframework-gradle-plugin/blob/master/RELEASE.md#updating-the-checker-framework-version\n")

        print_step("Push Step 13. Prep for next Checker Framework release.") # MANUAL
        continue_or_exit("Change the patch level (last number) of the Checker Framework version\nin build.gradle:  increment it and add -SNAPSHOT\n")

    delete_if_exists(RELEASE_BUILD_COMPLETED_FLAG_FILE)

    print("Done with release_push.py")

if __name__ == "__main__":
    sys.exit(main(sys.argv))<|MERGE_RESOLUTION|>--- conflicted
+++ resolved
@@ -86,12 +86,8 @@
     released can be dropped, which for our purposes is equivalent to never
     having staged them."""
     gnupgPassphrase = read_first_line("/projects/swlab1/checker-framework/hosting-info/release-private.password")
-<<<<<<< HEAD
-    execute('./gradlew publish --no-parallel -Psigning.gnupg.keyName=checker-framework-dev@googlegroups.com -Psigning.gnupg.passphrase=%s' % gnupgPassphrase, working_dir=CHECKER_FRAMEWORK)
-=======
     # When bufalo uses gpg2 version 2.2+, then remove signing.gnupg.useLegacyGpg=true
     execute('./gradlew publish --no-parallel -Psigning.gnupg.useLegacyGpg=true -Psigning.gnupg.keyName=checker-framework-dev@googlegroups.com -Psigning.gnupg.passphrase=%s' % gnupgPassphrase, working_dir=CHECKER_FRAMEWORK)
->>>>>>> 4505e7f2
 
 def is_file_empty(filename):
     "Returns true if the given file has size 0."
@@ -179,11 +175,7 @@
 def print_usage():
     """Print instructions on how to use this script, and in particular how to
     set test or release mode."""
-<<<<<<< HEAD
-    print ("Usage: python3 release_build.py [release]\n" +
-=======
     print(("Usage: python3 release_build.py [release]\n" +
->>>>>>> 4505e7f2
            "If the \"release\" argument is " +
            "NOT specified then the script will execute all steps that checking and prompting " +
            "steps but will NOT actually perform a release.  This is for testing the script."))
@@ -318,11 +310,7 @@
 
         print_step("4c: Run Maven sanity test on Maven central artifacts.")
         if prompt_yes_no("Run Maven sanity test on Maven central artifacts?", True):
-<<<<<<< HEAD
-            repo_url = raw_input("Please enter the repo URL of the closed artifacts:\n")
-=======
             repo_url = input("Please enter the repo URL of the closed artifacts:\n")
->>>>>>> 4505e7f2
 
             maven_sanity_check("maven-staging", repo_url, new_checker_version)
 
@@ -334,11 +322,7 @@
     print_step("Push Step 5. Copy dev current release website to live website") # SEMIAUTO
     if not test_mode:
         if prompt_yes_no("Copy release to the live website?"):
-<<<<<<< HEAD
-            print "Copying to live site"
-=======
             print("Copying to live site")
->>>>>>> 4505e7f2
             copy_releases_to_live_site(new_checker_version, new_afu_version)
             copy_htaccess()
             ensure_group_access_to_releases()
@@ -390,11 +374,7 @@
             push_interm_to_release_repos()
             print("Pushed to repos")
     else:
-<<<<<<< HEAD
-        print  "Test mode: Skipping push to GitHub!"
-=======
         print("Test mode: Skipping push to GitHub!")
->>>>>>> 4505e7f2
 
     # This is a manual step that releases the staged Maven artifacts to the actual Central repository.
     # This is also an irreversible step. Once you have released these artifacts they will be forever
