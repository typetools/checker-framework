#!/bin/sh

# TODO: Remove all dependencies on /homes/gws
export PERL5LIB=/homes/gws/mernst/bin/install/ActivePerl-5.28/bin:/homes/gws/mernst/bin/install/ActivePerl-5.28/share/perl5:/homes/gws/mernst/bin/install/ActivePerl-5.28/lib64/perl5:

export PATH="/homes/gws/mernst/bin/install/ActivePerl-5.28/bin:${PATH}"

# Argument #1 is extra command-line arguments.
# Argument #2 is URL to check

<<<<<<< HEAD
# shellcheck disable=SC2086 disable=SC2046
/homes/gws/mernst/bin/install/ActivePerl-5.28/bin/perl -wT ${CHECKLINK}/checklink -q -r -e $(grep -v '^#' ${CHECKLINK}/checklink-args.txt) $1 $2
=======
# shellcheck disable=SC2046 disable=SC2086
"${CHECKLINK}"/checklink -q -r -e $(grep -v '^#' "${CHECKLINK}"/checklink-args.txt) $1 $2
>>>>>>> 4735a200
<|MERGE_RESOLUTION|>--- conflicted
+++ resolved
@@ -8,10 +8,5 @@
 # Argument #1 is extra command-line arguments.
 # Argument #2 is URL to check
 
-<<<<<<< HEAD
-# shellcheck disable=SC2086 disable=SC2046
-/homes/gws/mernst/bin/install/ActivePerl-5.28/bin/perl -wT ${CHECKLINK}/checklink -q -r -e $(grep -v '^#' ${CHECKLINK}/checklink-args.txt) $1 $2
-=======
 # shellcheck disable=SC2046 disable=SC2086
-"${CHECKLINK}"/checklink -q -r -e $(grep -v '^#' "${CHECKLINK}"/checklink-args.txt) $1 $2
->>>>>>> 4735a200
+/homes/gws/mernst/bin/install/ActivePerl-5.28/bin/perl -wT "${CHECKLINK}"/checklink -q -r -e $(grep -v '^#' "${CHECKLINK}"/checklink-args.txt) $1 $2