--- conflicted
+++ resolved
@@ -25,13 +25,8 @@
     """Print usage information."""
     print("Usage:    python3 release_build.py [projects] [options]")
     print_projects(1, 4)
-<<<<<<< HEAD
-    print "\n  --debug  turns on debugging mode which produces verbose output"
-    print "\n  --notest  disables tests to speed up scripts; for debugging only"
-=======
     print("\n  --debug  turns on debugging mode which produces verbose output")
     print("\n  --notest  disables tests to speed up scripts; for debugging only")
->>>>>>> 4505e7f2
 
 def clone_or_update_repos():
     """Clone the relevant repos from scratch or update them if they exist and
@@ -60,11 +55,7 @@
     if not prompt_yes_no(message, True):
         clone_from_scratch = False
         if not prompt_yes_no("Update the repositories without cloning them from scratch?", True):
-<<<<<<< HEAD
-            print "WARNING: Continuing without refreshing repositories.\n"
-=======
             print("WARNING: Continuing without refreshing repositories.\n")
->>>>>>> 4505e7f2
             return
 
     for live_to_interm in LIVE_TO_INTERM_REPOS:
