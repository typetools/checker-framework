<project name="jsr-308" basedir="../../..">

    <description>
        Ant utilities for releasing the Checker-Framework.  All targets in this file
        are intended to be run much like method calls (i.e. you must specify a certain set of properties
        as parameters and they do not depend on any other target.
    </description>

    <property file="docs/developer/release/release.properties"/>
    <!-- Todays date -->
    <tstamp>
        <format property="release.date" pattern="d MMM yyyy"/>
    </tstamp>

    <!-- For updating version numbers in files -->
    <macrodef name="update">
        <attribute name="file"/>
        <attribute name="start"/>
        <attribute name="end" default=""/>
        <attribute name="with"/>
        <sequential>
            <echo level="info" message="updating @{file}"/>
            <replaceregexp file="@{file}" byline="true"
                           match="@{start}.*@{end}" replace="@{start}@{with}@{end}"/>
        </sequential>
    </macrodef>

    <target name="update-checker-framework-versions" description="updates version info in Checker Framework documents and build configs">

        <fail unless="checker"            message="checker property is not set!"   />
        <fail unless="release.ver"         message="release.ver property is not set!"/>
        <fail unless="afu.properties"      message="afu.properties property is not set!"/>
        <fail unless="afu.release.date"    message="afu.release.date property is not set!"/>
        <fail unless="afu.version"    message="afu.version not set"/>

        <property name="cf.docs"             value="${checker}/../docs"                      />
        <property name="checker.manual"      value="${cf.docs}/manual"                       />
        <property name="cf.docs.examples"    value="${cf.docs}/examples"                     />
        <property name="checker.tutorial"    value="${cf.docs}/tutorial"                     />
        <property name="checker.release"     value="${checker}/../release"                   />
        <property name="checkerWebPage"      value="${cf.docs}/checker-framework-webpage.html" />
        <property name="checkerQuickStartPage" value="${checker.manual}/checker-framework-quick-start.html" />
        <property name="release.version.regexp" value="\d\.\d+\.\d+(?:\.\d)" />

        <!-- for afu.date.0 and afu.date.1 -->
        <loadproperties srcFile="${afu.properties}"/>

        <replaceregexp file="${checkerWebPage}" byline="true"
                       match="checker-framework-${release.version.regexp}{0,1}" replace="checker-framework-${release.ver}"/>

        <replaceregexp file="${checkerWebPage}" byline="true"
                       match="annotation-tools-${release.version.regexp}{0,1}.zip" replace="annotation-tools-${afu.version}.zip"/>

        <update file="${checkerWebPage}"
                start="${checkers.zip.ver.0}" end="${checkers.zip.ver.1}"
                with="checker-framework-${release.ver}.zip"/>

        <update file="${checkerWebPage}"
                start="${afu.zip.ver.0}" end="${afu.zip.ver.1}"
                with="annotation-tools-${afu.version}.zip"/>

        <update file="${checkerWebPage}"
                start="${checkers.ver.0}" end="${checkers.ver.1}"
                with="${release.ver}, ${release.date}"/>

        <update file="${cf.docs}/manual/checkerframework.gradle"
                start="${gradle.ver.0}" end="${gradle.ver.1}"
                with="${release.ver}"/>

        <update file="${checkerWebPage}"
                start="${compiler.ver.0}" end="${compiler.ver.1}"
                with="${release.ver}, ${release.date}"/>

        <update file="${checkerWebPage}"
                start="${checkers.date.0}" end="${checkers.date.1}"
                with="${release.date}"/>

        <update file="${checkerWebPage}"
                start="${afu.date.0}" end="${afu.date.1}"
                with="${afu.release.date}"/>

        <replaceregexp file="${checkerQuickStartPage}" byline="true"
                       match="checker-framework-${release.version.regexp}{0,1}" replace="checker-framework-${release.ver}"/>

        <update file="${checkerQuickStartPage}"
                start="${checkers.zip.ver.0}" end="${checkers.zip.ver.1}"
                with="checker-framework-${release.ver}.zip"/>

        <replaceregexp file="${checker.manual}/introduction.tex" byline="true"
                       match="1.8.0-jsr308-\S*" replace="1.8.0-jsr308-${release.ver}"/>

        <replaceregexp file="${checker.manual}/introduction.tex" byline="true"
                       match="checker-framework-${release.version.regexp}{0,1}" replace="checker-framework-${release.ver}"/>

        <replaceregexp file="${checker.manual}/external-tools.tex" byline="true"
                       match="checker-framework-${release.version.regexp}{0,1}" replace="checker-framework-${release.ver}"/>

        <replaceregexp file="${checker.manual}/external-tools.tex" byline="true"
                       match="checker-${release.version.regexp}{0,1}" replace="checker-${release.ver}"/>

        <replaceregexp file="${checker.manual}/external-tools.tex" byline="true"
                       match="checker-qual-${release.version.regexp}{0,1}" replace="checker-qual-${release.ver}"/>

        <replaceregexp file="${checker.manual}/external-tools.tex" byline="true"
                       match="/${release.version.regexp}{0,1}/jar" replace="/${release.ver}/jar"/>

        <replaceregexp file="${checker.manual}/external-tools.tex" byline="true"
                       match="1.8.0-jsr308-\S*" replace="1.8.0-jsr308-${release.ver}"/>

        <replaceregexp file="${checker.manual}/external-tools.tex" byline="true"
                       match="ext.checkerFrameworkVersion = '${release.version.regexp}{0,1}'"
                       replace="ext.checkerFrameworkVersion = '${release.ver}'"/>

        <replaceregexp file="${checker}/../build-common.properties" byline="true"
                       match="build.version = ${release.version.regexp}{0,1}" replace="build.version = ${release.ver}"/>

        <replaceregexp file="${checker.tutorial}/tests/testdemo/check-tainting.0.expected" byline="true"
                       match="1.8.0-jsr308-\S*" replace="1.8.0-jsr308-${release.ver}"/>

        <replaceregexp file="${checker.tutorial}/webpages/security-error-cmd.html" byline="true"
                       match="1.8.0-jsr308-\S*" replace="1.8.0-jsr308-${release.ver}"/>

        <update file="${checker}/build.properties"
                start="build.version = " with="${release.ver}"/>

        <update file="${checker.manual}/manual.tex"
                start="${release.info.0}" end="${release.info.1}"
                with="${release.ver} (${release.date})"/>

        <update file="${checker.manual}/manual.tex"
                start="${release.ver.0}" end="${release.ver.1}"
                with="${release.ver}"/>

<<<<<<< HEAD
        <!-- Checker Framework Maven artifacts -->

        <!-- checker -->
        <update file="${checker.binary.poms}/checkerPom.xml"
                start="${checkers.ver.0}" end="${checkers.ver.1}"
                with="${release.ver}"/>

        <update file="${checker.release.poms}/checkerReleasePom.xml"
                start="${checkers.ver.0}" end="${checkers.ver.1}"
                with="${release.ver}"/>

        <!-- checker-qual -->
        <update file="${checker.binary.poms}/checkerQualPom.xml"
                start="${checkers.ver.0}" end="${checkers.ver.1}"
                with="${release.ver}"/>

        <update file="${checker.release.poms}/checkerQualReleasePom.xml"
                start="${checkers.ver.0}" end="${checkers.ver.1}"
                with="${release.ver}"/>

        <!-- checker-qual-android -->
        <update file="${checker.binary.poms}/checkerQualAndroidPom.xml"
                start="${checkers.ver.0}" end="${checkers.ver.1}"
                with="${release.ver}"/>

        <update file="${checker.release.poms}/checkerQualAndroidReleasePom.xml"
                start="${checkers.ver.0}" end="${checkers.ver.1}"
                with="${release.ver}"/>

        <!-- jdk8 -->
        <update file="${checker.binary.poms}/jdk8Pom.xml"
                start="${checkers.ver.0}" end="${checkers.ver.1}"
                with="${release.ver}"/>

        <update file="${checker.release.poms}/jdk8ReleasePom.xml"
                start="${checkers.ver.0}" end="${checkers.ver.1}"
                with="${release.ver}"/>

        <!-- compiler plugin -->
        <update file="${maven.artifacts}/pom.xml"
                start="${checkers.ver.0}" end="${checkers.ver.1}"
                with="${release.ver}"/>

        <!-- artifacts used in Google's error-prone -->
        <update file="${checker.binary.poms}/dataflowPom.xml"
                start="${checkers.ver.0}" end="${checkers.ver.1}"
                with="${release.ver}"/>

        <update file="${checker.release.poms}/dataflowReleasePom.xml"
                start="${checkers.ver.0}" end="${checkers.ver.1}"
                with="${release.ver}"/>

        <update file="${checker.release.poms}/dataflowShadedReleasePom.xml"
                start="${checkers.ver.0}" end="${checkers.ver.1}"
                with="${release.ver}"/>

        <update file="${checker.binary.poms}/javacutilPom.xml"
                start="${checkers.ver.0}" end="${checkers.ver.1}"
                with="${release.ver}"/>

        <update file="${checker.release.poms}/javacutilReleasePom.xml"
                start="${checkers.ver.0}" end="${checkers.ver.1}"
                with="${release.ver}"/>

        <update file="${checker.binary.poms}/frameworktestPom.xml"
                start="${checkers.ver.0}" end="${checkers.ver.1}"
                with="${release.ver}"/>

        <update file="${checker.release.poms}/frameworkReleasePom.xml"
                start="${checkers.ver.0}" end="${checkers.ver.1}"
                with="${release.ver}"/>

        <update file="${checker.release.poms}/frameworkAllReleasePom.xml"
                start="${checkers.ver.0}" end="${checkers.ver.1}"
                with="${release.ver}"/>

        <update file="${checker.release.poms}/frameworktestReleasePom.xml"
                start="${checkers.ver.0}" end="${checkers.ver.1}"
                with="${release.ver}"/>

=======
>>>>>>> 0e844ead
        <!-- examples -->
        <update file="${cf.docs.examples}/MavenExample/pom.xml"
                start="${checkers.ver.0}" end="${checkers.ver.1}"
                with="${release.ver}"/>

        <update file="${cf.docs.examples}/MavenExampleJDK11/pom.xml"
                start="${checkers.ver.0}" end="${checkers.ver.1}"
                with="${release.ver}"/>

        <replaceregexp file="${cf.docs.examples}/GradleExamples/GradleJava8Example/build.gradle" byline="true"
                       match="ext.checkerFrameworkVersion = '${release.version.regexp}{0,1}'"
                       replace="ext.checkerFrameworkVersion = '${release.ver}'"/>

        <replaceregexp file="${cf.docs.examples}/lombok/build.gradle" byline="true"
                       match="ext.checkerFrameworkVersion = '${release.version.regexp}{0,1}'"
                       replace="ext.checkerFrameworkVersion = '${release.ver}'"/>


    </target>

    <target name="zip-checker-framework" description="Creates a zip archive for the Checker Framework.">

        <fail unless="checker"     message="checker property is not set!" />
        <fail unless="dest.dir"    message="dest.dir property is not set!"  />
        <fail unless="file.name"   message="file.name property is not set!" />
        <fail unless="version"     message="version number is not set!"     />

        <property name="dest.file" value="${dest.dir}/${file.name}"/>
        <property name="checkerframework" value="${checker}/.."/>

        <property name="checker.includes" value="${checkerframework}/docs/developer/release/checker-includes"/>
        <property name="checker.excludes" value="${checkerframework}/docs/developer/release/checker-excludes"/>

        <echo message="${checker.includes}" />
        <available file="${checker.includes}"  property="checker.includes.available"/>
        <available file="${checker.excludes}"  property="checker.excludes.available"/>

        <fail unless="${checker.includes.available}" message="${checker.includes} includes file not available"/>
        <fail unless="${checker.excludes.available}" message="${checker.excludes} excludes file not available"/>

        <chmod file="${checker}/bin/javac" perm="+x"/>

        <delete file="${dest.file}"/>

        <zip destfile="${dest.file}" update="true">
            <zipfileset dir="${checkerframework}" prefix="checker-framework-${version}"
                        includesfile="${checker.includes}" excludesfile="${checker.excludes}"/>

            <zipfileset dir="${checkerframework}" prefix="checker-framework-${version}"
                        includes="checker/bin/javac" filemode="755"/>

            <zipfileset dir="${checkerframework}"
                        includes="docs/logo/Logo/CFLogo.png" fullpath="checker-framework-${version}/docs/manual/CFLogo.png"/>

            <zipfileset dir="${checkerframework}"
                        includes="docs/logo/Logo/CFLogo.png" fullpath="checker-framework-${version}/docs/tutorial/CFLogo.png"/>

            <zipfileset dir="${checkerframework}"
                        includes="docs/logo/Logo/CFLogo.png" fullpath="checker-framework-${version}/docs/tutorial/webpages/CFLogo.png"/>
        </zip>

    </target>

    <target name="zip-tutorial" description="Create a zip archive for the directory tutorial.">
        <fail unless="checker"    message="checker property is not set!" />
        <fail unless="dest.dir"   message="dest.dir property is not set!"  />

        <zip destfile="${dest.dir}/$tutorial.zip">
            <zipfileset dir="${checkerframework}" prefix="tutorial"
                        includes="docs/tutorial/**"
                        excludes="docs/tutorial/test/** docs/tutorial/src/** docs/tutorial/Makefile docs/tutorial/README"/>
            <zipfileset dir="${checkerframework}" includes="docs/logo/Logo/CFLogo.png" fullpath="docs/tutorial/CFLogo.png"/>
            <zipfileset dir="${checkerframework}" includes="docs/logo/Logo/CFLogo.png" fullpath="docs/tutorial/webpages/CFLogo.png"/>
        </zip>
    </target>

    <target name="zip-maven-examples" description="Create a zip archive for the directory checker/examples/MavenExample.">
        <fail unless="checker"    message="checker property is not set!" />
        <fail unless="dest.dir"    message="dest.dir property is not set!"  />
        <fail unless="file.name"   message="file.name property is not set!" />
        <fail unless="version"     message="version is not set!" />

        <property name="cf.docs"             value="${checker}/../docs"  />
        <property name="cf.docs.examples"    value="${cf.docs}/examples" />

        <zip destfile="${dest.dir}/${file.name}">
            <zipfileset dir="${cf.docs.examples}/MavenExample" filemode="755" prefix="maven-examples-${version}"/>
        </zip>
    </target>

    <!-- TODO: Document the params -->
    <target name="checker-framework-website-docs" description="Copies the relevant Checker Framework files to the given directory">
        <!-- This assumes all files have been built; it just does the copying -->

        <!-- The directory in which the Checker Framework has been built -->
        <fail unless="checker"   message="checker property is not set!" />

        <!-- The properties set by release_build.py -->
        <fail unless="dest.dir"   message="dest.dir property is not set!" />
        <fail unless="manual.name"        message="manual.name property is not set!" />
        <fail unless="dataflow.manual.name" message="dataflow.manual.name property is not set!" />
        <fail unless="checker.webpage"   message="checker.webpage property is not set!" />

        <!-- //TODO: PERHAPS CHECK THAT THESE FILES EXIST -->
        <property name="cf.docs"          value="${checker}/../docs" />
        <property name="checker.manual"   value="${cf.docs}/manual" />
        <property name="checker.logo"     value="${cf.docs}/logo" />
        <property name="dataflow.manual"  value="${checker}/../dataflow/manual" />
        <property name="checker.tutorial" value="${cf.docs}/tutorial" />
        <property name="dest.dir.manual"         value="${dest.dir}/manual" />
        <property name="web.root"         value="${dest.dir}/../.." />

        <copy file="${cf.docs}/${checker.webpage}" tofile="${dest.dir}/${checker.webpage}" />

        <mkdir dir="${dest.dir.manual}" />

        <copy file="${checker.manual}/manual.html" tofile="${dest.dir.manual}/${manual.name}.html"/>
        <symlink link="${dest.dir.manual}/index.html" resource="${manual.name}.html" />
        <copy file="${checker.manual}/manual.pdf"  tofile="${dest.dir.manual}/${manual.name}.pdf"/>

        <copy file="${dataflow.manual}/dataflow.pdf"  tofile="${dest.dir.manual}/${dataflow.manual.name}.pdf" failonerror="false"/>

        <copy todir="${dest.dir.manual}" flatten="true">
            <fileset dir="${checker.manual}">
                <include name="*.svg"/>
                <include name="manual001.png"/>
            </fileset>
        </copy>

        <copy file="${checker.logo}/Logo/CFLogo.png" tofile="${web.root}/CFLogo.png" />
        <copy file="${checker.logo}/Logo/CFLogo.png" tofile="${checker.manual}/CFLogo.png" />
        <copy file="${checker.logo}/Logo/CFLogo.png" tofile="${dest.dir.manual}/CFLogo.png" />
        <copy file="${checker.logo}/Logo/CFLogo.png" tofile="${dest.dir}/docs/tutorial/CFLogo.png" />
        <copy file="${checker.logo}/Logo/CFLogo.png" tofile="${dest.dir}/docs/tutorial/webpages/CFLogo.png" />

        <copy file="${checker.logo}/Checkmark/CFCheckmark_favicon.png" tofile="${dest.dir}/favicon-checkerframework.png" />
        <copy file="${checker.logo}/Checkmark/CFCheckmark_favicon.png" tofile="${dest.dir.manual}/favicon-checkerframework.png" />
        <copy file="${checker.logo}/Checkmark/CFCheckmark_favicon.png" tofile="${web.root}/favicon-checkerframework.png" />

        <copy todir="${dest.dir}/tutorial" >
            <fileset dir="${checker.tutorial}" includes="**"/>
        </copy>

        <copy todir="${dest.dir}" file="${checker}/../changelog.txt" />

        <copy todir="${dest.dir}/api" flatten="false">
            <fileset dir="${checker}/../docs/api">
                <include name="**" />
            </fileset>
        </copy>

        <symlink overwrite="true" link="${dest.dir}/index.html" resource="${checker.webpage}" />

    </target>

    <target name="update-and-copy-maven-example" description="Update version/repo information of the Maven example and copy it to dest.dir">

        <fail unless="dest.dir"   message="dest.dir property is not set!" />
        <fail unless="checker"    message="checker property is not set!" />
        <fail unless="version"    message="version is not set!" />

        <property name="cf.docs"             value="${checker}/../docs"  />
        <property name="cf.docs.examples"    value="${cf.docs}/examples" />

        <copy todir="${dest.dir}/MavenExample" flatten="false">
            <fileset dir="${cf.docs.examples}/MavenExample">
                <include name="**" />
            </fileset>
        </copy>

        <!-- examples -->
        <update file="${dest.dir}/MavenExample/pom.xml"
                start="${checkers.ver.0}" end="${checkers.ver.1}"
                with="${version}"/>
    </target>

    <!-- Run from parent directory as: ant -e -file release/release.xml pylint -->
    <target name="pylint" description="Run pylint on Python code">
        <apply executable="pylint">
            <arg value="--output-format=parseable"/>
            <arg value="--rcfile=docs/developer/release/.pylintrc"/>
            <srcfile/>
            <fileset dir="." includes="docs/developer/release/*.py"/>
        </apply>
    </target>

</project><|MERGE_RESOLUTION|>--- conflicted
+++ resolved
@@ -131,89 +131,6 @@
                 start="${release.ver.0}" end="${release.ver.1}"
                 with="${release.ver}"/>
 
-<<<<<<< HEAD
-        <!-- Checker Framework Maven artifacts -->
-
-        <!-- checker -->
-        <update file="${checker.binary.poms}/checkerPom.xml"
-                start="${checkers.ver.0}" end="${checkers.ver.1}"
-                with="${release.ver}"/>
-
-        <update file="${checker.release.poms}/checkerReleasePom.xml"
-                start="${checkers.ver.0}" end="${checkers.ver.1}"
-                with="${release.ver}"/>
-
-        <!-- checker-qual -->
-        <update file="${checker.binary.poms}/checkerQualPom.xml"
-                start="${checkers.ver.0}" end="${checkers.ver.1}"
-                with="${release.ver}"/>
-
-        <update file="${checker.release.poms}/checkerQualReleasePom.xml"
-                start="${checkers.ver.0}" end="${checkers.ver.1}"
-                with="${release.ver}"/>
-
-        <!-- checker-qual-android -->
-        <update file="${checker.binary.poms}/checkerQualAndroidPom.xml"
-                start="${checkers.ver.0}" end="${checkers.ver.1}"
-                with="${release.ver}"/>
-
-        <update file="${checker.release.poms}/checkerQualAndroidReleasePom.xml"
-                start="${checkers.ver.0}" end="${checkers.ver.1}"
-                with="${release.ver}"/>
-
-        <!-- jdk8 -->
-        <update file="${checker.binary.poms}/jdk8Pom.xml"
-                start="${checkers.ver.0}" end="${checkers.ver.1}"
-                with="${release.ver}"/>
-
-        <update file="${checker.release.poms}/jdk8ReleasePom.xml"
-                start="${checkers.ver.0}" end="${checkers.ver.1}"
-                with="${release.ver}"/>
-
-        <!-- compiler plugin -->
-        <update file="${maven.artifacts}/pom.xml"
-                start="${checkers.ver.0}" end="${checkers.ver.1}"
-                with="${release.ver}"/>
-
-        <!-- artifacts used in Google's error-prone -->
-        <update file="${checker.binary.poms}/dataflowPom.xml"
-                start="${checkers.ver.0}" end="${checkers.ver.1}"
-                with="${release.ver}"/>
-
-        <update file="${checker.release.poms}/dataflowReleasePom.xml"
-                start="${checkers.ver.0}" end="${checkers.ver.1}"
-                with="${release.ver}"/>
-
-        <update file="${checker.release.poms}/dataflowShadedReleasePom.xml"
-                start="${checkers.ver.0}" end="${checkers.ver.1}"
-                with="${release.ver}"/>
-
-        <update file="${checker.binary.poms}/javacutilPom.xml"
-                start="${checkers.ver.0}" end="${checkers.ver.1}"
-                with="${release.ver}"/>
-
-        <update file="${checker.release.poms}/javacutilReleasePom.xml"
-                start="${checkers.ver.0}" end="${checkers.ver.1}"
-                with="${release.ver}"/>
-
-        <update file="${checker.binary.poms}/frameworktestPom.xml"
-                start="${checkers.ver.0}" end="${checkers.ver.1}"
-                with="${release.ver}"/>
-
-        <update file="${checker.release.poms}/frameworkReleasePom.xml"
-                start="${checkers.ver.0}" end="${checkers.ver.1}"
-                with="${release.ver}"/>
-
-        <update file="${checker.release.poms}/frameworkAllReleasePom.xml"
-                start="${checkers.ver.0}" end="${checkers.ver.1}"
-                with="${release.ver}"/>
-
-        <update file="${checker.release.poms}/frameworktestReleasePom.xml"
-                start="${checkers.ver.0}" end="${checkers.ver.1}"
-                with="${release.ver}"/>
-
-=======
->>>>>>> 0e844ead
         <!-- examples -->
         <update file="${cf.docs.examples}/MavenExample/pom.xml"
                 start="${checkers.ver.0}" end="${checkers.ver.1}"
