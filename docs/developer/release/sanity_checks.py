--- conflicted
+++ resolved
@@ -23,9 +23,6 @@
     insert_before_line,
     wget_file,
 )
-<<<<<<< HEAD
-from release_vars import CHECKER_FRAMEWORK, SANITY_DIR, execute
-=======
 from release_vars import (
     CHECKER_FRAMEWORK,
     CHECKER_FRAMEWORK_RELEASE,
@@ -33,7 +30,6 @@
     execute,
     execute_output,
 )
->>>>>>> 339a617e
 
 
 def javac_sanity_check(checker_framework_website: str, release_version: str) -> None:
@@ -112,39 +108,20 @@
 
 def maven_sanity_check(sub_sanity_dir_name: str, repo_url: str, release_version: str) -> None:
     """Run the Maven sanity check with the local artifacts or from the repo at repo_url."""
-<<<<<<< HEAD
-    maven_sanity_dir = os.path.join(SANITY_DIR, sub_sanity_dir_name)
-    if os.path.isdir(maven_sanity_dir):
-        delete_path(maven_sanity_dir)
-=======
-    checker_dir = Path(CHECKER_FRAMEWORK) / "checker"
     maven_sanity_dir = Path(SANITY_DIR) / sub_sanity_dir_name
     if pathlib.Path(maven_sanity_dir).is_dir():
         delete_directory(maven_sanity_dir)
->>>>>>> 339a617e
 
     execute(f"mkdir -p {maven_sanity_dir}")
 
     maven_example_dir = Path(maven_sanity_dir) / "MavenExample"
     output_log = Path(maven_example_dir) / "output.log"
 
-<<<<<<< HEAD
     get_example_dir_cmd = "./gradlew updateCopyMavenExample -PdestDir=%s" % (maven_sanity_dir)
 
-    execute(get_example_dir_cmd, True, False, CHECKER_FRAMEWORK)
-    path_to_artifacts = os.path.join(
-        os.path.expanduser("~"), ".m2", "repository", "org", "checkerframework"
-=======
-    ant_release_script = Path(CHECKER_FRAMEWORK_RELEASE) / "release.xml"
-    get_example_dir_cmd = (
-        f"ant -f {ant_release_script} update-and-copy-maven-example"
-        f" -Dchecker={checker_dir} -Dversion={release_version} -Ddest.dir={maven_sanity_dir}"
-    )
-
-    execute(get_example_dir_cmd)
+    execute(get_example_dir_cmd, CHECKER_FRAMEWORK)
     path_to_artifacts = (
         pathlib.Path("~").expanduser() / ".m2" / "repository" / "org" / "checkerframework"
->>>>>>> 339a617e
     )
     if repo_url != "":
         print(
