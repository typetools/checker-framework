--- conflicted
+++ resolved
@@ -1,10 +1,5 @@
-<<<<<<< HEAD
-#!/usr/bin/env python3
-"""releaseutils.py
-=======
 #!/usr/bin/env python
 """Release utilities.
->>>>>>> 203fe15e
 
 This contains no main method only utility functions to
 run sanity checks on the Checker Framework.
@@ -26,22 +21,13 @@
     os,
     wget_file,
 )
-<<<<<<< HEAD
 from release_vars import CHECKER_FRAMEWORK, SANITY_DIR, execute
-
-
-def javac_sanity_check(checker_framework_website, release_version):
-    """Download the release of the Checker Framework from the development website
-    and NullnessExampleWithWarnings.java from the GitHub repository.
-=======
-from release_vars import CHECKER_FRAMEWORK, CHECKER_FRAMEWORK_RELEASE, SANITY_DIR, execute
 
 
 def javac_sanity_check(checker_framework_website, release_version):
     """Download the release of the Checker Framework from the development website.
 
     Download NullnessExampleWithWarnings.java from the GitHub repository.
->>>>>>> 203fe15e
     Run the Nullness Checker on NullnessExampleWithWarnings and verify the output
     Fails if the expected errors are not found in the output.
     """
@@ -117,14 +103,9 @@
 
 
 def maven_sanity_check(sub_sanity_dir_name, repo_url, release_version):
-<<<<<<< HEAD
     """Run the Maven sanity check with the local artifacts or from the repo at
     repo_url.
     """
-=======
-    """Run the Maven sanity check with the local artifacts or from the repo at repo_url."""
-    checker_dir = os.path.join(CHECKER_FRAMEWORK, "checker")
->>>>>>> 203fe15e
     maven_sanity_dir = os.path.join(SANITY_DIR, sub_sanity_dir_name)
     if os.path.isdir(maven_sanity_dir):
         delete_path(maven_sanity_dir)
@@ -183,13 +164,7 @@
 
 
 def add_repo_information(pom, repo_url):
-<<<<<<< HEAD
-    """Adds development maven repo to pom file so that the artifacts used are
-    the development artifacts
-    """
-=======
     """Add development maven repo to pom file, to use the development artifacts."""
->>>>>>> 203fe15e
     to_insert = """
         <repositories>
               <repository>
