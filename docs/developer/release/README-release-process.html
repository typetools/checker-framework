<!DOCTYPE HTML>
<html>
<head>
  <link rel="icon" type="image/png" href="../../manual/favicon-checkerframework.png" />
  <meta http-equiv="Content-Type" content="text/html;charset=utf-8" >
  <title>Checker Framework release process</title>
  <script type="text/javascript" src="http://code.jquery.com/jquery-1.11.0.min.js"></script>
  <link href="http://netdna.bootstrapcdn.com/bootstrap/3.1.1/css/bootstrap.min.css" rel="stylesheet"/>
  <script type="text/javascript" src="http://netdna.bootstrapcdn.com/bootstrap/3.1.1/js/bootstrap.min.js"></script>
  <style type="text/css">
    .page-header {
    padding-left: 10px;
    margin-left: 10px;
    }

    .container {
    padding-left: 10px;
    margin-left: 10px;
    }

    .file_layout_table th {
    background: #EFEFEF;
    }

    ul.step_list li {
    margin-top: 10px;
    }

    ul#backing_out_steps li {
    padding-bottom: 10px;
    }
  </style>
</head>

<body>
<div class="page-header">
  <h1>Release Process: <small>Annotation File Utilities, Checker Framework</small></h1> <!-- omit from toc -->
</div>

<div class="container">
<div class="row" style="width: 100%">
<div id="content">
<p>
  This document explains how to make a release of the Checker Framework
  and the Annotation File Utilities.
The process takes around 2 hours (including manual steps) when all goes according to plan.
  However, the lengthiest steps are automatic so you will be able to work on other tasks.
</p>

<div class="alert alert-success">
  <strong>Note:</strong> If you have never read this document before, please read
  the section <a href="#pre_release_checklist">Pre-release Checklist</a> first.
  It is also recommended that you read sections  <a href="#release_process_overview">Release Process Overview</a>
  and <a href="#changelog_guide">Changelog Guidelines</a> to familiarize yourself
  with the process.
</div>

<p>Contents:</p>
<!-- start toc.  do not edit; run html-update-toc instead -->
    <ul>
      <li><a href="#step_by_step">Step by Step</a></li>
      <li><a href="#continuous-integration">Continuous integration tests</a></li>
      <li><a href="#maven_local">Deploy to local Maven repository</a></li>
      <li><a href="#snapshot_release">Snapshot release</a></li>
      <li><a href="#pre_release_checklist">Pre-release Checklist</a></li>
      <li><a href="#release_process_overview">Release Process Overview</a>
        <ul>
          <li><a href="#file_layout">File Layout</a></li>
          <li><a href="#release_scripts">Release Scripts</a></li>
        </ul></li>
      <li><a href="#changelog_guide">Changelog Guidelines</a>
        <ul>
          <li><a href="#content_guidelines">Content Guidelines</a></li>
          <li><a href="#style_guidelines">Style Guidelines</a></li>
        </ul></li>
      <li><a href="#backing_out">Backing Out an Uncommitted Release</a>
        <ul>
          <li><a href="#backing_out_steps">Manual Steps to Back Out a Release</a></li>
        </ul></li>
      <li><a href="#future_improvements">Future Improvements</a></li>
    </ul>
<!-- end toc -->


<h2 id="step_by_step">Step by Step</h2>

<p>
  More information about the steps is
  provided in the code comments of the <code>main()</code> functions of the <code>release_build</code>
  and <code>release_push</code> scripts. Please read those comments if you have never done so before.
</p>

<p>
Answering 'no' to a prompt does not exit the script unless otherwise indicated.
</p>

<p>
Be sure to carefully read all instructions on the command-line before answering 'yes' to a prompt.
This is because the scripts do not ask you to say 'yes' after each step, so you may
miss a step if you only read the paragraph asking you to say 'yes'.
</p>

<ol>
  <li>If you have never made a release before, follow the instructions in the
    <a href="#pre_release_checklist">Pre-release Checklist</a>.
  </li>
  <li>
    <b>Update stubparser.</b> If there has been
    a <a href="https://github.com/javaparser/javaparser/releases">JavaParser
    release</a> since the last Checker Framework
    release, <a href="https://github.com/typetools/stubparser#updating-from-upstream-javaparser">update
      Stubparser from JavaParser</a>.
    Do this on your own computer; it doesn't have to be done on the CSE file system..
  </li>
  <li>On your own computer, update the Checker Framework source code <em>in the <code>master</code> branch</em>:
    <ul>
      <li>
        <b>Update the AWS Java SDK BOM dependency.</b> In file <code>checker/build.gradle</code>,
        edit the <code>com.amazonaws:aws-java-sdk-bom</code> dependency to be the latest version
        number at
        <a href="https://mvnrepository.com/artifact/com.amazonaws/aws-java-sdk">https://mvnrepository.com/artifact/com.amazonaws/aws-java-sdk</a>.
        (The next time Dependabot opens a pull request for that dependency, you
        might need to respond <code>@dependabot ignore this dependency</code> to
        prevent such pull requests for the next month.)
      </li>
      <li>
        <b>Update AFU and Checker Framework change logs</b> by following the instructions
        at <a href="#content_guidelines">content guidelines</a>.
      </li>
      <li> <b>Update the Checker Framework version number</b>
        in <code>checker-framework/build.gradle</code>,
        in the <code>allprojects</code> block.
        (The AFU version is updated as part of the release scripts.)

        <p>
        Update the minor version (middle number in the version number)
        if there are any incompatibilities with the previous version.
        This includes incompatibilities for people who are maintaining a checker,
        which happens if the signature changes for any method in these classes:
        </p>
<!-- Add other classes to this list if relevant. -->
<pre>
AnnotatedTypeFactory
BaseAnnotatedTypeFactory
GenericAnnotatedTypeFactory
CFTransfer
CFAbstractTransfer
CFAbstractAnalysis
CFAnalysis
CFAbstractStore
CFStore
CFAbstractValue
CFValue
BaseTypeVisitor
BaseTypeChecker
SourceChecker
MultigraphQualifierHierarchy
AbstractQualifierPolymorphism
AnnotationUtils
TreeAnnotator
</pre>
        <p>
        (TODO: Write a command that diffs these classes between the previous and current release.)
        </p>
        <p>
        A rule of thumb is that any framework change that requires changes to more than one type-checker should be at least a minor version (middle number in the version number) bump.
        </p>
      </li>
      <li>
        <b>Update the Annotation Tools version number</b>, again <em>in the <code>master</code> branch</em>,
        in <code>annotation-file-utilities/build.gradle</code>.
        (TODO: Are any other replacements necessary?)
      </li>
      <li>
        <b>Commit and push</b> these changes to typetools/master.
      </li>
    </ul>
  <li>
      <strong>Log into a machine on the CSE file system, such as tern.</strong><br/>
      <code>ssh $USER@tern.cs.washington.edu<br/></code>
  </li>
  <li>
      <strong>In a user-specific temporary directory, clone/update the Checker Framework repository (it contains the release scripts).</strong><br/>
      <!-- This isn't a <pre> block because that formats differently than commands. -->
      <code>mkdir -p /scratch/$USER/cf-release<br/></code>
      <code>chown -R types_www /scratch/$USER/cf-release<br/></code>
      <code>chmod -R g+rw /scratch/$USER/cf-release<br/></code>
      <code>cd /scratch/$USER/cf-release<br/></code>
      <code>test -d checker-framework && (cd checker-framework && git pull --ff-only --quiet) || git clone --quiet https://github.com/typetools/checker-framework.git<br/></code>
      <code>cd checker-framework/docs/developer/release<br/></code>
    (The release scripts will checkout and build all dependencies.)
  </li>
  <li><strong>Run release_build</strong> to create the release artifacts and place them in the development website<br/>
      <code>git pull && python3 release_build.py all</code><br/><br/>
      For verbose debugging output, use the <code>--debug</code> option.<br/><br/>
      <strong>Note:</strong> The &quot;all&quot; argument specifies that all projects should be built.
      There has been some work done in order to select only specific projects (AFU and Checker Framework)
      to be built but more work still needs to be done.  Just pass &quot;all&quot; for now.
  </li>
  <li>
      <strong>Run release_push</strong> to run a few tests and move release artifacts from the development website to the live site and to Maven Central <br/>
      <code>python3 release_push.py release</code><br/><br/>
      <div class="alert alert-danger">
        <strong>Note:</strong> The &quot;<strong>release</strong>&quot; argument states that you intend
        to do an actual release.  If you just want to test the script, leave out &quot;release&quot;
        and the script will run but not update anything.
      </div>

      If you get an obscure error about permissions, try running the release_push script several times
      in a row. This will sometimes update the repository permissions such that the script can proceed
      further each time.
  </li>
  <li> <strong>Update list of qualifiers in Project Lombok.</strong>
    Follow the instructions in <a href="https://github.com/projectlombok/lombok/blob/master/src/core/lombok/core/handlers/HandlerUtil.java#L108">HandlerUtil.java</a>.
    If the release did not add, remove, or rename any type qualifiers, no changes are required.
    Those instructions do not work on macOS, so you may need to use a Linux machine to make the changes.
  </li>
  <li><strong>Update the Annotation Tools' use of the Checker Framework</strong>
    by making a pull request that changes two occurrences of the old version number in
    <code>annotation-file-utilities/build.gradle</code>.
  </li>
  <li> <strong>Make Daikon use the latest Checker Framework version.</strong>

    Follow the  instructions in
    <a href="https://github.com/codespecs/daikon/blob/master/java/lib/README">java/lib/README</a> to update the Checker Framework version number in Daikon.
  </li>
</ol>

  <h2 id="continuous-integration">Continuous integration tests</h2>

  <p>
    The following continuous integration tests should all pass before you make changes that you need to test.  If not, notify the
    relevant team members.  Refresh this page to see the latest status.
  </p>

  <ul>
    <li>Annotation File Utilities: <a href="https://dev.azure.com/checkerframework/checkerframework/_build/latest?definitionId=1&branchName=master"><img src="https://dev.azure.com/checkerframework/checkerframework/_apis/build/status%2Ftypetools.annotation-tools?branchName=master" alt="Azure Pipelines typetools/annotation-tools status"></a></li>
    <li>Checker Framework: <a href="https://dev.azure.com/checkerframework/checkerframework/_build/latest?definitionId=5&branchName=master"><img src="https://dev.azure.com/checkerframework/checkerframework/_apis/build/status%2Ftypetools.checker-framework?branchName=master" alt="Azure Pipelines typetools/checker-framework status"></a></li>
    <li>JDK: <a href="https://dev.azure.com/checkerframework/checkerframework/_build/latest?definitionId=6&branchName=master"><img src="https://dev.azure.com/checkerframework/checkerframework/_apis/build/status%2Ftypetools.jdk17u?branchName=master" alt="Azure Pipelines typetools/jdk17u status"></a></li>
    <li>Daikon: <a href="https://dev.azure.com/mernstdaikon/daikon/_build/latest?definitionId=1&branchName=master"><img src="https://dev.azure.com/mernstdaikon/daikon/_apis/build/status%2Fcodespecs.daikon?branchName=master" alt="codespecs/daikon Azure Pipelines status"></a></li>
  </ul>

  <h2 id="maven_local">Deploy to local Maven repository</h2>
  <p>
    To deploy to a <b>local</b> Maven repository, run <code>./gradlew
    PublishToMavenLocal</code> in <code>checker-framework</code>.
  </p>

  <p>
    Then, update your project's buildfile.  For Maven,
    just <a href="https://checkerframework.org/manual/#maven-locally-built">update
    the Checker Framework version number</a>.  For Gradle,
    also <a href="https://github.com/kelloggm/checkerframework-gradle-plugin#specifying-a-checker-framework-version">add <code>repositories
    { mavenLocal() }</code></a>.
  </p>

  <p>
    Often, the version number in <code>checker-framework/build.gradle</code>
    (in <code>allprojects { version ... }</code>) will end
    in <code>-SNAPSHOT</code>, but this is not a requirement.  Regardless of the
    version number, beware that you may get different results than on other
    computers that have not deployed the same commit of the Checker Framework to
    their local Maven repository.
  </p>


  <h2 id="snapshot_release">Snapshot release</h2>
  <p>To release the Maven artifacts to the Maven Central <b>snapshot</b> repository:</p>
  <ol>
    <li>
      Ensure that <code>~/.gradle/gradle.properties</code> includes your <code>SONATYPE_NEXUS_USERNAME</code>
      and <code>SONATYPE_NEXUS_PASSWORD</code>.
    </li>
    <li>
      Ensure that the version number in <code>checker-framework/build.gradle</code> (in <code>allprojects { version ... }</code>) ends in <code>-SNAPSHOT</code>.
    </li>
    <li>
      Run <code>./gradlew publish</code> in <code>checker-framework</code>.
    </li>
  </ol>
  In the <code>build.gradle</code> file of a project that you want
  to use the snapshot version of the Checker Framework:
  <pre>
repositories {
  ...
  maven { url 'https://oss.sonatype.org/content/repositories/snapshots/' }
}

ext.checkerFrameworkVersion = '3.28.1-SNAPSHOT'
dependencies {
  compileOnly "org.checkerframework:checker-qual:${checkerFrameworkVersion}"
  testCompileOnly "org.checkerframework:checker-qual:${checkerFrameworkVersion}"
  checkerFramework "org.checkerframework:checker:${checkerFrameworkVersion}"
}
configurations.all {
  resolutionStrategy.cacheChangingModulesFor 0, 'seconds'
}
<<<<<<< HEAD
  </pre>
=======
      </pre>
      TODO: add instructions for other build systems
    </li>
  </ol>
>>>>>>> 4a3d88f0

  <h2 id="pre_release_checklist">Pre-release Checklist</h2>
  <p>If you have not performed a release before you must follow these steps.</p>
  <table class="table">
    <tr>
      <td>1.</td>
      <td><strong>Ensure you are a member of the types_www and pl_gang groups</strong><br/>
        Run the command "groups" on the CSE file system (perhaps on tern).
        If the group types_www or pl_gang do not appear in the list, email the appropriate
        person to be added (currently Michael Ernst).
      </td>
    </tr>
    <tr>
      <td>2.</td>
      <td><strong>Import the Checker Framework signing key for PGP</strong><br/>
        SSH into tern and run the following command:<br/>
        <code>gpg --allow-secret-key-import --import /projects/swlab1/checker-framework/hosting-info/release-private.key<br/><br/></code>
        Note:  The password for this key is located in the file<br/>
        <code>/projects/swlab1/checker-framework/hosting-info/release-private.password<br/></code>
        and is used by the release_push script to sign Maven artifacts.<br/>
      </td>
    <tr>
      <td>3.</td>
      <td><strong>Sign up for a Sonatype Account</strong><br/>
        You will likely want to do this a few days in advance.
        Directions can be found <a href="http://central.sonatype.org/pages/ossrh-guide.html">here</a>.
        Remember to be asked to be added to the org.checkerframework repository by creating
        a ticket (see the note
        <a href="http://central.sonatype.org/pages/ossrh-guide.html#create-a-ticket-with-sonatype">here</a>).
        If after signing up for a Sonatype JIRA account you are not able to sign in to
        <a href="https://issues.sonatype.org">https://issues.sonatype.org</a>
        to create a ticket, there may be a configuration problem with your account. In that case, sign up for a
        second Sonatype account, and use that account to file a ticket indicating that you cannot sign in
        with your first account.
      </td>
    </tr>
    <tr>
      <td>4.</td>
      <td><strong>Add your account information to gradle/build.properties in your home directory.</strong><br/>
        Create a <code>~/.gradle/gradle.properties</code> file with the following:
        <pre>
SONATYPE_NEXUS_USERNAME=your_user_name
SONATYPE_NEXUS_PASSWORD=your_password</pre>
        using the information you just created for your Sonatype Account on tern or other
        network host.  Since the file contains your password, make it non-readable:  <code>chmod og-rw ~/.gradle/gradle.properties</code>
      </td>
    </tr>
    <tr>
      <td>5.</td>
      <td><strong>Get edit privileges for Checker Framework, Annotation Tools</strong><br/>
        Once a release has been completed, you will be prompted to update issues in the
        issue tracker for each project that has been released.
        You will need to be a "developer" for each project so that you have update privileges for
        the issue trackers.
        You should be listed as a member of typetools as a committer on <a href="https://github.com/orgs/typetools/teams/committers">GitHub</a>.
      </td>
    </tr>
    <tr>
      <td>6.</td>
      <td><strong>Install html5validator</strong><br/>
       If you are going to perform the release on tern, you may need to install
       html5validator.  If <code>html5validator --version</code> issues any errors, try running
       <code>pip3 install --user html5validator</code>.  You may need to add <code>.local/bin</code>
       to your path.
      </td>
    </tr>
    <tr>
      <td>7.</td>
      <td><strong>Add GitHub SSH keys to tern</strong><br/>
      See <a href="https://help.github.com/articles/connecting-to-github-with-ssh/">GitHub docs</a>.
      </td>
    </tr>
    <tr>
      <td>8.</td>
      <td><strong>Configure git</strong><br/>
        <pre>
git config --global user.name "Your Name"
git config --global user.email you@example.com</pre>
        or copy over your configuration file.</td>
    </tr>
    <tr>
      <td>9.</td>
      <td><strong>Run release_build once</strong><br/>
        To save time on release day addressing potential configuration issues, before your first
        release day, ensure that <code>release_build</code> is working correctly
        by following the initial steps of the <a href="#step_by_step">Step by Step</a> section.
        <code>release_build</code> still needs to be re-run on release day (even if no changes
        were pushed to any repositories since the last run of <code>release_build</code>) in
        order for the release date to be correct in all documents.
      </td>
    </tr>
  </table>

  <h2 id="release_process_overview">Release Process Overview</h2>
  <p>This section first explains the structure of the projects on disk on tern, then lists scripts used during the release process.</p>

    <h3 id="file_layout">File Layout</h3>
    <table class="table table-bordered file_layout_table">
      <tr><th colspan="2">Release Directory <span class="glyphicon glyphicon-folder-open" style="float:right;"></span></th></tr>
      <tr>
        <td colspan="2" class="top_file">/scratch/$USER/cf-release</td>
        <td>Contains repositories and scripts to perform a release</td>
      </tr>
      <tr>
        <td></td>
        <td colspan="2">build</td>
        <td>Contains repositories for:
          annotation-tools, checker-framework, plume-bib, plume-scripts<br/>
          These repositories are used to build the Checker Framework and its dependencies.
        </td>
      </tr>
      <tr>
        <td></td>
        <td colspan="2">interm</td>
        <td>Contains repositories for:
          annotation-tools, checker-framework, plume-bib, plume-scripts<br/>
          The repositories in build are clones of repositories in interm.  The repositories
          in interm are clones of the GitHub repositories.  This is so that
          we can test and push the release to the interm repositories then check the
          release before we have made any irreversible changes.  Then, when the release
          is validated, all we do is run &quot;git push&quot; on all of the repos in interm.
        </td>
      </tr>
      <tr>
        <td></td>
        <td colspan="2">sanity</td>
        <td>Directory used by the release_push script to do sanity checks.
        </td>
      </tr>
      <tr>
        <td></td>
        <td colspan="2">checker-framework/docs/developer/release</td>
        <td>The directory where the release scripts are run from.  Any changes made under this directory
          won't be automatically committed when the release is committed.
        </td>
      </tr>
    </table>

    <table class="table table-bordered file_layout_table">
      <tr><th colspan="2">Live Website Directory <span class="glyphicon glyphicon-folder-open" style="float:right;"></span></th></tr>

      <tr>
        <td colspan="2" class="top_file">/cse/www2/types</td>
        <td>The file system location of the website: <br/><a href="https://checkerframework.org/">https://checkerframework.org/</a>.</td>
      </tr>
      <tr>
        <td></td>
        <td colspan="2">m2-repo</td>
        <td>The location of the in-house Maven repository.  It is accessed through URL: <br/>
          <a href="https://checkerframework.org/m2-repo">https://checkerframework.org/m2-repo</a>
        </td>
      </tr>
    </table>

    <table class="table table-bordered file_layout_table">
      <tr><th colspan="2">Staging (Development) Website Directory <span class="glyphicon glyphicon-folder-open" style="float:right;"></span></th></tr>

      <tr>
        <td colspan="2" class="top_file">/cse/www2/types/dev</td>
        <td>The file system location of the development staging website: <br/><a href="https://checkerframework.org/dev/">https://checkerframework.org/dev</a>.</td>
      </tr>
      <tr>
        <td></td>
        <td colspan="2">&lt;project&gt;/current</td>
        <td>The staging analogue to /cse/www2/types/&lt;project&gt;/current directory.  The latest release is copied from this directory
          to the /cse/www2/types/&lt;project&gt;/current by the release_push script after a prompt.
        </td>
      </tr>
      <tr>
        <td></td>
        <td colspan="2">m2-repo</td>
        <td>The location of the in-house staging version of the Maven repository.  It is accessed through URL: <br/>
          <a href="https://checkerframework.org/dev/m2-repo">https://checkerframework.org/dev/m2-repo</a>
        </td>
      </tr>
    </table>

    <h3 id="release_scripts">Release Scripts</h3>
    <p>As mentioned above, in order to release the Checker Framework you must run two scripts,
      release_build.py and release_push.py but there are supporting scripts and files in the
      release directory.  Some of these files are described below.
    </p>

    <table class="table table-bordered">
      <tr>
        <td>release_build.py</td>
        <td>Reverts the build/interm repositories to the state of their master repositories in GitHub.
          It then builds the projects and all their artifacts and then stages a development
          version of all websites to
          <a href="https://checkerframework.org/dev/">https://checkerframework.org/dev/</a>
          This script is thoroughly documented in code comments located in its <code>main()</code> function.
        </td>
      </tr>
      <tr>
        <td>release_push.py</td>
        <td>Verifies the release at
          <a href="https://checkerframework.org/dev/">https://checkerframework.org/dev/</a>
          is correct through scripts and manual steps.  When the user is satisfied the website
          is correct it deploys the website to the live website:
          <a href="https://checkerframework.org/">https://checkerframework.org/</a>.
          It also pushes Maven artifacts to Maven central.
          This script is thoroughly documented in code comments located in its <code>main()</code> function.
        </td>
      </tr>
      <tr>
        <td>release_utils.py</td>
        <td>Utility methods used in both release_push and release_build.</td>
      </tr>
      <tr>
        <td>sanity_checks.py</td>
        <td>Contains methods to run various sanity checks.  These methods are called from release_push.py
        </td>
      </tr>
      <tr>
        <td>release_vars.py</td>
        <td>Global variables used in release_push, release_build, and sanity_checks.  These should NOT
          be used in release_utils as release_utils is supposed to consist of self-contained
          reusable methods.  These variables are tailored for running the scripts on
          tern.cs.washington.edu.
        </td>
      </tr>
      <tr>
        <td>release.xml</td>
        <td>The previous release script used Ant to do a number of tasks.  Rather than
          reimplement them all, we still use the targets from this script.
          They are called from release_push and release_build.
        </td>
      </tr>
    </table>

  <h2 id="changelog_guide">Changelog Guidelines</h2>
  <p> Each developer is responsible for updating project changelogs to reflect changes they
    have made each month.  The changelogs should be updated by "feature freeze" though at the
    latest this should be done before "code freeze".  Before releasing, the person performing
    the release will be asked to verify the changelogs.  Please check that
    there aren't typos (i.e. missing release date/version information, spelling errors, etc...).
    Also check that the changelog obeys the guidelines below.
  </p>

    <h3 id="content_guidelines">Content Guidelines</h3>
    <ul>
      <li>Only (and all) changes that affect users (including type system developers) go into the changelog.
        If a change is breaking, no matter how small, mention it.</li>
      <li>
        Even if some code has been committed to the repository, don't
        announce the feature until it has been documented in the manual.
      </li>
      <li>Checker Framework:
        <ul>
          <li>List all issues (in issue trackers) resolved since the previous release:
            <a href="https://checkerframework.org/CHANGELOG.md">previous release</a>,
            <a href="https://github.com/typetools/checker-framework/issues?q=is%3Aissue+is%3Aclosed+sort%3Aupdated-desc">issues query</a>,
            <a href="https://github.com/typetools/checker-framework/blob/master/docs/CHANGELOG.md">current changelog</a>.
          </li>
          <li>
            Ensure the changelogs reflect version control commits since the last release, via the
            command line:<br/>
            <code>cd $CHECKERFRAMEWORK && git log --name-status `git describe --abbrev=0 --tags`..</code><br/>
            or via <a href="https://github.com/typetools/checker-framework/commits/master">GitHub Checker Framework commit logs</a>.
          </li>
          <li>
            Ensure the changelogs reflect changes to the manual since the last release, via the
            command line:<br/>
            <code>cd $CHECKERFRAMEWORK && git diff -w `git describe --abbrev=0 --tags` docs/manual</code>
          </li>
        </ul>
      </li>

      <li>Annotation File Utilities:
        <ul>
          <li>List all issues (in issue trackers) resolved since the previous release:
            <a href="https://checkerframework.org/annotation-file-utilities/changelog.html">previous release</a>,
            <a href="https://github.com/typetools/annotation-tools/issues?q=is%3Aissue+is%3Aclosed+sort%3Aupdated-desc">issues query</a>,
            <a href="https://github.com/typetools/annotation-tools/blob/master/annotation-file-utilities/changelog.html">current changelog</a>
          </li>
          <li>
            Ensure the changelogs reflect version control commits since the last release, via the
            command line:<br/>
            <code>cd $CHECKERFRAMEWORK/../annotation-tools && git log --name-status `git describe --abbrev=0 --tags`..</code><br/>
            or via <a href="https://github.com/typetools/annotation-tools/commits/master">GitHub Annotation File Utilities commit logs</a>.
          </li>
          <li>
            Ensure the changelogs reflect changes to the manual since the last release, via the
            command line:<br/>
            <code>cd $CHECKERFRAMEWORK/../annotation-tools && git diff -w `git describe --abbrev=0 --tags` annotation-file-utilities/annotation-file-utilities.html</code>
          </li>
        </ul>
      </li>
    </ul>
    <h3 id="style_guidelines">Style Guidelines</h3>
    <ul>
      <li>Changes are written from the user's perspective.  Don't include implementation details that users
        don't care about.
      </li>
      <li>To be consistent, write in the past tense (e.g. &quot;Added option for verbose error messages&quot;).</li>
      <li>Lines should not exceed 80 characters wide.</li>
      <li>Break the different programs into their own sections.  See notes on release 1.7.0 and 1.5.0 for an
        example.  Tools should have their own section within the
        Checker Framework release notes (excluding issue fixes from the issue tracker).
      </li>
      <li>Be specific.  Don't write something like "added a few options to Eclipse plugin".  Do write "added
        options to the Eclipse plugin to include stub files, ignore warnings, and show verbose output."
      </li>
    </ul>

  <h2 id="backing_out">Backing Out an Uncommitted Release</h2>
  <p>At the time of this writing, there are 2 steps that cannot be reverted.</p>
  <ol>
    <li>The push from the interm repositories to the GitHub (release) repositories</li>
    <li>The release of the staged Maven artifacts</li>
  </ol>
  <p> If you have executed either of these steps and then realized there is a breaking error, you should do another
    release.  The release script will allow you to do a point release like &quot;1.8.0.1&quot; when a version
    &quot;1.8.0&quot; already exists.<br/>
    <br/>
    If you have NOT committed an irreversible step then you can
    follow the steps below to point the live release to a previous release.  You can then redo the original
    release.  Make sure to say &quot;yes&quot; when the release script asks you to delete the old directories.
  </p>
  <h3 id="backing_out_steps">Manual Steps to Back Out a Release</h3>
  <ul>
    <li><strong>Drop the artifacts from Central</strong><br/>
      You may have staged and then closed the artifacts in the Sonatype Central repository.  Drop (do NOT release)
      these artifacts.  See
      <a href="https://docs.sonatype.org/display/Repository/Sonatype+OSS+Maven+Repository+Usage+Guide#SonatypeOSSMavenRepositoryUsageGuide-DroppingaStagingRepository%28i.e.WhattoDoifYourStagingRepositoryHasErrors%29">
        the Sonatype OSS Repository Usage Guidelines.
      </a>
    </li>
    <!-- <li><strong>Drop the Maven Artifacts from our Maven repo *** currently unneeded ***</strong>
      <p class="alert alert-warning"><strong>Note:</strong> The procedure below is NOT recommended
        by the Maven developers guide.  However, if done carefully and quickly no harm will likely
        come.  If people end up with out-of-date artifacts, recommend to them that they use the -U option
        in Maven 3.  Never follow these instructions if the plugin release has been publicized or
        existed for a while.
      </p>

      At the moment, we have decided to drop the user of our local Maven repository in favor of using
      the Central repository exclusively.  This may not be the case in the future.  If we do have a
      local repository, you need to go into the repositories directory (usually an m2-repo directory) and
      manually delete the versions of the Maven artifacts.  For instance, for the artifacts checker and compiler
      using version 0.9.8, I would delete the directories:
      <ul>
        <li>.../m2-repo/org/checkerframework/checker/0.9.8</li>
        <li>.../m2-repo/org/checkerframework/compiler/0.9.8</li>
      </ul>
      Furthermore, I would grep the files in the parents of these directories and ensure the version number
      does not appear in any metadata.  If so, fix up the metadata.
    </li> -->
  </ul>

  <p class="alert alert-danger"><strong>Note:</strong> You may find yourself copying release directories for some
    reason or other.  It is important to remember that the symlinks may be absolute.  You should check any
    symlinks that may be affected by the move and ensure they point to the new location and not the old one.
  </p>

  <h2 id="future_improvements">Future Improvements</h2>
  <p>Below is a roughly priority-ordered list of future improvements.  In a perfect world we would do
    all of these.  At the moment, I believe only the first 2 (Open JDK Javadoc Fixes,
    and More Sanity Checks) should have any appreciable priority.
  </p>

    <h3 id="future_more_sanity_checks">More Sanity Checks</h3> <!-- omit from toc -->
    There are likely more sanity checks we might want to run during the release process.  One such example
    would be running the tutorial from the command line.
    <h4>Tasks:</h4> <!-- omit from toc -->
    <ul>
      <li>Implement one of the sanity checks mentioned in this section.</li>
      <li>Add your sanity check to the appropriate location in the release_push script.</li>
      <li>Update this document to reflect the new steps.</li>
    </ul>
    <h4 id="sanity-checks">Sanity Checks:</h4> <!-- omit from toc -->
    <ul>
      <li>Run tutorial sanity check automatically via command line.</li>
    </ul>
    <h3 id="future_continuous_integration">Release in Continuous Integration</h3> <!-- omit from toc -->
    If we could run the release_build script nightly, we could head off broken links and other
    release related errors.
    <h4>Tasks:</h4> <!-- omit from toc -->
    <ul>
      <li>Create a tern task to run the release_build script without prompting.</li>
      <li>Observe the output of this task and identify possible errors.</li>
      <li>Fix up all observed errors until the release_build script runs without error.</li>
      <li>We probably want to move the link checking of the development site to the release_build script and
        write it out to disk.  This will allow the developer releasing the framework to consult pre-made
        link-checking results rather than waiting for the link checker to execute in the push script.
      </li>
    </ul>
    <h3 id="future_auto-copy_release_scripts">Auto-copy Release Scripts</h3> <!-- omit from toc -->
    The first step in running the release process, after the pre-release checklist, is to copy the
    release scripts into the <code>cf-release</code> directory.  We could automate this.
    <h4>Tasks:</h4> <!-- omit from toc -->
    <ul>
      <li>Create a read-only script in cf-release/scripts.</li>
      <li>Edit the script so that it downloads all release scripts into the cf-release directory.</li>
      <li>Update this document to reflect this new process.</li>
    </ul>
    <h3 id="future_option_parsing">Option Parsing</h3> <!-- omit from toc -->
    There is currently some primitive option parsing written into the release scripts.  We should use
    Python's built-in option parsing library.  There are multiple built-in libraries.  Please use the latest one.
    <h4>Tasks:</h4> <!-- omit from toc -->
    <ul>
      <li>Look up the latest Python parsing library.</li>
      <li>Replace the option parsing in the release_build.py and release_push.py scripts with library calls.</li>
    </ul>
    <h3 id="future_option_projects">Optional Projects</h3> <!-- omit from toc -->
    A user might want to test the release_build script only on a specific project.  Some work has gone into
    the ability to select a project to build.  However, this currently doesn't take into consideration of dependencies.
    It might be more hassle than it's worth to implement this feature.  We should either complete the implementation
    or remove the partial implementation that already exists.  See <a href="#future_repl_mode">REPL Mode</a>.
    <h4>Tasks:</h4> <!-- omit from toc -->
    <ul>
      <li>Improve option parsing to allow the user to select only certain projects to build.</li>
      <li>Improve scripts to resolve dependencies between projects and only build the selected projects and
        their dependencies.
      </li>
    </ul>
    <h3 id="future_repl_mode">REPL Mode</h3> <!-- omit from toc -->
    The current script is built in an imperative style with little use of object orientation.  This improvement
    would create methods or objects that further encapsulate the current set of steps.  We could then provide
    an easy way to execute these steps from the Python REPL.  This would allow the user to execute individual steps
    in whatever order they saw fit from the Python REPL.  This could also be used to
    automatically back out the current release or the ability to edit/debug the release steps more easily.
    <h4>Tasks:</h4> <!-- omit from toc -->
    <ul>
      <li>Further separate the steps of the release process.</li>
      <li>Provide a default parameterization for these steps to make them easily runnable from the
        command line. </li>
      <li>Provide a script to launch Python with these commands on its path.</li>
      <li>Update this README to document the new functionality.</li>
    </ul>
</div>
</div>
</div>

</body>
</html>

<!--  LocalWords:  serif px pre CCC JDK AFS PAG mkdir cd svn co EFEFEF ul li Changelog stubparser JavaParser GenericAnnotatedTypeFactory CFTransfer CFAbstractTransfer CFAbstractAnalysis CFAnalysis CFAbstractStore CFStore CFAbstractValue CFValue BaseTypeVisitor BaseTypeChecker SourceChecker MultigraphQualifierHierarchy AbstractQualifierPolymorphism AnnotationUtils TreeAnnotator TODO typetools
 -->
<!--  LocalWords:  xml ver dev yyyyMMDD URL url diff buildfile kelloggm checkerframework gradle
 -->
<!--  LocalWords:  HandlerUtil macOS typecheck www Sonatype typetests html5validator config interm
 -->
<!--  LocalWords:  Hevea TEXINPUTS m2 repo py aren changelog changelogs utils OSS symlinks doesn
 --><|MERGE_RESOLUTION|>--- conflicted
+++ resolved
@@ -295,14 +295,8 @@
 configurations.all {
   resolutionStrategy.cacheChangingModulesFor 0, 'seconds'
 }
-<<<<<<< HEAD
   </pre>
-=======
-      </pre>
-      TODO: add instructions for other build systems
-    </li>
-  </ol>
->>>>>>> 4a3d88f0
+  TODO: add instructions for other build systems
 
   <h2 id="pre_release_checklist">Pre-release Checklist</h2>
   <p>If you have not performed a release before you must follow these steps.</p>
