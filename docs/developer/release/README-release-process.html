<!DOCTYPE HTML>
<html>
<head>
  <link rel="icon" type="image/png" href="../../manual/favicon-checkerframework.png" />
  <meta http-equiv="Content-Type" content="text/html;charset=utf-8" >
  <title>Checker Framework release process</title>
  <script type="text/javascript" src="http://code.jquery.com/jquery-1.11.0.min.js"></script>
  <link href="http://netdna.bootstrapcdn.com/bootstrap/3.1.1/css/bootstrap.min.css" rel="stylesheet"/>
  <script type="text/javascript" src="http://netdna.bootstrapcdn.com/bootstrap/3.1.1/js/bootstrap.min.js"></script>
  <style type="text/css">
    .page-header {
    padding-left: 10px;
    margin-left: 10px;
    }

    .container {
    padding-left: 10px;
    margin-left: 10px;
    }

    .file_layout_table th {
    background: #EFEFEF;
    }

    ul.step_list li {
    margin-top: 10px;
    }

    ul#backing_out_steps li {
    padding-bottom: 10px;
    }
  </style>
</head>

<body>
<div class="page-header">
  <h1>Release Process: <small>Annotation File Utilities, Checker Framework</small></h1> <!-- omit from toc -->
</div>

<div class="container">
<div class="row" style="width: 100%">
<div id="content">
<p>
  This document explains how to make a release of the Checker Framework
  and the Annotation File Utilities.
The process takes around 2 hours (including manual steps) when all goes according to plan.
  However, the lengthiest steps are automatic so you will be able to work on other tasks.
</p>

<div class="alert alert-success">
  <strong>Note:</strong> If you have never read this document before, please read
  the section <a href="#pre_release_checklist">Pre-release Checklist</a> first.
  It is also recommended that you read sections  <a href="#release_process_overview">Release Process Overview</a>
  and <a href="#changelog_guide">Changelog Guidelines</a> to familiarize yourself
  with the process.
</div>

<p>Contents:</p>
<!-- start toc.  do not edit; run html-update-toc instead -->
    <ul>
      <li><a href="#step_by_step">Step by Step</a></li>
      <li><a href="#continuous-integration">Continuous integration tests</a></li>
      <li><a href="#pre_release_checklist">Pre-release Checklist</a></li>
      <li><a href="#release_process_overview">Release Process Overview</a>
        <ul>
          <li><a href="#file_layout">File Layout</a></li>
          <li><a href="#release_scripts">Release Scripts</a></li>
        </ul></li>
      <li><a href="#changelog_guide">Changelog Guidelines</a>
        <ul>
          <li><a href="#content_guidelines">Content Guidelines</a></li>
          <li><a href="#style_guidelines">Style Guidelines</a></li>
        </ul></li>
      <li><a href="#backing_out">Backing Out an Uncommitted Release</a>
        <ul>
          <li><a href="#backing_out_steps">Manual Steps to Back Out a Release</a></li>
        </ul></li>
      <li><a href="#future_improvements">Future Improvements</a></li>
    </ul>
<!-- end toc -->


<h2 id="step_by_step">Step by Step</h2>

<p>
  More information about the steps is
  provided in the code comments of the <code>main()</code> functions of the <code>release_build</code>
  and <code>release_push</code> scripts. Please read those comments if you have never done so before.
</p>

<p>
Answering 'no' to a prompt does not exit the script unless otherwise indicated.
</p>

<p>
Be sure to carefully read all instructions on the command-line before answering 'yes' to a prompt.
This is because the scripts do not ask you to say 'yes' after each step, so you may
miss a step if you only read the paragraph asking you to say 'yes'.
</p>

<ol>
  <li>If you have never made a release before, follow the instructions in the
    <a href="#pre_release_checklist">Pre-release Checklist</a>.
  </li>
  <li>
    <b>Update stubparser.</b> If there has been
    a <a href="https://github.com/javaparser/javaparser/releases">JavaParser
    release</a> since the last Checker Framework
    release, <a href="https://github.com/typetools/stubparser#updating-from-upstream-javaparser">update
    Stubparser from JavaParser</a>.  Do this on your own computer; it doesn't have to be done on buffalo.
  </li>
  <li>On your own computer, update the Checker Framework source code <em>in the <code>master</code> branch</em>:
    <ul>
      <li>
        <b>Update the AWS Java SDK BOM dependency.</b> In file <code>checker/build.gradle</code>,
        edit the <code>com.amazonaws:aws-java-sdk-bom</code> dependency to be the latest version
        number at
        <a href="https://mvnrepository.com/artifact/com.amazonaws/aws-java-sdk">https://mvnrepository.com/artifact/com.amazonaws/aws-java-sdk</a>.
        (The next time Dependabot opens a pull request for that dependency, you
        might need to respond <code>@dependabot ignore this dependency</code> to
        prevent such pull requests for the next month.)
      </li>
      <li>
        <b>Update AFU and Checker Framework change logs</b> by following the instructions
        at <a href="#content_guidelines">content guidelines</a>.
      </li>
      <li> <b>Update the Checker Framework version number</b>
        in <code>checker-framework/build.gradle</code>,
        in the <code>allprojects</code> block.
        (The AFU version is updated as part of the release scripts.)

        <p>
        Update the minor version (middle number in the version number)
        if there are any incompatibilities with the previous version.
        This includes incompatibilities for people who are maintaining a checker,
        which happens if the signature changes for any method in these classes:
        </p>
<!-- Add other classes to this list if relevant. -->
<pre>
AnnotatedTypeFactory
BaseAnnotatedTypeFactory
GenericAnnotatedTypeFactory
CFTransfer
CFAbstractTransfer
CFAbstractAnalysis
CFAnalysis
CFAbstractStore
CFStore
CFAbstractValue
CFValue
BaseTypeVisitor
BaseTypeChecker
SourceChecker
MultigraphQualifierHierarchy
AbstractQualifierPolymorphism
AnnotationUtils
TreeAnnotator
</pre>
        <p>
        (TODO: Write a command that diffs these classes between the previous and current release.)
        </p>
        <p>
        A rule of thumb is that any framework change that requires changes to more than one type-checker should be at least a minor version (middle number in the version number) bump.
        </p>
      </li>
      <li>
<<<<<<< HEAD
        <b>Update the Annotation Tools version number/b>, again <em>in the <code>master</code> branch</em>.
=======
        <b>Update the Annotation Tools version number</b>, again <em>in the <code>master</code> branch</em>.
>>>>>>> 55445dc4
        in <code>annotation-file-utilities/build.gradle</code>.
        (TODO: Are any other replacements necessary?)
      </li>
      <li>
        <b>Commit and push</b> these changes to typetools/master.
      </li>
    </ul>
  <li>
      <strong>Log into Buffalo</strong><br/>
      <code>ssh $USER@buffalo.cs.washington.edu<br/></code>
  </li>
  <li>
      <strong>In a user-specific temporary directory, clone/update the Checker Framework repository (it contains the release scripts).</strong><br/>
      <code>mkdir -p /scratch/$USER/cf-release<br/></code>
      <code>cd /scratch/$USER/cf-release<br/></code>
      <code>test -d checker-framework && (cd checker-framework && git pull --ff-only --quiet) || git clone --quiet https://github.com/typetools/checker-framework.git<br/></code>
      <code>cd checker-framework/docs/developer/release<br/></code>
    (The release scripts will checkout and build all dependencies.)
  </li>
  <li><strong>Run release_build</strong> to create the release artifacts and place them in the development website<br/>
      <code>git pull && python3 release_build.py all</code><br/><br/>
      For verbose debugging output, use the <code>--debug</code> option.<br/><br/>
      <strong>Note:</strong> The &quot;all&quot; argument specifies that all projects should be built.
      There has been some work done in order to select only specific projects (AFU and Checker Framework)
      to be built but more work still needs to be done.  Just pass &quot;all&quot; for now.
  </li>
  <li>
      <strong>Run release_push</strong> to run a few tests and move release artifacts from the development website to the live site and to Maven Central <br/>
      <code>python3 release_push.py release</code><br/><br/>
      <div class="alert alert-danger">
        <strong>Note:</strong> The &quot;<strong>release</strong>&quot; argument states that you intend
        to do an actual release.  If you just want to test the script, leave out &quot;release&quot;
        and the script will run but not update anything.
      </div>

      If you get an obscure error about permissions, try running the release_push script several times
      in a row. This will sometimes update the repository permissions such that the script can proceed
      further each time.
  </li>
  <li> <strong>Update list of qualifiers in Project Lombok.</strong>
    Follow the instructions in <a href="https://github.com/projectlombok/lombok/blob/master/src/core/lombok/core/handlers/HandlerUtil.java#L108">HandlerUtil.java</a>.
    If the release did not add, remove, or rename any type qualifiers, no changes are required.
    Those instructions do not work on macOS, so you may need to use buffalo to make the changes.
  </li>
  <li><strong>Update the Annotation Tools' use of the Checker Framework</strong>
    by making a pull request that changes two occurrences of the old version number in
    <code>annotation-file-utilities/build.gradle</code>.
  </li>
  <li> <strong>Make Daikon use the latest Checker Framework version.</strong>

    Follow the  instructions in
    <a href="https://github.com/codespecs/daikon/blob/master/java/lib/README">java/lib/README</a> to update the Checker Framework version number in Daikon.
  </li>
</ol>

  <h2 id="continuous-integration">Continuous integration tests</h2>

  <p>
    The following continuous integration tests should all pass before you make changes that you need to test.  If not, notify the
    relevant team members.
  </p>

<ol>
  <li>The following Continuous Integration builds should be passing (refresh this page to see the latest status):
  <ul>
    <li>Annotation File Utilities: <a href="https://travis-ci.org/typetools/annotation-tools/branches"><img src="https://travis-ci.org/typetools/annotation-tools.svg?branch=master" alt="Travis typetools/annotation-tools status"/></a></li>
    <li>Checker Framework: <a href="https://dev.azure.com/typetools/checker-framework/_build/latest?definitionId=2&branchName=master"><img src="https://dev.azure.com/typetools/checker-framework/_apis/build/status/typetools.checker-framework?branchName=master" alt="Azure Pipelines typetools/checker-framework status"/></a></li>
    <li>checker-framework.demos: <a href="https://travis-ci.org/typetools/checker-framework.demos/branches"><img src="https://travis-ci.org/typetools/checker-framework.demos.svg?branch=master" alt="Travis typetools/checker-framework.demos status"/></a></li>
    <li>Daikon: <a href="https://dev.azure.com/codespecs/daikon/_build/latest?definitionId=1&branchName=master"><img src="https://dev.azure.com/codespecs/daikon/_apis/build/status/codespecs.daikon?branchName=master" alt="codespecs/daikon Azure Pipelines status"></a></li>
    <li>guava-typecheck: <a href="https://travis-ci.org/typetests/guava-typecheck/branches"><img src="https://travis-ci.org/typetests/guava-typecheck.svg?branch=master" alt="Travis typetests/guava-typecheck status"/></a></li>
  </ul>
  </li>
  <li> Check that <a href="https://travis-ci.org/typetests/daikon-typecheck/builds">a daikon-typecheck Travis job</a> was triggered by the last commit of the Checker Framework before the code freeze.
  </li>
</ol>

  <h2 id="pre_release_checklist">Pre-release Checklist</h2>
  <p>If you have not performed a release before you must follow these steps.</p>
  <table class="table">
    <tr>
      <td>1.</td>
      <td><strong>Ensure you are a member of the types_www and pl_gang groups</strong><br/>
        Run the command "groups" on the file system (perhaps on Buffalo).
        If the group types_www or pl_gang do not appear in the list, email the appropriate
        person to be added (currently Michael Ernst).
      </td>
    </tr>
    <tr>
      <td>2.</td>
      <td><strong>Import the Checker Framework signing key for PGP</strong><br/>
        SSH into Buffalo and run the following command:<br/>
        <code>gpg --allow-secret-key-import --import /projects/swlab1/checker-framework/hosting-info/release-private.key<br/><br/></code>
        Note:  The password for this key is located in the file<br/>
        <code>/projects/swlab1/checker-framework/hosting-info/release-private.password<br/></code>
        and is used by the release_push script to sign Maven artifacts.<br/>
      </td>
    <tr>
      <td>3.</td>
      <td><strong>Sign up for a Sonatype Account</strong><br/>
        You will likely want to do this a few days in advance.
        Directions can be found <a href="http://central.sonatype.org/pages/ossrh-guide.html">here</a>.
        Remember to be asked to be added to the org.checkerframework repository by creating
        a ticket (see the note
        <a href="http://central.sonatype.org/pages/ossrh-guide.html#create-a-ticket-with-sonatype">here</a>).
        If after signing up for a Sonatype JIRA account you are not able to sign in to
        <a href="https://issues.sonatype.org">https://issues.sonatype.org</a>
        to create a ticket, there may be a configuration problem with your account. In that case, sign up for a
        second Sonatype account, and use that account to file a ticket indicating that you cannot sign in
        with your first account.
      </td>
    </tr>
    <tr>
      <td>4.</td>
      <td><strong>Add your account information to gradle/build.properties in your home directory.</strong><br/>
        Create a <code>~/.gradle/gradle.properties</code> file with the following:
        <pre>
SONATYPE_NEXUS_USERNAME=your_user_name
SONATYPE_NEXUS_PASSWORD=your_password</pre>
        using the information you just created for your Sonatype Account on Buffalo or other
        network host.  Since the file contains your password, make it non-readable:  <code>chmod og-rw ~/.gradle/gradle.properties</code>
      </td>
    </tr>
    <tr>
      <td>5.</td>
      <td><strong>Get edit privileges for Checker Framework, Annotation Tools</strong><br/>
        Once a release has been completed, you will be prompted to update issues in the
        issue tracker for each project that has been released.
        You will need to be a "developer" for each project so that you have update privileges for
        the issue trackers.
        You should be listed as a member of typetools on a committer on <a href="https://github.com/orgs/typetools/teams/committers">GitHub</a>.
      </td>
    </tr>
    <tr>
      <td>6.</td>
      <td><strong>Install html5validator</strong><br/>
       If you are going to perform the release on buffalo, you may need to install
       html5validator.  If <code>html5validator --version</code> issues any errors, try running
       <code>pip install --user html5validator</code>.  You may need to add <code>.local/bin</code>
       to your path.
      </td>
    </tr>
    <tr>
      <td>7.</td>
      <td><strong>Add GitHub SSH keys to buffalo</strong><br/>
      See <a href="https://help.github.com/articles/connecting-to-github-with-ssh/">GitHub docs</a>.
      </td>
    </tr>
    <tr>
      <td>8.</td>
      <td><strong>Configure git</strong><br/>
        <pre>
git config --global user.name "Your Name"
git config --global user.email you@example.com</pre>
        or copy over your configuration file.</td>
    </tr>
    <tr>
      <td>9.</td>
      <td><strong>Run release_build once</strong><br/>
        To save time on release day addressing potential configuration issues, before your first
        release day, ensure that <code>release_build</code> is working correctly
        by following the initial steps of the <a href="#step_by_step">Step by Step</a> section.
        <code>release_build</code> still needs to be re-run on release day (even if no changes
        were pushed to any repositories since the last run of <code>release_build</code>) in
        order for the release date to be correct in all documents.
      </td>
    </tr>
  </table>

  <h2 id="release_process_overview">Release Process Overview</h2>
  <p>This section first explains the structure of the projects on disk on Buffalo, then lists scripts used during the release process.</p>

    <h3 id="file_layout">File Layout</h3>
    <table class="table table-bordered file_layout_table">
      <tr><th colspan="2">Release Directory <span class="glyphicon glyphicon-folder-open" style="float:right;"></span></th></tr>
      <tr>
        <td colspan="2" class="top_file">/scratch/$USER/cf-release</td>
        <td>Contains repositories and scripts to perform a release</td>
      </tr>
      <tr>
        <td></td>
        <td colspan="2">build</td>
        <td>Contains repositories for:
          annotation-tools, checker-framework, plume-bib, plume-scripts, stubparser<br/>
          These repositories are used to build the Checker Framework and its dependencies.
        </td>
      </tr>
      <tr>
        <td></td>
        <td colspan="2">interm</td>
        <td>Contains repositories for:
          annotation-tools, checker-framework, plume-bib, plume-scripts, stubparser<br/>
          The repositories in build are clones of repositories in interm.  The repositories
          in interm are clones of the GitHub repositories.  This is so that
          we can test and push the release to the interm repositories then check the
          release before we have made any irreversible changes.  Then, when the release
          is validated, all we do is run &quot;git push&quot; or &quot;hg push&quot; on all of the repos in interm.
        </td>
      </tr>
      <tr>
        <td></td>
        <td colspan="2">sanity</td>
        <td>Directory used by the release_push script to do sanity checks.
        </td>
      </tr>
      <tr>
        <td></td>
        <td colspan="2">checker-framework/docs/developer/release</td>
        <td>The directory where the release scripts are run from.  Any changes made under this directory
          won't be automatically committed when the release is committed.
        </td>
      </tr>
    </table>

    <table class="table table-bordered file_layout_table">
      <tr><th colspan="2">Live Website Directory <span class="glyphicon glyphicon-folder-open" style="float:right;"></span></th></tr>

      <tr>
        <td colspan="2" class="top_file">/cse/www2/types</td>
        <td>The file system location of the website: <br/><a href="https://checkerframework.org/">https://checkerframework.org/</a>.</td>
      </tr>
      <tr>
        <td></td>
        <td colspan="2">m2-repo</td>
        <td>The location of the in-house Maven repository.  It is accessed through URL: <br/>
          <a href="https://checkerframework.org/m2-repo">https://checkerframework.org/m2-repo</a>
        </td>
      </tr>
    </table>

    <table class="table table-bordered file_layout_table">
      <tr><th colspan="2">Staging (Development) Website Directory <span class="glyphicon glyphicon-folder-open" style="float:right;"></span></th></tr>

      <tr>
        <td colspan="2" class="top_file">/cse/www2/types/dev</td>
        <td>The file system location of the development staging website: <br/><a href="https://checkerframework.org/dev/">https://checkerframework.org/dev</a>.</td>
      </tr>
      <tr>
        <td></td>
        <td colspan="2">&lt;project&gt;/current</td>
        <td>The staging analogue to /cse/www2/types/&lt;project&gt;/current directory.  The latest release is copied from this directory
          to the /cse/www2/types/&lt;project&gt;/current by the release_push script after a prompt.
        </td>
      </tr>
      <tr>
        <td></td>
        <td colspan="2">m2-repo</td>
        <td>The location of the in-house staging version of the Maven repository.  It is accessed through URL: <br/>
          <a href="https://checkerframework.org/dev/m2-repo">https://checkerframework.org/dev/m2-repo</a>
        </td>
      </tr>
    </table>

    <h3 id="release_scripts">Release Scripts</h3>
    <p>As mentioned above, in order to release the Checker Framework you must run two scripts,
      release_build.py and release_push.py but there are supporting scripts and files in the
      release directory.  Some of these files are described below.
    </p>

    <table class="table table-bordered">
      <tr>
        <td>release_build.py</td>
        <td>Reverts the build/interm repositories to the state of their master repositories in GitHub.
          It then builds the projects and all their artifacts and then stages a development
          version of all websites to
          <a href="https://checkerframework.org/dev/">https://checkerframework.org/dev/</a>
          This script is thoroughly documented in code comments located in its <code>main()</code> function.
        </td>
      </tr>
      <tr>
        <td>release_push.py</td>
        <td>Verifies the release at
          <a href="https://checkerframework.org/dev/">https://checkerframework.org/dev/</a>
          is correct through scripts and manual steps.  When the user is satisfied the website
          is correct it deploys the website to the live website:
          <a href="https://checkerframework.org/">https://checkerframework.org/</a>.
          It also pushes Maven artifacts to Maven central.
          This script is thoroughly documented in code comments located in its <code>main()</code> function.
        </td>
      </tr>
      <tr>
        <td>release_utils.py</td>
        <td>Utility methods used in both release_push and release_build.</td>
      </tr>
      <tr>
        <td>sanity_checks.py</td>
        <td>Contains methods to run various sanity checks.  These methods are called from release_push.py
        </td>
      </tr>
      <tr>
        <td>release_vars.py</td>
        <td>Global variables used in release_push, release_build, and sanity_checks.  These should NOT
          be used in release_utils as release_utils is supposed to consist of self-contained
          reusable methods.  These variables are tailored for running the scripts on
          buffalo.cs.washington.edu
        </td>
      </tr>
      <tr>
        <td>release.xml</td>
        <td>The previous release script used Ant to do a number of tasks.  Rather than
          reimplement them all, we still use the targets from this script.
          They are called from release_push and release_build.
        </td>
      </tr>
    </table>

  <h2 id="changelog_guide">Changelog Guidelines</h2>
  <p> Each developer is responsible for updating project changelogs to reflect changes they
    have made each month.  The changelogs should be updated by "feature freeze" though at the
    latest this should be done before "code freeze".  Before releasing, the person performing
    the release will be asked to verify the changelogs.  Please check that
    there aren't typos (i.e. missing release date/version information, spelling errors, etc...).
    Also check that the changelog obeys the guidelines below.
  </p>

    <h3 id="content_guidelines">Content Guidelines</h3>
    <ul>
      <li>Only (and all) changes that affect users (including type system developers) go into the changelog.
        If a change is breaking, no matter how small, mention it.</li>
      <li>
        Even if some code has been committed to the repository, don't
        announce the feature until it has been documented in the manual.
      </li>
      <li>Checker Framework:
        <ul>
          <li>List all issues (in issue trackers) resolved since the previous release:
            <a href="https://checkerframework.org/CHANGELOG.md">previous release</a>,
            <a href="https://github.com/typetools/checker-framework/issues?q=is%3Aissue+is%3Aclosed+sort%3Aupdated-desc">issues query</a>,
            <a href="https://github.com/typetools/checker-framework/blob/master/docs/CHANGELOG.md">current changelog</a>.
          </li>
          <li>
            Ensure the changelogs reflect version control commits since the last release, via the
            command line:<br/>
            <code>cd $CHECKERFRAMEWORK && git log --name-status `git describe --abbrev=0 --tags`..</code><br/>
            or via <a href="https://github.com/typetools/checker-framework/commits/master">GitHub Checker Framework commit logs</a>.
          </li>
          <li>
            Ensure the changelogs reflect changes to the manual since the last release, via the
            command line:<br/>
            <code>cd $CHECKERFRAMEWORK && git diff -w `git describe --abbrev=0 --tags` docs/manual</code>
          </li>
        </ul>
      </li>

      <li>Annotation File Utilities:
        <ul>
          <li>List all issues (in issue trackers) resolved since the previous release:
            <a href="https://checkerframework.org/annotation-file-utilities/changelog.html">previous release</a>,
            <a href="https://github.com/typetools/annotation-tools/issues?q=is%3Aissue+is%3Aclosed+sort%3Aupdated-desc">issues query</a>,
            <a href="https://github.com/typetools/annotation-tools/blob/master/annotation-file-utilities/changelog.html">current changelog</a>
          </li>
          <li>
            Ensure the changelogs reflect version control commits since the last release, via the
            command line:<br/>
            <code>cd $CHECKERFRAMEWORK/../annotation-tools && git log --name-status `git describe --abbrev=0 --tags`..</code><br/>
            or via <a href="https://github.com/typetools/annotation-tools/commits/master">GitHub Annotation File Utilities commit logs</a>.
          </li>
          <li>
            Ensure the changelogs reflect changes to the manual since the last release, via the
            command line:<br/>
            <code>cd $CHECKERFRAMEWORK/../annotation-tools && git diff -w `git describe --abbrev=0 --tags` annotation-file-utilities/annotation-file-utilities.html</code>
          </li>
        </ul>
      </li>
    </ul>
    <h3 id="style_guidelines">Style Guidelines</h3>
    <ul>
      <li>Changes are written from the user's perspective.  Don't include implementation details that users
        don't care about.
      </li>
      <li>To be consistent, write in the past tense (e.g. &quot;Added option for verbose error messages&quot;).</li>
      <li>Lines should not exceed 80 characters wide.</li>
      <li>Break the different programs into their own sections.  See notes on release 1.7.0 and 1.5.0 for an
        example.  Tools should have their own section within the
        Checker Framework release notes (excluding issue fixes from the issue tracker).
      </li>
      <li>Be specific.  Don't write something like "added a few options to Eclipse plugin".  Do write "added
        options to the Eclipse plugin to include stub files, ignore warnings, and show verbose output."
      </li>
    </ul>

  <h2 id="backing_out">Backing Out an Uncommitted Release</h2>
  <p>At the time of this writing, there are 2 steps that cannot be reverted.</p>
  <ol>
    <li>The push from the interm repositories to the GitHub (release) repositories</li>
    <li>The release of the staged Maven artifacts</li>
  </ol>
  <p> If you have executed either of these steps and then realized there is a breaking error, you should do another
    release.  The release script will allow you to do a point release like &quot;1.8.0.1&quot; when a version
    &quot;1.8.0&quot; already exists.<br/>
    <br/>
    If you have NOT committed an irreversible step then you can
    follow the steps below to point the live release to a previous release.  You can then redo the original
    release.  Make sure to say &quot;yes&quot; when the release script asks you to delete the old directories.
  </p>
  <h3 id="backing_out_steps">Manual Steps to Back Out a Release</h3>
  <ul>
    <li><strong>Drop the artifacts from Central</strong><br/>
      You may have staged and then closed the artifacts in the Sonatype Central repository.  Drop (do NOT release)
      these artifacts.  See
      <a href="https://docs.sonatype.org/display/Repository/Sonatype+OSS+Maven+Repository+Usage+Guide#SonatypeOSSMavenRepositoryUsageGuide-DroppingaStagingRepository%28i.e.WhattoDoifYourStagingRepositoryHasErrors%29">
        the Sonatype OSS Repository Usage Guidelines.
      </a>
    </li>
    <!-- <li><strong>Drop the Maven Artifacts from our Maven repo *** currently unneeded ***</strong>
      <p class="alert alert-warning"><strong>Note:</strong> The procedure below is NOT recommended
        by the Maven developers guide.  However, if done carefully and quickly no harm will likely
        come.  If people end up with out-of-date artifacts, recommend to them that they use the -U option
        in Maven 3.  Never follow these instructions if the plugin release has been publicized or
        existed for a while.
      </p>

      At the moment, we have decided to drop the user of our local Maven repository in favor of using
      the Central repository exclusively.  This may not be the case in the future.  If we do have a
      local repository, you need to go into the repositories directory (usually an m2-repo directory) and
      manually delete the versions of the Maven artifacts.  For instance, for the artifacts checker and compiler
      using version 0.9.8, I would delete the directories:
      <ul>
        <li>.../m2-repo/org/checkerframework/checker/0.9.8</li>
        <li>.../m2-repo/org/checkerframework/compiler/0.9.8</li>
      </ul>
      Furthermore, I would grep the files in the parents of these directories and ensure the version number
      does not appear in any metadata.  If so, fix up the metadata.
    </li> -->
  </ul>

  <p class="alert alert-danger"><strong>Note:</strong> You may find yourself copying release directories for some
    reason or other.  It is important to remember that the symlinks may be absolute.  You should check any
    symlinks that may be affected by the move and ensure they point to the new location and not the old one.
  </p>

  <h2 id="future_improvements">Future Improvements</h2>
  <p>Below is a roughly priority-ordered list of future improvements.  In a perfect world we would do
    all of these.  At the moment, I believe only the first 2 (Open JDK Javadoc Fixes,
    and More Sanity Checks) should have any appreciable priority.
  </p>

    <h3 id="future_more_sanity_checks">More Sanity Checks</h3> <!-- omit from toc -->
    There are likely more sanity checks we might want to run during the release process.  One such example
    would be running the tutorial from the command line.
    <h4>Tasks:</h4> <!-- omit from toc -->
    <ul>
      <li>Implement one of the sanity checks mentioned in this section.</li>
      <li>Add your sanity check to the appropriate location in the release_push script.</li>
      <li>Update this document to reflect the new steps.</li>
    </ul>
    <h4 id="sanity-checks">Sanity Checks:</h4> <!-- omit from toc -->
    <ul>
      <li>Run tutorial sanity check automatically via command line.</li>
    </ul>
    <h3 id="future_continuous_integration">Release in Continuous Integration</h3> <!-- omit from toc -->
    If we could run the release_build script nightly, we could head off broken links and other
    release related errors.
    <h4>Tasks:</h4> <!-- omit from toc -->
    <ul>
      <li>Create a Buffalo task to run the release_build script without prompting.</li>
      <li>Observe the output of this task and identify possible errors.</li>
      <li>Fix up all observed errors until the release_build script runs without error.</li>
      <li>We probably want to move the link checking of the development site to the release_build script and
        write it out to disk.  This will allow the developer releasing the framework to consult pre-made
        link-checking results rather than waiting for the link checker to execute in the push script.
      </li>
    </ul>
    <h3 id="future_auto-copy_release_scripts">Auto-copy Release Scripts</h3> <!-- omit from toc -->
    The first step in running the release process, after the pre-release checklist, is to copy the
    release scripts into the <code>cf-release</code> directory.  We could automate this.
    <h4>Tasks:</h4> <!-- omit from toc -->
    <ul>
      <li>Create a read-only script in cf-release/scripts.</li>
      <li>Edit the script so that it downloads all release scripts into the cf-release directory.</li>
      <li>Update this document to reflect this new process.</li>
    </ul>
    <h3 id="future_option_parsing">Option Parsing</h3> <!-- omit from toc -->
    There is currently some primitive option parsing written into the release scripts.  We should use
    Python's built-in option parsing library.  There are multiple built-in libraries.  Please use the latest one.
    <h4>Tasks:</h4> <!-- omit from toc -->
    <ul>
      <li>Look up the latest Python parsing library.</li>
      <li>Replace the option parsing in the release_build.py and release_push.py scripts with library calls.</li>
    </ul>
    <h3 id="future_option_projects">Optional Projects</h3> <!-- omit from toc -->
    A user might want to test the release_build script only on a specific project.  Some work has gone into
    the ability to select a project to build.  However, this currently doesn't take into consideration of dependencies.
    It might be more hassle than it's worth to implement this feature.  We should either complete the implementation
    or remove the partial implementation that already exists.  See <a href="#future_repl_mode">REPL Mode</a>.
    <h4>Tasks:</h4> <!-- omit from toc -->
    <ul>
      <li>Improve option parsing to allow the user to select only certain projects to build.</li>
      <li>Improve scripts to resolve dependencies between projects and only build the selected projects and
        their dependencies.
      </li>
    </ul>
    <h3 id="future_repl_mode">REPL Mode</h3> <!-- omit from toc -->
    The current script is built in an imperative style with little use of object orientation.  This improvement
    would create methods or objects that further encapsulate the current set of steps.  We could then provide
    an easy way to execute these steps from the Python REPL.  This would allow the user to execute individual steps
    in whatever order they saw fit from the Python REPL.  This could also be used to
    automatically back out the current release or the ability to edit/debug the release steps more easily.
    <h4>Tasks:</h4> <!-- omit from toc -->
    <ul>
      <li>Further separate the steps of the release process.</li>
      <li>Provide a default parameterization for these steps to make them easily runnable from the
        command line. </li>
      <li>Provide a script to launch Python with these commands on its path.</li>
      <li>Update this README to document the new functionality.</li>
    </ul>
</div>
</div>
</div>

</body>
</html>

<!--  LocalWords:  serif px pre CCC JDK AFS PAG mkdir cd svn co EFEFEF ul li Changelog stubparser JavaParser jdk8 GenericAnnotatedTypeFactory CFTransfer CFAbstractTransfer CFAbstractAnalysis CFAnalysis CFAbstractStore CFStore CFAbstractValue CFValue BaseTypeVisitor BaseTypeChecker SourceChecker MultigraphQualifierHierarchy AbstractQualifierPolymorphism AnnotationUtils TreeAnnotator TODO typetools
 -->
<!--  LocalWords:  xml ver dev yyyyMMDD URL url diff hg buildfile kelloggm checkerframework gradle
 -->
<!--  LocalWords:  HandlerUtil macOS typecheck www Sonatype typetests html5validator config interm
 -->
<!--  LocalWords:  Hevea TEXINPUTS m2 repo py aren changelog changelogs utils OSS symlinks doesn
 --><|MERGE_RESOLUTION|>--- conflicted
+++ resolved
@@ -164,11 +164,7 @@
         </p>
       </li>
       <li>
-<<<<<<< HEAD
-        <b>Update the Annotation Tools version number/b>, again <em>in the <code>master</code> branch</em>.
-=======
         <b>Update the Annotation Tools version number</b>, again <em>in the <code>master</code> branch</em>.
->>>>>>> 55445dc4
         in <code>annotation-file-utilities/build.gradle</code>.
         (TODO: Are any other replacements necessary?)
       </li>
