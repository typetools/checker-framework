<<<<<<< HEAD
#!/usr/bin/env python3
"""releaseutils.py
=======
#!/usr/bin/env python
"""Release utilities.
>>>>>>> 203fe15e

Python Utils for releasing the Checker Framework
This contains no main method only utility functions
Created by Jonathan Burke 11/21/2012

Copyright (c) 2012 University of Washington
"""

import os
import os.path
import pathlib
import re
import shutil
import subprocess
import urllib.error
import urllib.parse
import urllib.request

from release_vars import execute

# =========================================================================================
# Parse Args Utils # TODO: Perhaps use argparse module


def has_command_line_option(argv, argument):
<<<<<<< HEAD
    """Returns True if the given command line arguments contain the specified
    argument, False otherwise.
    """
=======
    """Return True if the given command line arguments contain the specified argument."""
>>>>>>> 203fe15e
    for index in range(1, len(argv)):
        if argv[index] == argument:
            return True
    return False


# =========================================================================================
# Command utils


def execute_write_to_file(command_args, output_file_path, halt_if_fail=True, working_dir=None):
    """Execute the given command, capturing the output to the given file."""
    print("Executing: %s" % (command_args))
    import shlex

    args = shlex.split(command_args) if isinstance(command_args, str) else command_args

    output_file = open(output_file_path, "w+")
    process = subprocess.Popen(args, stdout=output_file, stderr=output_file, cwd=working_dir)
    process.communicate()
    process.wait()
    output_file.close()

    if process.returncode != 0 and halt_if_fail:
        raise Exception("Error %s while executing %s" % (process.returncode, command_args))


def check_command(command):
<<<<<<< HEAD
    """Executes the UNIX \"which\" command to determine whether the given command
    is installed and on the PATH.
    """
=======
    """Throw an exception if the command is not on the PATH."""
>>>>>>> 203fe15e
    p = execute(["which", command], False)
    if p:
        raise AssertionError("command not found: %s" % command)
    print()


def prompt_yes_no(msg, default=False):
<<<<<<< HEAD
    """Prints the given message and continually prompts the user until they
    answer yes or no. Returns true if the answer was yes, false otherwise.
=======
    """Print the given message and continually prompt the user until they answer yes or no.

    Return true if the answer was yes, false otherwise.
>>>>>>> 203fe15e
    """
    default_str = "no"
    if default:
        default_str = "yes"

    result = prompt_w_default(msg, default_str, "^(Yes|yes|No|no)$")

    if result == "yes" or result == "Yes":
        return True
    return False


def prompt_yn(msg):
<<<<<<< HEAD
    """Prints the given message and continually prompts the user until they
    answer y or n. Returns true if the answer was y, false otherwise.
=======
    """Print the given message and continually prompts the user until they answer y or n.

    Return true if the answer was y, false otherwise.
>>>>>>> 203fe15e
    """
    y_or_n = "z"
    while y_or_n != "y" and y_or_n != "n":
        print(msg + " [y|n]")
        y_or_n = input().lower()

    return y_or_n == "y"


def prompt_to_continue():
    """Prompts the user to continue, until they enter yes."""
    while not prompt_yes_no("Continue?"):
        pass


def prompt_w_default(msg, default, valid_regex=None):
<<<<<<< HEAD
    """Only accepts answers that match valid_regex.
    If default is None, requires an answer.
    """
=======
    """Only accept answers that match valid_regex.  If default is None, require an answer."""
>>>>>>> 203fe15e
    answer = None
    while answer is None:
        answer = input(msg + " (%s): " % default)

        if answer is None or answer == "":
            answer = default
        else:
            answer = answer.strip()

            if valid_regex is not None:
                m = re.match(valid_regex, answer)
                if m is None:
                    answer = None
                    print("Invalid answer.  Validating regex: " + valid_regex)
            else:
                answer = default

    return answer


def check_tools(tools):
<<<<<<< HEAD
    """Given an array specifying a set of tools, verify that the tools are
    installed and on the PATH.
    """
=======
    """Verify that each tools is on the PATH."""
>>>>>>> 203fe15e
    print("\nChecking to make sure the following programs are installed:")
    print(", ".join(tools))
    print(
        "Note: If you are NOT working on the CSE file system then you "
        "likely need to change the variables that are set in release.py\n"
        'Search for "Set environment variables".'
    )
    list(map(check_command, tools))
    print()


def continue_or_exit(msg):
    """Prompts the user whether to continue executing the script."""
    continue_script = prompt_w_default(
        msg + " Continue ('no' will exit the script)?", "yes", "^(Yes|yes|No|no)$"
    )
    if continue_script == "no" or continue_script == "No":
        raise Exception("User elected NOT to continue at prompt: " + msg)


# =========================================================================================
# Version Utils


# From http://stackoverflow.com/a/1714190/173852, but doesn't strip trailing zeroes
def version_number_to_array(version_num):
    """Given a version number, return an array of the elements, as integers."""
    return [int(x) for x in version_num.split(".")]


def increment_version(version_num):
<<<<<<< HEAD
    """Returns the next incremental version after the argument."""
=======
    """Return the next incremental version after the argument."""
>>>>>>> 203fe15e
    # Drop the fourth and subsequent parts if present
    version_array = version_number_to_array(version_num)[:3]
    version_array[-1] = version_array[-1] + 1
    return ".".join(str(x) for x in version_array)


def test_increment_version():
    """Run test cases to ensure that increment_version works correctly."""
    assert increment_version("1.0.3") == "1.0.4"
    assert increment_version("1.0.9") == "1.0.10"
    assert increment_version("1.1.9") == "1.1.10"
    assert increment_version("1.3.0") == "1.3.1"
    assert increment_version("1.3.1") == "1.3.2"
    assert increment_version("1.9.9") == "1.9.10"
    assert increment_version("3.6.22") == "3.6.23"
    assert increment_version("3.22.6") == "3.22.7"
    assert increment_version("1.0.3.1") == "1.0.4"
    assert increment_version("1.0.9.1") == "1.0.10"
    assert increment_version("1.1.9.1") == "1.1.10"
    assert increment_version("1.3.0.1") == "1.3.1"
    assert increment_version("1.3.1.1") == "1.3.2"
    assert increment_version("1.9.9.1") == "1.9.10"
    assert increment_version("3.6.22.1") == "3.6.23"
    assert increment_version("3.22.6.1") == "3.22.7"


def current_distribution_by_website(site):
<<<<<<< HEAD
    """Reads the checker framework version from the checker framework website and
    returns the version of the current release.
    """
=======
    """Return the Checker Framework version from the checker framework website."""
>>>>>>> 203fe15e
    print("Looking up checker-framework-version from %s\n" % site)
    ver_re = re.compile(r"<!-- checker-framework-zip-version -->checker-framework-(.*)\.zip")
    text = urllib.request.urlopen(url=site).read().decode("utf-8")
    result = ver_re.search(text)
    return result.group(1)


# =========================================================================================
# Git Utils


def git_bare_repo_exists_at_path(
    repo_root,
):  # Bare git repos have no .git directory but they have a refs directory
<<<<<<< HEAD
    """Returns whether a bare git repository exists at the given filesystem path."""
=======
    """Return true if a bare git repository exists at the given filesystem path."""
>>>>>>> 203fe15e
    if pathlib.Path(repo_root + "/refs").is_dir():
        return True
    return False


def git_repo_exists_at_path(repo_root):
<<<<<<< HEAD
    """Returns whether a (bare or non-bare) git repository exists at the given
    filesystem path.
    """
=======
    """Return true if a (bare or non-bare) git repository exists at the given filesystem path."""
>>>>>>> 203fe15e
    return pathlib.Path(repo_root + "/.git").is_dir() or git_bare_repo_exists_at_path(repo_root)


def push_changes_prompt_if_fail(repo_root):
    """Attempt to push changes, including tags, for the repository at the given filesystem path.

    In case of failure, ask the user
    if they would like to try again. Loop until pushing changes succeeds or the
    user answers opts to not try again.
    """
    while True:
        cmd = "(cd %s && git push --tags)" % repo_root
        result = os.system(cmd)
        cmd = "(cd %s && git push origin master)" % repo_root
        result = os.system(cmd)
        if result == 0:
            break
        print(
            "Could not push from: "
            + repo_root
            + "; result="
            + str(result)
            + " for command: `"
            + cmd
            + "` in "
            + pathlib.Path.cwd()
        )
        if not prompt_yn(
            "Try again (responding 'n' will skip this push command but will not exit the script) ?"
        ):
            break


def push_changes(repo_root):
<<<<<<< HEAD
    """Pushes changes, including tags, that were committed to the repository at
    the given filesystem path.
    """
=======
    """Push changes, including tags, for the repository at the given filesystem path."""
>>>>>>> 203fe15e
    execute("git push --tags", working_dir=repo_root)
    execute("git push origin master", working_dir=repo_root)


def update_repo(path, bareflag):
<<<<<<< HEAD
    """Pull the latest changes to the given repo and update. The bareflag
=======
    """Pull the latest changes to the given repo and update.

    The bareflag
>>>>>>> 203fe15e
    parameter indicates whether the updated repo must be a bare git repo.
    """
    if bareflag:
        execute("git fetch origin master:master", working_dir=path)
    else:
        execute("git pull --ff-only", working_dir=path)


def commit_tag_and_push(version, path, tag_prefix):
<<<<<<< HEAD
    """Commit the changes made for this release, add a tag for this release, and
    push these changes.
    """
=======
    """Commit the changes made for this release, add a tag, and push these changes."""
>>>>>>> 203fe15e
    # Do nothing (instead of erring) if there is nothing to commit.
    if execute("git diff-index --quiet HEAD", False, False, working_dir=path) != 0:
        execute('git commit -a -m "new release %s"' % (version), working_dir=path)
    execute("git tag %s%s" % (tag_prefix, version), working_dir=path)
    push_changes(path)


def clone_from_scratch_or_update(src_repo, dst_repo, clone_from_scratch, bareflag):
    """Clone or update the repo.

    If the clone_from_scratch flag is True, clone the given git
    repo from scratch into the filesystem path specified by dst_repo,
    deleting it first if the repo is present on the filesystem.
    Otherwise, if a repo exists at the filesystem path given by dst_repo, pull
    the latest changes to it and update it. If the repo does not exist, clone it
    from scratch. The bareflag parameter indicates whether the cloned/updated
    repo must be a bare git repo.
    """
    if clone_from_scratch:
        delete_and_clone(src_repo, dst_repo, bareflag)
    else:
        if pathlib.Path(dst_repo).exists():
            update_repo(dst_repo, bareflag)
        else:
            clone(src_repo, dst_repo, bareflag)


def delete_and_clone(src_repo, dst_repo, bareflag):
    """Clone the given git repo from scratch into the filesystem path specified by dst_repo.

    If a repo exists at the filesystem path given
    by dst_repo, delete it first. The bareflag parameter indicates whether
    the cloned repo must be a bare git repo.
    """
    delete_path_if_exists(dst_repo)
    clone(src_repo, dst_repo, bareflag)


def clone(src_repo, dst_repo, bareflag):
<<<<<<< HEAD
    """Clone the given git repo from scratch into the filesystem
    path specified by dst_repo. The bareflag parameter indicates whether the
    cloned repo must be a bare git repo.
=======
    """Clone the given git repo from scratch into the filesystem path specified by dst_repo.

    The bareflag parameter indicates whether the cloned repo must be a bare git repo.
>>>>>>> 203fe15e
    """
    flags = ""
    if bareflag:
        flags = "--bare"
    execute("git clone --quiet %s %s %s" % (flags, src_repo, dst_repo))


def is_repo_cleaned_and_updated(repo):
    """Return true if the repository at the given filesystem path is clean and up-to-date.

    Clean means there are no committed changes and no untracked files in the working tree.

    IMPORTANT: this function is not known to be fully reliable in ensuring
    that a repo is fully clean of all changes, such as committed tags. To be
    certain of success throughout the release_build and release_push process,
    the best option is to clone repositories from scratch.
<<<<<<< HEAD
    Returns whether the repository at the given filesystem path is clean (i.e.
    there are no committed changes and no untracked files in the working tree)
    and up-to-date with respect to the repository it was cloned from.
    """
    # The idiom "not execute(..., capture_output=True)" evaluates to True when the captured output is empty.
=======
    """
    # The idiom "not execute(..., capture_output=True)" evaluates to True when the captured output
    # is empty.
>>>>>>> 203fe15e
    if git_bare_repo_exists_at_path(repo):
        execute("git fetch origin", working_dir=repo)
        is_updated = not execute(
            "git diff master..FETCH_HEAD", working_dir=repo, capture_output=True
        )
        return is_updated
    # Could add "--untracked-files=no" to this command
    is_clean = not execute("git status --porcelain", working_dir=repo, capture_output=True)
    execute("git fetch origin", working_dir=repo)
    is_updated = not execute(
        "git diff origin/master..master", working_dir=repo, capture_output=True
    )
    return is_clean and is_updated


def check_repo(repo, fail_on_error, is_intermediate_repo_list):
    """Fail if the repository is not clean and up to date."""
<<<<<<< HEAD
    if git_repo_exists_at_path(repo):
        if not is_repo_cleaned_and_updated(repo):
            if is_intermediate_repo_list:
                print(
                    "\nWARNING: Intermediate repository "
                    + repo
                    + " is not up to date with respect to the live repository.\n"
                    + "A separate warning will not be issued for a build repository that is cloned off of the intermediate repository."
                )
            if fail_on_error:
                raise Exception("repo %s is not cleaned and updated!" % repo)
            if not prompt_yn(
                "%s is not clean and up to date! Continue (answering 'n' will exit the script)?"
                % repo
            ):
                raise Exception("%s is not clean and up to date! Halting!" % repo)
=======
    for repo in repos:
        if git_repo_exists_at_path(repo):
            if not is_repo_cleaned_and_updated(repo):
                if is_intermediate_repo_list:
                    print(
                        "\nWARNING: Intermediate repository "
                        + repo
                        + " is not up to date with respect to the live repository.\n"
                        + "A separate warning will not be issued for a build repository that is "
                        + "cloned off of the intermediate repository."
                    )
                if fail_on_error:
                    raise Exception("repo %s is not cleaned and updated!" % repo)
                if not prompt_yn(
                    "%s is not clean and up to date! Continue (answering 'n' will exit the script)?"
                    % repo
                ):
                    raise Exception("%s is not clean and up to date! Halting!" % repo)
>>>>>>> 203fe15e


def get_tag_line(lines, revision, tag_prefixes):
    """Get the revision hash for the tag matching the given project revision.

    in
    the given lines containing revision hashes. Uses the given array of tag
    prefix strings if provided. For example, given an array of tag prefixes
    [\"checker-framework-\", \"checkers-\"] and project revision \"2.0.0\", the
    tags named \"checker-framework-2.0.0\" and \"checkers-2.0.0\" are sought.
    """
    for line in lines:
        for prefix in tag_prefixes:
            full_tag = prefix + revision
            if line.startswith(full_tag):
                return line
    return None


def get_commit_for_tag(revision, repo_file_path, tag_prefixes):
    """Get the commit hash for the tag matching the given project revision.

    of
    the Git repository at the given filesystem path. Uses the given array of
    tag prefix strings if provided. For example, given an array of tag prefixes
    [\"checker-framework-\", \"checkers-\"] and project revision \"2.0.0\", the
    tags named \"checker-framework-2.0.0\" and \"checkers-2.0.0\" are sought.
    """
    # assume the first is the most recent
    tags = execute(
        "git rev-list " + tag_prefixes[0] + revision,
        True,
        True,
        working_dir=repo_file_path,
    )
    lines = tags.splitlines()

    commit = lines[0]
    if commit is None:
        msg = "Could not find revision %s in repo %s using tags %s " % (
            revision,
            repo_file_path,
            ",".join(tag_prefixes),
        )
        raise Exception(msg)

    return commit


# =========================================================================================
# File Utils


def wget_file(source_url, destination_dir):
    """Download a file from the source URL to the given destination directory.
<<<<<<< HEAD
=======

>>>>>>> 203fe15e
    Useful since download_binary does not seem to work on source files.
    """
    print("DEST DIR: " + destination_dir)
    execute("wget %s" % source_url, True, False, destination_dir)


def download_binary(source_url, destination):
<<<<<<< HEAD
    """Download a file from the given URL and save its contents to the
    destination filename.
    """
=======
    """Download a file from the given URL and save its contents to the destination filename."""
>>>>>>> 203fe15e
    http_response = urllib.request.urlopen(url=source_url)
    content_length = http_response.headers["content-length"]

    if content_length is None:
        raise Exception("No content-length when downloading: " + source_url)

    dest_file = open(destination, "wb")
    dest_file.write(http_response.read())
    dest_file.close()


def read_first_line(file_path):
    """Return the first line in the given file. Assumes the file exists."""
    infile = open(file_path)
    first_line = infile.readline()
    infile.close()
    return first_line


def ensure_group_access(path):
<<<<<<< HEAD
    """Give group access to all files and directories under the specified path"""
=======
    """Give group access to all files and directories under the specified path."""
>>>>>>> 203fe15e
    # Errs for any file not owned by this user.
    # But, the point is to set group writeability of any *new* files.
    execute("chmod -f -R g+rw %s" % path, halt_if_fail=False)


def ensure_user_access(path):
<<<<<<< HEAD
    """Give the user access to all files and directories under the specified path"""
=======
    """Give the user access to all files and directories under the specified path."""
>>>>>>> 203fe15e
    execute("chmod -f -R u+rwx %s" % path, halt_if_fail=True)


def set_umask():
    """Equivalent to executing "umask g+rw" from the command line."""
    os.umask(os.umask(0) & 0b001111)


def delete(file_to_delete):
    """Delete the specified file."""
    pathlib.Path(file_to_delete).unlink()


def delete_if_exists(file_to_delete):
    """Check if the specified file exists, and if so, delete it."""
    if pathlib.Path(file_to_delete).exists():
        delete(file_to_delete)


def delete_path(path):
    """Delete all files and directories under the specified path."""
    ensure_group_access(path)
    shutil.rmtree(path)


def delete_path_if_exists(path):
<<<<<<< HEAD
    """Check if the specified path exists, and if so, delete all files and
    directories under it.
    """
=======
    """Delete all files and directories under the specified path, if it exists."""
>>>>>>> 203fe15e
    if pathlib.Path(path).exists():
        delete_path(path)


def are_in_file(file_path, strs_to_find):
<<<<<<< HEAD
    """Returns true if every string in the given strs_to_find array is found in
    at least one line in the given file. In particular, returns true if
    strs_to_find is empty. Note that the strs_to_find parameter is mutated.
=======
    """Return true if every string in the given strs_to_find array appears in the given file.

    Returns true if strs_to_find is empty. Note that the strs_to_find parameter is mutated.
>>>>>>> 203fe15e
    """
    infile = open(file_path)

    for line in infile:
        if len(strs_to_find) == 0:
            return True

        index = 0
        while index < len(strs_to_find):
            if strs_to_find[index] in line:
                del strs_to_find[index]
            else:
                index = index + 1

    return len(strs_to_find) == 0


def insert_before_line(to_insert, file_path, line):
<<<<<<< HEAD
    """Insert the given line to the given file before the given 0-indexed line
    number.
    """
=======
    """Insert the given line to the given file before the given 0-indexed line number."""
>>>>>>> 203fe15e
    mid_line = line - 1

    with open(file_path) as infile:
        content = infile.readlines()

    output = open(file_path, "w")
    output.writelines(content[i] for i in range(mid_line))

    output.write(to_insert)

    output.writelines(content[i] for i in range(mid_line, len(content)))

    output.close()


def create_empty_file(file_path):
<<<<<<< HEAD
    """Creates an empty file with the given filename."""
=======
    """Create an empty file with the given filename."""
>>>>>>> 203fe15e
    dest_file = open(file_path, "wb")
    dest_file.close()


# =========================================================================================
# Misc. Utils


def print_step(step):
    """Print a step in the release_build or release_push script."""
    print("\n")
    print(step)

    dashStr = ""
    for dummy in range(len(step)):
        dashStr += "-"
    print(dashStr)


def get_announcement_email(version):
<<<<<<< HEAD
    """Return the template for the e-mail announcing a new release of the
    Checker Framework.
    """
=======
    """Return the template for the e-mail announcing a new release of the Checker Framework."""
>>>>>>> 203fe15e
    return """
To:  checker-framework-discuss@googlegroups.com
Subject: Release %s of the Checker Framework

We have released a new version of the Checker Framework.
The Checker Framework lets you create and/or run pluggable type checkers, in order to detect and prevent bugs in your code.

You can find documentation and download links at:
http://CheckerFramework.org/

Changes for Checker Framework version %s:

<<Insert latest Checker Framework changelog entry from https://github.com/typetools/checker-framework/blob/master/docs/CHANGELOG.md, preserving its formatting.>>
""" % (
        version,
        version,
    )


# =========================================================================================
# Testing


def test_release_utils():
    """Test that critical methods in this file work as expected."""
    test_increment_version()


# Tests run every time this file is loaded
test_release_utils()<|MERGE_RESOLUTION|>--- conflicted
+++ resolved
@@ -1,10 +1,5 @@
-<<<<<<< HEAD
-#!/usr/bin/env python3
-"""releaseutils.py
-=======
 #!/usr/bin/env python
 """Release utilities.
->>>>>>> 203fe15e
 
 Python Utils for releasing the Checker Framework
 This contains no main method only utility functions
@@ -30,13 +25,7 @@
 
 
 def has_command_line_option(argv, argument):
-<<<<<<< HEAD
-    """Returns True if the given command line arguments contain the specified
-    argument, False otherwise.
-    """
-=======
     """Return True if the given command line arguments contain the specified argument."""
->>>>>>> 203fe15e
     for index in range(1, len(argv)):
         if argv[index] == argument:
             return True
@@ -65,13 +54,7 @@
 
 
 def check_command(command):
-<<<<<<< HEAD
-    """Executes the UNIX \"which\" command to determine whether the given command
-    is installed and on the PATH.
-    """
-=======
     """Throw an exception if the command is not on the PATH."""
->>>>>>> 203fe15e
     p = execute(["which", command], False)
     if p:
         raise AssertionError("command not found: %s" % command)
@@ -79,14 +62,9 @@
 
 
 def prompt_yes_no(msg, default=False):
-<<<<<<< HEAD
-    """Prints the given message and continually prompts the user until they
-    answer yes or no. Returns true if the answer was yes, false otherwise.
-=======
     """Print the given message and continually prompt the user until they answer yes or no.
 
     Return true if the answer was yes, false otherwise.
->>>>>>> 203fe15e
     """
     default_str = "no"
     if default:
@@ -100,14 +78,9 @@
 
 
 def prompt_yn(msg):
-<<<<<<< HEAD
-    """Prints the given message and continually prompts the user until they
-    answer y or n. Returns true if the answer was y, false otherwise.
-=======
     """Print the given message and continually prompts the user until they answer y or n.
 
     Return true if the answer was y, false otherwise.
->>>>>>> 203fe15e
     """
     y_or_n = "z"
     while y_or_n != "y" and y_or_n != "n":
@@ -124,13 +97,7 @@
 
 
 def prompt_w_default(msg, default, valid_regex=None):
-<<<<<<< HEAD
-    """Only accepts answers that match valid_regex.
-    If default is None, requires an answer.
-    """
-=======
     """Only accept answers that match valid_regex.  If default is None, require an answer."""
->>>>>>> 203fe15e
     answer = None
     while answer is None:
         answer = input(msg + " (%s): " % default)
@@ -152,13 +119,7 @@
 
 
 def check_tools(tools):
-<<<<<<< HEAD
-    """Given an array specifying a set of tools, verify that the tools are
-    installed and on the PATH.
-    """
-=======
     """Verify that each tools is on the PATH."""
->>>>>>> 203fe15e
     print("\nChecking to make sure the following programs are installed:")
     print(", ".join(tools))
     print(
@@ -190,11 +151,7 @@
 
 
 def increment_version(version_num):
-<<<<<<< HEAD
-    """Returns the next incremental version after the argument."""
-=======
     """Return the next incremental version after the argument."""
->>>>>>> 203fe15e
     # Drop the fourth and subsequent parts if present
     version_array = version_number_to_array(version_num)[:3]
     version_array[-1] = version_array[-1] + 1
@@ -222,13 +179,7 @@
 
 
 def current_distribution_by_website(site):
-<<<<<<< HEAD
-    """Reads the checker framework version from the checker framework website and
-    returns the version of the current release.
-    """
-=======
     """Return the Checker Framework version from the checker framework website."""
->>>>>>> 203fe15e
     print("Looking up checker-framework-version from %s\n" % site)
     ver_re = re.compile(r"<!-- checker-framework-zip-version -->checker-framework-(.*)\.zip")
     text = urllib.request.urlopen(url=site).read().decode("utf-8")
@@ -243,24 +194,14 @@
 def git_bare_repo_exists_at_path(
     repo_root,
 ):  # Bare git repos have no .git directory but they have a refs directory
-<<<<<<< HEAD
-    """Returns whether a bare git repository exists at the given filesystem path."""
-=======
     """Return true if a bare git repository exists at the given filesystem path."""
->>>>>>> 203fe15e
     if pathlib.Path(repo_root + "/refs").is_dir():
         return True
     return False
 
 
 def git_repo_exists_at_path(repo_root):
-<<<<<<< HEAD
-    """Returns whether a (bare or non-bare) git repository exists at the given
-    filesystem path.
-    """
-=======
     """Return true if a (bare or non-bare) git repository exists at the given filesystem path."""
->>>>>>> 203fe15e
     return pathlib.Path(repo_root + "/.git").is_dir() or git_bare_repo_exists_at_path(repo_root)
 
 
@@ -295,25 +236,15 @@
 
 
 def push_changes(repo_root):
-<<<<<<< HEAD
-    """Pushes changes, including tags, that were committed to the repository at
-    the given filesystem path.
-    """
-=======
     """Push changes, including tags, for the repository at the given filesystem path."""
->>>>>>> 203fe15e
     execute("git push --tags", working_dir=repo_root)
     execute("git push origin master", working_dir=repo_root)
 
 
 def update_repo(path, bareflag):
-<<<<<<< HEAD
-    """Pull the latest changes to the given repo and update. The bareflag
-=======
     """Pull the latest changes to the given repo and update.
 
     The bareflag
->>>>>>> 203fe15e
     parameter indicates whether the updated repo must be a bare git repo.
     """
     if bareflag:
@@ -323,13 +254,7 @@
 
 
 def commit_tag_and_push(version, path, tag_prefix):
-<<<<<<< HEAD
-    """Commit the changes made for this release, add a tag for this release, and
-    push these changes.
-    """
-=======
     """Commit the changes made for this release, add a tag, and push these changes."""
->>>>>>> 203fe15e
     # Do nothing (instead of erring) if there is nothing to commit.
     if execute("git diff-index --quiet HEAD", False, False, working_dir=path) != 0:
         execute('git commit -a -m "new release %s"' % (version), working_dir=path)
@@ -369,15 +294,9 @@
 
 
 def clone(src_repo, dst_repo, bareflag):
-<<<<<<< HEAD
-    """Clone the given git repo from scratch into the filesystem
-    path specified by dst_repo. The bareflag parameter indicates whether the
-    cloned repo must be a bare git repo.
-=======
     """Clone the given git repo from scratch into the filesystem path specified by dst_repo.
 
     The bareflag parameter indicates whether the cloned repo must be a bare git repo.
->>>>>>> 203fe15e
     """
     flags = ""
     if bareflag:
@@ -394,17 +313,9 @@
     that a repo is fully clean of all changes, such as committed tags. To be
     certain of success throughout the release_build and release_push process,
     the best option is to clone repositories from scratch.
-<<<<<<< HEAD
-    Returns whether the repository at the given filesystem path is clean (i.e.
-    there are no committed changes and no untracked files in the working tree)
-    and up-to-date with respect to the repository it was cloned from.
-    """
-    # The idiom "not execute(..., capture_output=True)" evaluates to True when the captured output is empty.
-=======
     """
     # The idiom "not execute(..., capture_output=True)" evaluates to True when the captured output
     # is empty.
->>>>>>> 203fe15e
     if git_bare_repo_exists_at_path(repo):
         execute("git fetch origin", working_dir=repo)
         is_updated = not execute(
@@ -422,7 +333,6 @@
 
 def check_repo(repo, fail_on_error, is_intermediate_repo_list):
     """Fail if the repository is not clean and up to date."""
-<<<<<<< HEAD
     if git_repo_exists_at_path(repo):
         if not is_repo_cleaned_and_updated(repo):
             if is_intermediate_repo_list:
@@ -439,26 +349,6 @@
                 % repo
             ):
                 raise Exception("%s is not clean and up to date! Halting!" % repo)
-=======
-    for repo in repos:
-        if git_repo_exists_at_path(repo):
-            if not is_repo_cleaned_and_updated(repo):
-                if is_intermediate_repo_list:
-                    print(
-                        "\nWARNING: Intermediate repository "
-                        + repo
-                        + " is not up to date with respect to the live repository.\n"
-                        + "A separate warning will not be issued for a build repository that is "
-                        + "cloned off of the intermediate repository."
-                    )
-                if fail_on_error:
-                    raise Exception("repo %s is not cleaned and updated!" % repo)
-                if not prompt_yn(
-                    "%s is not clean and up to date! Continue (answering 'n' will exit the script)?"
-                    % repo
-                ):
-                    raise Exception("%s is not clean and up to date! Halting!" % repo)
->>>>>>> 203fe15e
 
 
 def get_tag_line(lines, revision, tag_prefixes):
@@ -514,10 +404,7 @@
 
 def wget_file(source_url, destination_dir):
     """Download a file from the source URL to the given destination directory.
-<<<<<<< HEAD
-=======
-
->>>>>>> 203fe15e
+
     Useful since download_binary does not seem to work on source files.
     """
     print("DEST DIR: " + destination_dir)
@@ -525,13 +412,7 @@
 
 
 def download_binary(source_url, destination):
-<<<<<<< HEAD
-    """Download a file from the given URL and save its contents to the
-    destination filename.
-    """
-=======
     """Download a file from the given URL and save its contents to the destination filename."""
->>>>>>> 203fe15e
     http_response = urllib.request.urlopen(url=source_url)
     content_length = http_response.headers["content-length"]
 
@@ -552,22 +433,14 @@
 
 
 def ensure_group_access(path):
-<<<<<<< HEAD
-    """Give group access to all files and directories under the specified path"""
-=======
     """Give group access to all files and directories under the specified path."""
->>>>>>> 203fe15e
     # Errs for any file not owned by this user.
     # But, the point is to set group writeability of any *new* files.
     execute("chmod -f -R g+rw %s" % path, halt_if_fail=False)
 
 
 def ensure_user_access(path):
-<<<<<<< HEAD
-    """Give the user access to all files and directories under the specified path"""
-=======
     """Give the user access to all files and directories under the specified path."""
->>>>>>> 203fe15e
     execute("chmod -f -R u+rwx %s" % path, halt_if_fail=True)
 
 
@@ -594,27 +467,15 @@
 
 
 def delete_path_if_exists(path):
-<<<<<<< HEAD
-    """Check if the specified path exists, and if so, delete all files and
-    directories under it.
-    """
-=======
     """Delete all files and directories under the specified path, if it exists."""
->>>>>>> 203fe15e
     if pathlib.Path(path).exists():
         delete_path(path)
 
 
 def are_in_file(file_path, strs_to_find):
-<<<<<<< HEAD
-    """Returns true if every string in the given strs_to_find array is found in
-    at least one line in the given file. In particular, returns true if
-    strs_to_find is empty. Note that the strs_to_find parameter is mutated.
-=======
     """Return true if every string in the given strs_to_find array appears in the given file.
 
     Returns true if strs_to_find is empty. Note that the strs_to_find parameter is mutated.
->>>>>>> 203fe15e
     """
     infile = open(file_path)
 
@@ -633,13 +494,7 @@
 
 
 def insert_before_line(to_insert, file_path, line):
-<<<<<<< HEAD
-    """Insert the given line to the given file before the given 0-indexed line
-    number.
-    """
-=======
     """Insert the given line to the given file before the given 0-indexed line number."""
->>>>>>> 203fe15e
     mid_line = line - 1
 
     with open(file_path) as infile:
@@ -656,11 +511,7 @@
 
 
 def create_empty_file(file_path):
-<<<<<<< HEAD
-    """Creates an empty file with the given filename."""
-=======
     """Create an empty file with the given filename."""
->>>>>>> 203fe15e
     dest_file = open(file_path, "wb")
     dest_file.close()
 
@@ -681,13 +532,7 @@
 
 
 def get_announcement_email(version):
-<<<<<<< HEAD
-    """Return the template for the e-mail announcing a new release of the
-    Checker Framework.
-    """
-=======
     """Return the template for the e-mail announcing a new release of the Checker Framework."""
->>>>>>> 203fe15e
     return """
 To:  checker-framework-discuss@googlegroups.com
 Subject: Release %s of the Checker Framework
