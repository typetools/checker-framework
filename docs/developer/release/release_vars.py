#!/usr/bin/env python
"""Release variables."""

# See release_development.html for an explanation of how the release process works
# it will be invaluable when trying to understand the scripts that drive the
# release process

from __future__ import annotations

import os
import pwd
import shlex
import subprocess
from pathlib import Path

# ---------------------------------------------------------------------------------
# The only methods that should go here are methods that help define global release
# variables.  All other methods that aid in release should go in release_utils.py


def get_and_append(name: str, append: str) -> str:
    """Return the given environment variable plus `append`, or an empty string.

    Return an empty string if the environment variable does not exist.

    Returns:
        the given environment variable plus `append`, or an empty string.
    """
    if name in os.environ:
        return os.environ[name] + append

    return ""


def execute_output(
    command: str | list[str],
    working_dir: Path | None = None,
) -> str:
    """Execute the given command.

    Returns:
        the output
    """
    if working_dir is not None:
        print(f"Executing in {working_dir}: {command}")
    else:
        print(f"Executing: {command}")
    command_line = shlex.split(command) if isinstance(command, str) else command

    process = subprocess.Popen(command_line, stdout=subprocess.PIPE, cwd=working_dir)
    out = process.communicate()[0]
    process.wait()
    return out.decode("utf-8")


def execute(
    command: str | list[str],
    working_dir: Path | None = None,
) -> None:
    """Execute the given command.

    Raises:
        Exception: If the the status code is non-zero.
    """
    status = execute_status(command, working_dir)
    if status:
        msg = f"Error status {status} while executing {command} in {working_dir}"
        raise Exception(msg)


def execute_status(
    command: str | list[str],
    working_dir: Path | None = None,
) -> int:
    """Execute the given command.

    Returns:
        The the status code.
    """
    if working_dir is not None:
        print(f"Executing in {working_dir}: {command}")
    else:
        print(f"Executing: {command}")
    command_line = shlex.split(command) if isinstance(command, str) else command

    return subprocess.call(command_line, cwd=working_dir)


# ---------------------------------------------------------------------------------

# The location the test site is built in.
DEV_SITE_URL = "https://checkerframework.org/dev"
DEV_SITE_DIR = Path("/cse/www2/types/checker-framework/dev")

# The location the test site is pushed to when it is ready.
LIVE_SITE_URL = "https://checkerframework.org"
LIVE_SITE_DIR = Path("/cse/www2/types/checker-framework")

# Per-user directory for the temporary files created by the release process.
# ("USER = os.getlogin()" does not work; see http://bugs.python.org/issue584566.
# Another alternative is: USER = os.getenv('USER').)
TMP_DIR = Path("/scratch") / pwd.getpwuid(os.geteuid())[0] / "cf-release"

# Location this and other release scripts are contained in.
SCRIPTS_DIR = TMP_DIR / "checker-framework" / "docs" / "developer" / "release"

# Location in which we will download files to run sanity checks.
SANITY_DIR = TMP_DIR / "sanity"

# The existence of this file indicates that release_build completed.
# It is deleted at the beginning of a release_build run, and at the
# end of a release_push run.
RELEASE_BUILD_COMPLETED_FLAG_FILE = TMP_DIR / "release-build-completed"

<<<<<<< HEAD
# Every time a release is built the changes/tags are pushed here
INTERM_REPO_ROOT = TMP_DIR + "/interm"
INTERM_CHECKER_REPO = os.path.join(INTERM_REPO_ROOT, "checker-framework")

# The central repositories for Checker Framework related projects
=======
# Every time a release is built the changes/tags are pushed here.
INTERM_REPO_ROOT = TMP_DIR / "interm"
INTERM_CHECKER_REPO = INTERM_REPO_ROOT / "checker-framework"
INTERM_ANNO_REPO = INTERM_REPO_ROOT / "annotation-tools"

# The central repositories for Checker Framework related projects.
LIVE_ANNO_REPO = "git@github.com:typetools/annotation-tools.git"
>>>>>>> 339a617e
LIVE_CHECKER_REPO = "git@github.com:typetools/checker-framework.git"
GIT_SCRIPTS_REPO = "https://github.com/plume-lib/git-scripts"
PLUME_SCRIPTS_REPO = "https://github.com/plume-lib/plume-scripts"
CHECKLINK_REPO = "https://github.com/plume-lib/checklink"
PLUME_BIB_REPO = "https://github.com/mernst/plume-bib"

# Location of the project directories in which we will build the actual projects.
# When we build these projects are pushed to the INTERM repositories.
BUILD_DIR = TMP_DIR / "build"
CHECKER_FRAMEWORK = BUILD_DIR / "checker-framework"
CHECKER_FRAMEWORK_RELEASE = CHECKER_FRAMEWORK / "docs" / "developer" / "release"

# If a new Gradle wrapper was recently installed, the first ./gradlew command may output:
#   Downloading https://services.gradle.org/distributions/gradle-6.6.1-bin.zip
<<<<<<< HEAD
# This first call might output Gradle diagnostics, such as "downloading".
execute("./gradlew version -q", True, True, TMP_DIR + "/checker-framework")
CF_VERSION = (
    execute("./gradlew version -q", True, True, TMP_DIR + "/checker-framework")
    .strip()
    .decode("utf-8")
)

ANNO_FILE_UTILITIES = os.path.join(CHECKER_FRAMEWORK, "annotation-file-utilities")

GIT_SCRIPTS = os.path.join(BUILD_DIR, "git-scripts")
PLUME_SCRIPTS = os.path.join(BUILD_DIR, "plume-scripts")
CHECKLINK = os.path.join(BUILD_DIR, "checklink")
PLUME_BIB = os.path.join(BUILD_DIR, "plume-bib")

INTERM_TO_BUILD_REPOS = ((INTERM_CHECKER_REPO, CHECKER_FRAMEWORK),)

LIVE_TO_INTERM_REPOS = ((LIVE_CHECKER_REPO, INTERM_CHECKER_REPO),)
=======
execute("./gradlew version -q", TMP_DIR / "checker-framework")
CF_VERSION = execute_output("./gradlew version -q", TMP_DIR / "checker-framework").strip()

ANNO_TOOLS = BUILD_DIR / "annotation-tools"
ANNO_FILE_UTILITIES = ANNO_TOOLS / "annotation-file-utilities"

GIT_SCRIPTS = BUILD_DIR / "git-scripts"
PLUME_SCRIPTS = BUILD_DIR / "plume-scripts"
CHECKLINK = BUILD_DIR / "checklink"
PLUME_BIB = BUILD_DIR / "plume-bib"

BUILD_REPOS = [CHECKER_FRAMEWORK, ANNO_TOOLS]
INTERM_REPOS = [INTERM_CHECKER_REPO, INTERM_ANNO_REPO]

INTERM_TO_BUILD_REPOS: list[tuple[Path, Path]] = [
    (INTERM_CHECKER_REPO, CHECKER_FRAMEWORK),
    (INTERM_ANNO_REPO, ANNO_TOOLS),
]

LIVE_TO_INTERM_REPOS: list[tuple[str, Path]] = [
    (LIVE_CHECKER_REPO, INTERM_CHECKER_REPO),
    (LIVE_ANNO_REPO, INTERM_ANNO_REPO),
]
>>>>>>> 339a617e

AFU_LIVE_SITE = LIVE_SITE_DIR / "annotation-file-utilities"
AFU_LIVE_RELEASES_DIR = AFU_LIVE_SITE / "releases"

CHECKER_LIVE_RELEASES_DIR = LIVE_SITE_DIR / "releases"
CHECKER_LIVE_API_DIR = LIVE_SITE_DIR / "api"

os.environ["PARENT_DIR"] = str(BUILD_DIR)
os.environ["CHECKERFRAMEWORK"] = str(CHECKER_FRAMEWORK)
perl_libs = f"{TMP_DIR}:/homes/gws/mernst/bin/src/perl:/usr/share/perl5/"
# Environment variables for tools needed during the build
os.environ["PLUME_SCRIPTS"] = str(PLUME_SCRIPTS)
os.environ["CHECKLINK"] = str(CHECKLINK)
os.environ["BIBINPUTS"] = ".:" + str(PLUME_BIB)
os.environ["TEXINPUTS"] = ".:/homes/gws/mernst/tex/sty:/homes/gws/mernst/tex:..:"
os.environ["PERLLIB"] = get_and_append("PERLLIB", ":") + perl_libs
os.environ["PERL5LIB"] = get_and_append("PERL5LIB", ":") + perl_libs
os.environ["JAVA_21_HOME"] = "/usr/lib/jvm/java-21-openjdk/"
os.environ["JAVA_HOME"] = os.environ["JAVA_21_HOME"]

EDITOR = os.getenv("EDITOR")
if EDITOR is None:
    EDITOR = "emacs"

PATH = os.environ["JAVA_HOME"] + "/bin:" + os.environ["PATH"]
PATH = PATH + ":/usr/bin"
PATH = PATH + ":" + str(PLUME_SCRIPTS)
PATH = PATH + ":" + str(CHECKLINK)
PATH = PATH + ":/homes/gws/mernst/.local/bin"  # for html5validator
PATH = PATH + ":."
os.environ["PATH"] = PATH

# Tools that must be on your PATH (besides common Unix ones like grep)
TOOLS = [
    "hevea",
    "perl",
    "java",
    "latex",
    "mvn",
    "git",
    "html5validator",
    "dot",
    EDITOR,
]<|MERGE_RESOLUTION|>--- conflicted
+++ resolved
@@ -112,21 +112,11 @@
 # end of a release_push run.
 RELEASE_BUILD_COMPLETED_FLAG_FILE = TMP_DIR / "release-build-completed"
 
-<<<<<<< HEAD
-# Every time a release is built the changes/tags are pushed here
-INTERM_REPO_ROOT = TMP_DIR + "/interm"
-INTERM_CHECKER_REPO = os.path.join(INTERM_REPO_ROOT, "checker-framework")
-
-# The central repositories for Checker Framework related projects
-=======
 # Every time a release is built the changes/tags are pushed here.
 INTERM_REPO_ROOT = TMP_DIR / "interm"
 INTERM_CHECKER_REPO = INTERM_REPO_ROOT / "checker-framework"
-INTERM_ANNO_REPO = INTERM_REPO_ROOT / "annotation-tools"
 
 # The central repositories for Checker Framework related projects.
-LIVE_ANNO_REPO = "git@github.com:typetools/annotation-tools.git"
->>>>>>> 339a617e
 LIVE_CHECKER_REPO = "git@github.com:typetools/checker-framework.git"
 GIT_SCRIPTS_REPO = "https://github.com/plume-lib/git-scripts"
 PLUME_SCRIPTS_REPO = "https://github.com/plume-lib/plume-scripts"
@@ -141,50 +131,19 @@
 
 # If a new Gradle wrapper was recently installed, the first ./gradlew command may output:
 #   Downloading https://services.gradle.org/distributions/gradle-6.6.1-bin.zip
-<<<<<<< HEAD
-# This first call might output Gradle diagnostics, such as "downloading".
-execute("./gradlew version -q", True, True, TMP_DIR + "/checker-framework")
-CF_VERSION = (
-    execute("./gradlew version -q", True, True, TMP_DIR + "/checker-framework")
-    .strip()
-    .decode("utf-8")
-)
-
-ANNO_FILE_UTILITIES = os.path.join(CHECKER_FRAMEWORK, "annotation-file-utilities")
-
-GIT_SCRIPTS = os.path.join(BUILD_DIR, "git-scripts")
-PLUME_SCRIPTS = os.path.join(BUILD_DIR, "plume-scripts")
-CHECKLINK = os.path.join(BUILD_DIR, "checklink")
-PLUME_BIB = os.path.join(BUILD_DIR, "plume-bib")
-
-INTERM_TO_BUILD_REPOS = ((INTERM_CHECKER_REPO, CHECKER_FRAMEWORK),)
-
-LIVE_TO_INTERM_REPOS = ((LIVE_CHECKER_REPO, INTERM_CHECKER_REPO),)
-=======
 execute("./gradlew version -q", TMP_DIR / "checker-framework")
 CF_VERSION = execute_output("./gradlew version -q", TMP_DIR / "checker-framework").strip()
 
-ANNO_TOOLS = BUILD_DIR / "annotation-tools"
-ANNO_FILE_UTILITIES = ANNO_TOOLS / "annotation-file-utilities"
+ANNO_FILE_UTILITIES = CHECKER_FRAMEWORK / "annotation-file-utilities"
 
 GIT_SCRIPTS = BUILD_DIR / "git-scripts"
 PLUME_SCRIPTS = BUILD_DIR / "plume-scripts"
 CHECKLINK = BUILD_DIR / "checklink"
 PLUME_BIB = BUILD_DIR / "plume-bib"
 
-BUILD_REPOS = [CHECKER_FRAMEWORK, ANNO_TOOLS]
-INTERM_REPOS = [INTERM_CHECKER_REPO, INTERM_ANNO_REPO]
+INTERM_TO_BUILD_REPOS = ((INTERM_CHECKER_REPO, CHECKER_FRAMEWORK),)
 
-INTERM_TO_BUILD_REPOS: list[tuple[Path, Path]] = [
-    (INTERM_CHECKER_REPO, CHECKER_FRAMEWORK),
-    (INTERM_ANNO_REPO, ANNO_TOOLS),
-]
-
-LIVE_TO_INTERM_REPOS: list[tuple[str, Path]] = [
-    (LIVE_CHECKER_REPO, INTERM_CHECKER_REPO),
-    (LIVE_ANNO_REPO, INTERM_ANNO_REPO),
-]
->>>>>>> 339a617e
+LIVE_TO_INTERM_REPOS = ((LIVE_CHECKER_REPO, INTERM_CHECKER_REPO),)
 
 AFU_LIVE_SITE = LIVE_SITE_DIR / "annotation-file-utilities"
 AFU_LIVE_RELEASES_DIR = AFU_LIVE_SITE / "releases"
