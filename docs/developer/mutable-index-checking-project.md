--- conflicted
+++ resolved
@@ -42,84 +42,78 @@
 
 Here are some steps toward invalidating fewer flow facts.
 
-. Invalidate all Index Checker qualifiers whenever a side effect may
-occur (for example, at every call to a method that might have side
-effects). This is imprecise (it loses refined type information) and
-therefore will result in many false positive alarms, so it is an
-impractical solution. However, it is sound, which is most important.
-Subsequent steps will improve its precision.
-
-. Only invalidate *some* Index Checker qualifiers when a side effect may
-occur -- namely, those relating to mutable-length data structures. This
-requires determining which indexable datatypes have mutable lengths,
-which can be hard-coded for the collection classes in the JDK.
-
-<<<<<<< HEAD
-. Implement the
-[`@SideEffectsOnly`](https://rawgit.com/mernst/checker-framework/refs/heads/index-checker-mutable-project/docs/developer/new-contributor-projects.html#SideEffectsOnly)
-annotation.  Suppose that a method is called that only side-effects
-variable `a` of type `T` and variable `b` of type `U`. Then the Index
-Checker needs to invalidate:
-=======
-. Implement the [`@SideEffectsOnly`](https://rawgit.com/mernst/checker-framework/refs/heads/index-checker-mutable-project/docs/developer/new-contributor-projects.html#SideEffectsOnly) annotation.
-Suppose that a method is called that only side-effects variable `a` of
-type `T` and variable `b` of type `U`. Then the Index Checker needs to
-invalidate:
->>>>>>> c843562f
-
-* qualifiers on all expressions of type `T` or `U` (and their supertypes
-and subtypes). The Index Checker should retain qualifiers on types that are
-unrelated to `T` and `U`.
-* dependent type qualifiers that mention any expression of type `T` or
-`U`.
-
-. Devise and implement a new annotation (e.g., `@BackedBy`) that connects
-the length of a data structure to the length of its backing data
-structure. For example, an annotation on `ArrayList` could tell the checker
-which field of the `ArrayList` class is the backing array. Then, make it an
-error if any method of a class with such an annotation re-assigns the
-backing array unless it has a new annotation (e.g., `@ChangesLength`). This
-annotation could apply recursively, to allow data structures that are
-themselves backed by mutable-length data structures. Only invalidate facts
-about a mutable length data structure when one of its `@ChangesLength`
-methods is called.
-+
-This proposal offers a way for users to extend the guarantees of the Index
-Checker to their own data structures. The `@BackedBy` annotation is useful
-*while checking the implementation of `ArrayList`*, because it allows the
-checker to issue a warning if there exists a method that modifies the
-length of the underlying data structure (i.e., `elementData` in the case of
-ArrayList) that does not have a corresponding annotation indicating that it
-modifies the length of the data structure being analyzed. In other words,
-`@BackedBy` is useful for specifying and verifying the *implementations* of
-data structures, rather than uses.  This should not be worked on until
-the type-checker is functional.  `@BackedBy` would need to be written on
-the implementation of `ArrayList` if we were to type-check it.
-But the main purpose of `@BackedBy` is to allow developers who write their
-own data structures to also enroll them into the Index Checker in a sound
-way.
-
-. The `@LengthOf` annotation is currently an alias for `@LTELengthOf`.
-But its definition is a value that indicates the size of a data
-structure. It can perhaps be used.
-
-. Run a pointer analysis before type-checking. Now, at a possible side
-effect to expressions `a` and `b`, it is only necessary to invalidate
-Index Checker qualifiers related to expressions that may be aliased to
-`a` or `b`. One possible pointer analysis is that of
-[Doop](https://github.com/plast-lab/doop-mirror).
-+
-A significant downside to this approach is that it is a whole-program
-analysis rather than a modular one. A modular analysis works
-method-by-method. A whole-program analysis requires that the entire
-program is present to be analyzed, and it is slow.
-
-. Modify rather than discarding the Index Checker qualifiers on
-possibly-aliased data structures. If an expression is must-aliased to
-`a`, then its type should be updated in exactly the way that ``a``'s is.
-If an expression is may-aliased to `a`, then its type should become the
-LUB of its old type and ``a``'s new type. Adjusting the types of
-dependently-typed variables is a bit more complicated.
+1. Invalidate all Index Checker qualifiers whenever a side effect may
+  occur (for example, at every call to a method that might have side
+  effects). This is imprecise (it loses refined type information) and
+  therefore will result in many false positive alarms, so it is an
+  impractical solution. However, it is sound, which is most important.
+  Subsequent steps will improve its precision.
+
+2. Only invalidate *some* Index Checker qualifiers when a side effect may
+  occur -- namely, those relating to mutable-length data structures. This
+  requires determining which indexable datatypes have mutable lengths,
+  which can be hard-coded for the collection classes in the JDK.
+
+3. Implement the
+  [`@SideEffectsOnly`](https://rawgit.com/mernst/checker-framework/refs/heads/index-checker-mutable-project/docs/developer/new-contributor-projects.html#SideEffectsOnly)
+  annotation.
+  Suppose that a method is called that only side-effects variable `a` of type
+  `T` and variable `b` of type `U`. Then the Index Checker needs to
+  invalidate:
+
+  * qualifiers on all expressions of type `T` or `U` (and their supertypes
+    and subtypes). The Index Checker should retain qualifiers on types that
+    are unrelated to `T` and `U`.
+  * dependent type qualifiers that mention any expression of type `T` or
+    `U`.
+
+4. Devise and implement a new annotation (e.g., `@BackedBy`) that connects
+  the length of a data structure to the length of its backing data
+  structure. For example, an annotation on `ArrayList` could tell the checker
+  which field of the `ArrayList` class is the backing array. Then, make it an
+  error if any method of a class with such an annotation re-assigns the
+  backing array unless it has a new annotation (e.g., `@ChangesLength`). This
+  annotation could apply recursively, to allow data structures that are
+  themselves backed by mutable-length data structures. Only invalidate facts
+  about a mutable length data structure when one of its `@ChangesLength`
+  methods is called.
+
+  This proposal offers a way for users to extend the guarantees of the Index
+  Checker to their own data structures. The `@BackedBy` annotation is useful
+  *while checking the implementation of `ArrayList`*, because it allows the
+  checker to issue a warning if there exists a method that modifies the
+  length of the underlying data structure (i.e., `elementData` in the case of
+  ArrayList) that does not have a corresponding annotation indicating that it
+  modifies the length of the data structure being analyzed. In other words,
+  `@BackedBy` is useful for specifying and verifying the *implementations* of
+  data structures, rather than uses.  This should not be worked on until
+  the type-checker is functional.  `@BackedBy` would need to be written on
+  the implementation of `ArrayList` if we were to type-check it.
+  But the main purpose of `@BackedBy` is to allow developers who write their
+  own data structures to also enroll them into the Index Checker in a sound
+  way.
+
+5. The `@LengthOf` annotation is currently an alias for `@LTELengthOf`.
+  But its definition is a value that indicates the size of a data
+  structure. It can perhaps be used.
+
+6. Run a pointer analysis before type-checking. Now, at a possible side
+  effect to expressions `a` and `b`, it is only necessary to invalidate
+  Index Checker qualifiers related to expressions that may be aliased to
+  `a` or `b`. One possible pointer analysis is that of
+  [Doop](https://github.com/plast-lab/doop-mirror).
+
+  A significant downside to this approach is that it is a whole-program
+  analysis rather than a modular one. A modular analysis works
+  method-by-method. A whole-program analysis requires that the entire
+  program is present to be analyzed, and it is slow.
+
+7. Modify rather than discarding the Index Checker qualifiers on
+  possibly-aliased data structures. If an expression is must-aliased to
+  `a`, then its type should be updated in exactly the way that ``a``'s is.
+  If an expression is may-aliased to `a`, then its type should become the
+  LUB of its old type and ``a``'s new type. Adjusting the types of
+  dependently-typed variables is a bit more complicated.
 
 ## Forbid problematic mutation: only permit lists to grow
 
