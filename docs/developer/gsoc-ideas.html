--- conflicted
+++ resolved
@@ -1,1541 +1,17 @@
 <!DOCTYPE html>
 <html>
 <head>
-  <title>New contributor ideas</title>
+  <title>Projects for new contributors</title>
   <meta http-equiv="Content-Type" content="text/html; charset=utf-8" />
   <meta name="viewport" content="width=device-width, initial-scale=1, user-scalable=yes"/>
-  <meta http-equiv="Refresh" content="1; URL=new-contributor-ideas.html" />
+  <meta http-equiv="Refresh" content="1; URL=new-contributor-projects.html" />
 </head>
 <body>
-<h1>New contributor ideas</h1>
+<h1>Projects for new contributor</h1>
 
 <p>
-Redirecting to <a href="https://checkerframework.org/manual/new-contributor-ideas.html.html">https://checkerframework.org/manual/new-contributor-ideas.html.html</a>.
+Redirecting to <a href="https://checkerframework.org/manual/new-contributor-projects.html.html">https://checkerframework.org/manual/new-contributor-projects.html.html</a>.
 </p>
 
-<<<<<<< HEAD
-=======
-
-
-<h2 id="get-started">How to get started: do a case study</h2>
-
-<p>
-  To <b>get started</b>, first do a case study of using the Checker
-  Framework:  that is, run the Checker Framework on some program.
-  A case study gives you experience in using the Checker
-  Framework, and it may reveal bugs in either the Checker Framework or in
-  the program it is analyzing.
-</p>
-
-<p>
-<b>Why should you start with a case study?</b>
-  <!-- , instead of diving right into fixing
-bugs, designing a new type system, or making other changes to the Checker
-Framework?
--->
-Before you can contribute to any project, you must
-understand the tool from a user point of view, including its strengths,
-weaknesses, and how to use it.
-A case study is the best way to
-learn about the Checker Framework, determine whether you would enjoy
-joining the project during the summer, and show your aptitude so that you
-will be chosen for the summer.
-</p>
-
-<p>
-<b>What is the purpose of a case study?</b>
-The primary result of your case study is that you will discover bugs in the
-subject program, or you will verify that it has no bugs (of some particular
-type).  If you find bugs in open-source code, report them to the program's
-maintainer, and let us know when they are resolved.<br/>
-Another outcome of your case study is that you may discover bugs, limitations,
-or usability problems in the Checker Framework.  Please
-<a href="https://checkerframework.org/manual/#reporting-bugs">report them</a>.
-We'll try to fix them, or they might give you inspiration for
-improvements you would like to make to the Checker Framework this summer.
-</p>
-
-<p>
-  Do the case study before submitting your proposal.
-  You might want to start with a small program such as from your
-  coursework, then repeat the process with an open-source program or library.
-</p>
-<ol>
-  <li>
-    <a href="https://checkerframework.org/manual/#installation">Install</a>
-    the Checker Framework.
-  <li>
-    <a href="https://checkerframework.org/manual/#how-to-read-this-manual">Review
-    the Checker Framework documentation.</a>
-  <li>
-    Choose an existing library or program to type-check.
-    Choose a program that is at least 1000 lines long.
-    The library or program should be under active maintenance; don't choose one
-    that has not had a commit in several years.
-    You will find the case study easier if you are already familiar with
-    the program, or if it is written in good style.
-  <li>
-    Choose one type system, from
-    among <a href="https://checkerframework.org/manual/#introduction">those
-    distributed with the Checker Framework</a>, that is appropriate for the
-    program.
-  <li>
-    If the program is hosted on GitHub, fork it and create a branch for
-    your work.  (Leave the master branch unchanged
-    from upstream.)
-  <li>
-    Annotate the program, based on its documentation.
-    <br/>
-    Please do <em>not</em> make changes unrelated to annotating the
-    program, such as inserting/removing whitespace or sorting
-    the <code>import</code> statements.  Doing so bloats the size of the
-    diffs and makes it hard to understand the essential changes.
-  <li>
-    Change the build system so that building the annotated branch runs the type-checker.
-  <li>
-    Run the type-checker.  If it issues
-    warnings, <a href="https://checkerframework.org/manual/#handling-warnings">correct them</a>.
-    This might require adding more annotations,
-    fixing bugs in the program, or suppressing warnings.
-    Be sure that the program's test suite continues to pass.
-    Repeat until
-    the type-checker passes on the program.
-    <ul>
-      <li>Don't add an <code>if</code> statement that always succeeds, just
-        to suppress a warning.  Convince yourself that both branches can
-        execute, or else don't add the <code>if</code> statement.
-      <li>If you add a <code>@SuppressWarnings</code> annotation,
-        <a href="https://checkerframework.org/manual/#suppresswarnings-best-practices-smallest-scope">write
-        it on the smallest possible scope</a> and
-        <a href="https://checkerframework.org/manual/#suppresswarnings-best-practices-justification">explain
-        why</a> the checker warning is a false positive and you are certain
-        the code is safe.
-    </ul>
-  <li>
-    Share it with us so that
-    we can evaluate it and give you feedback.
-
-    <p>
-    Share the case study as soon
-    as you finish it or as soon as you have a question that is not answered
-    in the <a href="https://checkerframework.org/manual/">manual</a>;
-    don't wait until you submit your proposal.
-    The subject line should be descriptive (not just "Case study", but
-    "Nullness case study of Apache Commons Exec library").
-    You should give us access to
-    <ul>
-      <li>the original (unannotated) version of the program,
-      <li>the annotated version of the program, and
-      <li>the exact command that runs the type-checker from the command
-        line.
-    </ul>
-    The best way to give all this information is a pointer to your GitHub
-    fork of the library.
-</ol>
-
-
-<p>
-You can also try to fix problems that you find and submit a
-<a href="https://github.com/typetools/checker-framework/pulls">pull
-  request</a>, but that is <em>not</em> a requirement; most successful GSoC
-  applicants had not submitted a successful pull request before being selected.
-(Some GSoC projects have a requirement to fix an issue in the issue tracker.
-We do not, because it is unproductive.
-Don't try to start fixing issues before you
-understand the Checker Framework from the user point of view, which will
-not happen until you have completed a case study on an open-source program.)
-You may discuss your ideas with us by sending mail
-to <a href="https://groups.google.com/g/checker-framework-gsoc">checker-framework-gsoc@googlegroups.com</a>.
-</p>
-
-
-
-<h2 id="ask-questions">How to get help and ask questions</h2>
-
-<p>
-We are very happy to answer your questions, and we are eager to interact
-with you!  It's OK to have questions, and your questions can lead to
-improvements in the documentation and the tool.
-</p>
-
-<p>
-Before you ask a question, read this file and the
-<a href="https://checkerframework.org/manual/#troubleshooting">"Troubleshooting"
-  section</a> of the Checker Framework manual
-  (including <a href="https://checkerframework.org/manual/#reporting-bugs">"How
-  to report problems"</a>),
-and also search in the
-<a href="https://checkerframework.org/manual/">Checker Framework manual</a>
-for the answer.
-Don't send us a message
-that says nothing but &ldquo;please guide me&rdquo;
-or &ldquo;tell me how to fix this bug&rdquo;.  Such a message disqualifies
-you from participating in GSoC, because it shows that you do not read
-instructions, and you haven't thought about the problem nor
-tried to solve it.
-</p>
-
-<p>
-Your questions should show that you will be a productive colleague over the
-summer:  tell us what you have tried, tell us what went wrong or
-where you got stuck, and ask a concrete technical question that will
-help you get past your problem.  If you can do that, then definitely ask
-your question, because we don't want you to be stuck or frustrated.
-</p>
-
-<p>
-Whenever you send email (related to GSoC or not),
-please use standard email etiquette, such as:  avoid all-caps; use a
-descriptive subject line; don't put multiple different topics in a single
-email message; start a new thread with a new subject line
-when you change the topic; don't clutter discussions with irrelevant
-remarks; don't use screenshots (unless there is a problem with a GUI), but
-instead cut-and-paste the output or code into your message;
-if you are making a guess, clearly indicate that it is a guess and
-your grounds for it.  If you violate these basic rules, you will
-demonstrate that you don't read instructions and you don't act
-professionally.  Bug
-reports should be
-<a href="https://checkerframework.org/manual/#reporting-bugs">complete</a>
-and should usually be
-<a href="https://checkerframework.org/manual/#reporting-bugs">reported</a>
-to the issue tracker.
-</p>
-
-
-<h2 id="types-of-projects">Types of projects</h2>
-
-<p>
-  Here are some possible focuses for a project:
-</p>
-<ul>
-  <li>
-    <a href="#evaluate-type-system">Evaluate</a> a recently-written type
-    system, or a feature used by multiple type systems.
-  </li>
-  <li>
-    <a href="#annotate-library">Annotate</a> a popular library, so that it
-    is easier to type-check clients of the library.
-  </li>
-  <li>
-    <a href="#create-new-type-system">Create</a> a new type system, to
-    prevent some Java programming error.
-  </li>
-  <li>
-    <a href="#cf-other">Enhance</a> a type system or the Checker Framework
-    itself.
-  </li>
-</ul>
-
-<p>
-This document gives a few suggestions in each category.
-</p>
-
-
-<h2 id="apply">How to apply to GSoC (relevant to GSoC students only)</h2>
-
-<p>
-  (This section is relevant only to Google Summer of Code Students.
-  Others can skip this section.)
-</p>
-
-<p>
-  To <b>apply</b>, you will submit a single PDF through the Google Summer
-  of Code website.  This PDF should contain two main parts.  We suggest
-  that you number the parts and subparts to ensure that you don't forget anything, and
-  to ensure that we don't overlook anything when reading your application.  You might find it
-  easiest to create multiple PDFs for the different parts, then concatenate
-  them before uploading to the website, but how you create your proposal is
-  entirely up to you.
-</p>
-
-<ol>
-  <li>The proposal itself:  what project you want to work on during the
-    summer.  You might propose to do a project listed on this webpage, or
-    you might propose a different project.
-
-    <p>The proposal should have a descriptive title, both in the PDF and in
-      the GSoC submission system.  Don't use a title like "Checker
-      Proposal" or "Proposal for GSoC".  Don't distract from content with
-      gratuitous graphics.
-
-    <p>List the tasks or subparts that are required to complete your
-    project.  This will help you discover a part that you had forgotten.
-    We do not require a detailed timeline, because you don't yet
-    know enough to create one.
-    </p>
-
-    <p>
-    If you want to do a
-    case study, say what program you will do your case study on.
-
-    <p>If you want to create a new type system (whether one proposed on
-    this webpage or one of your own devising), then your proposal should include
-    the type system's user manual.  You don't have to integrate it in the Checker
-    Framework repository (in other words, use any word processor or text
-    editor you want to create a PDF file you will submit), but you should describe
-    your proposed checker's <a href="https://checkerframework.org/manual/#creating-parts-of-a-checker">parts</a>
-    in precise English or simple formalisms, and you should follow the
-    suggested <a href="https://checkerframework.org/manual/#creating-documenting-a-checker">structure</a>.
-
-    <p>
-    If you want to do exactly what is already listed on this page, then
-    just say that (but be specific about which one!), and it will not hurt
-    your chances of being selected.  However, show us what progress you
-    have made so far.  You might also give specific ideas
-    about extensions, about details that are not mentioned on this webpage,
-    about implementation strategies, and so forth.
-    </p>
-
-    <p>Never literally cut-and-paste text that was not written by you, because
-    that would be plagiarism.  If you quote from text written by someone
-    else, give proper credit.
-    Don't
-    submit a proposal that is just a rearrangement of text that already
-    appears on this page or in the Checker Framework manual, because it does
-    not help us to assess your likelihood of being successful.
-    </p>
-
-  </li>
-
-  <li>Your qualifications.  Please convince us that you
-    are likely to be successful in your proposed summer project.
-
-    <ol>
-      <li>A URL that points to a code sample.
-        Don't write any new code, but provide code you wrote in the
-        past, such as for a class assignment
-        or a project you have worked on outside class.
-        It does not need to have anything to do with
-        the Checker Framework project.  It should be your own personal work.
-        The purpose is to assess your programming skills so we can assign you
-        to an appropriate project.
-        A common problem is to submit undocumented code; we expect every
-        programmer to write documentation when working on the Checker
-        Framework.
-        Don't put a lot of different files in Google Drive and share that
-        URL; it's better to upload a single <code>.zip</code> file or
-        provide a GitHub URL.
-      </li>
-      <li>
-        What you have done to prepare yourself
-        for working with the Checker Framework during the summer.
-        You may wish to structure this as a list.
-    Examples of items in the list include:
-    <ul>
-      <li>A URL for code you have annotated as a case study.  Please indicate the
-    original unannotated code, the annotated code, and the exact command to
-    run the type-checker from the command line.  Ensure that the GSoC
-    mentors can compile your code.
-    (It is acceptable to use the same code, or different code, for this
-      item and the code sample above.)
-      </li>
-      <li>URLs for bugs or pull requests that you have filed.</li>
-      <li>Information about other projects you have done, or classes you
-        have taken, that prepare you for your proposed summer task.  This
-        is optional, because it might already appear in your resume.</li>
-    </ul>
-  </li>
-  <li>A resume.
-    A <a href="https://en.wikipedia.org/wiki/R%C3%A9sum%C3%A9">resume</a>
-    contains a brief description of your skills and your job or project
-    experience.  It will often list classes you have taken so far and your
-    GPA.  It should not be longer than one page.</li>
-  <li>An unofficial transcript or grade report (don't spend
-    money for an official one).</li>
-  </ol>
-  </li>
-</ol>
-
-<p>
-The <b>best way</b> to impress us is by doing a thoughtful job in the case
-study.  The case study is even more important than the proposal text,
-because it shows us your abilities.
-The case study may result in you submitting issues against the issue tracker of the
-program you are annotating or of the Checker Framework.
-Pull requests against our GitHub project are a plus but are not required:
-good submitted bugs are just as valuable as bug fixes!
-You can also make a good impression by correctly answering questions from
-other students on the GSoC mailing list.
-</p>
-
-<p>
-Get feedback!  Feel free to <a href="#ask-questions">ask questions</a>
-to make your application more
-competitive.  We want you to succeed.  Historically, students who start
-early and get feedback are most successful.  You can submit a draft
-proposal via the Google Summer of Code website, and we will review it.  We
-do <em>not</em> receive any notification when you submit a draft
-proposal, so if you want feedback, please tell us that.
-Also, we can only see draft proposals; we cannot see final proposals until
-after the application deadline has passed.
-</p>
-
-
-<h1 id="evaluate-type-system">Evaluate a type system or a Checker Framework feature</h1>
-
-<p>
-  These projects evaluate a recently-written type system or a feature used
-  by multiple type systems.
-  Using the type systems on real code is our most important source of new ideas and improvements.
-  Many people have started out &ldquo;just&rdquo; doing a case
-  study but have ended up making deep, fundamental contributions and even
-  publishing scientific papers about their discoveries.
-</p>
-
-<p>
-One possible outcome is to identify
-  weaknesses in the type-checker so that we can improve it.  Another
-  possible outcome is to provide evidence that the type-checker is
-  effective and convince more users to adopt it.  You will probably
-  also discover defects (bugs) in the codebase being type-checked.
-</p>
-
-
-
-<h2 id="case-study-signature">Signature strings</h2>
-
-<p>
-Determine whether the <a href="https://asm.ow2.io/">ASM library</a>, or
-some other library, properly handles signature strings.
-</p>
-
-<p>
-   Some challenging aspects of this case study are:
-</p>
-<ul>
-  <li>
-    Some libraries define their own new signature string formats (!), which
-    you need to define in the Signature String Checker.
-  </li>
-  <li>
-    Sometimes the library's documentation is incorrect, and in other cases the
-    string format is not defined.
-  </li>
-</ul>
-
-
-<h2 id="optional-case-study">Detecting errors in use of the Optional class</h2>
-
-<!-- This project is duplicated in the highlight section and in
-the Checker Framework's gsoc-ideas.html . -->
-
-<p>
-Java 8 introduced the
-<a href="https://docs.oracle.com/en/java/javase/17/docs/api/java.base/java/util/Optional.html"><code>Optional</code></a>
-class, a container that is either empty or contains a non-null value.
-It is intended to solve the problem of null
-pointer exceptions.  However, <code>Optional</code>
-has <a href="https://homes.cs.washington.edu/~mernst/advice/nothing-is-better-than-optional.html">its
-  own problems</a>, leading
-to <a href="https://stuartmarks.wordpress.com/2016/09/27/vjug24-session-on-optional/">extensive
-  advice</a> on when and how to use Optional.  It is difficult for
-programmers to remember all these rules.
-</p>
-
-<p>
-The goal of this project is to build a tool to check uses of Optional and run it on open-source projects.  The research questions are:
-</p>
-<ul>
-  <li>Is it possible to build a tool that enforces good style in using Optional?
-  </li>
-  <li>How much effort is is for programmers to use such a tool?
-  </li>
-  <li>Does real-world code obey the rules about use of Optional, or not?
-  </li>
-</ul>
-
-<p>
-We have
-a <a href="https://checkerframework.org/manual/#optional-checker">prototype
-    verification tool</a> that checks some but not all rules about use of
-Optional (https://checkerframework.org/manual/#optional-checker).  This
-project will do case studies of it and extend it.
-</p>
-
-<p>
-The methodology is to find open-source projects that use Optional(you can
-do this by searching GitHub, for example), run the tool on them, and read
-the tool's warnings.  Each warning will lead to either a bug report against
-an open-source project or an improvement to the verification tool.
-</p>
-
-<!--
-
-For the Optional Class project, the first task is to run the existing
-verification tool:  https://checkerframework.org/manual/#optional-checker .
-Doing so will give you a feel for its strengths and weaknesses (and the latter
-may suggest ways to improve it).  First, read parts of the Checker Framework
-manual first (the "How to read this manual" section tells you what to read).  In
-addition to reading the section about the Optional Checker, do follow the link
-to the webpage “Nothing is better than the Optional type”.  Once you have done
-that reading, you need to choose a project to type-check.  You can choose a
-program that you know uses Optional, or search GitHub for one.  For each warning
-issued by the Optional Checker, follow the methodology at
-https://checkerframework.org/manual/#handling-warnings .
-
--->
-
-
-<h2 id="case-study-signedness">Preventing mixed signed/unsigned computations</h2>
-
-<!-- This project is duplicated in the highlight section and in
-  the Checker Framework's gsoc-ideas.html . -->
-
-<p>
-An unsigned integer's bits are interpreted differently than a signed
-integer's bits.  It is meaningless to add a signed and an unsigned integer
-&mdash; the result will be nonsense bits.  The same is true of printing and
-of other numeric operators such as multiplication and comparison.
-</p>
-
-<p>
-We have
-a <a href="https://checkerframework.org/manual/#signedness-checker">prototype
-    compile-time verification tool</a> that detects and prevents these
-errors.  The goal of this project is to perform case studies to determine
-how often programmers make signedness errors (our initial investigation
-suggests that this is common!) and to improve the verification tool.
-</p>
-
-<p>
-The research questions are:
-</p>
-<ul>
-  <li>How often do programmers make signedness errors?
-  </li>
-  <li>Is it feasible to automatically detect signedness errors?  What techniques are useful?
-  </li>
-  <li>What is the false positive rate of a signedness verification tool &mdash; that is, false alarms from the tool?
-  </li>
-  <li>How much effort is required from a programmer?
-  </li>
-</ul>
-
-<p>
-The methodology is:
-</p>
-<ul>
-  <li>find open-source projects that use unsigned arithmetic
-  </li>
-  <li>run the verification tool on them
-  </li>
-  <li>for each tool warning, determine whether it is a defect in the
-  project or a limitation of the verification tool.  For example, the Signedness
-  Checker does not currently handle boxed integers and BigInteger; these
-  haven't yet come up in case studies but could be worthwhile enhancements.
-  You may also need to write more annotations for libraries such as the
-  JDK.
-  </li>
-  <li>submit bug reports against the project, or improve the verification tool
-  </li>
-</ul>
-
-<p>
-  A good way to find projects that use unsigned arithmetic is to find a
-  library that supports unsigned
-  arithmetic, then search on GitHub for projects that use that library.
-</p>
-
-<p>
-  Here are some relevant libraries.
-</p>
-<ul>
-  <li>In the JDK's <code>Integer</code>
-  and <code>Long</code>, these include
-   <code>compareUnsigned</code>,
-   <code>divideUnsigned</code>,
-   <code>parseUnsignedInt</code>,
-   <code>remainderUnsigned</code>, and
-   <code>toUnsignedLong</code>.
-   <br/>
-   Classes like <code>DataInputStream</code>, <code>ObjectInputStream</code>,
-   and <code>RandomAccessFile</code> have <code>readUnsignedByte</code>.
-   <br/>
-   <code>Arrays</code> has <code>compareUnsigned</code>.
-   The JDK is already annotated; search for <code>@Unsigned</code> within
-   <a href="https://github.com/typetools/jdk">https://github.com/typetools/jdk</a>.
-  </li>
-  <li>
-    In Guava, see
-  its <a href="https://github.com/google/guava/wiki/PrimitivesExplained#unsigned-support">unsigned
-  support</a>, such
-  as <a href="https://guava.dev/releases/snapshot-jre/api/docs/com/google/common/primitives/UnsignedBytes.html">UnsignedBytes</a>,
-  <a href="https://guava.dev/releases/snapshot-jre/api/docs/com/google/common/primitives/UnsignedLong.html">UnsignedLong</a>,
-  <a href="https://guava.dev/releases/snapshot-jre/api/docs/com/google/common/primitives/UnsignedLongs.html">UnsignedLongs</a>,
-  etc.
-   Guava is already annotated; search for <code>@Unsigned</code> within
-   <a href="https://github.com/typetools/guava">https://github.com/typetools/guava</a>.
-  </li>
-  <li>The <a href="https://github.com/jOOQ/jOOU">jOOU</a> library consists of support for unsigned
-      integers.</li>
-</ul>
-
-<p>
-  Another possibility is to find Java projects that <em>could</em> use an
-  unsigned arithmetic library but do not.  For
-  example, <a href="https://github.com/bcgit/bc-java">bc-java</a> defines
-  its own unsigned libraries, and some other programs might do direct bit
-  manipulation.
-</p>
-  <!-- Not a good choice because this is just example code, not an actively-maintained project.
-  <li>Project
-  Nayuki: <a href="https://www.nayuki.io/page/forcing-a-files-crc-to-any-value">CRC</a>, <a href="https://www.nayuki.io/page/notepadcrypt-format-decryptor-java">crypt</a>, <a href="https://www.nayuki.io/page/native-hash-functions-for-java">hash</a>.</li>
-  -->
-  <!-- Not a good choice because it is not under active development:
-  <li><a href="https://bytonic.de/html/jake2.html">Jake2</a></li>
-   -->
-
-
-<h2 id="Whole-program_type_inference">Whole-program type inference</h2>
-
-<p>
-A type system is useful because it prevents certain errors.  The downside
-of a type system is the effort required to write the types.  Type inference
-is the process of writing the types for a program.
-</p>
-
-<p>
-The Checker Framework includes
-a <a href="https://checkerframework.org/manual/#whole-program-inference">whole-program
-    inference</a> that inserts type qualifiers in the user's program.
-It works well on some programs, but needs more enhancements to work well on
-all programs.
-</p>
-
-
-<h2 id="sound-by-default">Sound checking by default</h2>
-
-<p>
-By default, the Checker Framework is
-<a href="https://checkerframework.org/manual/#unsound-by-default">unsound
-  in</a> <a href="https://checkerframework.org/manual/#nullness-lint">several</a>
-<a href="https://github.com/typetools/checker-framework/issues/986">circumstances</a>.
-&ldquo;Unsound&rdquo; means that the Checker Framework
-may report no warning even though the program can misbehave at run time.
-</p>
-
-<p>
-The reason that the Checker Framework is unsound is that we believe that
-enabling these checks would cause too many false positive warnings:
-warnings that the Checker Framework issues because it cannot prove that the
-code is safe (even though a human can see that the code is safe).  Having
-too many false positive warnings would irritate users and lead them not to
-use the checker at all, or would force them to simply disable those checks.
-</p>
-
-<p>
-We would like to do studies of these command-line options to see whether
-our concern is justified.  Is it prohibitive to enable sound checking?  Or can we
-think of enhancements that would let us turn on those checks that are
-currently disabled by default?
-</p>
-
-<p>
-There is no need to annotate new code for this project.  Just use existing
-annotated codebases, such as those that are type-checked as part of the
-Checker
-Framework's <a href="https://github.com/typetools/checker-framework/blob/master/azure-pipelines.yml">Azure
-    Pipeline</a>.  In other words, you can start by enabling Azure
-Pipelines for your fork and then changing the default behavior in a
-branch.  The Azure Pipelines job will show you what new warnings appear.
-</p>
-
-
-<h2 id="compare-other-tools">Comparison to other tools</h2>
-
-<p>
-  Many other tools exist for prevention of programming errors, such as
-  Error Prone, NullAway, FindBugs, JLint, PMD, and IDEs such as Eclipse and
-  IntelliJ.  These tools
-  are not as powerful as the Checker Framework (some are bug finders rather
-  than verification tools, and some perform a shallower analysis), but they
-  may be easier to use.
-  Programmers who use these tools wonder, "Is it worth my time to switch to
-  using the Checker Framework?"
-</p>
-
-<p>
-  The goal of this project is to perform a head-to-head comparison of as
-  many different tools as possible.  You will quantify:
-</p>
-
-<ul>
-  <li>the number of annotations that need to be written</li>
-  <li>the number of bugs detected</li>
-  <li>the number of bugs missed</li>
-  <li>the number of false positive warnings</li>
-</ul>
-
-<p>
-  This project will help programmers to choose among the different tools
-  &mdash; it will show when a programmer should or should not use the
-  Checker Framework.
-  This project will also indicate how each tool should be improved.
-</p>
-
-<p>
-  One place to start would be with an old version of a program that is
-  known to contain bugs.  Or, start with the latest version of the program
-  and re-introduce fixed bugs.  (Either of these is more realistic than
-  introducing artificial bugs into the program.)  A possibility would be to
-  use the Lookup program that has been used in previous case studies.
-</p>
-
-
-<h2 id="case-study-android-support">Android support annotations</h2>
-
-<p>
-Android uses its own annotations that are similar to some in the Checker
-Framework.  Examples include the
-<a href="https://tips.seebrock3r.me/annotations-to-support-your-contracts-609ff259d5df">Android
-  Studio support annotations</a>,
-  including <code>@NonNull</code>, <code>@IntRange</code>, <code>@IntDef</code>,
-  and others.
-</p>
-
-<p>
-The goal of this project is to implement support for these annotations.
-That is probably as simple as creating aliased annotations
-by calling method <code>addAliasedTypeAnnotation()</code>
-in <a href="https://checkerframework.org/api/org/checkerframework/framework/type/AnnotatedTypeFactory.html">AnnotatedTypeFactory</a>.
-</p>
-
-<p>
-  Then, do a case study to show the utility (or not) of
-  pluggable type-checking, by comparison with how Android Studio currently
-  checks the annotations.
-</p>
-
-
-<h1 id="annotate-library">Annotate a library</h1>
-
-<p>
-  These projects annotate a library, so that it is easier to
-  type-check clients of the library.  Another benefit is that this may find
-  bugs in the library.  It can also give evidence for the usefulness of
-  pluggable type-checking, or point out ways to improve the Checker
-  Framework.
-</p>
-
-
-<p>
-When type-checking a method call, the Checker Framework uses the method
-declaration's annotations.
-This means that in order to type-check code that uses a library, the
-Checker Framework needs an annotated version of the library.
-</p>
-
-<p>
-The Checker Framework comes with a
-few <a href="https://search.maven.org/search?q=annotatedlib">annotated
-libraries</a>.  Increasing this number will make the Checker Framework even
-more useful, and easier to use.
-</p>
-
-<p>
-After you have <a href="#choose-a-library">chosen a library</a>,
-fork the library's source code, adjust
-its <a href="https://checkerframework.org/manual/#external-tools">build
-system</a> to run the Checker Framework, and add annotations to it until
-the type-checker issues no warnings.
-</p>
-
-<p>
-Before you get started, be sure to read
-<a href="https://checkerframework.org/manual/#get-started-with-legacy-code">How
-to get started annotating legacy code</a>.  More generally, read the
-<a href="https://checkerframework.org/manual/#how-to-read-this-manual">relevant
-sections of the Checker Framework manual</a>.
-</p>
-
-
-<h2 id="choose-a-library">Choosing a library to annotate</h2>
-
-<p>
-There are several ways to <b>choose a library</b> to annotate:
-</p>
-<ul>
-  <li>
-The best way to choose a library is to try to annotate a program and notice
-that library annotations are needed in order to type-check the program.
-</li>
-<li>
-Alternately, you can
-    choose a <a href="https://docs.google.com/spreadsheets/d/17x_jKkGquEFq7LBQhS9HGXiG7iIl2AlXoPGfB6N5_bw">popular
-      Java library</a>.
-</li>
-</ul>
-
-<p>
-  When annotating a library, it is important to type-check both the library
-  and at least one client that uses it.  Type-checking the client will
-  ensure that the library annotations are accurate.
-</p>
-
-<p>
-  Whatever library you choose, you will need to deeply understand its
-  source code.  You will find it easier to work with a library that is
-  well-designed and well-documented.
-</p>
-
-<p>
-  You should choose a library that is
-  not <a href="https://search.maven.org/search?q=org.checkerframework.annotatedlib">already
-    annotated</a>.  There are two exceptions to this.
-</p>
-<ul>
-  <li>
-    A library might be annotated for one type system, but you add
-    annotations for a different type system.  One advantage of this is that
-    the library's build system is already set up to run the Checker
-    Framework.  You can tell which type systems a library is annotated for
-    by examining its source code.
-  </li>
-  <li>
-    A library might be annotated, but the annotations have not been
-    verified by running the type-checker on the library source code.  You
-    would verify that the annotations in the library are correct.
-  </li>
-</ul>
-
-
-<h2 id="case-study-nullness-guava">Guava library</h2>
-
-<p>
-  Guava is already <a href="https://github.com/typetools/guava/">partially
-  annotated</a> with nullness annotations &mdash; in
-  part by Guava's developers, and in part by the Checker Framework team.
-  However, Guava does not yet type-check without errors.  Doing so could
-  find more errors (the Checker Framework has found nullness and indexing
-  errors in Guava in the past) and would be a good case study to learn the
-  limitations of the Nullness Checker.
-</p>
-
-
-<h1 id="create-new-type-system">Create a new type system</h1>
-
-<p>
-The Checker Framework is shipped with <a href="https://checkerframework.org/manual/#introduction">about 20 type-checkers</a>.  Users can
-<a href="https://checkerframework.org/manual/#creating-a-checker">create a
-  new checker</a> of their own.  However, some users don't want to go to
-that trouble.  They would like to have more type-checkers packaged with the
-Checker Framework for easy use.
-</p>
-
-<p>
-Each of these projects requires you to design a <a href="https://checkerframework.org/manual/#creating-a-checker">new type system</a>,
-implement it, and perform case studies to demonstrate that it is both
-usable and effective in finding/preventing bugs.
-</p>
-
-
-<h2 id="ownership-type-system">Ownership type system</h2>
-
-<p>
-The <a href="https://checkerframework.org/manual/#resource-leak-annotations">lightweight
-ownership mechanism</a> of the Resource Leak Checker is not implemented as
-a type system, but it should be.  That would enable writing ownership
-annotations on generic type arguments, like <code>List&lt;@Owning
-Socket&gt;</code>.  It would also enable changing the Resource Leak Checker
-so that non-<code>@Owning</code> formal parameters do not have
-their <a href="https://checkerframework.org/manual/#resource-leak-owning-fields"><code>@MustCall</code>
-annotation erased</a>.
-</p>
-
-<!-- See https://docs.google.com/document/d/14Q0iIH_3cfKvGnoLtYDck64MEKkvvPKaW5t7nvaNuVA -->
-<p>
-  We have some notes on possible implementation strategies.
-</p>
-
-
-
-<h2 id="non-empty-checker">Non-Empty Checker for precise handling of Queue.peek() and poll()</h2>
-
-<p>
-The Nullness Checker issues a false positive warning for this code:
-</p>
-
-<pre>
-import java.util.PriorityQueue;
-import org.checkerframework.checker.nullness.qual.NonNull;
-
-public class MyClass {
-    public static void usePriorityQueue(PriorityQueue&lt;@NonNull Object&gt; active) {
-        while (!(active.isEmpty())) {
-            @NonNull Object queueMinPathNode = active.peek();
-        }
-    }
-}
-</pre>
-
-<p>
-The Checker Framework does not determine that <code>active.peek()</code> returns a non-null value in this context.
-</p>
-
-<p>
-The contract of <code>peek()</code> is that it returns a non-null value if the queue is not empty and the queue contains no null values.
-</p>
-
-<p>
-To handle this code precisely, the Nullness Checker needs to know, for each queue, whether it is empty.
-This is analogous to how the Nullness Checker tracks whether a particular
-value <a href="https://checkerframework.org/manual/#map-key-checker">is a key in a map</a>.
-</p>
-
-<p>
-It should be handled the same way:  by adding a new subchecker, called the
-  Nonempty Checker, to the Nullness Checker.  Its types are:
-</p>
-<ul>
-<li><code>@UnknownNonEmpty</code> &mdash; the queue might or might not be empty
-<li><code>@NonEmpty</code> &mdash; the queue is definitely non-empty
-</ul>
-
-<p>
-There is a start at this type-checker in branch <code>nonempty-checker</code>.  It:
-</p>
-<ul>
-  <li>defines the annotations
-  </li>
-  <li>creates the integration into the Nullness Checker
-  </li>
-</ul>
-<p>
-However, it is not done.  (In fact, it doesn't even compile.)
-For information about what needs to be done, see <a href="https://github.com/typetools/checker-framework/issues/399">issue #399</a>.
-</p>
-
-<p>
-When you are done, the Nullness Checker should issue only the <code>// ::</code> diagnostics from <code>checker/tests/nullness/IsEmptyPoll.java</code> &mdash; no more and no fewer.
-You can test that by running the Nullness Checker on the file, and when you are done you should delete the <code>// @skip-test</code> line so that the file is run as part of the Checker Framework test suite.
-</p>
-
-
-<h2 id="iteration-checker">Iteration Checker to prevent <code>NoSuchElementException</code></h2>
-
-<!--
-There is a draft implementation in branch "iteration-checker" of
-https://github.com/t-rasmud .
-There is a draft paper at $t/iteration-checking-paper/
--->
-
-<p>
-A Java program that uses an <code>Iterator</code> can
-throw <code>NoSuchElementException</code> if the program
-calls <code>next()</code> on the <code>Iterator</code> but
-the <code>Iterator</code> has no more elements to iterate over. Such
-exceptions even occur in production code (for example,
-in <a href="https://github.com/eclipse/rdf4j/issues/3090">Eclipse's
-rdf4j</a>).
-</p>
-
-<p>
-We would like a compile-time guarantee that this run-time error will never
-happen.  Our analysis will statically determine whether
-the <code>hasNext()</code> method would return true.  The basic type system
-has two type qualifiers:  <code>@HasNext</code> is a subtype
-of <code>@UnknownHasNext</code>.
-</p>
-
-<p>
-A variable's type is <code>@HasNext</code> if the program
-calls <code>hasNext()</code> and it returns true.  Implementing this is
-easy (see
-the <a href="https://checkerframework.org/manual/#creating-dataflow">dataflow
-section</a> in
-the <a href="https://checkerframework.org/manual/#creating-a-checker">"How
-to create a new checker" chapter</a>).  The analysis can also permit some
-calls to <code>next()</code> even if the programmer has <em>not</em>
-called <code>hasNext()</code>.  For example, a call to <code>next()</code>
-is permitted on a newly-constructed iterator that is made from a non-empty
-collection.  (This special case could build upon
-the <a href="#non-empty-checker">Non-Empty Checker</a> mentioned above.)
-There are probably other special cases, which experimentation will reveal.
-</p>
-
-<p>
-Parts of this are already implemented, but it needs to be enhanced.  Once
-case studies have demonstrated its effectiveness, then it can be released
-to the world, and a scientific paper can be written.
-</p>
-
-
-<h2 id="custom-tainting-checking">Preventing injection vulnerabilities via specialized taint analysis</h2>
-
-<!-- This project is duplicated in the highlight section and in the Checker
-  Framework's gsoc-ideas.html . -->
-
-<p>
-Many security vulnerabilities result from use of untrusted data without sanitizing it first.
-Examples include SQL injection, cross-site scripting, command injection, and many more.
-Other vulnerabilities result from leaking private data, such as credit card numbers.
-</p>
-
-<p>
-We have built a generalized taint analysis that can address any of these problems.  However, because it is so general, it is not very useful.  A user must customize it for each particular problem.
-</p>
-
-<p>
-The goal of this project is to make those customizations, and to evaluate their usefulness.
-A specific research question is:  "To what extent is a general taint analysis useful in eliminating a wide variety of security vulnerabilities?  How much customization, if any, is needed?"
-</p>
-
-<p>
-The generalized taint analysis is the Checker Framework's
-a <a href="https://checkerframework.org/manual/#tainting-checker">Tainting
-  Checker</a>.  It requires customization to a particular domain:
-</p>
-<ul>
-  <li>
-    rename the <code>@Tainted</code> and <code>@Untainted</code> qualifiers
-    to something more specific (such as <code>@Private</code>
-    or <code>@PaymentDetails</code> or <code>@HtmlQuoted</code>), and
-  <li>
-    annotate libraries.
-</ul>
-
-<p>
-The first part of this project is to make this customization easier to do
-&mdash; preferably, a user will not have to change any code in the Checker
-Framework (the
-<a href="https://checkerframework.org/manual/#subtyping-checker">Subtyping
-Checker</a> already works this way).
-As part of making customization easier, a user should be able to specify
-multiple levels of taint &mdash; many information classification hierarchies
-have more than two levels.  For example, the US government separates
-information into four categories:  Unclassified, Confidential, Secret, and
-Top Secret.
-</p>
-
-<p>
-The second part of this project is to provide several examples, and do case
-studies showing the utility of compile-time taint checking.
-</p>
-
-<p>
-  Possible examples include:
-</p>
-<ul>
-  <li>SQL injection
-  <li>OS command injection
-  <li>the <code>@PrivacySource</code> and <code>@PrivacySink</code>
-    annotations used by the Meta <a href="https://fbinfer.com/">Infer
-    static analyzer</a>.
-  <li>information flow
-  <li>many of the <a href="http://cwe.mitre.org/top25/">CWE/SANS most
-  dangerous software programming errors</a> (and the "on the cusp" ones too)
-  <!-- More details appear in these files:
-      ~/research/games/notes/notes
-      ~/prof/grants/2012-02-darpa-verigames/proposal/top25-as-types.pdf
-  -->
-</ul>
-
-<p>
-For some microbenchmarks, see the Juliette test suite for Java from CWE.
-</p>
-
-
-<h2 id="track-unsupported-operations">Warn about unsupported operations</h2>
-
-<!-- This project is duplicated in the highlight section and in the Checker
- Framework's gsoc-ideas.html. -->
-
-<p>
-In Java, some objects do not fully implement their interface; they
-throw <code>UnsupportedOperationException</code> for some operations.  One
-example is <a href="https://docs.oracle.com/en/java/javase/11/core/creating-immutable-lists-sets-and-maps.html">unmodifiable collections</a>.  They throw the exception when a
-mutating operation is called, such
-as <code>add</code>, <code>addAll</code>, <code>put</code>, <code>remove</code>,
-etc.
-</p>
-
-<p>
-The goal of this project is to
-design a compile-time verification tool to track which operations might not be supported.
-This tool will issue a warning whenever
-an <code>UnsupportedOperationException</code> might occur at run time.
-This helps programmers to avoid run-time exceptions (crashes) in their Java programs.
-</p>
-
-<p>
-The research questions include:
-</p>
-<ul>
-  <li>Is it is possible to build a verification tool to prevent <code>UnsupportedOperationException</code>?  What design is effective?
-  </li>
-  <li>How difficult is such a tool to use, in terms of programmer effort and number of false alarms?
-  </li>
-  <li>Are potential <code>UnsupportedOperationException</code> exceptions
-  pervasive in Java programs?  Is it possible to eliminate them?
-  </li>
-</ul>
-
-<p>
-The methodology is:
-</p>
-<ol>
-  <li>design a static (compile-time) analysis
-  </li>
-  <li>implement it
-  </li>
-  <li>evaluate it on open-source projects
-  </li>
-  <li>report bugs in the projects, and improve the tool
-  </li>
-</ol>
-
-<p>
-Here is a possible design, as a pluggable type system.
-</p>
-<pre>
-  @Unmodifiable
-       |
-  @Modifiable
-</pre>
-<p>
-In other words, the <code>@Unmodifiable</code> type qualifier is a
-supertype of <code>@Modifiable</code>.  This means that a <code>@Modifiable
-    List</code> can be used where an <code>@Unmodifiable List</code> is
-expected, but not vice versa.
-</p>
-
-<p>
-  <code>@Modifable</code> is the default, and
-  methods such
-as <a href="https://docs.oracle.com/en/java/javase/17/docs/api/java.base/java/util/Arrays.html#asList(T...)">Arrays.asList</a>
-and <a href="https://docs.oracle.com/en/java/javase/17/docs/api/java.base/java/util/Collections.html#emptyList()">Collections.emptyList</a>
-must be annotated to return the less-capable supertype.
-</p>
-
-
-<h2 id="overflow">Overflow checking</h2>
-
-<p>
-Overflow is when 32-bit arithmetic differs from ideal arithmetic.  For
-example, in Java the <code>int</code> computation 2,147,483,647 + 1 yields
-a negative number, -2,147,483,648.  The goal of this project is to detect
-and prevent problems such as these.
-</p>
-
-<p>
-One way to write this is as an extension of the Constant Value Checker,
-which already keeps track of integer ranges.  It even already
-<a href="https://checkerframework.org/manual/#value-checker-overflow">checks
-  for overflow</a>, but it never issues a warning when it discovers
-  possible overflow.  Your variant would do so.
-</p>
-
-<p>
-This problem is so challenging that there has been almost no previous
-research on static approaches to the problem.  (Two relevant papers are
-<a href="https://web.cse.ohio-state.edu/~lin.3021/file/IntScope_NDSS09.pdf">IntScope:
-Automatically Detecting Integer Overflow Vulnerability in x86 Binary Using
-Symbolic Execution</a> and
-<a href="https://dl.acm.org/citation.cfm?id=3136872">Integer Overflow
-Vulnerabilities Detection in Software Binary Code</a>.)  Researchers are
-concerned that users will have to write a lot of annotations indicating the
-possible ranges of variables, and that even so there will be a lot of false
-positive warnings due to approximations in the conservative analysis.
-For example, will every loop that contains <code>i++</code> cause a warning that <code>i</code> might overflow?
-That would not be acceptable:  users would just disable the check.
-</p>
-
-<p>
-You can convince yourself of the difficulty by manually analyzing programs
-to see how clever the analysis has to be, or manually simulating your
-proposed analysis on a selection of real-world code to learn its
-weaknesses.  You might also try it
-on <a href="https://ai.googleblog.com/2006/06/extra-extra-read-all-about-it-nearly.html">good
-  and bad binary search code</a>.
-</p>
-
-<p>
-One way to make the problem tractable is to limit its scope:  instead of
-being concerned with all possible arithmetic overflow, focus on a specific
-use case.
-As one concrete application,
-the <a href="https://checkerframework.org/manual/#index-checker">Index
-Checker</a> is currently unsound in the presence of integer overflow.  If
-an integer <code>i</code> is known to be <code>@Positive</code>, and 1 is
-added to it, then the Index Checker believes that its type
-remains <code>@Positive</code>. If <code>i</code> was
-already <code>Integer.MAX_VALUE</code>, then the result is negative &mdash;
-that is, the Index Checker's approximation to it is unsound.
-</p>
-
-<p>
-This project involves removing this unsoundness by implementing a type system to track when an
-integer value might overflow &mdash; but this only matters for values that
-are used as an array index.
-That is, checking can be restricted to computations that involve an operand
-of type <code>@IntRange</code>).
-Implementing such an analysis would permit the Index Checker
-to extend its guarantees even to programs that might overflow.
-</p>
-
-<p>
-This analysis is important for some indexing bugs in practice.
-Using the Index Checker, we found 5 bugs in Google
-Guava related to overflow.  Google marked these as high priority and
-fixed them immediately.  In practice, there would be a run-time exception
-only for an array of size approximately <code>Integer.MAX_INT</code>.
-</p>
-
-<p>
-You could write an extension of the Constant Value Checker, which already
-keeps track of integer ranges and
-even <a href="https://checkerframework.org/manual/#value-checker-overflow">determines
-when overflow is possible</a>.  It doesn't issue a warning, but your
-checker could record whether overflow was possible (this could be a
-two-element type system) and then issue a warning, if the value is used as
-an array index.
-Other implementation strategies may be possible.
-</p>
-
-<p>
-Here are some ideas for how to avoid the specific problem
-of issuing a warning about potential overflow for every <code>i++</code> in
-a loop (but maybe other approaches are possible):
-</p>
-<ul>
-  <li>
-    The loop checks whether <code>i == Integer.MAX_VALUE</code> before
-    incrementing.  This wide-scale, disruptive code change is not
-    acceptable.
-  </li>
-  <li>
-    Make the default array size (the length of an unannotated array) be
-    <code>@ArrayLenRange(0, Integer.MAX_VALUE-1)</code> rather
-    than <code>@UnknownVal</code>, which is equivalent
-    to <code>@ArrayLenRange(0, Integer.MAX_VALUE-1)</code>.  Now, every
-    array construction requires the client to establish that the length is
-    not <code>Integer.MAX_VALUE</code>.  I don't have a feel for whether
-    this would be unduly burdensome to users.
-  </li>
-</ul>
-
-
-<h2 id="index-checker-mutable-length">Index checking for mutable length data structures</h2>
-
-<p>
-The <a href="https://checkerframework.org/manual/#index-checker">Index
-Checker</a> is currently restricted to fixed-size data structures.  A
-fixed-size data structure is one whose length cannot be changed once it is
-created, such as arrays and Strings.  This limitation prevents the Index
-Checker from verifying indexing operations on mutable-size data structures,
-like Lists, that have <code>add</code> or <code>remove</code>
-methods. Since these kind of collections are common in practice, this is a
-severe limitation for the Index Checker.
-</p>
-
-<p>
-The limitation is caused by the Index Checker's use of types that are dependent on the length of data structures,
-like <code>@LTLengthOf("data_structure")</code>. If <code>data_structure</code>'s length could change,
-then the correctness of this type might change.
-</p>
-
-<p>
-A naive solution would be to invalidate these types any time a method is called on <code>data_structure</code>.
-Unfortunately, aliasing makes this still unsound. Even more, a great solution to this problem would keep
-the information in the type when a method like add or remove is called on <code>data_structure</code>.
-A more complete solution might involve some special annotations on List that permit the information to be persisted.
-</p>
-
-<p>
-Another approach would be to run a pointer analysis before type-checking,
-then use that information for precise information about what lists might be
-changed by each call to <code>add</code> or <code>remove</code>.  One
-possible pointer analysis would be that
-of <a href="https://github.com/plast-lab/doop-mirror">Doop</a>.
-</p>
-
-<p>
-This project would involve designing and implementing a solution to this problem.
-</p>
-
-
-<h2 id="nullness-bug-detector">Nullness bug detector</h2>
-
-<p>
-Verifying a program to be free of errors can be a daunting task.  When
-starting out, a user may be more interested in
-<a href="https://checkerframework.org/manual/#faq-other-tools-section">bug-finding</a>
-than verification.  The goal of this project is to create a nullness bug
-detector that uses the powerful analysis of the Checker Framework and its
-Nullness Checker, but omits some of its more confusing or expensive
-features.  The goal is to create a fast, easy-to-use bug detector.  It
-would enable users to start small and advance to full verification in the
-future, rather than having to start out doing full verification.
-</p>
-
-<p>
-This could be structured as a new NullnessLight Checker, or as a
-command-line argument to the current Nullness Checker.  Here are some
-differences from the real Nullness checker:
-</p>
-<ul>
-  <li>No initialization analysis; the checker assumes that every value is
-  initialized.</li>
-  <li>No map key analysis; assume that, at every call to
-    <code>Map.get</code>, the given key appears in the map.</li>
-  <li>No invalidation of dataflow facts.  Assume all method calls are pure,
-  so method calls do not invalidate dataflow facts.  Assume there is no
-    aliasing, so field updates do not invalidate dataflow facts.
-    </li>
-  <li>Assume that boxing of primitives is <code>@Pure</code>: it returns
-  the same value on every call.</li>
-  <li>If the Checker Framework cannot infer a type argument, assume that
-  the type argument is <code>@NonNull</code>.</li>
-</ul>
-<p>
-  Each of these behaviors should be controlled by its own command-line
-  argument, as well as being enabled in the NullnessLight Checker.
-</p>
-
-<p>
-  The implementation may be relatively straightforward, since in most cases
-  the behavior is just to disable some functionality of existing checkers.
-</p>
-
-<p>Tools such as FindBugs, NullAway, NullnessLight, and the Nullness
-  Checker form a spectrum from easy-to-use bug detectors to sound
-  verification.  NullnessLight represents a new point in the design space.
-  It will be interesting to compare these checkers:
-</p>
-
-<ul>
-    <li>How much easier is it to use?  For example, how many fewer
-      annotations need to be written?</li>
-    <li>
-      How many more fewer true positives does it report &mdash; in other
-      words, how many more false negatives does it suffer?
-    </li>
-    <li>
-      How many fewer false positives does it report?
-    </li>
-</ul>
-
-<p>
-  Uber's <a href="https://github.com/uber/NullAway">NullAway</a> tool is also
-  an implementation of this idea (that is, a fast, but incomplete and
-  unsound, nullness checker).  NullAway doesn't let the user specify Java
-  Generics:  it assumes that every type parameter is <code>@NonNull</code>.
-  Does Uber's tool provide users a good
-  introduction to the ideas that a user can use to transition to a nullness
-  type system later?
-</p>
-
-
-
-<h1 id="cf-other">Enhance the toolset</h1>
-
-
-<h2 id="index-errors">Improving error messages</h2>
-
-<p>
-Compiler writers have come to realize that clarity of error
-messages is as important as the speed of the executable
-(<a href="https://www.brettbecker.com/wp-content/uploads/2016/06/Becker-Effective-2016-SIGCSE.pdf">1</a>, <a href="https://www.mville.edu/sites/default/files/p53-munson_1.pdf">2</a>,
-<a href="https://se.inf.ethz.ch/~meyer/publications/teaching/compiler-errors.pdf">3</a>,
-<a href="https://static.barik.net/barik/publications/icse2017/PID4655707.pdf">4</a>).  This is especially true when the language or type system has rich features.
-</p>
-
-<p>
-The goal of this project is to improve a compiler's error messages.  Here are
-some distinct challenges:
-</p>
-<ul>
-  <li>
-    Some type errors can be more concisely or clearly expressed than the
-    standard "found type A, expected type B" message.
-  </li>
-  <li>
-    Some types are complex.  The error message could explain them, or link
-    to the manual, or give suggested fixes.
-  </li>
-  <li>
-    Compiler messages currently show
-    the <a href="https://checkerframework.org/manual/#effective-qualifier">effective
-    type</a>, which may be different than what the user wrote due to
-    defaulting, inference, and syntactic sugar.  For example, a user-written
-    <code>@IndexFor("a")</code> annotation is syntactic sugar for
-    <code>@NonNegative @LTLengthOf("a")</code>, and those types are
-    the ones that currently appear in error messages.
-    It might be good to show simpler types or ones that the user wrote.
-  </li>
-  <li>
-    Some checkers combine multiple cooperating type systems;
-    the <a href="https://checkerframework.org/manual/#nullness-checker">Nullness
-    Checker</a> and
-    the <a href="https://checkerframework.org/manual/#index-checker">Index
-    Checker</a> are examples.  If there is a problem with a variable's
-    lower bound type, then its upper bound type should not be shown in the
-    error message.  This will make the message shorter and more specific,
-    and avoid distracting the user with irrelevant information.
-  </li>
-  <li>
-    When a checker has multiple type systems, a type error or the lack of one may depend on facts from multiple type systems, and this should be expressed to the user.
-  </li>
-</ul>
-
-
-<h2 id="java-expression-parser">Java expression parser</h2>
-
-<p>
-A number of type annotations take, as an
-argument, <a href="https://checkerframework.org/manual/#java-expressions-as-arguments">a
-Java expression</a>.  The representation for these
-(the <a href="https://checkerframework.org/api/org/checkerframework/dataflow/expression/JavaExpression.html"><code>JavaExpression</code></a>
-class) is a hack.  The goal of this
-project is to remove it.
-</p>
-
-<p>
-The <code>JavaExpression</code> class
-represents an AST.  There is no need for the Checker Framework to
-define its own AST when the JavaParser AST already exists and is
-maintained.  In fact, <code>JavaExpressionParseUtil</code> uses JavaParser,
-but needlessly converts a
-JavaParser <code>Expression</code> into
-a <code>JavaExpression</code>.
-</p>
-
-<p>
-  The goals for the project include:
-</p>
-<ul>
-  <li>
-    Replace every use
-    of <a href="https://checkerframework.org/api/org/checkerframework/dataflow/expression/JavaExpression.html"><code>JavaExpression</code></a>
-    by a use of the JavaParser
-    class <a href="https://www.javadoc.io/static/com.github.javaparser/javaparser-core/3.15.22/com/github/javaparser/ast/expr/Expression.html"><code>com.github.javaparser.ast.expr.Expression</code></a>.
-  </li>
-  <li>
-    Replace every use of a subclass of <code>JavaExpression</code> (listed in the
-    "Direct Known Subclasses" section of
-    the <a href="https://checkerframework.org/api/org/checkerframework/dataflow/expression/JavaExpression.html"><code>JavaExpression</code>
-    API documentation)</a> by a use of a
-    <a href="https://www.javadoc.io/static/com.github.javaparser/javaparser-core/3.15.22/com/github/javaparser/ast/expr/Expression.html">subclass of <code>Expression</code></a>.  For example, replace every use
-    of <a href="https://checkerframework.org/api/org/checkerframework/dataflow/expression/MethodCall.html"><code>MethodCall</code></a> by <a href="https://www.javadoc.io/static/com.github.javaparser/javaparser-core/3.15.22/com/github/javaparser/ast/expr/MethodCallExpr.html"><code>MethodCallExpr</code></a>.
-  </li>
-  <li>
-    The <a href="https://checkerframework.org/api/org/checkerframework/framework/util/JavaExpressionParseUtil.html"><code>JavaExpressionParseUtil</code></a>
-    class already uses JavaParser, but it uses <code>ExpressionToReceiverVisitor</code> to construct
-    a <code>JavaExpression</code>.  Have it return a
-    JavaParser <code>Expression</code> instead, and delete <code>ExpressionToReceiverVisitor</code>.
-  </li>
-</ul>
-
-<p>
-Direct replacement of the classes is not possible, or we would have done it
-already.  For example, <code>JavaExpression</code> contains some methods that
-JavaParser lacks, such as <code>isUnassignableByOtherCode</code>.  As a
-first step before doing the tasks listed above, you may want to convert
-these methods from instance methods of <code>JavaExpression</code> into static
-methods in <code>JavaExpressions</code>, making <code>JavaExpression</code> more
-like a standard AST that can be replaced by JavaParser classes.
-You also need to decide how to store the <code>type</code> field
-of <code>JavaExpression</code>, when <code>JavaExpression</code> is eliminated.
-An
-alternate design (or a partial step in the refactoring process) would be to
-retain the <code>JavaExpression</code> class, but make it a thin wrapper around
-JavaParser classes that do most of the real work.
-</p>
-
-<p>
-Another aspect of this project is
-fixing <a href="https://github.com/typetools/checker-framework/issues?q=is%3Aopen+is%3Aissue+label%3AJavaExpressions">the
-    issues that are labeled "JavaExpression".</a>
-</p>
-
-
-<h2 id="dataflow">Dataflow enhancements</h2>
-
-<p>
-The Checker
-Framework's <a href="https://checkerframework.org/manual/#creating-dataflow">dataflow
-    framework</a>
-(<a href="https://checkerframework.org/manual/checker-framework-dataflow-manual.pdf">manual
-    here</a>) implements flow-sensitive type refinement (local type
-inference) and other features.  It is used in the Checker
-Framework and also in <a href="http://errorprone.info/">Error Prone</a>,
-<a href="https://github.com/uber/NullAway">NullAway</a>, and elsewhere.
-</p>
-
-<p>
-There are a number
-of <a href="https://github.com/typetools/checker-framework/issues?q=is%3Aopen+is%3Aissue+label%3ADataflow">open
-issues</a> &mdash; both bugs and feature requests &mdash; related to the
-dataflow framework.  The goal of this project is to address as many of
-those issues as possible, which will directly improve all the tools that
-use it.
-</p>
-
-
-<h2 id="Purity_analysis">Side effect analysis, also known as purity analysis</h2>
-
-<!-- This project is duplicated in the highlight section and in
-the Checker Framework's gsoc-ideas.html . -->
-
-<p>
-A side effect analysis reports what side effects a procedure may perform,
-such as what variable values it may modify.  A side effect analysis is
-essential to other program analyses.  A program analysis technique makes
-estimates about the current values of expressions. When a method call
-occurs, the analysis has to throw away most of its estimates, because the
-method call might change any variable.  However, if the method is known to
-have no side effects, then the analysis doesn't need to throw away its
-estimates, and the analysis is more precise.  Thus, an improvement to the
-foundational side effect analysis can improve many other program analyses.
-</p>
-
-<p>
-The goal of this project is to evaluate existing side effect analysis
-algorithms and implementations, in order to determine what is most
-effective and to improve them.  The research questions include:
-</p>
-<ul>
-  <li>What side effect analysis algorithms are most effective?  What are their limitations?
-  </li>
-  <li>Can the most effective algorithms be combined to become even effective?  Or can their limitations be overcome?
-  </li>
-  <li>How much does accurate side effect analysis improve other programming tasks?
-  </li>
-</ul>
-
-<p>
-The methodology is to collect existing side effect analysis tools (two examples are
-<a href="https://github.com/soot-oss/soot/wiki/Using-Side-Effect-Attributes">Soot</a> and
-<a href="https://www.semanticscholar.org/paper/Precise-Interprocedural-Side-Effect-Analysis-Report-Geffken-Saffrich/d2bd29e20c99a10ab9d0c5ecf3acaf15606407d1?p2df">Geffken</a>);
-run them on open-source projects; examine the result; and then improve them.
-</p>
-
-<!--
-For design and implementation ideas, see:
- * $qn/notes-purity
- * ~/prof/grants/2011-09-darpa-apac/phase3-extension-proposal
--->
-
-
-<h2 id="javadoc">Javadoc support</h2>
-
-<p>
-Currently, type annotations are only displayed in Javadoc if they are
-explicitly written by the programmer.  However, the Checker Framework
-provides flexible defaulting mechanisms, reducing the annotation overhead.
-This project will integrate the Checker Framework defaulting phase with
-Javadoc, showing the signatures after applying defaulting rules.
-</p>
-
-<p>
-There are other type-annotation-related improvements to Javadoc that can be
-explored, e.g. using JavaScript to show or hide only the type annotations
-currently of interest.
-</p>
-
-
-
->>>>>>> 90ba4a1f
 </body>
 </html>