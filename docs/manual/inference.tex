--- conflicted
+++ resolved
@@ -241,18 +241,11 @@
   \verb|JAVA8_HOME|, \verb|JAVA11_HOME|, \verb|JAVA17_HOME|, or \verb|JAVA21_HOME|
   environment variables must be set.
 \item If set, the \verb|JAVA_HOME| environment variable must point to a
-<<<<<<< HEAD
-  Java 8, 11, 17, or 21 JDK.
-\item If set, the \verb|JAVA8_HOME| environment variable must point to a Java 8 JDK.
-\item If set, the \verb|JAVA11_HOME| environment variable must point to a Java 11 JDK.
-\item If set, the \verb|JAVA17_HOME| environment variable must point to a Java 17 JDK.
-=======
   Java 8, 11, 17, 20, or 21 JDK.
 \item If set, the \verb|JAVA8_HOME| environment variable must point to a Java 8 JDK.
 \item If set, the \verb|JAVA11_HOME| environment variable must point to a Java 11 JDK.
 \item If set, the \verb|JAVA17_HOME| environment variable must point to a Java 17 JDK.
 \item If set, the \verb|JAVA20_HOME| environment variable must point to a Java 20 JDK.
->>>>>>> 9219a008
 \item If set, the \verb|JAVA21_HOME| environment variable must point to a Java 21 JDK.
 \item \<CHECKERFRAMEWORK> environment variable must point to a built copy of the Checker Framework.
 \item If set, the \verb|DLJC| environment variable must point to a copy of the \<dljc> script
