\newcommand{\etalchar}[1]{$^{#1}$}
\begin{thebibliography}{WPM{\etalchar{+}}09}

\bibitem[AQKE09]{ArtziQKE2009}
Shay Artzi, Jaime Quinonez, Adam Kie{\.z}un, and Michael~D. Ernst.
\newblock Parameter reference immutability: Formal definition, inference tool,
  and comparison.
\newblock {\em Automated Software Engineering}, 16(1):145--192, March 2009.

\bibitem[Art01]{Artho2001}
Cyrille Artho.
\newblock Finding faults in multi-threaded programs.
\newblock Master's thesis, Swiss Federal Institute of Technology, March~15,
  2001.

\bibitem[BCS19]{BanerjeeCS2019}
Subarno Banerjee, Lazaro Clapp, and Manu Sridharan.
\newblock {NullAway}: Practical type-based null safety for {Java}.
\newblock In {\em ESEC/FSE 2019: The ACM 27th joint European Software
  Engineering Conference and Symposium on the Foundations of Software
  Engineering (ESEC/FSE)}, page 740–750, Tallinn, Estonia, August 2019.

\bibitem[BDL17]{BrotherstonDL2017}
Dan Brotherston, Werner Dietl, and Ond\v{r}ej Lhot\'{a}k.
\newblock Granullar: Gradual nullable types for {Java}.
\newblock In {\em CC 2017: 26th International Conference on Compiler
  Construction}, pages 87--97, Austin, TX, USA, February 2017.

\bibitem[BJM{\etalchar{+}}15]{BarrosJMVDdAE2015}
Paulo Barros, Ren\'e Just, Suzanne Millstein, Paul Vines, Werner Dietl, Marcelo
  d'Amorim, and Michael~D. Ernst.
\newblock Static analysis of implicit control flow: Resolving {Java} reflection
  and {Android} intents.
\newblock In {\em ASE 2015: Proceedings of the 30th Annual International
  Conference on Automated Software Engineering}, pages 669--679, Lincoln, NE,
  USA, November 2015.

<<<<<<< HEAD
=======
\bibitem[BKM20]{BagheriKM2020}
Hamid Bagheri, Eunsuk Kang, and Niloofar Mansoor.
\newblock Synthesis of assurance cases for software certification.
\newblock In {\em ICSE NIER, Proceedings of the 42nd International Conference
  on Software Engineering, New Ideas and Emerging Results Track}, pages 61--64,
  Seoul, Korea, May 2020.

\bibitem[Bri16]{Brinker2016}
Laurens Brinker.
\newblock Security analysis of the {IRMA} app using {SPARTA} and fuzzing.
\newblock Bachelor thesis, Radboud University, Nijmegen, Netherlands, 2016.

\bibitem[Bro16]{Brotherston2016}
Daniel Brotherston.
\newblock Gradual pluggable typing in {Java}.
\newblock Master's thesis, U. of Waterloo, Waterloo, Ontario, Canada, 2016.

\bibitem[CD18]{ChenD2018}
Charles~Zhuo Chen and Werner Dietl.
\newblock Don't miss the end: Preventing unsafe end-of-file comparisons.
\newblock In {\em NFM 2018: 10th NASA Formal Methods Symposium}, pages 87--94,
  Newport News, VA, USA, April 2018.

\bibitem[Che18]{Chen2018}
Zhuo Chen.
\newblock Pluggable properties for program understanding: Ontic type checking
  and inference.
\newblock Master's thesis, U. of Waterloo, Waterloo, Ontario, Canada, 2018.

>>>>>>> 7ecbb660
\bibitem[CNA{\etalchar{+}}17]{CoblenzNAMS2017}
Michael Coblenz, Whitney Nelson, Jonathan Aldrich, Brad Myers, and Joshua
  Sunshine.
\newblock Glacier: Transitive class immutability for {Java}.
\newblock In {\em ICSE 2017, Proceedings of the 39th International Conference
  on Software Engineering}, pages 496--506, Buenos Aires, Argentina, May 2017.

\bibitem[Cob20]{Coblenz2020}
Michael Coblenz.
\newblock {\em User-Centered Design of Principled Programming Languages}.
\newblock PhD thesis, Carnegie Mellon University, aug 2020.
\newblock TR CMU-CS-20-127.

\bibitem[Cop05]{Copeland2005}
Tom Copeland.
\newblock {\em PMD Applied}.
\newblock Centennial Books, November 2005.

\bibitem[Cro06]{JSR198}
Jose Cronembold.
\newblock {JSR} 198: A standard extension {API} for {Integrated} {Development}
  {Environments}.
\newblock \url{http://jcp.org/en/jsr/detail?id=198}, May~8, 2006.

\bibitem[Dar06]{JSR269}
Joe Darcy.
\newblock {JSR} 269: Pluggable annotation processing {API}.
\newblock \url{https://jcp.org/en/jsr/detail?id=269}, May~17, 2006.
\newblock Public review version.

\bibitem[DDE{\etalchar{+}}11]{DietlDEMS2011}
Werner Dietl, Stephanie Dietzel, Michael~D. Ernst, K{\i}van{\c{c}} Mu{\c{s}}lu,
  and Todd Schiller.
\newblock Building and using pluggable type-checkers.
\newblock In {\em ICSE 2011, Proceedings of the 33rd International Conference
  on Software Engineering}, pages 681--690, Waikiki, Hawaii, USA, May 2011.

\bibitem[DDE{\etalchar{+}}12]{DietlDEMWCPP2012}
Werner Dietl, Stephanie Dietzel, Michael~D. Ernst, Nathaniel Mote, Brian
  Walker, Seth Cooper, Timothy Pavlik, and Zoran Popovi{\'c}.
\newblock Verification games: Making verification fun.
\newblock In {\em FTfJP: 14th Workshop on Formal Techniques for Java-like
  Programs}, pages 42--49, Beijing, China, June 2012.

\bibitem[DEM11]{DietlEM2011}
Werner Dietl, Michael~D. Ernst, and Peter M{\"u}ller.
\newblock Tunable static inference for {Generic} {Universe} {Types}.
\newblock In {\em ECOOP 2011 --- Object-Oriented Programming, 25th European
  Conference}, pages 333--357, Lancaster, UK, July 2011.

\bibitem[EJM{\etalchar{+}}14]{ErnstJMDPRKBBHVW2014}
Michael~D. Ernst, Ren{\'e} Just, Suzanne Millstein, Werner Dietl, Stuart
  Pernsteiner, Franziska Roesner, Karl Koscher, Paulo Barros, Ravi Bhoraskar,
  Seungyeop Han, Paul Vines, and Edward~X. Wu.
\newblock Collaborative verification of information flow for a high-assurance
  app store.
\newblock In {\em CCS 2014: Proceedings of the 21st ACM Conference on Computer
  and Communications Security}, pages 1092--1104, Scottsdale, AZ, USA, November
  2014.

\bibitem[ELM{\etalchar{+}}16]{ErnstLMST2016}
Michael~D. Ernst, Alberto Lovato, Damiano Macedonio, Fausto Spoto, and Javier
  Thaine.
\newblock Locking discipline inference and checking.
\newblock In {\em ICSE 2016, Proceedings of the 38th International Conference
  on Software Engineering}, pages 1133--1144, Austin, TX, USA, May 2016.

\bibitem[EMMS16]{ErnstMMS2016}
Michael~D. Ernst, Damiano Macedonio, Massimo Merro, and Fausto Spoto.
\newblock Semantics for locking specifications.
\newblock In {\em NFM 2016: 8th NASA Formal Methods Symposium}, pages 355--372,
  Minneapolis, MN, USA, June 2016.

\bibitem[Ern08a]{Ernst2008}
Michael~D. Ernst.
\newblock Building and using pluggable type systems with the {Checker
  Framework}.
\newblock In {\em ECOOP 2008 --- Object-Oriented Programming, 22nd European
  Conference}, Paphos, Cyprus, July 2008.
\newblock Tool demo.

\bibitem[Ern08b]{JSR308-2008-09-12}
Michael~D. Ernst.
\newblock {Type Annotations} specification ({JSR} 308).
\newblock \url{https://checkerframework.org/jsr308/}, September~12, 2008.

\bibitem[GDEG13]{GordonDEG2013}
Colin~S. Gordon, Werner Dietl, Michael~D. Ernst, and Dan Grossman.
\newblock {JavaUI}: Effects for controlling {UI} object access.
\newblock In {\em ECOOP 2013 --- Object-Oriented Programming, 27th European
  Conference}, pages 179--204, Montpellier, France, July 2013.

\bibitem[Goe06]{Goetz2006:typedef}
Brian Goetz.
\newblock The pseudo-typedef antipattern: Extension is not type definition.
\newblock \url{https://www.ibm.com/developerworks/java/library/j-jtp02216/},
  February~21, 2006.

\bibitem[GPB{\etalchar{+}}06]{Goetz2006}
Brian Goetz, Tim Peierls, Joshua Bloch, Joseph Bowbeer, David Holmes, and Doug
  Lea.
\newblock {\em Java Concurrency in Practice}.
\newblock Addison-Wesley, 2006.

\bibitem[GV18]{GschwindV2018}
Sascha Gschwind and Renato Venzin.
\newblock Googletest to {CUTE} converter.
\newblock Technical report, University of Applied Sciences Rapperswil,
  Rapperswil, Switzerland, 2018.

\bibitem[HDM14]{HuangDM2014}
Wei Huang, Yao Dong, and Ana Milanova.
\newblock Type-based taint analysis for {Java} web applications.
\newblock In {\em FASE 2014: Fundamental Approaches to Software Engineering},
  pages 140--154, Grenoble, France, April 2014.

\bibitem[HDME12]{HuangDME2012}
Wei Huang, Werner Dietl, Ana Milanova, and Michael~D. Ernst.
\newblock Inference and checking of object ownership.
\newblock In {\em ECOOP 2012 --- Object-Oriented Programming, 26th European
  Conference}, pages 181--206, Beijing, China, June 2012.

\bibitem[HMDE12]{HuangMDE2012}
Wei Huang, Ana Milanova, Werner Dietl, and Michael~D. Ernst.
\newblock {ReIm} \& {ReImInfer}: Checking and inference of reference
  immutability and method purity.
\newblock In {\em OOPSLA 2012, Object-Oriented Programming Systems, Languages,
  and Applications}, pages 879--896, Tucson, AZ, USA, October 2012.

\bibitem[HP04]{HovemeyerP2004}
David Hovemeyer and William Pugh.
\newblock Finding bugs is easy.
\newblock In {\em OOPSLA Companion: Companion to Object-Oriented Programming
  Systems, Languages, and Applications}, pages 132--136, Vancouver, BC, Canada,
  October 2004.

\bibitem[HSP05]{HovemeyerSP2005}
David Hovemeyer, Jaime Spacco, and William Pugh.
\newblock Evaluating and tuning a static analysis to find null pointer bugs.
\newblock In {\em PASTE 2005: ACM SIGPLAN/SIGSOFT Workshop on Program Analysis
  for Software Tools and Engineering (PASTE 2005)}, pages 13--19, Lisbon,
  Portugal, September 2005.

<<<<<<< HEAD
\bibitem[KSTE20]{KelloggSTE2020}
Martin Kellogg, Martin Sch{\"a}f, Serdar Tasiran, and Michael~D. Ernst.
\newblock Continuous compliance.
\newblock In {\em ASE 2020: Proceedings of the 33rd Annual International
=======
\bibitem[KDME18]{KelloggDME2018}
Martin Kellogg, Vlastimil Dort, Suzanne Millstein, and Michael~D. Ernst.
\newblock Lightweight verification of array indexing.
\newblock In {\em ISSTA 2018, Proceedings of the 2018 International Symposium
  on Software Testing and Analysis}, pages 3--14, Amsterdam, Netherlands, July
  2018.

\bibitem[Kel19]{Kellogg2019}
Martin Kellogg.
\newblock Compile-time detection of machine image sniping.
\newblock In {\em ASE 2019: Proceedings of the 34th Annual International
  Conference on Automated Software Engineering}, pages 1256--1258, San Diego,
  CA, USA, September 2019.

\bibitem[KEW{\etalchar{+}}20]{KohlerEWMS2020}
Mirko K{\"o}hler, Nafise Eskandani, Pascal Weisenburger, Alessandro Margara,
  and Guido Salvaneschi.
\newblock Rethinking safe consistency in distributed object-oriented
  programming.
\newblock In {\em OOPSLA 2020, Object-Oriented Programming Systems, Languages,
  and Applications}, Chicago, IL, USA, November 2020.

\bibitem[KRS{\etalchar{+}}20]{KelloggRSSE2020}
Martin Kellogg, Manli Ran, Manu Sridharan, Martin Sch{\"a}f, and Michael~D.
  Ernst.
\newblock Verifying object construction.
\newblock In {\em ICSE 2020, Proceedings of the 42nd International Conference
  on Software Engineering}, pages 1447--1458, Seoul, Korea, May 2020.

\bibitem[KS17]{KechagiaS2017}
Maria Kechagia and Diomidis Spinellis.
\newblock Type checking for reliable {APIs}.
\newblock In {\em WAPI '17: Proceedings of the 1st International Workshop on
  API Usage and Evolution}, pages 15--18, Buenos Aires, Argentina, May 2017.

\bibitem[KSTE20]{KelloggSTE2020}
Martin Kellogg, Martin Sch{\"a}f, Serdar Tasiran, and Michael~D. Ernst.
\newblock Continuous compliance.
\newblock In {\em ASE 2020: Proceedings of the 35th Annual International
>>>>>>> 7ecbb660
  Conference on Automated Software Engineering}, Melbourne, Australia,
  September 2020.

\bibitem[LBR06]{LeavensBR2006:JML}
Gary~T. Leavens, Albert~L. Baker, and Clyde Ruby.
\newblock Preliminary design of {JML}: A behavioral interface specification
  language for {Java}.
\newblock {\em ACM SIGSOFT Software Engineering Notes}, 31(3), March 2006.

<<<<<<< HEAD
=======
\bibitem[LBSD16]{LiuBSD2016}
Shuang Liu, Guangdong Bai, Jun Sun, and J.~Dong.
\newblock Towards using concurrent {Java} {API} correctly.
\newblock In {\em ICECCS 2016: 21st International Conference on Engineering of
  Complex Computer Systems}, pages 219--222, Dubai, UAE, June 2016.

\bibitem[Li17]{Li2017}
Jianchu Li.
\newblock A general pluggable type inference framework and its use for
  data-flow analysis.
\newblock Master's thesis, U. of Waterloo, Waterloo, Ontario, Canada, 2017.

\bibitem[Mac16]{Mackie2016}
Christopher~A. Mackie.
\newblock Preventing signedness errors in numerical computations in java.
\newblock In {\em FSE 2016: Proceedings of the {ACM} {SIGSOFT} 24th Symposium
  on the Foundations of Software Engineering}, pages 1148--1150, Seattle, WA,
  USA, November 2016.

\bibitem[MH12]{MilanovaH2012}
Ana Milanova and Wei Huang.
\newblock Inference and checking of context-sensitive pluggable types.
\newblock In {\em FSE 2012: Proceedings of the {ACM} {SIGSOFT} 20th Symposium
  on the Foundations of Software Engineering}, pages 1--4, Cary, NC, USA,
  November 2012.

\bibitem[Mil18]{Milanova2018}
Ana Milanova.
\newblock Definite reference mutability.
\newblock In {\em ECOOP 2018 --- Object-Oriented Programming, 32nd European
  Conference}, pages 25:1--25:30, Amsterdam, Netherlands, July 2018.

>>>>>>> 7ecbb660
\bibitem[PAC{\etalchar{+}}08]{PapiACPE2008}
Matthew~M. Papi, Mahmood Ali, Telmo~Luis {Correa~Jr.}, Jeff~H. Perkins, and
  Michael~D. Ernst.
\newblock Practical pluggable types for {Java}.
\newblock In {\em ISSTA 2008, Proceedings of the 2008 International Symposium
  on Software Testing and Analysis}, pages 201--212, Seattle, WA, USA, July
  2008.

\bibitem[P{\"O}ZE13]{PotaninOZE2013}
Alex Potanin, Johan {\"O}stlund, Yoav Zibin, and Michael~D. Ernst.
\newblock Immutability.
\newblock In {\em Aliasing in Object-Oriented Programming}, volume 7850 of {\em
  LNCS}, pages 233--269. Springer-Verlag, April 2013.

\bibitem[QTE08]{QuinonezTE2008}
Jaime Quinonez, Matthew~S. Tschantz, and Michael~D. Ernst.
\newblock Inference of reference immutability.
\newblock In {\em ECOOP 2008 --- Object-Oriented Programming, 22nd European
  Conference}, pages 616--641, Paphos, Cyprus, July 2008.

\bibitem[San16]{Santino2016}
Joseph Santino.
\newblock Enforcing correct array indexes with a type system.
\newblock In {\em FSE 2016: Proceedings of the {ACM} {SIGSOFT} 24th Symposium
  on the Foundations of Software Engineering}, pages 1142--1144, Seattle, WA,
  USA, November 2016.

\bibitem[SCSC18]{SteinCSC2018}
Benno Stein, Lazaro Clapp, Manu Sridharan, and Bor{-}Yuh~Evan Chang.
\newblock Safe stream-based programming with refinement types.
\newblock In {\em ASE 2018: Proceedings of the 33rd Annual International
  Conference on Automated Software Engineering}, pages 565--576, Montpellier,
  France, September 2018.

\bibitem[SDE12]{SpishakDE2012}
Eric Spishak, Werner Dietl, and Michael~D. Ernst.
\newblock A type system for regular expressions.
\newblock In {\em FTfJP: 14th Workshop on Formal Techniques for Java-like
  Programs}, pages 20--26, Beijing, China, June 2012.

\bibitem[SDF{\etalchar{+}}11]{SampsonDFGCG2011}
Adrian Sampson, Werner Dietl, Emily Fortuna, Danushen Gnanapragasam, Luis Ceze,
  and Dan Grossman.
\newblock {EnerJ}: Approximate data types for safe and general low-power
  computation.
\newblock In {\em PLDI 2011: Proceedings of the {ACM} {SIGPLAN} 2011 Conference
  on Programming Language Design and Implementation}, pages 164--174, San Jose,
  CA, USA, June 2011.

\bibitem[SE10]{SchillerE2010}
Todd~W. Schiller and Michael~D. Ernst.
\newblock Rethinking the economics of software engineering.
\newblock In {\em FoSER: Workshop on the Future of Software Engineering
  Research}, pages 325--330, Santa Fe, NM, USA, November 2010.

\bibitem[SE11]{SpotoE2011}
Fausto Spoto and Michael~D. Ernst.
\newblock Inference of field initialization.
\newblock In {\em ICSE 2011, Proceedings of the 33rd International Conference
  on Software Engineering}, pages 231--240, Waikiki, Hawaii, USA, May 2011.

\bibitem[SM11]{SummersM2011}
Alexander~J. Summers and Peter M{\"u}ller.
\newblock Freedom before commitment: A lightweight type system for object
  initialisation.
\newblock In {\em OOPSLA 2011, Object-Oriented Programming Systems, Languages,
  and Applications}, pages 1013--1032, Portland, OR, USA, October 2011.

\bibitem[Spo10]{Spoto10:LPAR}
F.~Spoto.
\newblock The nullness analyser of {Julia}.
\newblock In {\em LPAR 2010: Proceedings of the 16th International Conference
  on Logic for Programming, Artificial Intelligence, and Reasoning}, pages
  405--424, Dakar, Senegal, April 2010.

\bibitem[Ta18]{Ta2018}
Mier Ta.
\newblock Context sensitive typechecking and inference: ownership and
  immutability.
\newblock Master's thesis, U. of Waterloo, Waterloo, Ontario, Canada, 2018.

\bibitem[TE05]{TschantzE2005}
Matthew~S. Tschantz and Michael~D. Ernst.
\newblock Javari: Adding reference immutability to {Java}.
\newblock In {\em OOPSLA 2005, Object-Oriented Programming Systems, Languages,
  and Applications}, pages 211--230, San Diego, CA, USA, October 2005.

\bibitem[TPV10]{TangPJ2010}
Daniel Tang, Ales Plsek, and Jan Vitek.
\newblock Static checking of safety critical {Java} annotations.
\newblock In {\em JTRES 2010: 8th International Workshop on Java Technologies
  for Real-time and Embedded Systems}, pages 148--154, Prague, Czech Republic,
  August 2010.

\bibitem[Val18]{Valgma2018}
Lembit Valgma.
\newblock Usable and sound static analysis through its integration into
  automated and interactive workflows.
\newblock Master's thesis, U. of Tartu, Tartu, Estonia, 2018.

\bibitem[VPEJ14]{VakilianPEJ2014}
Mohsen Vakilian, Amarin Phaosawasdi, Michael~D. Ernst, and Ralph~E. Johnson.
\newblock Cascade: A universal type qualifier inference tool.
\newblock Technical report, University of Illinois at Urbana-Champaign, Urbana,
  IL, USA, September 2014.

\bibitem[VPEJ15]{VakilianPEJ2015}
Mohsen Vakilian, Amarin Phaosawasdi, Michael~D. Ernst, and Ralph~E. Johnson.
\newblock Cascade: A universal programmer-assisted type qualifier inference
  tool.
\newblock In {\em ICSE 2015, Proceedings of the 37th International Conference
  on Software Engineering}, pages 234--245, Florence, Italy, May 2015.

\bibitem[WKSE14]{WeitzKSE2014}
Konstantin Weitz, Gene Kim, Siwakorn Srisakaokul, and Michael~D. Ernst.
\newblock A type system for format strings.
\newblock In {\em ISSTA 2014, Proceedings of the 2014 International Symposium
  on Software Testing and Analysis}, pages 127--137, San Jose, CA, USA, July
  2014.

\bibitem[WPM{\etalchar{+}}09]{WrigstadPMZV2009}
Tobias Wrigstad, Filip Pizlo, Fadi Meawad, Lei Zhao, and Jan Vitek.
\newblock Loci: Simple thread-locality for {J}ava.
\newblock In {\em ECOOP 2009 --- Object-Oriented Programming, 23rd European
  Conference}, pages 445--469, Genova, Italy, July 2009.

\bibitem[Xia20]{Xiang2020}
Tongtong Xiang.
\newblock Type checking and whole-program inference for value range analysis.
\newblock Master's thesis, U. of Waterloo, Waterloo, Ontario, Canada, 2020.

\bibitem[Xin20]{Xing2020}
Weitian Xing.
\newblock Light-weight verification of cryptographic {API} usage.
\newblock Master's thesis, U. of Waterloo, Waterloo, Ontario, Canada, 2020.

\bibitem[XLD20]{XiaohuiLD2020}
Tongtong Xiang, Jeff~Y. Luo, and Werner Dietl.
\newblock Precise inference of expressive units of measurement types.
\newblock In {\em OOPSLA 2020, Object-Oriented Programming Systems, Languages,
  and Applications}, Chicago, IL, USA, November 2020.

\bibitem[ZPA{\etalchar{+}}07]{ZibinPAAKE2007}
Yoav Zibin, Alex Potanin, Mahmood Ali, Shay Artzi, Adam Kie{\.z}un, and
  Michael~D. Ernst.
\newblock Object and reference immutability using {Java} generics.
\newblock In {\em ESEC/FSE 2007: Proceedings of the 11th European Software
  Engineering Conference and the 15th {ACM} {SIGSOFT} Symposium on the
  Foundations of Software Engineering}, pages 75--84, Dubrovnik, Croatia,
  September 2007.

\bibitem[ZPL{\etalchar{+}}10]{ZibinPLAE2010}
Yoav Zibin, Alex Potanin, Paley Li, Mahmood Ali, and Michael~D. Ernst.
\newblock Ownership and immutability in generic {Java}.
\newblock In {\em OOPSLA 2010, Object-Oriented Programming Systems, Languages,
  and Applications}, pages 598--617, Revo, NV, USA, October 2010.

\end{thebibliography}<|MERGE_RESOLUTION|>--- conflicted
+++ resolved
@@ -18,7 +18,7 @@
 \newblock {NullAway}: Practical type-based null safety for {Java}.
 \newblock In {\em ESEC/FSE 2019: The ACM 27th joint European Software
   Engineering Conference and Symposium on the Foundations of Software
-  Engineering (ESEC/FSE)}, page 740–750, Tallinn, Estonia, August 2019.
+  Engineering (ESEC/FSE)}, pages 740--750, Tallinn, Estonia, August 2019.
 
 \bibitem[BDL17]{BrotherstonDL2017}
 Dan Brotherston, Werner Dietl, and Ond\v{r}ej Lhot\'{a}k.
@@ -35,8 +35,6 @@
   Conference on Automated Software Engineering}, pages 669--679, Lincoln, NE,
   USA, November 2015.
 
-<<<<<<< HEAD
-=======
 \bibitem[BKM20]{BagheriKM2020}
 Hamid Bagheri, Eunsuk Kang, and Niloofar Mansoor.
 \newblock Synthesis of assurance cases for software certification.
@@ -66,7 +64,6 @@
   and inference.
 \newblock Master's thesis, U. of Waterloo, Waterloo, Ontario, Canada, 2018.
 
->>>>>>> 7ecbb660
 \bibitem[CNA{\etalchar{+}}17]{CoblenzNAMS2017}
 Michael Coblenz, Whitney Nelson, Jonathan Aldrich, Brad Myers, and Joshua
   Sunshine.
@@ -111,11 +108,25 @@
 \newblock In {\em FTfJP: 14th Workshop on Formal Techniques for Java-like
   Programs}, pages 42--49, Beijing, China, June 2012.
 
+\bibitem[DDM11]{DietlDM2011}
+Werner Dietl, Sophia Drossopoulou, and Peter M{\"u}ller.
+\newblock Separating ownership topology and encapsulation with {Generic
+  Universe Types}.
+\newblock {\em ACM Transactions on Pro\-gramming Languages and Systems},
+  33(6):20:1--62, December 2011.
+
 \bibitem[DEM11]{DietlEM2011}
 Werner Dietl, Michael~D. Ernst, and Peter M{\"u}ller.
 \newblock Tunable static inference for {Generic} {Universe} {Types}.
 \newblock In {\em ECOOP 2011 --- Object-Oriented Programming, 25th European
   Conference}, pages 333--357, Lancaster, UK, July 2011.
+
+\bibitem[DMD16]{DongMD2016}
+Yao Dong, Ana Milanova, and Julian Dolby.
+\newblock {JCrypt}: Towards computation over encrypted data.
+\newblock In {\em PPPJ 2016: Proceedings of the 4th International Conference on
+  Principles and Practice of Programming in Java: Virtual Machines, Languages,
+  and Tools}, Lugano, Switzerland, August 2016.
 
 \bibitem[EJM{\etalchar{+}}14]{ErnstJMDPRKBBHVW2014}
 Michael~D. Ernst, Ren{\'e} Just, Suzanne Millstein, Werner Dietl, Stuart
@@ -153,6 +164,13 @@
 \newblock {Type Annotations} specification ({JSR} 308).
 \newblock \url{https://checkerframework.org/jsr308/}, September~12, 2008.
 
+\bibitem[GBS13]{GerakiosBS2013}
+Prodromos Gerakios, Aggelos Biboudis, and Yannis Smaragdakis.
+\newblock Reified type parameters using java annotations.
+\newblock In {\em GPCE 2013: Proceedings of the 12th International Conference
+  on Generative Programming and Component Engineering}, pages 61--64,
+  Indianapolis, IN, USA, October 2013.
+
 \bibitem[GDEG13]{GordonDEG2013}
 Colin~S. Gordon, Werner Dietl, Michael~D. Ernst, and Dan Grossman.
 \newblock {JavaUI}: Effects for controlling {UI} object access.
@@ -188,6 +206,13 @@
 \newblock Inference and checking of object ownership.
 \newblock In {\em ECOOP 2012 --- Object-Oriented Programming, 26th European
   Conference}, pages 181--206, Beijing, China, June 2012.
+
+\bibitem[HM12]{HuangM2012}
+Wei Huang and Ana Milanova.
+\newblock {ReImInfer}: Method purity inference for {Java}.
+\newblock In {\em FSE 2012: Proceedings of the {ACM} {SIGSOFT} 20th Symposium
+  on the Foundations of Software Engineering}, pages 1--4, Cary, NC, USA,
+  November 2012.
 
 \bibitem[HMDE12]{HuangMDE2012}
 Wei Huang, Ana Milanova, Werner Dietl, and Michael~D. Ernst.
@@ -210,12 +235,6 @@
   for Software Tools and Engineering (PASTE 2005)}, pages 13--19, Lisbon,
   Portugal, September 2005.
 
-<<<<<<< HEAD
-\bibitem[KSTE20]{KelloggSTE2020}
-Martin Kellogg, Martin Sch{\"a}f, Serdar Tasiran, and Michael~D. Ernst.
-\newblock Continuous compliance.
-\newblock In {\em ASE 2020: Proceedings of the 33rd Annual International
-=======
 \bibitem[KDME18]{KelloggDME2018}
 Martin Kellogg, Vlastimil Dort, Suzanne Millstein, and Michael~D. Ernst.
 \newblock Lightweight verification of array indexing.
@@ -255,7 +274,6 @@
 Martin Kellogg, Martin Sch{\"a}f, Serdar Tasiran, and Michael~D. Ernst.
 \newblock Continuous compliance.
 \newblock In {\em ASE 2020: Proceedings of the 35th Annual International
->>>>>>> 7ecbb660
   Conference on Automated Software Engineering}, Melbourne, Australia,
   September 2020.
 
@@ -265,8 +283,6 @@
   language for {Java}.
 \newblock {\em ACM SIGSOFT Software Engineering Notes}, 31(3), March 2006.
 
-<<<<<<< HEAD
-=======
 \bibitem[LBSD16]{LiuBSD2016}
 Shuang Liu, Guangdong Bai, Jun Sun, and J.~Dong.
 \newblock Towards using concurrent {Java} {API} correctly.
@@ -299,7 +315,6 @@
 \newblock In {\em ECOOP 2018 --- Object-Oriented Programming, 32nd European
   Conference}, pages 25:1--25:30, Amsterdam, Netherlands, July 2018.
 
->>>>>>> 7ecbb660
 \bibitem[PAC{\etalchar{+}}08]{PapiACPE2008}
 Matthew~M. Papi, Mahmood Ali, Telmo~Luis {Correa~Jr.}, Jeff~H. Perkins, and
   Michael~D. Ernst.
@@ -361,6 +376,13 @@
 \newblock In {\em ICSE 2011, Proceedings of the 33rd International Conference
   on Software Engineering}, pages 231--240, Waikiki, Hawaii, USA, May 2011.
 
+\bibitem[She11]{Sherwany2011}
+Amanj Sherwany.
+\newblock The design, implementation and evaluation of a pluggable type checker
+  for thread-locality in {Java}.
+\newblock Master's thesis, Uppsala University, Department of Information
+  Technology, Uppsala, Sweden, 2011.
+
 \bibitem[SM11]{SummersM2011}
 Alexander~J. Summers and Peter M{\"u}ller.
 \newblock Freedom before commitment: A lightweight type system for object
