--- conflicted
+++ resolved
@@ -13,14 +13,12 @@
 \newblock Master's thesis, Swiss Federal Institute of Technology, March~15,
   2001.
 
-<<<<<<< HEAD
-=======
 \bibitem[BCS19]{BanerjeeCS2019}
 Subarno Banerjee, Lazaro Clapp, and Manu Sridharan.
 \newblock {NullAway}: Practical type-based null safety for {Java}.
 \newblock In {\em ESEC/FSE 2019: The ACM 27th joint European Software
   Engineering Conference and Symposium on the Foundations of Software
-  Engineering (ESEC/FSE)}, pages 740--750, Tallinn, Estonia, August 2019.
+  Engineering (ESEC/FSE)}, page 740–750, Tallinn, Estonia, August 2019.
 
 \bibitem[BJM{\etalchar{+}}15]{BarrosJMVDdAE2015}
 Paulo Barros, Ren\'e Just, Suzanne Millstein, Paul Vines, Werner Dietl, Marcelo
@@ -31,17 +29,6 @@
   Conference on Automated Software Engineering}, pages 669--679, Lincoln, NE,
   USA, November 2015.
 
-\bibitem[Bri16]{Brinker2016}
-Laurens Brinker.
-\newblock Security analysis of the {IRMA} app using {SPARTA} and fuzzing.
-\newblock Master's thesis, Radboud University, 2016.
-
-\bibitem[Bro16]{Brotherston2016}
-Daniel Brotherston.
-\newblock Gradual pluggable typing in {Java}.
-\newblock Master's thesis, U. of Waterloo, Waterloo, Ontario, Canada, 2016.
-
->>>>>>> 150e3f7a
 \bibitem[CNA{\etalchar{+}}17]{CoblenzNAMS2017}
 Michael Coblenz, Whitney Nelson, Jonathan Aldrich, Brad Myers, and Joshua
   Sunshine.
@@ -80,28 +67,11 @@
 \newblock In {\em FTfJP: 14th Workshop on Formal Techniques for Java-like
   Programs}, pages 42--49, Beijing, China, June 2012.
 
-\bibitem[DDM11]{DietlDM2011}
-Werner Dietl, Sophia Drossopoulou, and Peter M{\"u}ller.
-\newblock Separating ownership topology and encapsulation with {Generic
-  Universe Types}.
-\newblock {\em ACM Transactions on Pro\-gramming Languages and Systems},
-  33(6):20:1--62, December 2011.
-
 \bibitem[DEM11]{DietlEM2011}
 Werner Dietl, Michael~D. Ernst, and Peter M{\"u}ller.
 \newblock Tunable static inference for {Generic} {Universe} {Types}.
 \newblock In {\em ECOOP 2011 --- Object-Oriented Programming, 25th European
   Conference}, pages 333--357, Lancaster, UK, July 2011.
-
-<<<<<<< HEAD
-\bibitem[Ern08]{JSR308-2008-09-12}
-=======
-\bibitem[DMD16]{DongMD2016}
-Yao Dong, Ana Milanova, and Julian Dolby.
-\newblock {JCrypt}: Towards computation over encrypted data.
-\newblock In {\em PPPJ 2016: Proceedings of the 4th International Conference on
-  Principles and Practice of Programming in Java: Virtual Machines, Languages,
-  and Tools}, Lugano, Switzerland, August 2016.
 
 \bibitem[EJM{\etalchar{+}}14]{ErnstJMDPRKBBHVW2014}
 Michael~D. Ernst, Ren{\'e} Just, Suzanne Millstein, Werner Dietl, Stuart
@@ -113,15 +83,6 @@
   and Communications Security}, pages 1092--1104, Scottsdale, AZ, USA, November
   2014.
 
-\bibitem[ELM{\etalchar{+}}15]{ErnstLMSS2015}
-Michael~D. Ernst, Alberto Lovato, Damiano Macedonio, Ciprian Spiridon, and
-  Fausto Spoto.
-\newblock Boolean formulas for the static identification of injection attacks
-  in {Java}.
-\newblock In {\em LPAR 2015: Proceedings of the 20th International Conference
-  on Logic for Programming, Artificial Intelligence, and Reasoning}, pages
-  130--145, Suva, Fiji, November 2015.
-
 \bibitem[ELM{\etalchar{+}}16]{ErnstLMST2016}
 Michael~D. Ernst, Alberto Lovato, Damiano Macedonio, Fausto Spoto, and Javier
   Thaine.
@@ -144,17 +105,9 @@
 \newblock Tool demo.
 
 \bibitem[Ern08b]{JSR308-2008-09-12}
->>>>>>> 150e3f7a
 Michael~D. Ernst.
 \newblock {Type Annotations} specification ({JSR} 308).
 \newblock \url{https://checkerframework.org/jsr308/}, September~12, 2008.
-
-\bibitem[GBS13]{GerakiosBS2013}
-Prodromos Gerakios, Aggelos Biboudis, and Yannis Smaragdakis.
-\newblock Reified type parameters using java annotations.
-\newblock In {\em GPCE 2013: Proceedings of the 12th International Conference
-  on Generative Programming and Component Engineering}, pages 61--64,
-  Indianapolis, IN, USA, October 2013.
 
 \bibitem[GDEG13]{GordonDEG2013}
 Colin~S. Gordon, Werner Dietl, Michael~D. Ernst, and Dan Grossman.
@@ -174,22 +127,12 @@
 \newblock {\em Java Concurrency in Practice}.
 \newblock Addison-Wesley, 2006.
 
-<<<<<<< HEAD
-=======
 \bibitem[HDME12]{HuangDME2012}
 Wei Huang, Werner Dietl, Ana Milanova, and Michael~D. Ernst.
 \newblock Inference and checking of object ownership.
 \newblock In {\em ECOOP 2012 --- Object-Oriented Programming, 26th European
   Conference}, pages 181--206, Beijing, China, June 2012.
 
-\bibitem[HM12]{HuangM2012}
-Wei Huang and Ana Milanova.
-\newblock {ReImInfer}: Method purity inference for {Java}.
-\newblock In {\em FSE 2012: Proceedings of the {ACM} {SIGSOFT} 20th Symposium
-  on the Foundations of Software Engineering}, pages 1--4, Cary, NC, USA,
-  November 2012.
-
->>>>>>> 150e3f7a
 \bibitem[HMDE12]{HuangMDE2012}
 Wei Huang, Ana Milanova, Werner Dietl, and Michael~D. Ernst.
 \newblock {ReIm} \& {ReImInfer}: Checking and inference of reference
@@ -223,25 +166,6 @@
 \newblock Preliminary design of {JML}: A behavioral interface specification
   language for {Java}.
 \newblock {\em ACM SIGSOFT Software Engineering Notes}, 31(3), March 2006.
-
-\bibitem[LBSD16]{LiuBSD2016}
-Shuang Liu, Guangdong Bai, Jun Sun, and J.~Dong.
-\newblock Towards using concurrent {Java} {API} correctly.
-\newblock In {\em ICECCS 2016: 21st International Conference on Engineering of
-  Complex Computer Systems}, pages 219--222, Dubai, UAE, June 2016.
-
-\bibitem[Li17]{Li2017}
-Jianchu Li.
-\newblock A general pluggable type inference framework and its use for
-  data-flow analysis.
-\newblock Master's thesis, U. of Waterloo, Waterloo, Ontario, Canada, 2017.
-
-\bibitem[MH12]{MilanovaH2012}
-Ana Milanova and Wei Huang.
-\newblock Inference and checking of context-sensitive pluggable types.
-\newblock In {\em FSE 2012: Proceedings of the {ACM} {SIGSOFT} 20th Symposium
-  on the Foundations of Software Engineering}, pages 1--4, Cary, NC, USA,
-  November 2012.
 
 \bibitem[PAC{\etalchar{+}}08]{PapiACPE2008}
 Matthew~M. Papi, Mahmood Ali, Telmo~Luis {Correa~Jr.}, Jeff~H. Perkins, and
@@ -298,13 +222,6 @@
 \newblock In {\em ICSE 2011, Proceedings of the 33rd International Conference
   on Software Engineering}, pages 231--240, Waikiki, Hawaii, USA, May 2011.
 
-\bibitem[She11]{Sherwany2011}
-Amanj Sherwany.
-\newblock The design, implementation and evaluation of a pluggable type checker
-  for thread-locality in {Java}.
-\newblock Master's thesis, Uppsala University, Department of Information
-  Technology, Uppsala, Sweden, 2011.
-
 \bibitem[SM11]{SummersM2011}
 Alexander~J. Summers and Peter M{\"u}ller.
 \newblock Freedom before commitment: A lightweight type system for object
