\newcommand{\etalchar}[1]{$^{#1}$}
\begin{thebibliography}{MWME21}

\bibitem[ABB{\etalchar{+}}19]{AlmeidaBBCCGPPST2019}
Jos\'{e}~Bacelar Almeida, Manuel Barbosa, Gilles Barthe, Matthew Campagna,
  Ernie Cohen, Benjamin Gregoire, Vitor Pereira, Bernardo Portela, Pierre-Yves
  Strub, and Serdar Tasiran.
\newblock A machine-checked proof of security for {AWS} {Key} {Management}
  {Service}.
\newblock In {\em CCS 2019: Proceedings of the 21st ACM Conference on Computer
  and Communications Security}, page 63–78, London, UK, November 2019.

\bibitem[AQKE09]{ArtziQKE2009}
Shay Artzi, Jaime Quinonez, Adam Kie{\.z}un, and Michael~D. Ernst.
\newblock Parameter reference immutability: Formal definition, inference tool,
  and comparison.
\newblock {\em Automated Software Engineering}, 16(1):145--192, March 2009.

\bibitem[Art01]{Artho2001}
Cyrille Artho.
\newblock Finding faults in multi-threaded programs.
\newblock Master's thesis, Swiss Federal Institute of Technology, March~15,
  2001.

\bibitem[BBRS21]{BastysBRS2021}
Iulia Bastys, Pauline Bolignano, Franco Raimondi, and Daniel Schoepe.
\newblock Automatic annotation of confidential data in {Java} code.
\newblock In {\em FPS 2021: 14th International Symposium on Foundations \&
  Practice of Security}, Paris, France, December 2021.

\bibitem[BCS19]{BanerjeeCS2019}
Subarno Banerjee, Lazaro Clapp, and Manu Sridharan.
\newblock {NullAway}: Practical type-based null safety for {Java}.
\newblock In {\em ESEC/FSE 2019: The ACM 27th joint European Software
  Engineering Conference and Symposium on the Foundations of Software
  Engineering (ESEC/FSE)}, pages 740--750, Tallinn, Estonia, August 2019.

\bibitem[BDL17]{BrotherstonDL2017}
Dan Brotherston, Werner Dietl, and Ond\v{r}ej Lhot\'{a}k.
\newblock Granullar: Gradual nullable types for {Java}.
\newblock In {\em CC 2017: 26th International Conference on Compiler
  Construction}, pages 87--97, Austin, TX, USA, February 2017.

\bibitem[Ber12]{Bergstein2012}
Paul~L. Bergstein.
\newblock Documenting {Java} database access with type annotations.
\newblock In {\em WorldComp 2012: Proceedings of The 2012 World Congress in
  Computer Science, Computer Engineering, and Applied Computing}, 2012.

\bibitem[BFG{\etalchar{+}}20]{BravettiFGHJKR2020}
Mario Bravetti, Adrian Francalanza, Iaroslav Golovanov, Hans H{\"u}ttel,
  Mathias~S. Jakobsen, Mikkel~K. Kettunen, and Ant\'{o}nio Ravara.
\newblock Behavioural types for memory and method safety in a core
  object-oriented language.
\newblock In {\em APLAS 2020: 18th Asian Symposium on Programming Languages and
  Systems}, page 105–124, Fukuoka, Japan, November 2020.

\bibitem[BJM{\etalchar{+}}15]{BarrosJMVDdAE2015}
Paulo Barros, Ren\'e Just, Suzanne Millstein, Paul Vines, Werner Dietl, Marcelo
  d'Amorim, and Michael~D. Ernst.
\newblock Static analysis of implicit control flow: Resolving {Java} reflection
  and {Android} intents.
\newblock In {\em ASE 2015: Proceedings of the 30th Annual International
  Conference on Automated Software Engineering}, pages 669--679, Lincoln, NE,
  USA, November 2015.

\bibitem[BKM20]{BagheriKM2020}
Hamid Bagheri, Eunsuk Kang, and Niloofar Mansoor.
\newblock Synthesis of assurance cases for software certification.
\newblock In {\em ICSE NIER, Proceedings of the 42nd International Conference
  on Software Engineering, New Ideas and Emerging Results Track}, pages 61--64,
  Seoul, Korea, May 2020.

\bibitem[Bri16]{Brinker2016}
Laurens Brinker.
\newblock Security analysis of the {IRMA} app using {SPARTA} and fuzzing.
\newblock Bachelor thesis, Radboud University, Nijmegen, Netherlands, 2016.

\bibitem[Bro16]{Brotherston2016}
Daniel Brotherston.
\newblock Gradual pluggable typing in {Java}.
\newblock Master's thesis, U. of Waterloo, Waterloo, Ontario, Canada, 2016.

\bibitem[CD18]{ChenD2018}
Charles~Zhuo Chen and Werner Dietl.
\newblock Don't miss the end: Preventing unsafe end-of-file comparisons.
\newblock In {\em NFM 2018: 10th NASA Formal Methods Symposium}, pages 87--94,
  Newport News, VA, USA, April 2018.

\bibitem[Che18]{Chen2018}
Zhuo Chen.
\newblock Pluggable properties for program understanding: Ontic type checking
  and inference.
\newblock Master's thesis, U. of Waterloo, Waterloo, Ontario, Canada, 2018.

\bibitem[CNA{\etalchar{+}}17]{CoblenzNAMS2017}
Michael Coblenz, Whitney Nelson, Jonathan Aldrich, Brad Myers, and Joshua
  Sunshine.
\newblock Glacier: Transitive class immutability for {Java}.
\newblock In {\em ICSE 2017, Proceedings of the 39th International Conference
  on Software Engineering}, pages 496--506, Buenos Aires, Argentina, May 2017.

\bibitem[Cob20]{Coblenz2020}
Michael Coblenz.
\newblock {\em User-Centered Design of Principled Programming Languages}.
\newblock PhD thesis, Carnegie Mellon University, aug 2020.
\newblock TR CMU-CS-20-127.

\bibitem[Cop05]{Copeland2005}
Tom Copeland.
\newblock {\em PMD Applied}.
\newblock Centennial Books, November 2005.

\bibitem[Cro06]{JSR198}
Jose Cronembold.
\newblock {JSR} 198: A standard extension {API} for {Integrated} {Development}
  {Environments}.
\newblock \url{https://jcp.org/en/jsr/detail?id=198}, May~8, 2006.

\bibitem[CSA{\etalchar{+}}16]{CoblenzSAMWS2016}
Michael Coblenz, Joshua Sunshine, Jonathan Aldrich, Brad Myers, Sam Weber, and
  Forrest Shull.
\newblock Exploring language support for immutability.
\newblock In {\em ICSE 2016, Proceedings of the 38th International Conference
  on Software Engineering}, pages 736--747, Austin, TX, USA, May 2016.

\bibitem[Dar06]{JSR269}
Joe Darcy.
\newblock {JSR} 269: Pluggable annotation processing {API}.
\newblock \url{https://jcp.org/en/jsr/detail?id=269}, May~17, 2006.
\newblock Public review version.

\bibitem[DDE{\etalchar{+}}11]{DietlDEMS2011}
Werner Dietl, Stephanie Dietzel, Michael~D. Ernst, K{\i}van{\c{c}} Mu{\c{s}}lu,
  and Todd Schiller.
\newblock Building and using pluggable type-checkers.
\newblock In {\em ICSE 2011, Proceedings of the 33rd International Conference
  on Software Engineering}, pages 681--690, Waikiki, Hawaii, USA, May 2011.

\bibitem[DDE{\etalchar{+}}12]{DietlDEMWCPP2012}
Werner Dietl, Stephanie Dietzel, Michael~D. Ernst, Nathaniel Mote, Brian
  Walker, Seth Cooper, Timothy Pavlik, and Zoran Popovi{\'c}.
\newblock Verification games: Making verification fun.
\newblock In {\em FTfJP: 14th Workshop on Formal Techniques for Java-like
  Programs}, pages 42--49, Beijing, China, June 2012.

\bibitem[DDM11]{DietlDM2011}
Werner Dietl, Sophia Drossopoulou, and Peter M{\"u}ller.
\newblock Separating ownership topology and encapsulation with {Generic
  Universe Types}.
\newblock {\em ACM Transactions on Pro\-gramming Languages and Systems},
  33(6):20:1--62, December 2011.

\bibitem[DEM11]{DietlEM2011}
Werner Dietl, Michael~D. Ernst, and Peter M{\"u}ller.
\newblock Tunable static inference for {Generic} {Universe} {Types}.
\newblock In {\em ECOOP 2011 --- Object-Oriented Programming, 25th European
  Conference}, pages 333--357, Lancaster, UK, July 2011.

<<<<<<< HEAD
\bibitem[dLM21]{daLuzMotaM2021}
Jo\~{a}o~Daniel da~Luz~Mota.
\newblock Coping with the reality: adding crucial features to a
  typestate-oriented language.
\newblock Master's thesis, Universidade Nova de Lisboa, Faculdade de
  Ci\^{e}ncias e Tocnologia, February 2021.

\bibitem[DMD16a]{DongMD2016:JCrypt}
Yao Dong, Ana Milanova, and Julian Dolby.
\newblock {JCrypt}: Towards computation over encrypted data.
\newblock In {\em PPPJ 2016: Proceedings of the 13th International Conference
  on Principles and Practice of Programming in Java: Virtual Machines,
  Languages, and Tools}, Lugano, Switzerland, July 2016.

\bibitem[DMD16b]{DongMD2016:secure-cloud}
Yao Dong, Ana Milanova, and Julian Dolby.
\newblock Static analysis and program transformation for secure computation on
  the cloud.
\newblock In {\em ISSTA 2016 Doctoral Symposium}, Saarbr{\"u}cken, Genmany,
  July 2016.

\bibitem[Don17]{Dong2017}
Yao Dong.
\newblock {\em Static analysis and program transformation for secure
  computation on the cloud}.
\newblock PhD thesis, Rensselaer Polytechnic Institute, December 2017.

=======
>>>>>>> f123f649
\bibitem[EJM{\etalchar{+}}14]{ErnstJMDPRKBBHVW2014}
Michael~D. Ernst, Ren{\'e} Just, Suzanne Millstein, Werner Dietl, Stuart
  Pernsteiner, Franziska Roesner, Karl Koscher, Paulo Barros, Ravi Bhoraskar,
  Seungyeop Han, Paul Vines, and Edward~X. Wu.
\newblock Collaborative verification of information flow for a high-assurance
  app store.
\newblock In {\em CCS 2014: Proceedings of the 21st ACM Conference on Computer
  and Communications Security}, pages 1092--1104, Scottsdale, AZ, USA, November
  2014.

\bibitem[ELM{\etalchar{+}}16]{ErnstLMST2016}
Michael~D. Ernst, Alberto Lovato, Damiano Macedonio, Fausto Spoto, and Javier
  Thaine.
\newblock Locking discipline inference and checking.
\newblock In {\em ICSE 2016, Proceedings of the 38th International Conference
  on Software Engineering}, pages 1133--1144, Austin, TX, USA, May 2016.

\bibitem[EMMS16]{ErnstMMS2016}
Michael~D. Ernst, Damiano Macedonio, Massimo Merro, and Fausto Spoto.
\newblock Semantics for locking specifications.
\newblock In {\em NFM 2016: 8th NASA Formal Methods Symposium}, pages 355--372,
  Minneapolis, MN, USA, June 2016.

\bibitem[Ern08a]{Ernst2008}
Michael~D. Ernst.
\newblock Building and using pluggable type systems with the {Checker
  Framework}.
\newblock In {\em ECOOP 2008 --- Object-Oriented Programming, 22nd European
  Conference}, Paphos, Cyprus, July 2008.
\newblock Tool demo.

\bibitem[Ern08b]{JSR308-2008-09-12}
Michael~D. Ernst.
\newblock {Type Annotations} specification ({JSR} 308).
\newblock \url{https://checkerframework.org/jsr308/}, September~12, 2008.

\bibitem[GBS13]{GerakiosBS2013}
Prodromos Gerakios, Aggelos Biboudis, and Yannis Smaragdakis.
\newblock Reified type parameters using java annotations.
\newblock In {\em GPCE 2013: Proceedings of the 12th International Conference
  on Generative Programming and Component Engineering}, pages 61--64,
  Indianapolis, IN, USA, October 2013.

\bibitem[GDEG13]{GordonDEG2013}
Colin~S. Gordon, Werner Dietl, Michael~D. Ernst, and Dan Grossman.
\newblock {JavaUI}: Effects for controlling {UI} object access.
\newblock In {\em ECOOP 2013 --- Object-Oriented Programming, 27th European
  Conference}, pages 179--204, Montpellier, France, July 2013.

\bibitem[Goe06]{Goetz2006:typedef}
Brian Goetz.
\newblock The pseudo-typedef antipattern: Extension is not type definition.
\newblock
  \url{https://web.archive.org/web/20171025205847/https://www.ibm.com/developerworks/java/library/j-jtp02216/},
  February~21, 2006.

\bibitem[GPB{\etalchar{+}}06]{Goetz2006}
Brian Goetz, Tim Peierls, Joshua Bloch, Joseph Bowbeer, David Holmes, and Doug
  Lea.
\newblock {\em Java Concurrency in Practice}.
\newblock Addison-Wesley, 2006.

\bibitem[GV18]{GschwindV2018}
Sascha Gschwind and Renato Venzin.
\newblock Googletest to {CUTE} converter.
\newblock Technical report, University of Applied Sciences Rapperswil,
  Rapperswil, Switzerland, 2018.

\bibitem[Har10]{Harper2010}
Artemus Harper.
\newblock Applying uniqueness to the {Java} language.
\newblock Master's thesis, Washington State University, 2010.

\bibitem[HDM14]{HuangDM2014}
Wei Huang, Yao Dong, and Ana Milanova.
\newblock Type-based taint analysis for {Java} web applications.
\newblock In {\em FASE 2014: Fundamental Approaches to Software Engineering},
  pages 140--154, Grenoble, France, April 2014.

\bibitem[HDMD15]{HuangDMD2015}
Wei Huang, Yao Dong, Ana Milanova, and Julian Dolby.
\newblock Scalable and precise taint analysis for {Android}.
\newblock In {\em ISSTA 2015, Proceedings of the 2015 International Symposium
  on Software Testing and Analysis}, pages 106--117, Baltimore, MD, USA, July
  2015.

\bibitem[HDME12]{HuangDME2012}
Wei Huang, Werner Dietl, Ana Milanova, and Michael~D. Ernst.
\newblock Inference and checking of object ownership.
\newblock In {\em ECOOP 2012 --- Object-Oriented Programming, 26th European
  Conference}, pages 181--206, Beijing, China, June 2012.

\bibitem[HM11]{HuangM2011}
Wei Huang and Ana Milanova.
\newblock Towards effective inference and checking of ownership types.
\newblock In {\em IWACO 2011: International Workshop on Aliasing, Confinement
  and Ownership in object-oriented programming}, Lancaster, UK, July 2011.

\bibitem[HM12]{HuangM2012}
Wei Huang and Ana Milanova.
\newblock {ReImInfer}: Method purity inference for {Java}.
\newblock In {\em FSE 2012: Proceedings of the {ACM} {SIGSOFT} 20th Symposium
  on the Foundations of Software Engineering}, pages 1--4, Cary, NC, USA,
  November 2012.

\bibitem[HMDE12]{HuangMDE2012}
Wei Huang, Ana Milanova, Werner Dietl, and Michael~D. Ernst.
\newblock {ReIm} \& {ReImInfer}: Checking and inference of reference
  immutability and method purity.
\newblock In {\em OOPSLA 2012, Object-Oriented Programming Systems, Languages,
  and Applications}, pages 879--896, Tucson, AZ, USA, October 2012.

\bibitem[HP04]{HovemeyerP2004}
David Hovemeyer and William Pugh.
\newblock Finding bugs is easy.
\newblock In {\em OOPSLA Companion: Companion to Object-Oriented Programming
  Systems, Languages, and Applications}, pages 132--136, Vancouver, BC, Canada,
  October 2004.

\bibitem[HP09]{HaackP2009}
Christian Haack and Erik Poll.
\newblock Type-based object immutability with flexible initialization.
\newblock In {\em ECOOP 2009 --- Object-Oriented Programming, 23rd European
  Conference}, pages 520--545, Genova, Italy, July 2009.

\bibitem[HSP05]{HovemeyerSP2005}
David Hovemeyer, Jaime Spacco, and William Pugh.
\newblock Evaluating and tuning a static analysis to find null pointer bugs.
\newblock In {\em PASTE 2005: ACM SIGPLAN/SIGSOFT Workshop on Program Analysis
  for Software Tools and Engineering (PASTE 2005)}, pages 13--19, Lisbon,
  Portugal, September 2005.

\bibitem[Hua14]{Huang2014}
Wei Huang.
\newblock {\em An inference and checking framework for context-sensitive
  pluggable types}.
\newblock PhD thesis, Rennselaer Polytechnic Institute, 2014.

\bibitem[Iri16]{Irini2016}
Karamitrou Irini.
\newblock A crowdsourcing game for formal software verification.
\newblock Bachelor's thesis, University of Thessaly Polytechnic School
  Department of Electrical and Computer Engineering, Thessaly, Greece, 2016.

\bibitem[Kai15]{Kaiser2015}
Benjamin Kaiser.
\newblock A context-sensitive security type system for {Java}.
\newblock Master's thesis, Rennselaer Polytechnic Institute, Troy, NY, USA,
  April 2015.

\bibitem[KDME18]{KelloggDME2018}
Martin Kellogg, Vlastimil Dort, Suzanne Millstein, and Michael~D. Ernst.
\newblock Lightweight verification of array indexing.
\newblock In {\em ISSTA 2018, Proceedings of the 2018 International Symposium
  on Software Testing and Analysis}, pages 3--14, Amsterdam, Netherlands, July
  2018.

\bibitem[Kel19]{Kellogg2019}
Martin Kellogg.
\newblock Compile-time detection of machine image sniping.
\newblock In {\em ASE 2019: Proceedings of the 34th Annual International
  Conference on Automated Software Engineering}, pages 1256--1258, San Diego,
  CA, USA, September 2019.

\bibitem[Kel22]{Kellogg2022}
Martin Kellogg.
\newblock {\em Lightweight Verification via Specialized Typecheckers}.
\newblock PhD thesis, University of Washington Paul G. Allen School of Computer
  Science and Engineering, Seattle, WA, USA, June 2022.

\bibitem[KEW{\etalchar{+}}20]{KohlerEWMS2020}
Mirko K{\"o}hler, Nafise Eskandani, Pascal Weisenburger, Alessandro Margara,
  and Guido Salvaneschi.
\newblock Rethinking safe consistency in distributed object-oriented
  programming.
\newblock In {\em OOPSLA 2020, Object-Oriented Programming Systems, Languages,
  and Applications}, Chicago, IL, USA, November 2020.

\bibitem[Kog17]{Kogtenkov2017}
Alexander~V. Kogtenkov.
\newblock Null safety benchmarks for object initialization.
\newblock {\em Proceedings of the Institute for System Programming of RAS},
  29(6):135--150, 2017.

\bibitem[KRS{\etalchar{+}}20]{KelloggRSSE2020}
Martin Kellogg, Manli Ran, Manu Sridharan, Martin Sch{\"a}f, and Michael~D.
  Ernst.
\newblock Verifying object construction.
\newblock In {\em ICSE 2020, Proceedings of the 42nd International Conference
  on Software Engineering}, pages 1447--1458, Seoul, Korea, May 2020.

\bibitem[KS17]{KechagiaS2017}
Maria Kechagia and Diomidis Spinellis.
\newblock Type checking for reliable {APIs}.
\newblock In {\em WAPI '17: Proceedings of the 1st International Workshop on
  API Usage and Evolution}, pages 15--18, Buenos Aires, Argentina, May 2017.

\bibitem[KSSE21]{KelloggSSE2021}
Martin Kellogg, Narges Shadab, Manu Sridharan, and Michael~D. Ernst.
\newblock Lightweight and modular resource leak verification.
\newblock In {\em ESEC/FSE 2021: The ACM 29th joint European Software
  Engineering Conference and Symposium on the Foundations of Software
  Engineering (ESEC/FSE)}, Athens, Greece, August 2021.

\bibitem[KSTE20]{KelloggSTE2020}
Martin Kellogg, Martin Sch{\"a}f, Serdar Tasiran, and Michael~D. Ernst.
\newblock Continuous compliance.
\newblock In {\em ASE 2020: Proceedings of the 35th Annual International
  Conference on Automated Software Engineering}, pages 511--523, Melbourne,
  Australia, September 2020.

\bibitem[Lan21]{Lanzinger2021}
Florian Lanzinger.
\newblock Property types in {Java}: Combining type systems and deductive
  verification.
\newblock Master's thesis, Karlsruher Institut f{\"u}r Technologie, feb 2021.

\bibitem[LBOK16]{LiBOK2016}
Li~Li, Tegawend\'{e}~F. Bissyand\'{e}, Damien Octeau, and Jacques Klein.
\newblock Reflection-aware static analysis of {Android} apps.
\newblock In {\em ASE 2016: Proceedings of the 31st Annual International
  Conference on Automated Software Engineering}, pages 756--761, Singapore,
  Singapore, September 2016.

\bibitem[LBR06]{LeavensBR2006:JML}
Gary~T. Leavens, Albert~L. Baker, and Clyde Ruby.
\newblock Preliminary design of {JML}: A behavioral interface specification
  language for {Java}.
\newblock {\em ACM SIGSOFT Software Engineering Notes}, 31(3), March 2006.

\bibitem[LBSD16]{LiuBSD2016}
Shuang Liu, Guangdong Bai, Jun Sun, and J.~Dong.
\newblock Towards using concurrent {Java} {API} correctly.
\newblock In {\em ICECCS 2016: 21st International Conference on Engineering of
  Complex Computer Systems}, pages 219--222, Dubai, UAE, June 2016.

\bibitem[L{\v{C}}CT19]{LuCCT2019}
Tianhan Lu, Pavol {\v{C}}ern{\'y}, Bor-Yuh~Evan Chang, and Ashutosh Trivedi.
\newblock Type-directed bounding of collections in reactive programs.
\newblock In {\em VMCAI 2019: 20th International Conference on Verification,
  Model Checking and Abstract Interpretation}, pages 275--296, Cascais,
  Portugal, January 2019.

\bibitem[Li17]{Li2017}
Jianchu Li.
\newblock A general pluggable type inference framework and its use for
  data-flow analysis.
\newblock Master's thesis, U. of Waterloo, Waterloo, Ontario, Canada, 2017.

\bibitem[LWUD21]{LanzingerWUD2021}
Florian Lanzinger, Alexander Weigl, Mattias Ulbrich, and Werner Dietl.
\newblock Scalability and precision by combining expressive type systems and
  deductive verification.
\newblock {\em ACM Proceedings on Programming Languages}, 5(OOPSLA), October
  2021.

\bibitem[Mac16]{Mackie2016}
Christopher~A. Mackie.
\newblock Preventing signedness errors in numerical computations in java.
\newblock In {\em FSE 2016: Proceedings of the {ACM} {SIGSOFT} 24th Symposium
  on the Foundations of Software Engineering}, pages 1148--1150, Seattle, WA,
  USA, November 2016.

\bibitem[MGR21]{MotaGR2021}
Jo\~{a}o Mota, Marco Giunti, and Ant\'{o}nio Ravara.
\newblock Java typestate checker.
\newblock In {\em Coordination 2021: 23rd IFIP WG 6.1 International Conference
  on Coordination Models and Languages}, page 121–133, Valletta, Malta, June
  2021.

\bibitem[MH12]{MilanovaH2012}
Ana Milanova and Wei Huang.
\newblock Inference and checking of context-sensitive pluggable types.
\newblock In {\em FSE 2012: Proceedings of the {ACM} {SIGSOFT} 20th Symposium
  on the Foundations of Software Engineering}, pages 1--4, Cary, NC, USA,
  November 2012.

\bibitem[MH13]{MilanovaH2013}
Ana Milanova and Wei Huang.
\newblock Composing polymorphic information flow systems with reference
  immutability.
\newblock In {\em FTfJP: 14th Workshop on Formal Techniques for Java-like
  Programs}, pages 5:1--5:7, Montpellier, France, July 2013.

\bibitem[MHD14]{MilanovaHD2014}
Ana Milanova, Wei Huang, and Yao Dong.
\newblock {CFL}-reachability and context-sensitive integrity types.
\newblock In {\em PPPJ 2014: Proceedings of the 2014 International Conference
  on Principles and Practice of Programming in Java: Virtual Machines,
  Languages, and Tools}, page 99–109, Cracow, Poland, September 2014.

\bibitem[Mil18]{Milanova2018}
Ana Milanova.
\newblock Definite reference mutability.
\newblock In {\em ECOOP 2018 --- Object-Oriented Programming, 32nd European
  Conference}, pages 25:1--25:30, Amsterdam, Netherlands, July 2018.

\bibitem[MV11]{MilanovaV2011}
Ana Milanova and Jan Vitek.
\newblock Static dominance inference.
\newblock In {\em TOOLS 2011: Objects, Models, Components, Patterns, 49th
  International Conference}, pages 211--227, Zurich, Switzerland, June 2011.

\bibitem[MWME21]{MudduluruWME2021}
Rashmi Mudduluru, Jason Waataja, Suzanne Millstein, and Michael~D. Ernst.
\newblock Verifying determinism in sequential programs.
\newblock In {\em ICSE 2021, Proceedings of the 43rd International Conference
  on Software Engineering}, Madrid, Spain, May 2021.

\bibitem[Noa10]{Noack2010}
Gunther Noack.
\newblock {TIFI}+: A type checker for object immutability with flexible
  initialization.
\newblock Diploma thesis, University of Kaiserslautern, March 2010.

\bibitem[NR19]{NietoRodriguez2019}
Abel Nieto~Rodriguez.
\newblock Scala with explicit nulls.
\newblock Master's thesis, University of Waterloo Department of Computer
  Science, Waterloo, Ontario, Canada, December 2019.

\bibitem[NZL{\etalchar{+}}20]{NietoZLCP2020}
Abel Nieto, Yaoyu Zhao, Ondřej Lhot{\'a}k, Angela Chang, and Justin Pu.
\newblock Scala with explicit nulls.
\newblock In {\em ECOOP 2020 --- Object-Oriented Programming, 33rd European
  Conference}, pages 25:1--25:26, online, November 2020.

\bibitem[PAC{\etalchar{+}}08]{PapiACPE2008}
Matthew~M. Papi, Mahmood Ali, Telmo~Luis {Correa~Jr.}, Jeff~H. Perkins, and
  Michael~D. Ernst.
\newblock Practical pluggable types for {Java}.
\newblock In {\em ISSTA 2008, Proceedings of the 2008 International Symposium
  on Software Testing and Analysis}, pages 201--212, Seattle, WA, USA, July
  2008.

\bibitem[P{\"O}ZE13]{PotaninOZE2013}
Alex Potanin, Johan {\"O}stlund, Yoav Zibin, and Michael~D. Ernst.
\newblock Immutability.
\newblock In {\em Aliasing in Object-Oriented Programming}, volume 7850 of {\em
  LNCS}, pages 233--269. Springer-Verlag, April 2013.

\bibitem[QTE08]{QuinonezTE2008}
Jaime Quinonez, Matthew~S. Tschantz, and Michael~D. Ernst.
\newblock Inference of reference immutability.
\newblock In {\em ECOOP 2008 --- Object-Oriented Programming, 22nd European
  Conference}, pages 616--641, Paphos, Cyprus, July 2008.

\bibitem[San16]{Santino2016}
Joseph Santino.
\newblock Enforcing correct array indexes with a type system.
\newblock In {\em FSE 2016: Proceedings of the {ACM} {SIGSOFT} 24th Symposium
  on the Foundations of Software Engineering}, pages 1142--1144, Seattle, WA,
  USA, November 2016.

\bibitem[SCN17]{SextonCN2017}
Julian Sexton, Andrey Chudnov, and David~A. Naumann.
\newblock Spartan {Jester}: end-to-end information flow control for hybrid
  {Android} applications.
\newblock In {\em SPW 2017: Symposium Security and Privacy Workshops}, pages
  157--162, San Jose, CA, USA, May 2017.

\bibitem[SCSC18]{SteinCSC2018}
Benno Stein, Lazaro Clapp, Manu Sridharan, and Bor{-}Yuh~Evan Chang.
\newblock Safe stream-based programming with refinement types.
\newblock In {\em ASE 2018: Proceedings of the 33rd Annual International
  Conference on Automated Software Engineering}, pages 565--576, Montpellier,
  France, September 2018.

\bibitem[SDE12]{SpishakDE2012}
Eric Spishak, Werner Dietl, and Michael~D. Ernst.
\newblock A type system for regular expressions.
\newblock In {\em FTfJP: 14th Workshop on Formal Techniques for Java-like
  Programs}, pages 20--26, Beijing, China, June 2012.

\bibitem[SDF{\etalchar{+}}11]{SampsonDFGCG2011}
Adrian Sampson, Werner Dietl, Emily Fortuna, Danushen Gnanapragasam, Luis Ceze,
  and Dan Grossman.
\newblock {EnerJ}: Approximate data types for safe and general low-power
  computation.
\newblock In {\em PLDI 2011: Proceedings of the {ACM} {SIGPLAN} 2011 Conference
  on Programming Language Design and Implementation}, pages 164--174, San Jose,
  CA, USA, June 2011.

\bibitem[SE10]{SchillerE2010}
Todd~W. Schiller and Michael~D. Ernst.
\newblock Rethinking the economics of software engineering.
\newblock In {\em FoSER: Workshop on the Future of Software Engineering
  Research}, pages 325--330, Santa Fe, NM, USA, November 2010.

\bibitem[SE11]{SpotoE2011}
Fausto Spoto and Michael~D. Ernst.
\newblock Inference of field initialization.
\newblock In {\em ICSE 2011, Proceedings of the 33rd International Conference
  on Software Engineering}, pages 231--240, Waikiki, Hawaii, USA, May 2011.

\bibitem[She11]{Sherwany2011}
Amanj Sherwany.
\newblock The design, implementation and evaluation of a pluggable type checker
  for thread-locality in {Java}.
\newblock Master's thesis, Uppsala University, Department of Information
  Technology, Uppsala, Sweden, 2011.

\bibitem[SM11]{SummersM2011}
Alexander~J. Summers and Peter M{\"u}ller.
\newblock Freedom before commitment: A lightweight type system for object
  initialisation.
\newblock In {\em OOPSLA 2011, Object-Oriented Programming Systems, Languages,
  and Applications}, pages 1013--1032, Portland, OR, USA, October 2011.

\bibitem[Spo10]{Spoto10:LPAR}
F.~Spoto.
\newblock The nullness analyser of {Julia}.
\newblock In {\em LPAR 2010: Proceedings of the 16th International Conference
  on Logic for Programming, Artificial Intelligence, and Reasoning}, pages
  405--424, Dakar, Senegal, April 2010.

\bibitem[Sun21]{Sun2021}
Lian Sun.
\newblock An immutability type system for classes and objects: Improvements,
  experiments, and comparisons.
\newblock Master's thesis, University of Waterloo Department of Electrical and
  Computer Engineering, Waterloo, Ontario, Canada, April 2021.

\bibitem[Ta18]{Ta2018}
Mier Ta.
\newblock Context sensitive typechecking and inference: Ownership and
  immutability.
\newblock Master's thesis, University of Waterloo Department of Electrical and
  Computer Engineering, Waterloo, Ontario, Canada, 2018.

\bibitem[TE05]{TschantzE2005}
Matthew~S. Tschantz and Michael~D. Ernst.
\newblock Javari: Adding reference immutability to {Java}.
\newblock In {\em OOPSLA 2005, Object-Oriented Programming Systems, Languages,
  and Applications}, pages 211--230, San Diego, CA, USA, October 2005.

\bibitem[TPNV11]{TangPNV2011}
Daniel Tang, Ales Plsek, Kelvin Nilsen, and Jan Vitek.
\newblock A static memory safety annotation system for {Safety} {Critical}
  {Java}.
\newblock In {\em RTSS 2011: The 32nd IEEE Real-Time Systems Symposium},
  Vienna, Austria, November 2011.

\bibitem[TPV10]{TangPJ2010}
Daniel Tang, Ales Plsek, and Jan Vitek.
\newblock Static checking of safety critical {Java} annotations.
\newblock In {\em JTRES 2010: 8th International Workshop on Java Technologies
  for Real-time and Embedded Systems}, pages 148--154, Prague, Czech Republic,
  August 2010.

\bibitem[Val18]{Valgma2018}
Lembit Valgma.
\newblock Usable and sound static analysis through its integration into
  automated and interactive workflows.
\newblock Master's thesis, U. of Tartu, Tartu, Estonia, 2018.

\bibitem[VPEJ15]{VakilianPEJ2015}
Mohsen Vakilian, Amarin Phaosawasdi, Michael~D. Ernst, and Ralph~E. Johnson.
\newblock Cascade: A universal programmer-assisted type qualifier inference
  tool.
\newblock In {\em ICSE 2015, Proceedings of the 37th International Conference
  on Software Engineering}, pages 234--245, Florence, Italy, May 2015.

\bibitem[Wan21]{Wang2021}
Di~Wang.
\newblock Interval type inference: Improvements and evaluations.
\newblock Master's thesis, University of Waterloo Department of Electrical and
  Computer Engineering, Waterloo, Ontario, Canada, 2021.

\bibitem[WKSE14]{WeitzKSE2014}
Konstantin Weitz, Gene Kim, Siwakorn Srisakaokul, and Michael~D. Ernst.
\newblock A type system for format strings.
\newblock In {\em ISSTA 2014, Proceedings of the 2014 International Symposium
  on Software Testing and Analysis}, pages 127--137, San Jose, CA, USA, July
  2014.

\bibitem[WPM{\etalchar{+}}09]{WrigstadPMZV2009}
Tobias Wrigstad, Filip Pizlo, Fadi Meawad, Lei Zhao, and Jan Vitek.
\newblock Loci: Simple thread-locality for {J}ava.
\newblock In {\em ECOOP 2009 --- Object-Oriented Programming, 23rd European
  Conference}, pages 445--469, Genova, Italy, July 2009.

\bibitem[XCD21]{XingCD2021}
Weitian Xing, Yuanhui Cheng, and Werner Dietl.
\newblock Ensuring correct cryptographic algorithm and provider usage at
  compile time.
\newblock In {\em FTfJP: 239d Workshop on Formal Techniques for Java-like
  Programs}, page 43–50, Online, July 2021.

\bibitem[Xia20]{Xiang2020}
Tongtong Xiang.
\newblock Type checking and whole-program inference for value range analysis.
\newblock Master's thesis, University of Waterloo Department of Electrical and
  Computer Engineering, Waterloo, Ontario, Canada, October 2020.

\bibitem[Xin20]{Xing2020}
Weitian Xing.
\newblock Light-weight verification of cryptographic {API} usage.
\newblock Master's thesis, U. of Waterloo, Waterloo, Ontario, Canada, 2020.

<<<<<<< HEAD
\bibitem[XLD20]{XiangLD2020}
Tongtong Xiang, Jeff~Y. Luo, and Werner Dietl.
\newblock Precise inference of expressive units of measurement types.
\newblock In {\em OOPSLA 2020, Object-Oriented Programming Systems, Languages,
  and Applications}, Chicago, IL, USA, November 2020.

\bibitem[Zaz13]{Zaza2013}
Nosheen Zaza.
\newblock Evaluating the accuracy of annotations in the {Loci 3.0} pluggable
  type checker.
\newblock Master's thesis, Uppsala University, Uppsala, Sweden, 2013.

=======
>>>>>>> f123f649
\bibitem[ZPA{\etalchar{+}}07]{ZibinPAAKE2007}
Yoav Zibin, Alex Potanin, Mahmood Ali, Shay Artzi, Adam Kie{\.z}un, and
  Michael~D. Ernst.
\newblock Object and reference immutability using {Java} generics.
\newblock In {\em ESEC/FSE 2007: Proceedings of the 11th European Software
  Engineering Conference and the 15th {ACM} {SIGSOFT} Symposium on the
  Foundations of Software Engineering}, pages 75--84, Dubrovnik, Croatia,
  September 2007.

\bibitem[ZPL{\etalchar{+}}10]{ZibinPLAE2010}
Yoav Zibin, Alex Potanin, Paley Li, Mahmood Ali, and Michael~D. Ernst.
\newblock Ownership and immutability in generic {Java}.
\newblock In {\em OOPSLA 2010, Object-Oriented Programming Systems, Languages,
  and Applications}, pages 598--617, Revo, NV, USA, October 2010.

\end{thebibliography}<|MERGE_RESOLUTION|>--- conflicted
+++ resolved
@@ -157,7 +157,6 @@
 \newblock In {\em ECOOP 2011 --- Object-Oriented Programming, 25th European
   Conference}, pages 333--357, Lancaster, UK, July 2011.
 
-<<<<<<< HEAD
 \bibitem[dLM21]{daLuzMotaM2021}
 Jo\~{a}o~Daniel da~Luz~Mota.
 \newblock Coping with the reality: adding crucial features to a
@@ -185,8 +184,6 @@
   computation on the cloud}.
 \newblock PhD thesis, Rensselaer Polytechnic Institute, December 2017.
 
-=======
->>>>>>> f123f649
 \bibitem[EJM{\etalchar{+}}14]{ErnstJMDPRKBBHVW2014}
 Michael~D. Ernst, Ren{\'e} Just, Suzanne Millstein, Werner Dietl, Stuart
   Pernsteiner, Franziska Roesner, Karl Koscher, Paulo Barros, Ravi Bhoraskar,
@@ -687,7 +684,6 @@
 \newblock Light-weight verification of cryptographic {API} usage.
 \newblock Master's thesis, U. of Waterloo, Waterloo, Ontario, Canada, 2020.
 
-<<<<<<< HEAD
 \bibitem[XLD20]{XiangLD2020}
 Tongtong Xiang, Jeff~Y. Luo, and Werner Dietl.
 \newblock Precise inference of expressive units of measurement types.
@@ -700,8 +696,6 @@
   type checker.
 \newblock Master's thesis, Uppsala University, Uppsala, Sweden, 2013.
 
-=======
->>>>>>> f123f649
 \bibitem[ZPA{\etalchar{+}}07]{ZibinPAAKE2007}
 Yoav Zibin, Alex Potanin, Mahmood Ali, Shay Artzi, Adam Kie{\.z}un, and
   Michael~D. Ernst.
