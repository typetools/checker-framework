--- conflicted
+++ resolved
@@ -3,20 +3,11 @@
 
 The Must Call Checker conservatively over-approximates
 the set of methods that an object should call before it is de-allocated.
-<<<<<<< HEAD
-The checker does not enforce that the methods are called before objects are de-allocated,
-nor are its annotations refined after a method is called; rather,
-it is intended to be run as a subchecker of another checker. On its own, it does not
-enforce any rules other than subtyping. Instead, the types that the Must Call Checker
-computes can be used by later checkers that require an over-approximation
-of the methods that each object in the program should call. The primary client
-=======
 The checker does not enforce any rules other than subtyping;
 in particular, it does not enforce that the methods are called before
 objects are de-allocated.
 The Must Call Checker is intended to be run as a subchecker of another checker.
 The primary client
->>>>>>> 53ce0a2b
 of the Must Call Checker is the Resource Leak Checker (Section~\ref{resource-leak-checker}),
 which enforces that every method in a must-call obligation for an expression is called
 before that expression is de-allocated.
