\htmlhr
\chapter{How to create a new checker\label{creating-a-checker}}
\label{writing-a-checker} % for old links; don't use any more!

\newcommand{\TreeAPIBase}{https://docs.oracle.com/javase/8/docs/jdk/api/javac/tree/com/sun/source}
\newcommand{\refTreeclass}[2]{\href{\TreeAPIBase{}/#1/#2.html?is-external=true}{\<#2>}}
\newcommand{\ModelAPIBase}{https://docs.oracle.com/javase/8/docs/api/javax/lang/model}
\newcommand{\refModelclass}[2]{\href{\ModelAPIBase{}/#1/#2.html?is-external=true}{\<#2>}}

This chapter describes how to create a checker
--- a type-checking compiler plugin that detects bugs or verifies their
absence.  After a programmer annotates a program,
the checker plugin verifies that the code is consistent
with the annotations.
If you only want to \emph{use} a checker, you do not need to read this
chapter.


Writing a simple checker is easy!  For example, here is a complete, useful
type-checker:

\begin{Verbatim}
import java.lang.annotation.Target;
import java.lang.annotation.ElementType;
import org.checkerframework.framework.qual.SubtypeOf;
import org.checkerframework.framework.qual.Unqualified;

@SubtypeOf(Unqualified.class)
@Target({ElementType.TYPE_USE, ElementType.TYPE_PARAMETER})
public @interface Encrypted {}
\end{Verbatim}

This checker is so short because it builds on the Subtyping Checker
(Chapter~\ref{subtyping-checker}).
See Section~\ref{subtyping-example} for more details about this particular checker.
When you wish to create a new checker, it is often easiest to begin by
building it declaratively on top of the Subtyping Checker, and then return to
this chapter when you need more expressiveness or power than the Subtyping
Checker affords.

Three choices for creating your own checker are:
\begin{itemize}
\item
  Customizing an existing checker.
  Checkers that are designed for extension include
  the Subtyping Checker (\chapterpageref{subtyping-checker}),
  the Fake Enumeration Checker (\chapterpageref{fenum-checker}),
  the Units Checker (\chapterpageref{units-checker}),
  and a typestate checker (\chapterpageref{typestate-checker}).
\item
  Follow the instructions in this chapter to create a checker from scratch.
  This enables creation of checkers that are more powerful than customizing
  an existing checker.
\item
  Copy and then modify a different existing checker --- whether
  one distributed with the Checker Framework or a third-party one.
  This can be fast, or you can get tangled up if you don't fully understand
  the subtleties of the existing checker that you are modifying.
  Usually following the instructions in this chapter is easier.
  (If you are going to copy a checker, one good choice to copy and modify
  is the Regex Checker (\chapterpageref{regex-checker}).  A bad choice is
  the Nullness Checker (\chapterpageref{nullness-checker}),
  which is more sophisticated than anything you want to start out building.)
\end{itemize}

You do not need all of the details in this chapter, at least at first.
In addition to reading this chapter of the manual, you may find it helpful
to examine the implementations of the checkers that are distributed with
the Checker Framework.
The Javadoc documentation of the framework and the checkers is in the
distribution and is also available online at
\myurl{https://checkerframework.org/api/}.

If you write a new checker and wish to advertise it to the world, let us
know so we can mention it in \chapterpageref{third-party-checkers}
or even include it in the Checker Framework distribution.


\section{How checkers build on the Checker Framework\label{creating-tool-relationships}}

This table shows the relationship among tools that the Checker Framework
builds on or that are built on the Checker Framework.
All of the tools support the Java 8 type annotation syntax.
You use the Checker Framework to build pluggable type systems, and the
Annotation File Utilities to manipulate \code{.java} and \code{.class} files.

\newlength{\bw}
\setlength{\bw}{.5in}

%% Strictly speaking, "Subtyping Checker" should sit on top of Checker
%% Framework and below all the specific checkers.  But omit it for simplicity.

% Unfortunately, Hevea inserts a horizontal line between every pair of rows
% regardless of whether there is a \hline or \cline.  So, make paragraphs.
\begin{center}
\begin{tabular}{|p{\bw}|p{\bw}|p{\bw}|p{\bw}|p{.4\bw}|p{\bw}|p{1.5\bw}|p{1\bw}|}
\cline{1-4} \cline{6-6}
\centering Subtyping \par Checker &
\centering Nullness \par Checker &
\centering Index \par Checker &
\centering Tainting \par Checker &
\centering \ldots &
\centering Your \par Checker &
\multicolumn{2}{c}{}
\\ \hline
\multicolumn{6}{|p{6\bw}|}{\centering Base Checker \par (enforces subtyping rules)} &
\centering Type \par inference &
% Adding "\centering" here causes a LaTeX alignment error
Other \par tools
\\ \hline
\multicolumn{6}{|p{6\bw}|}{\centering Checker Framework \par (enables creation of pluggable type-checkers)} &
\multicolumn{2}{p{3\bw}|}{\centering \href{https://checkerframework.org/annotation-file-utilities/}{Annotation File Utilities} \par (\code{.java} $\leftrightarrow$ \code{.class} files)}
\\ \hline
\multicolumn{8}{|p{8.5\bw}|}{\centering
  \href{https://checkerframework.org/jsr308/}{Type Annotations} syntax
  and classfile format \par \centering (no built-in semantics)} \\ \hline
\end{tabular}
\end{center}


The Base Checker
(more precisely, the \refclass{common/basetype}{BaseTypeChecker})
enforces the standard subtyping rules.
The Subtyping Checker is a simple use of the Base Checker that supports
providing type qualifiers on the command line.
You usually want to build your checker on the Base Checker.


\section{The parts of a checker\label{creating-parts-of-a-checker}}

The Checker Framework provides abstract base classes (default
implementations), and a specific checker overrides as little or as much of
the default implementations as necessary.
To simplify checker implementations, by default the Checker Framework
automatically discovers the parts of a checker by looking for specific files.
Thus, checker implementations follow a very formulaic structure.
To illustrate, a checker for MyProp must be laid out as follows:
%
\begin{Verbatim}
myPackage/
  | qual/                               type qualifiers
  | MyPropChecker.java                  [optional] interface to the compiler
  | MyPropVisitor.java                  [optional] type rules
  | MyPropAnnotatedTypeFactory.java     [optional] type introduction and dataflow rules
\end{Verbatim}
%
Note that \<MyPropChecker.java> is required unless you are building on the
Subtyping Checker.

Sections~\ref{creating-typequals}--\ref{creating-compiler-interface} describe
the individual components of a type system as written using the Checker
Framework:

\begin{description}

\item{\ref{creating-typequals}}
  \textbf{Type qualifiers and hierarchy.}  You define the annotations for
  the type system and the subtyping relationships among qualified types
  (for instance, that \<@NonNull Object> is a subtype of \<@Nullable
  Object>).

\item{\ref{creating-compiler-interface}}
  \textbf{Interface to the compiler.}  The compiler interface indicates
  which annotations are part of the type system, which command-line options
  and \<@SuppressWarnings> annotations the checker recognizes, etc.

\item{\ref{creating-extending-visitor}}
  \textbf{Type rules.}  You specify the type system semantics (type
  rules), violation of which yields a type error.  A type system has two types of
  rules.
\begin{itemize}
\item
  Subtyping rules related to the type hierarchy, such as that every
  assignment
  % and pseudo-assignment
  satisfies a subtyping relationship.
  Your checker automatically inherits these subtyping rules from the Base
  Checker (Chapter~\ref{subtyping-checker}), so there is nothing for you to do.
\item
  Additional rules that are specific to your particular checker.  For
  example, in the Nullness type system, only references whose type is
  \refqualclass{checker/nullness/qual}{NonNull} may be dereferenced.  You
  write these additional rules yourself.
\end{itemize}

\item{\ref{creating-type-introduction}}
  \textbf{Type introduction rules.}  For some types and
  expressions, a qualifier should be treated as implicitly present even if a
  programmer did not explicitly write it.  For example, in the Nullness
  type system every literal
  other than \<null> has a \refqualclass{checker/nullness/qual}{NonNull} type.
  Examples of literals include \code{"some string"} and \<java.util.Date.class>.

\item{\ref{creating-dataflow}}
  \textbf{Dataflow rules.}  These optional rules enhance flow-sensitive
  type qualifier inference (also known as local variable type inference).
\end{description}




\section{Compiling and using a custom checker\label{creating-compiling}}

You can place your checker's source files wherever you like.
\begin{itemize}
\item
  Forking the Checker Framework repository and putting your files in
  parallel to existing checker implementations is a particularly convenient
  choice.  You must be able to compile the Checker Framework
  (Section~\ref{build-source}).
\item
  \begin{sloppypar}
  If you put your checker elsewhere, then when you compile your checker,
  the classpath must include \<\$CHECKERFRAMEWORK/checker/dist/checker.jar>
  and \<\$CHECKERFRAMEWORK/checker/dist/javac.jar>.
  \end{sloppypar}
\end{itemize}

% You may also wish to consult Section~\ref{creating-testing-framework} for
% information on testing a checker and
% Section~\ref{creating-debugging-options} for information on debugging a
% checker.

Once your custom checker is written, using it is very similar to using a
built-in checker (Section~\ref{running}):
simply pass the fully-qualified name of your \<BaseTypeChecker>
subclass to the \<-processor> command-line option:
\begin{alltt}
  javac -processor \textit{mypackage.MyPropChecker} SourceFile.java
\end{alltt}
Note that your custom checker's
\<.class> files must be on the Java classpath.
Invoking a custom checker that builds on
the Subtyping Checker is slightly different (Section~\ref{subtyping-using}).



\subsection{Tips for creating a checker\label{creating-tips}}

To make your job easier, we recommend that you build your type-checker
incrementally, testing at each phase rather than trying to build the whole
thing at once.

Here is a good way to proceed.

\begin{enumerate}
\item
  Before you start coding, first write the user manual.  The manual
  explains the type system, what it guarantees, how to use it, etc., from
  the point of view of a user.  Writing the manual will help you flesh out
  your goals and the concepts, which are easier to understand and change in
  text than in an implementation.
  Section~\ref{creating-documenting-a-checker} gives a suggested structure
  for the manual chapter, which will help you avoid omitting any parts.
  Get feedback from someone else at this point to ensure that your manual
  is comprehensible.

  Once you have designed and documented the parts of your type system, you
  may also want to ``play computer'', manually
  type-checking some code according to the rules you defined.
  During manual checking, ask
  yourself what reasoning you applied, what information you needed, and
  whether your written-down rules were sufficient.

\item
  Implement the type qualifiers and hierarchy
  (Section~\ref{creating-typequals}).

  Write simple test cases that consist of only assignments,
  to test your type hierarchy.  For instance, if
  your type hierarchy consists of a supertype \<@UnknownSign> and a subtype
  \<@NonNegative>, then you could write a test case such as:

\begin{Verbatim}
  void foo(@UnknownSign int us, @NonNegative int nn) {
    @UnknownSign int a = us;
    @UnknownSign int b = nn;
    // :: error: assignment.type.incompatible
    @NonNegative int c = us;  // expected error on this line
    @NonNegative int d = nn;
  }
\end{Verbatim}

  Type-check your test files using the Subtyping Checker
  (\chapterpageref{subtyping-checker}).

\item
  Write the checker class itself
  (Section~\ref{creating-compiler-interface}).

  Ensure that you can still type-check your test files and that the results
  are the same.  You will not use the Subtyping Checker any more; you will
  call the checker directly, as in

\begin{Verbatim}
  javac -processor mypackage.MyChecker File1.java File2.java ...
\end{Verbatim}

\item
  If your checker source code is in a clone of the Checker Framework
  repository, integrate your checker with the Checker Framework's Ant
  targets for testing (Section~\ref{creating-testing-framework}).  This
  will make it much more convenient to run tests, and to ensure that they
  are passing, as your work proceeds.

\item
  Annotate parts of the JDK, if relevant
  (Section~\ref{creating-a-checker-annotated-jdk}).

  Write test cases for at least some of the annotated JDK methods to ensure
  that the annotations are being properly read by your checker.

\item
  Implement type rules, if any (Section~\ref{creating-extending-visitor}).
  (Some type systems need JDK annotations but don't have any additional
  type rules.)

  Before implementing type rules (or any other code in your type-checker),
  you are recommended to read the javadoc for the utility routines in the
  \<org.checkerframework.javacutil> package, especially
  \refclass{javacutil}{AnnotationBuilder},
  \refclass{javacutil}{AnnotationUtils},
  \refclass{javacutil}{ElementUtils},
  \refclass{javacutil}{TreeUtils},
  \refclass{javacutil}{TypeAnnotationUtils}, and
  \refclass{javacutil}{TypesUtils}.  Familiarity with
  them will help you to know how to access needed information and avoid
  reimplementing existing functionality.

  Write simple test cases to test the type rules, and ensure that the
  type-checker behaves as expected on those test files.
  For example, if your type system forbids indexing an array by a
  possibly-negative value, then you would write a test case such as:

\begin{Verbatim}
  void foo(String[] myarray, @UnknownSign int us, @NonNegative int nn) {
    myarray[us];  // expected error on this line
    myarray[nn];
  }
\end{Verbatim}

\item
  Implement type introduction rules, if any (Section~\ref{creating-type-introduction}).

  Test your type introduction rules.
  For example, if your type system sets the qualifier for manifest literal
  integers and for array lengths, you would write a test case like the following:

\begin{Verbatim}
  void foo(String[] myarray) {
    @NonNegative nn1 = -1;  // expected error on this line
    @NonNegative nn2 = 0;
    @NonNegative nn3 = 1;
    @NonNegative nn4 = myarray.length;
  }
\end{Verbatim}

\item
  Optionally, implement dataflow refinement rules
  (Section~\ref{creating-dataflow}).

  Test them if you wrote any.
  For instance, if after an arithmetic comparison, your type system infers
  which expressions are now known to be non-negative, you could write a
  test case such as:

\begin{Verbatim}
  void foo(@UnknownSign int us, @NonNegative int nn) {
    @NonNegative nn2;
    nn2 = us;  // expected error on this line
    if (us > j) {
      nn2 = us;
    }
    if (us >= j) {
      nn2 = us;
    }
    if (j < us) {
      nn2 = us;
    }
    if (j <= us) {
      nn2 = us;
    }
    nn = us;  // expected error on this line
  }
\end{Verbatim}

\end{enumerate}




\section{Annotations: Type qualifiers and hierarchy\label{creating-typequals}}

A type system designer specifies the qualifiers in the type system (Section~\ref{creating-define-type-qualifiers})
and
the type hierarchy that relates them.
The type hierarchy --- the subtyping relationships among the qualifiers ---
can be defined either
declaratively via meta-annotations (Section~\ref{creating-declarative-hierarchy}), or procedurally through
subclassing \refclass{framework/type}{QualifierHierarchy} or
\refclass{framework/type}{TypeHierarchy} (Section~\ref{creating-procedural-hierarchy}).


\subsection{Defining the type qualifiers\label{creating-define-type-qualifiers}}

%% True, but seems irrelevant here, so it detracts from the message.
% Each qualifier restricts the values that
% a type can represent.  For example \<@NonNull String> type can only
% represent non-null values, indicating that the variable may not hold
% \<null> values.

Type qualifiers are defined as Java annotations.  In Java, an
annotation is defined using the Java \code{@interface} keyword.
Here is how to define a two-qualifier hierarchy:

\begin{Verbatim}
package mypackage.qual;
import java.lang.annotation.Documented;
import java.lang.annotation.ElementType;
import java.lang.annotation.Retention;
import java.lang.annotation.RetentionPolicy;
import java.lang.annotation.Target;
import org.checkerframework.framework.qual.DefaultQualifierInHierarchy;
import org.checkerframework.framework.qual.SubtypeOf;
/**
 * The run-time value of the integer is unknown.
 *
 * @checker_framework.manual #nonnegative-checker Non-Negative Checker
 */
@Documented
@Retention(RetentionPolicy.RUNTIME)
@Target({ElementType.TYPE_USE, ElementType.TYPE_PARAMETER})
@SubtypeOf({})
@DefaultQualifierInHierarchy
public @interface UnknownSign {}


package mypackage.qual;
import java.lang.annotation.Documented;
import java.lang.annotation.ElementType;
import java.lang.annotation.Retention;
import java.lang.annotation.RetentionPolicy;
import java.lang.annotation.Target;
import org.checkerframework.framework.qual.ImplicitFor;
import org.checkerframework.framework.qual.LiteralKind;
import org.checkerframework.framework.qual.SubtypeOf;
/**
 * Indicates that the value is greater than or equal to zero.
 *
 * @checker_framework.manual #nonnegative-checker Non-Negative Checker
 */
@Documented
@Retention(RetentionPolicy.RUNTIME)
@Target({ElementType.TYPE_USE, ElementType.TYPE_PARAMETER})
@SubtypeOf({UnknownSign.class})
@ImplicitFor(literals = LiteralKind.NULL)
public @interface NonNegative {}
\end{Verbatim}

The \refqualclass{framework/qual}{SubtypeOf} meta-annotation
indicates the parent in the type hierarchy.

The \sunjavadocanno{java/lang/annotation/Target.html}{Target}
meta-annotation indicates where the annotation
may be written. All type qualifiers that users can write in source code should
have the value \<ElementType.TYPE\_USE> and optionally with the additional value
of \<ElementType.TYPE\_PARAMETER>, but no other \<ElementType> values.
%% This feels like clutter that distracts from the main point of the section.
% (Terminological note:  a \emph{meta-annotation} is an annotation that
% is written on an annotation definition, such as
% \refqualclass{framework/qual}{SubtypeOf} and
% \sunjavadocanno{java/lang/annotation/Target.html}{Target}.)

The annotations should be placed within a directory called \<qual>, and
\<qual> should be placed in the same directory as your checker's source file.

For example, the Nullness Checker's source file is located at
\<.../nullness/NullnessChecker.java>. The \<@NonNull> qualifier is defined in
file \<.../nullness/qual/NonNull.java>.

The Checker Framework automatically treats any annotation that
is declared in the \<qual> package as a type qualifier.
(See Section \ref{creating-indicating-supported-annotations} for more details.)

% \noindent
% The \<@Target({ElementType.TYPE\_USE})> meta-annotation
% distinguishes it from an ordinary
% annotation that applies to a declaration (e.g., \<@Deprecated> or
% \<@Override>).
% The framework ignores any annotation whose
% declaration does not bear the \<@Target({ElementType.TYPE\_USE})>
% meta-annotation (with minor
% exceptions, such as \<@SuppressWarnings>).

Your type system should include a top qualifier and a bottom qualifier
(Section~\ref{creating-bottom-and-top-qualifier}).
In most cases, the bottom qualifier should be meta-annotated with
\<@ImplicitFor(literals=LiteralKind.NULL)>.

You should also define a
polymorphic qualifier \<@Poly\emph{MyTypeSystem}>
(Section~\ref{qualifier-polymorphism}).


\subsection{Declaratively defining the qualifier hierarchy\label{creating-declarative-hierarchy}}

Declaratively, the type system designer uses two meta-annotations (written
on the declaration of qualifier annotations) to specify the qualifier
hierarchy.

\begin{itemize}

\item \refqualclass{framework/qual}{SubtypeOf} denotes that a qualifier is a subtype of
  another qualifier or qualifiers, specified as an array of class
  literals.  For example, for any type $T$,
  \refqualclass{checker/nullness/qual}{NonNull} $T$ is a subtype of \refqualclass{checker/nullness/qual}{Nullable} $T$:

  \begin{Verbatim}
    @Target({ElementType.TYPE_USE, ElementType.TYPE_PARAMETER})
    @SubtypeOf( { Nullable.class } )
    public @interface NonNull { }
  \end{Verbatim}

  % (The actual definition of \refclass{checker/nullness/qual}{NonNull} is slightly more complex.)


  %% True, but a distraction.  Move to Javadoc?
  % (It would be more natural to use Java subtyping among the qualifier
  % annotations, but Java forbids annotations from subtyping one another.)
  %
  \refqualclass{framework/qual}{SubtypeOf} accepts multiple annotation classes as an argument,
  permitting the type hierarchy to be an arbitrary DAG\@.

% TODO: describe multiple type hierarchies
% TODO: describe multiple polymorphic qualifiers and PolyAll
% TODO: the code consistently uses "top" for type qualifiers and
%       "root" for ASTs, in particular for CompilationUnitTrees.

  All type qualifiers, except for polymorphic qualifiers (see below and
  also Section~\ref{qualifier-polymorphism}), need to be
  properly annotated with \refclass{framework/qual}{SubtypeOf}.

  The top qualifier is annotated with
  \<@SubtypeOf( \{ \} )>.  The top qualifier is the qualifier that is
  a supertype of all other qualifiers.  For example, \refqualclass{checker/nullness/qual}{Nullable}
  is the top qualifier of the Nullness type system, hence is defined as:

  \begin{Verbatim}
    @Target({ElementType.TYPE_USE, ElementType.TYPE_PARAMETER})
    @SubtypeOf( { } )
    public @interface Nullable { }
  \end{Verbatim}

  \begin{sloppypar}
  If the top qualifier of the hierarchy is the generic unqualified type
  (this is not recommended!), then its children
  will use \code{@SubtypeOf(Unqualified.class)}, but no
  \code{@SubtypeOf(\{\})} annotation on the top qualifier \<Unqualified> is
  necessary.  For an example, see the
  \<Encrypted> type system of Section~\ref{encrypted-example}.
  \end{sloppypar}

\item \refqualclass{framework/qual}{PolymorphicQualifier} denotes that a qualifier is a
  polymorphic qualifier.  For example:

  \begin{Verbatim}
    @Target({ElementType.TYPE_USE, ElementType.TYPE_PARAMETER})
    @PolymorphicQualifier
    public @interface PolyNull { }
  \end{Verbatim}

  For a description of polymorphic qualifiers, see
  Section~\ref{qualifier-polymorphism}.  A polymorphic qualifier needs
  no \refqualclass{framework/qual}{SubtypeOf} meta-annotation and need not be
  mentioned in any other \refqualclass{framework/qual}{SubtypeOf}
  meta-annotation.

\end{itemize}

The declarative and procedural mechanisms for specifying the hierarchy can
be used together.  In particular, when using the \refqualclass{framework/qual}{SubtypeOf}
meta-annotation, further customizations may be
performed procedurally (Section~\ref{creating-procedural-hierarchy})
by overriding the \refmethodterse{framework/util}{GraphQualifierHierarchy}{isSubtype}{-java.util.Collection-java.util.Collection-} method in the checker class
(Section~\ref{creating-compiler-interface}).
However, the declarative mechanism is sufficient for most type systems.


\subsection{Procedurally defining the qualifier hierarchy\label{creating-procedural-hierarchy}}

While the declarative syntax suffices for many cases, more complex
type hierarchies can be expressed by overriding, in your subclass of \refclass{common/basetype}{BaseTypeVisitor},
either \refmethodterse{framework/type}{AnnotatedTypeFactory}{createQualifierHierarchy}{--} or \refmethodterse{framework/type}{AnnotatedTypeFactory}{createTypeHierarchy}{--} (typically
only one of these needs to be overridden).
For more details, see the Javadoc of those methods and of the classes
\refclass{framework/type}{QualifierHierarchy} and \refclass{framework/type}{TypeHierarchy}.

The \refclass{framework/type}{QualifierHierarchy} class represents the qualifier hierarchy (not the
type hierarchy).  A type-system designer may subclass
\refclass{framework/type}{QualifierHierarchy} to express customized qualifier
relationships (e.g., relationships based on annotation
arguments).

The \refclass{framework/type}{TypeHierarchy} class represents the type hierarchy ---
that is, relationships between
annotated types, rather than merely type qualifiers, e.g., \<@NonNull
Date> is a subtype of \<@Nullable Date>.  The default \refclass{framework/type}{TypeHierarchy} uses
\refclass{framework/type}{QualifierHierarchy} to determine all subtyping relationships.
The default \refclass{framework/type}{TypeHierarchy} handles
generic type arguments, array components, type variables, and
wildcards in a similar manner to the Java standard subtype
relationship but with taking qualifiers into consideration.  Some type
systems may need to override that behavior.  For instance, the Java
Language Specification specifies that two generic types are subtypes only
if their type arguments are identical:  for example,
\code{List<Date>} is not a subtype of \code{List<Object>}, or of any other
generic \code{List}.
(In the technical jargon, the generic arguments are ``invariant'' or ``novariant''.)


\subsection{Defining a default annotation\label{creating-typesystem-defaults}}

A type system applies a default qualifier where the user has not written a
qualifier (and no implicit qualifier is applicable), as explained in
Section~\ref{defaults}.

The type system designer may specify a default annotation declaratively,
using the \refqualclass{framework/qual}{DefaultQualifierInHierarchy}
meta-annotation.
Note that the default will apply to any source code that the checker reads,
including stub libraries, but will not apply to compiled \code{.class}
files that the checker reads.

\begin{sloppypar}
Alternately, the type system designer may specify a default procedurally,
by overriding the
\refmethod{framework/type}{GenericAnnotatedTypeFactory}{addCheckedCodeDefaults}{-org.checkerframework.framework.util.defaults.QualifierDefaults-}
method.  You may do this even if you have declaratively defined the
qualifier hierarchy.
\end{sloppypar}

If the default qualifier in the type hierarchy requires a value, there are
ways for the type system designer to specify a default value both
declaratively and procedurally, as well.  To do so declaratively, append
the string \<default \emph{value}> where \emph{value} is the actual value
you want to be the default, after the declaration of the value in the
qualifier file.  For instance, \code{int value() default 0;} would make
\code{value} default to zero. Alternatively, the procedural method
described above can be used.


\subsection{Relevant Java types\label{creating-relevant-java-types}}

A checker can use the \refqualclass{framework/qual}{RelevantJavaTypes}
annotation on the checker class to specify which Java types are relevant to the
checker.  All irrelevant types without explicit annotations are defaulted to
the top annotation.


\subsection{Do not re-use type qualifiers\label{creating-do-not-re-use-type-qualifiers}}

Every annotation should belong to only one type system.  No annotation
should be used by multiple type systems.  This is true even of annotations
that are internal to the type system and are not intended to be written by
the programmer.

Suppose that you have two type systems that both use the same type
qualifier \<@A>.  In a client program, a use of type \<T> may require type
qualifier \<@A> for one type system but a different qualifier for the other
type system.  There is no annotation that a programmer can write to make
the program type-check under both type systems.

This also applies to type qualifiers that a programmer does not write,
because the compiler outputs \<.class> files that contain an explicit type
qualifier on every type --- a defaulted or inferred type qualifier if the
programmer didn't write a type qualifier explicitly.


\subsection{Completeness of the type hierarchy\label{creating-bottom-and-top-qualifier}}

When you define a type system, its type hierarchy must be a
complete lattice --- that is, there must be a top type that is a
supertype of all other types, and there must be a bottom type that is a
subtype of all other types.
Furthermore, it is best if the top type and bottom type are defined
explicitly for the type system, rather than (say) reusing a qualifier from the
Checker Framework such as \<@Unqualified>.

It is possible that a single type-checker checks multiple type hierarchies.
An example is the Nullness Checker, which has three separate type
hierarchies, one each for
nullness, initialization, and map keys.  In this case, each type hierarchy
would have its own top qualifier and its own bottom qualifier; they don't
all have to share a single top qualifier or a single bottom qualifier.


\paragraph{Bottom qualifier\label{creating-bottom-qualifier}}
Your type hierarchy must have a bottom qualifier
--- a qualifier that is a (direct or indirect) subtype of every other
qualifier.

Your type system must give \<null> the bottom type.
(The only exception
is if the type system has special treatment for \<null> values, as the
Nullness Checker does.)
A way to do this is to meta-annotate your bottom type with
\<@ImplicitFor(literals=LiteralKind.NULL)>.
This legal code
will not type-check unless \<null> has the bottom type:
\begin{Verbatim}
<T> T f() {
    return null;
}
\end{Verbatim}

% \begin{sloppypar}
% You don't necessarily have to define a new bottom qualifier.  You can
% use \<org.checkerframework.framework.qual.Bottom> if your type system does not already have an
% appropriate bottom qualifier.
% \end{sloppypar}

Some type systems have a special bottom type that is used \emph{only} for
the \code{null} value, and for dead code and other erroneous situations.
In this case, users should only write the bottom qualifier on explicit
bounds.  In this case, the definition of the bottom qualifier should be
meta-annotated with:

% import java.lang.annotation.ElementType;
% import java.lang.annotation.Target;
% import org.checkerframework.framework.qual.TargetLocations;
% import org.checkerframework.framework.qual.TypeUseLocation;
%
\begin{Verbatim}
@Target({ElementType.TYPE_USE, ElementType.TYPE_PARAMETER})
@TargetLocations({TypeUseLocation.EXPLICIT_LOWER_BOUND, TypeUseLocation.EXPLICIT_UPPER_BOUND})
\end{Verbatim}

Furthermore, by convention the name of such a qualifier ends with ``\<Bottom>''.

The hierarchy shown in Figure~\ref{fig-initialization-hierarchy} lacks
a bottom qualifier, but the actual implementation does contain a (non-user-visible) bottom qualifier.


\paragraph{Top qualifier\label{creating-top-qualifier}}
Your type hierarchy must have a top qualifier
--- a qualifier that is a (direct or indirect) supertype of every other
qualifier.
Here is the reason.
The default type for local variables is the top
qualifier (that type is then flow-sensitively
refined depending on what values are stored in the local variable).
If there is no single top qualifier, then there is no
unambiguous choice to make for local variables.


\subsection{Annotations whose argument is a Java expression (dependent type annotations)\label{dependent-types}}
\label{expression-annotations}

Sometimes, an annotation needs to refer to a Java expression.
Section~\ref{java-expressions-as-arguments} gives examples of such
annotations and also explains what Java expressions can and cannot be
referred to.

This section explains how to implement a dependent type annotation.

A ``dependent type annotation''
must have one attribute, \<value>, that is an
array of strings.  The Checker Framework verifies that the annotation's
arguments are valid expressions according to the rules of
Section~\ref{java-expressions-as-arguments}.  If
the expression is not valid, an error is issued and the string in the
annotation is changed to indicate that the expression is not valid.

The Checker Framework standardizes the expression strings.  For example, a
field \<f> can be referred to as either ``\<f>'' or ``\<this.f>''.  If the
programmer writes ``\<f>'', the Checker Framework treats it
as if the programmer had written ``\<this.f>''.
An advantage of this canonicalization is
that comparisons, such as \<isSubtype>, can be implemented as string comparisons.

The Checker Framework viewpoint-adapts type annotations on method, constructor,
and field declarations at uses for those methods.  For example, given the
following class

\begin{Verbatim}
class MyClass {
   Object field = ...;
   @Anno("this.field") Object field2 = ...;
}
\end{Verbatim}
and assuming the variable \<myClass> is of type \<MyClass>, then the type of
\<myClass.field> is viewpoint-adapted to \<@Anno("myClass.field")>.

To use this built-in functionality, add a \refqualclass{framework/qual}{JavaExpression} annotation
to any annotation element that should be interpreted as a Java expression.  The type of the
element must be an array of Strings.  If your checker requires special handling of Java expressions,
your checker implementation should override
\refmethod{framework/type}{GenericAnnotatedTypeFactory}{createDependentTypesHelper}{--}
to return a subclass of \<DependentTypesHelper>.

Given a specific expression in the program (of type Tree or Node), a
checker may need to obtain its canonical string representation.  This
enables the checker to create an dependent type annotation that refers to
it, or to compare to the string expression of an existing expression
annotation.
To obtain the string, first create a
\refclass{dataflow/analysis}{FlowExpressions.Receiver} object by calling
\refmethodanchortext{dataflow/analysis}{FlowExpressions}{internalReprOf}{-org.checkerframework.javacutil.AnnotationProvider-com.sun.source.tree.ExpressionTree-}{internalReprOf(AnnotationProvider,
ExpressionTree)} or
\refmethodanchortext{dataflow/analysis}{FlowExpressions}{internalReprOf}{-org.checkerframework.javacutil.AnnotationProvider-org.checkerframework.dataflow.cfg.node.Node-}{internalReprOf(AnnotationProvider,
Node)}.
Then, call \<toString()> on the \<FlowExpressions.Receiver> object.


\section{The checker class:  Compiler interface\label{creating-compiler-interface}}

A checker's entry point is a subclass of
\refclass{framework/source}{SourceChecker}, and is usually a direct subclass
of either \refclass{common/basetype}{BaseTypeChecker} or
\refclass{framework/source}{AggregateChecker}.
This entry
point, which we call the checker class, serves two
roles:  an interface to the compiler and a factory for constructing
type-system classes.

Because the Checker Framework provides reasonable defaults, oftentimes the
checker class has no work to do.  Here are the complete definitions of the
checker classes for the Interning Checker and the Nullness Checker:

\begin{Verbatim}
  package my.package;
  import org.checkerframework.common.basetype.BaseTypeChecker;
  @SupportedLintOptions({"dotequals"})
  public final class InterningChecker extends BaseTypeChecker { }

  package my.package;
  import org.checkerframework.common.basetype.BaseTypeChecker;
  @SupportedLintOptions({"flow", "cast", "cast:redundant"})
  public class NullnessChecker extends BaseTypeChecker { }
\end{Verbatim}

(The \refqualclass{framework/source}{SupportedLintOptions} annotation is
optional, and many checker classes do not have one.)

The checker class bridges between the compiler and the rest of the checker.  It
invokes the type-rule check visitor on every Java source file being
compiled, and provides a simple API,
\refmethod{framework/source}{SourceChecker}{report}
{-org.checkerframework.framework.source.Result-java.lang.Object-}, to issue
errors using the compiler error reporting mechanism.

Also, the checker class follows the factory method pattern to
construct the concrete classes (e.g., visitor, factory) and annotation
hierarchy representation.  It is a convention that, for
a type system named Foo, the compiler
interface (checker), the visitor, and the annotated type factory are
named as \<FooChecker>, \<FooVisitor>, and \<FooAnnotatedTypeFactory>.
\refclass{common/basetype}{BaseTypeChecker} uses the convention to
reflectively construct the components.  Otherwise, the checker writer
must specify the component classes for construction.

\begin{sloppypar}
A checker can customize the default error messages through a
\sunjavadoc{java/util/Properties.html}{Properties}-loadable text file named
\<messages.properties> that appears in the same directory as the checker class.
The property file keys are the strings passed to \refmethodterse{framework/source}{SourceChecker}{report}{-org.checkerframework.framework.source.Result-java.lang.Object-}
(like \code{type.incompatible}) and the values are the strings to be
printed (\code{"cannot assign ..."}).
The \<messages.properties> file only need to mention the new messages that
the checker defines.
It is also allowed to override messages defined in superclasses, but this
is rarely needed.
For more details about message keys, see Section~\refwithpageparen{compiler-message-keys}.
\end{sloppypar}

\subsection{Indicating supported annotations\label{creating-indicating-supported-annotations}}

A checker must indicate the annotations that it supports (make up its type
hierarchy), including whether it supports the polymorphic qualifier
\refqualclass{framework/qual}{PolyAll}.

By default, a checker supports \<PolyAll>, and all annotations located in a
subdirectory called \<qual> that's located in the same directory as the checker.
Note that only annotations defined with the \<@Target(ElementType.TYPE\_USE)>
meta-annotation (and optionally with the additional value of
\<ElementType.TYPE\_PARAMETER>, but no other \<ElementType> values)
are automatically considered as supported annotations.

To indicate support for annotations that are located outside of the \<qual>
subdirectory, annotations that have other \<ElementType> values, or to indicate
whether a checker supports the polymorphic qualifier
\refqualclass{framework/qual}{PolyAll}, checker writers can override the
\refmethodterse{framework/type}{AnnotatedTypeFactory}{createSupportedTypeQualifiers}{--}
method (see its Javadoc for details).

An aggregate checker (which extends
\refclass{framework/source}{AggregateChecker}) does not need to specify its
type qualifiers, but each of its component checkers should do so.


\subsection{Bundling multiple checkers\label{creating-bundling-multiple-checkers}}

Sometimes, multiple checkers work together and should always be run
together.  There are two different ways to bundle multiple checkers
together, by creating either an ``aggregate checker'' or a ``compound checker''.


\begin{enumerate}
\item
An aggregate checker runs multiple independent, unrelated checkers.  There
is no communication or cooperation among them.

The effect is the same as if a user passes
multiple processors to the \<-processor> command-line option.

For example, instead of a user having to run

\begin{Verbatim}
  javac -processor DistanceUnitChecker,VelocityUnitChecker,MassUnitChecker MyFile.java
\end{Verbatim}

\noindent
the user can write

\begin{Verbatim}
  javac -processor MyUnitCheckers MyFile.java
\end{Verbatim}

\noindent
if you define an aggregate checker class.  Extend \refclass{framework/source}{AggregateChecker} and override
the \<getSupportedTypeCheckers> method, like the following:

\begin{Verbatim}
  public class MyUnitCheckers extends AggregateChecker {
    protected Collection<Class<? extends SourceChecker>> getSupportedCheckers() {
      return Arrays.asList(DistanceUnitChecker.class,
                           VelocityUnitChecker.class,
                           MassUnitChecker.class);
    }
  }
\end{Verbatim}

% This is the *only* example, as of July 2015.
An example of an aggregate checker is \refclass{checker/i18n}{I18nChecker}
(see \chapterpageref{i18n-checker}), which consists of
\refclass{checker/i18n}{I18nSubchecker} and
\refclass{checker/i18n}{LocalizableKeyChecker}.

\item
Use a compound checker to express dependencies among checkers.  Suppose it
only makes sense to run MyChecker if MyHelperChecker has already been run;
that might be the case if MyHelperChecker computes some information that
MyChecker needs to use.

Override
\<MyChecker.\refmethodterse{common/basetype}{BaseTypeChecker}{getImmediateSubcheckerClasses}{--}>
to return a list of the checkers that MyChecker depends on.  Every one of
them will be run before MyChecker is run.  One of MyChecker's subcheckers
may itself be a compound checker, and multiple checkers may declare a
dependence on the same subchecker.  The Checker Framework will run each
checker once, and in an order consistent with all the dependences.

A checker obtains information from its subcheckers (those that ran before
it) by querying their \refclass{framework/type}{AnnotatedTypeFactory} to
determine the types of variables.  Obtain the \<AnnotatedTypeFactory> by
calling
\refmethodterse{common/basetype}{BaseTypeChecker}{getTypeFactoryOfSubchecker}{-java.lang.Class-}.

\end{enumerate}



\subsection{Providing command-line options\label{creating-providing-command-line-options}}

A checker can provide two kinds of command-line options:
boolean flags and
named string values (the standard annotation processor
options).

\subsubsection{Boolean flags\label{creating-providing-command-line-options-boolean-flags}}

To specify a simple boolean flag, add:

\begin{alltt}
  \refqualclass{framework/source}{SupportedLintOptions}(\{"myflag"\})
\end{alltt}

to your checker subclass.
The value of the flag can be queried using

\begin{Verbatim}
  checker.getLintOption("myflag", false)
\end{Verbatim}

The second argument sets the default value that should be returned.

To pass a flag on the command line, call javac as follows:

\begin{Verbatim}
  javac -processor MyChecker -Alint=myflag
\end{Verbatim}


\subsubsection{Named string values\label{creating-providing-command-line-options-named-string-values}}

For more complicated options, one can use the standard
\code{@SupportedOptions} annotation on the checker, as in:

\begin{alltt}
  \refqualclass{framework/source}{SupportedOptions}(\{"myoption"\})
\end{alltt}

The value of the option can be queried using

\begin{Verbatim}
  checker.getOption("myoption")
\end{Verbatim}

To pass an option on the command line, call javac as follows:

\begin{Verbatim}
  javac -processor MyChecker -Amyoption=p1,p2
\end{Verbatim}

The value is returned as a single string and you have to perform the
required parsing of the option.


% TODO: describe -ANullnessChecker_option=value mechanism.


\section{Visitor: Type rules\label{creating-extending-visitor}}

A type system's rules define which operations on values of a
particular type are forbidden.
These rules must be defined procedurally, not declaratively.
Put them in a file \<\emph{MyChecker}Visitor.java> that extends
\refclass{common/basetype}{BaseTypeVisitor}.

BaseTypeVisitor performs type-checking at each node of a
source file's AST\@.  It uses the visitor design pattern to traverse
Java syntax trees as provided by Oracle's
\href{https://docs.oracle.com/javase/8/docs/jdk/api/javac/tree/}{Tree
API},
and it issues a warning (by calling
\refmethod{framework/source}{SourceChecker}{report}
{-org.checkerframework.framework.source.Result-java.lang.Object-})
whenever the type system is violated.

Most type-checkers
override only a few methods in \refclass{common/basetype}{BaseTypeVisitor}.
A checker's visitor overrides one method in the base visitor for each special
rule in the type qualifier system.
The last line of the overridden version is
``\<return super.visit\emph{TreeType}(node, p);>''.
If the method didn't raise any error,
the superclass implementation can perform standard checks.


By default, \refclass{common/basetype}{BaseTypeVisitor} performs subtyping checks that are
similar to Java subtype rules, but taking the type qualifiers into account.
\refclass{common/basetype}{BaseTypeVisitor} issues these errors:

\begin{itemize}

\item invalid assignment (type.incompatible) for an assignment from
  an expression type to an incompatible type.  The assignment may be a
  simple assignment, or pseudo-assignment like return expressions or
  argument passing in a method invocation

  In particular, in every assignment and pseudo-assignment, the
  left-hand side of the assignment is a supertype of (or the same type
  as) the right-hand side.  For example, this assignment is not
  permitted:

  \begin{Verbatim}
    @Nullable Object myObject;
    @NonNull Object myNonNullObject;
    ...
    myNonNullObject = myObject;  // invalid assignment
  \end{Verbatim}

\item invalid generic argument (type.argument.type.incompatible) when a type
  is bound to an incompatible generic type variable

\item invalid method invocation (method.invocation.invalid) when a
  method is invoked on an object whose type is incompatible with the
  method receiver type

\item invalid overriding parameter type (override.parameter.invalid)
  when a parameter in a method declaration is incompatible with that
  parameter in the overridden method's declaration

\item invalid overriding return type (override.return.invalid) when a
  parameter in a method declaration is incompatible with that
  parameter in the overridden method's declaration

\item invalid overriding receiver type (override.receiver.invalid)
  when a receiver in a method declaration is incompatible with that
  receiver in the overridden method's declaration

\end{itemize}


\subsection{AST traversal\label{creating-ast-traversal}}

The Checker Framework needs to do its own traversal of the AST even though
it operates as an ordinary annotation processor~\cite{JSR269}.  Java
provides a visitor for Java code that is intended to be used by annotation
processors, but that visitor only
visits the public elements of Java code, such as classes, fields, methods,
and method arguments --- it does not visit code bodies or various other
locations.  The Checker Framework hardly uses the built-in visitor --- as
soon as the built-in visitor starts to visit a class, then the Checker
Framework's visitor takes over and visits all of the class's source code.

Because there is no standard API for the AST of Java
code\footnote{Actually, there is a standard API for Java ASTs --- JSR 198
  (Extension API for Integrated Development Environments)~\cite{JSR198}.
  If tools were to implement it (which would just require writing wrappers
  or adapters), then the Checker Framework and similar tools could be
  portable among different compilers and IDEs.}, the Checker Framework uses
the javac implementation.  This is why the Checker Framework is not deeply
integrated with Eclipse or IntelliJ IDEA, but runs as an external tool (see
Section~\ref{eclipse}).


\subsection{Avoid hardcoding\label{creating-avoid-hardcoding}}

It may be tempting to write a type-checking rule for method invocation,
where your rule checks the name of the method being called and then treats
the method in a special way.  This is sometimes necessary but is usually
the wrong approach.  It is better to write annotations, in a stub file
or annotated JDK (Chapter~\ref{annotating-libraries}),
and leave the work to the standard
type-checking rules.


\section{Type factory: Implicit annotations (type introduction rules)\label{creating-type-introduction}}

For some types and expressions, a qualifier should be treated as present
even if a programmer did not explicitly write it.  For example, every
literal (other than \<null>) has a \refqualclass{checker/nullness/qual}{NonNull} type.
Section~\ref{effective-qualifier} explains the meaning of implicit
qualifiers, such as that they cannot be overridden.

The implicit annotations may be specified declaratively
(Section~\ref{creating-declarative-type-introduction}) and/or procedurally
(Section~\ref{creating-procedurally-specifying-implicit-annotations}).
It is easiest to specify them declaratively, when the declarative method is
sufficiently expressive.


\subsection{Declaratively specifying implicit annotations\label{creating-declarative-type-introduction}}

The \refqualclass{framework/qual}{ImplicitFor} meta-annotation indicates
implicit annotations.
When written on a qualifier, \refclass{framework/qual}{ImplicitFor}
specifies the trees (AST nodes) and types for which the framework should
automatically add that qualifier.

In short, the types and trees can be
specified via any combination of four fields in \refclass{framework/qual}{ImplicitFor}.

For example, consider the definitions of the
\refqualclass{checker/nullness/qual}{Nullable} and
\refqualclass{checker/nullness/qual}{NonNull}
type qualifiers:

%BEGIN LATEX
\begin{smaller}
%END LATEX
\begin{Verbatim}
  @SubtypeOf({})
  @ImplicitFor(literals = { LiteralKind.NULL },
               typeNames = { java.lang.Void.class })
  @Target({ElementType.TYPE_USE, ElementType.TYPE_PARAMETER})
  public @interface Nullable { }

  @SubtypeOf( { Nullable.class } )
  @ImplicitFor(types = { TypeKind.PACKAGE,
                         TypeKind.INT, TypeKind.BOOLEAN, TypeKind.CHAR,
                         TypeKind.DOUBLE, TypeKind.FLOAT, TypeKind.LONG,
                         TypeKind.SHORT, TypeKind.BYTE },
      // All literals except NULL_LITERAL:
      literals = { LiteralKind.BOOLEAN, LiteralKind.CHAR, LiteralKind.DOUBLE,
                   LiteralKind.FLOAT, LiteralKind.INT, LiteralKind.LONG,
                   LiteralKind.STRING })
  @Target({ElementType.TYPE_USE, ElementType.TYPE_PARAMETER})
  public @interface NonNull {  }
\end{Verbatim}
%BEGIN LATEX
\end{smaller}
%END LATEX

For more details, see the Javadoc for the \refclass{framework/qual}{ImplicitFor}
annotation, and the Javadoc for the javac classes that are linked from
it.  You only need to understand a small amount about the javac AST, such
as the
\href{\TreeAPIBase{}/tree/Tree.Kind.html?is-external=true}{\code{Tree.Kind}}
and
\refModelclass{type}{TypeKind}
enums.  All the information you need is in the Javadoc, and
Section~\ref{creating-javac-tips} can help you get started.


\subsection{Procedurally specifying implicit annotations\label{creating-procedurally-specifying-implicit-annotations}}

If the \<@ImplicitFor> annotation is not sufficiently expressive, then you
can write code to set implicit annotations.  To do so, create a subclass of
\refclass{framework/type}{AnnotatedTypeFactory} and override its
\<addComputedTypeAnnotations> methods.

\<AnnotatedTypeFactory>, when given a program
expression, returns the expression's type.  This should include not only
the qualifiers that the programmer explicitly wrote in the source code, but
also default and implicit annotations, and flow-sensitive local type
inference (see Section~\ref{effective-qualifier} for explanations of these
concepts).

To add implicit annotations, you should override
\refmethodanchortext{framework/type}{AnnotatedTypeFactory}{addComputedTypeAnnotations}{-com.sun.source.tree.Tree-org.checkerframework.framework.type.AnnotatedTypeMirror-}{addComputedTypeAnnotations(Tree,AnnotatedTypeMirror)}
(or
\refmethodanchortext{framework/type}{GenericAnnotatedTypeFactory}{addComputedTypeAnnotations}{-com.sun.source.tree.Tree-org.checkerframework.framework.type.AnnotatedTypeMirror-boolean-}{addComputedTypeAnnotations(Tree,AnnotatedTypeMirror,boolean)}
if extending \code{GenericAnnotatedTypeFactory})
and
\refmethodanchortext{framework/type}{AnnotatedTypeFactory}{addComputedTypeAnnotations}{-javax.lang.model.element.Element-org.checkerframework.framework.type.AnnotatedTypeMirror-}{addComputedTypeAnnotations(Element,AnnotatedTypeMirror)}.
The methods operate on \refclass{framework/type}{AnnotatedTypeMirror},
which is the Checker Framework's representation of an annotated type.



\section{Dataflow: enhancing flow-sensitive type qualifier inference\label{creating-dataflow}}

By default, every checker performs flow-sensitive type refinement, also known as
local type inference, as described
in Section~\ref{type-refinement}.

This section of the manual explains how to enhance the Checker Framework's
built-in flow-sensitive type refinement.
Most commonly, you will inform the Checker Framework about a run-time test
that gives information about the type qualifiers in your type system.
Section~\refwithpageparen{type-refinement-runtime-tests} gives examples of
type systems with and without run-time tests.

The steps to customizing type refinement are:
\begin{enumerate}
\item{\S\ref{creating-dataflow-determine-expressions}}
  Determine which expressions will be refined.
\item{\S\ref{creating-dataflow-create-classes}}
  Create required class and configure its use.
\item{\S\ref{creating-dataflow-override-methods}}
  Override methods that handle \refclass{dataflow/cfg/node}{Node}s of interest.
\item{\S\ref{creating-dataflow-implement-refinement}}
  Implement the refinement.
\end{enumerate}

The Regex Checker's dataflow customization for the
\refmethod{checker/regex}{RegexUtil}{asRegex}{-java.lang.String-}
run-time check is used as an example throughout the steps.

If needed, you can find more details about the implementation of
flow-sensitive type refinement, and the control flow graph (CFG) data
structure that it uses, in the
\href{https://checkerframework.org/manual/checker-framework-dataflow-manual.pdf}{Dataflow
  Manual}.


\subsection{Determine expressions to refine the types of\label{creating-dataflow-determine-expressions}}

A run-time check or run-time
operation involves multiple expressions (arguments, results).
Determine which expression the customization will refine.  This is
usually specific to the type system and run-time test.
There is no code to write in this step; you are merely determining
the design of your type refinement.

For the program operation \code{op(a,b)}, you can refine
the types in either or both of the following ways:
\begin{enumerate}
\item Change the result type of the entire expression \code{op(a,b)}.

As an example (and as the running example of implementing a dataflow
refinement), the \code{RegexUtil.asRegex} method is declared as:

%BEGIN LATEX
\begin{smaller}
%END LATEX
\begin{Verbatim}
  @Regex(0) String asRegex(String s, int groups) { ... }
\end{Verbatim}
%BEGIN LATEX
\end{smaller}
%END LATEX

\noindent
This annotation is sound and conservative:  it says that an expression such
as \code{RegexUtil.asRegex(myString, myInt)} has type \code{@Regex(0)
  String}.  However, this annotation is imprecise.  When the \code{group}
argument is known at compile time, a better estimate can be given.  For
example, \code{RegexUtil.asRegex(myString, 2)} has type \code{@Regex(2)
  String}.

\item Change the type of some other expression, such as \code{a} or \code{b}.

As an example, consider an equality test in the Nullness type system:

\begin{Verbatim}
  @Nullable String s;
    if (s != null) {
      ...
    } else {
      ...
    }
\end{Verbatim}

The type of \<s != null> is always \<boolean>.  However, in the
true branch, the type of \<s> can be refined to \<@NonNull String>.

\end{enumerate}

If you are refining the types of arguments or the result of a method call,
then you may be able to implement your flow-sensitive refinement rules by
just writing \refqualclass{framework/qual}{EnsuresQualifier} and/or
\refqualclass{framework/qual}{EnsuresQualifierIf} annotations.
When this is possible, it is the best approach.

Sections~\ref{creating-dataflow-create-classes}--\ref{creating-dataflow-implement-refinement}
explain how to create a transfer class when the
\refqualclass{framework/qual}{EnsuresQualifier} and
\refqualclass{framework/qual}{EnsuresQualifierIf} annotations are insufficient.


\subsection{Create required class\label{creating-dataflow-create-classes}}

In the same directory as \<\emph{MyChecker}Checker.java>, create a class
named \<\emph{MyChecker}Transfer> that extends
\refclass{framework/flow}{CFTransfer}.

Leave the class body empty for now.  Your class will add functionality by
overriding methods of CFTransfer, which performs the default Checker
Framework type refinement.

As an example, the Regex Checker's extended
\refclass{framework/flow}{CFTransfer} is
\refclass{checker/regex}{RegexTransfer}.

(If you disregard the instructions above and choose a different name or a
different directory for your \<\emph{MyChecker}Transfer> class, you will
also need to override the \<createFlowTransferFunction> method in your type
factory to return to return a new instance of the class.)

(As a reminder, use of \refqualclass{framework/qual}{EnsuresQualifier} and
\refqualclass{framework/qual}{EnsuresQualifierIf} may obviate the need for
a transfer class.)

%% More extended directions about what do to if the name is non-standard.
% If the checker's extended \refclass{framework/flow}{CFTransfer}
% starts with the name of the type system, then the type factory will use the
% transfer class without further configuration. For example, if the checker
% class is \<FooChecker>, then if the transfer class is \<FooTransfer>, then it is
% not necessary to configure the type factory
% to use \<FooTransfer>.  If some other naming convention is used, then
% to configure your checker's type factory to use the new extended
% \refclass{framework/flow}{CFTransfer}, override the
% \code{createFlowTransferFunction} method in your type factory to return a new instance
% of the extended \refclass{framework/flow}{CFTransfer}.
%
% %BEGIN LATEX
% \begin{smaller}
% %END LATEX
% \begin{Verbatim}
%   @Override
%   public CFTransfer createFlowTransferFunction(
%           CFAbstractAnalysis<CFValue, CFStore, CFTransfer> analysis) {
%       return new RegexTransfer((CFAnalysis) analysis);
%   }
% \end{Verbatim}
% %BEGIN LATEX
% \end{smaller}
% %END LATEX

%% The text below is true, but not required.
%\item \textbf{Create a class that extends
%    \refclass{framework/flow}{CFAbstractAnalysis} and uses the extended
%    \refclass{framework/flow}{CFAbstractTransfer}}
%
%  \begin{sloppypar}
%  \refclass{framework/flow}{CFAbstractTransfer} and its superclass,
%  \refclass{dataflow/analysis}{Analysis}, are the central coordinating classes
%  in the Checker Framework's dataflow algorithm. The
%  \code{createTransferFunction} method must be overridden in an extended
%  \refclass{framework/flow}{CFAbstractTransfer} to return a new instance of the
%  extended \refclass{framework/flow}{CFAbstractTransfer}.
%  \end{sloppypar}
%
%  \begin{sloppypar}
%  The Regex Checker's extended \refclass{framework/flow}{CFAbstractAnalysis} is
%  \refclass{checker/regex/classic}{RegexAnalysis}, which overrides the
%  \code{createTransferFunction} to return a new
%  \refclass{checker/regex/classic}{RegexTransfer} instance:
%  \end{sloppypar}
%
%%BEGIN LATEX
%\begin{smaller}
%%END LATEX
%\begin{Verbatim}
%  @Override
%  public RegexTransfer createTransferFunction() {
%      return new RegexTransfer(this);
%  }
%\end{Verbatim}
%%BEGIN LATEX
%\end{smaller}
%%END LATEX
%
%\item \textbf{Configure the checker's type factory to use the extended
%    \refclass{framework/flow}{CFAbstractAnalysis}}
%
%\begin{sloppypar}
%To configure your checker's type factory to use the new extended
%\refclass{framework/flow}{CFAbstractAnalysis}, override the
%\code{createFlowAnalysis} method in your type factory to return a new instance
%of the extended \refclass{framework/flow}{CFAbstractAnalysis}.
%\end{sloppypar}
%
%%BEGIN LATEX
%\begin{smaller}
%%END LATEX
%\begin{Verbatim}
%  @Override
%  protected RegexAnalysis createFlowAnalysis(
%          List<Pair<VariableElement, CFValue>> fieldValues) {
%
%      return new RegexAnalysis(checker, this, fieldValues);
%  }
%\end{Verbatim}
%%BEGIN LATEX
%\end{smaller}
%%END LATEX


\subsection{Override methods that handle Nodes of interest\label{creating-dataflow-override-methods}}

Decide what source code syntax is relevant to the the run-time checks or
run-time operations you are trying to support.  The CFG (control flow
graph) represents source code as \refclass{dataflow/cfg/node}{Node}, a
node in the abstract syntax tree of the program being checked (see
\href{#creating-dataflow-representation}{``Program representation''} below).

In your extended \refclass{framework/flow}{CFTransfer}
override the visitor method that handles the \refclass{dataflow/cfg/node}{Node}s
relevant to your run-time check or run-time operation.
Leave the body of the overriding method empty for now.

For example, the Regex Checker refines the type of a run-time test method
call.  A method call is represented by a
\refclass{dataflow/cfg/node}{MethodInvocationNode}.  Therefore,
\refclass{checker/regex}{RegexTransfer} overrides the
\code{visitMethodInvocation} method:

%BEGIN LATEX
\begin{smaller}
%END LATEX
\begin{Verbatim}
  public TransferResult<CFValue, CFStore> visitMethodInvocation(
    MethodInvocationNode n, TransferInput<CFValue, CFStore> in)  { ... }
\end{Verbatim}
%BEGIN LATEX
\end{smaller}
%END LATEX


\subsubsection{Program representation\label{creating-dataflow-representation}}

% A \refclass{dataflow/cfg/node}{Node} generally maps one-to-one with a
% \refTreeclass{tree}{Tree}. When dataflow processes a method, it translates
% \refTreeclass{tree}{Tree}s into \refclass{dataflow/cfg/node}{Node}s and then
% calls the appropriate visit method on
% \refclass{framework/flow}{CFAbstractTransfer} which then performs the dataflow
% analysis for the passed in \refclass{dataflow/cfg/node}{Node}.

The \refclass{dataflow/cfg/node}{Node} subclasses can be found in the
\code{org.checkerframework.dataflow.cfg.node} package.  Some examples are
\refclass{dataflow/cfg/node}{EqualToNode},
\refclass{dataflow/cfg/node}{LeftShiftNode},
\refclass{dataflow/cfg/node}{VariableDeclarationNode}.

A \refclass{dataflow/cfg/node}{Node}
is basically equivalent to a javac compiler \refTreeclass{tree}{Tree}.

See Section~\ref{creating-javac-tips} for more information about \refTreeclass{tree}{Tree}s.
As an example, the statement \<String a = "";>, is represented as this
abstract syntax tree:
\begin{Verbatim}
VariableTree:
  name: "a"
  type:
    IdentifierTree
      name: String
  initializer:
    LiteralTree
      value: ""
\end{Verbatim}



\subsection{Implement the refinement\label{creating-dataflow-implement-refinement}}

\begin{sloppypar}
Each visitor method in \refclass{framework/flow}{CFAbstractTransfer}
returns a \refclass{dataflow/analysis}{TransferResult}.  A
\refclass{dataflow/analysis}{TransferResult} represents the
refined information that is known after an operation.  It has two
components:  the result type for the \refclass{dataflow/cfg/node}{Node}
being evaluated, and a map from expressions in scope to estimates of their
types (a \refclass{dataflow/analysis}{Store}).  Each of these components is
relevant to one of the two cases in
Section~\ref{creating-dataflow-determine-expressions}:
\end{sloppypar}

\begin{enumerate}
\item
\begin{sloppypar}
Changing the \refclass{dataflow/analysis}{TransferResult}'s result type changes
the type that is returned by the \refclass{framework/type}{AnnotatedTypeFactory}
for the tree corresponding to the \refclass{dataflow/cfg/node}{Node} that was
visited.  (Remember that \refclass{common/basetype}{BaseTypeVisitor} uses the
\refclass{framework/type}{AnnotatedTypeFactory} to look up the type of a
\refTreeclass{tree}{Tree}, and then performs checks on types of one or more
\refTreeclass{tree}{Tree}s.)
\end{sloppypar}

For example, When \refclass{checker/regex}{RegexTransfer} evaluates a
\code{RegexUtils.asRegex} invocation, it updates the
\refclass{dataflow/analysis}{TransferResult}'s result type. This changes the
type of the \code{RegexUtils.asRegex} invocation when its
\refTreeclass{tree}{Tree} is looked up by the
\refclass{framework/type}{AnnotatedTypeFactory}.  See below for details.

\item
Updating the \refclass{dataflow/analysis}{Store} treats an expression as
having a refined type for the remainder of the method or conditional block. For
example, when the Nullness Checker's dataflow evaluates \code{myvar != null}, it
updates the \refclass{dataflow/analysis}{Store} to specify that the variable
\code{myvar} should be treated as having type \code{@NonNull} for the rest of the
then conditional block.  Not all kinds of expressions can be refined; currently
method return values, local variables, fields, and array values can be stored in
the \refclass{dataflow/analysis}{Store}.  Other kinds of expressions, like
binary expressions or casts, cannot be stored in the
\refclass{dataflow/analysis}{Store}.

\end{enumerate}


\begin{sloppypar}
The rest of this section details implementing the visitor method
\code{RegexTransfer.visitMethodInvocation} for the \code{RegexUtil.asRegex}
run-time test.  You can find other examples of visitor methods in
\refclass{checker/lock}{LockTransfer} and
\refclass{checker/formatter}{FormatterTransfer}.
\end{sloppypar}



\begin{enumerate}
\item \textbf{Determine if the visited \refclass{dataflow/cfg/node}{Node} is of
    interest}

A visitor method is invoked for all
instances of a given \refclass{dataflow/cfg/node}{Node} kind in the
program.
The visitor must inspect the
\refclass{dataflow/cfg/node}{Node} to determine if it is an
instance of the desired run-time test or operation.  For example,
\code{visitMethodInvocation} is called when dataflow processes any method
invocation, but the \refclass{checker/regex}{RegexTransfer} should only refine
the result of \code{RegexUtils.asRegex} invocations:

%BEGIN LATEX
\begin{smaller}
%END LATEX
\begin{Verbatim}
  @Override
  public TransferResult<CFValue, CFStore> visitMethodInvocation(...)
    ...
    MethodAccessNode target = n.getTarget();
    ExecutableElement method = target.getMethod();
    Node receiver = target.getReceiver();
    if (receiver instanceof ClassNameNode) {
      String receiverName = ((ClassNameNode) receiver).getElement().toString();

      // Is this a call to method RegexUtil.isRegex(s, groups)?
      if (receiverName.equals("RegexUtil")
          && ElementUtils.matchesElement(method,
                 null, "isRegex", String.class, int.class)) {
            ...
\end{Verbatim}
%BEGIN LATEX
\end{smaller}
%END LATEX

\item \textbf{Determine the refined type}

Sometimes the refined type is dependent on the parts of the operation,
such as arguments passed to it.

For example, the refined type of \code{RegexUtils.asRegex} is dependent on the
integer argument to the method call. The \refclass{checker/regex}{RegexTransfer}
uses this argument to build the resulting type \code{@Regex(\emph{i})}, where \code{\emph{i}}
is the value of the integer argument.  For simplicity the below code only uses
the value of the integer argument if the argument was an integer literal.  It
could be extended to use the value of the argument if it was any compile-time
constant or was inferred at compile time by another analysis, such as the
Constant Value Checker (\chapterpageref{constant-value-checker}).

%BEGIN LATEX
\begin{smaller}
%END LATEX
\begin{Verbatim}
  AnnotationMirror regexAnnotation;
  Node count = n.getArgument(1);
  if (count instanceof IntegerLiteralNode) {
    // argument is a literal integer
    IntegerLiteralNode iln = (IntegerLiteralNode) count;
    Integer groupCount = iln.getValue();
    regexAnnotation = factory.createRegexAnnotation(groupCount);
  } else {
    // argument is not a literal integer; fall back to @Regex(), which is the same as @Regex(0)
    regexAnnotation = AnnotationBuilder.fromClass(factory.getElementUtils(), Regex.class);
  }
\end{Verbatim}
%BEGIN LATEX
\end{smaller}
%END LATEX


\item \textbf{Return a \refclass{dataflow/analysis}{TransferResult} with the
    refined types}

Recall that the type of an expression is refined by modifying the
\refclass{dataflow/analysis}{TransferResult} returned by a visitor method.
Since the \refclass{checker/regex}{RegexTransfer} is updating the type of
the run-time test itself, it will update the result type and not the
\refclass{dataflow/analysis}{Store}.

A \refclass{framework/flow}{CFValue} is created to hold the type inferred.
\refclass{framework/flow}{CFValue} is a wrapper class for values being inferred
by dataflow:
%BEGIN LATEX
\begin{smaller}
%END LATEX
\begin{Verbatim}
  CFValue newResultValue = analysis.createSingleAnnotationValue(regexAnnotation,
      result.getResultValue().getType().getUnderlyingType());
\end{Verbatim}
%BEGIN LATEX
\end{smaller}
%END LATEX

Then, RegexTransfer's \code{visitMethodInvocation} creates and returns a
\refclass{dataflow/analysis}{TransferResult} using \code{newResultValue} as the
result type.

%BEGIN LATEX
\begin{smaller}
%END LATEX
\begin{Verbatim}
  return new RegularTransferResult<>(newResultValue, result.getRegularStore());
\end{Verbatim}
%BEGIN LATEX
\end{smaller}
%END LATEX

As a result of this code, when the Regex Checker encounters a
\code{RegexUtils.asRegex} method call, the checker will refine the return
type of the method if it can determine the value of the integer parameter
at compile time.

\end{enumerate}


\subsection{Disabling flow-sensitive inference\label{creating-dataflow-disable}}

In the uncommon case that you wish to disable the Checker Framework's
built-in flow inference in your checker (this is different than choosing
not to extend it as described in Section~\ref{creating-dataflow}), put the
following two lines at the beginning of the constructor for your subtype of
\refclass{common/basetype}{BaseAnnotatedTypeFactory}:

\begin{Verbatim}
        // disable flow inference
        super(checker, false);
\end{Verbatim}


\section{Annotated JDK\label{creating-a-checker-annotated-jdk}}

You will need to supply annotations for relevant parts of the JDK;
otherwise, your type-checker may produce spurious warnings for code that
uses the JDK.  As described in Section~\ref{annotated-libraries-creating},
there are two general ways to supply an annotated library:  in Java files
that will be compiled to \<.class> files, or as stub files (partial Java source files).

It's easier to start out with stub files.  If you need to annotate many
classes (say, more than 20 or so), then you should create an annotated JDK.

To supply an annotated JDK that will be compiled, see Section~\ref{annotating-jdk}.

To supply an annotated JDK as a stub file, create a file \<jdk.astub> in
the checker's main source directory.  It will be automatically used by the
checker.
You can also supply \<.astub> files in that directory for other libraries.
You should list those other libraries in a
\refqualclass{framework/qual}{StubFiles} annotation on the checker's main
class, so that they will also be automatically used.


\section{Testing framework\label{creating-testing-framework}}

\begin{sloppypar}
The Checker Framework provides a convenient way to write tests for your
checker.
% Don't repeat the information here, to prevent them from getting out of sync.
It is extensively documented in file \<checker-framework/checker/tests/README>.
\end{sloppypar}

If your checker's source code is within a fork of the Checker Framework
repository, then you can copy the testing infrastructure used by some
existing type system.  Here are some of the tasks you will perform:

\begin{itemize}
\item Add a \code{\emph{mychecker}-tests} build target in file
  \<checker-framework/checker/build.xml> and ensure all tests pass.

\item Make sure \code{all-tests} tests the new checker.
\end{itemize}


\section{Debugging options\label{creating-debugging-options}}

The Checker Framework provides debugging options that can be helpful when
writing a checker. These are provided via the standard \code{javac} ``\code{-A}''
switch, which is used to pass options to an annotation processor.


\subsection{Amount of detail in messages\label{creating-debugging-options-detail}}

\begin{itemize}
\item \code{-AprintAllQualifiers}: print all type qualifiers, including
qualifiers like \code{@Unqualified} which are usually not shown.
(Use the \code{@InvisibleQualifier} meta-annotation on a qualifier to hide it.)

\item \code{-AprintVerboseGenerics}: print more information about type
  parameters and wildcards when they appear in warning messages.  This
  produces a subset of the information than \code{-AprintAllQualifiers} does.

\item \code{-Adetailedmsgtext}: Output error/warning messages in a
  stylized format that is easy for tools to parse.  This is useful for
  tools that run the Checker Framework and parse its output, such as IDE
  plugins.  See the source code of \<SourceChecker.java> for details about
  the format.

\item \code{-AprintErrorStack}: print a stack trace whenever an
internal Checker Framework error occurs.

\item \code{-Anomsgtext}: use message keys (such as ``\code{type.invalid}'')
rather than full message text when reporting errors or warnings.  This is
used by the Checker Framework's own tests, so they do not need to be
changed if the English message is updated.

\end{itemize}

\subsection{Stub and JDK libraries\label{creating-debugging-options-libraries}}

\begin{itemize}

\item \code{-Aignorejdkastub}:
  ignore the \<jdk.astub> file in the checker directory. Files passed
  through the \code{-Astubs} option are still processed. This is useful
  when experimenting with an alternative stub file.

\item \code{-Anocheckjdk}:
  don't issue an error if no annotated JDK can be found.

\item \code{-AstubDebug}:
  Print debugging messages while processing stub files.

\end{itemize}

\subsection{Progress tracing\label{creating-debugging-options-progress}}

\begin{itemize}

\item \code{-Afilenames}: print the name of each file before type-checking it.

\item \code{-Ashowchecks}: print debugging information for each
pseudo-assignment check (as performed by
\refclass{common/basetype}{BaseTypeVisitor}; see
Section~\ref{creating-extending-visitor}).

\item \code{-AshowInferenceSteps}: print debugging information
about intermediate steps in method type argument inference
(as performed by \refclass{framework/util/typeinference}{DefaultTypeArgumentInference}).

\end{itemize}

\subsection{Saving the command-line arguments to a file\label{creating-debugging-options-output-args}}

\begin{itemize}

\item \code{-AoutputArgsToFile}:
  This saves the final command-line parameters as passed to the compiler in a file.
  This file can be used as a script (if the file is marked as executable on Unix, or
  if it includes a \code{.bat} extension on Windows) to re-execute the same compilation command.
  Note that this argument cannot be included in a file containing command-line arguments
  passed to the compiler using the @argfile syntax.

  Example usage: \code{-AoutputArgsToFile=\$HOME/scriptfile}

\end{itemize}

\subsection{Visualizing the dataflow graph\label{creating-debugging-dataflow-graph}}

\begin{itemize}

\item \code{-Aflowdotdir=\emph{somedir}}:
  Specify directory for \<.dot> files visualizing the CFG\@.
  Shorthand for\\
  \<-Acfgviz=org.checkerframework.dataflow.cfg.DOTCFGVisualizer,outdir=\emph{somedir}>.
  % TODO: create the directory if it doesn't exist.
  The directory must already exist.

\item \code{-Averbosecfg}:
  Enable additional output in the CFG visualization.
  Equivalent to passing \<verbose> to \<cfgviz>, e.g. as in
  \<-Acfgviz=MyVisualizer,verbose>

\item \code{-Acfgviz=\emph{VizClassName}[,\emph{opts},...]}:
  Mechanism to visualize the control flow graph (CFG) of
  all the methods and code fragments
  analyzed by the dataflow analysis (Section~\ref{creating-dataflow}).
  The graph also contains information about flow-sensitively refined
  types of various expressions at many program points.

  The argument is a comma-separated sequence of values or key-value pairs.
  The first argument is the fully-qualified name of the
  \<org.checkerframework.dataflow.cfg.CFGVisualizer> implementation
  that should be used. The remaining values or key-value pairs are
  passed to \<CFGVisualizer.init>.

\end{itemize}

You can visualize \<.dot> graph files with the \ahref{http://www.graphviz.org}{Graphviz} program.  For
example, to convert a \<.dot> file to PDF:

\begin{Verbatim}
dot -Tpdf -o myfile.pdf myfile.dot
\end{Verbatim}

\subsection{Miscellaneous debugging options\label{creating-debugging-options-misc}}

\begin{itemize}

\item \code{-AresourceStats}:
  Whether to output resource statistics at JVM shutdown.

\end{itemize}


\subsection{Examples\label{creating-debugging-options-examples}}

The following example demonstrates how these options are used:

%BEGIN LATEX
\begin{smaller}
%END LATEX
\begin{Verbatim}
$ javac -processor org.checkerframework.checker.interning.InterningChecker \
    docs/examples/InternedExampleWithWarnings.java -Ashowchecks -Anomsgtext -Afilenames

[InterningChecker] InterningExampleWithWarnings.java
 success (line  18): STRING_LITERAL "foo"
     actual: DECLARED @org.checkerframework.checker.interning.qual.Interned java.lang.String
   expected: DECLARED @org.checkerframework.checker.interning.qual.Interned java.lang.String
 success (line  19): NEW_CLASS new String("bar")
     actual: DECLARED java.lang.String
   expected: DECLARED java.lang.String
docs/examples/InterningExampleWithWarnings.java:21: (not.interned)
    if (foo == bar)
            ^
 success (line  22): STRING_LITERAL "foo == bar"
     actual: DECLARED @org.checkerframework.checker.interning.qual.Interned java.lang.String
   expected: DECLARED java.lang.String
1 error
\end{Verbatim}
%BEGIN LATEX
\end{smaller}
%END LATEX

\subsection{Using an external debugger\label{creating-debugging-options-external}}

\begin{sloppypar}
You can use any standard debugger to observe the execution of your checker.
Set the execution main class to \code{com.sun.tools.javac.Main}, and insert
the Checker Framework javac.jar (resides in
\code{\$CHECKERFRAMEWORK/checker/dist/javac.jar}).  If using an IDE, it is
recommended that you add \code{.../jsr308-langtools} as a project, so you
can step into its source code if needed.
\end{sloppypar}

You can also set up remote (or local) debugging using the following command as a template:

\begin{Verbatim}
java -jar "$CHECKERFRAMEWORK/checker/dist/checker.jar" \
    -J-Xdebug -J-Xrunjdwp:transport=dt_socket,server=y,suspend=y,address=5005 \
    -processor org.checkerframework.checker.nullness.NullnessChecker \
    src/sandbox/FileToCheck.java

\end{Verbatim}

% TODO: show example -AprintErrorStack usage. Update text above to
% refer to it.

% $ javac -processor org.checkerframework.checker.fenum.FenumChecker IdentityArrayList.java
% error: GraphQualifierHierarchy found an unqualified type.  Please ensure that your implicit rules cover all cases and/or use a @DefaulQualifierInHierarchy annotation.
% 1 error

% $ javac -processor org.checkerframework.checker.fenum.FenumChecker -AprintErrorStack IdentityArrayList.java
%% error: GraphQualifierHierarchy found an unqualified type.  Please ensure that your implicit rules cover all cases and/or use a @DefaulQualifierInHierarchy annotation.
%%   checkers.util.GraphQualifierHierarchy.checkAnnoInGraph(GraphQualifierHierarchy.java:253)
%%   checkers.util.GraphQualifierHierarchy.isSubtype(GraphQualifierHierarchy.java:243)
%%   checkers.fenum.FenumChecker$FenumQualifierHierarchy.isSubtype(FenumChecker.java:129)
%%   checkers.types.QualifierHierarchy.isSubtype(QualifierHierarchy.java:78)
%%   checkers.types.TypeHierarchy.isSubtypeImpl(TypeHierarchy.java:122)
%%   checkers.types.TypeHierarchy.isSubtype(TypeHierarchy.java:67)
%%   checkers.basetype.BaseTypeChecker.isSubtype(BaseTypeChecker.java:323)
%%   checkers.basetype.BaseTypeVisitor.commonAssignmentCheck(BaseTypeVisitor.java:608)
%%   checkers.basetype.BaseTypeVisitor.checkTypeArguments(BaseTypeVisitor.java:680)
%%   checkers.basetype.BaseTypeVisitor.visitMethodInvocation(BaseTypeVisitor.java:299)
%%   checkers.basetype.BaseTypeVisitor.visitMethodInvocation(BaseTypeVisitor.java:1)
%%   com.sun.tools.javac.tree.JCTree$JCMethodInvocation.accept(JCTree.java:1351)
%%   com.sun.source.util.TreePathScanner.scan(TreePathScanner.java:67)
%%   checkers.basetype.BaseTypeVisitor.scan(BaseTypeVisitor.java:122)
%%   checkers.basetype.BaseTypeVisitor.scan(BaseTypeVisitor.java:1)
%%   com.sun.source.util.TreeScanner.visitExpressionStatement(TreeScanner.java:241)
%%   com.sun.tools.javac.tree.JCTree$JCExpressionStatement.accept(JCTree.java:1176)
%%   com.sun.source.util.TreePathScanner.scan(TreePathScanner.java:67)
%%   checkers.basetype.BaseTypeVisitor.scan(BaseTypeVisitor.java:122)
%%   checkers.basetype.BaseTypeVisitor.scan(BaseTypeVisitor.java:1)
%%   com.sun.source.util.TreeScanner.scan(TreeScanner.java:90)
%%   com.sun.source.util.TreeScanner.visitBlock(TreeScanner.java:160)
%%   com.sun.tools.javac.tree.JCTree$JCBlock.accept(JCTree.java:793)
%%   com.sun.source.util.TreePathScanner.scan(TreePathScanner.java:67)
%%   checkers.basetype.BaseTypeVisitor.scan(BaseTypeVisitor.java:122)
%%   checkers.basetype.BaseTypeVisitor.scan(BaseTypeVisitor.java:1)
%%   com.sun.source.util.TreeScanner.scanAndReduce(TreeScanner.java:80)
%%   com.sun.source.util.TreeScanner.visitMethod(TreeScanner.java:143)
%%   checkers.basetype.BaseTypeVisitor.visitMethod(BaseTypeVisitor.java:218)
%%   checkers.basetype.BaseTypeVisitor.visitMethod(BaseTypeVisitor.java:1)
%%   com.sun.tools.javac.tree.JCTree$JCMethodDecl.accept(JCTree.java:693)
%%   com.sun.source.util.TreePathScanner.scan(TreePathScanner.java:67)
%%   checkers.basetype.BaseTypeVisitor.scan(BaseTypeVisitor.java:122)
%%   checkers.basetype.BaseTypeVisitor.scan(BaseTypeVisitor.java:1)
%%   com.sun.source.util.TreeScanner.scanAndReduce(TreeScanner.java:80)
%%   com.sun.source.util.TreeScanner.scan(TreeScanner.java:90)
%%   com.sun.source.util.TreeScanner.scanAndReduce(TreeScanner.java:98)
%%   com.sun.source.util.TreeScanner.visitClass(TreeScanner.java:132)
%%   checkers.basetype.BaseTypeVisitor.visitClass(BaseTypeVisitor.java:158)
%%   checkers.basetype.BaseTypeVisitor.visitClass(BaseTypeVisitor.java:1)
%%   com.sun.tools.javac.tree.JCTree$JCClassDecl.accept(JCTree.java:617)
%%   com.sun.source.util.TreePathScanner.scan(TreePathScanner.java:49)
%%   checkers.source.SourceChecker.typeProcess(SourceChecker.java:337)
%%   com.sun.source.util.AbstractTypeProcessor$AttributionTaskListener.finished(AbstractTypeProcessor.java:211)
%%   com.sun.tools.javac.main.JavaCompiler.flow(JavaCompiler.java:1272)
%%   com.sun.tools.javac.main.JavaCompiler.flow(JavaCompiler.java:1231)
%%   com.sun.tools.javac.main.JavaCompiler.compile2(JavaCompiler.java:885)
%%   com.sun.tools.javac.main.JavaCompiler.compile(JavaCompiler.java:844)
%%   com.sun.tools.javac.main.Main.compile(Main.java:419)
%%   com.sun.tools.javac.main.Main.compile(Main.java:333)
%%   com.sun.tools.javac.main.Main.compile(Main.java:324)
%%   com.sun.tools.javac.Main.compile(Main.java:76)
%%   com.sun.tools.javac.Main.main(Main.java:61)
%% 1 error



\section{Documenting the checker\label{creating-documenting-a-checker}}

This section describes how to write a chapter for this manual that
describes a new type-checker.  This is a prerequisite to having your
type-checker distributed with the Checker Framework, which is the best way
for users to find it and for it to be kept up to date with Checker
Framework changes.  Even if you do not want your checker distributed with
the Checker Framework, these guidelines may help you write better
documentation.

When writing a chapter about a new type-checker, see the existing chapters
for inspiration.  (But recognize that the existing chapters aren't perfect:
maybe they can be improved too.)

A chapter in the Checker Framework manual should generally have the
following sections:

\begin{description}
\item[Chapter: Belly Rub Checker]
  The text before the first section in the chapter should state the
  guarantee that the checker provides and why it is important.  It should
  give an overview of the concepts.  It should state how to run the checker.
\item[Section: Belly Rub Annotations]
  This section includes descriptions of the annotations with links to the
  Javadoc.  Separate type annotations from declaration annotations, and put
  any type annotations that a programmer may not write (they are only used
  internally by the implementation) last within variety of annotation.

  Draw a diagram of the type hierarchy.  A textual description of
  the hierarchy is not sufficient; the diagram really helps readers to
  understand the system.
  The diagram will appear in directory \<docs/manual/figures/>;
  see its \<README> file for tips.

  The Javadoc for the annotations deserves the same care as the manual
  chapter.  Each annotation's Javadoc comment should use the
  \<@checker\_framework.manual> Javadoc taglet to refer to the chapter that
  describes the checker; see \refclass{javacutil/dist}{ManualTaglet}.
\item[Section: What the Belly Rub Checker checks]
  This section gives more details about when an error is issued, with examples.
  This section may be omitted if the checker does not contain special
  type-checking rules --- that is, if the checker only enforces the usual
  Java subtyping rules.
\item[Section: Examples]
  Code examples.
\end{description}

Sometimes you can omit some of the above sections.  Sometimes there are
additional sections, such as tips on suppressing warnings, comparisons to
other tools, and run-time support.

You will create a new \<belly-rub-checker.tex> file,
then \verb|\input| it at a logical place in \<manual.tex> (not
necessarily as the last checker-related chapter).  Also add two references
to the checker's chapter:  one at the beginning of
chapter~\ref{introduction}, and identical text in
Section~\ref{type-refinement-runtime-tests} (both of these lists appear in
the same order as the manual chapters, to help us notice if anything is
missing).

Every chapter and (sub)*section should have a label defined \emph{within} the
\verb|\section| command.  Section labels should start with the checker
name (as in \verb|\label{bellyrub-examples}|) and not with ``\<sec:>''.
These conventions are for the benefit of the Hevea program that produces
the HTML version of the manual.

Don't forget to write Javadoc for any annotations that the checker uses.
That is part of the documentation and is the first thing that many users
may see.  Also ensure that the Javadoc links back to the manual, using the
\<@checker\_framework.manual> custom Javadoc tag.

\section{javac implementation survival guide\label{creating-javac-tips}}

Since this section of the manual was written, the useful ``The Hitchhiker's
Guide to javac'' has become available at
\url{http://openjdk.java.net/groups/compiler/doc/hhgtjavac/index.html}.
See it first, and then refer to this section.  (This section of the manual
should be revised, or parts eliminated, in light of that document.)


A checker built using the Checker Framework makes use of a few interfaces
from the underlying compiler (Oracle's OpenJDK javac).
This section describes those interfaces.




\subsection{Checker access to compiler information\label{creating-compiler-information}}

The compiler uses and exposes three hierarchies to model the Java
source code and classfiles.


\subsubsection{Types --- Java Language Model API\label{creating-javac-types}}

A \refModelclass{type}{TypeMirror} represents a Java type.
% Java declaration, statement, or expression.

\begin{sloppypar}
There is a \code{TypeMirror} interface to represent each type kind,
e.g., \code{PrimitiveType} for primitive types, \code{ExecutableType}
for method types, and \code{NullType} for the type of the \code{null} literal.
\end{sloppypar}

\code{TypeMirror} does not represent annotated types though.  A checker
should use the Checker Framework types API,
\refclass{framework/type}{AnnotatedTypeMirror}, instead.  \code{AnnotatedTypeMirror}
parallels the \code{TypeMirror} API, but also present the type annotations
associated with the type.

The Checker Framework and the checkers use the types API extensively.


\subsubsection{Elements --- Java Language Model API\label{creating-javac-elements}}

An \refModelclass{element}{Element} represents a potentially-public
declaration that can be accessed from elsewhere:  classes, interfaces, methods, constructors, and
fields.  \<Element> represents elements found in both source
code and bytecode.

There is an \code{Element} interface to represent each construct, e.g.,
\code{TypeElement} for class/interfaces, \code{ExecutableElement} for
methods/constructors, \code{VariableElement} for local variables and
method parameters.

If you need to operate on the declaration level, always use elements rather
than trees
% in same subsection, which is the limit of the numbering.
% (Section~\ref{javac-trees})
(see below).  This allows the code to work on
both source and bytecode elements.

Example: retrieve declaration annotations, check variable
modifiers (e.g., \code{strictfp}, \code{synchronized})


\subsubsection{Trees --- Compiler Tree API\label{creating-javac-trees}}

A \refTreeclass{tree}{Tree} represents a syntactic unit in the source code,
like a method declaration, statement, block, \<for> loop, etc. Trees only
represent source code to be compiled (or found in \code{-sourcepath});
no tree is available for classes read from bytecode.

There is a Tree interface for each Java source structure, e.g.,
\code{ClassTree} for class declaration, \code{MethodInvocationTree}
for a method invocation, and \code{ForEachTree} for an enhanced-for-loop
statement.

You should limit your use of trees. A checker uses Trees mainly to
traverse the source code and retrieve the types/elements corresponding to
them.  Then, the checker performs any needed checks on the types/elements instead.


\subsubsection{Using the APIs\label{creating-using-the-apis}}

The three APIs use some common idioms and conventions; knowing them will
help you to create your checker.

\emph{Type-checking}:
Do not use \code{instanceof} to determine the class of the object,
because you cannot necessarily predict the run-time type of the object that
implements an interface.  Instead, use the \code{getKind()} method.  The
method returns \refModelclass{type}{TypeKind},
\refModelclass{element}{ElementKind}, and \refTreeclass{tree}{Tree.Kind}
for the three interfaces, respectively.

\emph{Visitors and Scanners}:
The compiler and the Checker Framework use the visitor pattern
extensively. For example, visitors are used to traverse the source tree
(\refclass{common/basetype}{BaseTypeVisitor} extends
\refTreeclass{util}{TreePathScanner}) and for type
checking (\refclass{framework/type/treeannotator}{TreeAnnotator} implements
\refTreeclass{tree}{TreeVisitor}).

\emph{Utility classes}:
Some useful methods appear in a utility class.  The Oracle convention is that
the utility class for a \code{Foo} hierarchy is \code{Foos} (e.g.,
\refModelclass{util}{Types}, \refModelclass{util}{Elements}, and
\refTreeclass{util}{Trees}).  The Checker Framework uses a common
\code{Utils} suffix instead (e.g., \refclass{javacutil}{TypesUtils},
\refclass{javacutil}{TreeUtils}, \refclass{javacutil}{ElementUtils}), with one
notable exception: \refclass{framework/util}{AnnotatedTypes}.


\subsection{How a checker fits in the compiler as an annotation processor\label{creating-checker-as-annotation-processor}}

The Checker Framework builds on the Annotation Processing API
introduced in Java 6.  A type annotation processor is one that extends
\refclass{javacutil}{AbstractTypeProcessor}; these get run on each class
source file after the compiler confirms that the class is valid Java code.

The most important methods of \refclass{javacutil}{AbstractTypeProcessor}
are \code{typeProcess} and \code{getSupportedSourceVersion}. The former
class is where you would insert any sort of method call to walk the AST\@,
and the latter just returns a constant indicating that we are targeting
version 8 of the compiler. Implementing these two methods should be enough
for a basic plugin; see the Javadoc for the class for other methods that
you may find useful later on.

The Checker Framework uses Oracle's Tree API to access a program's AST\@.
The Tree API is specific to the Oracle OpenJDK, so the Checker Framework only
works with the OpenJDK javac, not with Eclipse's compiler ecj.
This also limits the tightness of
the integration of the Checker Framework into other IDEs such as \href{http://www.jetbrains.com/idea/}{IntelliJ IDEA}\@.
An implementation-neutral API would be preferable.
In the future, the Checker Framework
can be migrated to use the Java Model AST of JSR 198 (Extension API for
Integrated Development Environments)~\cite{JSR198}, which gives access to
the source code of a method.  But, at present no tools
implement JSR~198.  Also see Section~\ref{creating-ast-traversal}.



\subsubsection{Learning more about javac\label{creating-learning-more-about-javac}}

Sun's javac compiler interfaces can be daunting to a
newcomer, and its documentation is a bit sparse. The Checker Framework
aims to abstract a lot of these complexities.
You do not have to understand the implementation of javac to
build powerful and useful checkers.
Beyond this document,
other useful resources include the Java Infrastructure
Developer's guide at
\url{http://wiki.netbeans.org/Java_DevelopersGuide} and the compiler
mailing list archives at
\url{http://mail.openjdk.java.net/pipermail/compiler-dev/}
(subscribe at
\url{http://mail.openjdk.java.net/mailman/listinfo/compiler-dev}).


\section{Integrating a checker with the Checker Framework\label{creating-integrating-a-checker}}

% First version of how to integrate a new checker into the release.
% TODO: what steps are missing?

To integrate a new checker with the Checker Framework release, perform
the following:

\begin{itemize}

\item Create Ant targets for testing, as described in
  Section~\ref{creating-testing-framework}.

\item Make sure \code{check-compilermsgs} and \code{check-purity} run
without warnings or errors.

\item
  Integrate your new checker with the Eclipse plugin.
<<<<<<< HEAD
  See \<\$CHECKERFRAMEWORK/eclipse/README-developers.html\#add-checker>/ for instructions.
=======
  See \<\$CHECKERFRAMEWORK/eclipse/README-developers.html\#add-checker> for instructions.
>>>>>>> 86a665ed

\end{itemize}


% LocalWords:  plugin javac's SourceChecker AbstractProcessor getMessages quals
% LocalWords:  getSourceVisitor SourceVisitor getFactory AnnotatedTypeFactory
% LocalWords:  SupportedAnnotationTypes SupportedSourceVersion TreePathScanner
% LocalWords:  TreeScanner visitAssignment AssignmentTree AnnotatedClassTypes
% LocalWords:  SubtypeChecker SubtypeVisitor NonNull isSubtype getClass nonnull
% LocalWords:  AnnotatedClassType isAnnotatedWith hasAnnotationAt TODO src jdk
% LocalWords:  processor NullnessChecker InterningChecker Nullness Nullable
% LocalWords:  AnnotatedTypeMirrors BaseTypeChecker BaseTypeVisitor basetype
% LocalWords:  Aqual Anqual java CharSequence getAnnotatedType UseLovely
% LocalWords:  AnnotatedTypeMirror LovelyChecker Anomsgtext Ashowchecks enums
% LocalWords:  Afilenames dereferenced SuppressWarnings declaratively SubtypeOf
% LocalWords:  TypeHierarchy GraphQualifierHierarchy Foo qual UnknownSign
% LocalWords:  QualifierHierarchy QualifierRoot createQualifierHierarchy util
% LocalWords:  createTypeHierarchy ImplicitFor treeClasses TypeMirror Anno
% LocalWords:  LiteralTree ExpressionTree typeClasses addComputedTypeAnnotations nullable
% LocalWords:  createSupportedTypeQualifiers FooChecker nullness PolyAll
% LocalWords:  FooVisitor FooAnnotatedTypeFactory basicstyle InterningVisitor
% LocalWords:  InterningAnnotatedTypeFactory QualifierDefaults TypeKind getKind
% LocalWords:  setAbsoluteDefaults PolymorphicQualifier TreeVisitor subnodes
% LocalWords:  SimpleTreeVisitor TreePath instanceof subinterfaces TypeElement
% LocalWords:  ExecutableElement PackageElement DeclaredType VariableElement
% LocalWords:  TypeParameterElement ElementVisitor javax getElementUtils NoType
% LocalWords:  ProcessingEnvironment ExecutableType MethodTree ArrayType Warski
% LocalWords:  MethodInvocationTree PrimitiveType BlockTree TypeVisitor blog
% LocalWords:  AnnotatedTypeVisitor SimpleAnnotatedTypeVisitor html langtools
% LocalWords:  AnnotatedTypeScanner bootclasspath asType stringPatterns Foos
% LocalWords:  DefaultQualifierInHierarchy invocable wildcards novariant Utils
% LocalWords:  AggregateChecker getSupportedTypeCheckers Uninterned sourcepath
% LocalWords:  DefaultQualifier bytecode NullType strictfp ClassTree TypesUtils
% LocalWords:  ForEachTree ElementKind TreeAnnotator TreeUtils ElementUtils ecj
% LocalWords:  AnnotatedTypes AbstractTypeProcessor gcj hardcoding jsr api
% LocalWords:  typeProcess getSupportedSourceVersion fenum classpath astub
%%  LocalWords:  addAbsoluteDefault BaseAnnotatedTypeFactory superclasses
%%  LocalWords:  SupportedOptions AprintAllQualifiers InvisibleQualifier
%%  LocalWords:  Adetailedmsgtext AprintErrorStack Aignorejdkastub Astubs
%%  LocalWords:  Anocheckjdk AstubDebug Aflowdotdir AresourceStats Regex
%%  LocalWords:  classfiles CHECKERFRAMEWORK RegexUtil asRegex myString
%%  LocalWords:  myInt CFAbstractTransfer RegexTransfer CFAbstractAnalysis
%%  LocalWords:  createTransferFunction RegexAnalysis createFlowAnalysis
%%  LocalWords:  EqualToNode LeftShiftNode VariableDeclarationNode myvar
%%  LocalWords:  MethodInvocationNode visitMethodInvocation TransferResult
%%  LocalWords:  RegexUtils LockTransfer FormatterTransfer CFValue argfile
%%  LocalWords:  RegexTransfer's newResultValue subcheckers taglet tex XXX
%%  LocalWords:  ParameterizedCheckerTest AoutputArgsToFile ManualTaglet
%%  LocalWords:  Hevea Hitchhiker's compilermsgs args Poly MyTypeSystem
%%  LocalWords:  I18nChecker i18n I18nSubchecker LocalizableKeyChecker
%%  LocalWords:  MyChecker MyHelperChecker getImmediateSubcheckerClasses
%%  LocalWords:  MyChecker's subchecker plugins ElementType myClass myflag
%%  LocalWords:  CheckerFrameworkTest GenericAnnotatedTypeFactory MyClass
%%  LocalWords:  addCheckedCodeDefaults RelevantJavaTypes TargetLocations
%%  LocalWords:  TypeUseLocation createExpressionAnnoHelper internalReprOf
%%  LocalWords:  ExpressionAnnotationHelper FlowExpressions CFTransfer
%%  LocalWords:  AnnotationProvider FooTransfer createFlowTransferFunction
%%  LocalWords:  SupportedLintOptions myoption StubFiles scriptfile outdir
%%  LocalWords:  somedir Acfgviz Averbosecfg cfgviz MyVisualizer init
%%  LocalWords:  VizClassName CFGVisualizer MyProp MyPropChecker mypackage
%  LocalWords:  SourceFile NonNegative JavaExpression DependentTypesHelper
%  LocalWords:  createDependentTypesHelper boolean regex subclasses README
%  LocalWords:  formatter nChecker nSubchecker AprintVerboseGenerics
%  LocalWords:  AshowInferenceSteps DefaultTypeArgumentInference Graphviz
%  LocalWords:  javacutil LiteralKind EnsuresQualifier EnsuresQualifierIf
%%  LocalWords:  mychecker<|MERGE_RESOLUTION|>--- conflicted
+++ resolved
@@ -2233,11 +2233,7 @@
 
 \item
   Integrate your new checker with the Eclipse plugin.
-<<<<<<< HEAD
-  See \<\$CHECKERFRAMEWORK/eclipse/README-developers.html\#add-checker>/ for instructions.
-=======
   See \<\$CHECKERFRAMEWORK/eclipse/README-developers.html\#add-checker> for instructions.
->>>>>>> 86a665ed
 
 \end{itemize}
 
