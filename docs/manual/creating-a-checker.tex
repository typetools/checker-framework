--- conflicted
+++ resolved
@@ -1183,7 +1183,9 @@
 
 If the meta-annotations are not sufficiently expressive, then you
 can write your own type introduction rules.  There are three ways to do so.
-<<<<<<< HEAD
+Each makes changes to an \refclass{framework/type}{AnnotatedTypeMirror},
+which is the Checker Framework's representation of an annotated type.
+
 
 \begin{enumerate}
 \item
@@ -1195,22 +1197,6 @@
   subclass of \<AnnotatedTypeFactory>, override \<createTreeAnnotator> to
   return a \<ListTreeAnnotator> containing that annotator, as in
 
-=======
-Each makes changes to an \refclass{framework/type}{AnnotatedTypeMirror},
-which is the Checker Framework's representation of an annotated type.
-
-
-\begin{enumerate}
-\item
-  Define a subclass of
-  \refclass{org/checkerframework/framework/type/treeannotator}{TreeAnnotator},
-  typically as a private inner class of your \<AnnotatedTypeFactory>.
-  There is a method of \<TreeAnnotator> for every AST node, and the visitor
-  has access to both the tree (the AST node) and its type.  In your
-  subclass of \<AnnotatedTypeFactory>, override \<createTreeAnnotator> to
-  return a \<ListTreeAnnotator> containing that annotator, as in
-
->>>>>>> 28207695
 \begin{Verbatim}
   @Override
   protected TreeAnnotator createTreeAnnotator() {
@@ -1245,29 +1231,13 @@
 
 \item
   Create a subclass of \refclass{framework/type}{AnnotatedTypeFactory} and
-<<<<<<< HEAD
-  override its two \<addComputedTypeAnnotations> methods.  This is a last
-  resort, if your logic cannot be implemented using a TreeAnnotator or a
-  TypeAnnotator.  The implementation of \<addComputedTypeAnnotations> in
-  \<GenericAnnotatedTypeFactory> calls the tree annotator and the type
-  annotator (in that order), but by overriding the method you can cause
-  your logic to be run even earlier or even later.
-
-  To add type introduction rules, you should override
-=======
   override two \<addComputedTypeAnnotations> methods:
->>>>>>> 28207695
   \refmethodanchortext{framework/type}{AnnotatedTypeFactory}{addComputedTypeAnnotations}{-com.sun.source.tree.Tree-org.checkerframework.framework.type.AnnotatedTypeMirror-}{addComputedTypeAnnotations(Tree,AnnotatedTypeMirror)}
   (or
   \refmethodanchortext{framework/type}{GenericAnnotatedTypeFactory}{addComputedTypeAnnotations}{-com.sun.source.tree.Tree-org.checkerframework.framework.type.AnnotatedTypeMirror-boolean-}{addComputedTypeAnnotations(Tree,AnnotatedTypeMirror,boolean)}
   if extending \code{GenericAnnotatedTypeFactory})
   and
   \refmethodanchortext{framework/type}{AnnotatedTypeFactory}{addComputedTypeAnnotations}{-javax.lang.model.element.Element-org.checkerframework.framework.type.AnnotatedTypeMirror-}{addComputedTypeAnnotations(Element,AnnotatedTypeMirror)}.
-<<<<<<< HEAD
-  The methods operate on \refclass{framework/type}{AnnotatedTypeMirror},
-  which is the Checker Framework's representation of an annotated type.
-=======
->>>>>>> 28207695
   The methods can make arbitrary changes to the annotations on a type.
 
   Recall that \<AnnotatedTypeFactory>, when given a program
@@ -1277,8 +1247,6 @@
   refinement (see Section~\ref{effective-qualifier} for explanations of these
   concepts).
 
-<<<<<<< HEAD
-=======
   The approach of overriding \<addComputedTypeAnnotations> is a last
   resort, if your logic cannot be implemented using a TreeAnnotator or a
   TypeAnnotator.  The implementation of \<addComputedTypeAnnotations> in
@@ -1286,7 +1254,6 @@
   annotator (in that order), but by overriding the method you can cause
   your logic to be run even earlier or even later.
 
->>>>>>> 28207695
 \end{enumerate}
 
 
@@ -2513,9 +2480,5 @@
 %%  LocalWords:  processorpath CheckerName EnsuresNonNullIf reportError
 %%  LocalWords:  reportWarning AnnotatedFor AdumpOnErrors AparseAllJdk
 % LocalWords:  createTreeAnnotator ListTreeAnnotator TypeAnnotator
-<<<<<<< HEAD
 % LocalWords:  createTypeAnnotator ListTypeAnnotator CFGVisualizeLauncher
-=======
-% LocalWords:  createTypeAnnotator ListTypeAnnotator CFGVisualizeLauncher
-% LocalWords:  PropagationTreeAnnotator checkerName cfgvisualizelauncher
->>>>>>> 28207695
+% LocalWords:  PropagationTreeAnnotator checkerName cfgvisualizelauncher