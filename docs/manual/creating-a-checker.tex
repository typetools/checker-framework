\htmlhr
\chapterAndLabel{How to create a new checker}{creating-a-checker}
\label{writing-a-checker} % for old links; don't use any more!

\newcommand{\TreeAPIBase}{https://docs.oracle.com/en/java/javase/17/docs/api/jdk.compiler/com/sun/source}
\newcommand{\refTreeclass}[2]{\href{\TreeAPIBase{}/#1/#2.html?is-external=true}{\<#2>}}
\newcommand{\ModelAPIBase}{https://docs.oracle.com/en/java/javase/17/docs/api/java.compiler/javax/lang/model}
\newcommand{\refModelclass}[2]{\href{\ModelAPIBase{}/#1/#2.html?is-external=true}{\<#2>}}

This chapter describes how to create a checker
--- a type-checking compiler plugin that detects bugs or verifies their
absence.  After a programmer annotates a program,
the checker verifies that the code is consistent
with the annotations.
If you only want to \emph{use} a checker, you do not need to read this
chapter.
People who wish to edit the Checker Framework source code or
make pull requests should read the
\ahreforurl{https://checkerframework.org/manual/developer-manual.html}{Checker
  Framework Developer Manual}.


Writing a simple checker is easy!  For example, here is a complete, useful
type-checker:

\begin{Verbatim}
import java.lang.annotation.Documented;
import java.lang.annotation.Target;
import java.lang.annotation.ElementType;
import org.checkerframework.common.subtyping.qual.Unqualified;
import org.checkerframework.framework.qual.SubtypeOf;

@Documented
@Target({ElementType.TYPE_USE, ElementType.TYPE_PARAMETER})
@SubtypeOf(Unqualified.class)
public @interface Encrypted {}
\end{Verbatim}

This checker is so short because it builds on the Subtyping Checker
(Chapter~\ref{subtyping-checker}).
See Section~\ref{subtyping-example} for more details about this particular checker.
When you wish to create a new checker, it is often easiest to begin by
building it declaratively on top of the Subtyping Checker, and then return to
this chapter when you need more expressiveness or power than the Subtyping
Checker affords.

Three choices for creating your own checker are:
\begin{itemize}
\item
  Customize an existing checker.
  Checkers that are designed for extension include
  the Subtyping Checker (\chapterpageref{subtyping-checker}),
  the Accumulation Checker (\chapterpageref{accumulation-checker}),
  the Fake Enumeration Checker (\chapterpageref{fenum-checker}),
  and the Units Checker (\chapterpageref{units-checker}).
\item
  Follow the instructions in this chapter to create a checker from scratch.
  This enables creation of checkers that are more powerful than customizing
  an existing checker.
\item
  Copy and then modify a different existing checker --- whether
  one distributed with the Checker Framework or a third-party one.
  You can get tangled up if you don't fully understand
  the subtleties of the existing checker that you are modifying.
  Usually, it is easier to follow the instructions in this chapter.
  (If you are going to copy a checker, one good choice to copy and modify
  is the Regex Checker (\chapterpageref{regex-checker}).  A bad choice is
  the Nullness Checker (\chapterpageref{nullness-checker}),
  which is more sophisticated than anything you want to start out building.)
\end{itemize}

You do not need all of the details in this chapter, at least at first.
In addition to reading this chapter of the manual, you may find it helpful
to examine the implementations of the checkers that are distributed with
the Checker Framework.
The Javadoc documentation of the framework and the checkers is in the
distribution and is also available online at
\myurl{https://checkerframework.org/api/}.

If you write a new checker and wish to advertise it to the world, let us
know so we can mention it in \chapterpageref{third-party-checkers}
or even include it in the Checker Framework distribution.


\sectionAndLabel{How checkers build on the Checker Framework}{creating-tool-relationships}

This table shows the relationship among tools that the Checker Framework
builds on or that are built on the Checker Framework.
You use the Checker Framework to build pluggable type systems, and the
Annotation File Utilities to manipulate \code{.java} and \code{.class} files.

\newlength{\bw}
\setlength{\bw}{.5in}

%% Strictly speaking, "Subtyping Checker" should sit on top of Checker
%% Framework and below all the specific checkers.  But omit it for simplicity.

% Unfortunately, Hevea inserts a horizontal line between every pair of rows
% regardless of whether there is a \hline or \cline.  So, make paragraphs.
\begin{center}
\begin{tabular}{|p{\bw}|p{\bw}|p{\bw}|p{\bw}|p{.4\bw}|p{\bw}|p{1.5\bw}|p{1\bw}|}
\cline{1-4} \cline{6-6}
\centering Subtyping \par Checker &
\centering Nullness \par Checker &
\centering Index \par Checker &
\centering Tainting \par Checker &
\centering \ldots &
\centering Your \par Checker &
\multicolumn{2}{c}{}
\\ \hline
\multicolumn{6}{|p{6\bw}|}{\centering Base Checker \par (enforces subtyping rules)} &
\centering Type \par inference &
% Adding "\centering" here causes a LaTeX alignment error
Other \par tools
\\ \hline
\multicolumn{6}{|p{6\bw}|}{\centering Checker Framework \par (enables creation of pluggable type-checkers)} &
\multicolumn{2}{p{3\bw}|}{\centering \href{https://checkerframework.org/annotation-file-utilities/}{Annotation File Utilities} \par (\code{.java} $\leftrightarrow$ \code{.class} files)}
\\ \hline
\multicolumn{8}{|p{8.5\bw}|}{\centering
  \href{https://checkerframework.org/jsr308/}{Java type annotations} syntax
  and classfile format \par \centering (no built-in semantics)} \\ \hline
\end{tabular}
\end{center}


The Base Checker
(more precisely, the \refclass{common/basetype}{BaseTypeChecker})
enforces the standard subtyping rules.
The Subtyping Checker is a simple use of the Base Checker that supports
providing type qualifiers on the command line.
You usually want to build your checker on the Base Checker.


\sectionAndLabel{The parts of a checker}{creating-parts-of-a-checker}

The Checker Framework provides abstract base classes (default
implementations), and a specific checker overrides as little or as much of
the default implementations as necessary.
To simplify checker implementations, by default the Checker Framework
automatically discovers the parts of a checker by looking for specific files.
Thus, checker implementations follow a very formulaic structure.
To illustrate, a checker for MyProp must be laid out as follows:
%
\begin{Verbatim}
myPackage/
  | qual/                               type qualifiers
  | MyPropChecker.java                  interface to the compiler
  | MyPropVisitor.java                  [optional] type rules
  | MyPropAnnotatedTypeFactory.java     [optional] type introduction and dataflow rules
\end{Verbatim}
%
\<MyPropChecker.java> is occasionally optional, such as if you are
building on the Subtyping Checker.  If you want to create an artifact
containing just the qualifiers (similar to the Checker Framework's
\<checker-qual> artifact), you should put the \<qual/> directory in a
separate Maven module or Gradle subproject.

Sections~\ref{creating-typequals}--\ref{creating-dataflow} describe
the individual components of a type system as written using the Checker
Framework:

\begin{description}

\item{\ref{creating-typequals}}
  \textbf{Type qualifiers and hierarchy.}  You define the annotations for
  the type system and the subtyping relationships among qualified types
  (for instance, \<@NonNull Object> is a subtype of \<@Nullable
  Object>).  This is also where you specify the default annotation that
  applies whenever the programmer wrote no annotation and no other defaulting
  rule applies.

\item{\ref{creating-compiler-interface}}
  \textbf{Interface to the compiler.}  The compiler interface indicates
  which annotations are part of the type system, which command-line options
  and \<@SuppressWarnings> annotations the checker recognizes, etc.

\item{\ref{creating-extending-visitor}}
  \textbf{Type rules.}  You specify the type system semantics (type
  rules), violation of which yields a type error.  A type system has two types of
  rules.
\begin{itemize}
\item
  Subtyping rules related to the type hierarchy, such as that in every
  assignment,
  % and pseudo-assignment
  the type of the right-hand-side is a subtype of the type of the left-hand-side.
  Your checker automatically inherits these subtyping rules from the Base
  Checker (Chapter~\ref{subtyping-checker}), so there is nothing for you to do.
\item
  Additional rules that are specific to your particular checker.  For
  example, in the Nullness type system, only references whose type is
  \refqualclass{checker/nullness/qual}{NonNull} may be dereferenced.  You
  write these additional rules yourself.
\end{itemize}

\item{\ref{creating-type-introduction}}
  \textbf{Type introduction rules.}  You specify the type of some expressions where
  the rules differ from the built-in framework rules.

\item{\ref{creating-dataflow}}
  \textbf{Dataflow rules.}  These optional rules enhance flow-sensitive
  type qualifier inference (also sometimes called ``local variable type inference'').
\end{description}




\sectionAndLabel{Compiling and using a custom checker}{creating-compiling}

You can place your checker's source files wherever you like.
One choice is to write your checker in a fork of the Checker Framework
repository \url{https://github.com/typetools/checker-framework}.
Another choice is to write it in a stand-alone repository.  Here is a
template for a stand-alone repository:
\url{https://github.com/typetools/templatefora-checker}; at that URL,
click the ``Use this template'' button.

% You may also wish to consult Section~\ref{creating-testing-framework} for
% information on testing a checker and
% Section~\ref{creating-debugging-options} for information on debugging a
% checker.

Once your custom checker is written, using it is very similar to using a
built-in checker (Section~\ref{running}):
simply pass the fully-qualified name of your \<BaseTypeChecker>
subclass to the \<-processor> command-line option:
\begin{alltt}
  javac -processor \textit{mypackage.MyPropChecker} SourceFile.java
\end{alltt}
Note that your custom checker's
\<.class> files must be on the same path (the classpath or processorpath)
as the Checker Framework.
Invoking a custom checker that builds on
the Subtyping Checker is slightly different (Section~\ref{subtyping-using}).



\sectionAndLabel{Tips for creating a checker}{creating-tips}

To make your job easier, we recommend that you build your type-checker
incrementally, testing at each phase rather than trying to build the whole
thing at once.

Here is a good way to proceed.

\begin{enumerate}
\item
\label{creating-tips-write-manual}
  Write the user manual.  Do this before you start coding.  The manual
  explains the type system, what it guarantees, how to use it, etc., from
  the point of view of a user.  Writing the manual will help you flesh out
  your goals and the concepts, which are easier to understand and change in
  text than in an implementation.
  Section~\ref{creating-documenting-a-checker} gives a suggested structure
  for the manual chapter, which will help you avoid omitting any parts.
  Get feedback from someone else at this point to ensure that your manual
  is comprehensible.

  Once you have designed and documented the parts of your type system, you
  should ``play computer'', manually
  type-checking some code according to the rules you defined.
  During manual checking, ask
  yourself what reasoning you applied, what information you needed, and
  whether your written-down rules were sufficient.
  It is more efficient to find problems now rather than after coding up
  your design.

\item
\label{creating-tips-implement-qualifiers}
  Implement the type qualifiers and hierarchy
  (Section~\ref{creating-typequals}).

  Write simple test cases that consist of only assignments,
  to test your type hierarchy.  For instance, if
  your type hierarchy consists of a supertype \<@UnknownSign> and a subtype
  \<@NonNegative>, then you could write a test case such as:

\begin{Verbatim}
  void testHierarchy(@UnknownSign int us, @NonNegative int nn) {
    @UnknownSign int a = us;
    @UnknownSign int b = nn;
    // :: error: (assignment)
    @NonNegative int c = us;  // expected error on this line
    @NonNegative int d = nn;
  }
\end{Verbatim}

  Type-check your test files using the Subtyping Checker
  (\chapterpageref{subtyping-checker}).

\item
\label{creating-tips-implement-checker}
  Write the checker class itself
  (Section~\ref{creating-compiler-interface}).

  Ensure that you can still type-check your test files and that the results
  are the same.  You will not use the Subtyping Checker any more; you will
  call the checker directly, as in

\begin{Verbatim}
  javac -processor mypackage.MyChecker File1.java File2.java ...
\end{Verbatim}

\item
\label{creating-tips-test-infrastructure}
  Test infrastructure.
  If your checker source code is in a clone of the Checker Framework
  repository, integrate your checker with the Checker Framework's Gradle
  targets for testing (Section~\ref{creating-testing-framework}).  This
  will make it much more convenient to run tests, and to ensure that they
  are passing, as your work proceeds.

\item
  Annotate parts of the JDK, if relevant
  (Section~\ref{creating-a-checker-annotated-jdk}).

  Write test cases for a few of the annotated JDK methods to ensure
  that the annotations are being properly read by your checker.

\item
  Implement type rules, if any (Section~\ref{creating-extending-visitor}).
  (Some type systems need JDK annotations but don't have any additional
  type rules.)

  Before implementing type rules (or any other code in your type-checker),
  read the Javadoc to familiarize yourself with the utility routines in the
  \<org.checkerframework.javacutil> package, especially
  \refclass{javacutil}{AnnotationBuilder},
  \refclass{javacutil}{AnnotationUtils},
  \refclass{javacutil}{ElementUtils},
  \refclass{javacutil}{TreeUtils},
  \refclass{javacutil}{TypeAnnotationUtils}, and
  \refclass{javacutil}{TypesUtils}.
  You will learn how to access needed information and avoid
  reimplementing existing functionality.

  Write simple test cases to test the type rules, and ensure that the
  type-checker behaves as expected on those test files.
  For example, if your type system forbids indexing an array by a
  possibly-negative value, then you would write a test case such as:

\begin{Verbatim}
  void testArrayIndexing(String[] myArray, @UnknownSign int us, @NonNegative int nn) {
    myArray[us];  // expected error on this line
    myArray[nn];
  }
\end{Verbatim}

\item
  Implement type introduction rules, if any (Section~\ref{creating-type-introduction}).

  Test your type introduction rules.
  For example, if your type system sets the qualifier for manifest literal
  integers and for array lengths, you would write a test case like the following:

\begin{Verbatim}
  void testTypeIntroduction(String[] myArray) {
    @NonNegative nn1 = -1;  // expected error on this line
    @NonNegative nn2 = 0;
    @NonNegative nn3 = 1;
    @NonNegative nn4 = myArray.length;
  }
\end{Verbatim}

\item
  Optionally, implement dataflow refinement rules
  (Section~\ref{creating-dataflow}).

  Test them if you wrote any.
  For instance, if after an arithmetic comparison, your type system infers
  which expressions are now known to be non-negative, you could write a
  test case such as:

\begin{Verbatim}
  void testDataflow(@UnknownSign int us, @NonNegative int nn) {
    @NonNegative nn2;
    nn2 = us;  // expected error on this line
    if (us > j) {
      nn2 = us;
    }
    if (us >= j) {
      nn2 = us;
    }
    if (j < us) {
      nn2 = us;
    }
    if (j <= us) {
      nn2 = us;
    }
    nn = us;  // expected error on this line
  }
\end{Verbatim}

\end{enumerate}




\sectionAndLabel{Annotations: Type qualifiers and hierarchy}{creating-typequals}

A type system designer specifies the qualifiers in the type system (Section~\ref{creating-define-type-qualifiers})
and
the type hierarchy that relates them.
The type hierarchy --- the subtyping relationships among the qualifiers ---
can be defined either
declaratively via meta-annotations (Section~\ref{creating-declarative-hierarchy}), or procedurally through
subclassing \refclass{framework/type}{QualifierHierarchy} or
\refclass{framework/type}{TypeHierarchy} (Section~\ref{creating-procedural-hierarchy}).


\subsectionAndLabel{Defining the type qualifiers}{creating-define-type-qualifiers}

%% True, but seems irrelevant here, so it detracts from the message.
% Each qualifier restricts the values that
% a type can represent.  For example \<@NonNull String> type can only
% represent non-null values, indicating that the variable may not hold
% \<null> values.

Type qualifiers are defined as Java annotations.  In Java, an
annotation is defined using the Java \code{@interface} keyword.
Here is how to define a two-qualifier hierarchy:

\begin{Verbatim}
package mypackage.qual;
import java.lang.annotation.Documented;
import java.lang.annotation.ElementType;
import java.lang.annotation.Retention;
import java.lang.annotation.RetentionPolicy;
import java.lang.annotation.Target;
import org.checkerframework.framework.qual.DefaultQualifierInHierarchy;
import org.checkerframework.framework.qual.SubtypeOf;
/**
 * The run-time value of the integer is unknown.
 *
 * @checker_framework.manual #nonnegative-checker Non-Negative Checker
 */
@Documented
@Retention(RetentionPolicy.RUNTIME)
@Target({ElementType.TYPE_USE, ElementType.TYPE_PARAMETER})
@SubtypeOf({})
@DefaultQualifierInHierarchy
public @interface UnknownSign {}


package mypackage.qual;
import java.lang.annotation.Documented;
import java.lang.annotation.ElementType;
import java.lang.annotation.Retention;
import java.lang.annotation.RetentionPolicy;
import java.lang.annotation.Target;
import org.checkerframework.framework.qual.LiteralKind;
import org.checkerframework.framework.qual.SubtypeOf;
/**
 * Indicates that the value is greater than or equal to zero.
 *
 * @checker_framework.manual #nonnegative-checker Non-Negative Checker
 */
@Documented
@Retention(RetentionPolicy.RUNTIME)
@Target({ElementType.TYPE_USE, ElementType.TYPE_PARAMETER})
@SubtypeOf({UnknownSign.class})
public @interface NonNegative {}
\end{Verbatim}

The \refqualclass{framework/qual}{SubtypeOf} meta-annotation
indicates the parent in the type hierarchy.

The \sunjavadocanno{java.base/java/lang/annotation/Target.html}{Target}
meta-annotation indicates where the annotation
may be written. All type qualifiers that users can write in source code should
have the value \<ElementType.TYPE\_USE> and optionally with the additional value
of \<ElementType.TYPE\_PARAMETER>, but no other \<ElementType> values.
%% This feels like clutter that distracts from the main point of the section.
% (Terminological note:  a \emph{meta-annotation} is an annotation that
% is written on an annotation definition, such as
% \refqualclass{framework/qual}{SubtypeOf} and
% \sunjavadocanno{java.base/java/lang/annotation/Target.html}{Target}.)

The qualifiers should be in a \<qual> subpackage of the type checker package ---
by default, the checker reflectively determines the qualifiers and the only thing that matters for that is the package name.
As mentioned in {creating-parts-of-a-checker}, the files for that \<qual> package can be
either in a subdirectory or in a separate Gradle module, depending on whether
they should be distributable separately.
The Checker Framework automatically treats any annotation that
is declared in the \<qual> package as a type qualifier.
(See Section \ref{creating-indicating-supported-annotations} for more details.)
For example, the Nullness Checker's source file is located at
\<.../nullness/NullnessChecker.java>. The \<@NonNull> qualifier is defined in
file \<.../nullness/qual/NonNull.java>.

% \noindent
% The \<@Target({ElementType.TYPE\_USE})> meta-annotation
% distinguishes it from an ordinary
% annotation that applies to a declaration (e.g., \<@Deprecated> or
% \<@Override>).
% The framework ignores any annotation whose
% declaration does not bear the \<@Target({ElementType.TYPE\_USE})>
% meta-annotation (with minor
% exceptions, such as \<@SuppressWarnings>).

Your type system should include a top qualifier and a bottom qualifier
(Section~\ref{creating-bottom-and-top-qualifier}).
The top qualifier is conventionally named \<\emph{CheckerName}Unknown>.
Most type systems should also include a
polymorphic qualifier \<@Poly\emph{MyTypeSystem}>
(Section~\ref{creating-declarative-hierarchy}).

One of the annotations must be meta-annotated with
\refqualclass{framework/qual}{DefaultQualifierInHierarchy} or
\refqualclasswithparams{framework/qual}{DefaultFor}{TypeUseLocation.OTHERWISE}.
It is usually easiest to make the top type be the default; this may or may
not be the correct default for the type system design.

Choose good names for the qualifiers, because users will write these in
their source code.
The Javadoc of every type qualifier should include a precise English
description and an example use of the qualifier.


\subsectionAndLabel{Declaratively defining the qualifier hierarchy}{creating-declarative-hierarchy}

Declaratively, the type system designer uses two meta-annotations (written
on the declaration of qualifier annotations) to specify the qualifier
hierarchy.

\begin{itemize}

\item \refqualclass{framework/qual}{SubtypeOf} denotes that a qualifier is a subtype of
  another qualifier or qualifiers, specified as an array of class
  literals.  For example, for any type $T$,
  \refqualclass{checker/nullness/qual}{NonNull} $T$ is a subtype of \refqualclass{checker/nullness/qual}{Nullable} $T$:

  \begin{Verbatim}
    @Target({ElementType.TYPE_USE, ElementType.TYPE_PARAMETER})
    @SubtypeOf( { Nullable.class } )
    public @interface NonNull {}
  \end{Verbatim}

  % (The actual definition of \refclass{checker/nullness/qual}{NonNull} is slightly more complex.)


  %% True, but a distraction.  Move to Javadoc?
  % (It would be more natural to use Java subtyping among the qualifier
  % annotations, but Java forbids annotations from subtyping one another.)
  %
  \refqualclass{framework/qual}{SubtypeOf} accepts multiple annotation classes as an argument,
  permitting the type hierarchy to be an arbitrary DAG\@.

% TODO: describe multiple type hierarchies
% TODO: describe multiple polymorphic qualifiers
% TODO: the code consistently uses "top" for type qualifiers and
%       "root" for ASTs, in particular for CompilationUnitTrees.

  All type qualifiers, except for polymorphic qualifiers (see below and
  also Section~\ref{method-qualifier-polymorphism}), need to be
  properly annotated with \refclass{framework/qual}{SubtypeOf}.

  The top qualifier is annotated with
  \<@SubtypeOf( \{ \} )>.  The top qualifier is the qualifier that is
  a supertype of all other qualifiers.  For example, \refqualclass{checker/nullness/qual}{Nullable}
  is the top qualifier of the Nullness type system, hence is defined as:

  \begin{Verbatim}
    @Target({ElementType.TYPE_USE, ElementType.TYPE_PARAMETER})
    @SubtypeOf( {} )
    public @interface Nullable {}
  \end{Verbatim}

  \begin{sloppypar}
  If the top qualifier of the hierarchy is the generic unqualified type
  (this is not recommended!), then its children
  will use \code{@SubtypeOf(Unqualified.class)}, but no
  \code{@SubtypeOf(\{\})} annotation on the top qualifier \<Unqualified> is
  necessary.  For an example, see the
  \<Encrypted> type system of Section~\ref{encrypted-example}.
  \end{sloppypar}

\item \refqualclass{framework/qual}{PolymorphicQualifier} denotes that a qualifier is a
  polymorphic qualifier.  For example:

\begin{Verbatim}
  import java.lang.annotation.ElementType;
  import java.lang.annotation.Target;
  import org.checkerframework.framework.qual.PolymorphicQualifier;

  @PolymorphicQualifier
  @Target({ElementType.TYPE_USE, ElementType.TYPE_PARAMETER})
  public @interface PolyNull {}
\end{Verbatim}

  A polymorphic qualifier must not have
  a \refqualclass{framework/qual}{SubtypeOf} meta-annotation nor be
  mentioned in any other \refqualclass{framework/qual}{SubtypeOf}
  meta-annotation.

  For how to restrict instantiation, see Section~\ref{qualifier-polymorphism-define-restrict}.
  For a general description of polymorphic qualifiers, see
  Section~\ref{method-qualifier-polymorphism}.

\end{itemize}

The declarative and procedural mechanisms for specifying the hierarchy can
be used together. If any of the annotations representing type qualifiers have elements, then
the relationships between those qualifiers must be defined procedurally.


\subsubsectionAndLabel{Restricting instantiation}{qualifier-polymorphism-define-restrict}

Sometimes, you wish to restrict how a polymorphic qualifier can be
instantiated.  An example is the Signedness Checker
(\chapterpageref{signedness-checker}).  Its two main qualifiers are
\refqualclass{checker/signedness/qual}{Signed} and
\refqualclass{checker/signedness/qual}{Unsigned}, and the top qualifier
(which should be rarely used) is
\refqualclass{checker/signedness/qual}{UnknownSignedness}.

As described so far, there is no way for a programmer to require that two
method arguments have the same signedness type.  Writing

\begin{Verbatim}
  void foo(@PolySigned Object a, @PolySigned Object b) { ... }
\end{Verbatim}

\noindent
permits every invocation, because one of its instantiations is

\begin{Verbatim}
  void foo(@UnknownSignedness Object a, @UnknownSignedness Object b) { ... }
\end{Verbatim}

\noindent
which is consistent with any two arguments, regardless of their signedness
type.

It is possible to permit only method calls whose arguments have exactly the
same type qualifier.  This is enabled for an entire type system.  To do so,
create a subclass of
\refclass{framework/type/poly}{DefaultQualifierPolymorphism}, override its
\<combine> method, and make method \<createQualifierPolymorphism> in the
type factory return an instance of the new subclass.  The Signedness
Checker gives an example.

Changing the qualifier polymorphism allows a loophole:  upcasts to top.
For example, the type system permits a call like

\begin{Verbatim}
  Objects.equals((@UnknownSignedness) mySigned, (@UnknownSignedness) myUnsigned)
\end{Verbatim}

\noindent
A type system can forbid upcasts to top (including in assignments, not just
explicit casts) to close this loophole.

If you change the qualifier polymorphism, your type system may need class
qualifier polymorphism (see Section~\ref{class-qualifier-polymorphism}).
And, you may need to suppress
false positive warnings within the body of methods whose formal parameter
types are annotated with the polymorphic qualifier (e.g.,
\refqualclass{checker/signedness/qual}{PolySigned}).


\subsectionAndLabel{Procedurally defining the qualifier hierarchy}{creating-procedural-hierarchy}

The declarative syntax suffices for most cases.  More complex type
hierarchies can be expressed by overriding, in your subclass of
\refclass{common/basetype}{BaseAnnotatedTypeFactory}, either
\refmethodterse{framework/type}{AnnotatedTypeFactory}{createQualifierHierarchy}{()}
or \refmethodterse{framework/type}{AnnotatedTypeFactory}{createTypeHierarchy}{()}
(typically only one of these needs to be overridden).

For more details, see the Javadoc of those methods and of the classes
\refclass{framework/type}{QualifierHierarchy} and \refclass{framework/type}{TypeHierarchy}.

The \refclass{framework/type}{QualifierHierarchy} class represents the qualifier hierarchy (not the
type hierarchy).  A type-system designer may subclass
\refclass{framework/type}{QualifierHierarchy} to express customized qualifier
relationships (e.g., relationships based on annotation
arguments).

The \refclass{framework/type}{TypeHierarchy} class represents the type hierarchy ---
that is, relationships between
annotated types, rather than merely type qualifiers, e.g., \<@NonNull
Date> is a subtype of \<@Nullable Date>.  The default \refclass{framework/type}{TypeHierarchy} uses
\refclass{framework/type}{QualifierHierarchy} to determine all subtyping relationships.
The default \refclass{framework/type}{TypeHierarchy} handles
generic type arguments, array components, type variables, and
wildcards in a similar manner to the Java standard subtype
relationship but with taking qualifiers into consideration.  Some type
systems may need to override that behavior.  For instance, the Java
Language Specification specifies that two generic types are subtypes only
if their type arguments are identical:  for example,
\code{List<Date>} is not a subtype of \code{List<Object>}, or of any other
generic \code{List}.
(In the technical jargon, the generic arguments are ``invariant'' or ``novariant''.)


\subsectionAndLabel{Defining the default annotation}{creating-typesystem-defaults}

A type system applies the default qualifier where the user has not written a
qualifier (and no other default qualifier is applicable), as explained in
Section~\ref{defaults}.

The type system designer must specify the default annotation. The designer can specify the default annotation declaratively,
using the \refqualclass{framework/qual}{DefaultQualifierInHierarchy}
meta-annotation.
Note that the default will apply to any source code that the checker reads,
including stub libraries, but will not apply to compiled \code{.class}
files that the checker reads.

\begin{sloppypar}
Alternately, the type system designer may specify a default procedurally,
by overriding the
\refmethod{framework/type}{GenericAnnotatedTypeFactory}{addCheckedCodeDefaults}{(org.checkerframework.framework.util.defaults.QualifierDefaults)}
method.  You may do this even if you have declaratively defined the
qualifier hierarchy.
\end{sloppypar}

If the default qualifier in the type hierarchy requires a value, there are
ways for the type system designer to specify a default value both
declaratively and procedurally, as well.  To do so declaratively, append
the string \<default \emph{value}> where \emph{value} is the actual value
you want to be the default, after the declaration of the value in the
qualifier file.  For instance, \code{int value() default 0;} would make
\code{value} default to zero. Alternatively, the procedural method
described above can be used.

The default qualifier applies to most, but not all, unannotated types, Section~\ref{climb-to-top}
other defaulting rules are automatically added to every checker. Also, Section~\ref{defaults}
describes other meta-annotations used to specify default annotations.

\subsectionAndLabel{Relevant Java types}{creating-relevant-java-types}

Sometimes, a checker is only relevant to certain Java types.
The \refqualclass{framework/qual}{RelevantJavaTypes}
annotation on the checker class indicates that its qualifiers may only be
written on those types and no others.  All irrelevant types are defaulted to
the top annotation and this annotation cannot be changed.

If a type is relevant, so are all its supertypes including Object.
The reason for this is to prevent qualifiers from being lost via an
assignment to a supertype.  For example, in this code, \<x> and \<z> have
the same type qualifiers if \<@SomeAnn> is relevant to \<MyClass>:

\begin{Verbatim}
@SomeAnn MyClass x = ...;
Object y = x;
MyClass z = (MyClass) y;
\end{Verbatim}

As an example of relevant types, the \ahrefloc{formatter-checker}{Format
String Checker} is relevant only to \<CharSequence> and its subtypes such
as \<String>.  You cannot write \refqualclass{checker/formatter/qual}{Format}
on a \<List> or a \<Number>.
%
As another example, the Index Checker and the Signedness Checker are only
relevant to integral numeric types.  You cannot write
\refqualclass{checker/index/qual}{Positive} on a \<List> or a \<float>.

A checker may change the default, and it may differ from type to type.  For
example, the Signedness Checker treats all types that are not numeric
integral types as \refqualclass{checker/signedness/qual}{Signed}, but
treats the \<char> and \<Character> types as
\refqualclass{checker/signedness/qual}{Unsigned}.

Every annotation that is applicable to a non-primitive type is also
applicable to all supertypes including \<Object>.  That ensures that in
code like this:

\begin{Verbatim}
@SomeAnn MyClass x = ...;
Object y = x;
MyClass z = (MyClass) y;
\end{Verbatim}

\noindent
variables \<x> and \<z> have the same type qualifiers, without them being
lost via the assignment to \<Object>.


\subsectionAndLabel{Do not re-use type qualifiers}{creating-do-not-re-use-type-qualifiers}

Every annotation should belong to only one type system.  No annotation
should be used by multiple type systems.  This is true even of annotations
that are internal to the type system and are not intended to be written by
the programmer.

Suppose that you have two type systems that both use the same type
qualifier \<@Bottom>.  In a client program, a use of type \<T> may require type
qualifier \<@Bottom> for one type system but a different qualifier for the other
type system.  There is no annotation that a programmer can write to make
the program type-check under both type systems.

This also applies to type qualifiers that a programmer does not write,
because the compiler outputs \<.class> files that contain an explicit type
qualifier on every type --- a defaulted or inferred type qualifier if the
programmer didn't write a type qualifier explicitly.


\subsectionAndLabel{Completeness of the qualifier hierarchy}{creating-bottom-and-top-qualifier}

When you define a type system, its qualifier hierarchy must be a
lattice:  every set of qualifiers has a unique least upper bound and a unique
greatest lower bound.  This implies that there must be a top qualifier that is a
supertype of all other qualifiers, and there must be a bottom qualifier that is a
subtype of all other qualifiers.
Furthermore, the top qualifier and bottom qualifier should be defined
specifically for the type system.  Don't reuse an existing qualifier from the
Checker Framework such as \<@Unqualified>.

It is possible that a single type-checker checks multiple qualifier hierarchies.
An example is the Nullness Checker, which has three separate qualifier
hierarchies, one each for
nullness, initialization, and map keys.  In this case, each qualifier hierarchy
would have its own top qualifier and its own bottom qualifier; they don't
all have to share a single top qualifier or a single bottom qualifier.


\paragraphAndLabel{Bottom qualifier}{creating-bottom-qualifier}
Your qualifier hierarchy must have a bottom qualifier
--- a qualifier that is a (direct or indirect) subtype of every other
qualifier.

\<null> has the bottom type. Because the only value with type \<Void> is
\<null>, uses of the type \<Void> are also bottom.
(The only exception
is if the type system has special treatment for \<null> values, as the
Nullness Checker does. In that case, add the meta-annotation
\refqualclasswithparams{framework/qual}{QualifierForLiterals}{LiteralKind.NULL}
to the correct qualifier.)
This legal code
will not type-check unless \<null> has the bottom type:
\begin{Verbatim}
<T> T f() {
    return null;
}
\end{Verbatim}

% \begin{sloppypar}
% You don't necessarily have to define a new bottom qualifier.  You can
% use \<org.checkerframework.common.subtyping.qual.Bottom> if your type system does not already have an
% appropriate bottom qualifier.
% \end{sloppypar}

Some type systems have a special bottom type that is used \emph{only} for
the \code{null} value, and for dead code and other erroneous situations.
In this case, users should only write the bottom qualifier on explicit
bounds.  In this case, the definition of the bottom qualifier should be
meta-annotated with:

% import java.lang.annotation.ElementType;
% import java.lang.annotation.Target;
% import org.checkerframework.framework.qual.TargetLocations;
% import org.checkerframework.framework.qual.TypeUseLocation;
%
\begin{Verbatim}
@Target({ElementType.TYPE_USE, ElementType.TYPE_PARAMETER})
@TargetLocations({TypeUseLocation.EXPLICIT_LOWER_BOUND, TypeUseLocation.EXPLICIT_UPPER_BOUND})
\end{Verbatim}

Furthermore, by convention the name of such a qualifier ends with ``\<Bottom>''.

The hierarchy shown in Figure~\ref{fig-initialization-hierarchy} lacks
a bottom qualifier, but the actual implementation does contain a (non-user-visible) bottom qualifier.


\paragraphAndLabel{Top qualifier}{creating-top-qualifier}
Your qualifier hierarchy must have a top qualifier
--- a qualifier that is a (direct or indirect) supertype of every other
qualifier.
Here is one reason.
The default type for local variables is the top
qualifier (that type is then flow-sensitively
refined depending on what values are stored in the local variable).
If there is no single top qualifier, then there is no
unambiguous choice to make for local variables.


\subsectionAndLabel{Annotations whose argument is a Java expression (dependent type annotations)\label{expression-annotations}}{dependent-types}

Sometimes, an annotation needs to refer to a Java expression.
Section~\ref{java-expressions-as-arguments} gives examples of such
annotations and also explains what Java expressions can and cannot be
referred to.

This section explains how to implement a dependent type annotation.

A ``dependent type annotation''
must have one attribute, \<value>, that is an
array of strings.  The Checker Framework verifies that the annotation's
arguments are valid expressions according to the rules of
Section~\ref{java-expressions-as-arguments}.  If
the expression is not valid, an error is issued and the string in the
annotation is changed to indicate that the expression is not valid.

The Checker Framework standardizes the expression strings.  For example, a
field \<f> can be referred to as either ``\<f>'' or ``\<this.f>''.  If the
programmer writes ``\<f>'', the Checker Framework treats it
as if the programmer had written ``\<this.f>''.
An advantage of this canonicalization is
that comparisons, such as \<isSubtype>, can be implemented as string comparisons.

The Checker Framework viewpoint-adapts type annotations on method, constructor,
and field declarations at uses for those methods.  For example, given the
following class

\begin{Verbatim}
class MyClass {
   Object field = ...;
   @Anno("this.field") Object field2 = ...;
}
\end{Verbatim}
and assuming the variable \<myClass> is of type \<MyClass>, then the type of
\<myClass.field> is viewpoint-adapted to \<@Anno("myClass.field")>.

To use this built-in functionality, add a \refqualclass{framework/qual}{JavaExpression} annotation
to any annotation element that should be interpreted as a Java expression.  The type of the
element must be an array of Strings.  If your checker requires special handling of Java expressions,
your checker implementation should override
\refmethod{framework/type}{GenericAnnotatedTypeFactory}{createDependentTypesHelper}{()}
to return a subclass of \<DependentTypesHelper>.

Given a specific expression in the program (of type Tree or Node), a
checker may need to obtain its canonical string representation.  This
enables the checker to create an dependent type annotation that refers to
it, or to compare to the string expression of an existing expression
annotation.
To obtain the string, first create a
\refclass{dataflow/expression}{JavaExpression} object by calling
\refmethodanchortext{dataflow/expression}{JavaExpression}{fromTree}{(com.sun.source.tree.ExpressionTree)}{fromTree(
ExpressionTree)} or
\refmethodanchortext{dataflow/expression}{JavaExpression}{fromNode}{(org.checkerframework.dataflow.cfg.node.Node)}{fromNode(
Node)}.
Then, call \<toString()> on the \<JavaExpression> object.


\subsectionAndLabel{Repeatable annotations}{repeatable-annotations}

Some pre- and post-condition annotations that have multiple elements (that
is, annotations that take multiple arguments) should be repeatable, so that
programmers can specify them more than once.  An example is
\refqualclass{checker/nullness/qual}{EnsuresNonNullIf}; it could not be
defined with each of its elements being a list, as (for example)
\refqualclass{checker/nullness/qual}{KeyFor} is.

Make an annotation \emph{A} repeatable by defining a nested annotation (within
\emph{A}'s definition) named \<List>, and writing
\<@Repeatable(\emph{A}.List.class)> on \emph{A}'s definition.
% This convention is encoded in
% AnnotatedTypeFactory.isListForRepeatedAnnotationImplementation .


\sectionAndLabel{The checker class:  Compiler interface}{creating-compiler-interface}

A checker's entry point is a subclass of
\refclass{framework/source}{SourceChecker}, and is usually a direct subclass
of either \refclass{common/basetype}{BaseTypeChecker} or
\refclass{framework/source}{AggregateChecker}.
This entry
point, which we call the checker class, serves two
roles:  an interface to the compiler and a factory for constructing
type-system classes.

Because the Checker Framework provides reasonable defaults, oftentimes the
checker class has no work to do.  Here are the complete definitions of the
checker classes for the Interning Checker and the Nullness Checker:

\begin{Verbatim}
  package my.package;
  import org.checkerframework.common.basetype.BaseTypeChecker;
  @SupportedLintOptions({"dotequals"})
  public final class InterningChecker extends BaseTypeChecker {}

  package my.package;
  import org.checkerframework.common.basetype.BaseTypeChecker;
  @SupportedLintOptions({"flow", "cast", "cast:redundant"})
  public class NullnessChecker extends BaseTypeChecker {}
\end{Verbatim}

(The \refqualclass{framework/source}{SupportedLintOptions} annotation is
optional, and many checker classes do not have one.)

The checker class bridges between the Java compiler and the checker.  It
invokes the type-rule check visitor on every Java source file being
compiled.  The checker uses
\refmethod{framework/source}{SourceChecker}{reportError}{(java.lang.Object,java.lang.String,java.lang.Object...)}
and
\refmethod{framework/source}{SourceChecker}{reportWarning}{(java.lang.Object,java.lang.String,java.lang.Object...)}
to issue errors.

Also, the checker class follows the factory method pattern to
construct the concrete classes (e.g., visitor, factory) and annotation
hierarchy representation.  It is a convention that, for
a type system named Foo, the compiler
interface (checker), the visitor, and the annotated type factory are
named as \<FooChecker>, \<FooVisitor>, and \<FooAnnotatedTypeFactory>.
\refclass{common/basetype}{BaseTypeChecker} uses the convention to
reflectively construct the components.  Otherwise, the checker writer
must specify the component classes for construction.

\begin{sloppypar}
A checker can customize the default error messages through a
\sunjavadoc{java.base/java/util/Properties.html}{Properties}-loadable text file named
\<messages.properties> that appears in the same directory as the checker class.
The property file keys are the strings passed to \refmethodterse{framework/source}{SourceChecker}{reportError}{(java.lang.Object,java.lang.String,java.lang.Object...)}
and
\refmethodterse{framework/source}{SourceChecker}{reportWarning}{(java.lang.Object,java.lang.String,java.lang.Object...)}
(like \code{"type.incompatible"}) and the values are the strings to be
printed (\code{"cannot assign ..."}).
The \<messages.properties> file only need to mention the new messages that
the checker defines.
It is also allowed to override messages defined in superclasses, but this
is rarely needed.
Section~\refwithpageparen{compiler-message-keys} discusses best practices
when using a message key in a \<@SuppressWarnings> annotation.
\end{sloppypar}

\subsectionAndLabel{Indicating supported annotations}{creating-indicating-supported-annotations}

A checker must indicate the annotations that it supports (that make up its type
hierarchy).

By default, a checker supports all type annotations located in a
subdirectory called \<qual> that's located in the same directory as the
checker (unless you are creating multiple distribution artifacts, one for your
checker and one for its qualifiers).
A type annotation is meta-annotated with either
\<@Target(ElementType.TYPE\_USE)>
or
\<@Target({ElementType.TYPE\_USE, ElementType.TYPE\_PARAMETER})>.

To indicate support for annotations that are located outside of the \<qual>
subdirectory, annotations that have other \<ElementType> values,
checker writers can override the
\refmethodterse{framework/type}{AnnotatedTypeFactory}{createSupportedTypeQualifiers}{()}
method (see its Javadoc for details).
It is required to define \<createSupportedTypeQualifiers> if you are mixing
qualifiers from multiple directories (including when extending an existing
checker that has its own qualifiers) and when using the Buck build tool,
whose class loader cannot find the qualifier directory.

An aggregate checker (which extends
\refclass{framework/source}{AggregateChecker}) does not need to specify its
type qualifiers, but each of its component checkers should do so.


\subsectionAndLabel{Bundling multiple checkers}{creating-bundling-multiple-checkers}

Sometimes, multiple checkers work together and should always be run
together.  There are two different ways to bundle multiple checkers
together, by creating either an ``aggregate checker'' or a ``compound checker''.


\begin{enumerate}
\item
An aggregate checker runs multiple independent, unrelated checkers.  There
is no communication or cooperation among them.

The effect is the same as if a user passes
multiple processors to the \<-processor> command-line option.

For example, instead of a user having to run

\begin{Verbatim}
  javac -processor DistanceUnitChecker,VelocityUnitChecker,MassUnitChecker MyFile.java
\end{Verbatim}

\noindent
the user can write

\begin{Verbatim}
  javac -processor MyUnitCheckers MyFile.java
\end{Verbatim}

\noindent
if you define an aggregate checker class.  Extend \refclass{framework/source}{AggregateChecker} and override
the \<getSupportedTypeCheckers> method, like the following:

\begin{Verbatim}
  public class MyUnitCheckers extends AggregateChecker {
    protected Collection<Class<? extends SourceChecker>> getSupportedCheckers() {
      return Arrays.asList(DistanceUnitChecker.class,
                           VelocityUnitChecker.class,
                           MassUnitChecker.class);
    }
  }
\end{Verbatim}

% This is the *only* example, as of July 2015.
An example of an aggregate checker is \refclass{checker/i18n}{I18nChecker}
(see \chapterpageref{i18n-checker}), which consists of
\refclass{checker/i18n}{I18nSubchecker} and
\refclass{checker/i18n}{LocalizableKeyChecker}.

\item
Use a compound checker to express dependencies among checkers.  Suppose it
only makes sense to run MyChecker if MyHelperChecker has already been run;
that might be the case if MyHelperChecker computes some information that
MyChecker needs to use.

Override
\<MyChecker.\refmethodterse{common/basetype}{BaseTypeChecker}{getImmediateSubcheckerClasses}{()}>
to return a list of the checkers that MyChecker depends on.  Every one of
them will be run before MyChecker is run.  One of MyChecker's subcheckers
may itself be a compound checker, and multiple checkers may declare a
dependence on the same subchecker.  The Checker Framework will run each
checker once, and in an order consistent with all the dependences.

A checker obtains information from its subcheckers (those that ran before
it) by querying their \refclass{framework/type}{AnnotatedTypeFactory} to
determine the types of variables.  Obtain the \<AnnotatedTypeFactory> by
calling
\refmethodterse{common/basetype}{BaseTypeChecker}{getTypeFactoryOfSubcheckerOrNull}{(java.lang.Class)}.

An example of a compound checker is
\refclass{checker/signedness}{SignednessChecker}
(see \chapterpageref{signedness-checker}) for which \refclass{common/value}{ValueChecker}
is a subchecker.
\end{enumerate}



\subsectionAndLabel{Providing command-line options}{creating-providing-command-line-options}

A checker can provide two kinds of command-line options:
boolean flags and
named string values (the standard annotation processor
options).

\subsubsectionAndLabel{Boolean flags}{creating-providing-command-line-options-boolean-flags}

To specify a simple boolean flag, add:

\begin{alltt}
  \refqualclass{framework/source}{SupportedLintOptions}(\{"myflag"\})
\end{alltt}

\noindent
to your checker subclass.
The value of the flag can be queried using

\begin{Verbatim}
  checker.getLintOption("myflag", false)
\end{Verbatim}

The second argument sets the default value that should be returned.

To pass a flag on the command line, call javac as follows:

\begin{Verbatim}
  javac -processor mypackage.MyChecker -Alint=myflag
\end{Verbatim}


\subsubsectionAndLabel{Named string values}{creating-providing-command-line-options-named-string-values}

For more complicated options, one can use the standard
\code{@SupportedOptions} annotation on the checker, as in:

\begin{alltt}
  \refqualclass{framework/source}{SupportedOptions}(\{"myoption"\})
\end{alltt}

The value of the option can be queried using

\begin{Verbatim}
  checker.getOption("myoption")
\end{Verbatim}

To pass an option on the command line, call javac as follows:

\begin{Verbatim}
  javac -processor mypackage.MyChecker -Amyoption=p1,p2
\end{Verbatim}

The value is returned as a single string and you have to perform the
required parsing of the option.

\subsubsectionAndLabel{Default Options}{creating-providing-command-line-options-default-options}

The default options passed to a custom checker may be customized by overriding the
\refmethodterse{framework/source}{BaseTypeChecker}{getOptions}{()} method in the
custom checker class.

For example, to ignore the \<introduce.eliminate> warnings raised by the
Optional Checker (Chapter~\ref{optional-checker}), override
\refmethodterse{framework/source}{BaseTypeChecker}{getOptions}{()} as follows:

\begin{Verbatim}
  @Override
  public Map<String, String> getOptions() {
    Map<String, String> options = new HashMap<>(super.getOptions());
    options.put("suppressWarnings", "optional:introduce.eliminate");
    return options;
  }
\end{Verbatim}

in the \refclass{checker/optional}{OptionalChecker} class.

% TODO: describe -ANullnessChecker_option=value mechanism.
% For the implementation, see SourceChecker#OPTION_SEPARATOR.


\sectionAndLabel{Visitor: Type rules}{creating-extending-visitor}

A type system's rules define which operations on values of a
particular type are forbidden.
These rules must be defined procedurally, not declaratively.
Put them in a file \<\emph{MyChecker}Visitor.java> that extends
\refclass{common/basetype}{BaseTypeVisitor}.

BaseTypeVisitor performs type-checking at each node of a
source file's AST\@.  It uses the visitor design pattern to traverse
Java syntax trees as provided by Oracle's
\href{https://docs.oracle.com/en/java/javase/17/docs/api/jdk.compiler/module-summary.html}{jdk.compiler
API},
and it issues a warning (by calling
\refmethodterse{framework/source}{SourceChecker}{reportError}{(java.lang.Object,java.lang.String,java.lang.Object...)}
or
\refmethodterse{framework/source}{SourceChecker}{reportWarning}{(java.lang.Object,java.lang.String,java.lang.Object...)})
whenever the type system is violated.

Most type-checkers
override only a few methods in \refclass{common/basetype}{BaseTypeVisitor}.
A checker's visitor overrides one method in the base visitor for each special
rule in the type qualifier system.
The last line of the overridden version is
``\<return super.visit\emph{TreeType}(node, p);>''.
If the method didn't raise any error,
the superclass implementation can perform standard checks.


By default, \refclass{common/basetype}{BaseTypeVisitor} performs subtyping checks that are
similar to Java subtype rules, but taking the type qualifiers into account.
\refclass{common/basetype}{BaseTypeVisitor} issues these errors:

\begin{itemize}

\item invalid assignment (type.incompatible) for an assignment from
  an expression type to an incompatible type.  The assignment may be a
  simple assignment, or pseudo-assignment like return expressions or
  argument passing in a method invocation

  In particular, in every assignment and pseudo-assignment, the
  left-hand side of the assignment is a supertype of (or the same type
  as) the right-hand side.  For example, this assignment is not
  permitted:

  \begin{Verbatim}
    @Nullable Object myObject;
    @NonNull Object myNonNullObject;
    ...
    myNonNullObject = myObject;  // invalid assignment
  \end{Verbatim}

\item invalid generic argument (type.argument) when a type
  is bound to an incompatible generic type variable

\item invalid method invocation (method.invocation) when a
  method is invoked on an object whose type is incompatible with the
  method receiver type

\item invalid overriding parameter type (override.param)
  when a parameter in a method declaration is incompatible with that
  parameter in the overridden method's declaration

\item invalid overriding return type (override.return) when the
  return type in a method declaration is incompatible with the
  return type in the overridden method's declaration

\item invalid overriding receiver type (override.receiver)
  when a receiver in a method declaration is incompatible with that
  receiver in the overridden method's declaration

\end{itemize}


\subsectionAndLabel{AST traversal}{creating-ast-traversal}

The Checker Framework needs to do its own traversal of the AST even though
it operates as an ordinary annotation processor~\cite{JSR269}.  Java
provides a visitor for Java code that is intended to be used by annotation
processors, but that visitor only
visits the public elements of Java code, such as classes, fields, methods,
and method arguments --- it does not visit code bodies or various other
locations.  The Checker Framework hardly uses the built-in visitor --- as
soon as the built-in visitor starts to visit a class, then the Checker
Framework's visitor takes over and visits all of the class's source code.

Because there is no standard API for the AST of Java
code\footnote{Actually, there is a standard API for Java ASTs --- JSR 198
  (Extension API for Integrated Development Environments)~\cite{JSR198}.
  If tools were to implement it (which would just require writing wrappers
  or adapters), then the Checker Framework and similar tools could be
  portable among different compilers and IDEs.}, the Checker Framework uses
the javac implementation.  This is why the Checker Framework is not deeply
integrated with Eclipse or IntelliJ IDEA, but runs as an external tool (see
Section~\ref{eclipse}).


\subsectionAndLabel{Avoid hardcoding}{creating-avoid-hardcoding}

If a method's contract is expressible in the type system's annotation
syntax, then you should write annotations, in a stub file or annotated JDK
(Chapter~\ref{annotating-libraries}).

If the contract is not expressible, you can create a declaration
annotation, and your checker can treat methods with that annotation
specially.  An example is the
\refqualclass{checker/formatter/qual}{FormatMethod} annotation; see
Section~\ref{formatter-FormatMethod}.

A final alternative is to write a type-checking rule for method invocation,
where your rule checks the (class and) name of the method
being called and then treats the method in a special way.


\sectionAndLabel{Type factory: Type introduction rules}{creating-type-introduction}

The annotated type of expressions and types are defined via type introduction rules in the
type factory.  For most expressions and types, these rules are the same regardless of the type system.
For example, the type of a method invocation expression is the return type of the invoked method,
viewpoint-adapted for the call site.  The framework implements these rules so that all type systems
automatically use them.  For other expressions, such as string literals, their (annotated) types depend
on the type system, so the framework provides way to specify what qualifiers should apply to these expressions.

Defaulting rules are type introduction rules for computing the annotated type for an unannotated type;
these rules are explained in Section~\ref{creating-typesystem-defaults}. The meta-annotation \refqualclass{framework/qual}{QualifierForLiterals} can be written on an annotation
declaration to specify that the annotation should be applied to the type of literals listed in the
meta-annotation.

\subsectionAndLabel{Procedurally specifying type introduction rules}{creating-procedurally-specifying-implicit-annotations}

If the meta-annotations are not sufficiently expressive, then you
can write your own type introduction rules.  There are three ways to do so.
Each makes changes to an \refclass{framework/type}{AnnotatedTypeMirror},
which is the Checker Framework's representation of an annotated type.


\begin{enumerate}
\item
  Define a subclass of
  \refclass{framework/type/treeannotator}{TreeAnnotator},
  typically as a private inner class of your \<AnnotatedTypeFactory>.
  There is a method of \<TreeAnnotator> for every AST node, and the visitor
  has access to both the tree (the AST node) and its type.

  A \<TreeAnnotator> is best suited to changing the type of an expression.
  Don't try to use a \<TreeAnnotator> to change the type of a variable or
  method declaration, because that change will not generally be seen at
  uses of the variable or method.

  After defining your \<TreeAnnotator>, override \<createTreeAnnotator> (in
  your subclass of \<AnnotatedTypeFactory>) to return a
  \<ListTreeAnnotator> containing your new \<TreeAnnotator>, as in:

\begin{Verbatim}
  @Override
  protected TreeAnnotator createTreeAnnotator() {
      return new ListTreeAnnotator(super.createTreeAnnotator(), new MyTreeAnnotator(this));
  }
\end{Verbatim}

  \noindent
  In code like the above, you might choose to put your TreeAnnotator first.
  Several tree annotators are run by
  default, and among them, \<PropagationTreeAnnotator>
  adds annotations to \<AnnotatedTypeMirror>s that do not have an annotation,
  but has no effect on those that have an annotation.

\item
  Define a subclass of a
  \refclass{framework/type/typeannotator}{TypeAnnotator},
  typically as a private inner class of your \<AnnotatedTypeFactory>.
  There is a method of \<TypeAnnotator> for every kind of type, and the
  visitor has access to only the type.  In your subclass of
  \<AnnotatedTypeFactory>, override \<createTypeAnnotator> to return a
  \<ListTypeAnnotator> containing that annotator, as in

\begin{Verbatim}
  @Override
  protected TypeAnnotator createTypeAnnotator() {
      return new ListTypeAnnotator(new MyTypeAnnotator(this), super.createTypeAnnotator());
  }
\end{Verbatim}

  \noindent
  (or put your TypeAnnotator last).

\item
  Create a subclass of \refclass{framework/type}{AnnotatedTypeFactory} and
  override two \<addComputedTypeAnnotations> methods:
  \refmethodanchortext{framework/type}{AnnotatedTypeFactory}{addComputedTypeAnnotations}{(com.sun.source.tree.Tree,org.checkerframework.framework.type.AnnotatedTypeMirror)}{addComputedTypeAnnotations(Tree,AnnotatedTypeMirror)}
  (or
  \refmethodanchortext{framework/type}{GenericAnnotatedTypeFactory}{addComputedTypeAnnotations}{(com.sun.source.tree.Tree,org.checkerframework.framework.type.AnnotatedTypeMirror,boolean)}{addComputedTypeAnnotations(Tree,AnnotatedTypeMirror,boolean)}
  if extending \code{GenericAnnotatedTypeFactory})
  and
  \refmethodanchortext{framework/type}{AnnotatedTypeFactory}{addComputedTypeAnnotations}{(javax.lang.model.element.Element,org.checkerframework.framework.type.AnnotatedTypeMirror)}{addComputedTypeAnnotations(Element,AnnotatedTypeMirror)}.
  The methods can make arbitrary changes to the annotations on a type.

  Recall that \<AnnotatedTypeFactory>, when given a program
  expression, returns the expression's type.  This should include not only
  the qualifiers that the programmer explicitly wrote in the source code, but
  also default annotations and type
  refinement (see Section~\ref{effective-qualifier} for explanations of these
  concepts).

  The approach of overriding \<addComputedTypeAnnotations> is a last
  resort, if your logic cannot be implemented using a TreeAnnotator or a
  TypeAnnotator.  The implementation of \<addComputedTypeAnnotations> in
  \<GenericAnnotatedTypeFactory> calls the tree annotator and the type
  annotator (in that order), but by overriding the method you can cause
  your logic to be run even earlier or even later.

\end{enumerate}


\sectionAndLabel{Dataflow: enhancing flow-sensitive type refinement}{creating-dataflow}

By default, every checker performs flow-sensitive type refinement, as described
in Section~\ref{type-refinement}.

This section of the manual explains how to enhance the Checker Framework's
built-in type refinement.
Most commonly, you will inform the Checker Framework about a run-time test
that gives information about the type qualifiers in your type system.
Section~\refwithpageparen{type-refinement-runtime-tests} gives examples of
type systems with and without run-time tests.

The steps to customizing type refinement are:
\begin{enumerate}
\item{\S\ref{creating-dataflow-determine-expressions}}
  Determine which expressions will be refined.
\item{\S\ref{creating-dataflow-create-classes}}
  Create required class and configure its use.
\item{\S\ref{creating-dataflow-override-methods}}
  Override methods that handle \refclass{dataflow/cfg/node}{Node}s of interest.
\item{\S\ref{creating-dataflow-implement-refinement}}
  Implement the refinement.
\end{enumerate}

The Regex Checker's dataflow customization for the
\refmethod{checker/regex/util}{RegexUtil}{asRegex}{(java.lang.String)}
run-time check is used as a running example.

If needed, you can find more details about the implementation of
type refinement, and the control flow graph (CFG) data
structure that it uses, in the
\href{https://checkerframework.org/manual/checker-framework-dataflow-manual.pdf}{Dataflow
  Manual}.


\subsectionAndLabel{Determine expressions to refine the types of}{creating-dataflow-determine-expressions}

A run-time check or run-time
operation involves multiple expressions (arguments, results).
Determine which expression the customization will refine.  This is
usually specific to the type system and run-time test.
There is no code to write in this step; you are merely determining
the design of your type refinement.

For the program operation \code{op(a,b)}, you can refine
the types in either or both of the following ways:
\begin{enumerate}
\item Change the result type of the entire expression \code{op(a,b)}.

As an example (and as the running example of implementing a dataflow
refinement), the \code{RegexUtil.asRegex} method is declared as:

%BEGIN LATEX
\begin{smaller}
%END LATEX
\begin{Verbatim}
  @Regex(0) String asRegex(String s, int groups) { ... }
\end{Verbatim}
%BEGIN LATEX
\end{smaller}
%END LATEX

\noindent
This annotation is sound and conservative:  it says that an expression such
as \code{RegexUtil.asRegex(myString, myInt)} has type \code{@Regex(0)
  String}.  However, this annotation is imprecise.  When the \code{group}
argument is known at compile time, a better estimate can be given.  For
example, \code{RegexUtil.asRegex(myString, 2)} has type \code{@Regex(2)
  String}.

\item Change the type of some other expression, such as \code{a} or \code{b}.

As an example, consider an equality test in the Nullness type system:

\begin{Verbatim}
  @Nullable String s;
    if (s != null) {
      ...
    } else {
      ...
    }
\end{Verbatim}

The type of \<s != null> is always \<boolean>.  However, in the
true branch, the type of \<s> can be refined to \<@NonNull String>.

\end{enumerate}

If you are refining the types of arguments or the result of a method call,
then you may be able to implement your flow-sensitive refinement rules by
just writing \refqualclass{framework/qual}{EnsuresQualifier} and/or
\refqualclass{framework/qual}{EnsuresQualifierIf} annotations.
When this is possible, it is the best approach.

Sections~\ref{creating-dataflow-create-classes}--\ref{creating-dataflow-implement-refinement}
explain how to create a transfer class when the
\refqualclass{framework/qual}{EnsuresQualifier} and
\refqualclass{framework/qual}{EnsuresQualifierIf} annotations are insufficient.


\subsectionAndLabel{Create required class}{creating-dataflow-create-classes}

In the same directory as \<\emph{MyChecker}Checker.java>, create a class
named \<\emph{MyChecker}Transfer> that extends
\refclass{framework/flow}{CFTransfer}.

Leave the class body empty for now, except for a constructor:

\begin{Verbatim}
  public MyCheckerTransfer(CFAnalysis analysis) {
    super(analysis);
  }
\end{Verbatim}

\noindent
Your class will add functionality by
overriding methods of \<CFTransfer>, which performs the default Checker
Framework type refinement.

As an example, the Regex Checker's extended
\refclass{framework/flow}{CFTransfer} is
\refclass{checker/regex}{RegexTransfer}.

(If you disregard the instructions above and choose a different name or a
different directory for your \<\emph{MyChecker}Transfer> class, you will
also need to override the \<createFlowTransferFunction> method in your type
factory to return a new instance of the class.)

(As a reminder, use of \refqualclass{framework/qual}{EnsuresQualifier} and
\refqualclass{framework/qual}{EnsuresQualifierIf} may obviate the need for
a transfer class.)

%% More extended directions about what do to if the name is non-standard.
% If the checker's extended \refclass{framework/flow}{CFTransfer}
% starts with the name of the type system, then the type factory will use the
% transfer class without further configuration. For example, if the checker
% class is \<FooChecker>, then if the transfer class is \<FooTransfer>, then it is
% not necessary to configure the type factory
% to use \<FooTransfer>.  If some other naming convention is used, then
% to configure your checker's type factory to use the new extended
% \refclass{framework/flow}{CFTransfer}, override the
% \code{createFlowTransferFunction} method in your type factory to return a new instance
% of the extended \refclass{framework/flow}{CFTransfer}.
%
% %BEGIN LATEX
% \begin{smaller}
% %END LATEX
% \begin{Verbatim}
%   @Override
%   public CFTransfer createFlowTransferFunction(
%           CFAbstractAnalysis<CFValue, CFStore, CFTransfer> analysis) {
%       return new RegexTransfer((CFAnalysis) analysis);
%   }
% \end{Verbatim}
% %BEGIN LATEX
% \end{smaller}
% %END LATEX

%% The text below is true, but not required.
%\item \textbf{Create a class that extends
%    \refclass{framework/flow}{CFAbstractAnalysis} and uses the extended
%    \refclass{framework/flow}{CFAbstractTransfer}}
%
%  \begin{sloppypar}
%  \refclass{framework/flow}{CFAbstractTransfer} and its superclass,
%  \refclass{dataflow/analysis}{Analysis}, are the central coordinating classes
%  in the Checker Framework's dataflow algorithm. The
%  \code{createTransferFunction} method must be overridden in an extended
%  \refclass{framework/flow}{CFAbstractTransfer} to return a new instance of the
%  extended \refclass{framework/flow}{CFAbstractTransfer}.
%  \end{sloppypar}
%
%  \begin{sloppypar}
%  The Regex Checker's extended \refclass{framework/flow}{CFAbstractAnalysis} is
%  \refclass{checker/regex/classic}{RegexAnalysis}, which overrides the
%  \code{createTransferFunction} to return a new
%  \refclass{checker/regex/classic}{RegexTransfer} instance:
%  \end{sloppypar}
%
%%BEGIN LATEX
%\begin{smaller}
%%END LATEX
%\begin{Verbatim}
%  @Override
%  public RegexTransfer createTransferFunction() {
%      return new RegexTransfer(this);
%  }
%\end{Verbatim}
%%BEGIN LATEX
%\end{smaller}
%%END LATEX
%
%\item \textbf{Configure the checker's type factory to use the extended
%    \refclass{framework/flow}{CFAbstractAnalysis}}
%
%\begin{sloppypar}
%To configure your checker's type factory to use the new extended
%\refclass{framework/flow}{CFAbstractAnalysis}, override the
%\code{createFlowAnalysis} method in your type factory to return a new instance
%of the extended \refclass{framework/flow}{CFAbstractAnalysis}.
%\end{sloppypar}
%
%%BEGIN LATEX
%\begin{smaller}
%%END LATEX
%\begin{Verbatim}
%  @Override
%  protected RegexAnalysis createFlowAnalysis(
%          List<IPair<VariableElement, CFValue>> fieldValues) {
%
%      return new RegexAnalysis(checker, this, fieldValues);
%  }
%\end{Verbatim}
%%BEGIN LATEX
%\end{smaller}
%%END LATEX


\subsectionAndLabel{Override methods that handle Nodes of interest}{creating-dataflow-override-methods}

Decide what source code syntax is relevant to the run-time checks or
run-time operations you are trying to support.  The CFG (control flow
graph) represents source code as \refclass{dataflow/cfg/node}{Node}, a
node in the abstract syntax tree of the program being checked (see
Section~\ref{creating-dataflow-representation}).

In your extended \refclass{framework/flow}{CFTransfer}
override the visitor method that handles the \refclass{dataflow/cfg/node}{Node}s
relevant to your run-time check or run-time operation.
Leave the body of the overriding method empty for now.

For example, the Regex Checker refines the type based on a call to the
\<RegexUtil.isRegex> method.  A method call is represented by a
\refclass{dataflow/cfg/node}{MethodInvocationNode}.  Therefore,
\refclass{checker/regex}{RegexTransfer} overrides the
\code{visitMethodInvocation} method:

%BEGIN LATEX
\begin{smaller}
%END LATEX
\begin{Verbatim}
  public TransferResult<CFValue, CFStore> visitMethodInvocation(
    MethodInvocationNode n, TransferInput<CFValue, CFStore> in)  { ... }
\end{Verbatim}
%BEGIN LATEX
\end{smaller}
%END LATEX


\subsubsectionAndLabel{Program representation}{creating-dataflow-representation}

% A \refclass{dataflow/cfg/node}{Node} generally maps one-to-one with a
% \refTreeclass{tree}{Tree}. When dataflow processes a method, it translates
% \refTreeclass{tree}{Tree}s into \refclass{dataflow/cfg/node}{Node}s and then
% calls the appropriate visit method on
% \refclass{framework/flow}{CFAbstractTransfer} which then performs the dataflow
% analysis for the passed in \refclass{dataflow/cfg/node}{Node}.

The \refclass{dataflow/cfg/node}{Node} subclasses can be found in the
\code{org.checkerframework.dataflow.cfg.node} package.  Some examples are
\refclass{dataflow/cfg/node}{EqualToNode},
\refclass{dataflow/cfg/node}{LeftShiftNode},
\refclass{dataflow/cfg/node}{VariableDeclarationNode}.

A \refclass{dataflow/cfg/node}{Node}
is basically equivalent to a javac compiler \refTreeclass{tree}{Tree}.

See Section~\ref{creating-javac-tips} for more information about \refTreeclass{tree}{Tree}s.
As an example, the statement \<String a = "";> is represented as this
abstract syntax tree:
\begin{Verbatim}
VariableTree:
  name: "a"
  type:
    IdentifierTree
      name: String
  initializer:
    LiteralTree
      value: ""
\end{Verbatim}



\subsectionAndLabel{Implement the refinement}{creating-dataflow-implement-refinement}

\begin{sloppypar}
Each visitor method in \refclass{framework/flow}{CFAbstractTransfer}
returns a \refclass{dataflow/analysis}{TransferResult}.  A
\refclass{dataflow/analysis}{TransferResult} represents the
refined information that is known after an operation.  It has two
components:  the result type for the \refclass{dataflow/cfg/node}{Node}
being evaluated, and a map from expressions in scope to estimates of their
types (a \refclass{dataflow/analysis}{Store}).  Each of these components is
relevant to one of the two cases in
Section~\ref{creating-dataflow-determine-expressions}:
\end{sloppypar}

\begin{enumerate}
\item
\begin{sloppypar}
Changing the \refclass{dataflow/analysis}{TransferResult}'s result type changes
the type that is returned by the \refclass{framework/type}{AnnotatedTypeFactory}
for the tree corresponding to the \refclass{dataflow/cfg/node}{Node} that was
visited.  (Remember that \refclass{common/basetype}{BaseTypeVisitor} uses the
\refclass{framework/type}{AnnotatedTypeFactory} to look up the type of a
\refTreeclass{tree}{Tree}, and then performs checks on types of one or more
\refTreeclass{tree}{Tree}s.)
\end{sloppypar}

For example, When \refclass{checker/regex}{RegexTransfer} evaluates a
\code{RegexUtils.asRegex} invocation, it updates the
\refclass{dataflow/analysis}{TransferResult}'s result type. This changes the
type of the \code{RegexUtils.asRegex} invocation when its
\refTreeclass{tree}{Tree} is looked up by the
\refclass{framework/type}{AnnotatedTypeFactory}.  See below for details.

\item
Updating the \refclass{dataflow/analysis}{Store} treats an expression as
having a refined type for the remainder of the method or conditional block. For
example, when the Nullness Checker's dataflow evaluates \code{myvar != null}, it
updates the \refclass{dataflow/analysis}{Store} to specify that the variable
\code{myvar} should be treated as having type \code{@NonNull} for the rest of the
then conditional block.  Not all kinds of expressions can be refined; currently
method return values, local variables, fields, and array values can be stored in
the \refclass{dataflow/analysis}{Store}.  Other kinds of expressions, like
binary expressions or casts, cannot be stored in the
\refclass{dataflow/analysis}{Store}.

\end{enumerate}


\begin{sloppypar}
The rest of this section details implementing the visitor method
\code{RegexTransfer.visitMethodInvocation} for the \code{RegexUtil.asRegex}
run-time test.  You can find other examples of visitor methods in
\refclass{checker/lock}{LockTransfer} and
\refclass{checker/formatter}{FormatterTransfer}.
\end{sloppypar}



\begin{enumerate}
\item \textbf{Determine if the visited \refclass{dataflow/cfg/node}{Node} is of
    interest}

A visitor method is invoked for all
instances of a given \refclass{dataflow/cfg/node}{Node} kind in the
program.
The visitor must inspect the
\refclass{dataflow/cfg/node}{Node} to determine if it is an
instance of the desired run-time test or operation.  For example,
\code{visitMethodInvocation} is called when dataflow processes any method
invocation, but the \refclass{checker/regex}{RegexTransfer} should only refine
the result of \code{RegexUtils.asRegex} invocations:

%BEGIN LATEX
\begin{smaller}
%END LATEX
\begin{Verbatim}
  @Override
  public TransferResult<CFValue, CFStore> visitMethodInvocation(...)
    ...
    MethodAccessNode target = n.getTarget();
    ExecutableElement method = target.getMethod();
    Node receiver = target.getReceiver();
    if (receiver instanceof ClassNameNode) {
      String receiverName = ((ClassNameNode) receiver).getElement().toString();

      // Is this a call to static method isRegex(s, groups) in a class named RegexUtil?
      if (receiverName.equals("RegexUtil")
          && ElementUtils.matchesElement(method,
                 "isRegex", String.class, int.class)) {
            ...
\end{Verbatim}
%BEGIN LATEX
\end{smaller}
%END LATEX

\item \textbf{Determine the refined type}

Sometimes the refined type is dependent on the parts of the operation,
such as arguments passed to it.

For example, the refined type of \code{RegexUtils.asRegex} is dependent on the
integer argument to the method call. The \refclass{checker/regex}{RegexTransfer}
uses this argument to build the resulting type \code{@Regex(\emph{i})}, where \code{\emph{i}}
is the value of the integer argument.  For simplicity the below code only uses
the value of the integer argument if the argument was an integer literal.  It
could be extended to use the value of the argument if it was any compile-time
constant or was inferred at compile time by another analysis, such as the
Constant Value Checker (\chapterpageref{constant-value-checker}).

%BEGIN LATEX
\begin{smaller}
%END LATEX
\begin{Verbatim}
  AnnotationMirror regexAnnotation;
  Node count = n.getArgument(1);
  if (count instanceof IntegerLiteralNode) {
    // argument is a literal integer
    IntegerLiteralNode iln = (IntegerLiteralNode) count;
    Integer groupCount = iln.getValue();
    regexAnnotation = factory.createRegexAnnotation(groupCount);
  } else {
    // argument is not a literal integer; fall back to @Regex(), which is the same as @Regex(0)
    regexAnnotation = AnnotationBuilder.fromClass(factory.getElementUtils(), Regex.class);
  }
\end{Verbatim}
%BEGIN LATEX
\end{smaller}
%END LATEX


\item \textbf{Return a \refclass{dataflow/analysis}{TransferResult} with the
    refined types}

Recall that the type of an expression is refined by modifying the
\refclass{dataflow/analysis}{TransferResult} returned by a visitor method.
Since the \refclass{checker/regex}{RegexTransfer} is updating the type of
the run-time test itself, it will update the result type and not the
\refclass{dataflow/analysis}{Store}.

A \refclass{framework/flow}{CFValue} is created to hold the type inferred.
\refclass{framework/flow}{CFValue} is a wrapper class for values being inferred
by dataflow:
%BEGIN LATEX
\begin{smaller}
%END LATEX
\begin{Verbatim}
  CFValue newResultValue = analysis.createSingleAnnotationValue(regexAnnotation,
      result.getResultValue().getType().getUnderlyingType());
\end{Verbatim}
%BEGIN LATEX
\end{smaller}
%END LATEX

Then, RegexTransfer's \code{visitMethodInvocation} creates and returns a
\refclass{dataflow/analysis}{TransferResult} using \code{newResultValue} as the
result type.

%BEGIN LATEX
\begin{smaller}
%END LATEX
\begin{Verbatim}
  return new RegularTransferResult<>(newResultValue, result.getRegularStore());
\end{Verbatim}
%BEGIN LATEX
\end{smaller}
%END LATEX

As a result of this code, when the Regex Checker encounters a
\code{RegexUtils.asRegex} method call, the checker will refine the return
type of the method if it can determine the value of the integer parameter
at compile time.

\end{enumerate}


\label{creating-dataflow-disable} % temporary label; remove in January 2025
\subsectionAndLabel{Further customizing flow-sensitive inference}{creating-dataflow-customization}

By default, the Checker Framework assumes that modifications to an object's
fields do not change its type qualifiers.  This is true for all
provenance-based type systems (see
Section~\ref{type-refinement-runtime-tests}), for all value-based type
systems over immutable values, and for some other type systems.  To
indicate that \textbf{side effects can change a value's type qualifiers},
write \<sideEffectsUnrefineAliases = true;> in the type factory
constructor, before the call to \<this.postInit();>.  Note that this
<<<<<<< HEAD
setting may lead to large numbers of false positive warnings.  One way to
reduce the number of false positive warnings would be to improve the side
effect annotations to be more precise.
=======
setting may lead to large numbers of false positive warnings.  You can
reduce the number of false positive warnings by writing more precise side
effect annotations.
>>>>>>> 9f90b94d

In the uncommon case that you wish to \textbf{disable the Checker Framework's
built-in flow inference} in your checker (this is different than choosing
not to extend it as described in Section~\ref{creating-dataflow}), put the
following two lines at the beginning of the constructor for your subtype of
\refclass{common/basetype}{BaseAnnotatedTypeFactory}:

\begin{Verbatim}
        // disable flow inference
        super(checker, /*useFlow=*/ false);
\end{Verbatim}


\sectionAndLabel{Annotated JDK and other annotated libraries}{creating-a-checker-annotated-jdk}

You will need to supply annotations for relevant parts of the JDK;
otherwise, your type-checker may produce spurious warnings for code that
uses the JDK\@.  You have two options:

\begin{itemize}
\item
  Write JDK annotations in a fork of
  \url{https://github.com/typetools/jdk}.

  If your checker is written in a fork of
  \url{https://github.com/typetools/jdk},
  then use the same fork name (GitHub organization) and branch name;
  this is necessary so that the CI jobs use the right annotated JDK.

  Clone the JDK and the Checker Framework in the same place; that is, your
  working copy of the JDK (a \<jdk> directory) should be a sibling of your
  working copy of the Checker Framework (a \<checker-framework> directory).

  Here are some tips:
  \begin{itemize}
  \item
    Add
    an \refqualclass{framework/qual}{AnnotatedFor} annotation to each file you annotate.
  \item
    Whenever you add a file, fully annotate it, as described in
    Section~\ref{library-tips}.
  \item
    If you are only annotating fields and method signatures (but not
    ensuring that method bodies type-check), then you don't need to suppress
    warnings, because the JDK is not type-checked.
  \end{itemize}

\item
  Write JDK annotations as stub files (partial Java source files).

  Create a file \<jdk.astub> in
the checker's main source directory.  You can also create \<jdk\emph{N}.astub> files that contain methods
or classes that only exist in certain JDK versions.
The JDK stub files will be automatically used by the
checker, unless the user supplies the command-line option \<-Aignorejdkastub>.

You can also supply \<.astub> files in that directory for other libraries.
You should list those other libraries in a
\refqualclass{framework/qual}{StubFiles} annotation on the checker's main
class, so that they will also be automatically used.

When a stub file should be used by multiple checkers (for example, if it
contains purity annotations that are needed by multiple distinct checkers),
the stub file should appear in directory \<checker/src/main/resources/>.
In the distribution, it will appear at the top level of the \<checker.jar> file.
It will not be used automatically; a user must pass the
\<-Astubs=checker.jar/\emph{stubfilename.astub}> command-line argument
(see Section~\ref{annotated-libraries-using})

While creating a stub file, you may find the debugging options described in
Section~\ref{stub-troubleshooting} useful.

\end{itemize}


\sectionAndLabel{Testing framework}{creating-testing-framework}

The Checker Framework provides a convenient way to write tests for your
checker.  Each test case is a Java file, with inline indications of what
errors and warnings (if any) a checker should emit.  An example is

\begin{Verbatim}
class MyNullnessTest {
  void method() {
    Object nullable = null;
    // :: error: (dereference.of.nullable)
    nullable.toString();
  }
}
\end{Verbatim}

\noindent
When the Nullness Checker is run on the above code, it should produce
exactly one error, whose message key is \<dereference.of.nullable>, on
the line following the ``// ::'' comment.

% Don't repeat the information here, to prevent them from getting out of sync.
The testing infrastructure is extensively documented in file \href{https://github.com/typetools/checker-framework/blob/master/checker/tests/README}{\<checker-framework/checker/tests/README>}.

If your checker's source code is within a fork of the Checker Framework
repository, then you can copy the testing infrastructure used by some
existing type system.


\sectionAndLabel{Debugging options}{creating-debugging-options}

The Checker Framework provides debugging options that can be helpful when
implementing a checker. These are provided via the standard \code{javac} ``\code{-A}''
switch, which is used to pass options to an annotation processor.


\subsectionAndLabel{Amount of detail in messages}{creating-debugging-options-detail}

\begin{itemize}
\item \code{-AprintAllQualifiers}: print all type qualifiers, including
qualifiers meta-annotated with \code{@InvisibleQualifier}, which are
usually not shown.

\item \code{-AprintVerboseGenerics}: print more information about type
  parameters and wildcards when they appear in warning messages.  Supplying
  this also implies \code{-AprintAllQualifiers}.

\item \code{-Anomsgtext}: use message keys (such as ``\code{type.invalid}'')
rather than full message text when reporting errors or warnings.  This is
used by the Checker Framework's own tests, so they do not need to be
changed if the English message is updated.

\item \code{-AnoPrintErrorStack}: don't print a stack trace when an
internal Checker Framework error occurs.  Setting this option is rare.  You
should only do it if you have discovered a bug in a checker, you have
already reported the bug, and you want to continue using the checker on a
large codebase without being inundated in stack traces.

\item \code{-AnoWarnMemoryConstraints}: when memory constraints are
impeding performance, issue a note rather than a warning.
This prevents the message from being elevated to an error by \code{-Werror}.

\item \code{-AdumpOnErrors}: Outputs a stack trace when reporting errors or warnings.

\end{itemize}


\subsectionAndLabel{Format of output}{creating-debugging-options-format}

\begin{itemize}

\item \code{-Adetailedmsgtext}: Output error/warning messages in a
  stylized format that is easy for tools to parse.  This is useful for
  tools that run the Checker Framework and parse its output, such as IDE
  plugins.  See the source code of \<SourceChecker.java> for details about
  the format.

\end{itemize}

The
\ahreforurl{https://github.com/eisopux/javac-diagnostics-wrapper}{javac-diagnostic-wrapper}
tool can transform javac's textual output into other formats, such as JSON
in LSP (Language Server Protocol) format.


\subsectionAndLabel{Stub and JDK libraries}{creating-debugging-options-libraries}

\begin{itemize}

\item \code{-Aignorejdkastub}:
  ignore the \<jdk.astub> and \<jdk\emph{N}.astub> files in the checker directory. Files passed
  through the \code{-Astubs} option are still processed. This is useful
  when experimenting with an alternative stub file.

\item \code{-ApermitMissingJdk}:
  don't issue an error if no annotated JDK can be found.

\item \code{-AparseAllJdk}:
  parse all JDK files at startup rather than as needed.

\item \code{-AstubDebug}:
  Print debugging messages while processing stub files.
  Section~\ref{stub-troubleshooting} describes more diagnostic command-line
  arguments.

\end{itemize}

\subsectionAndLabel{Progress tracing}{creating-debugging-options-progress}

\begin{itemize}

\item \code{-Afilenames}: print the name of each file before type-checking it.
This can be useful for determining that a long compilation job is making
progress.

This option can also help to keep a Travis CI job alive (since Travis CI
terminates any job that does not produce output for 10 minutes).
This does not work if you are using Maven, because it does not print
the full output of the Java compiler (see \url{https://github.com/codehaus-plexus/plexus-compiler/issues/149}).
% Also, with forked compilation,
% the maven-compiler-plugin queues up all the output and then prints it at the end.
(Also, maven-compiler-plugin is buggy: it sometimes
doesn't print any output if it cannot parse it.)
% Example of not producing output:
% https://github.com/codehaus-plexus/plexus-compiler/issues/66

\item \code{-Ashowchecks}: print debugging information for each
pseudo-assignment check (\<commonAssignmentCheck>) performed by
\refclass{common/basetype}{BaseTypeVisitor}; see
Section~\ref{creating-extending-visitor}.

\item \code{-AshowWpiFailedInferences}: print debugging information
about failed inference steps during whole-program inference. Must
be used with \code{-Ainfer}; see Section~\ref{whole-program-inference}.

\end{itemize}

If the Checker Framework is in an infinite loop, you can use
\code{-Afilenames} and \code{-Ashowchecks} (which is \emph{very} verbose)
to determine what source code triggers the infinite loop.

While the Checker Framework is in its infinite loop (no more progress is
being made), get a traceback (stack trace) from from each Java thread,
using any of the following four techniques:

\begin{itemize}
  \item From a different shell than the Checker Framework is running in
    (running just \<jcmd> gives a list of pids or process ids):
  \begin{itemize}
    \item \<jstack \emph{pid}>
    \item \<jcmd \emph{pid} Thread.print>
    \item \<kill -QUIT \emph{pid}>
  \end{itemize}
  \item From the same shell that the Checker Framework is running in:
  \begin{itemize}
    \item Press \<ctrl-\textbackslash>
  \end{itemize}
\end{itemize}


\subsectionAndLabel{Saving the command-line arguments to a file}{creating-debugging-options-output-args}

\begin{itemize}

\item \code{-AoutputArgsToFile}:
  This saves the final command-line parameters as passed to the compiler in a file.
  The file can be used as a script to re-execute the same compilation command.
  (The script file must be marked as executable on Unix, or
  must have a \code{.bat} extension on Windows.)
  Example usage: \code{-AoutputArgsToFile=\$HOME/scriptfile}

  The \code{-AoutputArgsToFile} command-line argument is processed by
  \<CheckerMain>, not by the annotation processor.  That means that it can be
  supplied only when you use the Checker Framework compiler (the ``Checker
  Framework javac wrapper''), and it cannot be written in a file containing
  command-line arguments passed to the compiler using the \<@argfile> syntax.

\end{itemize}

\subsectionAndLabel{Visualizing the dataflow graph}{creating-debugging-dataflow-graph}

To understand control flow in your program and the resulting type
refinement, you can create a graphical representation of the CFG.

Typical use is:

\begin{Verbatim}
javacheck -processor mypackage.MyProcessor -Aflowdotdir=. MyClass.java
for dotfile in *.dot; do dot -Tpdf -o "$dotfile.pdf" "$dotfile"; done
\end{Verbatim}

\noindent
or (for more verbose output)

\begin{Verbatim}
javacheck -processor mypackage.MyProcessor -Acfgviz=org.checkerframework.dataflow.cfg.visualize.DOTCFGVisualizer,outdir=.,verbose MyClass.java
for dotfile in *.dot; do dot -Tpdf -o "$dotfile.pdf" "$dotfile"; done
\end{Verbatim}

\noindent
where the first command creates file \<MyClass.dot> that
represents the CFG, and the second command writes the CFG to a PDF file.
The \<dot> program is part of \href{http://www.graphviz.org}{Graphviz}.

In the output, conditional basic blocks are represented as octagons with
two successors.  Special basic blocks are represented as ovals (e.g., the
entry and exit point of the method).


\subsubsectionAndLabel{Creating a CFG while running a type-checker}{creating-debugging-dataflow-graph-with-typechecker}

To create a CFG while running a type-checker, use the following
command-line options. \\
(See above for typical usage.)

\begin{itemize}

\item \code{-Aflowdotdir=\emph{somedir}}:
  Specify directory for \<.dot> files visualizing the CFG\@.
  Shorthand for\\
  \<-Acfgviz=org.checkerframework.dataflow.cfg.visualize.DOTCFGVisualizer,outdir=\emph{somedir}>.
  % TODO: create the directory if it doesn't exist.
  The directory must already exist.

\item \code{-Averbosecfg}:
  Enable additional output in the CFG visualization.
  Equivalent to passing \<verbose> to \<cfgviz>, e.g. as in
  \<-Acfgviz=MyVisualizer,verbose>

\item \code{-Acfgviz=\emph{VizClassName}[,\emph{opts},...]}:
  Mechanism to visualize the control flow graph (CFG) of
  all the methods and code fragments
  analyzed by the dataflow analysis (Section~\ref{creating-dataflow}).
  The graph also contains information about flow-sensitively refined
  types of various expressions at many program points.

  The argument is a comma-separated sequence.
  The first element is the fully-qualified name of the
  \<org.checkerframework.dataflow.cfg.visualize.>\refclass{org/checkerframework/dataflow/cfg/visualize}{CFGVisualizer} implementation
  that should be used. Currently, the possibilities are:
  \begin{itemize}
  \item \<org.checkerframework.dataflow.cfg.visualize.>\refclass{org/checkerframework/dataflow/cfg/visualize}{DOTCFGVisualizer}
  \item \<org.checkerframework.dataflow.cfg.visualize.>\refclass{org/checkerframework/dataflow/cfg/visualize}{StringCFGVisualizer}
  \end{itemize}
  The remaining keys or key--value pairs are
  passed to \<CFGVisualizer.init>.  Supported keys include
  \begin{itemize}
  \item \<verbose>
    outputs the store after each basic block (in addition to before);
    shows transfer result values, unique IDs, and the processing order
  \item \<outdir> directory into which to write files
  \item \<checkerName>
  \end{itemize}

\end{itemize}


\subsubsectionAndLabel{Creating a CFG by running CFGVisualizeLauncher}{creating-debugging-dataflow-graph-with-cfgvisualizelauncher}

You can also use \refclass{dataflow/cfg/visualize}{CFGVisualizeLauncher} to generate a DOT
or String representation of the control flow graph of a given method in a given class.
The CFG is generated and output, but no dataflow analysis is performed.

\begin{itemize}

\item With JDK 8:

\begin{smaller}
\begin{Verbatim}
java -Xbootclasspath/p:$CHECKERFRAMEWORK/checker/dist/javac.jar \
  -cp $CHECKERFRAMEWORK/checker/dist/checker.jar \
  org.checkerframework.dataflow.cfg.visualize.CFGVisualizeLauncher \
  MyClass.java --class MyClass --method test --pdf
\end{Verbatim}
\end{smaller}


\item With JDK 11 or later:

\begin{smaller}
\begin{Verbatim}
java -cp $CHECKERFRAMEWORK/checker/dist/checker.jar \
  org.checkerframework.dataflow.cfg.visualize.CFGVisualizeLauncher \
  MyClass.java --class MyClass --method test --pdf
\end{Verbatim}
\end{smaller}

\end{itemize}

\noindent
The above command will generate the corresponding \<.dot> and \<.pdf> files for the
method \code{test} in the class \code{MyClass} in the project directory.
To generate a string representation of the graph to standard output,
remove \<--pdf> but add \<--string>. For example (with JDK 8):

\begin{smaller}
\begin{Verbatim}
java -Xbootclasspath/p:$CHECKERFRAMEWORK/checker/dist/javac.jar \
  -cp $CHECKERFRAMEWORK/checker/dist/checker.jar \
  org.checkerframework.dataflow.cfg.visualize.CFGVisualizeLauncher \
  MyClass.java --class MyClass --method test --string
\end{Verbatim}
\end{smaller}

For more details about invoking
\refclass{dataflow/cfg/visualize}{CFGVisualizeLauncher}, run it with
no arguments.


\subsectionAndLabel{Miscellaneous debugging options}{creating-debugging-options-misc}

\begin{itemize}

\item \code{-AresourceStats}:
  Whether to output resource statistics at JVM shutdown.

\item \<-AatfDoNotCache>:
  If provided, the Checker Framework will not cache results but will
  recompute them.  This makes the Checker Framework run slower.  If the
  Checker Framework behaves differently with and without this flag, then
  there is a bug in its caching code.  Please report that bug.

\item \<-AatfCacheSize>:
  The size of the Checker Framework's internal caches.
  Ignored if \<-AatfDoNotCache> is provided.
  Most users have no need to set this.

\end{itemize}


\subsectionAndLabel{Examples}{creating-debugging-options-examples}

The following example demonstrates how these options are used:

%BEGIN LATEX
\begin{smaller}
%END LATEX
\begin{Verbatim}
$ javac -processor org.checkerframework.checker.interning.InterningChecker \
    docs/examples/InternedExampleWithWarnings.java -Ashowchecks -Anomsgtext -Afilenames

[InterningChecker] InterningExampleWithWarnings.java
 success (line  18): STRING_LITERAL "foo"
     actual: DECLARED @org.checkerframework.checker.interning.qual.Interned java.lang.String
   expected: DECLARED @org.checkerframework.checker.interning.qual.Interned java.lang.String
 success (line  19): NEW_CLASS new String("bar")
     actual: DECLARED java.lang.String
   expected: DECLARED java.lang.String
docs/examples/InterningExampleWithWarnings.java:21: (not.interned)
    if (foo == bar) {
            ^
 success (line  22): STRING_LITERAL "foo == bar"
     actual: DECLARED @org.checkerframework.checker.interning.qual.Interned java.lang.String
   expected: DECLARED java.lang.String
1 error
\end{Verbatim}
%BEGIN LATEX
\end{smaller}
%END LATEX

\subsectionAndLabel{Using an external debugger}{creating-debugging-options-external}

You can use any standard debugger to observe the execution of your checker.

You can also set up remote (or local) debugging using the following command as a template:

\begin{Verbatim}
java -jar "$CHECKERFRAMEWORK/checker/dist/checker.jar" \
    -J-Xdebug -J-Xrunjdwp:transport=dt_socket,server=y,suspend=y,address=5005 \
    -processor org.checkerframework.checker.nullness.NullnessChecker \
    src/sandbox/FileToCheck.java

\end{Verbatim}


\sectionAndLabel{Documenting the checker}{creating-documenting-a-checker}

This section describes how to write a chapter for this manual that
describes a new type-checker.  This is a prerequisite to having your
type-checker distributed with the Checker Framework, which is the best way
for users to find it and for it to be kept up to date with Checker
Framework changes.  Even if you do not want your checker distributed with
the Checker Framework, these guidelines may help you write better
documentation.

When writing a chapter about a new type-checker, see the existing chapters
for inspiration.  (But recognize that the existing chapters aren't perfect:
maybe they can be improved too.)

A chapter in the Checker Framework manual should generally have the
following sections:

\begin{description}

\item[Chapter: Belly Rub Checker]
  The text before the first section in the chapter should state the
  guarantee that the checker provides and why it is important.  It should
  give an overview of the concepts.  It should state how to run the checker.

\item[Section: Belly Rub annotations]
  This section includes descriptions of the annotations with links to the
  Javadoc.  Separate type annotations from declaration annotations, and put
  any type annotations that a programmer may not write (they are only used
  internally by the implementation) last within variety of annotation.

  Draw a diagram of the type hierarchy.  A textual description of
  the hierarchy is not sufficient; the diagram really helps readers to
  understand the system.
  The diagram will appear in directory \<docs/manual/figures/>;
  see its \<README> file for tips.

  The Javadoc for the annotations deserves the same care as the manual
  chapter.  Each annotation's Javadoc comment should use the
  \<@checker\_framework.manual> Javadoc taglet to refer to the chapter that
  describes the checker, and the polymorphic qualifier's Javadoc should
  also refer to the \<qualifier-polymorphism> section.  For example, in
  \<PolyPresent.java>:

  \begin{Verbatim}
 * @checker_framework.manual #optional-checker Optional Checker
 * @checker_framework.manual #qualifier-polymorphism Qualifier polymorphism
  \end{Verbatim}

\item[Section: What the Belly Rub Checker checks]
  This section gives more details about when an error is issued, with examples.
  This section may be omitted if the checker does not contain special
  type-checking rules --- that is, if the checker only enforces the usual
  Java subtyping rules.

\item[Section: Examples]
  Code examples.
\end{description}

Sometimes you can omit some of the above sections.  Sometimes there are
additional sections, such as tips on suppressing warnings, comparisons to
other tools, and run-time support.

You will create a new \<belly-rub-checker.tex> file,
then \verb|\input| it at a logical place in \<manual.tex> (not
necessarily as the last checker-related chapter).  Also add two references
to the checker's chapter:  one at the beginning of
chapter~\ref{introduction}, and identical text in the appropriate part of
Section~\ref{type-refinement-runtime-tests}.  Add the new file to
\<docs/manual/Makefile>.  Keep the lists in
the same order as the manual chapters, to help us notice if anything is
missing.

For a chapter or (sub)*section, use \verb|\sectionAndLabel{Section title}{section-label}|.
Section labels should start with the checker
name (as in \verb|bellyrub-examples|) and not with ``\<sec:>''.
Figure labels should start with ``fig-\emph{checkername}'' and not with ``fig:''.
These conventions are for the benefit of the Hevea program that produces
the HTML version of the manual.
Use \verb|\begin{figure}| for all figures, including those whose
content is a table, in order to have a single consistent numbering for all
figures.

Don't forget to write Javadoc for any annotations that the checker uses.
That is part of the documentation and is the first thing that many users
may see.  The documentation for any annotation should include an example
use of the annotation.
Also ensure that the Javadoc links back to the manual, using the
\<@checker\_framework.manual> custom Javadoc tag.


\sectionAndLabel{javac implementation survival guide}{creating-javac-tips}

Since this section of the manual was written, the useful ``The Hitchhiker's
Guide to javac'' has become available at
\url{https://openjdk.org/groups/compiler/doc/hhgtjavac/index.html}.
See it first, and then refer to this section.  (This section of the manual
should be revised, or parts eliminated, in light of that document.)


A checker built using the Checker Framework makes use of a few interfaces
from the underlying compiler (Oracle's OpenJDK javac).
This section describes those interfaces.




\subsectionAndLabel{Checker access to compiler information}{creating-compiler-information}

The compiler uses and exposes three hierarchies to model the Java
source code and classfiles.


\subsubsectionAndLabel{Types --- Java Language Model API}{creating-javac-types}

A \refModelclass{type}{TypeMirror} represents a Java type.
% Java declaration, statement, or expression.

\begin{sloppypar}
There is a \code{TypeMirror} interface to represent each type kind,
e.g., \code{PrimitiveType} for primitive types, \code{ExecutableType}
for method types, and \code{NullType} for the type of the \code{null} literal.
\end{sloppypar}

\code{TypeMirror} does not represent annotated types though.  A checker
should use the Checker Framework types API,
\refclass{framework/type}{AnnotatedTypeMirror}, instead.  \code{AnnotatedTypeMirror}
parallels the \code{TypeMirror} API, but also presents the type annotations
associated with the type.

The Checker Framework and the checkers use the types API extensively.


\subsubsectionAndLabel{Elements --- Java Language Model API}{creating-javac-elements}

An \refModelclass{element}{Element} represents a potentially-public
declaration that can be accessed from elsewhere:  classes, interfaces, methods, constructors, and
fields.  \<Element> represents elements found in both source
code and bytecode.

There is an \code{Element} interface to represent each construct, e.g.,
\code{TypeElement} for classes/interfaces, \code{ExecutableElement} for
methods/constructors, and \code{VariableElement} for local variables and
method parameters.

If you need to operate on the declaration level, always use elements rather
than trees
% in same subsection, which is the limit of the numbering.
% (Section~\ref{javac-trees})
(see below).  This allows the code to work on
both source and bytecode elements.

Example: retrieve declaration annotations, check variable
modifiers (e.g., \code{strictfp}, \code{synchronized})


\subsubsectionAndLabel{Trees --- Compiler Tree API}{creating-javac-trees}

A \refTreeclass{tree}{Tree} represents a syntactic unit in the source code,
such as a method declaration, statement, block, \<for> loop, etc. Trees only
represent source code to be compiled (or found in \code{-sourcepath});
no tree is available for classes read from bytecode.

There is a Tree interface for each Java source structure, e.g.,
\code{ClassTree} for class declaration, \code{MethodInvocationTree}
for a method invocation, and \code{ForEachTree} for an enhanced \<for>
statement (also known as a foreach loop).

You should limit your use of trees. A checker uses Trees mainly to
traverse the source code and retrieve the types/elements corresponding to
them.  Then, the checker performs any needed checks on the types/elements instead.

To obtain the position (line number and column number) of a Tree,
cast the Tree to a \<com.sun.tools.javac.tree.JCTree> and then use one of
its methods, such as \<pos()> which returns a \<JCDiagnostic.DiagnosticPosition>.
\<com.sun.source.tree.CompilationUnitTree> has a LineMap that lets you convert
positions to line numbers.


\subsubsectionAndLabel{Using the APIs}{creating-using-the-apis}

The three APIs use some common idioms and conventions; knowing them will
help you to create your checker.

\emph{Type-checking}:
Do not use \code{instanceof Subinterface} to determine which kind of \<TypeMirror> or \<Element> an expression is,
because some of the classes that implement the TypeMirror and Element subinterfaces implement multiple
subinterfaces. For example, \<type instanceof DeclaredType> and \<type instanceof UnionType>
both return true if \<type> is an \<com.sun.tools.javac.code.Type.UnionClassType> object.

Instead, use the
\sunjavadoc{java.compiler/javax/lang/model/type/TypeMirror.html\#getKind()}{TypeMirror.getKind()}
or
\sunjavadoc{java.compiler/javax/lang/model/element/Element.html\#getKind()}{Element.getKind()}
method.  For example, if \<type> is an \<com.sun.tools.javac.code.Type.UnionClassType> object, then
\<expr.getKind() == TypeKind.DECLARED> is false and \<expr.getKind() == TypeKind.UNION> is true.


For \<Tree>s, you can use either \<Tree.getKind()> or \<instanceof>.

\emph{Visitors and Scanners}:
The compiler and the Checker Framework use the visitor pattern
extensively. For example, visitors are used to traverse the source tree
(\refclass{common/basetype}{BaseTypeVisitor} extends
\refTreeclass{util}{TreePathScanner}) and for type
checking (\refclass{framework/type/treeannotator}{TreeAnnotator} implements
\refTreeclass{tree}{TreeVisitor}).

\emph{Utility classes}:
Some useful methods appear in a utility class.  The OpenJDK convention is that
the utility class for a \code{Foo} hierarchy is \code{Foos} (e.g.,
\refModelclass{util}{Types}, \refModelclass{util}{Elements}, and
\refTreeclass{util}{Trees}).  The Checker Framework uses a common
\code{Utils} suffix to distinguish the class names (e.g., \refclass{javacutil}{TypesUtils},
\refclass{javacutil}{TreeUtils}, \refclass{javacutil}{ElementUtils}), with one
notable exception: \refclass{framework/util}{AnnotatedTypes}.


\subsubsectionAndLabel{Equality for annotations}{equality-for-annotations}

\<AnnotationMirror> is an interface that is implemented both by javac and
the Checker Framework. The documentation of
\refModelclass{element}{AnnotationMirror} says, ``Annotations should be
compared using the equals method. There is no guarantee that any particular
annotation will always be represented by the same object.''  The second
sentence is true, but the first sentence is wrong.  You should never
compare \<AnnotationMirror>s using \<equals()>, which (for some
implementations) is reference equality.
\refclass{javacutil}{AnnotationUtils} has various
methods that should be used instead. Also,
\refclass{framework/util}{AnnotationMirrorMap} and
\refclass{framework/util}{AnnotationMirrorSet} can be used.


\subsectionAndLabel{How a checker fits in the compiler as an annotation processor}{creating-checker-as-annotation-processor}

The Checker Framework builds on the Annotation Processing API
introduced in Java 6.  A type-checking annotation processor is one that extends
\refclass{javacutil}{AbstractTypeProcessor}; it gets run on each class
source file after the compiler confirms that the class is valid Java code.

The most important methods of \refclass{javacutil}{AbstractTypeProcessor}
are \code{typeProcess} and \code{getSupportedSourceVersion}. The former
class is where you would insert any sort of method call to walk the AST\@,
and the latter just returns a constant indicating that we are targeting
version 8 of the compiler. Implementing these two methods should be enough
for a basic plugin; see the Javadoc for the class for other methods that
you may find useful later on.

The Checker Framework uses Oracle's Tree API to access a program's AST\@.
The Tree API is specific to the Oracle OpenJDK, so the Checker Framework only
works with the OpenJDK javac, not with Eclipse's compiler ecj.
This also limits the tightness of
the integration of the Checker Framework into other IDEs such as \href{https://www.jetbrains.com/idea/}{IntelliJ IDEA}\@.
An implementation-neutral API would be preferable.
In the future, the Checker Framework
can be migrated to use the Java Model AST of JSR 198 (Extension API for
Integrated Development Environments)~\cite{JSR198}, which gives access to
the source code of a method.  But, at present no tools
implement JSR~198.  Also see Section~\ref{creating-ast-traversal}.



\subsubsectionAndLabel{Learning more about javac}{creating-learning-more-about-javac}

Sun's javac compiler interfaces can be daunting to a
newcomer, and its documentation is a bit sparse. The Checker Framework
aims to abstract a lot of these complexities.
You do not have to understand the implementation of javac to
build powerful and useful checkers.
Beyond this document,
other useful resources include the Java Infrastructure
Developer's guide at
\url{https://netbeans.apache.org/wiki/Java_DevelopersGuide.html} and the compiler
mailing list archives at
\url{https://mail.openjdk.org/pipermail/compiler-dev/}
(subscribe at
\url{https://mail.openjdk.org/mailman/listinfo/compiler-dev}).


\sectionAndLabel{Integrating a checker with the Checker Framework}{creating-integrating-a-checker}

% First version of how to integrate a new checker into the release.
% TODO: what steps are missing?

To integrate a new checker with the Checker Framework release, perform
the following:

\begin{itemize}

\item Make sure \code{check-compilermsgs} and \code{check-purity} run
without warnings or errors.

\end{itemize}


% LocalWords:  plugin javac's SourceChecker AbstractProcessor getMessages quals
% LocalWords:  getSourceVisitor SourceVisitor getFactory AnnotatedTypeFactory
% LocalWords:  SupportedAnnotationTypes SupportedSourceVersion TreePathScanner
% LocalWords:  TreeScanner visitAssignment AssignmentTree AnnotatedClassTypes
% LocalWords:  SubtypeChecker SubtypeVisitor NonNull isSubtype getClass nonnull
% LocalWords:  AnnotatedClassType isAnnotatedWith hasAnnotationAt TODO src jdk
% LocalWords:  processor NullnessChecker InterningChecker Nullness Nullable
% LocalWords:  AnnotatedTypeMirrors BaseTypeChecker BaseTypeVisitor basetype
% LocalWords:  Aqual Anqual CharSequence getAnnotatedType UseLovely Ainfer
% LocalWords:  AnnotatedTypeMirror LovelyChecker Anomsgtext Ashowchecks enums
% LocalWords:  Afilenames dereferenced SuppressWarnings declaratively SubtypeOf
% LocalWords:  TypeHierarchy GraphQualifierHierarchy Foo qual UnknownSign
% LocalWords:  QualifierHierarchy QualifierRoot createQualifierHierarchy util
% LocalWords:  createTypeHierarchy ImplicitFor treeClasses TypeMirror Anno
% LocalWords:  LiteralTree ExpressionTree typeClasses addComputedTypeAnnotations nullable
% LocalWords:  createSupportedTypeQualifiers FooChecker nullness KeyFor
% LocalWords:  FooVisitor FooAnnotatedTypeFactory basicstyle InterningVisitor
% LocalWords:  InterningAnnotatedTypeFactory QualifierDefaults TypeKind getKind
% LocalWords:  setAbsoluteDefaults PolymorphicQualifier TreeVisitor subnodes
% LocalWords:  SimpleTreeVisitor TreePath instanceof subinterfaces TypeElement
% LocalWords:  ExecutableElement PackageElement DeclaredType VariableElement
% LocalWords:  TypeParameterElement ElementVisitor javax getElementUtils NoType
% LocalWords:  ProcessingEnvironment ExecutableType MethodTree ArrayType Warski
% LocalWords:  MethodInvocationTree PrimitiveType BlockTree TypeVisitor blog
% LocalWords:  AnnotatedTypeVisitor SimpleAnnotatedTypeVisitor html langtools
% LocalWords:  AnnotatedTypeScanner bootclasspath asType stringPatterns Foos
% LocalWords:  DefaultQualifierInHierarchy invocable wildcards novariant Utils
% LocalWords:  AggregateChecker getSupportedTypeCheckers Uninterned sourcepath
% LocalWords:  DefaultQualifier bytecode NullType strictfp ClassTree TypesUtils
% LocalWords:  ForEachTree ElementKind TreeAnnotator TreeUtils ElementUtils ecj
% LocalWords:  AnnotatedTypes AbstractTypeProcessor gcj hardcoding jsr api
% LocalWords:  typeProcess getSupportedSourceVersion fenum classpath astub
%%  LocalWords:  addAbsoluteDefault BaseAnnotatedTypeFactory superclasses
%%  LocalWords:  SupportedOptions AprintAllQualifiers InvisibleQualifier
%%  LocalWords:  Adetailedmsgtext AnoPrintErrorStack Aignorejdkastub Astubs
%%  LocalWords:  ApermitMissingJdk AstubDebug Aflowdotdir AresourceStats Regex
%%  LocalWords:  classfiles CHECKERFRAMEWORK RegexUtil asRegex myString
%%  LocalWords:  myInt CFAbstractTransfer RegexTransfer CFAbstractAnalysis
%%  LocalWords:  createTransferFunction RegexAnalysis createFlowAnalysis
%%  LocalWords:  EqualToNode LeftShiftNode VariableDeclarationNode myvar
%%  LocalWords:  MethodInvocationNode visitMethodInvocation TransferResult
%%  LocalWords:  RegexUtils LockTransfer FormatterTransfer CFValue argfile
%%  LocalWords:  RegexTransfer's newResultValue subcheckers taglet tex XXX
%%  LocalWords:  ParameterizedCheckerTest AoutputArgsToFile ManualTaglet
%%  LocalWords:  Hevea Hitchhiker's compilermsgs args Poly MyTypeSystem
%%  LocalWords:  I18nChecker i18n I18nSubchecker LocalizableKeyChecker ast
%%  LocalWords:  MyChecker MyHelperChecker getImmediateSubcheckerClasses
%%  LocalWords:  MyChecker's subchecker plugins ElementType myClass myflag
%%  LocalWords:  CheckerFrameworkTest GenericAnnotatedTypeFactory MyClass
%%  LocalWords:  addCheckedCodeDefaults RelevantJavaTypes TargetLocations
%%  LocalWords:  TypeUseLocation createExpressionAnnoHelper fromNode expr
%%  LocalWords:  ExpressionAnnotationHelper JavaExpressions CFTransfer LSP
%%  LocalWords:  AnnotationProvider FooTransfer createFlowTransferFunction
%%  LocalWords:  SupportedLintOptions myoption StubFiles scriptfile outdir
%%  LocalWords:  somedir Acfgviz Averbosecfg cfgviz MyVisualizer init apis
%%  LocalWords:  VizClassName CFGVisualizer MyProp MyPropChecker mypackage
%  LocalWords:  SourceFile NonNegative JavaExpression DependentTypesHelper
%  LocalWords:  createDependentTypesHelper boolean regex subclasses README
%  LocalWords:  formatter nChecker nSubchecker AprintVerboseGenerics pdf
%  LocalWords:  AshowInferenceSteps DefaultTypeArgumentInference Graphviz
%  LocalWords:  javacutil LiteralKind EnsuresQualifier EnsuresQualifierIf
%%  LocalWords:  mychecker AnnotationBuilder AnnotationUtils typequals pos
%%  LocalWords:  TypeAnnotationUtils reimplementing typesystem TreeType
%%  LocalWords:  getTypeFactoryOfSubchecker checkername inference'' Werror
%%  LocalWords:  AnnotationMirror AnnotationMirrorMap AnnotationMirrorSet
%%  LocalWords:  processorpath CheckerName EnsuresNonNullIf reportError
%%  LocalWords:  reportWarning AnnotatedFor AdumpOnErrors AparseAllJdk pid
% LocalWords:  createTreeAnnotator ListTreeAnnotator TypeAnnotator upcasts
% LocalWords:  createTypeAnnotator ListTypeAnnotator CFGVisualizeLauncher
% LocalWords:  PropagationTreeAnnotator checkerName cfgvisualizelauncher
% LocalWords:  Signedness UnknownSignedness signedness PolySigned fromTree
% LocalWords:  DefaultQualifierPolymorphism createQualifierPolymorphism
% LocalWords:  representation'' stubfilename commonAssignmentCheck foreach
% LocalWords:  AshowWpiFailedInferences CheckerMain wrapper'' typechecker
% LocalWords:  AatfDoNotCache AatfCacheSize PolyPresent Subinterface jcmd
% LocalWords:  UnionType subpackage distributable DefaultFor FormatMethod
% LocalWords:  AnoWarnMemoryConstraints JCDiagnostic DiagnosticPosition
% LocalWords:  LineMap SomeAnn getTypeFactoryOfSubcheckerOrNull traceback
% LocalWords:  pids jstack ctrl<|MERGE_RESOLUTION|>--- conflicted
+++ resolved
@@ -1883,15 +1883,9 @@
 indicate that \textbf{side effects can change a value's type qualifiers},
 write \<sideEffectsUnrefineAliases = true;> in the type factory
 constructor, before the call to \<this.postInit();>.  Note that this
-<<<<<<< HEAD
-setting may lead to large numbers of false positive warnings.  One way to
-reduce the number of false positive warnings would be to improve the side
-effect annotations to be more precise.
-=======
 setting may lead to large numbers of false positive warnings.  You can
 reduce the number of false positive warnings by writing more precise side
 effect annotations.
->>>>>>> 9f90b94d
 
 In the uncommon case that you wish to \textbf{disable the Checker Framework's
 built-in flow inference} in your checker (this is different than choosing
