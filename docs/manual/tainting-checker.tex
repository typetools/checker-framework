--- conflicted
+++ resolved
@@ -33,8 +33,7 @@
 necessarily free from all trust errors.  As a simple example, you might
 have forgotten to annotate a sensitive sink as requiring an untainted type,
 or you might have forgotten to annotate untrusted data as having a tainted
-type. Also see the discussion in Section \ref{string-buffer} about a known
-unsoundness in this checker and others like it.
+type.
 
 To run the Tainting Checker, supply the
 \code{-processor TaintingChecker}
@@ -152,61 +151,18 @@
 See Chapter~\ref{creating-a-checker} for more
 details.
 
-<<<<<<< HEAD
-\sectionAndLabel{Known unsoundness: the StringBuffer problem}{string-buffer}
-
-There is a known unsoundness with the Tainting Checker (and other similar
-information flow checkers that do not explicitly handle the problem). To
-understand the problem, consider the \code{append} function in
-=======
 
 \sectionAndLabel{A caution about polymorphism and side effects}{tainting-polymorphism-caution}
 
 Misuse of polymorphism can lead to unsoundness with the Tainting Checker
 and other similar information flow checkers. To understand the potential
 problem, consider the \code{append} function in
->>>>>>> d6e1e99a
 \code{java.lang.StringBuffer}:
 
 \begin{Verbatim}
   public StringBuffer append(StringBuffer this, String toAppend);
 \end{Verbatim}
 
-<<<<<<< HEAD
-Which combinations of \code{@Tainted} and \code{@Untainted} should be
-permitted for the two arguments (the receiver, \code{this}, and the explicit
-\code{String} argument) to this function? Clearly, appending a tainted
-String to a tainted buffer should be permitted. The same is true
-for an untainted buffer and an untainted String.
-
-That both should be permitted suggests that perhaps the function is
-polymorphic---that is, the correct signature is:
-
-\begin{Verbatim}
-  public @PolyTainted StringBuffer append(@PolyTainted StringBuffer this, @PolyTainted String toAppend);
-\end{Verbatim}
-
-But this signature permits a program that is unsafe: one that adds a tainted
-String to an untainted buffer! Because \code{@Untainted} is a subtype of
-\code{@Tainted}, such a method call returns an \code{@Tainted StringBuffer}.
-If this code were purely functional this would be fine---assigning the
-now-tainted buffer to itself---an untainted buffer---would be a type
-error. However, the \code{append} method works via side-effect, and only
-returns a reference to the buffer as a convenience. Calling the method
-and throwing away the result can therefore allow tainted values
-to be added to an untainted buffer---destroying the typechecker's
-guarantee.
-
-By default, the typechecker will not permit this behavior. However, many
-programs---including many safe programs, because string concatenation is
-converted to a call to \code{StringBuilder.append()} by the compiler---will
-not typecheck. It is therefore very tempting to make the method (and others
-with similar behavior) polymorphic, but doing so \textbf{will} eliminate
-the Tainting Checker's guarantee.
-
-%% For possible solutions, see the implementation of \code{@PolyDet(``use'')}
-%% in the Determinism Checker.
-=======
 Given these declarations:
 
 \begin{Verbatim}
@@ -254,7 +210,6 @@
 %% Uncomment this text when the Detemrinism Checker is merged into master.
 % The Determinism Checker enables sound polymorphic annotation of methods
 % like \<StringBuffer.append> via its \code{@PolyDet(``use'')} annotation.
->>>>>>> d6e1e99a
 
 % TODO: one could add a String[] value to @Untainted to distinguish different
 % values, eg @Untainted{``SQL''} versus @Untainted{``HTML''}.
