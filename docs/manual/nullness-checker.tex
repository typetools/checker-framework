--- conflicted
+++ resolved
@@ -99,12 +99,6 @@
   % should become the default.
 
 \item
-<<<<<<< HEAD
-  \label{nullness-lint-trustarraylenzero}%
-  If you supply the \code{-Alint=trustArrayLenZero} command-line option, then
-  the checker will trust \refqualclasswithparams{common/value/qual}{ArrayLen}{0}
-  annotations. See Section~\ref{nullness-collection-toarray} for a discussion.
-=======
   \label{collection-object-parameters-may-be-null}
   If you supply the
   \code{-Astubs=collection-object-parameters-may-be-null.astub}
@@ -113,7 +107,11 @@
   parameter whose type is \<Object> (instead of the element type).
   See Section~\ref{nullness-collection-arguments}.
 
->>>>>>> 869caaab
+\item
+  \label{nullness-lint-trustarraylenzero}%
+  If you supply the \code{-Alint=trustArrayLenZero} command-line option, then
+  the checker will trust \refqualclasswithparams{common/value/qual}{ArrayLen}{0}
+  annotations. See Section~\ref{nullness-collection-toarray} for a discussion.
 \end{itemize}
 
 \item
