--- conflicted
+++ resolved
@@ -799,7 +799,6 @@
     }
 \end{Verbatim}
 
-<<<<<<< HEAD
 
 \sectionAndLabel{The GrowOnly Checker: Verifying Non-Shrinking Lists}{growonly-checker}
 
@@ -834,8 +833,15 @@
 \label{growonly-mutability-lattice}
 \end{figure}
 
-=======
->>>>>>> c4b9334b
+\sectionAndLabel{Technical papers}{index-papers}
+
+The paper ``Lightweight Verification of Array Indexing'' (ISSTA 2018,
+\myurl{https://homes.cs.washington.edu/~mernst/pubs/array-indexing-issta2018-abstract.html})
+gives more details about the Index Checker.
+``Enforcing correct array indexes with a type system''~\cite{Santino2016} (FSE 2016) describes
+an earlier version.
+
+
 \sectionAndLabel{Technical papers}{index-papers}
 
 The paper ``Lightweight Verification of Array Indexing'' (ISSTA 2018,
