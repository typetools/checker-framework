--- conflicted
+++ resolved
@@ -816,9 +816,8 @@
 
   lst.add("hello");    // OK
   lstGO.add("hello");  // OK
-<<<<<<< HEAD
-\end{Verbatim}
-
+
+\end{Verbatim}
 
 Programmers do not run the Grow-only Checker directly.  It is run as part of
 the Index Checker, and it improves Index Checker output.  Suppose that integer
@@ -837,28 +836,6 @@
   }
 \end{Verbatim}
 
-=======
-\end{Verbatim}
-
-
-Programmers do not run the Grow-only Checker directly.  It is run as part of
-the Index Checker, and it improves Index Checker output.  Suppose that integer
-\<i> is an index for list \<myList>.  If a method with possible side effects is
-called, then \<i> might no longer be a valid index for \<myList>.
-
-\begin{Verbatim}
-  class C {
-    @NonEmpty List<String> myList;
-
-  void m() {
-    int i = myList.size()-1;
-    myList.get(i);  // OK
-    hasSideEffect();
-    myList.get(i);  // compile error: `hasSideEffect` might have removed an element from myList
-  }
-\end{Verbatim}
-
->>>>>>> 78106352
 In the above code, if \<myList> were
 \refqualclass{checker/index/qual}{GrowOnly}, then the last statement would
 type-check.  Method \<hasSideEffect> might make \<myList> longer or keep it the
@@ -902,15 +879,12 @@
   \<@Shrinkable>. It indicates that the collection can shrink. (Its special
   properties related to opting out of index checking are not relevant to the
   GrowOnly Checker).
-<<<<<<< HEAD
-=======
 
 \item[\refqualclass{checker/index/qual}{PolyGrowShrink}]
   is the polymorphic annotation for the Must Call type system.
   For a description of polymorphic qualifiers, see
   Section~\ref{method-qualifier-polymorphism}.
 
->>>>>>> 78106352
 \end{description}
 \fi % iffalse
 
