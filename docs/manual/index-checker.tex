--- conflicted
+++ resolved
@@ -800,15 +800,6 @@
 
 \sectionAndLabel{The Grow-only Checker: Verifying Non-Shrinking Lists}{growonly-checker}
 
-<<<<<<< HEAD
-This section discusses the Grow-only Checker, a tool for verifying that certain collections, like \texttt{List}, do not shrink in size.
-
-The fundamental problem with checking indices in mutable collections is that an operation could shrink the collection, invalidating an otherwise valid index. To solve this, the Checker Framework needs to know which collections are guaranteed never to shrink.
-
-The Grow-only Checker's sole purpose is to provide this guarantee. It introduces a type hierarchy (see Figure~\ref{growonly-mutability-lattice}) that lets a programmer declare that a collection is \texttt{@GrowOnly}. The checker then verifies that no "shrinking" methods (like \texttt{remove()} or \texttt{clear()}) are ever called on a reference with this annotation.
-
-By providing this guarantee, the Grow-only Checker \emph{enables} other checkers (like the Index Checker) to perform more precise and sound analysis in the future. However, the Grow-only Checker itself does not perform any index checking; it only verifies the non-shrinking property.
-=======
 The GrowOnly Checker permits a programmer to specify that certain
 collections do not shrink in size.  If a collection is
 \refqualclass{checker/index/qual}{GrowOnly}, then the GrowOnly Checker
@@ -821,35 +812,6 @@
 determines that an index is in-range for the collection, the index remains
 in-range.  If a collection can shrink, then any time the collection might
 be modified, the fact about the index being in-range could be violated.
-
-\begin{figure}
-\begin{center}
-\includeimage{index-mutability}{5cm}
-\end{center}
-\caption{Qualifier hierarchy for the GrowOnly Checker.}
-\label{growonly-mutability-lattice}
-\end{figure}
->>>>>>> 0438e3ac
-
-The type qualifiers of Figure~\ref{growonly-mutability-lattice} indicate whether a sequence might shrink.
-\begin{description}
-\item[\refqualclass{checker/index/qual}{UnshrinkableRef}]
-  The sequence cannot be shrunk through this reference. However, the sequence might still shrink if another alias to it is used to perform a shrinking operation. This is the default qualifier.
-
-\item[\refqualclass{checker/index/qual}{GrowOnly}]
-  A strong guarantee that the annotated collection will never shrink as long as this reference exists. The checker ensures that no shrinking methods can be called through this reference, and the type system guarantees that no other alias can be used to shrink the collection either.
-  A grow-only list can be created like this:
-\begin{Verbatim}
-@GrowOnly List<String> list = new @GrowOnly ArrayList<>();
-\end{Verbatim}
-
-\item[\refqualclass{checker/index/qual}{Shrinkable}]
-  The length of the sequence may be increased or decreased, via methods such as \<add()>, \<remove()>, and \<clear()>.
-
-\item[\refqualclass{checker/index/qual}{UncheckedShrinkable}]
-<<<<<<< HEAD
-  A subtype of \texttt{@Shrinkable}. For the purposes of the Grow-only Checker, this is treated exactly like \texttt{@Shrinkable}. It indicates that the collection can shrink. (Its special properties related to opting out of index checking are not relevant to the Grow-only Checker).
-\end{description}
 
 \begin{figure}
 \begin{center}
@@ -858,11 +820,26 @@
 \caption{Qualifier hierarchy for the Grow-only Checker.}
 \label{growonly-mutability-lattice}
 \end{figure}
-=======
+
+The type qualifiers of Figure~\ref{growonly-mutability-lattice} indicate whether a sequence might shrink.
+\begin{description}
+\item[\refqualclass{checker/index/qual}{UnshrinkableRef}]
+  The sequence cannot be shrunk through this reference. However, the sequence might still shrink if another alias to it is used to perform a shrinking operation. This is the default qualifier.
+
+\item[\refqualclass{checker/index/qual}{GrowOnly}]
+  A strong guarantee that the annotated collection will never shrink as long as this reference exists. The checker ensures that no shrinking methods can be called through this reference, and the type system guarantees that no other alias can be used to shrink the collection either.
+  A grow-only list can be created like this:
+\begin{Verbatim}
+@GrowOnly List<String> list = new @GrowOnly ArrayList<>();
+\end{Verbatim}
+
+\item[\refqualclass{checker/index/qual}{Shrinkable}]
+  The length of the sequence may be increased or decreased, via methods such as \<add()>, \<remove()>, and \<clear()>.
+
+\item[\refqualclass{checker/index/qual}{UncheckedShrinkable}]
   For the purposes of the GrowOnly Checker, this is treated exactly like \<@Shrinkable>. It indicates that the collection can shrink. (Its special properties related to opting out of index checking are not relevant to the GrowOnly Checker).
 \end{description}
 
->>>>>>> 0438e3ac
 
 \sectionAndLabel{Technical papers}{index-papers}
 
