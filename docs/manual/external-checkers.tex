\htmlhr
\chapterAndLabel{Third-party checkers\label{external-checkers}}{third-party-checkers}

The Checker Framework has been used to build other checkers that are not
distributed together with the framework.  This chapter gives an \emph{incomplete}
list of them.  (If you know of others, or
if you want this chapter to reference your checker,
please send us a link and a short description.)
<<<<<<< HEAD
The publications in Section~\ref{publications} give others.
=======
Many of the publications in Section~\ref{publications} provide
implementations, which are not necessarily listed here yet.
>>>>>>> 6ed2fad4

These tools are externally-maintained, so if you have problems or questions, you
should contact their maintainers rather than the Checker Framework
maintainers.

This list is in reverse chronological order; newer tools appear
first and older ones appear last.


% Note to maintainers:
% Sections are added to this chapter in reverse chronological order, at the top.


\sectionAndLabel{Determinism checker}{deteriminism-checker}

The
\href{https://github.com/t-rasmud/checker-framework/tree/nondet-checker}{Determinism
  Checker} ensures that a program is deterministic across executions.  A
determinismic program is easier to test, and it is easier to debug (such as
comparing executions).

The Determinism Checker focuses on sequential programs.  It detects
determinism due to the iteration order of a hash table (or on any other
property of hash codes), default formatting (such as Java's
\<Object.toString()>, which includes a memory address), \<random>,
date-and-time functions, and accessing system properties such as the file
system or environment variables.

The paper ``Verifying determinism in sequential programs''~\cite{MudduluruWME2021} (ICSE 2021,
\url{https://homes.cs.washington.edu/~mernst/pubs/determinism-icse2021-abstract.html})
describes the Determinism Checker.


\sectionAndLabel{NullAway}{nullaway-checker}

\ahref{https://github.com/uber/NullAway}{NullAway}~\cite{BanerjeeCS2019} is
a fast type-checker for only nullness properties.  It is built on top of
Error Prone and the Checker Framework's Dataflow Framework.  See
Section~\ref{faq-nullaway} for a comparison between NullAway and the
Nullness Checker.


\sectionAndLabel{NullAway}{nullaway-checker}

\ahref{https://github.com/uber/NullAway}{NullAway} is a fast type-checker
for only nullness properties.  It is built on top of Error Prone and the
Checker Framework's Dataflow Framework.  See Section~\ref{faq-nullaway} for
a comparison between NullAway and the Nullness Checker.


\sectionAndLabel{AWS crypto policy compliance checker}{crypto-policy-compliance-checker}

The
\href{https://github.com/awslabs/aws-crypto-policy-compliance-checker}{AWS
  crypto policy compliance checker} checks that no weak cipher algorithms
are used with the Java crypto API\@.

The paper ``Continuous Compliance''~\cite{KelloggSTE2020} (ASE 2020,
\myurl{https://homes.cs.washington.edu/~mernst/pubs/continuous-compliance-ase2020-abstract.html})
describes several custom Checker Framework checkers in the context of a compliance regime at Amazon Web Services.


\sectionAndLabel{AWS KMS compliance checker}{kms-compliance-checker}

The \href{https://github.com/awslabs/aws-kms-compliance-checker}{AWS KMS
  compliance checker} extends the Constant Value Checker (see
\chapterpageref{constant-value-checker}) to enforce that calls to Amazon
Web Services' Key Management System only request 256-bit (or longer) data
keys.  This checker can be used to help enforce a compliance requirement
(such as from SOC or PCI-DSS) that customer data is always encrypted with
256-bit keys.

The KMS compliance checker is available in Maven Central.  To use it in
\<build.gradle>, add the following dependency:

\begin{Verbatim}
compile group: 'software.amazon.checkerframework', name: 'aws-kms-compliance-checker', version: '1.0.2'
\end{Verbatim}

\ahref{https://mvnrepository.com/artifact/software.amazon.checkerframework/aws-kms-compliance-checker/1.0.2}{Other build systems} are similar.

The paper ``Continuous Compliance''~\cite{KelloggSTE2020} (ASE 2020,
\myurl{https://homes.cs.washington.edu/~mernst/pubs/continuous-compliance-ase2020-abstract.html})
describes several custom Checker Framework checkers in the context of a compliance regime at Amazon Web Services.


\sectionAndLabel{UI Thread Checker for ReactiveX}{rx-thread-checker}

The \href{https://www.bennostein.org/ase18.pdf}{Rx Thread \& Effect Checker}~\cite{SteinCSC2018} enforces
UI Thread safety properties for stream-based Android applications and is available at
\url{https://github.com/uber-research/RxThreadEffectChecker}.


\sectionAndLabel{Glacier:  Class immutability}{glacier-immutability-checker}

\href{http://mcoblenz.github.io/Glacier/}{Glacier}~\cite{CoblenzNAMS2017}
enforces transitive class immutability in Java.  According to its webpage:

\begin{itemize}
\item
  Transitive: if a class is immutable, then every field must be
  immutable. This means that all reachable state from an immutable object's
  fields is immutable.
\item
  Class: the immutability of an object depends only on its class's
  immutability declaration.
\item
  Immutability: state in an object is not changable through any reference to
  the object.
\end{itemize}


\sectionAndLabel{SQL checker that supports multiple dialects}{sql-schecker}

\href{http://www.jooq.org/}{jOOQ} is a database API that lets you build
typesafe SQL queries.  jOOQ version 3.0.9 and later ships with a SQL
checker that provides even more safety:  it ensures that you don't
use SQL features that are not supported by your database
implementation.  You can learn about the SQL checker at
\url{https://blog.jooq.org/2016/05/09/jsr-308-and-the-checker-framework-add-even-more-typesafety-to-jooq-3-9/}.


\sectionAndLabel{Read Checker for CERT FIO08-J}{read-checker}

CERT
rule \href{https://www.securecoding.cert.org/confluence/display/java/FIO08-J.+Distinguish+between+characters+or+bytes+read+from+a+stream+and+-1}{FIO08-J}
describes a rule for the correct handling of characters/bytes read
from a stream.

The Read Checker enforces this rule.
It is available from
\url{https://github.com/opprop/ReadChecker}.


\sectionAndLabel{Nullness Rawness Checker}{initialization-rawness-checker}

The Nullness Rawness Checker is a variant of the Nullness Checker that uses a different type system for initialization.
It was distributed with the Checker Framework through release 2.9.0 (dated 3 July 2019). If you wish
to use it, install \href{https://checkerframework.org/releases/2.9.0/}{Checker Framework version 2.9.0}.

The paper ``Inference of field initialization''~\cite{SpotoE2011} (ICSE
2011,
\myurl{https://homes.cs.washington.edu/~mernst/pubs/initialization-icse2011-abstract.html})
describes inference for the Rawness Initialization Checker.


\sectionAndLabel{Immutability checkers:  IGJ, OIGJ, and Javari\label{javari-checker}}{igj-checker}

Javari~\cite{TschantzE2005}, IGJ~\cite{ZibinPAAKE2007}, and
OIGJ~\cite{ZibinPLAE2010} are type systems that enforce immutability
constraints.  Type-checkers for all three type systems were distributed
with the Checker Framework through release 1.9.13 (dated 1 April 2016).
If you wish to use them, install
\href{https://checkerframework.org/releases/1.9.13/}{Checker
  Framework version 1.9.13}.

They were removed from the main distribution on June 1, 2016 because the
implementations were not being maintained as the Checker Framework evolved.
The type systems are valuable, and some people found the type-checkers
useful.  However,
% the type-checkers should be rewritten from scratch and
we wanted
to focus on distributing checkers that are currently being maintained.

IGJ and OIGJ are described in the papers
``Object and reference immutability using Java generics''~\cite{ZibinPAAKE2007} (ESEC/FSE 2007, \myurl{https://homes.cs.washington.edu/~mernst/pubs/immutability-generics-fse2007-abstract.html})
and
``Ownership and immutability in generic Java''~\cite{ZibinPLAE2010} (OOPSLA 2010, \myurl{https://homes.cs.washington.edu/~mernst/pubs/ownership-immutability-oopsla2010-abstract.html})
The Javari type system is described in
``Javari: Adding reference immutability to Java''~\cite{TschantzE2005} (OOPSLA 2005, \myurl{https://homes.cs.washington.edu/~mernst/pubs/ref-immutability-oopsla2005-abstract.html});
for inference, see
``Inference of reference immutability''~\cite{QuinonezTE2008} (ECOOP 2008, \myurl{https://homes.cs.washington.edu/~mernst/pubs/infer-refimmutability-ecoop2008-abstract.html})
and
``Parameter reference immutability: Formal definition, inference tool, and comparison''~\cite{ArtziQKE2009} (J.ASE 2009, \myurl{https://homes.cs.washington.edu/~mernst/pubs/mutability-jase2009-abstract.html}).
The paper
``Practical pluggable types for Java''~\cite{PapiACPE2008}
(ISSTA 2008, \myurl{https://homes.cs.washington.edu/~mernst/pubs/pluggable-checkers-issta2008.pdf})
describes case
studies in which the Javari and IGJ Checkers found
previously-unknown errors in real software.


\sectionAndLabel{Error Prone}{error-prone-checker}

% Has used the Dataflow Framework since summer 2014.

\ahref{https://errorprone.info/}{Error Prone} is a linter or bug detector
for Java.  It reports violations of style rules.  It is built on top of the
Checker Framework's Dataflow Framework.  See
Section~\ref{faq-type-checking-vs-bug-detectors} for a comparison between
Error Prone and the Nullness Checker.


\sectionAndLabel{Error Prone}{error-prone-checker}

% Has used the Dataflow Framework since summer 2014.

\ahref{https://errorprone.info/}{Error Prone} is a linter or bug detector
for Java.  It reports violations of style rules.  It is built on top of the
Checker Framework's Dataflow Framework.  See
Section~\ref{faq-type-checking-vs-bug-detectors} for a comparison between
Error Prone and the Nullness Checker.


\sectionAndLabel{SPARTA information flow type-checker for Android}{sparta-checker}

SPARTA is a security toolset aimed at preventing malware from appearing in
an app store.  SPARTA provides an information-flow type-checker that is
customized to Android but can also be applied to other domains.
The SPARTA toolset is available from
\url{https://checkerframework.org/sparta/}.
The paper ``Collaborative verification of information flow for a
high-assurance app store''~\cite{ErnstJMDPRKBBHVW2014} (CCS 2014,
\myurl{https://homes.cs.washington.edu/~mernst/pubs/infoflow-ccs2014.pdf})
describes the SPARTA toolset and information flow type-checker.


\sectionAndLabel{CheckLT taint checker}{checklt-checker}

CheckLT uses taint tracking to detect illegal information flows, such as
unsanitized data that could result in a SQL injection attack.
CheckLT is available from \url{http://checklt.github.io/}.


\sectionAndLabel{EnerJ checker}{enerj-checker}

EnerJ is an extension to Java that exposes hardware faults
in a safe, principled manner to save energy with only
slight sacrifices to the quality of service, is available from
\url{http://sampa.cs.washington.edu/research/approximation/enerj.html}.
More details appear in the paper ``EnerJ: Approximate Data Types for Safe
and General Low-Power Computation''~\cite{SampsonDFGCG2011} (PLDI 2011,
\myurl{https://homes.cs.washington.edu/~luisceze/publications/Enerj-pldi2011.pdf}).


\sectionAndLabel{ReIm immutability}{reim-checker}

A checker and inference tool for ReIm~\cite{HuangMDE2012}, an immutability
type system, is available at
\url{http://www.cs.rpi.edu/~huangw5/cf-inference/}.

% TODO: add more citations


\sectionAndLabel{Generic Universe Types checker}{gut-checker}

A checker for Generic Universe Types~\cite{DietlEM2011}, a lightweight ownership type
system, is available from
\url{https://ece.uwaterloo.ca/~wdietl/ownership/}.

The paper ``Tunable static inference for Generic Universe Types''~\cite{DietlEM2011} (ECOOP
2011,
\myurl{https://homes.cs.washington.edu/~mernst/pubs/tunable-typeinf-ecoop2011-abstract.html})
describes inference for the Generic Universe Types type system.  Another
implementation of Universe Types and
\href{http://www.cs.rpi.edu/~huangw5/cf-inference/}{ownership types} is
described in ``Inference and checking of object
ownership''~\cite{HuangDME2012} (ECOOP 2012,
\myurl{https://homes.cs.washington.edu/~mernst/pubs/infer-ownership-ecoop2012-abstract.html}).


\sectionAndLabel{Safety-Critical Java checker}{safety-critical-java-checker}

A checker for Safety-Critical Java (SCJ, JSR 302)~\cite{TangPJ2010} is available at
\url{https://sss.cs.purdue.edu/projects/oscj/checker/checker.html}.
Developer resources are available at the project page
\url{https://code.google.com/archive/p/scj-jsr302/}.


% In a mail from Aleš Plšek <aplsek@gmail.com> on 29.03.2011:

% Name: SCJ Checker
% WWW: https://sss.cs.purdue.edu/projects/oscj/checker/checker.html
% Source-Code Repository: http://code.google.com/p/scj-jsr302/

% Description: The SCJ Checker implements verification of a set of
% annotations defined by the Safety-Critical Java standard (JSR-302).
% The checker mainly focuses on proving memory safety of Java programs
% that use a region-based memory management.

% Publications: Static checking of safety critical Java annotations:
% http://portal.acm.org/citation.cfm?doid=1850771.1850792


\sectionAndLabel{Thread locality checker}{loci-thread-locality-checker}

Loci, a checker for thread locality, is available at
\url{http://www.it.uu.se/research/upmarc/loci/}.
%% This URL is broken as of
% Developer resources are available at the project page
% \url{http://java.net/projects/loci/}.
For more details, see the paper
``Loci: Simple thread-locality for Java''~\cite{WrigstadPMZV2009} (ECOOP 2009,
\myurl{http://janvitek.org/pubs/ecoop09.pdf}).

% A paper was publishd in ECOOP 2009, release 0.1 was made in March 2011,
% but as of October 2013 and June 2017 the manual is still listed as "forthcoming".
%
% In a mail from Amanj Mahmud <amanjpro@gmail.com> on 28 March 2011:
% The plugin name:
% ``Loci: A Pluggable Type Checker for Expressing Thread Locality in Java''
% Project homepage: http://www.it.uu.se/research/upmarc/loci
% Project's developer's page: http://java.net/projects/loci


\sectionAndLabel{Units and dimensions checker}{units-and-dimensions-checker}

A checker for units and dimensions is available at
\url{https://www.lexspoon.org/expannots/}.

Unlike the Units Checker that is distributed with the Checker Framework
(see Section~\ref{units-checker}), this checker includes dynamic checks and
permits annotation arguments that are Java expressions.  This added
flexibility, however, requires that you use a special version both of the
Checker Framework and of the javac compiler.


\input{typestate-checker}


%%% *****
%%% DO NOT EDIT HERE!
%%% New sections go at the top of the file, not the bottom.
%%% *****



% LocalWords:  SCJ EnerJ CheckLT unsanitized JavaUI CCS IGJ OIGJ FIO08
%%  LocalWords:  jOOQ typesafe<|MERGE_RESOLUTION|>--- conflicted
+++ resolved
@@ -6,12 +6,8 @@
 list of them.  (If you know of others, or
 if you want this chapter to reference your checker,
 please send us a link and a short description.)
-<<<<<<< HEAD
-The publications in Section~\ref{publications} give others.
-=======
 Many of the publications in Section~\ref{publications} provide
 implementations, which are not necessarily listed here yet.
->>>>>>> 6ed2fad4
 
 These tools are externally-maintained, so if you have problems or questions, you
 should contact their maintainers rather than the Checker Framework
