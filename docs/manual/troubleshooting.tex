--- conflicted
+++ resolved
@@ -724,11 +724,7 @@
 sudo apt-get -qqy update
 sudo apt-get -qqy install \
  openjdk-17-jdk \
-<<<<<<< HEAD
- ant cpp git gradle jq jtreg libcurl3-gnutls \
-=======
  ant cpp git gradle jq jtreg6 libcurl3-gnutls \
->>>>>>> 96654201
  make maven mercurial python3-pip python3-requests unzip wget \
  autoconf devscripts dia hevea imagemagick junit jtreg6 latexmk \
  librsvg2-bin libasound2-dev libcups2-dev libfontconfig1-dev \
