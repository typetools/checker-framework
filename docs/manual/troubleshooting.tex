\htmlhr
\chapterAndLabel{Troubleshooting, getting help, and contributing}{troubleshooting}

\begin{sloppypar}
The manual might already answer your question, so first please look for
your answer in the manual,
including this chapter and the FAQ (Chapter~\ref{faq}).
If not, you can use the mailing list,
\code{checker-framework-discuss@googlegroups.com}, to ask other users for
help.  For archives and to subscribe, see \url{https://groups.google.com/forum/#!forum/checker-framework-discuss}.
To report bugs, please see Section~\ref{reporting-bugs}.
If you want to help out, you can give feedback (including on the
documentation), choose a bug and fix it, or select a
project from the ideas list at
% \url{https://github.com/typetools/checker-framework/wiki/Ideas}.
\url{https://rawgit.com/typetools/checker-framework/master/docs/developer/gsoc-ideas.html}.
\end{sloppypar}


\sectionAndLabel{Common problems and solutions}{common-problems}

\begin{itemize}
\item
To verify that you are using the compiler you think you are, you can add
\code{-version} to the command line.  For instance, instead of running
\code{javac -g MyFile.java}, you can run \code{javac \underline{-version} -g
  MyFile.java}.  Then, javac will print out its version number in addition
to doing its normal processing.

\end{itemize}


\subsectionAndLabel{Unable to compile the Checker Framework}{common-problems-compiling}

If you get the following error while compiling the Checker Framework itself:

%BEGIN LATEX
\begin{smaller}
%END LATEX
\begin{Verbatim}
checker-framework/stubparser/dist/stubparser.jar(org/checkerframework/stubparser/ast/CompilationUnit.class):
warning: [classfile] Signature attribute introduced in version 49.0 class files is ignored in version 46.0 class files
\end{Verbatim}
%BEGIN LATEX
\end{smaller}
%END LATEX

\noindent
and you have used Eclipse to compile the Checker Framework, then probably
you are using a very old version of Eclipse.  (If you
install Eclipse from the Ubuntu 16.04 repository, you get Eclipse version
3.8.  Ubuntu 16.04 was released in April 2016, and Eclipse 3.8 was released
in June 2012, with subsequent major releases in June 2013, June 2014, and
June 2015.)
Install the latest version of Eclipse and use it instead.


\subsectionAndLabel{Unable to run the checker, or checker crashes}{common-problems-running}

If you are unable to run the checker, or if the checker or the compiler
terminates with an error, then the problem may be a problem with your environment.
(If the checker or the compiler crashes, that is a bug in the Checker
Framework; please report it.  See Section~\ref{reporting-bugs}.)
This section describes some possible problems and solutions.

\begin{itemize}
\item
  \label{no-such-field-error-release}
  An error that includes \<java.lang.NoSuchFieldError: RELEASE"> means that
  you are not using the correct compiler (you are not using a Java 9+ compiler).

\item
If you get the error

%BEGIN LATEX
\begin{smaller}
%END LATEX
\begin{Verbatim}
com.sun.tools.javac.code.Symbol$CompletionFailure: class file for com.sun.source.tree.Tree not found
\end{Verbatim}
%BEGIN LATEX
\end{smaller}
%END LATEX

\noindent
then you are using the source installation and file \code{tools.jar} is not
on your classpath.  See the installation instructions
(Section~\ref{installation}).

\item
If you get an error like one of the following,

%BEGIN LATEX
\begin{smaller}
%END LATEX
\begin{Verbatim}
...\build.xml:59: Error running ${env.CHECKERFRAMEWORK}\checker\bin\javac.bat compiler
\end{Verbatim}

\begin{Verbatim}
.../bin/javac: Command not found
\end{Verbatim}
%BEGIN LATEX
\end{smaller}
%END LATEX

\noindent
then the problem may be that you have not set the \code{CHECKERFRAMEWORK} environment
variable, as described in Section~\ref{javac-wrapper}.  Or, maybe
you made it a user variable instead of a system variable.

\item
If you get one of these errors:

\begin{alltt}
The hierarchy of the type \emph{ClassName} is inconsistent

The type com.sun.source.util.AbstractTypeProcessor cannot be resolved.
  It is indirectly referenced from required .class files
\end{alltt}

\begin{sloppypar}
\noindent
then you are likely \textbf{not} using the Checker Framework compiler.  Use
either \code{\$CHECKERFRAMEWORK/checker/bin/javac} or one of the alternatives
described in Section~\ref{javac-wrapper}.
\end{sloppypar}


\item
If you get the error

\begin{Verbatim}
  java.lang.ArrayStoreException: sun.reflect.annotation.TypeNotPresentExceptionProxy
\end{Verbatim}

\noindent
If you get an error such as

\begin{Verbatim}
  java.lang.NoClassDefFoundError: java/util/Objects
\end{Verbatim}

\noindent
then you are trying to run the compiler using a JDK 6 or earlier JVM\@.
Install and use a Java 8
% or later
JDK, at least for running the Checker
Framework.

\noindent
% I'm not 100% sure of the following explanation and solution.
then an annotation is not present at run time that was present at compile
time.  For example, maybe when you compiled the code, the \<@Nullable>
annotation was available, but it was not available at run time.
You can use JDK 8 at run time.

\item
\label{no-such-field-error}
A \<NoSuchFieldError> such as this:

\begin{Verbatim}
java.lang.NoSuchFieldError: NATIVE_HEADER_OUTPUT
\end{Verbatim}

\noindent
Field \<NATIVE\_HEADER\_OUTPUT> was added in JDK 8.
The error message suggests that
you're not executing with the right bootclasspath: some classes were
compiled with the JDK 8 version and expect the field, but you're
executing the compiler on a JDK without the field.

One possibility is that you are not running the Checker Framework compiler
--- use \<javac -version> to check this, then use the right one.  (Maybe
the Checker Framework javac is at the end rather than the beginning of your
path.)

If you are using Ant, then one possibility
is that the javac compiler is using the same JDK as Ant is using.  You can
correct this by being sure to use \<fork="yes"> (see
Section~\ref{ant-task}) and/or setting the \<build.compiler> property to
\<extJavac>.

If you are building from source (Section~\ref{build-source}),
you might need to rebuild the Annotation
File Utilities before recompiling or using the Checker Framework.


\item
If you get an error that contains lines like these:

\begin{Verbatim}
Caused by: java.util.zip.ZipException: error in opening zip file
    at java.util.zip.ZipFile.open(Native Method)
    at java.util.zip.ZipFile.<init>(ZipFile.java:131)
\end{Verbatim}

\noindent
then one possibility is that you have installed the Checker Framework in a
directory that contains special characters that Java's ZipFile
implementation cannot handle.  For instance, if the directory name contains
``\<+>'', then Java 1.6 throws a ZipException, and Java 1.7 throws a
FileNotFoundException and prints out the directory name with ``\<+>''
replaced by blanks.

\item
The Checker Framework sometimes runs out of memory when processing very
large Java files, or files with very large methods.

If you get an error such as
\begin{Verbatim}
error: SourceChecker.typeProcess: unexpected Throwable (OutOfMemoryError) while processing ...; message: GC overhead limit exceeded
\end{Verbatim}

\noindent
then either give the JVM more memory when running the Checker Framework, or
split your files and methods into smaller ones, or both.

\item
\ahref{https://errorprone.info/}{Error Prone} uses the Checker Framework's
dataflow analysis library.
Unfortunately, Error Prone uses an old version of the library, so you
cannot use both Error Prone and the current Checker Framework (because each
one depends on a different version of the dataflow library).

Until the Error Prone tool is \ahref{https://github.com/google/error-prone/issues/1404}{fixed},
you can use an older version of the Checker Framework (the one that Error
Prone is built on), or you can use a switch that causes your build to use either
Error Prone or the Checker Framework, but not both.
The
\ahreforurl{https://github.com/kelloggm/checkerframework-gradle-plugin\#incompatibility-with-error-prone}{Gradle
  plugin documentation} shows how to do the latter for Gradle.

\end{itemize}


\subsectionAndLabel{Unexpected warnings not related to type-checking}{common-problems-non-typechecking}

This section gives solutions for some warning messages that are not related
to type errors in your code.

\begin{itemize}

\item
If you get an error like the following

\begin{Verbatim}
error: scoping construct for static nested type cannot be annotated
error: scoping construct cannot be annotated with type-use annotation
\end{Verbatim}

\noindent
  then you have probably written something like one of the following:
\begin{description}
\item[\<@Nullable java.util.List>]
The correct Java syntax to write an annotation on a fully-qualified type
name is to put the annotation on the simple name part, as in
\<java.util.@Nullable List>.  But, it's usually
better to add \<import java.util.List> to your source file, so that you can
just write \<@Nullable List>.
\item[\<@Nullable Map.Entry>]  You must write \<Outer.@Nullable
StaticNestedClass> rather than \<@Nullable Outer.StaticNestedClass>.
Since a static nested class does not depend on its outer class, the
annotation on the outer class would have no effect and is forbidden.
\end{description}

Java 8 requires that a type qualifier be written directly on the type that
it qualifies, rather than on a scoping mechanism that assists in resolving
the name.  Examples of scoping mechanisms are package names and outer
classes of static nested classes.

The reason for the Java 8 syntax is to avoid syntactic irregularity.  When
writing a member nested class (also known as an inner class), it is
possible to write annotations on both the outer and the inner class:  \<@A1
Outer. @A2 Inner>.  Therefore, when writing a static nested class, the
annotations should go on the same place:  \<Outer. @A3 StaticNested> (rather
than \<@ConfusingAnnotation Outer.\ Nested> where
\<@ConfusingAnnotation> applies to \<Outer> if \<Nested> is a member class
and applies to \<Nested> if \<Nested> is a static class).  It's not legal
to write an annotation on the outer class of a static nested class, because
neither annotations nor instantiations of the outer class affect the static
nested class.

Similar arguments apply when annotating \<package.Outer.Nested>.

\item
An ``error: package ... does not exist'' or ``error: cannot find symbol''
about classes in your own project or its dependencies means that you have
left your own project or its dependencies off the classpath when you
invoked the compiler.

\end{itemize}


\subsectionAndLabel{Unexpected type-checking results}{common-problems-typechecking}

This section describes possible problems that can lead the type-checker to
give unexpected results.


\begin{itemize}
\item
  If the Checker Framework is unable to verify a property that you know is
  true, then you should formulate a proof about why the property is true.
  Your proof depends on some set of facts about the program and its
  operation.  State them completely; for example, don't write ``the field
  \<f> cannot be null when execution reaches line 22'', but justify
  \emph{why} the field cannot be null.

  Once you have written down your proof, translate each fact into a Java
  annotation.

  If you are unable to express some aspect of your proof as an annotation,
  then the type system is not capable of reproducing your proof.  You might
  need to find a different proof, or extend the type system to be more
  expressive, or suppress the warning.

  If you are able to express your entire proof as annotations, then look at
  the Checker Framework error messages.  One possibility is that the errors
  indicate that your proof was incomplete or incorrect.  Maybe your proof
  implicitly depended on some fact you didn't write down, such as ``method
  \<m> has no side effects.''  In this case, you should revise your proof
  and add more annotations to your Java code.  Another possibility is that
  your proof is incorrect, and the errors indicate where.  Another
  possibility is that there is a bug in the type-checker.  In this case,
  you should report it to the maintainers, giving your proof and explaining
  why the type-checker should be able to make the same inferences that you did.

  Recall that the Checker Framework does modular verification,
  one procedure at a time; it observes the specifications, but not the
  implementations, of other methods.

  Also see Section~\ref{handling-warnings}, which explains this same
  methodology in different words.

\item
If a checker seems to be ignoring the annotation on a method, then it is
possible that the checker is reading the method's signature from its
\code{.class} file, but the \code{.class} file was not created by a Java 8
or later compiler.
You can check whether the annotations actually appear in the
\code{.class} file by using the \code{javap} tool.

If the annotations do not appear in the \code{.class} file, here are two
ways to solve the problem:
\begin{itemize}
\item
  Re-compile the method's class with the Checker Framework compiler.  This will
  ensure that the type annotations are written to the class file, even if
  no type-checking happens during that execution.
\item
  Pass the method's file explicitly on the command line when type-checking,
  so that the compiler reads its source code instead of its \code{.class}
  file.
\end{itemize}

\item
If a checker issues a warning about a property that it accepted (or that
was checked) on a previous line, then probably there was a side-effecting
method call in between that could invalidate the property.  For example, in
this code:

\begin{Verbatim}
if (currentOutgoing != null && !message.isCompleted()) {
    currentOutgoing.continueBuffering(message);
}
\end{Verbatim}

\noindent
the Nullness Checker will issue a warning on the second line:
\begin{Verbatim}
warning: [dereference.of.nullable] dereference of possibly-null reference currentOutgoing
    currentOutgoing.continueBuffering(message);
    ^
\end{Verbatim}

If \<currentOutgoing> is a field rather than a local variable, and
\<isCompleted()> is not a pure method, then a null pointer
dereference can occur at the given location, because \<isCompleted()> might set
the field \<currentOutgoing> to \<null>.

If you want to communicate that
isCompleted() does not set the field \<currentOutgoing> to \<null>, you can use
\<\refqualclass{dataflow/qual}{Pure}>,
\<\refqualclass{dataflow/qual}{SideEffectFree}>,
or \<\refqualclass{checker/nullness/qual}{EnsuresNonNull}> on the
declaration of \<isCompleted()>; see Sections~\ref{type-refinement-purity}
and~\ref{nullness-method-annotations}.


\item
If a checker issues a type-checking error for a call that the library's
documentation states is correct, then maybe that library method has not yet
been annotated, so default annotations are being used.

To solve the problem, add the missing annotations to the library (see
Chapter~\ref{annotating-libraries}).  Depending on the checker, the
annotations might be expressed in the form of stub files (which appear
together with the checker's source code, such as in file
\code{checker/src/org/checkerframework/checker/interning/jdk8.astub} for the
Interning Checker) or in the form of annotated libraries (which appear
under \code{checker/jdk/}, such as at \code{checker/jdk/nullness/src/} for
the Nullness Checker.

\item
If the compiler reports that it cannot find a method from the JDK or
another external library, then maybe the stub file for that class
is incomplete.

To solve the problem, add the missing annotations to the library, as
described in the previous item.

The error might take one of these forms:

\begin{Verbatim}
method sleep in class Thread cannot be applied to given types
cannot find symbol: constructor StringBuffer(StringBuffer)
\end{Verbatim}

\item
If you get an error related to a bounded type parameter and a literal such
as \<null>, the problem may be missing defaulting.  Here is an example:

\begin{Verbatim}
mypackage/MyClass.java:2044: warning: incompatible types in assignment.
      T retval = null;
                 ^
  found   : null
  required: T extends @MyQualifier Object
\end{Verbatim}

\noindent
A value that can be assigned to a variable of type \<T extends @MyQualifier
Object> only if that value is of the bottom type, since the bottom type is
the only one that is a subtype of every subtype of \<T extends @MyQualifier
Object>.  The value \<null> satisfies this for the Java type system, and it
must be made to satisfy it for the pluggable type system as well.  The
typical way to address this is to call \<addStandardLiteralQualifiers> on the \<LiteralTreeAnnotator>.

\item
An error such as

\begin{Verbatim}
MyFile.java:123: error: incompatible types in argument.
                        myModel.addElement("Scanning directories...");
                                           ^
  found   : String
  required: ? extends Object
\end{Verbatim}

\noindent
may stem from use of raw types.  (``\<String>'' might be a different type
and might have type annotations.)  If your declaration was

\begin{Verbatim}
  DefaultListModel myModel;
\end{Verbatim}

\noindent
then it should be
\begin{Verbatim}
  DefaultListModel<String> myModel;
\end{Verbatim}

Running the regular Java compiler with the \<-Xlint:unchecked> command-line
option will help you to find and fix problems such as raw types.


\item
The error

\begin{Verbatim}
error: annotation type not applicable to this kind of declaration
    ... List<@NonNull String> ...
\end{Verbatim}

\noindent
indicates that you are using a definition of \<@NonNull> that is a
declaration annotation, which cannot be used in that syntactic location.
For example, many legacy annotations such as those listed in
Figure~\ref{fig-nullness-refactoring} are declaration annotations.  You can
fix the problem by instead using a definition of \<@NonNull> that is a type
annotation, such as the Checker Framework's annotations; often this only
requires changing an \<import> statement.


\item
If Eclipse gives the warning

\begin{Verbatim}
The annotation @NonNull is disallowed for this location
\end{Verbatim}

\noindent
then you have the wrong version of the \<org.eclipse.jdt.annotation>
classes.  Eclipse includes two incompatible versions of these annotations.
You want the one with a name like
\<org.eclipse.jdt.annotation\_2.0.0.....jar>, which you can find in the
\<plugins> subdirectory under the Eclipse installation directory.
Add this .jar file to your build path.


\item
When one formal parameter's annotation references another formal
parameter's name, as in this constructor:

\begin{smaller}
\begin{Verbatim}
public String(char value[], @IndexFor("value") int offset, @IndexOrHigh("value") int count) { ... }
\end{Verbatim}
\end{smaller}

\noindent
you will get an error such as

\begin{smaller}
\begin{Verbatim}[]
[expression.unparsable.type.invalid] Expression in dependent type annotation invalid:
Use "#1" rather than "value"
\end{Verbatim}
\end{smaller}

Section~\ref{java-expressions-as-arguments} explains that you need to use
a different syntax to refer to a formal parameter:

\begin{smaller}
\begin{Verbatim}
public String(char value[], @IndexFor("#1") int offset, @IndexOrHigh("#1") int count) { ... }
\end{Verbatim}
\end{smaller}


\end{itemize}


\subsectionAndLabel{Unexpected compilation output when running javac without a pluggable type-checker}{common-problems-running-javac}

On rare occasions, javac may issue an error when compiling against the
Checker Framework's annotated JDK that you do not get when using the
regular JDK\@.  (Recall that the Checker Framework compiler uses the
annotated JDK\@.)  This may occur even when you are \emph{not} running any
annotation processor.  The error is:

\begin{Verbatim}
  unchecked method invocation: method myMethod in class C is applied to given types
\end{Verbatim}

The reason for this is that there are some wildcards in the annotated JDK
that have been given an explicit upper bound --- they have been changed
from, for example, \code{List<?>} to \code{List<? extends Object>}.  The
JDK treats these two types as identical in almost all respects.  However,
they have a different representation in bytecode.  More importantly,
\code{List<?>} is reifiable but \code{List<? extends Object>} is not; this
means that the compiler permits uses of the former in some locations where
it issues a warning for the latter.  You can suppress the warning.

A message of the form

\begin{Verbatim}
  error: annotation values must be of the form 'name=value'
        @LTLengthOf("firstName", "lastName") int index;
                    ^
\end{Verbatim}

\noindent
is caused by incorrect Java syntax.  When you supply a set of multiple
values as an annotation argument, you need to put curly braces around them:

\begin{Verbatim}
        @LTLengthOf({"firstName", "lastName"}) int index;
\end{Verbatim}

A message of the form

\begin{Verbatim}
  Error: cannot find symbol
\end{Verbatim}

\noindent
for an annotation type that is imported, and is a applied to a
statically-imported enum, is caused by a javac bug, unrelated to the
Checker Framework.  See
\url{https://bugs.openjdk.java.net/browse/JDK-7101822} and \url{https://bugs.openjdk.java.net/browse/JDK-8169095}.
% Also see https://github.com/typetools/checker-framework/issues/1304


\sectionAndLabel{How to report problems (bug reporting)}{reporting-bugs}

If you have a problem with any checker, or with the Checker Framework,
please file a bug at
\url{https://github.com/typetools/checker-framework/issues}.
(First, check whether there is an existing bug report for that issue.)
If the problem is with an incorrect or missing annotation on a library,
including the JDK, see Section~\ref{reporting-bugs-annotated-libraries}.

Alternately (especially if your communication is not a bug report), you can
send mail to checker-framework-dev@googlegroups.com.
We welcome suggestions, annotated libraries, bug fixes, new
features, new checkers, and other improvements.

Please ensure that your bug report is clear and that it is complete.
Otherwise, we may be unable to understand it or to reproduce it, either of
which would prevent us from helping you.  Your bug report will be most
helpful if you:

% If you update this, also update ../../.github/ISSUE_TEMPLATE
\begin{itemize}
\item
  Add \code{-version -verbose -AprintAllQualifiers}
  to the javac options.  This causes the compiler to output
  debugging information, including its version number.
\item
  Indicate exactly what you did.  Don't skip any steps, and don't merely
  describe your actions in words.  Show the exact commands by attaching a
  file or using cut-and-paste from your command shell.  Always include
  plaintext, not just a screenshot.  Try to reproduce the problem from the
  command line as well as from an IDE or within a build system; that helps
  to indicate whether the problem is with the IDE or build system.
\item
  Include all files that are necessary to reproduce the problem.  This
  includes every file that is used by any of the commands you reported, and
  possibly other files as well.  Please attach the files, rather than
  pasting their contents into the body of your bug report or email message,
  because some mailers mangle formatting of pasted text.

  If you
  encountered a problem while using tool integration such as
  Maven integration, then try to reproduce the problem from the
  command line as well --- this will indicate whether the problem is with
  the checker itself or with the tool integration.  If you use an invasive
  annotation processor such as Lombok, then try to repoduce the problem
  without it --- this will indicate whether the problem is in the Checker
  Framework proper or in its interaction with Lombok.

  If you cannot share your code, create a new, small test case.  (This is
  helpful even if your code is not secret!)  The progress tracing options
  (Section~\ref{creating-debugging-options-progress}) can be helpful in
  determining which file the Checker Framework was processing when it
  crashed.
\item
  Indicate exactly what the result was by attaching a file or using
  cut-and-paste from your command shell (don't merely describe it in
  words, don't use a screenshot, and don't provide just part of the output).
\item
  If the problem is not a crash, then
  indicate what you expected the result to be, since a bug is a difference
  between desired and actual outcomes.  Also, please indicate \textbf{why}
  you expected that result --- explaining your reasoning can help you
  understand how your reasoning is different than the checker's and which
  one is wrong.  Remember that the checker reasons modularly and
  intraprocedurally:  it examines one method at a time, using only the
  method signatures of other methods.
\item
  Indicate what you have already done to try to understand the problem.
  Did you do any additional experiments?  What parts of the manual did
  read, and what else did you search for in the manual?  Without this
  information, the maintainers may give you redundant suggestions.
\end{itemize}

A particularly useful format for a test case is as a new file, or a diff to
an existing file, for the existing Checker Framework test suite.  For
instance, for the Nullness
Checker, see directory \<checker-framework/checker/tests/nullness/>.
But, please report your bug even if you do not report it in this format.

When reporting bugs, please focus on realistic scenarios and well-written
code.  We are sure that you can make up artificial code that stymies the
type-checker!  Those aren't a good use of your time to report nor the
maintainers' time to evaluate and fix.


\subsectionAndLabel{Problems with annotated libraries}{reporting-bugs-annotated-libraries}

Sometimes, a checker reports a warning because a library is not
<<<<<<< HEAD
annotated or because the library contains incorrect annotations.
Please do not open GitHub issues for these.
=======
annotated.  Please do not open GitHub issues for these.
>>>>>>> 862ed0ee
Instead, we appreciate pull requests to help us improve the annotations.
Alternatively or in the interim, you can use stub files as described in
Section~\ref{stub}.

<<<<<<< HEAD
If the library is annotated but has some incorrect or missing annotations,
then please open a pull request that adds the annotations. You can find the annotated source in
\url{https://github.com/typetools/}, including annotations for the JDK.
If the library does not exist there, then it has no annotations yet.
=======
If a checker reports a warning because a library contains incorrect annotations,
then please open a pull request that adds the annotations.  If the
library's maintainers have added annotations, make a pull request to them.
If the Checker Framework maintainers have added annotations,
you can find the annotated source in \url{https://github.com/typetools/}.
>>>>>>> 862ed0ee

For either approach, please see \chapterpageref{annotating-libraries} for
tips about writing library annotations.

Thanks for your contribution to the annotated libraries!


\sectionAndLabel{Building from source}{build-source}

The Checker Framework release (Section~\ref{installation}) contains
everything that most users need, both to use the distributed checkers and
to write your own checkers.  This section describes how to compile its
binaries from source.  You will be using the latest development version of
the Checker Framework, rather than an official release.

% Doing
% so permits you to examine and modify the implementation of the distributed
% checkers and of the checker framework.  It may also help you to debug
% problems more effectively.

Note the JDK requirements (Section~\ref{installation}).


\subsectionAndLabel{Install prerequisites}{building-prerequisites}

You need to install several packages in order to build the Checker
Framework.
Follow the instructions for your operating system.
If your OS is not listed, adapt the instructions for an existing OS;
for example, other Linux distributions will be similar to Ubuntu.

\begin{description}
\item[Ubuntu]
  Run the following commands:

% Keep this up to date with ../../checker/bin-devel/Dockerfile-ubuntu-jdk11-plus
\begin{Verbatim}
sudo apt-get -qqy update
sudo apt-get -qqy install \
 openjdk-11-jdk \
 ant cpp git gradle jq libcurl3-gnutls \
 make maven mercurial python3-pip python3-requests unzip wget \
 dia hevea imagemagick latexmk librsvg2-bin maven rsync \
 texlive-font-utils texlive-fonts-recommended \
 texlive-latex-base texlive-latex-extra texlive-latex-recommended
pip3 install html5validator
\end{Verbatim}

  You may have to answer questions about which time zone your computer is in.

\item[Mac OS]
  If you employ \ahref{https://brew.sh}{homebrew} to install packages, run
  the following commands:

\begin{Verbatim}
brew update
brew install git ant hevea maven mercurial librsvg unzip make
brew cask install java
brew cask install mactex
\end{Verbatim}

Make a \<latex> directory and copy \<hevea.sty> file into it (you may need to update the version number \<2.31>):

\begin{Verbatim}
mkdir -p $HOME/Library/texmf/tex/latex
cp -p /usr/local/Cellar/hevea/2.31/lib/hevea/hevea.sty $HOME/Library/texmf/tex/latex/
\end{Verbatim}

Note: If copy permission is denied, try \<sudo>.

Also set the \<JAVA\_HOME> environment variable in your \<.bashrc> file;
for example,

\begin{Verbatim}
export JAVA_HOME=/Library/Java/JavaVirtualMachines/jdk1.8.0_144.jdk/Contents/Home
\end{Verbatim}


\item[Windows]
  To build on Windows 10,
  run \<bash> to obtain a version of
  Ubuntu (provided by the Windows Subsystem for Linux) and follow the Ubuntu
  instructions.

% To build on other versions of Windows,
% here is an \emph{incomplete} list of needed prerequisites:
% \begin{itemize}
% \item
%   Install MSYS to obtain the \<cp> and \<make> commands.
% \end{itemize}

\end{description}


\subsectionAndLabel{Obtain the source}{building-obtain-source}

Obtain the latest source code from the version control repository:

\begin{Verbatim}
git clone https://github.com/typetools/checker-framework.git checker-framework
export CHECKERFRAMEWORK=`pwd`/checker-framework
\end{Verbatim}
% $ to unconfuse Emacs LaTeX mode

You might want to add an \<export CHECKERFRAMEWORK=...> line to your
\<.bashrc> file.

% Why is this necessary?  What goes wrong if it is not set?  Can I avoid
% the need to set it?  It's used for:
%  * the location of tools.jar, below.
%  * the default location of CTSYM, in checker/jdk/Makefile.
Set the \<JAVA\_HOME> environment variable to the location of your JDK
8 or JDK 11 installation (not the JRE installation, and not JDK 7 or earlier).
(The \<JAVA\_HOME> environment
variable might already be set, because it is needed for Ant to work.)

\begin{description}
\item[Ubuntu]
If you use the bash shell, put the following command in your
\code{.bashrc} file.  (This might not work if \<java> refers to an executable
in the JRE rather than in the JDK, but you need the JDK installed to build
the Checker Framework anyway.)
% Can someone give a simpler command?
%BEGIN LATEX
\begin{smaller}
%END LATEX
\begin{Verbatim}
  export JAVA_HOME=${JAVA_HOME:-$(dirname $(dirname $(dirname $(readlink -f $(/usr/bin/which java)))))}
\end{Verbatim}
%BEGIN LATEX
\end{smaller}
%END LATEX

\item[Mac OS X 10.5 or later]
  Add one of the following two commands in your \code{.bash\_profile} or
  \code{.profile} file according to the version of your JDK.
\begin{Verbatim}
  export JAVA_HOME=$(/usr/libexec/java_home -v 1.8)
  export JAVA_HOME=$(/usr/libexec/java_home -v 1.9)
\end{Verbatim}

\end{description}

\subsectionAndLabel{Build the Checker Framework}{building}

% Building (compiling) the checkers and framework from source creates the
% \code{checker.jar} file.  A pre-compiled \code{checker.jar} is included
% in the distribution, so building it is optional.  It is mostly useful for
% people who are developing compiler plug-ins (type-checkers).  If you only
% want to \emph{use} the compiler and existing plug-ins, it is sufficient to
% use the pre-compiled version.

\begin{enumerate}

\item
Run \code{./gradlew cloneAndBuildDependencies} to build the Checker Framework dependencies:

\begin{Verbatim}
  cd $CHECKERFRAMEWORK
  ./gradlew cloneAndBuildDependencies
\end{Verbatim}
% $ to unconfuse Emacs LaTeX mode

\item
Run \code{./gradlew assemble} to build the Checker Framework:

\begin{Verbatim}
  cd $CHECKERFRAMEWORK
  ./gradlew assemble
\end{Verbatim}
% $ to unconfuse Emacs LaTeX mode

\item
Once it is built, you may wish to put the Checker Framework's \<javac>
even earlier in your \<PATH>:

\begin{Verbatim}
export PATH=$CHECKERFRAMEWORK/checker/bin:${PATH}
\end{Verbatim}

The Checker Framework's \code{javac} ensures that all required
libraries are on your classpath and boot classpath, but is otherwise
identical to the Type Annotations compiler.

Putting the Checker Framework's \<javac> earlier in your \<PATH> will
ensure that the Checker Framework's version is used.

\item
If you are developing a checker within the Checker Framework, there is
a developer version of \<javac> in the \<bin-devel> directory. This
version will use compiled classes from \<dataflow/build>,
\<javacutil/build>, \<framework/build>,
and \<checker/build> in the \<checker-framework> directory instead of
the compiled jar files, and by default will print stack traces for all
errors.

To use it, set your \<PATH> to use \<javac> in the \<bin-devel> directory:

\begin{Verbatim}
export PATH=$CHECKERFRAMEWORK/checker/bin-devel:${PATH}
\end{Verbatim}

The developer version of \<javac> allows you to not have to rebuild
the jar files after every code change, in turn allowing you to test
your changes faster. Source files can be compiled using command \<./gradlew
compileJava>, or can be automatically compiled by
an IDE such as Eclipse.

\item Test that everything works:

  \begin{itemize}

  \item Run \code{./gradlew allTests}:
\begin{Verbatim}
  cd $CHECKERFRAMEWORK
  ./gradlew allTests
\end{Verbatim}
% $ to unconfuse Emacs LaTeX mode

  \item Run the Nullness Checker examples (see
    Section~\refwithpage{nullness-example}).

  \end{itemize}

\end{enumerate}


\subsectionAndLabel{Build the Checker Framework Manual (this document)}{building-manual}

\begin{enumerate}
\item
Install needed packages; see Section~\ref{building-prerequisites} for
instructions.

\item
Run \code{make} in the \code{docs/manual} directory to build both the PDF and HTML versions of the manual.
\end{enumerate}


\subsectionAndLabel{Code style, IDE configuration, pull requests, etc.}{building-developer-manual}

Please see the
\href{https://rawgit.com/typetools/checker-framework/master/docs/developer/developer-manual.html}{Checker Framework Developer Manual}.


\subsectionAndLabel{Enable continuous integration builds}{building-ci}

We strongly recommend that you enable continuous integration (CI) builds on
your fork of the projects, so that you learn quickly about errors.  See the
\ahref{https://rawgit.com/typetools/checker-framework/master/docs/developer/developer-manual.html\#ci}{CI
  instructions} in the Checker Framework Developer Manual.

If you make a change to the
annotated JDK, you need to upload a JDK artifact.
Follow the instructions at
\url{https://github.com/typetools/annotated-libraries}.


\subsubsectionAndLabel{Debugging continuous integration builds}{building-ci-debug}

If a continuous integration job is failing, you can reproduce the problem locally.
The CI jobs all run within Docker containers.
Install Docker on your local computer, then perform commands like the
following to get a shell within Docker:

\begin{Verbatim}
docker pull mdernst/cf-ubuntu-jdk8
docker run -it mdernst/cf-ubuntu-jdk8 /bin/bash
\end{Verbatim}

Then, you can run arbitrary commands, including those that appear in the
CI configuration files.


\sectionAndLabel{Contributing fixes (creating a pull request)}{pull-request}

Please see the
\ahref{https://rawgit.com/typetools/checker-framework/master/docs/developer/developer-manual.html#pull-requests}{pull
  requests} section of the Developer Manual.
Thanks in advance for your contributions!


\sectionAndLabel{Publications}{publications}

Here are two technical papers about the Checker Framework itself:

\begin{itemize}
\item
``Practical pluggable types for Java''~\cite{PapiACPE2008}
(ISSTA 2008, \myurl{https://homes.cs.washington.edu/~mernst/pubs/pluggable-checkers-issta2008.pdf})
describes the design and implementation of the Checker Framework.
The paper also describes case
studies in which the Nullness, Interning, Javari, and IGJ Checkers found
previously-unknown errors in real software.
The case studies also yielded new insights about type systems.

\item
``Building and using pluggable
type-checkers''~\cite{DietlDEMS2011}
(ICSE 2011, \myurl{https://homes.cs.washington.edu/~mernst/pubs/pluggable-checkers-icse2011.pdf})
discusses further experience with the Checker Framework, increasing the
number of lines of verified code to 3 million.  The case studies are of the
Fake Enum, Signature String, Interning, and Nullness Checkers.
The paper also evaluates the ease
of pluggable type-checking with the Checker Framework:  type-checkers
were easy to write, easy for novices to use, and effective in finding
errors.
\end{itemize}

Here are some papers about type systems that were implemented and evaluated
using the Checker Framework:

\begin{description}
\item[Nullness (Chapter~\ref{nullness-checker})]
See the two papers about the Checker Framework, described above.

\item[Rawness initialization (Section~\ref{initialization-rawness-checker})]
``Inference of field initialization'' (ICSE 2011, \myurl{https://homes.cs.washington.edu/~mernst/pubs/initialization-icse2011-abstract.html})
describes inference for the Rawness Initialization Checker.

\item[Interning (Chapter~\ref{interning-checker})]
See the two papers about the Checker Framework, described above.

\item[Locking (Chapter~\ref{lock-checker})]
``Locking discipline inference and checking'' (ICSE 2016,
\myurl{https://homes.cs.washington.edu/~mernst/pubs/locking-inference-checking-icse2016-abstract.html})
describes the Lock Checker.

\item[Fake enumerations, type aliases, and typedefs (Chapter~\ref{fenum-checker})]
See the ICSE 2011 paper about the Checker Framework, described above.

\item[Regular expressions (Chapter~\ref{regex-checker})]
``A type system for regular expressions''~\cite{SpishakDE2012} (FTfJP 2012, \myurl{https://homes.cs.washington.edu/~mernst/pubs/regex-types-ftfjp2012-abstract.html})
            describes the Regex Checker.

\item[Format Strings (Chapter~\ref{formatter-checker})]
``A type system for format strings''~\cite{WeitzKSE2014} (ISSTA 2014, \myurl{https://homes.cs.washington.edu/~mernst/pubs/format-string-issta2014-abstract.html})
            describes the Format String Checker.

\item[Signature strings (Chapter~\ref{signature-checker})]
See the ICSE 2011 paper about the Checker Framework, described above.

\item[GUI Effects (Chapter~\ref{guieffect-checker})]
``JavaUI: Effects for controlling UI object access''~\cite{GordonDEG2013} (ECOOP 2013, \myurl{https://homes.cs.washington.edu/~mernst/pubs/gui-thread-ecoop2013-abstract.html})
            describes the GUI Effect Checker.

\item
``Verification games: Making verification fun'' (FTfJP 2012, \myurl{https://homes.cs.washington.edu/~mernst/pubs/verigames-ftfjp2012-abstract.html})
            describes a general inference approach that, at the time, had only been implemented for the Nullness Checker (Section~\ref{nullness-checker}).

\item[Thread locality (Section~\ref{loci-thread-locality-checker})]
``Loci: Simple thread-locality for Java''~\cite{WrigstadPMZV2009} (ECOOP 2009,
\myurl{http://janvitek.org/pubs/ecoop09.pdf})

\item[Security (Section~\ref{sparta-checker})]
``Static analysis of implicit control flow: Resolving Java reflection and
  Android intents''~\cite{BarrosJMVDdAE2015} (ASE 2015,
  \myurl{https://homes.cs.washington.edu/~mernst/pubs/implicit-control-flow-ase2015-abstract.html})
  describes the SPARTA toolset and information flow type-checker.

``Boolean formulas for the static identification of injection attacks in
  Java''~\cite{ErnstLMSS2015} (LPAR 2015, \myurl{https://homes.cs.washington.edu/~mernst/pubs/detect-injections-lpar2015-abstract.html})

\item[\href{https://ece.uwaterloo.ca/~wdietl/ownership/}{Generic Universe
    Types} (Section~\ref{gut-checker})]
``Tunable static inference for Generic Universe Types'' (ECOOP 2011, \myurl{https://homes.cs.washington.edu/~mernst/pubs/tunable-typeinf-ecoop2011-abstract.html})
            describes inference for the Generic Universe Types type system.

Another implementation of Universe Types and \href{http://www.cs.rpi.edu/~huangw5/cf-inference/}{ownership types} is  described in
``Inference and checking of object ownership''~\cite{HuangDME2012} (ECOOP 2012, \myurl{https://homes.cs.washington.edu/~mernst/pubs/infer-ownership-ecoop2012-abstract.html}).

\item[Approximate data (Section~\ref{enerj-checker})]
``EnerJ: Approximate Data Types for Safe and General Low-Power Computation''~\cite{SampsonDFGCG2011} (PLDI 2011, \myurl{https://homes.cs.washington.edu/~luisceze/publications/Enerj-pldi2011.pdf})

\item[Information flow and tainting (Section~\ref{sparta-checker})]
``Collaborative Verification of Information Flow
for a High-Assurance App Store''~\cite{ErnstJMDPRKBBHVW2014} (CCS 2014, \myurl{https://homes.cs.washington.edu/~mernst/pubs/infoflow-ccs2014.pdf}) describes the SPARTA information flow type system.

\item[IGJ and OIGJ immutability (Section~\ref{igj-checker})]
``Object and reference immutability using Java generics''~\cite{ZibinPAAKE2007} (ESEC/FSE 2007, \myurl{https://homes.cs.washington.edu/~mernst/pubs/immutability-generics-fse2007-abstract.html})
and
``Ownership and immutability in generic Java''~\cite{ZibinPLAE2010} (OOPSLA 2010, \myurl{https://homes.cs.washington.edu/~mernst/pubs/ownership-immutability-oopsla2010-abstract.html})
            describe the IGJ and OIGJ immutability type systems.
For further case studies, also see the ISSTA 2008 paper about the Checker
Framework, described above.

\item[Javari immutability (Section~\ref{javari-checker})]
``Javari: Adding reference immutability to Java''~\cite{TschantzE2005} (OOPSLA 2005, \myurl{https://homes.cs.washington.edu/~mernst/pubs/ref-immutability-oopsla2005-abstract.html})
            describes the Javari type system.
For inference, see
``Inference of reference immutability''~\cite{QuinonezTE2008} (ECOOP 2008, \myurl{https://homes.cs.washington.edu/~mernst/pubs/infer-refimmutability-ecoop2008-abstract.html})
and
``Parameter reference immutability: Formal definition, inference tool, and comparison''~\cite{ArtziQKE2009} (J.ASE 2009, \myurl{https://homes.cs.washington.edu/~mernst/pubs/mutability-jase2009-abstract.html}).
For further case studies, also see the ISSTA 2008 paper about the Checker
Framework, described above.

\item[ReIm immutability]
% TODO:  (Section~\ref{reim-checker})
``ReIm \& ReImInfer: Checking and inference of reference immutability and method purity''~\cite{HuangMDE2012} (OOPSLA 2012, \myurl{https://homes.cs.washington.edu/~mernst/pubs/infer-refimmutability-oopsla2012-abstract.html})
            describes the ReIm immutability type system.

\end{description}

In addition to these papers that discuss use the Checker Framework
directly, other academic papers use the Checker Framework in their
implementation or evaluation.
Most educational use of the Checker
Framework is never published, and most commercial use of the Checker
Framework is never discussed publicly.

(If you know of a paper or other use that is not listed here, please inform
the Checker Framework developers so we can add it.)


\sectionAndLabel{Credits and changelog}{credits}

Differences from previous versions of the checkers and framework can be found
in the \code{changelog.txt} file.  This file is included in the
Checker Framework distribution and is also available on the web at
\myurl{https://checkerframework.org/changelog.txt}.

Developers who have contributed code to the Checker Framework include
\input{contributors.tex}
In addition, too many users to list have provided valuable feedback, which
has improved the toolset's design and implementation.
Thanks for your help!


\sectionAndLabel{License}{license}

Two different licenses apply to different parts of the Checker Framework.
\begin{itemize}
\item
The Checker Framework itself is licensed under the GNU General Public License
(GPL), version 2, with the classpath exception.
The GPL is the same license that OpenJDK is licensed
under.  Just as compiling your code with javac does not infect your code
with the GPL, type-checking your code with the Checker Framework does not
infect your code with the GPL\@.  Running the Checker Framework during
development has no effect on your intellectual property or licensing.  If
you want to ship the Checker Framework as part of your product, then your
product must be licensed under the GPL\@.
\item
The more permissive MIT License applies
to code that you might want to include in your own
program, such as the annotations and run-time utility classes.
\end{itemize}
\noindent
For details, see file
\ahref{https://raw.githubusercontent.com/typetools/checker-framework/master/LICENSE.txt}{\<LICENSE.txt>}.



% LocalWords:  jsr unsetting plugins langtools zipfile cp plugin Nullness txt
% LocalWords:  nullness classpath NonNull MyObject javac uref changelog MyEnum
% LocalWords:  subtyping containsKey proc classfiles SourceChecker javap jdk
% LocalWords:  MyFile buildfiles ClassName JRE java jsr308 bootclasspath
%  LocalWords:  extJavac ZipFile AnoPrintErrorStack AprintAllQualifiers Jlint
%  LocalWords:  Telmo Correa Papi NoSuchFieldError ZipException Xlint A1
%  LocalWords:  FileNotFoundException MyQualifier ImplicitFor A2 A3 JDKs
%  LocalWords:  StaticNestedClass StaticNested ConfusingAnnotation pre yml
%%  LocalWords:  CHECKERFRAMEWORK currentOutgoing isCompleted ElementType
%%  LocalWords:  EnsuresNonNull devel javacutil stubparser rsvg Regex IGJ
%%  LocalWords:  JavaUI EnerJ App CCS ReIm ReImInfer Anatoly Kupriyanov
%%  LocalWords:  Asumu Takikawa Brotherston McArthur Luo Bayne Coblenz Lai
%%  LocalWords:  Barros Athaydes Ren Oblak Heule Steph Trask Stalnaker
%%  LocalWords:  toolset's typechecking LiteralKind reifiable plaintext
%%  LocalWords:  astub homebrew hevea cloneAndBuildDependencies allTests
%%  LocalWords:  compileJava typedefs LPAR Tunable OIGJ sudo<|MERGE_RESOLUTION|>--- conflicted
+++ resolved
@@ -671,29 +671,17 @@
 
 \subsectionAndLabel{Problems with annotated libraries}{reporting-bugs-annotated-libraries}
 
-Sometimes, a checker reports a warning because a library is not
-<<<<<<< HEAD
-annotated or because the library contains incorrect annotations.
-Please do not open GitHub issues for these.
-=======
-annotated.  Please do not open GitHub issues for these.
->>>>>>> 862ed0ee
-Instead, we appreciate pull requests to help us improve the annotations.
-Alternatively or in the interim, you can use stub files as described in
-Section~\ref{stub}.
-
-<<<<<<< HEAD
-If the library is annotated but has some incorrect or missing annotations,
-then please open a pull request that adds the annotations. You can find the annotated source in
-\url{https://github.com/typetools/}, including annotations for the JDK.
-If the library does not exist there, then it has no annotations yet.
-=======
-If a checker reports a warning because a library contains incorrect annotations,
+If a checker reports a warning because a library contains \emph{incorrect} annotations,
 then please open a pull request that adds the annotations.  If the
 library's maintainers have added annotations, make a pull request to them.
 If the Checker Framework maintainers have added annotations,
 you can find the annotated source in \url{https://github.com/typetools/}.
->>>>>>> 862ed0ee
+
+If a checker reports a warning because a library is \emph{not
+annotated}, please do not open a GitHub issue.
+Instead, we appreciate pull requests to help us improve the annotations.
+Alternatively or in the interim, you can use stub files as described in
+Section~\ref{stub}.
 
 For either approach, please see \chapterpageref{annotating-libraries} for
 tips about writing library annotations.
