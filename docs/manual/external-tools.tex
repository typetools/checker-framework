\htmlhr
\chapterAndLabel{Integration with external tools}{external-tools}

This chapter discusses how to run a checker from the command line, from a
build system, or from an IDE\@.  You can skip to the appropriate section:

% Keep this list up to date with the sections of this chapter and with TWO
% copies of the list in file introduction.tex .
\begin{itemize}
\item Android (Section~\ref{android})
\item Android Gradle Plugin (Section~\ref{android-gradle})
\item Ant (Section~\ref{ant-task})
\item Buck (Section~\ref{buck})
\item Command line, via Checker Framework javac wrapper (Section~\ref{javac-wrapper})
\item Command line, via JDK javac (Section~\ref{javac})
\item Eclipse (Section~\ref{eclipse})
\item Gradle (Section~\ref{gradle})
\item IntelliJ IDEA (Section~\ref{intellij})
\item Lombok (Section~\ref{lombok})
\item Maven (Section~\ref{maven})
\item NetBeans (Section~\ref{netbeans})
\item tIDE (Section~\ref{tide})
\end{itemize}

If your build system or IDE is not listed above, you should customize how
it runs the javac command on your behalf.  See your build system or IDE
documentation to learn how to
customize it, adapting the instructions for javac in Section~\ref{javac}.
If you make another tool support running a checker, please
inform us via the
\href{https://groups.google.com/forum/#!forum/checker-framework-discuss}{mailing
  list} or
\href{https://github.com/typetools/checker-framework/issues}{issue tracker} so
we can add it to this manual.

All examples in this chapter are in the public domain, with no copyright nor
licensing restrictions.


\sectionAndLabel{Android}{android}

When creating an Android app, you may wish to use \<checker-qual-android>
whenever this document mentions \<checker-qual>.  This can lead to smaller
dex files (smaller distributed apps).

The \<checker-qual-android> artifact is identical to the \<checker-qual>
artifact, except that in \<checker-qual-android> annotations have classfile
retention.  The default Android Gradle plugin retains types annotated with
runtime-retention annotations in the main dex, but strips out class-retention
annotations.


\sectionAndLabel{Android Studio and the Android Gradle Plugin}{android-gradle}

Android Studio 3.0 and later, and Android Gradle Plugin 3.0.0 and later, support type
annotations.  (See
\url{https://developer.android.com/studio/write/java8-support}
for more details.)  This section explains how to configure your Android
project to use the Checker Framework.  All the changes should be made to
the module's \<build.gradle> file --- not the project's \<build.gradle> file.

Different changes are required for JDK 8
(Section~\ref{android-jdk8}) and for JDK 9+ (Section~\ref{android-jdk11}).

\subsectionAndLabel{JDK 8}{android-jdk8}
This section shows what changes to make if you are using JDK 8.

\begin{enumerate}

\item In your module's \<build.gradle> file, set the source and target
  compatibility to \<JavaVersion.VERSION\_1\_8>:

\begin{Verbatim}
android {
    ...
    compileOptions {
        sourceCompatibility JavaVersion.VERSION_1_8
        targetCompatibility JavaVersion.VERSION_1_8
    }
}
\end{Verbatim}

\item Add a build variant for running checkers:

 \begin{Verbatim}
 android {
    ...
      buildTypes {
      ...
        checkTypes {
            javaCompileOptions.annotationProcessorOptions.
                    classNames.add("org.checkerframework.checker.nullness.NullnessChecker")
            // You can pass options like so:
            // javaCompileOptions.annotationProcessorOptions.arguments.put("warns", "")
        }
    }
}
\end{Verbatim}

\item Add a dependency configuration for the annotated JDK:

\begin{mysmall}
\begin{Verbatim}
configurations {
    checkerFrameworkAnnotatedJDK {
        description = 'a copy of JDK classes with Checker Framework type qualifiers inserted'
    }
    errorproneJavac {
        description = 'required to run the Checker Framework.'
    }
}

\end{Verbatim}
\end{mysmall}

\item Declare the Checker Framework dependencies:

\begin{mysmall}
\begin{Verbatim}
dependencies {
    ... existing dependencies...
    ext.checkerFrameworkVersion = '3.1.0'
    implementation "org.checkerframework:checker-qual-android:${checkerFrameworkVersion}"
    // or if you use no annotations in source code the above line could be
    // compileOnly "org.checkerframework:checker-qual-android:${checkerFrameworkVersion}"
    annotationProcessor "org.checkerframework:checker:${checkerFrameworkVersion}"
    checkerFrameworkAnnotatedJDK "org.checkerframework:jdk8:${checkerFrameworkVersion}"
    errorproneJavac 'com.google.errorprone:javac:9+181-r4173-1'
}
\end{Verbatim}
\end{mysmall}

\item Direct all tasks of type \<JavaCompile> used by the \<checkTypes> build variant to use the annotated JDK:
\begin{mysmall}
\begin{Verbatim}
gradle.projectsEvaluated {
    tasks.withType(JavaCompile).all { compile ->
        if (compile.name.contains("CheckTypes")) {
            compile.options.compilerArgs += [
                    "-Xbootclasspath/p:${configurations.checkerFrameworkAnnotatedJDK.asPath}"
            ]
            options.fork = true
            options.forkOptions.jvmArgs += ["-Xbootclasspath/p:${configurations.errorproneJavac.asPath}"]
        }
    }
}
\end{Verbatim}
\end{mysmall}

\item To run the checkers, build using the \<checkTypes> variant:
\begin{Verbatim}
gradlew assembleCheckTypes
\end{Verbatim}
\end{enumerate}

\subsectionAndLabel{JDK 11}{android-jdk11}
This section shows what changes to make if you are using JDK 11.  They should work for JDK 9+, but
we have only tested them with JDK 11.

\begin{enumerate}

\item In your module's \<build.gradle> file, set the source and target
  compatibility to \<JavaVersion.VERSION\_1\_8>:

\begin{Verbatim}
android {
    ...
    compileOptions {
        sourceCompatibility JavaVersion.VERSION_1_8
        targetCompatibility JavaVersion.VERSION_1_8
    }
}
\end{Verbatim}

\item Add a build variant for running checkers:

 \begin{Verbatim}
 android {
    ...
      buildTypes {
      ...
        checkTypes {
            javaCompileOptions.annotationProcessorOptions.
                    classNames.add("org.checkerframework.checker.nullness.NullnessChecker")
            // You can pass options like so:
            // javaCompileOptions.annotationProcessorOptions.arguments.put("warns", "")
        }
    }
}
\end{Verbatim}

\item Declare the Checker Framework dependencies:

\begin{mysmall}
\begin{Verbatim}
dependencies {
    ... existing dependencies...
    ext.checkerFrameworkVersion = '3.1.0'
    implementation "org.checkerframework:checker-qual-android:${checkerFrameworkVersion}"
    // or if you use no annotations in source code the above line could be
    // compileOnly "org.checkerframework:checker-qual-android:${checkerFrameworkVersion}"
    annotationProcessor "org.checkerframework:checker:${checkerFrameworkVersion}"
}
\end{Verbatim}
\end{mysmall}

\item To run the checkers, build using the \<checkTypes> variant:
\begin{Verbatim}
gradlew assembleCheckTypes
\end{Verbatim}

\end{enumerate}


\sectionAndLabel{Ant task}{ant-task}

If you use the \href{http://ant.apache.org/}{Ant} build tool to compile
your software, then you can add an Ant task that runs a checker.  We assume
that your Ant file already contains a compilation target that uses the
\code{javac} task, and that the \<CHECKERFRAMEWORK> environment variable is set.

\begin{enumerate}
\item
Set the \code{jsr308javac} property:

%BEGIN LATEX
\begin{smaller}
%END LATEX
\begin{Verbatim}
  <property environment="env"/>

  <property name="checkerframework" value="${env.CHECKERFRAMEWORK}" />

  <!-- On Mac/Linux, use the javac shell script; on Windows, use javac.bat -->
  <condition property="cfJavac" value="javac.bat" else="javac">
      <os family="windows" />
  </condition>

  <presetdef name="jsr308.javac">
    <javac fork="yes" executable="${checkerframework}/checker/bin/${cfJavac}" >
      <compilerarg value="-version"/>
      <compilerarg value="-implicit:class"/>
    </javac>
  </presetdef>
\end{Verbatim}
%BEGIN LATEX
\end{smaller}
%END LATEX

\item \textbf{Duplicate} the compilation target, then \textbf{modify} it slightly as
indicated in this example:

%BEGIN LATEX
\begin{smaller}
%END LATEX
\begin{Verbatim}
  <target name="check-nullness"
          description="Check for null pointer dereferences"
          depends="clean,...">
    <!-- use jsr308.javac instead of javac -->
    <jsr308.javac ... >
      <compilerarg line="-processor org.checkerframework.checker.nullness.NullnessChecker"/>
      <!-- optional, to not check uses of library methods:
        <compilerarg value="-AskipUses=^(java\.awt\.|javax\.swing\.)"/>
      -->
      <compilerarg line="-Xmaxerrs 10000"/>
      ...
    </jsr308.javac>
  </target>
\end{Verbatim}
%BEGIN LATEX
\end{smaller}
%END LATEX

Fill in each ellipsis (\ldots) from the original compilation target.

In the example, the target is named \code{check-nullness}, but you can
name it whatever you like.
\end{enumerate}

\subsectionAndLabel{Explanation}{ant-task-explanation}

This section explains each part of the Ant task.

\begin{enumerate}
\item Definition of \code{jsr308.javac}:

The \code{fork} field of the \code{javac} task
ensures that an external \code{javac} program is called.  Otherwise, Ant will run
\code{javac} via a Java method call, and there is no guarantee that it will get
correct version of \code{javac}.

The \code{-version} compiler argument is just for debugging; you may omit
it.

The \code{-implicit:class} compiler argument causes annotation processing
to be performed on implicitly compiled files.  (An implicitly compiled file
is one that was not specified on the command line, but for which the source
code is newer than the \code{.class} file.)  This is the default, but
supplying the argument explicitly suppresses a compiler warning.

%% -Awarns was removed above without removing it here.
% The \code{-Awarns} compiler argument is optional, and causes the checker to
% treat errors as warnings so that compilation does not fail even if
% pluggable type-checking fails; see Section~\ref{checker-options}.

\item The \code{check-nullness} target:

The target assumes the existence of a \code{clean} target that removes all
\code{.class} files.  That is necessary because Ant's \code{javac} target
doesn't re-compile \code{.java} files for which a \code{.class} file
already exists.

The \code{-processor ...} compiler argument indicates which checker to
run.  You can supply additional arguments to the checker as well.

\end{enumerate}


\sectionAndLabel{Buck}{buck}

Buck is a build system maintained by Facebook.

Buck has support for annotation processors, but that support is
undocumented because the Buck maintainers may change the syntax in the
future and they don't wish to ever change anything that is documented.

You can learn more about Buck and annotation processors at these URLs:
{\codesize\url{https://stackoverflow.com/questions/32915721/documentation-for-annotation-processors-buck}},
{\codesize\url{https://github.com/facebook/buck/issues/85}}.

In order to use Checker Framework with Buck on JDK 8, you first need
to place the Error Prone JDK 9 compiler in Buck's bootclasspath
(further explanation in Section~\ref{java8-install}).  To do so,
follow the instructions on this page:

{\codesize\url{https://github.com/uber/okbuck/wiki/Using-Error-Prone-with-Buck-and-OkBuck#using-error-prone-javac-on-jdk-8}}

You only need to follow the instructions to use Error Prone javac on
that page, not the instructions to enable Error Prone.

Once you have completed those steps, here is an example \<BUCK> build
file showing how to enable Checker Framework:

\begin{Verbatim}
prebuilt_jar(
    name = 'checker-framework',
    binary_jar = 'checker-3.1.0.jar',
    visibility = [ 'PUBLIC' ]
)

prebuilt_jar(
    name = 'checker-qual',
    binary_jar = 'checker-qual-3.1.0.jar',
    visibility = [ 'PUBLIC' ]
)

java_library (
    name = 'hello',
    srcs = glob(['src/main/java/**/*.java']),
    java_version = '1.8',
    provided_deps = [ ':checker-framework', ':checker-qual' ],
# To add annotation processing
    annotation_processors = [ 'org.checkerframework.checker.units.UnitsChecker' ],
    annotation_processor_deps = [ ':checker-framework', ':checker-qual' ],
    annotation_processor_params = [ 'permitMissingJdk' ]
)
\end{Verbatim}



\sectionAndLabel{Command line, via Checker Framework javac wrapper}{javac-wrapper}
\label{javac-installation}      % for backward compatibility, added 10/2/2019

To perform pluggable type-checking from the command line, run the \<javac>
command that ships with the Checker Framework.  This is called the
``Checker Framework compiler''.  It is exactly the same as the OpenJDK
\<javac> compiler, with one small difference:  it includes the Checker
Framework jar file on its classpath.

There are three ways to use the Checker Framework compiler from the command
line.  You can use any
one of them.  However, if you are using the Windows command shell, you must
use the last one.
% Is the last one required for Cygwin, as well as for the Windows command shell?


\begin{itemize}
  \item
    Option 1:
    Add directory
    \code{.../checker-framework-3.1.0/checker/bin} to your path, \emph{before} any other
    directory that contains a \<javac> executable.

    If you are
    using the bash shell, a way to do this is to add the following to your
    \verb|~/.profile| (or alternately \verb|~/.bash_profile| or \verb|~/.bashrc|) file:
\begin{Verbatim}
  export CHECKERFRAMEWORK=${HOME}/checker-framework-3.1.0
  export PATH=${CHECKERFRAMEWORK}/checker/bin:${PATH}
\end{Verbatim}
    then log out and back in to ensure that the environment variable
    setting takes effect.

  \item
    \begin{sloppypar}
    Option 2:
    Whenever this document tells you to run \code{javac},
    instead run \code{\$CHECKERFRAMEWORK/checker/bin/javac}.
    \end{sloppypar}

    You can simplify this by introducing an alias \<javacheck>.  Then,
    whenever this document tells you to run \code{javac}, instead run
    \<javacheck>.  Here is the syntax for your
    \verb|~/.bashrc| file:
% No Windows example because this doesn't work under Windows.
\begin{Verbatim}
  export CHECKERFRAMEWORK=${HOME}/checker-framework-3.1.0
  alias javacheck='$CHECKERFRAMEWORK/checker/bin/javac'
\end{Verbatim}

   \item
   Option 3:
   Whenever this document tells you to run \code{javac}, instead
   run \<checker.jar> via \<java> (not \<javac>) as in:

\begin{Verbatim}
  java -jar "$CHECKERFRAMEWORK/checker/dist/checker.jar" -cp "myclasspath" -processor nullness MyFile.java
\end{Verbatim}

    You can simplify the above command by introducing an alias
    \<javacheck>.  Then, whenever this document tells you to run
    \code{javac}, instead run \<javacheck>.  For example:

\begin{Verbatim}
  # Unix
  export CHECKERFRAMEWORK=${HOME}/checker-framework-3.1.0
  alias javacheck='java -jar "$CHECKERFRAMEWORK/checker/dist/checker.jar"'

  # Windows
  set CHECKERFRAMEWORK = C:\Program Files\checker-framework-3.1.0\
  doskey javacheck=java -jar "%CHECKERFRAMEWORK%\checker\dist\checker.jar" $*
\end{Verbatim}

  (Explanation for advanced users:
  More generally, anywhere that you would use \<javac.jar>, you can substitute
  \<\$CHECKERFRAMEWORK/checker/dist/checker.jar>;
  the result is to use the Checker
  Framework compiler instead of the regular \<javac>.)

\end{itemize}



%% Does this work?  Text elsewhere in the manual imples that it does not.
% \item
% \begin{sloppypar}
%   In order to use the updated compiler when you type \code{javac}, add the
%   directory \<C:\ttbs{}Program Files\ttbs{}checker-framework\ttbs{}checkers\ttbs{}binary> to the
%   beginning of your path variable.  Also set a \code{CHECKERFRAMEWORK} variable.
% \end{sloppypar}
%
% % Instructions stolen from http://www.webreference.com/js/tips/020429.html
%
% To set an environment variable, you have two options:  make the change
% temporarily or permanently.
% \begin{itemize}
% \item
% To make the change \textbf{temporarily}, type at the command shell prompt:
%
% \begin{alltt}
% path = \emph{newdir};%PATH%
% \end{alltt}
%
% For example:
%
% \begin{Verbatim}
% set CHECKERFRAMEWORK = C:\Program Files\checker-framework
% path = %CHECKERFRAMEWORK%\checker\bin;%PATH%
% \end{Verbatim}
%
% This is a temporary change that endures until the window is closed, and you
% must re-do it every time you start a new command shell.
%
% \item
% To make the change \textbf{permanently},
% Right-click the \<My Computer> icon and
% select \<Properties>. Select the \<Advanced> tab and click the
% \<Environment Variables> button. You can set the variable as a ``System
% Variable'' (visible to all users) or as a ``User Variable'' (visible to
% just this user).  Both work; the instructions below show how to set as a
% ``System Variable''.
% In the \<System Variables> pane, select
% \<Path> from the list and click \<Edit>. In the \<Edit System Variable>
% dialog box, move the cursor to the beginning of the string in the
% \<Variable Value> field and type the full directory name (not using the
% \verb|%CHECKERFRAMEWORK%| environment variable) followed by a
% semicolon (\<;>).
%
% % This is for the benefit of the Ant task.
% Similarly, set the \code{CHECKERFRAMEWORK} variable.
%
% This is a permanent change that only needs to be done once ever.
% \end{itemize}


\sectionAndLabel{Command line, via JDK javac}{javac}

This section explains how to use the Checker Framework with the OpenJDK or
OracleJDK \<javac>, rather than with the \<javac> wrapper script described in
Section~\ref{javac-wrapper}.

This
section assumes you have downloaded the Checker Framework release zip and set
the environment variable \<CHECKERFRAMEWORK> to point to the unzipped directory.
Alternately, you can get all of the jars mentioned in this section from Maven Central:

\begin{itemize}
\item \<javac.jar>: \url{https://search.maven.org/artifact/com.google.errorprone/javac/9%2B181-r4173-1/jar}
\item \<jdk8.jar>: \url{https://search.maven.org/artifact/org.checkerframework/jdk8/3.1.0/jar}
\item \<checker-qual.jar>: \url{https://search.maven.org/artifact/org.checkerframework/checker-qual/3.1.0/jar}
\item \<checker.jar>: \url{https://search.maven.org/artifact/org.checkerframework/checker/3.1.0/jar}
\end{itemize}

Different arguments to \<javac> are required for JDK 8
(Section~\ref{java8-install}) and for JDK 9+ (Section~\ref{java11-install}).


\subsectionAndLabel{JDK 8}{java8-install}

This section shows what arguments to pass to javac to run the Checker
Framework, if you are using JDK 8.

\begin{Verbatim}
javac \
-J-Xbootclasspath/p:$CHECKERFRAMEWORK/checker/dist/javac.jar \
-Xbootclasspath/p:$CHECKERFRAMEWORK/checker/dist/jdk8.jar \
-cp $CHECKERFRAMEWORK/checker/dist/checker-qual.jar \
-processorpath $CHECKERFRAMEWORK/checker/dist/checker.jar \
-processor org.checkerframework.checker.nullness.NullnessChecker \
-source 8 -target 8
\end{Verbatim}

Below is an explanation of each argument.
\begin{enumerate}
\item \<-J-Xbootclasspath/p:\$CHECKERFRAMEWORK/checker/dist/javac.jar>:
even when running under JDK 8, a Java 9 compiler (either the Error Prone
compiler or the OpenJDK Java 9 compiler) must be on the JVM bootclasspath.
The \<-J> indicates that this is a JVM argument rather than a compiler
argument.

The following exception is thrown if this argument is missing:
\begin{Verbatim}
error: SourceChecker.typeProcessingStart: unexpected Throwable (NoSuchMethodError);
message: com.sun.tools.javac.code.Type.stripMetadata()Lcom/sun/tools/javac/code/Type;
\end{Verbatim}

If you are compiling your own checker, the following exception is thrown if this argument is missing:
\begin{Verbatim}
java.lang.NoSuchFieldError: ANNOTATION_PROCESSOR_MODULE_PATH
\end{Verbatim}

\item \<-Xbootclasspath/p:\$CHECKERFRAMEWORK/checker/dist/jdk8.jar>: \<jdk8.jar>
  must be on the bootclasspath of the compiler.
  (This is a compiler argument, so do not add \<-J>.)

\item \<-cp \$CHECKERFRAMEWORK/checker/dist/checker-qual.jar>: \<checker-qual.jar>
must be on the compilation classpath.

\item \<-processorpath \$CHECKERFRAMEWORK/checker/dist/checker.jar>:
\<checker.jar> must be on the processor path. Using this option means that the processor path, not
the classpath, will be searched for annotation processors.

\item \<-processor org.checkerframework.checker.nullness.NullnessChecker>:
Choose which checker to run by passing its fully qualified name as a processor.
(Note, using this option means that javac will not search for annotation
processors, but rather will run only those specified here.)

\item \<-source 8 -target 8>: Because the build is using
a Java 9 compiler, these options ensure that the
source code is Java 8 and that Java 8 bytecode is created.

\end{enumerate}


\subsectionAndLabel{JDK 11}{java11-install}

This section shows what arguments to pass to javac to run the Checker Framework using JDK 11.  These
instructions should work on JDK 9 or later, but we only test with JDK 11.

For compiling non-modularized code:
\begin{Verbatim}
javac \
-J--add-opens=jdk.compiler/com.sun.tools.javac.comp=ALL-UNNAMED \
-processorpath $CHECKERFRAMEWORK/checker/dist/checker.jar \
-cp $CHECKERFRAMEWORK/checker/dist/checker-qual.jar \
-processor org.checkerframework.checker.nullness.NullnessChecker
\end{Verbatim}

The arguments are explained above, except for
\<-J--add-opens=jdk.compiler/com.sun.tools.javac.comp=ALL-UNNAMED> which
opens the \<jdk.compiler/com.sun.tools.java.comp> package.  This is
required because the Checker Framework reflectively accesses private members of this package.

If this option is missing, \<javac> may issue the following warning:
\begin{Verbatim}
WARNING: An illegal reflective access operation has occurred
WARNING: Illegal reflective access by org.checkerframework.javacutil.Resolver
  (file:$CHECKERFRAMEWORK/checker/dist/checker.jar) to method com.sun.tools.javac.comp.Resolve.findMethod(...)
WARNING: Please consider reporting this to the maintainers of org.checkerframework.javacutil.Resolver
WARNING: Use --illegal-access=warn to enable warnings of further illegal reflective access operations
WARNING: All illegal access operations will be denied in a future release
\end{Verbatim}

For compiling a module, first add \<requires
org.checkerframework.checker.qual;> to your \<module-info.java>.  The Checker
Framework inserts inferred annotations into bytecode even if none appear in source code,
so you must do this even if you write no annotations in your code.

\begin{Verbatim}
javac \
  -J--add-opens=jdk.compiler/com.sun.tools.javac.comp=ALL-UNNAMED \
  -processorpath $CHECKERFRAMEWORK/checker/dist/checker.jar \
  --module-path $CHECKERFRAMEWORK/checker/dist/checker-qual.jar \
  -processor org.checkerframework.checker.nullness.NullnessChecker
\end{Verbatim}

\<checker-qual.jar> must be on the module path rather than the class path, but
do not put \<checker.jar> on the processor module path as it is not
modularized.


\sectionAndLabel{Eclipse}{eclipse}

% Eclipse supports type annotations.
% Eclipse does not directly support running the Checker Framework,
% nor is Eclipse necessary for running the Checker Framework.

You
need to run the Checker Framework via a build tool (Ant, Gradle, Maven, etc.), rather
than by supplying the \<-processor> command-line option to the \<ejc>
compiler, which is also known as \<eclipsec>.
The reason is that the Checker Framework is built upon \<javac>,
and \<ejc> represents the Java program differently.  (If both \<javac> and \<ejc>
implemented JSR 198~\cite{JSR198}, then it would be possible to build
an annotation processor that works with both compilers.)


There is no dedicated Eclipse plug-in for running the Checker Framework,
but it's still easy to run the Checker Framework.  First, create a
target/task in your build system to run the Checker Framework.  Then, run
the target/task from Eclipse.  Section~\ref{eclipse-ant} gives details for
Ant, but other build systems are similar.


\subsectionAndLabel{Using an Ant task}{eclipse-ant}

Add an Ant target as described in Section~\ref{ant-task}.  You can
run the Ant target by executing the following steps
(instructions copied from
{\codesize\url{http://help.eclipse.org/luna/index.jsp?topic=%2Forg.eclipse.platform.doc.user%2FgettingStarted%2Fqs-84_run_ant.htm}}):

\begin{enumerate}

\item
  Select \code{build.xml} in one of the navigation views and choose
  {\bf Run As $>$ Ant Build...} from its context menu.

\item
  A launch configuration dialog is opened on a launch configuration
  for this Ant buildfile.

\item
  In the {\bf Targets} tab, select the new ant task (e.g., check-interning).

\item
  Click {\bf Run}.

\item
  The Ant buildfile is run, and the output is sent to the Console view.

\end{enumerate}


\subsectionAndLabel{Troubleshooting Eclipse}{eclipse-troubleshooting}

Eclipse issues an ``Unhandled Token in @SuppressWarnings'' warning if you
write a \<@SuppressWarnings> annotation containing a string that Eclipse does not
know about.  Unfortunately, Eclipse
\href{https://bugs.eclipse.org/bugs/show_bug.cgi?id=122475}{hard-codes}
this list.

To eliminate the warnings:
disable all ``Unhandled Token in @SuppressWarnings'' warnings in Eclipse.
Look under the menu headings
``Java $\rightarrow$ Compiler $\rightarrow$ Errors/Warnings $\rightarrow$
Annotations $\rightarrow$ Unhandled Token in '@SuppressWarnings',''
and set it to ignore.


\sectionAndLabel{Gradle}{gradle}

To run a checker
on a project that uses the \href{https://gradle.org/}{Gradle} build system,
use the
\ahreforurl{https://github.com/kelloggm/checkerframework-gradle-plugin}{Checker
  Framework Gradle plugin}.  Its documentation explains how to use it.


\sectionAndLabel{IntelliJ IDEA}{intellij}

% The following method has been tested with IntelliJ IDEA 2019.1.1.

This section tells you how to make IntelliJ IDEA automatically run a
checker on every compile for Java projects and/or modules.

If your project uses a build tool (Ant, Gradle, Maven, etc.), \emph{do not}
use the instructions in this section.
Follow the instructions for that build tool instead (they are in
a different section of this chapter).  To compile your project, run the
build tool (possibly from within IntelliJ IDEA, possibly not).

If your project does not use a build tool, use the following instructions
to run a checker within IntelliJ IDEA on every compile:

\begin{enumerate}

\item Change the project SDK to 1.8, as explained at
  \url{https://www.jetbrains.com/help/idea/sdk.html#change-project-sdk}.

\item Change the language level for your project to 8, as explained at
\url{https://www.jetbrains.com/help/idea/project-page.html}.

\item Add the annotated JDK library to the bootclasspath.
On the Java compiler settings page, see \url{https://www.jetbrains.com/help/idea/java-compiler.html},
in the ``Additional command line parameters'' section, add:\\
  \code{-Xbootclasspath/p:".../checker-framework/checker/dist/jdk8.jar"} \\
(Be sure to fill in the ellipsis.)

\item Configure an annotation profile.
\begin{enumerate}
\item
Create an
\ahref{https://www.jetbrains.com/help/idea/configuring-annotation-processing.html#create\_profile}{annotation profile}.
\item
\ahref{https://www.jetbrains.com/help/idea/configuring-annotation-processing.html#associate}{Associate}
any desired modules with that profile.
\item
Configure that profile:
\begin{enumerate}
\item Add \<.../checker-framework/checker/dist/checker.jar> to the processor path.
\item Add checkers to be run during compilation by writing the
  fully-qualified name of the checker in the ``Processor FQ Name''
  section.
\end{enumerate}
\end{enumerate}

\item Add \<.../checker-framework/checker/dist/checker-qual.jar>, as a dependency to all
modules you wish to type check. (They should all have been associated with
the annotation profile above.)
Instructions appear at
\url{https://www.jetbrains.com/help/idea/creating-and-managing-projects.html}.

\end{enumerate}

Now, when you compile your code, the checker will be run.

It is necessary to manually inform the IDE via a plugin if an annotation
system adds any dependencies beyond those that normally exist in Java.
For information about the extension points, see
\url{https://youtrack.jetbrains.com/issue/IDEA-159286}.


\sectionAndLabel{Lombok}{lombok}

Project Lombok (\url{https://projectlombok.org/}) is a library that
generates getter, setter, and builder methods, among other features.
For example, if you declare
a field:

\begin{Verbatim}
  @Getter @Setter
  private @Regex String role;
\end{Verbatim}

\noindent
then Lombok will generate getter and setter methods:

\begin{Verbatim}
  public @Regex String getRole() { return role; }
  public void setRole(@Regex String role) { this.role = role; }
\end{Verbatim}


\subsectionAndLabel{Annotations on generated code}{lombok-copying-annotations}

As illustrated in the example above, Lombok copies type annotations from fields
to generated methods, when the user writes Lombok's \<@Getter>, \<@Setter>,
and \<@Builder> annotations.  Lombok does so only for certain type
annotations (including all annotations in the Checker Framework
distribution); see variable \<BASE\_COPYABLE\_ANNOTATIONS> in file
\href{https://github.com/rzwitserloot/lombok/blob/master/src/core/lombok/core/handlers/HandlerUtil.java}{\<HandlerUtil.java>}.

To make Lombok copy other type annotations from fields to generated code,
add those type annotations to the \<lombok.copyableAnnotations>
configuration key in your \<lombok.config> file.  For example:

\begin{Verbatim}
  lombok.copyableAnnotations += my.checker.qual.MyTypeAnnotation
\end{Verbatim}

Directory \<docs/examples/lombok> contains an example Gradle project that
augments the configuration key.

% Alternatives:
%  * It would be better if Lombok automatically copied all type annotations.
%    Unfortunately, there is no way for Lombok to know whether an annotation
%    is a type annotation, at the (early) point in the javac pipeline where
%    Lombok runs.

% TODO: write a simple tool that generates a lombok.config file for a particular
% project, with all type annotations used in the project.


\subsectionAndLabel{Type-checking code with Lombok annotations}{lombok-typechecking}

If you run the Checker Framework and Lombok in the same \<javac>
invocation, the Checker Framework cannot type-check a class that contains
Lombok annotations.  The way that Lombok changes the class prevents the
Checker Framework from seeing any of the class.  (The Checker Framework
works fine on classes that do not contain Lombok annotations, including if
they call Lombok-generated code.)

Therefore, you must run the Checker Framework in a postpass after the
\<javac> that runs Lombok has completed.  Use the
\href{https://projectlombok.org/features/delombok}{Delombok} tool
(distributed with Lombok) to generate Java source code, then run the
Checker Framework on that.  The
\href{https://github.com/kelloggm/checkerframework-gradle-plugin}{Checker Framework}
Gradle plugin does this for you automatically.


\sectionAndLabel{Maven}{maven}

If you use the \href{http://maven.apache.org/}{Maven} tool,
then you can enable Checker Framework checkers by following the
instructions below.

See the directory \code{docs/examples/MavenExample/} for examples of the use of
Maven build files that run a checker with JDK 8.
See the directory \code{docs/examples/MavenExampleJDK11/} for examples of the use of
Maven build files that run a checker with JDK 11.
These examples can be used to verify that
Maven is correctly downloading the Checker Framework from the
\href{https://search.maven.org/search?q=org.checkerframework}{Maven
  Central Repository} and executing it.

Please note that the \<-AoutputArgsToFile> command-line option
(see Section~\ref{creating-debugging-options-output-args}) and shorthands for built-in checkers
(see Section~\ref{shorthand-for-checkers}) are not available when
following these instructions.  Both these features are available only when a checker is
launched via \<checker.jar> such as when \code{\$CHECKERFRAMEWORK/checker/bin/javac}
is run.  The instructions in this section
bypass \<checker.jar> and cause the compiler to run a
checker as an annotation processor directly.

\begin{enumerate}

\item Declare a dependency on the Checker Framework artifacts, either from
  Maven Central or from a local directory.  Find the
  existing \code{<dependencies>} section and add the following new
  \code{<dependency>} items:

\begin{enumerate}
\item
  To obtain artifacts from Maven Central:

\begin{alltt}
  <dependencies>
    ... existing <dependency> items ...

    <!-- Annotations from the Checker Framework: nullness, interning, locking, ... -->
    <dependency>
      <groupId>org.checkerframework</groupId>
      <artifactId>checker-qual</artifactId>
      <version>\ReleaseVersion{}</version>
    </dependency>
    <!-- If using JDK 8, add the following additional dependencies -->
    <dependency>
      <groupId>org.checkerframework</groupId>
      <artifactId>jdk8</artifactId>
      <version>\ReleaseVersion{}</version>
    </dependency>
    <dependency>
      <groupId>com.google.errorprone</groupId>
      <artifactId>javac</artifactId>
      <version>9+181-r4173-1</version>
    </dependency>
  </dependencies>
\end{alltt}

Periodically update to the most recent version, to obtain the
latest bug fixes and new features:
\begin{Verbatim}
  mvn versions:use-latest-versions -Dincludes="org.checkerframework:*"
\end{Verbatim}

\item
<<<<<<< HEAD
  To use a local version of the Checker Framework that you have built from
  source, install the relevant Checker Framework jars to your local Maven
  repository under a SNAPSHOT version number.  For example, you could run:
=======
  To use a local version of the Checker Framework that
  you have built from source (Section~\ref{build-source}):
>>>>>>> 4403c093

\begin{alltt}
mvn install:install-file -DgroupId=org.checkerframework -DartifactId=checker  \
  -Dversion=\ReleaseVersion{}-SNAPSHOT -Dpackaging=jar -Dfile=$CHECKERFRAMEWORK/checker/dist/checker.jar
\end{alltt}

Then, in addition to the instructions above, use \ReleaseVersion{}-SNAPSHOT
as the version number for \<maven-compiler-plugin>:

\begin{alltt}
   <artifactId>maven-compiler-plugin</artifactId>
      ...
      <configuration>
        ...
        <annotationProcessorPaths>
          <path>
            <groupId>org.checkerframework</groupId>
            <artifactId>checker</artifactId>
            <version>\ReleaseVersion{}-SNAPSHOT</version>
          </path>
\end{alltt}

You can make similar changes if you have changed other artifacts besides
\<checker>, such as \<checker-qual>, \<jdk8>, etc.

\end{enumerate}


\item If using JDK 8, use Maven properties to hold the locations of the
  annotated JDK and ErrorProne javac.jar.  They were declared as Maven dependencies above.
To set the value of these properties automatically, you will use the Maven Dependency plugin.

First, create the property in the \code{properties} section of the POM:

\begin{alltt}
<properties>
  <!-- These properties will be set by the Maven Dependency plugin -->
  <annotatedJdk>$\{org.checkerframework:jdk8:jar\}</annotatedJdk>
  <errorProneJavac>$\{com.google.errorprone:javac:jar\}</errorProneJavac>
</properties>
\end{alltt}

Change the reference to the \code{maven-dependency-plugin} within the \code{<plugins>}
section, or add it if it is not present.

\begin{alltt}
  <plugin>
    <!-- This plugin will set properties values using dependency information -->
    <groupId>org.apache.maven.plugins</groupId>
    <artifactId>maven-dependency-plugin</artifactId>
    <executions>
      <execution>
        <goals>
          <goal>properties</goal>
        </goals>
      </execution>
    </executions>
  </plugin>
\end{alltt}

\item Direct the Maven compiler plugin to use the desired checkers.
Change the reference to the \code{maven-compiler-plugin} within the \code{<plugins>}
section, or add it if it is not present.

For example, to use the \code{org.checkerframework.checker.nullness.NullnessChecker}:

\begin{mysmall}
\begin{alltt}
  <plugin>
    <artifactId>maven-compiler-plugin</artifactId>
    <version>3.8.0</version>
    <configuration>
      <fork>true</fork>
      <!-- If using JDK 8, add source and target. -->
      <source>1.8</source>
      <target>1.8</target>
      <!-- If using JDK 11, remove source and target and uncomment "release" below. -->
      <!-- <release>11</release> -->
      <compilerArguments>
        <Xmaxerrs>10000</Xmaxerrs>
        <Xmaxwarns>10000</Xmaxwarns>
      </compilerArguments>
      <annotationProcessorPaths>
        <path>
          <groupId>org.checkerframework</groupId>
          <artifactId>checker</artifactId>
          <version>\ReleaseVersion{}</version>
        </path>
      </annotationProcessorPaths>
      <annotationProcessors>
        <!-- Add all the checkers you want to enable here -->
        <annotationProcessor>org.checkerframework.checker.nullness.NullnessChecker</annotationProcessor>
      </annotationProcessors>
      <compilerArgs>
        <!-- If using JDK 8, use only the two arguments immediately below. -->
        <arg>-J-Xbootclasspath/p:$\{errorProneJavac\}</arg>
        <arg>-Xbootclasspath/p:$\{annotatedJdk\}</arg>
        <!-- If using JDK 11, remove the two arguments above, remove the
             space in the one below, and uncomment it. -->
        <!-- <arg>-J- -add-opens=jdk.compiler/com.sun.tools.javac.comp=ALL-UNNAMED</arg> -->

        <!-- Optionally, -Awarns turns type-checking errors into warnings. -->
        <!-- <arg>-Awarns</arg> -->
      </compilerArgs>
    </configuration>
  </plugin>
\end{alltt}
\end{mysmall}

Now, building with Maven will run the checkers during compilation.

If you want to allow Maven to compile your code without running the
checkers, you may want to move the declarations above to within a Maven
profile, so that the checkers run only if the profile was enabled.

\end{enumerate}


\sectionAndLabel{NetBeans}{netbeans}

There are two approaches to running a checker in NetBeans:  via modifying the
project properties, or via a custom ant target.

Note: The ``compile and save'' action in NetBeans 8.1 automatically
runs the Checker Framework, but this functionality has not yet
been incorporated into NetBeans 8.2. Additionally, JDK annotations
are currently unavailable on NetBeans 8.1 and 8.2.

% NetBeans 8.2 switched to a Java 9 javac, which breaks the Checker Framework as
% annotation processor.
% There is no way to set a bootclasspath for annotation processors, so we can't
% add the JDK annotations.
% Work on a NetBeans plug-in at
% https://github.com/typetools/checker-framework/pull/1592
% could not solve the bootclasspath issue, so we decided to not integrate it.


\subsectionAndLabel{Adding a checker via the Project Properties window}{netbeans-project-properties}

\begin{enumerate}
\item
  Add the Checker Framework libraries to your project's
  library. First, right click on the project in the Projects panel,
  and select ``Properties'' in the drop-down menu. Then, in the
  ``Project Properties'' window, navigate to the ``Libraries'' tab.

\item
  Add \<checker-qual.jar> to the compile-time libraries. To do so,
  select the ``Compile'' tab, click the ``Add JAR/Folder'' button on
  the right and browse to
  add \<\$CHECKERFRAMEWORK/checker/dist/checker-qual.jar>.

\item
  Add \<checker.jar> to the processor-path libraries. To do so, select
  the ``Processor'' tab, click the ``Add JAR/Folder'' button on the
  right and browse to
  add \<\$CHECKERFRAMEWORK/checker/dist/checker.jar>.

\item
  Enable annotation processor underlining in the editor. Go to
  ``Build>Compiling'' and check the box ``Enable Annotation
  Processing,'' and under that, ``Enable Annotation Processing in
  Editor.''

\item
  Add the checker to run, by clicking ``Add'' next to the box labeled
  ``Annotation Processors'' and enter the fully qualified name of the
  checker (for
  example, \<org.checkerframework.checker.nullness.NullnessChecker>)
  and click ``OK'' to add.
\end{enumerate}

The selected checker should be run on the project either on a save (if
Compile on Save is enabled), or when the project is built, and
annotation processor output will appear in the editor.


\subsectionAndLabel{Adding a checker via an ant target}{netbeans-ant-target}

\begin{enumerate}
\item
Set the \code{jsr308javac} property:

%BEGIN LATEX
\begin{smaller}
%END LATEX
\begin{Verbatim}
  <property environment="env"/>

  <property name="checkerframework" value="${env.CHECKERFRAMEWORK}" />

  <!-- On Mac/Linux, use the javac shell script; on Windows, use javac.bat -->
  <condition property="cfJavac" value="javac.bat" else="javac">
      <os family="windows" />
  </condition>

  <presetdef name="jsr308.javac">
    <javac fork="yes" executable="${checkerframework}/checker/bin/${cfJavac}" >
      <compilerarg value="-version"/>
      <compilerarg value="-implicit:class"/>
    </javac>
  </presetdef>
\end{Verbatim}
%BEGIN LATEX
\end{smaller}
%END LATEX

\item
Override the \code{-init-macrodef-javac-with-processors} target to
use \code{jsr308.javac} instead of \code{javac} and to run the checker.
In this example, a nullness checker is run:

%BEGIN LATEX
\begin{smaller}
%END LATEX
\begin{Verbatim}
  <target depends="-init-ap-cmdline-properties" if="ap.supported.internal"
        name="-init-macrodef-javac-with-processors">
    <echo message = "${checkerframework}"/>
    <macrodef name="javac" uri="http://www.netbeans.org/ns/j2se-project/3">
        <attribute default="${src.dir}" name="srcdir"/>
        <attribute default="${build.classes.dir}" name="destdir"/>
        <attribute default="${javac.classpath}" name="classpath"/>
        <attribute default="${javac.processorpath}" name="processorpath"/>
        <attribute default="${build.generated.sources.dir}/ap-source-output" name="apgeneratedsrcdir"/>
        <attribute default="${includes}" name="includes"/>
        <attribute default="${excludes}" name="excludes"/>
        <attribute default="${javac.debug}" name="debug"/>
        <attribute default="${empty.dir}" name="sourcepath"/>
        <attribute default="${empty.dir}" name="gensrcdir"/>
        <element name="customize" optional="true"/>
        <sequential>
            <property location="${build.dir}/empty" name="empty.dir"/>
            <mkdir dir="${empty.dir}"/>
            <mkdir dir="@{apgeneratedsrcdir}"/>
            <jsr308.javac debug="@{debug}" deprecation="${javac.deprecation}"
                    destdir="@{destdir}" encoding="${source.encoding}"
                    excludes="@{excludes}" fork="${javac.fork}"
                    includeantruntime="false" includes="@{includes}"
                    source="${javac.source}" sourcepath="@{sourcepath}"
                    srcdir="@{srcdir}" target="${javac.target}"
                    tempdir="${java.io.tmpdir}">
                <src>
                    <dirset dir="@{gensrcdir}" erroronmissingdir="false">
                        <include name="*"/>
                    </dirset>
                </src>
                <classpath>
                    <path path="@{classpath}"/>
                </classpath>
                <compilerarg line="${endorsed.classpath.cmd.line.arg}"/>
                <compilerarg line="${javac.profile.cmd.line.arg}"/>
                <compilerarg line="${javac.compilerargs}"/>
                <compilerarg value="-processorpath"/>
                <compilerarg path="@{processorpath}:${empty.dir}"/>
                <compilerarg line="${ap.processors.internal}"/>
                <compilerarg line="${annotation.processing.processor.options}"/>
                <compilerarg value="-s"/>
                <compilerarg path="@{apgeneratedsrcdir}"/>
                <compilerarg line="${ap.proc.none.internal}"/>
                <compilerarg line="-processor org.checkerframework.checker.nullness.NullnessChecker"/>
                <compilerarg line="-Xmaxerrs 10000"/>
                <compilerarg line="-Xmaxwarns 10000"/>
                <customize/>
            </jsr308.javac>
        </sequential>
    </macrodef>
  </target>
  <target name="-post-jar">
  </target>
\end{Verbatim}
%BEGIN LATEX
\end{smaller}
%END LATEX

When Build and Clean Project is used, the output of the checker will
now appear in the build console. However, annotation processor output
will not appear in the editor.

\end{enumerate}


\sectionAndLabel{tIDE}{tide}

\begin{sloppypar}
tIDE, an open-source Java IDE, supports the Checker Framework.
You can download it from \myurl{https://sourceforge.net/projects/tide/}.
\end{sloppypar}


\sectionAndLabel{Type inference tools}{type-inference-varieties}

There are two different tasks that are commonly called ``type inference''.
You are probably interested in type inference to annotate a program's
source code; see Section~\ref{type-inference-to-annotate}.  This section
explains the two different varieties of type inference.


\subsectionAndLabel{Local variable type inference within a method body}{type-inference-local}

While type-checking a method, the
type-checker determines types for local variables with no type
annotation, and determines more precise types for all expressions (Section~\ref{type-refinement}).
The type-checker uses those inferred types, but never tells the
programmer (or other tools) what it inferred.  Each time the
type-checker runs, it re-does local type inference.

Local variable type inference is built into the Checker Framework.  Every
checker can take advantage of it at no extra effort.  However, it only
works within a method, not across method boundaries.
%
Every method
signature (arguments and return values) and field must have already been explicitly annotated,
either by the programmer or by a separate type-checking tool
(Section~\ref{type-inference-to-annotate}).
A
programmer rarely writes any qualifiers
inside the body of a method (except sometimes on type arguments).


Advantages of this variety of type inference include:
\begin{itemize}
\item
  If the type qualifier is obvious to the programmer, then omitting it
  can reduce annotation clutter in the program.
\item
  If the code changes, then there is no old annotation to update.
\item
  Inference chooses the most general possible type, which may permit more
  uses than a programmer-chosen type would have.
\end{itemize}


\subsectionAndLabel{Type inference to annotate a program's source code}{type-inference-whole-program}

As a separate step before type-checking, a type inference tool takes the
whole program as input, and outputs a set of type qualifiers that can be
inserted into the source code or the class file
(Section~\ref{type-inference-to-annotate}).  They can be used by other
tools.

A programmer runs inference just once.  The programmer can view and adjust the
annotations before committing them to the source code repository.

This variety of type inference must be provided by a separate tool,
before type-checking runs.  The Checker Framework comes with such a tool
(Section~\ref{whole-program-inference}).

There exist monolithic whole-program analyses that run without requiring any
annotations in the source code.  Using such an analysis is somewhat similar
to running a whole-program inference tool, then running a type-checker.
Advantages of the latter two-step approach include:
\begin{itemize}
\item
  The type qualifiers act as machine-checked documentation,
  which can aid programmer understanding.
\item
  Error messages may be more comprehensible.  With a monolithic
  whole-program analysis, error messages can be obscure, because the
  analysis has already inferred (possibly incorrect) types for a number of
  variables.
\item
  Type-checking is modular, which can be faster than re-doing a
  whole-program analysis every time the program is type-checked.
\end{itemize}



% LocalWords:  jsr plugin Warski xml buildfile tIDE java Awarns pom lifecycle
% LocalWords:  IntelliJ Maia newdir classpath Unconfuse nullness Gradle cp
% LocalWords:  compilerArgs Xbootclasspath JSR308 jsr308 jsr308javac mvn
% LocalWords:  plugins proc procOnly DirectoryScanner setIncludes groupId
% LocalWords:  setExcludes checkerFrameworkVersion javacParams javaParams
% LocalWords:  artifactId quals failOnError ejc CHECKERFRAMEWORK env jdk
% LocalWords:  javacheck checkerframework MavenExample org arg typecheck
% LocalWords:  AoutputArgsToFile qual jdk8 annotatedJdk Unhandled dex SDK
% LocalWords:  annotationProcessors annotationProcessor JavaCompile Ctrl
% LocalWords:  targetJavaVersion GradleExamples gradle JavaVersion lombok
% LocalWords:  systemPath artifactID MacOS eclipsec getter getRole setRole
% LocalWords:  config copyableAnnotations COPYABLE localRepository init
% LocalWords:  compilerArguments Xmaxerrs Xmaxwarns netbeans macrodef
% LocalWords:  annotationProcessorPaths checkTypes OracleJDK java8 java11
% LocalWords:  bootclasspath processorpath intellij typechecking postpass
% LocalWords:  Delombok r4173<|MERGE_RESOLUTION|>--- conflicted
+++ resolved
@@ -906,14 +906,9 @@
 \end{Verbatim}
 
 \item
-<<<<<<< HEAD
   To use a local version of the Checker Framework that you have built from
   source, install the relevant Checker Framework jars to your local Maven
   repository under a SNAPSHOT version number.  For example, you could run:
-=======
-  To use a local version of the Checker Framework that
-  you have built from source (Section~\ref{build-source}):
->>>>>>> 4403c093
 
 \begin{alltt}
 mvn install:install-file -DgroupId=org.checkerframework -DartifactId=checker  \
