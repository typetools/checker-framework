--- conflicted
+++ resolved
@@ -15,10 +15,6 @@
 \item Eclipse (Section~\ref{eclipse})
 \item Gradle (Section~\ref{gradle})
 \item IntelliJ IDEA (Section~\ref{intellij})
-<<<<<<< HEAD
-\item Command line (Section~\ref{javac-installation})
-=======
->>>>>>> 7b31cd54
 \item Lombok (Section~\ref{lombok})
 \item Maven (Section~\ref{maven})
 \item NetBeans (Section~\ref{netbeans})
@@ -29,11 +25,7 @@
 If your build system or IDE is not listed above, you should customize how
 it runs the javac command on your behalf.  See your build system or IDE
 documentation to learn how to
-<<<<<<< HEAD
 customize it, adapting the instructions for javac in Section~\ref{javac}.
-=======
-customize it, adapting the instructions for javac in Section~\ref{javac-wrapper}.
->>>>>>> 7b31cd54
 If you make another tool support running a checker, please
 inform us via the
 \href{https://groups.google.com/forum/#!forum/checker-framework-discuss}{mailing
