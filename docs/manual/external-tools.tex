\htmlhr
\chapterAndLabel{Integration with external tools}{external-tools}

This chapter discusses how to run a checker from the command line, from a
build system, or from an IDE\@.  You can skip to the appropriate section:

% Keep this list up to date with the sections of this chapter and with TWO
% copies of the list in file introduction.tex .
\begin{itemize}
\item Android (Section~\ref{android})
\item Android Gradle Plugin (Section~\ref{android-gradle})
\item Ant (Section~\ref{ant-task})
\item Buck (Section~\ref{buck})
\item Eclipse (Section~\ref{eclipse})
\item Gradle (Section~\ref{gradle})
\item IntelliJ IDEA (Section~\ref{intellij})
\item javac (Section~\ref{javac-installation})
\item Lombok (Section~\ref{lombok})
\item Maven (Section~\ref{maven})
\item NetBeans (Section~\ref{netbeans})
\item tIDE (Section~\ref{tide})
\end{itemize}

If your build system or IDE is not listed above, you should customize how
it runs the javac command on your behalf.  See your build system or IDE
documentation to learn how to
customize it, adapting the instructions for javac in Section~\ref{javac-installation}.
If you make another tool support running a checker, please
inform us via the
\href{https://groups.google.com/forum/#!forum/checker-framework-discuss}{mailing
  list} or
\href{https://github.com/typetools/checker-framework/issues}{issue tracker} so
we can add it to this manual.

All examples in this chapter are in the public domain, with no copyright nor
licensing restrictions.


\sectionAndLabel{Android}{android}

When creating an Android app, you may wish to use \<checker-qual-android>
whenever this document mentions \<checker-qual>.  This can lead to smaller
dex files (smaller distributed apps).

The \<checker-qual-android> artifact is identical to the \<checker-qual>
artifact, except that in \<checker-qual-android> annotations have classfile
retention.  The default Android Gradle plugin retains types annotated with
runtime annotations in the main dex, but strips out class-retention
annotations.


\sectionAndLabel{Android Studio 3.0 and the Android Gradle Plugin 3.0}{android-gradle}

Android Studio 3.0 and Android Gradle Plugin 3.0.0 support type
annotations.  (See
\url{https://developer.android.com/studio/write/java8-support}
for more details.)  This section explains how to configure your Andriod
project to use the Checker Framework.  All the changes should be made to
the module's \<build.gradle> file --- not the app's \<build.gradle> file.

\begin{enumerate}

\item In your module's \<build.gradle> file, set the source and target
  compatiblity to \<JavaVersion.VERSION\_1\_8>

\begin{Verbatim}
android {
    ...
    compileOptions {
        sourceCompatibility JavaVersion.VERSION_1_8
        targetCompatibility JavaVersion.VERSION_1_8
    }
}
\end{Verbatim}

\item Add a build variant for running checkers.

 \begin{Verbatim}
 android {
    ...
      buildTypes {
      ...
        checkTypes {
            javaCompileOptions.annotationProcessorOptions.
                    classNames.add("org.checkerframework.checker.nullness.NullnessChecker")
            // You can pass options like so:
            // javaCompileOptions.annotationProcessorOptions.arguments.put("warns", "")
        }
    }
}
\end{Verbatim}

\item Add a dependency configuration for the annotated JDK:

\begin{mysmall}
\begin{Verbatim}
configurations {
    checkerFrameworkAnnotatedJDK {
        description = 'a copy of JDK classes with Checker Framework type qualifers inserted'
    }
}

\end{Verbatim}
\end{mysmall}

\item Declare the Checker Framework dependencies:

\begin{mysmall}
\begin{Verbatim}
dependencies {
    ... existing dependencies...
    ext.checkerFrameworkVersion = '2.5.7'
    implementation "org.checkerframework:checker-qual-android:${checkerFrameworkVersion}"
    annotationProcessor "org.checkerframework:checker:${checkerFrameworkVersion}"
    checkerFrameworkAnnotatedJDK "org.checkerframework:jdk8:${checkerFrameworkVersion}"
}
\end{Verbatim}
\end{mysmall}

\item Direct all tasks of type \<JavaCompile> used by the CheckTypes build variant to use the annotated JDK.
\begin{mysmall}
\begin{Verbatim}
gradle.projectsEvaluated {
    tasks.withType(JavaCompile).all { compile ->
        if (compile.name.contains("CheckTypes")) {
            compile.options.compilerArgs += [
                    "-Xbootclasspath/p:${configurations.checkerFrameworkAnnotatedJDK.asPath}"
            ]
        }
    }
}
\end{Verbatim}
\end{mysmall}

\item To run the checkers, build using the checkTypes variant.
\begin{Verbatim}
gradlew checkTypes
\end{Verbatim}

\end{enumerate}


\sectionAndLabel{Ant task}{ant-task}

If you use the \href{http://ant.apache.org/}{Ant} build tool to compile
your software, then you can add an Ant task that runs a checker.  We assume
that your Ant file already contains a compilation target that uses the
\code{javac} task.

\begin{enumerate}
\item
Set the \code{jsr308javac} property:

%BEGIN LATEX
\begin{smaller}
%END LATEX
\begin{Verbatim}
  <property environment="env"/>

  <property name="checkerframework" value="${env.CHECKERFRAMEWORK}" />

  <!-- On Mac/Linux, use the javac shell script; on Windows, use javac.bat -->
  <condition property="cfJavac" value="javac.bat" else="javac">
      <os family="windows" />
  </condition>

  <presetdef name="jsr308.javac">
    <javac fork="yes" executable="${checkerframework}/checker/bin/${cfJavac}" >
      <compilerarg value="-version"/>
      <compilerarg value="-implicit:class"/>
    </javac>
  </presetdef>
\end{Verbatim}
%BEGIN LATEX
\end{smaller}
%END LATEX

\item \textbf{Duplicate} the compilation target, then \textbf{modify} it slightly as
indicated in this example:

%BEGIN LATEX
\begin{smaller}
%END LATEX
\begin{Verbatim}
  <target name="check-nullness"
          description="Check for null pointer dereferences"
          depends="clean,...">
    <!-- use jsr308.javac instead of javac -->
    <jsr308.javac ... >
      <compilerarg line="-processor org.checkerframework.checker.nullness.NullnessChecker"/>
      <!-- optional, to not check uses of library methods:
        <compilerarg value="-AskipUses=^(java\.awt\.|javax\.swing\.)"/>
      -->
      <compilerarg line="-Xmaxerrs 10000"/>
      ...
    </jsr308.javac>
  </target>
\end{Verbatim}
%BEGIN LATEX
\end{smaller}
%END LATEX

Fill in each ellipsis (\ldots) from the original compilation target.

In the example, the target is named \code{check-nullness}, but you can
name it whatever you like.
\end{enumerate}

\subsectionAndLabel{Explanation}{ant-task-explanation}

This section explains each part of the Ant task.

\begin{enumerate}
\item Definition of \code{jsr308.javac}:

The \code{fork} field of the \code{javac} task
ensures that an external javac program is called.  Otherwise, Ant will run
javac via a Java method call, and there is no guarantee that it will get
the Checker Framework compiler that is distributed with the Checker Framework.

The \code{-version} compiler argument is just for debugging; you may omit
it.

The \code{-implicit:class} compiler argument causes annotation processing
to be performed on implicitly compiled files.  (An implicitly compiled file
is one that was not specified on the command line, but for which the source
code is newer than the \code{.class} file.)  This is the default, but
supplying the argument explicitly suppresses a compiler warning.

%% -Awarns was removed above without removing it here.
% The \code{-Awarns} compiler argument is optional, and causes the checker to
% treat errors as warnings so that compilation does not fail even if
% pluggable type-checking fails; see Section~\ref{checker-options}.

\item The \code{check-nullness} target:

The target assumes the existence of a \code{clean} target that removes all
\code{.class} files.  That is necessary because Ant's \code{javac} target
doesn't re-compile \code{.java} files for which a \code{.class} file
already exists.

The \code{-processor ...} compiler argument indicates which checker to
run.  You can supply additional arguments to the checker as well.

\end{enumerate}


\sectionAndLabel{Buck}{buck}

Buck is a build system maintained by Facebook.

Buck has support for annotation processors, but that support is
undocumented because the Buck maintainers may change the syntax in the
future and they don't wish to ever change anything that is documented.

You can learn more about Buck and annotation processors at these URLs:
{\codesize\url{https://stackoverflow.com/questions/32915721/documentation-for-annotation-processors-buck}},
{\codesize\url{https://github.com/facebook/buck/issues/85}}.

Here is an example Buck \<BUILD> file:

\begin{Verbatim}
prebuilt_jar(
    name = 'checker-framework',
    binary_jar = 'checker-2.5.7.jar',
    visibility = [ 'PUBLIC' ]
)

prebuilt_jar(
    name = 'checker-qual',
    binary_jar = 'checker-qual-2.5.7.jar',
    visibility = [ 'PUBLIC' ]
)

java_library (
	name = 'hello',
	srcs = glob(['src/main/java/**/*.java']),
	java_version = '1.8',
	provided_deps = [ ':checker-framework', ':checker-qual' ],
# To add annotation processing
	annotation_processors = [ 'org.checkerframework.checker.units.UnitsChecker' ],
	annotation_processor_deps = [ ':checker-framework', ':checker-qual' ],
	annotation_processor_params = [ 'nocheckjdk' ]
)
\end{Verbatim}



\sectionAndLabel{Eclipse}{eclipse}

% Eclipse supports type annotations.
% Eclipse does not directly support running the Checker Framework,
% nor is Eclipse necessary for running the Checker Framework.

You
need to run the Checker Framework via Ant or via another build tool, rather
than by supplying the \<-processor> command-line option to the ejc
compiler, which is also known as eclipsec.
The reason is that the Checker Framework is built upon javac,
and ejc represents the Java program differently.  (If both javac and ejc
implemented JSR 198~\cite{JSR198}, then it would be possible to build
a type-checking plug-in that works with both compilers.)


\subsectionAndLabel{Using an Ant task}{eclipse-ant}

Add an Ant target as described in Section~\ref{ant-task}.  You can
run the Ant target by executing the following steps
(instructions copied from {\codesize\url{http://help.eclipse.org/luna/index.jsp?topic=%2Forg.eclipse.platform.doc.user%2FgettingStarted%2Fqs-84_run_ant.htm}}):

\begin{enumerate}

\item
  Select \code{build.xml} in one of the navigation views and choose
  {\bf Run As $>$ Ant Build...} from its context menu.

\item
  A launch configuration dialog is opened on a launch configuration
  for this Ant buildfile.

\item
  In the {\bf Targets} tab, select the new ant task (e.g., check-interning).

\item
  Click {\bf Run}.

\item
  The Ant buildfile is run, and the output is sent to the Console view.

\end{enumerate}


\subsectionAndLabel{Troubleshooting Eclipse}{eclipse-troubleshooting}

Eclipse issues an ``Unhandled Token in @SuppressWarnings'' warning if you
write a \<@SuppressWarnings> annotation containing a string that does not
know about.  Unfortunately, Eclipse
\href{https://bugs.eclipse.org/bugs/show_bug.cgi?id=122475}{hard-codes}
this list.

To eliminate the warnings:
disable all ``Unhandled Token in @SuppressWarnings'' warnings in Eclipse.
Look under the menu headings Java $\rightarrow$ Compiler $\rightarrow$ Errors/Warnings $\rightarrow$ Annotations $\rightarrow$ Unhandled Token in '@SuppressWarnings', and set it to ignore.


\sectionAndLabel{Gradle}{gradle}

This section describes how to run a checker
on a project that uses the \href{https://gradle.org/}{Gradle} build system.

\begin{enumerate}
\item
  Copy the file
  \href{https://raw.githubusercontent.com/typetools/checker-framework/master/docs/manual/checkerframework.gradle}{\<checkerframework.gradle>}
  to your project.

\item
  Customize the file, such as setting which type-checkers are run.

\item
  In your main buildfile, add the lines
\begin{Verbatim}
// Checker Framework pluggable type-checking
apply from: "checkerframework.gradle"
\end{Verbatim}

\end{enumerate}


\textbf{Note}: Gradle 3.4 has a bug where it does not run annotation processors,
even if the \<-processor> flag is passed.
% The gradle maintainers claim at
% https://github.com/gradle/gradle/issues/1471#issuecomment-283001380 that
% gradle is right and javac is wrong, because the file
% META-INF/services/javax.annotation.processing.Processor must be present.
% In fact, the javac documentation they link to is clear that -processor
% overrides the need for that file; the gradle maintainers misread it.
To work around this, install a later version of gradle.  Or, run
\<gradle wrapper --gradle-version 4.5> (or any version 3.5 or later) and
then always use \<./gradlew> where you would have used \<gradle>.




\sectionAndLabel{IntelliJ IDEA}{intellij}

% The following method has been tested with IntelliJ IDEA 15.0.3.

To run a checker within IntelliJ:

\begin{enumerate}

\item
  Set the language level for your project to 8.  To do so, go to the
  ``Project Structure'' menu via (File>Project Structure) or
  (Ctrl-Alt-Shift-S), and set the ``Project language level'' field in the
  ``Project'' sub-menu to 8.

  Note: under MacOS, the menu is ``Preferences'' rather than ``Project Structure''.

\item
  Add the Checker Framework libraries.  In this same ``Project Structure''
  menu, navigate to the ``Libraries'' sub-menu.  Click on the green ``+'' that
  appears in this menu, select ``Java'' in the resulting pop-down menu,
  select \<\$CHECKERFRAMEWORK/checker/dist/checker.jar> in the resulting menu,
  and click ``OK''.

\item
  Add the annotated JDK library using the following method.
  Go to the ``Settings'' menu via (File>Settings) or (Ctrl-Alt-S) and
  navigate to the ``Java Compiler'' sub-menu via (Build, Execution,
  Deployment>Compiler>Java Compiler).  Add the following to the field
  ``Additional command line parameters'': \\
  \<-Xbootclasspath/p:"\$CHECKERFRAMEWORK/checker/dist/jdk8.jar">

\item
  Create an annotation profile and specify which checkers to run.
  Directly under the ``Java Compiler'' sub-menu is the ``Annotation
  Processors'' sub-menu. Navigate here and click on the green ``+'' to create
  a new Annotation Processor profile.  Give this profile a unique name of your
  choosing that does not contain special characters or spaces.
  Select the modules you would like to
  use checkers with from under the ``Default'' profile and move them to your
  new profile via the button directly right of the ``-'' button.

  Now select your new profile and check the ``Enable annotation processing''
  option. Select the ``Processor path'' radio button and enter
  \<\$CHECKERFRAMEWORK/checker/dist/checker.jar> into the field to the right
  of it. To add a checker to be run during compilation, click on the green
  ``+'' in the ``Processor FQ Name'' section and write that checker's
  fully-qualified name in
  the resulting text field, and press the ``ENTER'' key.
  % Without the ENTER key, the setting won't be saved.
  (The fully-qualified name is usually an instantiation of
  \<org.checkerframework.checker.\emph{CHECKER}.\emph{CHECKER}Checker>,
  replacing \emph{CHECKER} by the checker you
  want to run; an example would be
  \<org.checkerframework.checker.nullness.NullnessChecker>.)

\end{enumerate}

Now, when you compile your code, the checker will be run.

It is necessary to manually inform the IDE via a plugin if an annotation
system adds any dependencies beyond those that normally exist in Java.
For information about the extension points, see
\url{https://youtrack.jetbrains.com/issue/IDEA-159286}.


\sectionAndLabel{Javac compiler}{javac-installation}

To perform pluggable type-checking, run the \<javac> compiler with the
Checker Framework on the classpath.
There are three ways to achieve this.  You can use any
one of them.  However, if you are using the Windows command shell, you must
use the last one.
% Is the last one required for Cygwin, as well as for the Windows command shell?


\begin{itemize}
  \item
    Option 1:
    Add directory
    \code{.../checker-framework-2.5.7/checker/bin} to your path, \emph{before} any other
    directory that contains a \<javac> executable.

    If you are
    using the bash shell, a way to do this is to add the following to your
    \verb|~/.profile| (or alternately \verb|~/.bash_profile| or \verb|~/.bashrc|) file:
\begin{Verbatim}
  export CHECKERFRAMEWORK=${HOME}/checker-framework-2.5.7
  export PATH=${CHECKERFRAMEWORK}/checker/bin:${PATH}
\end{Verbatim}
    then log out and back in to ensure that the environment variable
    setting takes effect.

    Now, whenever you run \code{javac}, you will use the ``Checker
    Framework compiler''.  It is exactly the same as the OpenJDK compiler,
    with one small differences:  it includes the Checker Framework jar file
    on its classpath.

  \item
    \begin{sloppypar}
    Option 2:
    Whenever this document tells you to run \code{javac}, you
    can instead run \code{\$CHECKERFRAMEWORK/checker/bin/javac}.
    \end{sloppypar}

    You can simplify this by introducing an alias.  Then,
    whenever this document tells you to run \code{javac}, instead use that
    alias.  Here is the syntax for your
    \verb|~/.bashrc| file:
% No Windows example because this doesn't work under Windows.
\begin{Verbatim}
  export CHECKERFRAMEWORK=${HOME}/checker-framework-2.5.7
  alias javacheck='$CHECKERFRAMEWORK/checker/bin/javac'
\end{Verbatim}

   \item
   Option 3:
   Whenever this document tells you to run \code{javac}, instead
   run checker.jar via \<java> (not \<javac>) as in:

\begin{Verbatim}
  java -jar "$CHECKERFRAMEWORK/checker/dist/checker.jar" -cp "myclasspath" -processor nullness MyFile.java
\end{Verbatim}

    You can simplify the above command by introducing an alias.  Then,
    whenever this document tells you to run \code{javac}, instead use that
    alias.  For example:

\begin{Verbatim}
  # Unix
  export CHECKERFRAMEWORK=${HOME}/checker-framework-2.5.7
  alias javacheck='java -jar "$CHECKERFRAMEWORK/checker/dist/checker.jar"'

  # Windows
  set CHECKERFRAMEWORK = C:\Program Files\checker-framework-2.5.7\
  doskey javacheck=java -jar "%CHECKERFRAMEWORK%\checker\dist\checker.jar" $*
\end{Verbatim}

   (Explanation for advanced users:  More generally, anywhere that you would use \<javac.jar>, you can substitute
   \<\$CHECKERFRAMEWORK/checker/dist/checker.jar>;
   the result is to use the Checker
   Framework compiler instead of the regular \<javac>.)

\end{itemize}



%% Does this work?  Text elsewhere in the manual imples that it does not.
% \item
% \begin{sloppypar}
%   In order to use the updated compiler when you type \code{javac}, add the
%   directory \<C:\ttbs{}Program Files\ttbs{}checker-framework\ttbs{}checkers\ttbs{}binary> to the
%   beginning of your path variable.  Also set a \code{CHECKERFRAMEWORK} variable.
% \end{sloppypar}
%
% % Instructions stolen from http://www.webreference.com/js/tips/020429.html
%
% To set an environment variable, you have two options:  make the change
% temporarily or permanently.
% \begin{itemize}
% \item
% To make the change \textbf{temporarily}, type at the command shell prompt:
%
% \begin{alltt}
% path = \emph{newdir};%PATH%
% \end{alltt}
%
% For example:
%
% \begin{Verbatim}
% set CHECKERFRAMEWORK = C:\Program Files\checker-framework
% path = %CHECKERFRAMEWORK%\checker\bin;%PATH%
% \end{Verbatim}
%
% This is a temporary change that endures until the window is closed, and you
% must re-do it every time you start a new command shell.
%
% \item
% To make the change \textbf{permanently},
% Right-click the \<My Computer> icon and
% select \<Properties>. Select the \<Advanced> tab and click the
% \<Environment Variables> button. You can set the variable as a ``System
% Variable'' (visible to all users) or as a ``User Variable'' (visible to
% just this user).  Both work; the instructions below show how to set as a
% ``System Variable''.
% In the \<System Variables> pane, select
% \<Path> from the list and click \<Edit>. In the \<Edit System Variable>
% dialog box, move the cursor to the beginning of the string in the
% \<Variable Value> field and type the full directory name (not using the
% \verb|%CHECKERFRAMEWORK%| environment variable) followed by a
% semicolon (\<;>).
%
% % This is for the benefit of the Ant task.
% Similarly, set the \code{CHECKERFRAMEWORK} variable.
%
% This is a permanent change that only needs to be done once ever.
% \end{itemize}


<<<<<<< HEAD
\section{Lombok\label{lombok}}

Project Lombok (\url{https://projectlombok.org/}) is ``a java library that
automatically plugs into your editor and build tools, spicing up your java.''
Starting with version 1.18.3 it is generally easy to combine Lombok and the
Checker Framework, because type annotations are e.g. copied from fields to
generated setter/getter/builder methods.

Many standard Nullable/NonNull annotations are automatically copied, however the
Checker Framework annotations in \<org.checkerframework> are currently not copied.
See variable \<BASE\_COPYABLE\_ANNOTATIONS>
in \url{https://github.com/rzwitserloot/lombok/blob/master/src/core/lombok/core/handlers/HandlerUtil.java}
for the list of supported annotations.
%
The \<lombok.copyableAnnotations> configuration key can be added to
the \<lombok.config> file to support additional annotations.
Type use annotations that might interact with a Lombok feature (e.g. a type use
annotation on a field for which a \<@Getter> is generated) must be listed
in \<lombok.copyableAnnotations>.
This is necessary for all \<org.checkerframework> as well as for any custom type
use annotations.

% TODO: provide an example lombok.config file.

% Link to discussion thread and pull request:
% https://github.com/rzwitserloot/lombok/pull/1837


\section{Maven\label{maven}}
=======
\sectionAndLabel{Maven}{maven}
>>>>>>> cbab55c8

If you use the \href{http://maven.apache.org/}{Maven} tool,
then you can enable Checker Framework checkers by following the
instructions below.

See the directory \code{docs/examples/MavenExample/} for examples of the use of
Maven build files that run a checker.  These examples can be used to verify that
Maven is correctly downloading the Checker Framework from
\href{https://search.maven.org/search?q=org.checkerframework}{Maven
  Central Repository} and executing it.

Please note that the \<-AoutputArgsToFile> command-line option
(see Section~\ref{creating-debugging-options-output-args}) and shorthands for built-in checkers
(see Section~\ref{shorthand-for-checkers}) are not available when
following these instructions.  Both these features are available only when a checker is
launched via \<checker.jar> such as when \code{\$CHECKERFRAMEWORK/checker/bin/javac}
is run.  The instructions in this section
bypass \<checker.jar> and cause the compiler to run a
checker as an annotation processor directly.

\begin{enumerate}

\item Declare a dependency on the Checker Framework artifacts, either from
  Maven Central or from a local directory.  Find the
  existing \code{<dependencies>} section and add the following new
  \code{<dependency>} items:

\begin{enumerate}
\item
  To obtain artifacts from Maven Central:

\begin{alltt}
  <dependencies>
    ... existing <dependency> items ...

    <!-- Annotations from the Checker Framework: nullness, interning, locking, ... -->
    <dependency>
      <groupId>org.checkerframework</groupId>
      <artifactId>checker-qual</artifactId>
      <version>\ReleaseVersion{}</version>
    </dependency>
    <dependency>
      <groupId>org.checkerframework</groupId>
      <artifactId>jdk8</artifactId>
      <version>\ReleaseVersion{}</version>
    </dependency>
  </dependencies>
\end{alltt}

Periodically update to the most recent version, to obtain the
latest bug fixes and new features:
\begin{Verbatim}
  mvn versions:use-latest-versions -Dincludes="org.checkerframework:*"
\end{Verbatim}

\item
  To use a local version of the Checker Framework (for example,
  one that you have built from source):

\begin{alltt}
  <dependencies>
    ... existing <dependency> items ...

    <!-- Annotations from the Checker Framework: nullness, interning, locking, ... -->
    <dependency>
      <groupId>org.checkerframework</groupId>
      <artifactId>checker-qual</artifactId>
      <version>\ReleaseVersion{}</version>
      <scope>system</scope>
      <systemPath>\$\{env.CHECKERFRAMEWORK\}/checker/dist/checker-qual.jar</systemPath>
    </dependency>
    <dependency>
      <groupId>org.checkerframework</groupId>
      <artifactId>checker</artifactId>
      <version>\ReleaseVersion{}</version>
      <scope>system</scope>
      <systemPath>\$\{env.CHECKERFRAMEWORK\}/checker/dist/checker.jar</systemPath>
    </dependency>
    <!-- The annotated JDK to use. -->
    <dependency>
      <groupId>org.checkerframework</groupId>
      <artifactId>jdk8</artifactId>
      <version>\ReleaseVersion{}</version>
      <scope>system</scope>
      <systemPath>\$\{env.CHECKERFRAMEWORK\}/checker/dist/jdk8.jar</systemPath>
    </dependency>
  </dependencies>
\end{alltt}

Periodically update to the most recent version, to obtain the
latest bug fixes and new features:
\begin{Verbatim}
  mvn versions:use-latest-versions -Dincludes="org.checkerframework:*"
\end{Verbatim}

\end{enumerate}


\item Use Maven properties to hold the locations of the
  annotated JDK.  It was declared as Maven dependencies above.
To set the value of this property automatically, you will use the Maven Dependency plugin.

First, create the property in the \code{properties} section of the POM:

\begin{alltt}
<properties>
  <!-- These properties will be set by the Maven Dependency plugin -->
  <annotatedJdk>$\{org.checkerframework:jdk8:jar\}</annotatedJdk>
</properties>
\end{alltt}

Change the reference to the \code{maven-dependency-plugin} within the \code{<plugins>}
section, or add it if it is not present.

\begin{alltt}
  <plugin>
    <!-- This plugin will set properties values using dependency information -->
    <groupId>org.apache.maven.plugins</groupId>
    <artifactId>maven-dependency-plugin</artifactId>
    <executions>
      <execution>
        <goals>
          <goal>properties</goal>
        </goals>
      </execution>
    </executions>
  </plugin>
\end{alltt}


\item Direct the Maven compiler plugin to use the desired checkers.
Change the reference to the \code{maven-compiler-plugin} within the \code{<plugins>}
section, or add it if it is not present.

For example, to use the \code{org.checkerframework.checker.nullness.NullnessChecker}:

\begin{mysmall}
\begin{alltt}
  <plugin>
    <artifactId>maven-compiler-plugin</artifactId>
    <version>3.6.1</version>
    <configuration>
      <source>1.8</source>
      <target>1.8</target>
      <compilerArguments>
        <Xmaxerrs>10000</Xmaxerrs>
        <Xmaxwarns>10000</Xmaxwarns>
      </compilerArguments>
      <annotationProcessorPaths>
        <path>
          <groupId>org.checkerframework</groupId>
          <artifactId>checker</artifactId>
          <version>\ReleaseVersion{}</version>
        </path>
      </annotationProcessorPaths>
      <annotationProcessors>
        <!-- Add all the checkers you want to enable here -->
        <annotationProcessor>org.checkerframework.checker.nullness.NullnessChecker</annotationProcessor>
      </annotationProcessors>
      <compilerArgs>
        <!-- location of the annotated JDK, which comes from a Maven dependency -->
        <arg>-Xbootclasspath/p:$\{annotatedJdk\}</arg>
        <!-- -Awarns turns type-checking warnings into errors. -->
        <!-- <arg>-Awarns</arg> -->
      </compilerArgs>
    </configuration>
  </plugin>
\end{alltt}
\end{mysmall}

Now, building with Maven will run the checkers during compilation.

Notice that using this approach, no external setup is necessary,
so your Maven build should be reproducible on any server.

If you want to allow Maven to compile your code without running the
checkers, you may want to move the declarations above to within a Maven
profile, so that the checkers run only if the profile was enabled.

\end{enumerate}


\sectionAndLabel{NetBeans}{netbeans}

There are two approaches to running a checker in NetBeans:  via modifying the
project properties, or via a custom ant target.

Note: The 'compile and save' action in NetBeans 8.1 automatically
runs the Checker Framework whereas this functionality has not yet
been incorporated into NetBeans 8.2. Additionally, JDK annotations
are currently unavailable on Netbeans 8.1 and 8.2.

% NetBeans 8.2 switched to a Java 9 javac, which breaks the Checker Framework as
% annotation processor.
% There is no way to set a bootclasspath for annotation processors, so we can't
% add the JDK annotations.
% Work on a NetBeans plug-in at
% https://github.com/typetools/checker-framework/pull/1592
% could not solve the bootclasspath issue, so we decided to not integrate it.


\subsectionAndLabel{Adding a checker via the Project Properties window}{netbeans-project-properties}

\begin{enumerate}
\item
  Add the Checker Framework libraries to your project's
  library. First, right click on the project in the Projects panel,
  and select ``Properties'' in the drop-down menu. Then, in the
  ``Project Properties'' window, navigate to the ``Libraries'' tab.

\item
  Add \<checker-qual.jar> to the compile-time libraries. To do so,
  select the ``Compile'' tab, click the ``Add JAR/Folder'' button on
  the right and browse to
  add \<\$CHECKERFRAMEWORK/checker/dist/checker-qual.jar>.

\item
  Add \<checker.jar> to the processor-path libraries. To do so, select
  the ``Processor'' tab, click the ``Add JAR/Folder'' button on the
  right and browse to
  add \<\$CHECKERFRAMEWORK/checker/dist/checker.jar>.

\item
  Enable annotation processor underlining in the editor. Go to
  ``Build>Compiling'' and check the box ``Enable Annotation
  Processing,'' and under that, ``Enable Annotation Processing in
  Editor.''

\item
  Add the checker to run, by clicking ``Add'' next to the box labeled
  ``Annotation Processors'' and enter the fully qualified name of the
  checker (for
  example, \<org.checkerframework.checker.nullness.NullnessChecker>)
  and click ``OK'' to add.
\end{enumerate}

The selected checker should be run on the project either on a save (if
Compile on Save is enabled), or when the project is built, and
annotation processor output will appear in the editor.


\subsectionAndLabel{Adding a checker via an ant target}{netbeans-ant-target}

\begin{enumerate}
\item
Set the \code{jsr308javac} property:

%BEGIN LATEX
\begin{smaller}
%END LATEX
\begin{Verbatim}
  <property environment="env"/>

  <property name="checkerframework" value="${env.CHECKERFRAMEWORK}" />

  <!-- On Mac/Linux, use the javac shell script; on Windows, use javac.bat -->
  <condition property="cfJavac" value="javac.bat" else="javac">
      <os family="windows" />
  </condition>

  <presetdef name="jsr308.javac">
    <javac fork="yes" executable="${checkerframework}/checker/bin/${cfJavac}" >
      <compilerarg value="-version"/>
      <compilerarg value="-implicit:class"/>
    </javac>
  </presetdef>
\end{Verbatim}
%BEGIN LATEX
\end{smaller}
%END LATEX

\item
Override the \code{-init-macrodef-javac-with-processors} target to
use \code{jsr308.javac} instead of \code{javac} and to run the checker.
In this example, a nullness checker is run:

%BEGIN LATEX
\begin{smaller}
%END LATEX
\begin{Verbatim}
  <target depends="-init-ap-cmdline-properties" if="ap.supported.internal"
        name="-init-macrodef-javac-with-processors">
    <echo message = "${checkerframework}"/>
    <macrodef name="javac" uri="http://www.netbeans.org/ns/j2se-project/3">
        <attribute default="${src.dir}" name="srcdir"/>
        <attribute default="${build.classes.dir}" name="destdir"/>
        <attribute default="${javac.classpath}" name="classpath"/>
        <attribute default="${javac.processorpath}" name="processorpath"/>
        <attribute default="${build.generated.sources.dir}/ap-source-output" name="apgeneratedsrcdir"/>
        <attribute default="${includes}" name="includes"/>
        <attribute default="${excludes}" name="excludes"/>
        <attribute default="${javac.debug}" name="debug"/>
        <attribute default="${empty.dir}" name="sourcepath"/>
        <attribute default="${empty.dir}" name="gensrcdir"/>
        <element name="customize" optional="true"/>
        <sequential>
            <property location="${build.dir}/empty" name="empty.dir"/>
            <mkdir dir="${empty.dir}"/>
            <mkdir dir="@{apgeneratedsrcdir}"/>
            <jsr308.javac debug="@{debug}" deprecation="${javac.deprecation}"
                    destdir="@{destdir}" encoding="${source.encoding}"
                    excludes="@{excludes}" fork="${javac.fork}"
                    includeantruntime="false" includes="@{includes}"
                    source="${javac.source}" sourcepath="@{sourcepath}"
                    srcdir="@{srcdir}" target="${javac.target}"
                    tempdir="${java.io.tmpdir}">
		<src>
                    <dirset dir="@{gensrcdir}" erroronmissingdir="false">
                        <include name="*"/>
                    </dirset>
                </src>
                <classpath>
                    <path path="@{classpath}"/>
                </classpath>
                <compilerarg line="${endorsed.classpath.cmd.line.arg}"/>
                <compilerarg line="${javac.profile.cmd.line.arg}"/>
                <compilerarg line="${javac.compilerargs}"/>
                <compilerarg value="-processorpath"/>
                <compilerarg path="@{processorpath}:${empty.dir}"/>
                <compilerarg line="${ap.processors.internal}"/>
                <compilerarg line="${annotation.processing.processor.options}"/>
                <compilerarg value="-s"/>
                <compilerarg path="@{apgeneratedsrcdir}"/>
                <compilerarg line="${ap.proc.none.internal}"/>
                <compilerarg line="-processor org.checkerframework.checker.nullness.NullnessChecker"/>
                <compilerarg line="-Xmaxerrs 10000"/>
                <compilerarg line="-Xmaxwarns 10000"/>
                <customize/>
            </jsr308.javac>
        </sequential>
    </macrodef>
  </target>
  <target name="-post-jar">
  </target>
\end{Verbatim}
%BEGIN LATEX
\end{smaller}
%END LATEX

When Build and Clean Project is used, the output of the checker will
now appear in the build console. However, annotation processor output
will not appear in the editor.

\end{enumerate}


\sectionAndLabel{tIDE}{tide}

\begin{sloppypar}
tIDE, an open-source Java IDE, supports the Checker Framework.
You can download it from \myurl{https://sourceforge.net/projects/tide/}.
\end{sloppypar}


\sectionAndLabel{Type inference tools}{type-inference-varieties}

There are two different tasks that are commonly called ``type inference''.
You are probably interested in type inference to annotate a program's
source code; see Section~\ref{type-inference-to-annotate}.  This section
explains the two different varieties of type inference.

\begin{enumerate}
\item
  Type inference during type-checking (Section~\ref{type-refinement}):
  During type-checking, if certain variables have no type qualifier, the
  type-checker determines whether there is some type qualifier that would
  permit the program to type-check.  If so, the type-checker uses that type
  qualifier, but never tells the programmer what it was.  Each time the
  type-checker runs, it re-infers the type qualifier for that variable.  If
  no type qualifier exists that permits the program to type-check, the
  type-checker issues a type warning.

  This variety of type inference is built into the Checker Framework.  Every
  checker can take advantage of it at no extra effort.  However, it only
  works within a method, not across method boundaries.

  Advantages of this variety of type inference include:
  \begin{itemize}
  \item
    If the type qualifier is obvious to the programmer, then omitting it
    can reduce annotation clutter in the program.
  \item
    The type inference can take advantage of only the code currently being
    compiled, rather than having to be correct for all possible calls.
    Additionally, if the code changes, then there is no old annotation to
    update.
  \end{itemize}


\item
  Type inference to annotate a program (Section~\ref{type-inference-to-annotate}):
  As a separate step before type-checking, a type inference tool takes the
  program as input, and outputs a set of type qualifiers that would
  type-check.  These qualifiers are inserted into the source code or the
  class file.  They can be viewed and adjusted by the programmer, and can
  be used by tools such as the type-checker.

  This variety of type inference must be provided by a separate tool.  It
  is not built into the Checker Framework.

  Advantages of this variety of type inference include:
  \begin{itemize}
  \item
    The program contains documentation in the form of type qualifiers,
    which can aid programmer understanding.
  \item
    Error messages may be more comprehensible.  With type inference
    during type-checking, error messages can be obscure, because the
    compiler has already inferred (possibly incorrect) types for a number
    of variables.
  \item
    A minor advantage is speed:  type-checking can be modular, which can be
    faster than re-doing type inference every time the
    program is type-checked.
  \end{itemize}

\end{enumerate}

Advantages of both varieties of inference include:
\begin{itemize}
\item
  Less work for the programmer.
\item
  The tool chooses the most general type, whereas a programmer might
  accidentally write a more specific, less generally-useful annotation.
\end{itemize}


Each variety of type inference has its place.  When using the Checker
Framework, type inference during type-checking is performed only
\emph{within} a method (Section~\ref{type-refinement}).  Every method
signature (arguments and return values) and field must have already been explicitly annotated,
either by the programmer or by a separate type-checking tool
(Section~\ref{type-inference-to-annotate}).
This approach enables modular checking (one class or method at a time) and
gives documentation benefits.
The programmer still has to
put in some effort, but much less than without inference:  typically, a
programmer does not have to write any qualifiers
inside the body of a method (except sometimes on type arguments).



% LocalWords:  jsr plugin Warski xml buildfile tIDE java Awarns pom lifecycle
% LocalWords:  IntelliJ Maia newdir classpath Unconfuse nullness Gradle
% LocalWords:  compilerArgs Xbootclasspath JSR308 jsr308 jsr308javac mvn
% LocalWords:  plugins proc procOnly DirectoryScanner setIncludes groupId
% LocalWords:  setExcludes checkerFrameworkVersion javacParams javaParams
% LocalWords:  artifactId quals failOnError ejc CHECKERFRAMEWORK env jdk
% LocalWords:  javacheck checkerframework MavenExample org arg typecheck
% LocalWords:  AoutputArgsToFile qual jdk8 annotatedJdk Unhandled
% LocalWords:  annotationProcessors annotationProcessor JavaCompile Ctrl
% LocalWords:  targetJavaVersion GradleExamples
% LocalWords:  systemPath artifactID MacOS<|MERGE_RESOLUTION|>--- conflicted
+++ resolved
@@ -580,8 +580,7 @@
 % \end{itemize}
 
 
-<<<<<<< HEAD
-\section{Lombok\label{lombok}}
+\sectionAndLabel{Lombok}{lombok}
 
 Project Lombok (\url{https://projectlombok.org/}) is ``a java library that
 automatically plugs into your editor and build tools, spicing up your java.''
@@ -609,10 +608,7 @@
 % https://github.com/rzwitserloot/lombok/pull/1837
 
 
-\section{Maven\label{maven}}
-=======
 \sectionAndLabel{Maven}{maven}
->>>>>>> cbab55c8
 
 If you use the \href{http://maven.apache.org/}{Maven} tool,
 then you can enable Checker Framework checkers by following the
