\htmlhr
\chapter{Integration with external tools\label{external-tools}}

This chapter discusses how to run a checker from the command line, from a
build system, or from an IDE\@.  You can skip to the appropriate section:

% Keep this list up to date with the sections of this chapter and with TWO
% copies of the list in file introduction.tex .
\begin{itemize}
\item Android (Section~\ref{android})
\item Android Gradle Plugin (Section~\ref{android-gradle})
\item Ant (Section~\ref{ant-task})
\item Eclipse (Section~\ref{eclipse})
\item Gradle (Section~\ref{gradle})
\item IntelliJ IDEA (Section~\ref{intellij})
\item javac (Section~\ref{javac-installation})
\item Maven (Section~\ref{maven})
\item NetBeans (Section~\ref{netbeans})
\item tIDE (Section~\ref{tide})
\end{itemize}

If your build system or IDE is not listed above, you should customize how
it runs the javac command on your behalf.  See your build system or IDE
documentation to learn how to
customize it, adapting the instructions for javac in Section~\ref{javac-installation}.
If you make another tool support running a checker, please
inform us via the
\href{https://groups.google.com/forum/#!forum/checker-framework-discuss}{mailing
  list} or
\href{https://github.com/typetools/checker-framework/issues}{issue tracker} so
we can add it to this manual.

All examples in this chapter are in the public domain, with no copyright nor
licensing restrictions.


\section{Android\label{android}}

When creating an Android app, you may wish to use \<checker-qual-android>
whenever this document mentions \<checker-qual>.  This can lead to smaller
dex files (smaller distributed apps).

The \<checker-qual-android> artifact is identical to the \<checker-qual>
artifact, except that in \<checker-qual-android> annotations have classfile
retention.  The default Android Gradle plugin retains types annotated with
runtime annotations in the main dex, but strips out class-retention
annotations.


\section{Android Studio 3.0 and the Android Gradle Plugin 3.0\label{android-gradle}}

Android Studio 3.0 and Android Gradle Plugin 3.0.0 support type
annotations.  (See
\url{https://developer.android.com/studio/write/java8-support}
for more details.)  This section explains how to configure your Andriod
project to use the Checker Framework.  All the changes should be made to
the module's \<build.gradle> file --- not the app's \<build.gradle> file.

\begin{enumerate}

\item In your module's \<build.gradle> file, set the source and target
  compatiblity to \<JavaVersion.VERSION\_1\_8>

\begin{Verbatim}
android {
    ...
    compileOptions {
        sourceCompatibility JavaVersion.VERSION_1_8
        targetCompatibility JavaVersion.VERSION_1_8
    }
}
\end{Verbatim}

\item Add a build variant for running checkers.

 \begin{Verbatim}
 android {
    ...
      buildTypes {
      ...
        checkTypes {
            javaCompileOptions.annotationProcessorOptions.
                    classNames.add("org.checkerframework.checker.nullness.NullnessChecker")
            // You can pass options like so:
            // javaCompileOptions.annotationProcessorOptions.arguments.put("warns", "")
        }
    }
}
\end{Verbatim}

\item Add a dependency configuration for the annotated JDK:

\begin{mysmall}
\begin{Verbatim}
configurations {
    checkerFrameworkAnnotatedJDK {
        description = 'a copy of JDK classes with Checker Framework type qualifers inserted'
    }
}

\end{Verbatim}
\end{mysmall}

\item Declare the Checker Framework dependencies:

\begin{mysmall}
\begin{Verbatim}
dependencies {
    ... existing dependencies...
<<<<<<< HEAD
    ext.checkerFrameworkVersion = '2.5.4'
    implementation "org.checkerframework:checker-qual-android:${checkerFrameworkVersion}"
=======
    ext.checkerFrameworkVersion = '2.5.5'
    implementation "org.checkerframework:checker-qual:${checkerFrameworkVersion}"
>>>>>>> 62602db3
    annotationProcessor "org.checkerframework:checker:${checkerFrameworkVersion}"
    checkerFrameworkAnnotatedJDK "org.checkerframework:jdk8:${checkerFrameworkVersion}"
}
\end{Verbatim}
\end{mysmall}

\item Direct all tasks of type \<JavaCompile> used by the CheckTypes build variant to use the annotated JDK.
\begin{mysmall}
\begin{Verbatim}
gradle.projectsEvaluated {
    tasks.withType(JavaCompile).all { compile ->
        if (compile.name.contains("CheckTypes")) {
            compile.options.compilerArgs += [
                    "-Xbootclasspath/p:${configurations.checkerFrameworkAnnotatedJDK.asPath}"
            ]
        }
    }
}
\end{Verbatim}
\end{mysmall}

\item To run the checkers, build using the checkTypes variant.
\begin{Verbatim}
gradlew checkTypes
\end{Verbatim}

\end{enumerate}


\section{Ant task\label{ant-task}}

If you use the \href{http://ant.apache.org/}{Ant} build tool to compile
your software, then you can add an Ant task that runs a checker.  We assume
that your Ant file already contains a compilation target that uses the
\code{javac} task.

\begin{enumerate}
\item
Set the \code{jsr308javac} property:

%BEGIN LATEX
\begin{smaller}
%END LATEX
\begin{Verbatim}
  <property environment="env"/>

  <property name="checkerframework" value="${env.CHECKERFRAMEWORK}" />

  <!-- On Mac/Linux, use the javac shell script; on Windows, use javac.bat -->
  <condition property="cfJavac" value="javac.bat" else="javac">
      <os family="windows" />
  </condition>

  <presetdef name="jsr308.javac">
    <javac fork="yes" executable="${checkerframework}/checker/bin/${cfJavac}" >
      <compilerarg value="-version"/>
      <compilerarg value="-implicit:class"/>
    </javac>
  </presetdef>
\end{Verbatim}
%BEGIN LATEX
\end{smaller}
%END LATEX

\item \textbf{Duplicate} the compilation target, then \textbf{modify} it slightly as
indicated in this example:

%BEGIN LATEX
\begin{smaller}
%END LATEX
\begin{Verbatim}
  <target name="check-nullness"
          description="Check for null pointer dereferences"
          depends="clean,...">
    <!-- use jsr308.javac instead of javac -->
    <jsr308.javac ... >
      <compilerarg line="-processor org.checkerframework.checker.nullness.NullnessChecker"/>
      <!-- optional, to not check uses of library methods:
        <compilerarg value="-AskipUses=^(java\.awt\.|javax\.swing\.)"/>
      -->
      <compilerarg line="-Xmaxerrs 10000"/>
      ...
    </jsr308.javac>
  </target>
\end{Verbatim}
%BEGIN LATEX
\end{smaller}
%END LATEX

Fill in each ellipsis (\ldots) from the original compilation target.

In the example, the target is named \code{check-nullness}, but you can
name it whatever you like.
\end{enumerate}

\subsection{Explanation\label{ant-task-explanation}}

This section explains each part of the Ant task.

\begin{enumerate}
\item Definition of \code{jsr308.javac}:

The \code{fork} field of the \code{javac} task
ensures that an external javac program is called.  Otherwise, Ant will run
javac via a Java method call, and there is no guarantee that it will get
the Checker Framework compiler that is distributed with the Checker Framework.

The \code{-version} compiler argument is just for debugging; you may omit
it.

The \code{-implicit:class} compiler argument causes annotation processing
to be performed on implicitly compiled files.  (An implicitly compiled file
is one that was not specified on the command line, but for which the source
code is newer than the \code{.class} file.)  This is the default, but
supplying the argument explicitly suppresses a compiler warning.

%% -Awarns was removed above without removing it here.
% The \code{-Awarns} compiler argument is optional, and causes the checker to
% treat errors as warnings so that compilation does not fail even if
% pluggable type-checking fails; see Section~\ref{checker-options}.

\item The \code{check-nullness} target:

The target assumes the existence of a \code{clean} target that removes all
\code{.class} files.  That is necessary because Ant's \code{javac} target
doesn't re-compile \code{.java} files for which a \code{.class} file
already exists.

The \code{-processor ...} compiler argument indicates which checker to
run.  You can supply additional arguments to the checker as well.

\end{enumerate}


\section{Eclipse\label{eclipse}}

% Eclipse supports type annotations.
% Eclipse does not directly support running the Checker Framework,
% nor is Eclipse necessary for running the Checker Framework.

You
need to run the Checker Framework via Ant or via another build tool, rather
than by supplying the \<-processor> command-line option to the ejc
compiler, which is also known as eclipsec.
The reason is that the Checker Framework is built upon javac,
and ejc represents the Java program differently.  (If both javac and ejc
implemented JSR 198~\cite{JSR198}, then it would be possible to build
a type-checking plug-in that works with both compilers.)


\subsection{Using an Ant task\label{eclipse-ant}}

Add an Ant target as described in Section~\ref{ant-task}.  You can
run the Ant target by executing the following steps
(instructions copied from {\codesize\url{http://help.eclipse.org/luna/index.jsp?topic=%2Forg.eclipse.platform.doc.user%2FgettingStarted%2Fqs-84_run_ant.htm}}):

\begin{enumerate}

\item
  Select \code{build.xml} in one of the navigation views and choose
  {\bf Run As $>$ Ant Build...} from its context menu.

\item
  A launch configuration dialog is opened on a launch configuration
  for this Ant buildfile.

\item
  In the {\bf Targets} tab, select the new ant task (e.g., check-interning).

\item
  Click {\bf Run}.

\item
  The Ant buildfile is run, and the output is sent to the Console view.

\end{enumerate}


\subsection{Troubleshooting Eclipse\label{eclipse-troubleshooting}}

Eclipse issues an ``Unhandled Token in @SuppressWarnings'' warning if you
write a \<@SuppressWarnings> annotation containing a string that does not
know about.  Unfortunately, Eclipse
\href{https://bugs.eclipse.org/bugs/show_bug.cgi?id=122475}{hard-codes}
this list.

To eliminate the warnings:
disable all ``Unhandled Token in @SuppressWarnings'' warnings in Eclipse.
Look under the menu headings Java $\rightarrow$ Compiler $\rightarrow$ Errors/Warnings $\rightarrow$ Annotations $\rightarrow$ Unhandled Token in '@SuppressWarnings', and set it to ignore.


\section{Gradle\label{gradle}}

This section describes how to run a checker
on a project that uses the \href{https://gradle.org/}{Gradle} build system.

\begin{enumerate}
\item
  Copy the file
  \href{https://raw.githubusercontent.com/typetools/checker-framework/master/docs/manual/checkerframework.gradle}{\<checkerframework.gradle>}
  to your project.

\item
  Customize the file, such as setting which type-checkers are run.

\item
  In your main buildfile, add the lines
\begin{Verbatim}
// Checker Framework pluggable type-checking
apply from: "checkerframework.gradle"
\end{Verbatim}

\end{enumerate}


\textbf{Note}: Gradle 3.4 has a bug where it does not run annotation processors,
even if the \<-processor> flag is passed.
% The gradle maintainers claim at
% https://github.com/gradle/gradle/issues/1471#issuecomment-283001380 that
% gradle is right and javac is wrong, because the file
% META-INF/services/javax.annotation.processing.Processor must be present.
% In fact, the javac documentation they link to is clear that -processor
% overrides the need for that file; the gradle maintainers misread it.
To work around this, install a later version of gradle.  Or, run
\<gradle wrapper --gradle-version 4.5> (or any version 3.5 or later) and
then always use \<./gradlew> where you would have used \<gradle>.




\section{IntelliJ IDEA\label{intellij}}

% The following method has been tested with IntelliJ IDEA 15.0.3.

To run a checker within IntelliJ:

\begin{enumerate}

\item
  Set the language level for your project to 8.  To do so, go to the
  ``Project Structure'' menu via (File>Project Structure) or
  (Ctrl-Alt-Shift-S), and set the ``Project language level'' field in the
  ``Project'' sub-menu to 8.

  Note: under MacOS, the menu is ``Preferences'' rather than ``Project Structure''.

\item
  Add the Checker Framework libraries.  In this same ``Project Structure''
  menu, navigate to the ``Libraries'' sub-menu.  Click on the green ``+'' that
  appears in this menu, select ``Java'' in the resulting pop-down menu,
  select \<\$CHECKERFRAMEWORK/checker/dist/checker.jar> in the resulting menu,
  and click ``OK''.

\item
  Add the annotated JDK library using the following method.
  Go to the ``Settings'' menu via (File>Settings) or (Ctrl-Alt-S) and
  navigate to the ``Java Compiler'' sub-menu via (Build, Execution,
  Deployment>Compiler>Java Compiler).  Add the following to the field
  ``Additional command line parameters'': \\
  \<-Xbootclasspath/p:"\$CHECKERFRAMEWORK/checker/dist/jdk8.jar">

\item
  Create an annotation profile and specify which checkers to run.
  Directly under the ``Java Compiler'' sub-menu is the ``Annotation
  Processors'' sub-menu. Navigate here and click on the green ``+'' to create
  a new Annotation Processor profile.  Give this profile a unique name of your
  choosing that does not contain special characters or spaces.
  Select the modules you would like to
  use checkers with from under the ``Default'' profile and move them to your
  new profile via the button directly right of the ``-'' button.

  Now select your new profile and check the ``Enable annotation processing''
  option. Select the ``Processor path'' radio button and enter
  \<\$CHECKERFRAMEWORK/checker/dist/checker.jar> into the field to the right
  of it. To add a checker to be run during compilation, click on the green
  ``+'' in the ``Processor FQ Name'' section and write that checker's
  fully-qualified name in
  the resulting text field, and press the ``ENTER'' key.
  % Without the ENTER key, the setting won't be saved.
  (The fully-qualified name is usually an instantiation of
  \<org.checkerframework.checker.\emph{CHECKER}.\emph{CHECKER}Checker>,
  replacing \emph{CHECKER} by the checker you
  want to run; an example would be
  \<org.checkerframework.checker.nullness.NullnessChecker>.)

\end{enumerate}

Now, when you compile your code, the checker will be run.

It is necessary to manually inform the IDE via a plugin if an annotation
system adds any dependencies beyond those that normally exist in Java.
For information about the extension points, see
\url{https://youtrack.jetbrains.com/issue/IDEA-159286}.


\section{Javac compiler\label{javac-installation}}

To perform pluggable type-checking, run the \<javac> compiler with the
Checker Framework on the classpath.
There are three ways to achieve this.  You can use any
one of them.  However, if you are using the Windows command shell, you must
use the last one.
% Is the last one required for Cygwin, as well as for the Windows command shell?


\begin{itemize}
  \item
    Option 1:
    Add directory
    \code{.../checker-framework-2.5.5/checker/bin} to your path, \emph{before} any other
    directory that contains a \<javac> executable.

    If you are
    using the bash shell, a way to do this is to add the following to your
    \verb|~/.profile| (or alternately \verb|~/.bash_profile| or \verb|~/.bashrc|) file:
\begin{Verbatim}
  export CHECKERFRAMEWORK=${HOME}/checker-framework-2.5.5
  export PATH=${CHECKERFRAMEWORK}/checker/bin:${PATH}
\end{Verbatim}
    then log out and back in to ensure that the environment variable
    setting takes effect.

    Now, whenever you run \code{javac}, you will use the ``Checker
    Framework compiler''.  It is exactly the same as the OpenJDK compiler,
    with one small differences:  it includes the Checker Framework jar file
    on its classpath.

  \item
    \begin{sloppypar}
    Option 2:
    Whenever this document tells you to run \code{javac}, you
    can instead run \code{\$CHECKERFRAMEWORK/checker/bin/javac}.
    \end{sloppypar}

    You can simplify this by introducing an alias.  Then,
    whenever this document tells you to run \code{javac}, instead use that
    alias.  Here is the syntax for your
    \verb|~/.bashrc| file:
% No Windows example because this doesn't work under Windows.
\begin{Verbatim}
  export CHECKERFRAMEWORK=${HOME}/checker-framework-2.5.5
  alias javacheck='$CHECKERFRAMEWORK/checker/bin/javac'
\end{Verbatim}

   \item
   Option 3:
   Whenever this document tells you to run \code{javac}, instead
   run checker.jar via \<java> (not \<javac>) as in:

\begin{Verbatim}
  java -jar "$CHECKERFRAMEWORK/checker/dist/checker.jar" -processor nullness MyFile.java
\end{Verbatim}

    You can simplify the above command by introducing an alias.  Then,
    whenever this document tells you to run \code{javac}, instead use that
    alias.  For example:

\begin{Verbatim}
  # Unix
  export CHECKERFRAMEWORK=${HOME}/checker-framework-2.5.5
  alias javacheck='java -jar "$CHECKERFRAMEWORK/checker/dist/checker.jar"'

  # Windows
  set CHECKERFRAMEWORK = C:\Program Files\checker-framework-2.5.5\
  doskey javacheck=java -jar "%CHECKERFRAMEWORK%\checker\dist\checker.jar" $*
\end{Verbatim}

   (Explanation for advanced users:  More generally, anywhere that you would use \<javac.jar>, you can substitute
   \<\$CHECKERFRAMEWORK/checker/dist/checker.jar>;
   the result is to use the Checker
   Framework compiler instead of the regular \<javac>.)

\end{itemize}



%% Does this work?  Text elsewhere in the manual imples that it does not.
% \item
% \begin{sloppypar}
%   In order to use the updated compiler when you type \code{javac}, add the
%   directory \<C:\ttbs{}Program Files\ttbs{}checker-framework\ttbs{}checkers\ttbs{}binary> to the
%   beginning of your path variable.  Also set a \code{CHECKERFRAMEWORK} variable.
% \end{sloppypar}
%
% % Instructions stolen from http://www.webreference.com/js/tips/020429.html
%
% To set an environment variable, you have two options:  make the change
% temporarily or permanently.
% \begin{itemize}
% \item
% To make the change \textbf{temporarily}, type at the command shell prompt:
%
% \begin{alltt}
% path = \emph{newdir};%PATH%
% \end{alltt}
%
% For example:
%
% \begin{Verbatim}
% set CHECKERFRAMEWORK = C:\Program Files\checker-framework
% path = %CHECKERFRAMEWORK%\checker\bin;%PATH%
% \end{Verbatim}
%
% This is a temporary change that endures until the window is closed, and you
% must re-do it every time you start a new command shell.
%
% \item
% To make the change \textbf{permanently},
% Right-click the \<My Computer> icon and
% select \<Properties>. Select the \<Advanced> tab and click the
% \<Environment Variables> button. You can set the variable as a ``System
% Variable'' (visible to all users) or as a ``User Variable'' (visible to
% just this user).  Both work; the instructions below show how to set as a
% ``System Variable''.
% In the \<System Variables> pane, select
% \<Path> from the list and click \<Edit>. In the \<Edit System Variable>
% dialog box, move the cursor to the beginning of the string in the
% \<Variable Value> field and type the full directory name (not using the
% \verb|%CHECKERFRAMEWORK%| environment variable) followed by a
% semicolon (\<;>).
%
% % This is for the benefit of the Ant task.
% Similarly, set the \code{CHECKERFRAMEWORK} variable.
%
% This is a permanent change that only needs to be done once ever.
% \end{itemize}


\section{Maven\label{maven}}

If you use the \href{http://maven.apache.org/}{Maven} tool,
then you can enable Checker Framework checkers by following the
instructions below.

See the directory \code{docs/examples/MavenExample/} for examples of the use of
Maven build files that run a checker.  These examples can be used to verify that
Maven is correctly downloading the Checker Framework from
\href{https://search.maven.org/search?q=org.checkerframework}{Maven
  Central Repository} and executing it.

Please note that the \<-AoutputArgsToFile> command-line option
(see Section~\ref{creating-debugging-options-output-args}) and shorthands for built-in checkers
(see Section~\ref{shorthand-for-checkers}) are not available when
following these instructions.  Both these features are available only when a checker is
launched via \<checker.jar> such as when \code{\$CHECKERFRAMEWORK/checker/bin/javac}
is run.  The instructions in this section
bypass \<checker.jar> and cause the compiler to run a
checker as an annotation processor directly.

\begin{enumerate}

\item Declare a dependency on the Checker Framework artifacts, either from
  Maven Central or from a local directory.  Find the
  existing \code{<dependencies>} section and add the following new
  \code{<dependency>} items:

\begin{enumerate}
\item
  To obtain artifacts from Maven Central:

\begin{alltt}
  <dependencies>
    ... existing <dependency> items ...

    <!-- Annotations from the Checker Framework: nullness, interning, locking, ... -->
    <dependency>
      <groupId>org.checkerframework</groupId>
      <artifactId>checker-qual</artifactId>
      <version>\ReleaseVersion{}</version>
    </dependency>
    <dependency>
      <groupId>org.checkerframework</groupId>
      <artifactId>jdk8</artifactId>
      <version>\ReleaseVersion{}</version>
    </dependency>
  </dependencies>
\end{alltt}

Periodically update to the most recent version, to obtain the
latest bug fixes and new features:
\begin{Verbatim}
  mvn versions:use-latest-versions -Dincludes="org.checkerframework:*"
\end{Verbatim}

\item
  To use a local version of the Checker Framework (for example,
  one that you have built from source):

\begin{alltt}
  <dependencies>
    ... existing <dependency> items ...

    <!-- Annotations from the Checker Framework: nullness, interning, locking, ... -->
    <dependency>
      <groupId>org.checkerframework</groupId>
      <artifactId>checker-qual</artifactId>
      <version>\ReleaseVersion{}</version>
      <scope>system</scope>
      <systemPath>\$\{env.CHECKERFRAMEWORK\}/checker/dist/checker-qual.jar</systemPath>
    </dependency>
    <dependency>
      <groupId>org.checkerframework</groupId>
      <artifactId>checker</artifactId>
      <version>\ReleaseVersion{}</version>
      <scope>system</scope>
      <systemPath>\$\{env.CHECKERFRAMEWORK\}/checker/dist/checker.jar</systemPath>
    </dependency>
    <!-- The annotated JDK to use. -->
    <dependency>
      <groupId>org.checkerframework</groupId>
      <artifactId>jdk8</artifactId>
      <version>\ReleaseVersion{}</version>
      <scope>system</scope>
      <systemPath>\$\{env.CHECKERFRAMEWORK\}/checker/dist/jdk8.jar</systemPath>
    </dependency>
  </dependencies>
\end{alltt}

Periodically update to the most recent version, to obtain the
latest bug fixes and new features:
\begin{Verbatim}
  mvn versions:use-latest-versions -Dincludes="org.checkerframework:*"
\end{Verbatim}

\end{enumerate}


\item Use Maven properties to hold the locations of the
  annotated JDK.  It was declared as Maven dependencies above.
To set the value of this property automatically, you will use the Maven Dependency plugin.

First, create the property in the \code{properties} section of the POM:

\begin{alltt}
<properties>
  <!-- These properties will be set by the Maven Dependency plugin -->
  <annotatedJdk>$\{org.checkerframework:jdk8:jar\}</annotatedJdk>
</properties>
\end{alltt}

Change the reference to the \code{maven-dependency-plugin} within the \code{<plugins>}
section, or add it if it is not present.

\begin{alltt}
  <plugin>
    <!-- This plugin will set properties values using dependency information -->
    <groupId>org.apache.maven.plugins</groupId>
    <artifactId>maven-dependency-plugin</artifactId>
    <executions>
      <execution>
        <goals>
          <goal>properties</goal>
        </goals>
      </execution>
    </executions>
  </plugin>
\end{alltt}


\item Direct the Maven compiler plugin to use the desired checkers.
Change the reference to the \code{maven-compiler-plugin} within the \code{<plugins>}
section, or add it if it is not present.

For example, to use the \code{org.checkerframework.checker.nullness.NullnessChecker}:

\begin{mysmall}
\begin{alltt}
  <plugin>
    <artifactId>maven-compiler-plugin</artifactId>
    <version>3.6.1</version>
    <configuration>
      <source>1.8</source>
      <target>1.8</target>
      <compilerArguments>
        <Xmaxerrs>10000</Xmaxerrs>
        <Xmaxwarns>10000</Xmaxwarns>
      </compilerArguments>
      <annotationProcessorPaths>
        <path>
          <groupId>org.checkerframework</groupId>
          <artifactId>checker</artifactId>
          <version>\ReleaseVersion{}</version>
        </path>
      </annotationProcessorPaths>
      <annotationProcessors>
        <!-- Add all the checkers you want to enable here -->
        <annotationProcessor>org.checkerframework.checker.nullness.NullnessChecker</annotationProcessor>
      </annotationProcessors>
      <compilerArgs>
        <!-- location of the annotated JDK, which comes from a Maven dependency -->
        <arg>-Xbootclasspath/p:$\{annotatedJdk\}</arg>
        <!-- -Awarns turns type-checking warnings into errors. -->
        <!-- <arg>-Awarns</arg> -->
      </compilerArgs>
    </configuration>
  </plugin>
\end{alltt}
\end{mysmall}

Now, building with Maven will run the checkers during compilation.

Notice that using this approach, no external setup is necessary,
so your Maven build should be reproducible on any server.

If you want to allow Maven to compile your code without running the
checkers, you may want to move the declarations above to within a Maven
profile, so that the checkers run only if the profile was enabled.

\end{enumerate}


\section{NetBeans\label{netbeans}}

There are two approaches to running a checker in NetBeans:  via modifying the
project properties, or via a custom ant target.

Note: The 'compile and save' action in NetBeans 8.1 automatically
runs the Checker Framework whereas this functionality has not yet
been incorporated into NetBeans 8.2. Additionally, JDK annotations
are currently unavailable on Netbeans 8.1 and 8.2.

% NetBeans 8.2 switched to a Java 9 javac, which breaks the Checker Framework as
% annotation processor.
% There is no way to set a bootclasspath for annotation processors, so we can't
% add the JDK annotations.
% Work on a NetBeans plug-in at
% https://github.com/typetools/checker-framework/pull/1592
% could not solve the bootclasspath issue, so we decided to not integrate it.


\subsection{Adding a checker via the Project Properties window\label{netbeans-project-properties}}

\begin{enumerate}
\item
  Add the Checker Framework libraries to your project's
  library. First, right click on the project in the Projects panel,
  and select ``Properties'' in the drop-down menu. Then, in the
  ``Project Properties'' window, navigate to the ``Libraries'' tab.

\item
  Add \<checker-qual.jar> to the compile-time libraries. To do so,
  select the ``Compile'' tab, click the ``Add JAR/Folder'' button on
  the right and browse to
  add \<\$CHECKERFRAMEWORK/checker/dist/checker-qual.jar>.

\item
  Add \<checker.jar> to the processor-path libraries. To do so, select
  the ``Processor'' tab, click the ``Add JAR/Folder'' button on the
  right and browse to
  add \<\$CHECKERFRAMEWORK/checker/dist/checker.jar>.

\item
  Enable annotation processor underlining in the editor. Go to
  ``Build>Compiling'' and check the box ``Enable Annotation
  Processing,'' and under that, ``Enable Annotation Processing in
  Editor.''

\item
  Add the checker to run, by clicking ``Add'' next to the box labeled
  ``Annotation Processors'' and enter the fully qualified name of the
  checker (for
  example, \<org.checkerframework.checker.nullness.NullnessChecker>)
  and click ``OK'' to add.
\end{enumerate}

The selected checker should be run on the project either on a save (if
Compile on Save is enabled), or when the project is built, and
annotation processor output will appear in the editor.


\subsection {Adding a checker via an ant target\label{netbeans-ant-target}}

\begin{enumerate}
\item
Set the \code{jsr308javac} property:

%BEGIN LATEX
\begin{smaller}
%END LATEX
\begin{Verbatim}
  <property environment="env"/>

  <property name="checkerframework" value="${env.CHECKERFRAMEWORK}" />

  <!-- On Mac/Linux, use the javac shell script; on Windows, use javac.bat -->
  <condition property="cfJavac" value="javac.bat" else="javac">
      <os family="windows" />
  </condition>

  <presetdef name="jsr308.javac">
    <javac fork="yes" executable="${checkerframework}/checker/bin/${cfJavac}" >
      <compilerarg value="-version"/>
      <compilerarg value="-implicit:class"/>
    </javac>
  </presetdef>
\end{Verbatim}
%BEGIN LATEX
\end{smaller}
%END LATEX

\item
Override the \code{-init-macrodef-javac-with-processors} target to
use \code{jsr308.javac} instead of \code{javac} and to run the checker.
In this example, a nullness checker is run:

%BEGIN LATEX
\begin{smaller}
%END LATEX
\begin{Verbatim}
  <target depends="-init-ap-cmdline-properties" if="ap.supported.internal"
        name="-init-macrodef-javac-with-processors">
    <echo message = "${checkerframework}"/>
    <macrodef name="javac" uri="http://www.netbeans.org/ns/j2se-project/3">
        <attribute default="${src.dir}" name="srcdir"/>
        <attribute default="${build.classes.dir}" name="destdir"/>
        <attribute default="${javac.classpath}" name="classpath"/>
        <attribute default="${javac.processorpath}" name="processorpath"/>
        <attribute default="${build.generated.sources.dir}/ap-source-output" name="apgeneratedsrcdir"/>
        <attribute default="${includes}" name="includes"/>
        <attribute default="${excludes}" name="excludes"/>
        <attribute default="${javac.debug}" name="debug"/>
        <attribute default="${empty.dir}" name="sourcepath"/>
        <attribute default="${empty.dir}" name="gensrcdir"/>
        <element name="customize" optional="true"/>
        <sequential>
            <property location="${build.dir}/empty" name="empty.dir"/>
            <mkdir dir="${empty.dir}"/>
            <mkdir dir="@{apgeneratedsrcdir}"/>
            <jsr308.javac debug="@{debug}" deprecation="${javac.deprecation}"
                    destdir="@{destdir}" encoding="${source.encoding}"
                    excludes="@{excludes}" fork="${javac.fork}"
                    includeantruntime="false" includes="@{includes}"
                    source="${javac.source}" sourcepath="@{sourcepath}"
                    srcdir="@{srcdir}" target="${javac.target}"
                    tempdir="${java.io.tmpdir}">
		<src>
                    <dirset dir="@{gensrcdir}" erroronmissingdir="false">
                        <include name="*"/>
                    </dirset>
                </src>
                <classpath>
                    <path path="@{classpath}"/>
                </classpath>
                <compilerarg line="${endorsed.classpath.cmd.line.arg}"/>
                <compilerarg line="${javac.profile.cmd.line.arg}"/>
                <compilerarg line="${javac.compilerargs}"/>
                <compilerarg value="-processorpath"/>
                <compilerarg path="@{processorpath}:${empty.dir}"/>
                <compilerarg line="${ap.processors.internal}"/>
                <compilerarg line="${annotation.processing.processor.options}"/>
                <compilerarg value="-s"/>
                <compilerarg path="@{apgeneratedsrcdir}"/>
                <compilerarg line="${ap.proc.none.internal}"/>
                <compilerarg line="-processor org.checkerframework.checker.nullness.NullnessChecker"/>
                <compilerarg line="-Xmaxerrs 10000"/>
                <compilerarg line="-Xmaxwarns 10000"/>
                <customize/>
            </jsr308.javac>
        </sequential>
    </macrodef>
  </target>
  <target name="-post-jar">
  </target>
\end{Verbatim}
%BEGIN LATEX
\end{smaller}
%END LATEX

When Build and Clean Project is used, the output of the checker will
now appear in the build console. However, annotation processor output
will not appear in the editor.

\end{enumerate}


\section{tIDE\label{tide}}

\begin{sloppypar}
tIDE, an open-source Java IDE, supports the Checker Framework.
You can download it from \myurl{https://sourceforge.net/projects/tide/}.
\end{sloppypar}


\section{Type inference tools\label{type-inference-varieties}}

There are two different tasks that are commonly called ``type inference''.
You are probably interested in type inference to annotate a program's
source code; see Section~\ref{type-inference-to-annotate}.  This section
explains the two different varieties of type inference.

\begin{enumerate}
\item
  Type inference during type-checking (Section~\ref{type-refinement}):
  During type-checking, if certain variables have no type qualifier, the
  type-checker determines whether there is some type qualifier that would
  permit the program to type-check.  If so, the type-checker uses that type
  qualifier, but never tells the programmer what it was.  Each time the
  type-checker runs, it re-infers the type qualifier for that variable.  If
  no type qualifier exists that permits the program to type-check, the
  type-checker issues a type warning.

  This variety of type inference is built into the Checker Framework.  Every
  checker can take advantage of it at no extra effort.  However, it only
  works within a method, not across method boundaries.

  Advantages of this variety of type inference include:
  \begin{itemize}
  \item
    If the type qualifier is obvious to the programmer, then omitting it
    can reduce annotation clutter in the program.
  \item
    The type inference can take advantage of only the code currently being
    compiled, rather than having to be correct for all possible calls.
    Additionally, if the code changes, then there is no old annotation to
    update.
  \end{itemize}


\item
  Type inference to annotate a program (Section~\ref{type-inference-to-annotate}):
  As a separate step before type-checking, a type inference tool takes the
  program as input, and outputs a set of type qualifiers that would
  type-check.  These qualifiers are inserted into the source code or the
  class file.  They can be viewed and adjusted by the programmer, and can
  be used by tools such as the type-checker.

  This variety of type inference must be provided by a separate tool.  It
  is not built into the Checker Framework.

  Advantages of this variety of type inference include:
  \begin{itemize}
  \item
    The program contains documentation in the form of type qualifiers,
    which can aid programmer understanding.
  \item
    Error messages may be more comprehensible.  With type inference
    during type-checking, error messages can be obscure, because the
    compiler has already inferred (possibly incorrect) types for a number
    of variables.
  \item
    A minor advantage is speed:  type-checking can be modular, which can be
    faster than re-doing type inference every time the
    program is type-checked.
  \end{itemize}

\end{enumerate}

Advantages of both varieties of inference include:
\begin{itemize}
\item
  Less work for the programmer.
\item
  The tool chooses the most general type, whereas a programmer might
  accidentally write a more specific, less generally-useful annotation.
\end{itemize}


Each variety of type inference has its place.  When using the Checker
Framework, type inference during type-checking is performed only
\emph{within} a method (Section~\ref{type-refinement}).  Every method
signature (arguments and return values) and field must have already been explicitly annotated,
either by the programmer or by a separate type-checking tool
(Section~\ref{type-inference-to-annotate}).
This approach enables modular checking (one class or method at a time) and
gives documentation benefits.
The programmer still has to
put in some effort, but much less than without inference:  typically, a
programmer does not have to write any qualifiers
inside the body of a method.



% LocalWords:  jsr plugin Warski xml buildfile tIDE java Awarns pom lifecycle
% LocalWords:  IntelliJ Maia newdir classpath Unconfuse nullness Gradle
% LocalWords:  compilerArgs Xbootclasspath JSR308 jsr308 jsr308javac mvn
% LocalWords:  plugins proc procOnly DirectoryScanner setIncludes groupId
% LocalWords:  setExcludes checkerFrameworkVersion javacParams javaParams
% LocalWords:  artifactId quals failOnError ejc CHECKERFRAMEWORK env jdk
% LocalWords:  javacheck checkerframework MavenExample org arg typecheck
% LocalWords:  AoutputArgsToFile qual jdk8 annotatedJdk Unhandled
% LocalWords:  annotationProcessors annotationProcessor JavaCompile Ctrl
% LocalWords:  targetJavaVersion GradleExamples
% LocalWords:  systemPath artifactID MacOS<|MERGE_RESOLUTION|>--- conflicted
+++ resolved
@@ -107,13 +107,8 @@
 \begin{Verbatim}
 dependencies {
     ... existing dependencies...
-<<<<<<< HEAD
-    ext.checkerFrameworkVersion = '2.5.4'
+    ext.checkerFrameworkVersion = '2.5.5'
     implementation "org.checkerframework:checker-qual-android:${checkerFrameworkVersion}"
-=======
-    ext.checkerFrameworkVersion = '2.5.5'
-    implementation "org.checkerframework:checker-qual:${checkerFrameworkVersion}"
->>>>>>> 62602db3
     annotationProcessor "org.checkerframework:checker:${checkerFrameworkVersion}"
     checkerFrameworkAnnotatedJDK "org.checkerframework:jdk8:${checkerFrameworkVersion}"
 }
