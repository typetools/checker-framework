--- conflicted
+++ resolved
@@ -523,19 +523,8 @@
 
 \section{Gradle\label{gradle}}
 
-<<<<<<< HEAD
 This section describes how to run a checker
 on a project that uses the \href{https://gradle.org/}{Gradle} build system.
-=======
-If you use \href{https://gradle.org/}{Gradle},
-then you can run a checker by following the instructions below.
-
-See the directory \code{docs/examples/GradleExamples/} for examples of Gradle
-build files that run a checker.  You can use these examples to verify that
-Gradle is correctly downloading the Checker Framework from
-\href{http://search.maven.org/#search\%7Cga\%7C1\%7Corg.checkerframework}{Maven
-  Central Repository} and executing it.
->>>>>>> fd05fda9
 
 \begin{enumerate}
 \item
