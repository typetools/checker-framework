\htmlhr
\chapter{Integration with external tools\label{external-tools}}

This chapter discusses how to run a checker from the command line, from a
build system, or from an IDE\@.  You can skip to the appropriate section:

% Keep this list up to date with the sections of this chapter and with TWO
% copies of the list in file introduction.tex .
\begin{itemize}
\item javac (Section~\ref{javac-installation})
\item Ant (Section~\ref{ant-task})
\item Maven (Section~\ref{maven})
\item Gradle (Section~\ref{gradle})
\item Android plugin for Gradle (Section~\ref{android-gradle})
\item IntelliJ IDEA (Section~\ref{intellij})
\item Eclipse (Section~\ref{eclipse})
\item tIDE (Section~\ref{tide})
\item NetBeans (Section~\ref{netbeans})
\end{itemize}

If your build system or IDE is not listed above, you should customize how
it runs the javac command on your behalf.  See your build system or IDE
documentation to learn how to
customize it, adapting the instructions for javac in Section~\ref{javac-installation}.
If you make another tool support running a checker, please
inform us via the
\href{https://groups.google.com/forum/#!forum/checker-framework-discuss}{mailing
  list} or
\href{https://github.com/typetools/checker-framework/issues}{issue tracker} so
we can add it to this manual.

All examples in this chapter are in the public domain, with no copyright nor
licensing restrictions.


\section{Javac compiler\label{javac-installation}}

To perform pluggable type-checking, run the \<javac> compiler with the
Checker Framework on the classpath.
There are three ways to achieve this.  You can use any
one of them.  However, if you are using the Windows command shell, you must
use the last one.
% Is the last one required for Cygwin, as well as for the Windows command shell?


\begin{itemize}
  \item
    Option 1:
    Add directory
    \code{.../checker-framework-2.1.9/checker/bin} to your path, \emph{before} any other
    directory that contains a \<javac> executable.

    If you are
    using the bash shell, a way to do this is to add the following to your
    \verb|~/.profile| (or alternately \verb|~/.bash_profle| or \verb|~/.bashrc|) file:
\begin{Verbatim}
  export CHECKERFRAMEWORK=${HOME}/checker-framework-2.1.9
  export PATH=${CHECKERFRAMEWORK}/checker/bin:${PATH}
\end{Verbatim}
    then log out and back in to ensure that the environment variable
    setting takes effect.

    Now, whenever you run \code{javac}, you will use the ``Checker
    Framework compiler''.  It is exactly the same as the OpenJDK compiler,
    with two small differences:  it includes the Checker Framework jar file
    on its classpath, and it recognizes type annotations in comments (see
    Section~\ref{annotations-in-comments}).

  \item
    \begin{sloppypar}
    Option 2:
    Whenever this document tells you to run \code{javac}, you
    can instead run \code{\$CHECKERFRAMEWORK/checker/bin/javac}.
    \end{sloppypar}

    You can simplify this by introducing an alias.  Then,
    whenever this document tells you to run \code{javac}, instead use that
    alias.  Here is the syntax for your
    \verb|~/.bashrc| file:
% No Windows example because this doesn't work under Windows.
\begin{Verbatim}
  export CHECKERFRAMEWORK=${HOME}/checker-framework-2.1.9
  alias javacheck='$CHECKERFRAMEWORK/checker/bin/javac'
\end{Verbatim}

    If you are using a Java 7 JVM, then add command-line arguments to so
    indicate:

\begin{Verbatim}
  export CHECKERFRAMEWORK=${HOME}/checker-framework-2.1.9
  alias javacheck='$CHECKERFRAMEWORK/checker/bin/javac -source 7 -target 7'
\end{Verbatim}

   If you do not add the \<-source 7 -target 7> command-line arguments, you
   may get the following error when running a class that was compiled by
   javacheck:
\begin{Verbatim}
  UnsupportedClassVersionError: ... : Unsupported major.minor version 52.0
\end{Verbatim}

   \item
   Option 3:
   Whenever this document tells you to run \code{javac}, instead
   run checker.jar via \<java> (not \<javac>) as in:

\begin{Verbatim}
  java -jar "$CHECKERFRAMEWORK/checker/dist/checker.jar" ...
\end{Verbatim}

    You can simplify the above command by introducing an alias.  Then,
    whenever this document tells you to run \code{javac}, instead use that
    alias.  For example:

\begin{Verbatim}
  # Unix
  export CHECKERFRAMEWORK=${HOME}/checker-framework-2.1.9
  alias javacheck='java -jar "$CHECKERFRAMEWORK/checker/dist/checker.jar"'

  # Windows
  set CHECKERFRAMEWORK = C:\Program Files\checker-framework-2.1.9\
  doskey javacheck=java -jar "%CHECKERFRAMEWORK%\checker\dist\checker.jar" $*
\end{Verbatim}

   \noindent
   and add \<-source 7 -target 7> if you use a Java 7 JVM.

   (Explanation for advanced users:  More generally, anywhere that you would use \<javac.jar>, you can substitute
   \<\$CHECKERFRAMEWORK/checker/dist/checker.jar>;
   the result is to use the Checker
   Framework compiler instead of the regular \<javac>.)

\end{itemize}


To ensure that you are using the Checker Framework compiler, run
\<javac -version> (possibly using the
full pathname to \<javac> or the alias, if you did not add the Checker
Framework \<javac> to your path).
The output should be:

\begin{Verbatim}
  javac 1.8.0-jsr308-2.1.9
\end{Verbatim}




%% Does this work?  Text elsewhere in the manual imples that it does not.
% \item
% \begin{sloppypar}
%   In order to use the updated compiler when you type \code{javac}, add the
%   directory \<C:\ttbs{}Program Files\ttbs{}checker-framework\ttbs{}checkers\ttbs{}binary> to the
%   beginning of your path variable.  Also set a \code{CHECKERFRAMEWORK} variable.
% \end{sloppypar}
%
% % Instructions stolen from http://www.webreference.com/js/tips/020429.html
%
% To set an environment variable, you have two options:  make the change
% temporarily or permanently.
% \begin{itemize}
% \item
% To make the change \textbf{temporarily}, type at the command shell prompt:
%
% \begin{alltt}
% path = \emph{newdir};%PATH%
% \end{alltt}
%
% For example:
%
% \begin{Verbatim}
% set CHECKERFRAMEWORK = C:\Program Files\checker-framework
% path = %CHECKERFRAMEWORK%\checker\bin;%PATH%
% \end{Verbatim}
%
% This is a temporary change that endures until the window is closed, and you
% must re-do it every time you start a new command shell.
%
% \item
% To make the change \textbf{permanently},
% Right-click the \<My Computer> icon and
% select \<Properties>. Select the \<Advanced> tab and click the
% \<Environment Variables> button. You can set the variable as a ``System
% Variable'' (visible to all users) or as a ``User Variable'' (visible to
% just this user).  Both work; the instructions below show how to set as a
% ``System Variable''.
% In the \<System Variables> pane, select
% \<Path> from the list and click \<Edit>. In the \<Edit System Variable>
% dialog box, move the cursor to the beginning of the string in the
% \<Variable Value> field and type the full directory name (not using the
% \verb|%CHECKERFRAMEWORK%| environment variable) followed by a
% semicolon (\<;>).
%
% % This is for the benefit of the Ant task.
% Similarly, set the \code{CHECKERFRAMEWORK} variable.
%
% This is a permanent change that only needs to be done once ever.
% \end{itemize}



\section{Ant task\label{ant-task}}

If you use the \href{http://ant.apache.org/}{Ant} build tool to compile
your software, then you can add an Ant task that runs a checker.  We assume
that your Ant file already contains a compilation target that uses the
\code{javac} task.

\begin{enumerate}
\item
Set the \code{jsr308javac} property:

%BEGIN LATEX
\begin{smaller}
%END LATEX
\begin{Verbatim}
  <property environment="env"/>

  <property name="checkerframework" value="${env.CHECKERFRAMEWORK}" />

  <!-- On Mac/Linux, use the javac shell script; on Windows, use javac.bat -->
  <condition property="cfJavac" value="javac.bat" else="javac">
      <os family="windows" />
  </condition>

  <presetdef name="jsr308.javac">
    <javac fork="yes" executable="${checkerframework}/checker/bin/${cfJavac}" >
      <!-- JSR-308-related compiler arguments -->
      <compilerarg value="-version"/>
      <compilerarg value="-implicit:class"/>
    </javac>
  </presetdef>
\end{Verbatim}
%BEGIN LATEX
\end{smaller}
%END LATEX

\item \textbf{Duplicate} the compilation target, then \textbf{modify} it slightly as
indicated in this example:

%BEGIN LATEX
\begin{smaller}
%END LATEX
\begin{Verbatim}
  <target name="check-nullness"
          description="Check for null pointer dereferences"
          depends="clean,...">
    <!-- use jsr308.javac instead of javac -->
    <jsr308.javac ... >
      <compilerarg line="-processor org.checkerframework.checker.nullness.NullnessChecker"/>
      <!-- optional, to not check uses of library methods:
        <compilerarg value="-AskipUses=^(java\.awt\.|javax\.swing\.)"/>
      -->
      <compilerarg line="-Xmaxerrs 10000"/>
      ...
    </jsr308.javac>
  </target>
\end{Verbatim}
%BEGIN LATEX
\end{smaller}
%END LATEX

Fill in each ellipsis (\ldots) from the original compilation target.

In the example, the target is named \code{check-nullness}, but you can
name it whatever you like.
\end{enumerate}

\subsection{Explanation\label{ant-task-explanation}}

This section explains each part of the Ant task.

\begin{enumerate}
\item Definition of \code{jsr308.javac}:

The \code{fork} field of the \code{javac} task
ensures that an external javac program is called.  Otherwise, Ant will run
javac via a Java method call, and there is no guarantee that it will get
the Checker Framework compiler that is distributed with the Checker Framework.

The \code{-version} compiler argument is just for debugging; you may omit
it.

The \code{-implicit:class} compiler argument causes annotation processing
to be performed on implicitly compiled files.  (An implicitly compiled file
is one that was not specified on the command line, but for which the source
code is newer than the \code{.class} file.)  This is the default, but
supplying the argument explicitly suppresses a compiler warning.

%% -Awarns was removed above without removing it here.
% The \code{-Awarns} compiler argument is optional, and causes the checker to
% treat errors as warnings so that compilation does not fail even if
% pluggable type-checking fails; see Section~\ref{checker-options}.

\item The \code{check-nullness} target:

The target assumes the existence of a \code{clean} target that removes all
\code{.class} files.  That is necessary because Ant's \code{javac} target
doesn't re-compile \code{.java} files for which a \code{.class} file
already exists.

The \code{-processor ...} compiler argument indicates which checker to
run.  You can supply additional arguments to the checker as well.

\end{enumerate}


\section{Maven\label{maven}}

If you use the \href{http://maven.apache.org/}{Maven} tool,
then you can enable Checker Framework checkers by following the
instructions below.

See the directory \code{docs/examples/MavenExample/} for examples of the use of
Maven build files that run a checker.  These examples can be used to verify that
Maven is correctly downloading the Checker Framework from
\href{http://search.maven.org/#search\%7Cga\%7C1\%7Corg.checkerframework}{Maven
  Central} and executing it.

There are two general ways you can configure your Maven buildfile,
corresponding to the two ways to run the Checker Framework:
\begin{itemize}
\item
  Use the Type Annotations compiler.  You need to use this if you write
  annotations in comments (see Section~\ref{annotations-in-comments}).
\item
  Use the standard Java 8 compiler.
\end{itemize}

Please note that the \<-AoutputArgsToFile> command-line option
(see Section~\ref{creating-debugging-options-output-args}) and shorthands for built-in checkers
(see Section~\ref{shorthand-for-checkers}) are not available when
following these instructions.  Both these features are available only when a checker is
launched via \<checker.jar> such as when \code{\$CHECKERFRAMEWORK/checker/bin/javac}
is run.  The Gradle instructions in this section
bypass \<checker.jar> and cause the compiler to run a
checker as an annotation processor directly.

\begin{enumerate}

\item Declare a dependency on the Checker Framework artifacts.  Find the
  existing \code{<dependencies>} section and add the following new
  \code{<dependency>} items:

\begin{alltt}
    <dependencies>
        ... existing <dependency> items ...

        <!-- annotations from the Checker Framework: nullness, interning, locking, ... -->
        <dependency>
            <groupId>org.checkerframework</groupId>
            <artifactId>checker-qual</artifactId>
            <version>\ReleaseVersion{}</version>
        </dependency>
        <dependency>
            <groupId>org.checkerframework</groupId>
            <artifactId>checker</artifactId>
            <version>\ReleaseVersion{}</version>
        </dependency>
        <!-- The type annotations compiler - uncomment if desired -->
        <!-- <dependency>
            <groupId>org.checkerframework</groupId>
            <artifactId>compiler</artifactId>
            <version>\ReleaseVersion{}</version>
        </dependency> -->
        <!-- The annotated JDK to use (change to jdk7 if using Java 7) -->
        <dependency>
            <groupId>org.checkerframework</groupId>
            <artifactId>jdk8</artifactId>
            <version>\ReleaseVersion{}</version>
        </dependency>
    </dependencies>
\end{alltt}

If you wish to use a local version of the Checker Framework (for example,
one that you have built from source), then add two lines just before each
occurrence of \code{</dependency>}:

\begin{alltt}
            <scope>system</scope>
            <systemPath>\${env.CHECKERFRAMEWORK}/checker/dist/\emph{artifactID}.jar</systemPath>
\end{alltt}

\noindent
where \emph{artifactID} is a jar file name, such as \<checker-qual>.


\item Use Maven properties to hold the locations of the
  annotated JDK and (if using annotations in comments), the type annotations compiler.  Both were declared as Maven dependencies above.
To set the value of these properties automatically, use the Maven Dependency plugin.

First, create the properties in the \code{properties} section of the POM:

\begin{alltt}
<properties>
    <!-- These properties will be set by the Maven Dependency plugin -->
    <!-- Change to jdk7 if using Java 7 -->
    <annotatedJdk>$\{org.checkerframework:jdk8:jar\}</annotatedJdk>
    <!-- Uncomment to use the type annotations compiler. -->
    <!-- <typeAnnotationsJavac>$\{org.checkerframework:compiler:jar\}</typeAnnotationsJavac> -->
</properties>
\end{alltt}

Change the reference to the \code{maven-dependency-plugin} within the \code{<plugins>}
section, or add it if it is not present.

\begin{alltt}
    <plugin>
        <!-- This plugin will set properties values using dependency information -->
        <groupId>org.apache.maven.plugins</groupId>
        <artifactId>maven-dependency-plugin</artifactId>
        <version>2.3</version>
        <executions>
            <execution>
                <goals>
                    <goal>properties</goal>
                </goals>
            </execution>
        </executions>
    </plugin>
\end{alltt}


\item Direct the Maven compiler plugin to use the desired checkers.
Change the reference to the \code{maven-compiler-plugin} within the \code{<plugins>}
section, or add it if it is not present.

For example, to use the \code{org.checkerframework.checker.nullness.NullnessChecker}:

\begin{mysmall}
\begin{alltt}
    <plugin>
        <artifactId>maven-compiler-plugin</artifactId>
        <version>3.3</version>
        <configuration>
            <!-- Change source and target to 1.7 if using Java 7 -->
            <source>1.8</source>
            <target>1.8</target>
            <fork>true</fork>
            <annotationProcessors>
                <!-- Add all the checkers you want to enable here -->
                <annotationProcessor>org.checkerframework.checker.nullness.NullnessChecker</annotationProcessor>
            </annotationProcessors>
            <compilerArgs>
                <!-- location of the annotated JDK, which comes from a Maven dependency -->
                <arg>-Xbootclasspath/p:$\{annotatedJdk\}</arg>
                <!-- Uncomment the following line to use the type annotations compiler. -->
                <!-- <arg>-J-Xbootclasspath/p:$\{typeAnnotationsJavac\}</arg> -->
            </compilerArgs>
        </configuration>
    </plugin>
\end{alltt}
\end{mysmall}

Now, building with Maven should run the checkers during compilation.

Notice that using this approach, no external setup is necessary,
so your Maven build should be reproducible on any server.

If you want to allow Maven to compile your code without running the
checkers, you may want to move the declarations above to within a Maven
profile, so that the checkers run only if the profile was enabled.

\end{enumerate}


\section{Gradle\label{gradle}}

If you use \href{https://gradle.org/}{Gradle},
then you can run a checker by following the instructions below.

These instructions can be used with Java 7 or Java 8.  If using Java 7, then
type annotations should be placed in comments as explained in
Section~\ref{annotations-in-comments}.

See the directory \code{docs/examples/GradleExamples/} for examples of Gradle
build files that run a checker.  You can use these examples to verify that
Gradle is correctly downloading the Checker Framework from
\href{http://search.maven.org/#search\%7Cga\%7C1\%7Corg.checkerframework}{Maven
  Central} and executing it.

\begin{enumerate}

\item Indicate which version of Java you are using.  We recommend the
  following code, but you can also hard-code the \<ext.targetJavaVersion>
  property.

\begin{mysmall}
\begin{Verbatim}
ext.targetJavaVersion = JavaVersion.current().isJava7() ? JavaVersion.VERSION_1_7 : JavaVersion.VERSION_1_8
\end{Verbatim}
\end{mysmall}

\item Use the Maven Central repository:

\begin{Verbatim}
repositories {
  ... existing repositories...
  mavenCentral()
}
\end{Verbatim}

\item Add dependency configurations for the annotated JDK, \<checker.jar>, and the Type Annotations compiler:

\begin{mysmall}
\begin{Verbatim}
configurations {
    ... existing configurations ...
    if (targetJavaVersion.isJava7()) {
        checkerFrameworkJavac {
            description = 'a customization of the OpenJDK javac compiler with additional support for type annotations'
        }
    }
    checkerFrameworkAnnotatedJDK {
       description = 'a copy of JDK classes with Checker Framework type qualifers inserted'
    }
    checkerFramework {
       description = 'The Checker Framework: custom pluggable types for Java'
    }
}
\end{Verbatim}
\end{mysmall}

\item Declare the Checker Framework dependencies:

\begin{Verbatim}
dependencies {
    ... existing dependencies...
    ext.checkerFrameworkVersion = '2.1.9'
    ext.jdkVersion = JavaVersion.current().isJava7() ? 'jdk7' : 'jdk8'
    checkerFrameworkAnnotatedJDK "org.checkerframework:${jdkVersion}:${checkerFrameworkVersion}"

    if (targetJavaVersion.isJava7()) {
        checkerFrameworkJavac "org.checkerframework:compiler:${checkerFrameworkVersion}"
    }
    checkerFramework "org.checkerframework:checker:${checkerFrameworkVersion}"
    compile "org.checkerframework:checker-qual:${checkerFrameworkVersion}"
}
\end{Verbatim}

\item Direct all tasks of type \<JavaCompile> to use the desired checkers:

\begin{mysmall}
\begin{Verbatim}
allprojects {
    tasks.withType(JavaCompile).all { JavaCompile compile ->
        compile.options.compilerArgs = [
                '-processor', 'org.checkerframework.checker.nullness.NullnessChecker',
                '-processorpath', "${configurations.checkerFramework.asPath}",
                // uncomment to turn Checker Framework errors into warnings
                // '-Awarns',
                "-Xbootclasspath/p:${configurations.checkerFrameworkAnnotatedJDK.asPath}"
        ]
        if (targetJavaVersion.isJava7()) {
            compile.options.compilerArgs += ['-source', '7', '-target', '7']
            options.fork = true
            options.forkOptions.jvmArgs += ["-Xbootclasspath/p:${configurations.checkerFrameworkJavac.asPath}"]
        }
    }
}
\end{Verbatim}
\end{mysmall}
\end{enumerate}

\section{Android plugin for Gradle\label{android-gradle}}

If you use the
\href{https://developer.android.com/studio/build/index.html}{Android plugin for Gradle},
then you can run a checker by following the instructions below.

These instructions can be used with Java 7 or Java 8.  Because Android does not
support type annotations, they must be placed in comments as explained in
Section~\ref{annotations-in-comments}.

\begin{enumerate}

\item Use the Maven Central repository:

\begin{Verbatim}
repositories {
  ... existing repositories...
  mavenCentral()
}
\end{Verbatim}

\item Add dependency configurations for the annotated JDK, \<checker.jar>, and the Type Annotations compiler:

\begin{mysmall}
\begin{Verbatim}
configurations {
    ... existing configurations ...
    checkerFrameworkJavac {
        description = 'a customization of the OpenJDK javac compiler with additional support for type annotations'
    }
    checkerFrameworkAnnotatedJDK {
       description = 'a copy of JDK classes with Checker Framework type qualifers inserted'
    }
    checkerFramework {
       description = 'The Checker Framework: custom pluggable types for Java'
    }
}
\end{Verbatim}
\end{mysmall}

\item Declare the Checker Framework dependencies:

\begin{mysmall}
\begin{Verbatim}
dependencies {
    ... existing dependencies...
    ext.checkerFrameworkVersion = '2.1.9'
    ext.jdkVersion = JavaVersion.current().isJava7() ? 'jdk7' : 'jdk8'
    checkerFrameworkAnnotatedJDK "org.checkerframework:${jdkVersion}:${checkerFrameworkVersion}"
    checkerFrameworkJavac "org.checkerframework:compiler:${checkerFrameworkVersion}"
    checkerFramework "org.checkerframework:checker:${checkerFrameworkVersion}"
    compile "org.checkerframework:checker-qual:${checkerFrameworkVersion}"
}
\end{Verbatim}
\end{mysmall}

\item Direct all tasks of type \<JavaCompile> to use the desired checkers, when the \<typecheck> project property is set:

\begin{mysmall}
\begin{Verbatim}
def typecheck = project.properties['typecheck'] ?: false
allprojects {
if (typecheck) {
    gradle.projectsEvaluated {
        tasks.withType(JavaCompile).all { JavaCompile compile ->
        compile.options.compilerArgs = [
                '-processor', 'org.checkerframework.checker.nullness.NullnessChecker',
                '-processorpath', "${configurations.checkerFramework.asPath}",
                // uncomment to turn Checker Framework errors into warnings
                //'-Awarns',
                "-Xbootclasspath/p:${configurations.checkerFrameworkAnnotatedJDK.asPath}"
        ]
            compile.options.compilerArgs += ['-source', '7', '-target', '7']
            options.bootClasspath = System.getProperty("sun.boot.class.path") + ":" + options.bootClasspath
            options.bootClasspath = "${configurations.checkerFrameworkJavac.asPath}:" + ":" + options.bootClasspath
            options.fork = true
            options.forkOptions.jvmArgs += ["-Xbootclasspath/p:${configurations.checkerFrameworkJavac.asPath}"]
        }
    }
}
}
\end{Verbatim}
\end{mysmall}

\item Run the checkers:

\begin{Verbatim}
gradle compileReleaseJavaWithJavac -Ptypecheck=true
\end{Verbatim}
\end{enumerate}


\section{IntelliJ IDEA\label{intellij}}

% The following method has been tested with IntelliJ IDEA 15.0.3.

To run a checker within IntelliJ:

\begin{enumerate}

\item
  Set the language level for your project to 8.  To do so, go to the
  ``Project Structure'' menu via (File>Project Structure) or
  (Ctrl-Alt-Shift-S), and set the ``Project language level'' field in the
  ``Project'' sub-menu to 8.

  Note: under MacOS, the menu is ``Preferences'' rather than ``Project Structure''.

\item
  Add the Checker Framework libraries.  In this same ``Project Structure''
  menu, navigate to the ``Libraries'' sub-menu.  Click on the green ``+'' that
  appears in this menu, select ``Java'' in the resulting pop-down menu,
  select \<\$CHECKERFRAMEWORK/checker/dist/checker.jar> in the resulting menu,
  and click ``OK''. Repeat this step for
  \<\$CHECKERFRAMEWORK/checker/dist/javac.jar>.

\item
  Add the annotated JDK library.
  Go to the ``Settings'' menu via (File>Settings) or (Ctrl-Alt-S) and
  navigate to the ``Java Compiler'' sub-menu via (Build, Execution,
  Deployment>Compiler>Java Compiler).  Add the following to the field
  ``Additional command line parameters'':
  \<-Xbootclasspath/p:\$CHECKERFRAMEWORK/checker/dist/jdk8.jar>

\item
  Create an annotation profile and specify which checkers to run.
  Directly under the ``Java Compiler'' sub-menu is the ``Annotation
  Processors'' sub-menu. Navigate here and click on the green ``+'' to create
  a new Annotation Processor profile. Select the modules you would like to
  use checkers with from under the ``Default'' profile and move them to your
  new profile via the button directly right of the ``-'' button.

  Now select your new profile and check the ``Enable annotation processing''
  option. Select the ``Processor path'' radio button and enter
  \<\$CHECKERFRAMEWORK/checker/dist/checker.jar> into the field to the right
  of it. To add a checker to be run during compilation, click on the green
  ``+'' in the ``Processor FQ Name'' section and write that checker's
  fully-qualified name in
  the resulting text field, and press the ``ENTER'' key.
  % Without the ENTER key, the setting won't be saved.
  (The fully-qualified name is usually an instantiation of
  \<org.checkerframework.checker.\emph{CHECKER}.\emph{CHECKER}Checker>,
  replacing \emph{CHECKER} by the checker you
  want to run; an example would be
  \<org.checkerframework.checker.nullness.NullnessChecker>.)

\end{enumerate}

Now, when you compile your code, the checker will be run.

It is necessary to manually inform the IDE via a plugin if an annotation
system adds any dependencies beyond those that normally exist in Java.
For information about the extension points, see
\url{https://youtrack.jetbrains.com/issue/IDEA-159286}.


\section{Eclipse\label{eclipse}}

% Eclipse supports type annotations.
% Eclipse does not directly support running the Checker Framework,
% nor is Eclipse necessary for running the Checker Framework.

There are two ways to run a checker from within the Eclipse IDE:  via Ant
or using an Eclipse plugin.  These two methods are described below.

No matter what method you choose, we suggest that
all Checker Framework annotations be written in the comments
if you are using a version of Eclipse that
does not support Java 8.  This will avoid many
text highlighting errors with versions of Eclipse that don't support Java 8
and type annotations.

Even in a version of Eclipse that supports Java 8's type annotations, you
still need to run the Checker Framework via Ant or via the plug-in, rather
than by supplying the \<-processor> command-line option to the ejc
compiler, which is also known as eclipsec.
The reason is that the Checker Framework is built upon javac,
and ejc represents the Java program differently.  (If both javac and ejc
implemented JSR 198~\cite{JSR198}, then it would be possible to build
a type-checking plug-in that works with both compilers.)


\subsection{Using an Ant task\label{eclipse-ant}}

Add an Ant target as described in Section~\ref{ant-task}.  You can
run the Ant target by executing the following steps
(instructions copied from {\codesize\url{http://help.eclipse.org/luna/index.jsp?topic=%2Forg.eclipse.platform.doc.user%2FgettingStarted%2Fqs-84_run_ant.htm}}):

\begin{enumerate}

\item
  Select \code{build.xml} in one of the navigation views and choose
  {\bf Run As $>$ Ant Build...} from its context menu.

\item
  A launch configuration dialog is opened on a launch configuration
  for this Ant buildfile.

\item
  In the {\bf Targets} tab, select the new ant task (e.g., check-interning).

\item
  Click {\bf Run}.

\item
  The Ant buildfile is run, and the output is sent to the Console view.

\end{enumerate}


\label{eclipse-plug-in}         % previous label for this section
\subsection{Eclipse plugin for the Checker Framework\label{eclipse-plugin}}

The Checker Framework Eclipse Plugin enables the use of the Checker
Framework within the Eclipse IDE\@.
Its website (\myurl{https://checkerframework.org/eclipse/}).
The website contains instructions for installing and using the plugin.
% The plugin has been substantially improved through a Google Summer of Code 2010 project
% and supports all checkers that are distributed with the Checker Framework.


\subsection{Troubleshooting Eclipse\label{eclipse-troubleshooting}}

Eclipse issues an ``Unhandled Token in @SuppressWarnings'' warning if you
write a \<@SuppressWarnings> annotation containing a string that does not
know about.  Unfortunately, Eclipse
\href{https://bugs.eclipse.org/bugs/show_bug.cgi?id=122475}{hard-codes}
this list and there is not a way for the Eclipse plug-in to extend it.

To eliminate the warnings, you have two options:

\begin{enumerate}
\item
Write \<@SuppressWarnings> annotations related to the Checker Framework in
comments (see Section~\ref{annotations-in-comments}).
\item
  Disable all ``Unhandled Token in @SuppressWarnings'' warnings in Eclipse.
  Look under the menu headings Java $\rightarrow$ Compiler $\rightarrow$ Errors/Warnings $\rightarrow$ Annotations $\rightarrow$ Unhandled Token in '@SuppressWarnings', and set it to ignore.
\end{enumerate}


\section{tIDE\label{tide}}

\begin{sloppypar}
tIDE, an open-source Java IDE, supports the Checker Framework.
You can download it from \myurl{https://sourceforge.net/projects/tide/}.
\end{sloppypar}


\section{NetBeans\label{netbeans}}

<<<<<<< HEAD
There are three approaches to running a checker in Netbeans: via modifying the project properties, via a custom ant target, or using the Netbeans Checker Framework plugin.
=======
There are two approaches to running a checker in NetBeans:  via modifying the project properties, or via a custom ant target.
>>>>>>> 7117733a


\subsection{Adding a checker via the Project Properties window\label{netbeans-project-properties}}

\begin{enumerate}
\item
  Add the Checker Framework libraries to your project's
  library. First, right click on the project in the Projects panel,
  and select ``Properties'' in the drop-down menu. Then, in the
  ``Project Properties'' window, navigate to the ``Libraries'' tab.

\item
  Add \<checker-qual.jar> to the compile-time libraries. To do so,
  select the ``Compile'' tab, click the ``Add JAR/Folder'' button on
  the right and browse to
  add \<\$CHECKERFRAMEWORK/checker/dist/checker-qual.jar>.

\item
  Add \<checker.jar> to the processor-path libraries. To do so, select
  the ``Processor'' tab, click the ``Add JAR/Folder'' button on the
  right and browse to
  add \<\$CHECKERFRAMEWORK/checker/dist/checker-qual.jar>.

\item
  Enable annotation processor underlining in the editor. Go to
  ``Build>Compiling'' and check the box ``Enable Annotation
  Processing,'' and under that, ``Enable Annotation Processing in
  Editor.''

\item
  Add the checker to run, by clicking ``Add'' next to the box labeled
  ``Annotation Processors'' and enter the fully qualified name of the
  checker (for
  example, \<org.checkerframework.checker.nullness.NullnessChecker>)
  and click ``OK'' to add.
\end{enumerate}

The selected checker should be run on the project either on a save (if
Compile on Save is enabled), or when the project is built, and
annotation processor output will appear in the editor.


\subsection {Adding a checker via an ant target\label{netbeans-ant-target}}

\begin{enumerate}
\item
Set the \code{jsr308javac} property:

%BEGIN LATEX
\begin{smaller}
%END LATEX
\begin{Verbatim}
  <property environment="env"/>

  <property name="checkerframework" value="${env.CHECKERFRAMEWORK}" />

  <!-- On Mac/Linux, use the javac shell script; on Windows, use javac.bat -->
  <condition property="cfJavac" value="javac.bat" else="javac">
      <os family="windows" />
  </condition>

  <presetdef name="jsr308.javac">
    <javac fork="yes" executable="${checkerframework}/checker/bin/${cfJavac}" >
      <!-- JSR-308-related compiler arguments -->
      <compilerarg value="-version"/>
      <compilerarg value="-implicit:class"/>
    </javac>
  </presetdef>
\end{Verbatim}
%BEGIN LATEX
\end{smaller}
%END LATEX

\item
Override the \code{-init-macrodef-javac-with-processors} target to
use \code{jsr308.javac} instead of \code{javac} and to run the checker.
In this example, a nullness checker is run:

%BEGIN LATEX
\begin{smaller}
%END LATEX
\begin{Verbatim}
  <target depends="-init-ap-cmdline-properties" if="ap.supported.internal"
        name="-init-macrodef-javac-with-processors">
    <echo message = "${checkerframework}"/>
    <macrodef name="javac" uri="http://www.netbeans.org/ns/j2se-project/3">
        <attribute default="${src.dir}" name="srcdir"/>
        <attribute default="${build.classes.dir}" name="destdir"/>
        <attribute default="${javac.classpath}" name="classpath"/>
        <attribute default="${javac.processorpath}" name="processorpath"/>
        <attribute default="${build.generated.sources.dir}/ap-source-output" name="apgeneratedsrcdir"/>
        <attribute default="${includes}" name="includes"/>
        <attribute default="${excludes}" name="excludes"/>
        <attribute default="${javac.debug}" name="debug"/>
        <attribute default="${empty.dir}" name="sourcepath"/>
        <attribute default="${empty.dir}" name="gensrcdir"/>
        <element name="customize" optional="true"/>
        <sequential>
            <property location="${build.dir}/empty" name="empty.dir"/>
            <mkdir dir="${empty.dir}"/>
            <mkdir dir="@{apgeneratedsrcdir}"/>
            <jsr308.javac debug="@{debug}" deprecation="${javac.deprecation}"
                    destdir="@{destdir}" encoding="${source.encoding}"
                    excludes="@{excludes}" fork="${javac.fork}"
                    includeantruntime="false" includes="@{includes}"
                    source="${javac.source}" sourcepath="@{sourcepath}"
                    srcdir="@{srcdir}" target="${javac.target}"
                    tempdir="${java.io.tmpdir}">
		<src>
                    <dirset dir="@{gensrcdir}" erroronmissingdir="false">
                        <include name="*"/>
                    </dirset>
                </src>
                <classpath>
                    <path path="@{classpath}"/>
                </classpath>
                <compilerarg line="${endorsed.classpath.cmd.line.arg}"/>
                <compilerarg line="${javac.profile.cmd.line.arg}"/>
                <compilerarg line="${javac.compilerargs}"/>
                <compilerarg value="-processorpath"/>
                <compilerarg path="@{processorpath}:${empty.dir}"/>
                <compilerarg line="${ap.processors.internal}"/>
                <compilerarg line="${annotation.processing.processor.options}"/>
                <compilerarg value="-s"/>
                <compilerarg path="@{apgeneratedsrcdir}"/>
                <compilerarg line="${ap.proc.none.internal}"/>
                <compilerarg line="-processor org.checkerframework.checker.nullness.NullnessChecker"/>
                <compilerarg line="-Xmaxerrs 10000"/>
                <customize/>
            </jsr308.javac>
        </sequential>
    </macrodef>
  </target>
  <target name="-post-jar">
  </target>
\end{Verbatim}
%BEGIN LATEX
\end{smaller}
%END LATEX

When Build and Clean Project is used, the output of the checker will
now appear in the build console. However, annotation processor output
will not appear in the editor.

\end{enumerate}


\subsection {Adding a checker using the Checker Framework Plugin\label{netbeans-plugin}}

In order to run a checker using the Netbeans plugin, you should first
install the plugin. To do so, select ``Tools'' and then ``Plugins''.
In the Plugins window, click on the ``Settings'' tab, and then ``Add''.
In the popup that appears, enter ``Checker Framework'' under ``Name'' and
the URL where the Checker Framework plugin is hosted under ``URL''.

Currently, the Checker Framework plugin is kept at \url{https://twlogger.github.io/catalog.xml}.

After adding the Checker Framework plugin Update Center, go to the
``Available Plugins'' tab, and search for ``Checker Framework'', select
the checkbox, and click ``Install''.

Once the Checker Framework is installed, right click on the project
that you wish to run the checker on, and click ``Properties''. Then,
select the checkboxes of the checkers that you wish to run, and press
``Ok'' to apply the changes. If ``Compile on save'' is enabled (this can
also be set in the Project Properties window), the results of the checker
should appear automatically in the editor.


\section{Type inference tools\label{type-inference-varieties}}

There are two different tasks that are commonly called ``type inference''.
You are probably interested in type inference to annotate a program's
source code; see Section~\ref{type-inference-to-annotate}.  This section
expalins the two different varieties of type inference.

\begin{enumerate}
\item
  Type inference during type-checking (Section~\ref{type-refinement}):
  During type-checking, if certain variables have no type qualifier, the
  type-checker determines whether there is some type qualifier that would
  permit the program to type-check.  If so, the type-checker uses that type
  qualifier, but never tells the programmer what it was.  Each time the
  type-checker runs, it re-infers the type qualifier for that variable.  If
  no type qualifier exists that permits the program to type-check, the
  type-checker issues a type warning.

  This variety of type inference is built into the Checker Framework.  Every
  checker can take advantage of it at no extra effort.  However, it only
  works within a method, not across method boundaries.

  Advantages of this variety of type inference include:
  \begin{itemize}
  \item
    If the type qualifier is obvious to the programmer, then omitting it
    can reduce annotation clutter in the program.
  \item
    The type inference can take advantage of only the code currently being
    compiled, rather than having to be correct for all possible calls.
    Additionally, if the code changes, then there is no old annotation to
    update.
  \end{itemize}


\item
  Type inference to annotate a program (Section~\ref{type-inference-to-annotate}):
  As a separate step before type-checking, a type inference tool takes the
  program as input, and outputs a set of type qualifiers that would
  type-check.  These qualifiers are inserted into the source code or the
  class file.  They can be viewed and adjusted by the programmer, and can
  be used by tools such as the type-checker.

  This variety of type inference must be provided by a separate tool.  It
  is not built into the Checker Framework.

  Advantages of this variety of type inference include:
  \begin{itemize}
  \item
    The program contains documentation in the form of type qualifiers,
    which can aid programmer understanding.
  \item
    Error messages may be more comprehensible.  With type inference
    during type-checking, error messages can be obscure, because the
    compiler has already inferred (possibly incorrect) types for a number
    of variables.
  \item
    A minor advantage is speed:  type-checking can be modular, which can be
    faster than re-doing type inference every time the
    program is type-checked.
  \end{itemize}

\end{enumerate}

Advantages of both varieties of inference include:
\begin{itemize}
\item
  Less work for the programmer.
\item
  The tool chooses the most general type, whereas a programmer might
  accidentally write a more specific, less generally-useful annotation.
\end{itemize}


Each variety of type inference has its place.  When using the Checker
Framework, type inference during type-checking is performed only
\emph{within} a method (Section~\ref{type-refinement}).  Every method
signature (arguments and return values) and field must have already been explicitly annotated,
either by the programmer or by a separate type-checking tool
(Section~\ref{type-inference-to-annotate}).
This approach enables modular checking (one class or method at a time) and
gives documentation benefits.
The programmer still has to
put in some effort, but much less than without inference:  typically, a
programmer does not have to write any qualifiers
inside the body of a method.


% LocalWords:  jsr plugin Warski xml buildfile tIDE java Awarns pom lifecycle
% LocalWords:  IntelliJ Maia newdir classpath Unconfuse nullness Gradle
% LocalWords:  compilerArgs Xbootclasspath JSR308 jsr308 jsr308javac mvn
%  LocalWords:  plugins proc procOnly DirectoryScanner setIncludes groupId
%  LocalWords:  setExcludes checkerFrameworkVersion javacParams javaParams
%%  LocalWords:  artifactId quals failOnError ejc CHECKERFRAMEWORK env
%%  LocalWords:  javacheck checkerframework MavenExample org arg typecheck
%%  LocalWords:  AoutputArgsToFile qual jdk7 jdk8 annotatedJdk Unhandled
%%  LocalWords:  annotationProcessors annotationProcessor JavaCompile Ctrl
%%  LocalWords:  typeAnnotationsJavac targetJavaVersion GradleExamples
%%  LocalWords:  systemPath artifactID MacOS<|MERGE_RESOLUTION|>--- conflicted
+++ resolved
@@ -812,11 +812,9 @@
 
 \section{NetBeans\label{netbeans}}
 
-<<<<<<< HEAD
-There are three approaches to running a checker in Netbeans: via modifying the project properties, via a custom ant target, or using the Netbeans Checker Framework plugin.
-=======
-There are two approaches to running a checker in NetBeans:  via modifying the project properties, or via a custom ant target.
->>>>>>> 7117733a
+There are three approaches to running a checker in NetBeans: via modifying
+the project properties, via a custom ant target, or using the Netbeans
+Checker Framework plugin.
 
 
 \subsection{Adding a checker via the Project Properties window\label{netbeans-project-properties}}
