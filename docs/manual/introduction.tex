\htmlhr
\chapterAndLabel{Introduction}{introduction}

The Checker Framework enhances Java's type system to make it more powerful
and useful.
This lets software developers detect and
prevent errors in their Java programs.

A ``checker'' is a tool that warns you about certain errors or gives you a
guarantee that those errors do not occur.
The Checker Framework comes with checkers for specific types of errors:

\begin{enumerate}

\item
  \ahrefloc{nullness-checker}{Nullness Checker} for null pointer errors
  (see \chapterpageref{nullness-checker})
\item
  \ahrefloc{initialization-checker}{Initialization Checker} to ensure all
  fields are set in the constructor (see
  \chapterpageref{initialization-checker})
\item
  \ahrefloc{map-key-checker}{Map Key Checker} to track which values are
  keys in a map (see \chapterpageref{map-key-checker})
\item
  \ahrefloc{optional-checker}{Optional Checker} for errors in using the
  \sunjavadoc{java.base/java/util/Optional.html}{Optional} type (see
  \chapterpageref{optional-checker})
\item
  \ahrefloc{interning-checker}{Interning Checker} for errors in equality
  testing and interning (see \chapterpageref{interning-checker})
\item
  \ahrefloc{lock-checker}{Lock Checker} for concurrency and lock errors
  (see \chapterpageref{lock-checker})
\item
  \ahrefloc{index-checker}{Index Checker} for array accesses
  (see \chapterpageref{index-checker})
\item
  \ahrefloc{fenum-checker}{Fake Enum Checker} to allow type-safe fake enum
  patterns and type aliases or typedefs (see \chapterpageref{fenum-checker})
\item
  \ahrefloc{tainting-checker}{Tainting Checker} for trust and security errors
  (see \chapterpageref{tainting-checker})
\item
  \ahrefloc{regex-checker}{Regex Checker} to prevent use of syntactically
  invalid regular expressions (see \chapterpageref{regex-checker})
\item
  \ahrefloc{formatter-checker}{Format String Checker} to ensure that format
  strings have the right number and type of \<\%> directives (see
  \chapterpageref{formatter-checker})
\item
  \ahrefloc{i18n-formatter-checker}{Internationalization Format String Checker}
  to ensure that i18n format strings have the right number and type of
  \<\{\}> directives (see \chapterpageref{i18n-formatter-checker})
\item
  \ahrefloc{propkey-checker}{Property File Checker} to ensure that valid
  keys are used for property files and resource bundles (see
  \chapterpageref{propkey-checker})
\item
  \ahrefloc{i18n-checker}{Internationalization Checker} to
  ensure that code is properly internationalized (see
  \chapterpageref{i18n-checker})
% The Compiler Message Key Checker is neither here nor in the advanced
% type system features chapter because it is really meant for
% Checker Framework developers and as sample code, and is not meant
% for Checker Framework users at large.
\item
  \ahrefloc{signature-checker}{Signature String Checker} to ensure that the
  string representation of a type is properly used, for example in
  \<Class.forName> (see \chapterpageref{signature-checker})
\item
  \ahrefloc{guieffect-checker}{GUI Effect Checker} to ensure that non-GUI
  threads do not access the UI, which would crash the application
  (see \chapterpageref{guieffect-checker})
\item
  \ahrefloc{units-checker}{Units Checker} to ensure operations are
  performed on correct units of measurement
  (see \chapterpageref{units-checker})
\item
  \ahrefloc{signedness-checker}{Signedness Checker} to
  ensure unsigned and signed values are not mixed
  (see \chapterpageref{signedness-checker})
\item
  \ahrefloc{aliasing-checker}{Aliasing Checker} to identify whether
  expressions have aliases (see \chapterpageref{aliasing-checker})
\item
  \ahrefloc{purity-checker}{Purity Checker} to identify whether
  methods have side effects (see \chapterpageref{purity-checker})
\item
  \ahrefloc{constant-value-checker}{Constant Value Checker} to determine
  whether an expression's value can be known at compile time
  (see \chapterpageref{constant-value-checker})
\item
  \ahrefloc{reflection-resolution}{Reflection Checker} to determine
  whether an expression's value (of type \<Method> or \<Class>) can be known at compile time
  (see \chapterpageref{reflection-resolution})
\item
  \ahrefloc{subtyping-checker}{Subtyping Checker} for customized checking without
  writing any code (see \chapterpageref{subtyping-checker})
% \item
%   \ahrefloc{typestate-checker}{Typestate checker} to ensure operations are
%   performed on objects that are in the right state, such as only opened
%   files being read (see \chapterpageref{typestate-checker})
\item
  \ahrefloc{third-party-checkers}{Third-party checkers} that are distributed
  separately from the Checker Framework
  (see \chapterpageref{third-party-checkers})

\end{enumerate}

\noindent
These checkers are easy to use and are invoked as arguments to \<javac>.


The Checker Framework also enables you to write new checkers of your
own; see Chapters~\ref{subtyping-checker} and~\ref{creating-a-checker}.


\sectionAndLabel{How to read this manual}{how-to-read-this-manual}

If you wish to get started using some particular type system from the list
above, then the most effective way to read this manual is:

\begin{itemize}
\item
  Read all of the introductory material
  (Chapters~\ref{introduction}--\ref{using-a-checker}).
\item
  Read just one of the descriptions of a particular type system and its
  checker (Chapters~\ref{nullness-checker}--\ref{third-party-checkers}).
\item
  Skim the advanced material that will enable you to make more effective
  use of a type system
  (Chapters~\ref{polymorphism}--\ref{troubleshooting}), so that you will
  know what is available and can find it later.  Skip
  Chapter~\ref{creating-a-checker} on creating a new checker.
\end{itemize}


\sectionAndLabel{How it works:  Pluggable types}{pluggable-types}

The Checker Framework supports adding
pluggable type systems to the Java language in a backward-compatible way.
Java's built-in type-checker finds and prevents many errors --- but it
doesn't find and prevent \emph{enough} errors.  The Checker Framework lets you
run an additional type-checker as a plug-in to the javac compiler.  Your
code stays completely backward-compatible:  your code compiles with any
Java compiler, it runs on any JVM, and your coworkers don't have to use the
enhanced type system if they don't want to.  You can check only part of
your program.  Type inference tools exist to help you annotate your
code; see \chapterpageref{type-inference-to-annotate}.


A type system designer uses the Checker Framework to define type qualifiers
and their semantics, and a
compiler plug-in (a ``checker'') enforces the semantics.  Programmers can
write the type qualifiers in their programs and use the plug-in to detect
or prevent errors.  The Checker Framework is useful both to programmers who
wish to write error-free code, and to type system designers who wish to
evaluate and deploy their type systems.



% This manual is organized as follows.
% \begin{itemize}
% \item Chapter~\ref{introduction} overviews the Checker Framework and
%   describes how to \ahrefloc{installation}{install} it (Chapter~\ref{installation}).
% \item Chapter~\ref{using-a-checker} describes how to \ahrefloc{using-a-checker}{use a checker}.
% \item
%   The next chapters are user manuals for the \ahrefloc{nullness-checker}{Nullness}
%   (Chapter~\ref{nullness-checker}), \ahrefloc{interning-checker}{Interning}
%   (Chapter~\ref{interning-checker}), and \ahrefloc{subtyping-checker}{Basic}
%   (Chapter~\ref{subtyping-checker}) checkers.
% \item Chapter~\ref{annotating-libraries} describes an approach for \ahrefloc{annotating-libraries}{annotating external
% libraries}.
% \item Chapter~\ref{creating-a-checker} describes how to
%   \ahrefloc{creating-a-checker}{write a new checker} using the Checker Framework.
% \end{itemize}






This document uses the terms ``checker'', ``checker plugin'',
``type-checking compiler plugin'', and ``annotation processor'' as
synonyms.

\sectionAndLabel{Installation}{installation}

This section describes how to install the Checker Framework.
\begin{itemize}
\item
If you use a build system that automatically downloads dependencies,
such as Gradle or Maven, \textbf{no installation is necessary}; just see
\chapterpageref{external-tools}.
\item
If you wish to try the Checker Framework without installing it, use the
\href{http://eisop.uwaterloo.ca/live/}{Checker Framework Live Demo} webpage.
\item
This section describes how to install the Checker Framework from its
distribution.  The Checker Framework release contains everything that you
need, both to run checkers and to write your own checkers.
\item
Alternately, you can build the latest development version from source
(Section~\refwithpage{build-source}).
\end{itemize}


% Not "\url" because it looks bad in the printed manual.
\textbf{Requirement:}
You must have \textbf{JDK 8} or \textbf{JDK 11} installed.
(The Checker Framework should work with any JDK 8+, but we only test with JDK 8 and JDK 11.)

The installation process is simple!  It has two required steps and one
optional step.
\begin{enumerate}
\item
  Download the Checker Framework distribution:
  %BEGIN LATEX
  \\
  %END LATEX
  \url{https://checkerframework.org/checker-framework-3.0.1.zip}

\item
  Unzip it to create a \code{checker-framework} directory.

\item
  \label{installation-configure-step}%
  Configure your IDE, build system, or command shell to include the Checker
  Framework on the classpath.  Choose the appropriate section of
  Chapter~\ref{external-tools}.


\end{enumerate}

That's all there is to it!  Now you are ready to start using the checkers.

We recommend that you work through the
\ahreforurl{https://checkerframework.org/tutorial/}{Checker
Framework tutorial}, which walks you through how to use the Checker
Framework on
the command line (Nullness, Regex, and Tainting Checkers).
There is also a
\ahreforurl{https://github.com/glts/safer-spring-petclinic/wiki}{Nullness Checker
tutorial} by David B\"urgin; the setup instructions are out of date, but
you can read through the steps.

Section~\ref{example-use} walks you through a simple example.  More detailed
instructions for using a checker appear in Chapter~\ref{using-a-checker}.



\sectionAndLabel{Example use:  detecting a null pointer bug}{example-use}

This section gives a very simple example of running the Checker Framework.
There is also a \ahreforurl{https://checkerframework.org/tutorial/}{tutorial}
that gives more extensive instructions for using the Checker Framework
on the command line,
and a
\ahreforurl{https://github.com/glts/safer-spring-petclinic/wiki}{Nullness Checker
tutorial} by David B\"urgin.

% To run a checker on a source file, just compile as usual, but pass the
% \<-processor> flag to the compiler.
%
% For instance, if you usually run the javac compiler like
% this:
%
% \begin{Verbatim}
%   javac Foo.java Bar.java
% \end{Verbatim}
%
% \noindent
% then you will instead a command line such as:
%
% \begin{alltt}
%   javac \textbf{-processor NullnessChecker} Foo.java Bar.java
%   javac \textbf{-processor RegexChecker} Foo.java Bar.java
% \end{alltt}
%
% \noindent
% but take note that the \code{javac} command must refer to the
% Checker Framework compiler (see Section~\ref{javac-wrapper}).
%
% If you usually do your coding within an IDE, you will need to configure
% the IDE; see Chapter~\ref{external-tools}.


\begin{enumerate}
\item
  Let's consider this very simple Java class.  The local variable \<ref>'s type is
  annotated as \refqualclass{checker/nullness/qual}{NonNull}, indicating that \<ref> must be a reference to a
  non-null object.  Save the file as \<GetStarted.java>.

\begin{Verbatim}
import org.checkerframework.checker.nullness.qual.*;

public class GetStarted {
    void sample() {
        @NonNull Object ref = new Object();
    }
}
\end{Verbatim}

\item
  Run the Nullness Checker on the class.
  You can do that from the command line or from an IDE:

\begin{enumerate}
\item
  From the command line, run this command:

%BEGIN LATEX
\begin{smaller}
%END LATEX
\begin{alltt}
  \emph{javac} -processor org.checkerframework.checker.nullness.NullnessChecker GetStarted.java
\end{alltt}
%BEGIN LATEX
\end{smaller}
%END LATEX

\noindent
where \emph{\code{javac}} is set as in Section~\ref{javac-wrapper}.

\item
  To compile within your IDE, you must have customized it to use the
  Checker Framework compiler and to pass the extra arguments (see
  Chapter~\ref{external-tools}).
\end{enumerate}

  The compilation should complete without any errors.

\item
  Let's introduce an error now.  Modify \<ref>'s assignment to:
\begin{alltt}
  @NonNull Object ref = \textbf{null};
\end{alltt}

\item
  Run the Nullness Checker again, just as before.  This run should emit
  the following error:
\begin{Verbatim}
GetStarted.java:5: incompatible types.
found   : @Nullable <nulltype>
required: @NonNull Object
        @NonNull Object ref = null;
                              ^
1 error
\end{Verbatim}

\end{enumerate}

The type qualifiers (e.g., \<@NonNull>) are permitted anywhere
that you can write a type, including generics and casts; see
Section~\ref{writing-annotations}.  Here are some examples:

\begin{alltt}
  \underline{@Interned} String intern() \ttlcb{} ... \ttrcb{}             // return value
  int compareTo(\underline{@NonNull} String other) \ttlcb{} ... \ttrcb{}  // parameter
  \underline{@NonNull} List<\underline{@Interned} String> messages;     // non-null list of interned Strings
\end{alltt}


\htmlhr
\chapterAndLabel{Using a checker}{using-a-checker}

A pluggable type-checker enables you to detect certain bugs in your code,
or to prove that they are not present.  The verification happens at compile
time.


Finding bugs, or verifying their absence, with a checker plugin is a two-step process, whose steps are
described in Sections~\ref{writing-annotations} and~\ref{running}.

\begin{enumerate}

\item The programmer writes annotations, such as \refqualclass{checker/nullness/qual}{NonNull} and
  \refqualclass{checker/interning/qual}{Interned}, that specify additional information about Java types.
  (Or, the programmer uses an inference tool to automatically insert
  annotations in his code:  see Section~\ref{nullness-inference}.)
  It is possible to annotate only part of your code:  see
  Section~\ref{unannotated-code}.

\item The checker reports whether the program contains any erroneous code
  --- that is, code that is inconsistent with the annotations.

\end{enumerate}

This chapter is structured as follows:
\begin{itemize}
\item Section~\ref{writing-annotations}: How to write annotations
\item Section~\ref{running}:  How to run a checker
\item Section~\ref{checker-guarantees}: What the checker guarantees
\item Section~\ref{tips-about-writing-annotations}: Tips about writing annotations
\end{itemize}

Additional topics that apply to all checkers are covered later in the manual:
\begin{itemize}
\item Chapter~\ref{advanced-type-system-features}: Advanced type system features
\item Chapter~\ref{suppressing-warnings}: Suppressing warnings
\item Chapter~\ref{legacy-code}: Handling legacy code
\item Chapter~\ref{annotating-libraries}: Annotating libraries
\item Chapter~\ref{creating-a-checker}: How to create a new checker
\item Chapter~\ref{external-tools}: Integration with external tools
\end{itemize}


Finally, there is a
\ahreforurl{https://checkerframework.org/tutorial/}{tutorial}
that walks you through using the Checker Framework on the
command line, and a separate
\ahreforurl{https://github.com/glts/safer-spring-petclinic/wiki}{Nullness
  Checker tutorial} by David B\"urgin.

% The annotations have to be on your classpath even when you are not using
% the -processor, because of the existence of the import statement for
% the annotations.


\sectionAndLabel{Writing annotations}{writing-annotations}

The syntax of type annotations in Java is specified by
the Java Language Specification (Java SE 8 edition).
% \href{https://checkerframework.org/jsr308/}{JSR 308}~\cite{JSR308-2008-09-12}.

Java 5 defines declaration annotations such as \<@Deprecated>, which apply
to a class, method, or field, but do not apply to the method's return type
or the field's type.  They are typically written on their own line in the
source code.

Java 8 defines type annotations, which you write immediately before any
use of a type, including in generics and casts.  Because array levels are
types and receivers have types, you can also write type annotations on
them.  Here are a few examples of type annotations:

%BEGIN LATEX
\begin{smaller}
%END LATEX
\begin{alltt}
  \underline{@Interned} String intern() \ttlcb{} ... \ttrcb{}               // return value
  int compareTo(\underline{@NonNull} String other) \ttlcb{} ... \ttrcb{}    // parameter
  String toString(\underline{@Tainted} MyClass this) \ttlcb{} ... \ttrcb{}  // receiver ("this" parameter)
  \underline{@NonNull} List<\underline{@Interned} String> messages;       // generics:  non-null list of interned Strings
  \underline{@Interned} String \underline{@NonNull} [] messages;          // arrays:  non-null array of interned Strings
  myDate = (\underline{@Initialized} Date) beingConstructed;  // cast
\end{alltt}
%BEGIN LATEX
\end{smaller}
%END LATEX

You only need to write annotations on method signatures, fields, and some type arguments.
Most annotations within method bodies are inferred for you; for more details,
see  Section~\ref{type-refinement}.

\sectionAndLabel{Running a checker}{running}

To run a checker plugin, run the compiler \code{javac} as usual,
but pass the \code{-processor \emph{plugin\_class}} command-line
option.
A concrete example (using the Nullness Checker) is:

\begin{Verbatim}
  javac -processor nullness MyFile.java
\end{Verbatim}

\noindent
where \<javac> is as specified in Section~\ref{javac-wrapper}.

You can also run a checker from within your favorite IDE or build system.  See
Chapter~\ref{external-tools} for details about build tools such as
Ant (Section~\ref{ant-task}),
Buck (Section~\ref{buck}),
Gradle (Section~\ref{gradle}), and
Maven (Section~\ref{maven});
IDEs such as
IntelliJ IDEA (Section~\ref{intellij}),
Eclipse (Section~\ref{eclipse}),
NetBeans (Section~\ref{netbeans}),
and
tIDE (Section~\ref{tide});
and about customizing other IDEs and build tools.

The checker is run on only the Java files that javac compiles.
This includes all Java files specified on the command line (or
created by another annotation processor).  It may also include other of
your Java files (but not if a more recent \code{.class} file exists).
Even when the checker does not analyze a class (say, the class was
already compiled, or source code is not available), it does check
the \emph{uses} of those classes in the source code being compiled.

You can always compile the code without the \code{-processor}
command-line option, but in that case no checking of the type
annotations is performed.  Furthermore, only explicitly-written annotations
are written to the \<.class> file; defaulted annotations are not, and this
will interfere with type-checking of clients that use your code.
Therefore, it is strongly recommended that whenever you are creating
\<.class> files that will be distributed or compiled against, you run the
type-checkers for all the annotations that your have written.


\subsectionAndLabel{Using annotated libraries}{annotated-libraries-using}

When your code uses a library that is not currently being compiled, the
Checker Framework looks up the library's annotations in its class files.

Some projects are already distributed with type annotations by their
maintainers, so you do not need to do anything special.
Over time, this should become more common.

For some other libraries, the Checker Framework developers have provided an
annotated version of the library.
The annotated libraries appear in
\ahref{https://search.maven.org/search?q=org.checkerframework.annotatedlib}{the
  \<org.checkerframework.annotatedlib> group in the Central Repository}.
The annotated library has \emph{identical} behavior to the upstream,
unannotated version; the source code is identical other than the
annotations are different, so the only difference is with respect to
pluggable type-checking of clients.

(Some of the annotated libraries are
% This list appears here to make it searchable/discoverable.
bcel,
commons-csv,
commons-io,
guava,
and
java-getopt.
If the library you are interested in does not appear
\ahref{https://search.maven.org/search?q=org.checkerframework.annotatedlib}{in
  the Central Repository}, you can contribute by annotating it, which will
help you and all other Checker Framework users; see
\chapterpageref{annotating-libraries}.)

To use an annotated library:

\begin{itemize}
\item
If your project stores \<.jar> files locally, then
\ahref{https://search.maven.org/search?q=org.checkerframework.annotatedlib}{download
  the \<.jar> file from the Central Repository}.

\item
If your project manages dependencies using a tool such as Gradle or Maven,
then update your buildfile to use the \<org.checkerframework.annotatedlib>
group.  For example, in \<build.gradle>, change

\begin{Verbatim}
  api group: 'org.apache.bcel', name: 'bcel', version: '6.3.1'
  api group: 'commons-io', name: 'commans-io', version: '2.6'
\end{Verbatim}

\noindent
to

\begin{Verbatim}
  api group: 'org.checkerframework.annotatedlib', name: 'bcel', version: '6.3.1'
  api group: 'org.checkerframework.annotatedlib', name: 'commons-io', version: '2.6.0.1'
\end{Verbatim}

\noindent
Use the same version number.  (Sometimes you will use a slightly larger
number, if the Checker Framework developers have improved the type
annotations since the last release by the upstream maintainers.)  If a
newer version of the upstream library is available but that version is not
available in \<org.checkerframework.annotatedlib>, then
\ahrefloc{reporting-bugs}{open an issue} requesting that the
\<org.checkerframework.annotatedlib> version be updated.
\end{itemize}

%% This is for paranoid users.
% During type-checking, you should use the
% annotated version of the library to improve type-checking results (to issue
% fewer false positive warnings).  When doing ordinary compilation or while
% running your code, you can use either the annotated library or the regular
% distributed version of the library --- they behave identically.

There are two special cases.
\begin{itemize}
\item
The annotated JDK is automatically put on your
classpath; you don't have to do anything special for it.
\item
For the Javadoc classes in the JDK's \<com.sun.javadoc> package,
% are not exposed by ct.sym and therefore cannot be part of an
% annotated JDK
use the stub file \<checker/resources/javadoc.astub> by using \<-Astubs=checker.jar/javadoc.astub>.
% Note: that this syntax only works for checker.jar.
\end{itemize}


\subsectionAndLabel{Distributing your annotated project}{distributing}

  The distributed
  \<.jar> files can be used for pluggable type-checking of client code.
  The \<.jar> files are only compatible with a Java 8
  % or later
  JVM.
  Developers perform pluggable type-checking in-house to detect errors and
  verify their absence.
  When you create \<.class> files, run each relevant type system.
  Create the distributed \<.jar> files from those \<.class> files.


\subsectionAndLabel{Summary of command-line options}{checker-options}

You can pass command-line arguments to a checker via javac's standard \<-A>
option (``\<A>'' stands for ``annotation'').  All of the distributed
checkers support the following command-line options.
Each checker may support additional command-line options; see the checker's
documentation.

% This list should be kept in sync with file
% framework/src/main/java/org/checkerframework/framework/source/SourceChecker.java

Unsound checking: ignore some errors
\begin{itemize}
\item \<-AsuppressWarnings>
  Suppress all errors and warnings matching the given key; see
  Section~\ref{suppresswarnings-command-line}.
\item \<-AskipUses>, \<-AonlyUses>
  Suppress all errors and warnings at all uses of a given class --- or at all
  uses except those of a given class.  See Section~\ref{askipuses}.
\item \<-AskipDefs>, \<-AonlyDefs>
  Suppress all errors and warnings within the definition of a given class
  --- or everywhere except within the definition of a given class.  See
  Section~\ref{askipdefs}.
\item \<-AassumeSideEffectFree>
  Unsoundly assume that every method is side-effect-free; see
  Section~\ref{type-refinement-purity}.
\item \<-AassumeAssertionsAreEnabled>, \<-AassumeAssertionsAreDisabled>
  Whether to assume that assertions are enabled or disabled; see Section~\ref{type-refinement-assertions}.
\item \<-AignoreRangeOverflow>
  Ignore the possibility of overflow for range annotations such as
  \<@IntRange>; see Section~\ref{value-checker-overflow}.
\item \<-Awarns>
  Treat checker errors as warnings.  If you use this, you may wish to also
  supply \code{-Xmaxwarns 10000}, because by default \<javac> prints at
  most 100 warnings.  If you use this, don't supply \code{-Werror},
  which is a javac argument to halt compilation if a warning is issued.
\item \<-AignoreInvalidAnnotationLocations>
  Ignore annotations in bytecode that have invalid annotation locations.
\end{itemize}

\label{unsound-by-default}
More sound (strict) checking: enable errors that are disabled by default
\begin{itemize}
\item \<-AcheckPurityAnnotations>
  Check the bodies of methods marked
  \refqualclass{dataflow/qual}{SideEffectFree},
  \refqualclass{dataflow/qual}{Deterministic},
  and \refqualclass{dataflow/qual}{Pure}
  to ensure the method satisfies the annotation.  By default,
  the Checker Framework unsoundly trusts the method annotation.  See
  Section~\ref{type-refinement-purity}.
\item \<-AinvariantArrays>
  Make array subtyping invariant; that is, two arrays are subtypes of one
  another only if they have exactly the same element type.  By default,
  the Checker Framework unsoundly permits covariant array subtyping, just
  as Java does.  See Section~\ref{invariant-arrays}.
\item \<-AcheckCastElementType>
  In a cast, require that parameterized type arguments and array elements
  are the same.  By default, the Checker Framework unsoundly permits them
  to differ, just as Java does.  See Section~\ref{covariant-type-parameters}
  and Section~\ref{invariant-arrays}.
\item \<-AuseDefaultsForUncheckedCode>
  Enables/disables unchecked code defaults.  Takes arguments ``source,bytecode''.
  ``-source,-bytecode'' is the (unsound) default setting.
  ``bytecode'' specifies
  whether the checker should apply unchecked code defaults to
  bytecode; see
  Section~\ref{defaults-classfile}.
  Outside the scope of any relevant
  \refqualclass{framework/qual}{AnnotatedFor} annotation, ``source'' specifies whether unchecked code
  default annotations are applied to source code and suppress all type-checking warnings; see
  Section~\ref{compiling-libraries}.
\item \<-AconcurrentSemantics>
  Whether to assume concurrent semantics (field values may change at any
  time) or sequential semantics; see Section~\ref{faq-concurrency}.
\item \<-AconservativeUninferredTypeArguments>
  Whether an error should be issued if type arguments could not be inferred and
  whether method type arguments that could not be inferred should use
  conservative defaults.
  By default, such type arguments are (largely) ignored in later
  checks.
  Passing this option uses a conservative value instead.
  See \href{https://github.com/typetools/checker-framework/issues/979}{Issue
  979}.
\item \<-AignoreRawTypeArguments=false>
  Do not ignore subtype tests for type arguments that were inferred for a
  raw type. Must also use \<-AconservativeUninferredTypeArguments>.  See
  Section~\ref{generics-raw-types}.
\end{itemize}

Type-checking modes:  enable/disable functionality
\begin{itemize}
\item \<-Alint>
  Enable or disable optional checks; see Section~\ref{lint-options}.
\item \<-AsuggestPureMethods>
  Suggest methods that could be marked
  \refqualclass{dataflow/qual}{SideEffectFree},
  \refqualclass{dataflow/qual}{Deterministic},
  or \refqualclass{dataflow/qual}{Pure}; see
  Section~\ref{type-refinement-purity}.
\item \<-AresolveReflection>
  Determine the target of reflective calls, and perform more precise
  type-checking based no that information; see
  Chapter~\ref{reflection-resolution}.  \<-AresolveReflection=debug> causes
  debugging information to be output.
\item \<-Ainfer>
  Output suggested annotations for method signatures and fields.
  These annotations may reduce the number of type-checking
  errors when running type-checking in the future; see
  Section~\ref{whole-program-inference}.
\item \<-AshowSuppressWarningKeys>
  With each warning, show all possible keys to suppress that warning.
\item \<-AwarnUnneededSuppressions>
  Issue a warning if a \<@SuppressWarnings> did not suppress a warning
  issued by the checker.  This may issue false positive warnings about
  \<@SuppressWarnings> keys without a \<\emph{checkername}:> prefix
  (Section~\ref{suppresswarnings-annotation-syntax}).  You can use the
  \<-ArequirePrefixInWarningSuppressions> command-line argument to ensure
  your \<@SuppressWarnings> always use a \<\emph{checkername}:> prefix.
\item \<-ArequirePrefixInWarningSuppressions>
  Require that the key in a warning suppression annotation begin with a checker
  warning suppression key.  Otherwise, the suppress warning annotation does not
  suppress any warnings.  For example, if this command-line option is
  supplied, then \<@SuppressWarnings("assignment.type.incompatible")> has no effect, but
  \<@SuppressWarnings("nullness:assignment.type.incompatible")> does.
\end{itemize}

Partially-annotated libraries
\begin{itemize}
% \item \<-AprintUnannotatedMethods>
%   List library methods that need to be annotated; see
%   Section~\ref{annotating-libraries}.
\item \<-Astubs>
  List of stub files or directories; see Section~\ref{stub-using}.
\item \<-AstubWarnIfNotFound>
  Warn if a stub file entry could not be found; see Section~\ref{stub-using}.
\item \<-AstubWarnIfNotFoundIgnoresClasses>
  Don't warn about missing classes (only methods and fields) even when \<-AwarnIfNotFound> is true.
%% Uncomment when https://tinyurl.com/cfissue/2759 is fixed.
% \item \<-AstubWarnIfOverwritesBytecode>
%   Warn if a stub file entry overwrite bytecode information; see
%   Section~\ref{stub-using}.
\item \<-AstubWarnIfRedundantWithBytecode>
  Warn if a stub file entry is redundant with bytecode information; see
  Section~\ref{stub-using}.
% This item is repeated above:
\item \<-AuseDefaultsForUncheckedCode=source>
  Outside the scope of any relevant
  \refqualclass{framework/qual}{AnnotatedFor} annotation, use unchecked code
  default annotations and suppress all type-checking warnings; see
  Section~\ref{compiling-libraries}.
\end{itemize}

Debugging
\begin{itemize}
\item
 \<-AprintAllQualifiers>,
 \<-AprintVerboseGenerics>,
 \<-Adetailedmsgtext>,
 \<-Anomsgtext>
Amount of detail in messages; see Section~\ref{creating-debugging-options-detail}.

\item
 \<-Aignorejdkastub>,
 \<-Anocheckjdk>,
 \<-AstubDebug>
Stub and JDK libraries; see Section~\ref{creating-debugging-options-libraries}.

\item
 \<-Afilenames>,
 \<-Ashowchecks>,
 \<-AshowInferenceSteps>
Progress tracing; see Section~\ref{creating-debugging-options-progress}.

\item
\<-AoutputArgsToFile>
Output the compiler command-line arguments to a file.  Useful when the
command line is generated and executed by a tool, such as a build system.
This produces a standalone command line that can be executed independently
<<<<<<< HEAD
of the tool that generated it.  That command line makes it easier to
reproduce, report, and debug issues.  For example, the command line can be
modified to enable attaching a debugger.
=======
of the tool that generated it (such as a build system).
That command line makes it easier to reproduce, report, and debug issues.
For example, the command line can be modified to enable attaching a debugger.
>>>>>>> 0c57390d
See Section~\ref{creating-debugging-options-output-args}.

\item
 \<-Aflowdotdir>,
 \<-Averbosecfg>,
 \<-Acfgviz>
 Draw a visualization of the CFG (control flow graph); see
 Section~\ref{creating-debugging-dataflow-graph}.

\item
 \<-AresourceStats>,
 \<-AatfDoNotCache>,
 \<-AatfCacheSize>
Miscellaneous debugging options; see Section~\ref{creating-debugging-options-misc}.

\end{itemize}


\noindent
Some checkers support additional options, which are described in that
checker's manual section.
% Search for "@SupportedOptions" in the implementation to find them all.
For example, \<-Aquals> tells
the Subtyping Checker (see Chapter~\ref{subtyping-checker}) and the Fenum Checker
(see Chapter~\ref{fenum-checker}) which annotations to check.


Here are some standard javac command-line options that you may find useful.
Many of them contain the word ``processor'', because in javac jargon, a
checker is an ``annotation processor''.

\begin{itemize}
\item \<-processor> Names the checker to be
  run; see Section~\ref{running}
\item \<-processorpath> Indicates where to search for the
  checker; should also contain any qualifiers used by the Subtyping
  Checker; see Section~\ref{subtyping-example}
\item \<-proc:>\{\<none>,\<only>\} Controls whether checking
  happens; \<-proc:none>
  means to skip checking; \<-proc:only> means to do only
  checking, without any subsequent compilation; see
  Section~\ref{checker-auto-discovery}
\item \<-implicit:class> Suppresses warnings about implicitly compiled files
  (not named on the command line); see Section~\ref{ant-task}
\item \<-J> Supply an argument to the JVM that is running javac;
  for example, \<-J-Xmx2500m> to increase its maximum heap size
\item \<-doe> To ``dump on error'', that is, output a stack trace
  whenever a compiler warning/error is produced. Useful when debugging
  the compiler or a checker.
\end{itemize}

The Checker Framework does not support \<-source 1.7> or earlier.  You must
supply \<-source 1.8> or later, or no \<-source> command-line argument,
when running \<javac>.


\subsectionAndLabel{Checker auto-discovery}{checker-auto-discovery}

``Auto-discovery'' makes the \code{javac} compiler always run a checker
plugin, even if you do not explicitly pass the \code{-processor}
command-line option.  This can make your command line shorter, and ensures
that your code is checked even if you forget the command-line option.

\begin{sloppypar}
To enable auto-discovery, place a configuration file named
\code{META-INF/services/javax.annotation.processing.Processor}
in your classpath.  The file contains the names of the checker plugins to
be used, listed one per line.  For instance, to run the Nullness Checker and the
Interning Checker automatically, the configuration file should contain:
\end{sloppypar}

%BEGIN LATEX
\begin{smaller}
%END LATEX
\begin{Verbatim}
  org.checkerframework.checker.nullness.NullnessChecker
  org.checkerframework.checker.interning.InterningChecker
\end{Verbatim}
%BEGIN LATEX
\end{smaller}
%END LATEX

You can disable this auto-discovery mechanism by passing the
\code{-proc:none} command-line option to \<javac>, which disables all
annotation processing including all pluggable type-checking.

%% Auto-discovering all the distributed checkers by default would be
%% problematic:  the nullness and mutability checkers would issue lots of
%% errors for unannotated code, and that would be irritating.  So, leave it
%% up to the user to enable auto-discovery.  1.

\subsectionAndLabel{Shorthand for built-in checkers }{shorthand-for-checkers}

% TODO: this feature only works for our javac script, not when using
% the standard javac. Should this be explained?

Ordinarily, javac's \code{-processor} flag requires fully-qualified class names.
When running a built-in checker, you may
omit the package name and the \<Checker> suffix.
The following three commands are equivalent:

\begin{alltt}
  javac -processor \textbf{org.checkerframework.checker.nullness.NullnessChecker} MyFile.java
  javac -processor \textbf{NullnessChecker} MyFile.java
  javac -processor \textbf{nullness} MyFile.java
\end{alltt}

This feature also works when multiple checkers are specified.
Their names are separated by commas, with no surrounding space.
For example:

\begin{alltt}
  javac -processor NullnessChecker,RegexChecker MyFile.java
  javac -processor nullness,regex MyFile.java
\end{alltt}

This feature does not apply to Javac \href{https://docs.oracle.com/javase/7/docs/technotes/tools/windows/javac.html#commandlineargfile}{@argfiles}.


\sectionAndLabel{What the checker guarantees}{checker-guarantees}

A checker can guarantee that a particular property holds throughout the
code.  For example, the Nullness Checker (Chapter~\ref{nullness-checker})
guarantees that every expression whose type is a \refqualclass{checker/nullness/qual}{NonNull} type never
evaluates to null.  The Interning Checker (Chapter~\ref{interning-checker})
guarantees that every expression whose type is an \refqualclass{checker/interning/qual}{Interned} type
evaluates to an interned value.  The checker makes its guarantee by
examining every part of your program and verifying that no part of the
program violates the guarantee.

There are some limitations to the guarantee.


\begin{itemize}

\item
  A compiler plugin can check only those parts of your program that you run
  it on.  If you compile some parts of your program without running the
  checker, then there is no guarantee that the entire program satisfies the
  property being checked.  Some examples of un-checked code are:

  \begin{itemize}
  \item
    Code compiled without the \code{-processor} switch, including any
    external library supplied as a \code{.class} file.
  \item
    Code compiled with the \code{-AskipUses}, \code{-AonlyUses}, \code{-AskipDefs} or \code{-AonlyDefs}
    properties (see Chapter~\ref{suppressing-warnings}).
  \item
    Suppression of warnings, such as via the \code{@SuppressWarnings}
    annotation (see Chapter~\ref{suppressing-warnings}).
  \item
    Native methods (because the implementation is not Java code, it cannot
    be checked).
  \end{itemize}

  In each of these cases, any \emph{use} of the code is checked --- for
  example, a call to a native method must be compatible with any
  annotations on the native method's signature.
  However, the annotations on the un-checked code are trusted; there is no
  verification that the implementation of the native method satisfies the
  annotations.

\item
  The Checker Framework is, by default, unsound in a few places where a
  conservative analysis would issue too many false positive warnings.
  These are listed in Section~\ref{unsound-by-default}.
  You can supply a command-line argument to make the Checker Framework
  sound for each of these cases.

%% This isn't an unsoundness in the Checker Framework:  for any type system
%% that does not include a conservative library annotation for
%% Method.invoke, it is a bug in that particular type-checker.
% \item
%   Reflection can violate the Java type system, and
%   the checkers are not sophisticated enough to reason about the possible
%   effects of reflection.  Similarly, deserialization and cloning can
%   create objects that could not result from normal constructor calls, and
%   that therefore may violate the property being checked.

\item
  Specific checkers may have other limitations; see their documentation for
  details.

\end{itemize}

A checker can be useful in finding bugs or in verifying part of a
program, even if the checker is unable to verify the correctness of an
entire program.

In order to avoid a flood of unhelpful warnings, many of the checkers avoid
issuing the same warning multiple times.  For example, in this code:

\begin{Verbatim}
  @Nullable Object x = ...;
  x.toString();                 // warning
  x.toString();                 // no warning
\end{Verbatim}

\noindent
In this case, the second call to \<toString> cannot possibly throw a null
pointer warning --- \<x> is non-null if control flows to the second
statement.
In other cases, a checker avoids issuing later warnings with the same cause
even when later code in a method might also fail.
This does not
affect the soundness guarantee, but a user may need to examine more
warnings after fixing the first ones identified.  (More often, at least in
our experience to date, a single fix corrects all the warnings.)

% It might be worthwhile to permit a user to see every warning --- though I
% would not advocate this setting for daily use.

If you find that a checker fails to issue a warning that it
should, then please report a bug (see Section~\ref{reporting-bugs}).


\sectionAndLabel{Tips about writing annotations}{tips-about-writing-annotations}

Section~\ref{library-tips} gives additional tips that are
specific to annotating a third-party library.


\subsectionAndLabel{Write annotations before you run a checker}{annotate-before-checking}

Before you run a checker, annotate the code, based on its documentation.
Then, run the checker to uncover bugs in the code or the documentation.

Don't do the opposite, which is to run the checker and then add annotations
according to the warnings issued.  This approach is less systematic, so you
may overlook some annotations.  It often leads to confusion and poor
results.  It leads users to make changes not for any principled reason, but
to ``make the type-checker happy'', even when the changes are in conflict
with the documentation or the code.  Also see ``Annotations
are a specification'', below.


\subsectionAndLabel{How to get started annotating legacy code}{get-started-with-legacy-code}

Annotating an entire existing program may seem like a daunting task.  But,
if you approach it systematically and do a little bit at a time, you will
find that it is manageable.

\subsubsectionAndLabel{Start small}{get-started-start-small}

Start small.  Focus on one specific property that matters to you; in
other words, run just one checker rather than multiple ones.  You may
choose a different checker for different programs.
Focus on
the most mission-critical or error-prone part of your code; don't try to
annotate your whole program at first.

It is easiest to add annotations if you know the code or the
code contains documentation; you will find that you spend most of your time
understanding the code, and very little time actually writing annotations
or running the checker.

When annotating, be systematic; we recommend
annotating an entire class at a time (not just some of the methods)
so that you don't lose track of your work or redo work.  For example,
working class-by-class avoids confusion about whether an unannotated type
means you determined that the default is desirable, or it means you didn't
yet examine that type.
You may find it helpful to start annotating the leaves of the call tree ---
that is,
start with methods/classes/packages that have few dependencies on other
code or, equivalently, start with code that a lot of your other code
depends on.  For example, within a package annotate supertypes before you
annotated classes that extend or implement them.
The reason for this rule is that it is
easiest to annotate a class if the code it depends on has already been
annotated.

Don't overuse pluggable type-checking.  If the regular Java type system can
verify a property using Java subclasses, then that is a better choice than
pluggable type-checking (see Section~\ref{faq-typequals-vs-subtypes}).


\subsubsectionAndLabel{Annotations are a specification}{get-started-annotations-are-a-specification}

When you write annotations, you are writing a specification, and you should
think about them that way.  Start out by understanding the program so that
you can write an accurate specification.
Sections~\ref{annotate-normal-behavior}
and~\ref{annotations-are-a-contract} give more tips about writing
specifications.

For each class, read its Javadoc.  For instance, if you are adding
annotations for the Nullness Checker (Section~\ref{nullness-checker}), then
you can search the documentation for ``null'' and then add \<@Nullable>
anywhere appropriate.  For now, just annotate signatures and fields; there is no
need to annotate method bodies.  The only reason to even
\emph{read} the method bodies yet is to determine signature annotations for
undocumented methods ---
for example, if the method returns null, you know its return type should be
annotated \<@Nullable>, and a parameter that is compared against \<null>
may need to be annotated \<@Nullable>.

After you have annotated all the signatures, run the checker.
Then, fix bugs in code and add/modify annotations as necessary.
% If signature annotations are necessary, then you may want
% to fix the documentation that did not indicate the property; but this isn't
% strictly necessary, since the annotations that you wrote provide that
% documentation.
Don't get discouraged if you see many type-checker warnings at first.
Often, adding just a few missing annotations will eliminate many warnings,
and you'll be surprised how fast the process goes overall.

You may wonder about the effect of adding a given annotation (that is, of
changing the specification for a given method or class):  how many
other specification changes (added annotations) will it require, and will
it conflict with other code?  It's best to reason about the desired design,
but you can also do an experiment.
Suppose you are considering adding an annotation to a method parameter.
One approach is to manually examine all callees.
A more automated approach is to save the checker
output before adding the annotation, and to compare it to the checker
output after adding the annotation.  This helps you to focus on the
specific consequences of your change.

Chapter~\ref{annotating-libraries} tells you how to annotate libraries that
your code uses.  Section~\ref{handling-warnings} and
Chapter~\ref{suppressing-warnings} tell you what to do when you are unable
to eliminate checker warnings by adding annotations.


\subsubsectionAndLabel{Write good code}{get-started-write-good-code}

Avoid complex code, which is more error-prone.  If you write your code to
be simple and clean enough for the type-checker to verify, then it will
also be easier for programmers to understand.

Your code should compile cleanly under the regular Java compiler.  If you
are not willing to write code that type-checks in Java, then there is
little point in using an even more powerful, restrictive type system.  As a
specific example, your code should not use raw types like \code{List}; use
parameterized types like \code{List<String>} instead
(Section~\ref{generics-raw-types}).

Do not write unnecessary annotations.
\begin{itemize}
\item
  Do not annotate local variables unless necessary.  The checker infers
  annotations for local variables (see Section~\ref{type-refinement}).
  Usually, you only need to annotate fields and method signatures.  You
  should add annotations inside method bodies only if the checker is unable
  to infer the correct annotation (usually on type arguments or array
  element types, rather than
  on top-level types).
  % or if
  % you need to suppress a warning (see Chapter~\ref{suppressing-warnings}).

\item
  Do not write annotations that are redundant with defaults.  For example,
  when checking nullness (\chapterpageref{nullness-checker}), the default
  annotation is \<@NonNull>, in most locations other than some type bounds
  (Section~\ref{climb-to-top}).  When you are starting out, it might seem
  helpful to write redundant annotations as a reminder, but that's like
  when beginning programmers write a comment about every simple piece of
  code:

\begin{Verbatim}
// The below code increments variable i by adding 1 to it.
i++;
\end{Verbatim}

  As you become comfortable with pluggable type-checking, you will find
  redundant annotations to be distracting clutter, so avoid putting them in
  your code in the first place.

\item
  Avoid writing \<@SuppressWarnings> annotations unless there is no
  alternative.  It is tempting to think that your code is right and the
  checker's warnings are false positives.  Sometimes they are, but slow
  down and convince yourself of that before you dismiss them.
  Section~\ref{handling-warnings} discusses what to do when a checker
  issues a warning about your code.

\end{itemize}


\subsectionAndLabel{Annotations indicate non-exceptional behavior}{annotate-normal-behavior}

You should use annotations to specify \emph{normal} behavior.  The
annotations indicate all the values that you \emph{want} to flow to a
reference --- not every value that might possibly flow there if your
program has a bug.

As an example, the goal of the Nullness Checker is to guarantee that your
program does not crash due to a null value.  In a method like this:

\begin{Verbatim}
  /** @throws IllegalArgumentException if arg is null */
  void m(Object arg) {
    if (arg == null) {
      throw new IllegalArgumentException();
    }
    ...
  }
\end{Verbatim}

\noindent
the program crashes if \<null> is passed.  Therefore, the type of \<arg>
should be \<@NonNull Object> (which you can write as just \<Object> due to
defaulting).  The Nullness Checker (\chapterpageref{nullness-checker})
will warn whenever a client passes a
value that might cause m to crash.  If you wrote the type of the formal
parameter as \<@Nullable Object>, the Nullness Checker would permit clients
to make calls that lead to a crash.


Many methods are guaranteed to throw an exception if they are passed \code{null}
as an argument.  Examples include

\begin{Verbatim}
  java.lang.Double.valueOf(String)
  java.lang.String.contains(CharSequence)
  org.junit.Assert.assertNotNull(Object)
  com.google.common.base.Preconditions.checkNotNull(Object)
\end{Verbatim}

\refqualclass{checker/nullness/qual}{Nullable} (see Section~\ref{nullness-annotations})
might seem like a reasonable annotation for the parameter,
for two reasons.  First, \code{null} is a legal argument with a
well-defined semantics:  throw an exception.  Second, \code{@Nullable}
describes a possible program execution:  it might be possible for
\code{null} to flow there, if your program has a bug.

% (Checking for such a bug is the whole purpose of the \code{assertNotNull}
% and \code{checkNotNull} methods.)

However, it is never useful for a programmer to pass \code{null}.  It is
the programmer's intention that \code{null} never flows there.  If
\code{null} does flow there, the program will not continue normally
(whether or not it throws a NullPointerException).

Therefore, you should specify such parameters as
\refqualclass{checker/nullness/qual}{NonNull}, indicating
the intended use of the method.  When you specify the parameter as the \code{@NonNull}
annotation, the checker is able to issue compile-time warnings about
possible run-time exceptions, which is its purpose.  Specifying the parameter
as \code{@Nullable} would suppress such warnings, which is undesirable.
(Since \code{@NonNull} is the default, you don't have to write anything in
the source code to specify the parameter as non-null.  You are allowed to
write a redundant \code{@NonNull} annotation, but it is discouraged.)

% This is only an issue for code with unchecked, trusted annotations such as
% library methods; if the method is type-checked, then the type-checker
% warnings will lead you to leave the formal parameter as the default, which
% means \<@NonNull>.
If a method can possibly throw an exception because its parameter
is \<null>, then that parameter's type should be \<@NonNull>, which
guarantees that the type-checker will issue a warning for every client
use that has the potential to cause an exception.  Don't write
\<@Nullable> on the parameter just because there exist some executions that
don't necessarily throw an exception.

% (The note at
% http://google-collections.googlecode.com/svn/trunk/javadoc/com/google/common/base/Preconditions.html
% argues that the parameter could be marked as @Nullable, since it is
% possible for null to flow there at run time.  However, since that is an
% erroneous case, the annotation would be counterproductive rather than
% useful.)

Another example is the Optional Checker (\chapterpageref{optional-checker})
and the \<orElseThrow> method.
The goal of the Optional Checker is to ensure that the program does not
crash due to use of a non-present Optional value.  Therefore, the receiver
of
\sunjavadoc{java.base/java/util/Optional.html\#orElseThrow()}{orElseThrow} is annotated as
\ahref{https://checkerframework.org/api/org/checkerframework/checker/optional/qual/Present.html}{\<@Present>},
and the optional Checker issues a warning if the client calls
\<orElseThrow> on a \<@MaybePresent> value.


\subsectionAndLabel{Subclasses must respect superclass annotations}{annotations-are-a-contract}

An annotation indicates a guarantee that a client can depend upon.  A subclass
is not permitted to \emph{weaken} the contract; for example,
if a method accepts \code{null} as an argument, then every overriding
definition must also accept \code{null}.
A subclass is permitted to \emph{strengthen} the contract; for example,
if a method does \emph{not} accept \code{null} as an argument, then an
overriding definition is permitted to accept \code{null}.

\begin{sloppypar}
As a bad example, consider an erroneous \code{@Nullable} annotation in
\href{https://github.com/google/guava/blob/master/guava/src/com/google/common/collect/Multiset.java\#L129}{\code{com/google/common/collect/Multiset.java}}:
\end{sloppypar}

\begin{Verbatim}
101  public interface Multiset<E> extends Collection<E> {
...
122    /**
123     * Adds a number of occurrences of an element to this multiset.
...
129     * @param element the element to add occurrences of; may be {@code null} only
130     *     if explicitly allowed by the implementation
...
137     * @throws NullPointerException if {@code element} is null and this
138     *     implementation does not permit null elements. Note that if {@code
139     *     occurrences} is zero, the implementation may opt to return normally.
140     */
141    int add(@Nullable E element, int occurrences);
\end{Verbatim}

There exist implementations of Multiset that permit \code{null} elements,
and implementations of Multiset that do not permit \code{null} elements.  A
client with a variable \code{Multiset ms} does not know which variety of
Multiset \code{ms} refers to.  However, the \code{@Nullable} annotation
promises that \code{ms.add(null, 1)} is permissible.  (Recall from
Section~\ref{annotate-normal-behavior} that annotations should indicate
normal behavior.)

If parameter \code{element} on line 141 were to be annotated, the correct
annotation would be \code{@NonNull}.  Suppose a client has a reference to
same Multiset \code{ms}.  The only way the client can be sure not to throw an exception is to pass
only non-\code{null} elements to \code{ms.add()}.  A particular class
that implements Multiset could declare \code{add} to take a
\code{@Nullable} parameter.  That still satisfies the original contract.
It strengthens the contract by promising even more:  a client with such a
reference can pass any non-\code{null} value to \code{add()}, and may also
pass \code{null}.

\textbf{However}, the best annotation for line 141 is no annotation at all.
The reason is that each implementation of the Multiset interface should
specify its own nullness properties when it specifies the type parameter
for Multiset.  For example, two clients could be written as

\begin{Verbatim}
  class MyNullPermittingMultiset implements Multiset<@Nullable Object> { ... }
  class MyNullProhibitingMultiset implements Multiset<@NonNull Object> { ... }
\end{Verbatim}

\noindent
or, more generally, as

\begin{Verbatim}
  class MyNullPermittingMultiset<E extends @Nullable Object> implements Multiset<E> { ... }
  class MyNullProhibitingMultiset<E extends @NonNull Object> implements Multiset<E> { ... }
\end{Verbatim}

Then, the specification is more informative, and the Checker Framework is
able to do more precise checking, than if line 141 has an annotation.

It is a pleasant feature of the Checker Framework that in many cases, no
annotations at all are needed on type parameters such as \code{E} in \<MultiSet>.


\subsectionAndLabel{What to do if a checker issues a warning about your code}{handling-warnings}

When you run a type-checker on your code, it is likely to issue warnings or
errors.  Don't panic!  There are three general causes for the warnings:

\begin{itemize}
\item
  There is a bug in your code, such as a possible null dereference.  Fix
  your code to prevent that crash.

\item
  The annotations are too strong (they are incorrect) or too weak (they
  are imprecise).  Improve the
  annotations, usually by writing more annotations in order to better
  express the specification.
  Only write annotations that accurately describe the intended behavior of
  the software --- don't write inaccurate annotations just for the purpose
  of eliminating type-checker warnings.

  Usually you need to improve the annotations in your source code.
  Sometimes you need to improve annotations in a library that your program
  uses (see \chapterpageref{annotating-libraries}).

\item
  There is a weakness in the type-checker.  Your code is safe --- it never
  suffers the error at run time --- but the checker cannot prove this fact.
  If possible, rewrite your code to be simpler for the checker to analyze;
  this is likely to make it easier for people to understand, too.
  If that is not possible, suppress the warning (see
  Chapter~\ref{suppressing-warnings}); be sure to include a code
  comment explaining how you know the code is correct even though the
  type-checker cannot deduce that fact.

  (Do not add an \<if> test that can never fail, just to suppress a
  warning.  Adding a gratuitous \<if> clutters the code and confuses
  readers, who will assume that every \<if> condition can evaluate to true
  or false.  It can be acceptable to add an \<if> test that throws a
  descriptive error message.)
\end{itemize}

For each warning issued by the checker, you need to determine which of the
above categories it falls into.  Here is an effective methodology to do so.
It relies mostly on manual code examination, but you may also find it
useful to write test cases for your code or do other kinds of analysis, to
verify your reasoning.

\begin{enumerate}
\item
  Write an explanation of why your code is correct and it
  never suffers the error at run time.  In other words, this is an English proof
  that the type-checker's warning is incorrect.

  Don't skip any steps in your proof.
  (For example, don't write an unsubstantiated claim such as ``\<x> is
  non-null here''; instead, give a justification.)
  Don't let your reasoning rely on
  facts that you do not write down explicitly.  For example, remember that
  calling a method might change the values of object fields; your proof
  might need to state that certain methods have no side effects.

  If you cannot write a proof, then there is a bug
  in your code (you should fix the bug) or your code is too complex for you
  to understand (you should improve its documentation and/or design).

\item
  Translate the proof into annotations.  Here are some examples.

  \begin{itemize}
  \item
    If your proof includes ``variable \<x> is never \<null>
    at run time'', then annotate <x>'s type with
    \refqualclass{checker/nullness/qual}{NonNull}.
  \item
    If your proof
    includes ``method \<foo> always returns a legal regular expression'',
    then annotate \<foo>'s return type with
    \refqualclass{checker/regex/qual}{Regex}.
  \item
    If your proof includes ``if method \<join>'s first argument is
    non-null, then \<join> returns a non-null result'', then annotate
    \<join>'s first parameter and return type with
    \refqualclass{checker/nullness/qual}{PolyNull}.
  \item
    If your proof includes ``method \<processOptions> has already been called and it
    set field \<tz1>'', then annotate \<processOptions>'s declaration with
    \refqualclasswithparams{checker/nullness/qual}{EnsuresNonNull}{"tz1"}.
  \item
    If your proof includes ``method \<isEmpty> returned false, so its
    argument must have been non-null'', then annotate \<isEmpty>'s
    declaration with
    \refqualclasswithparams{checker/nullness/qual}{EnsuresNonNullIf}{expression="\#1",result=false}.
  \end{itemize}
  All of these are examples of correcting weaknesses in the annotations you wrote.
  The Checker Framework provides many other powerful annotations; you may
  be surprised how many proofs you can express in annotations.
  If you need to annotate a method that is defined in a
  library that your code uses, see \chapterpageref{annotating-libraries},
  Annotating Libraries.

  If there are complex facts in your proof that cannot be expressed as
  annotations, then that is a weakness in the type-checker.  For example,
  the Nullness Checker cannot express ``in list \<lst>, elements stored at
  even indices are always non-\<null>, but elements stored at odd elements
  might be \<null>.''  In this case, you have two choices.
  %
  First, you can suppress the warning
  (\chapterpageref{suppressing-warnings}); be sure to write a comment
  explaining your reasoning for suppressing the warning.  You may wish to
  submit a feature request (Section~\ref{reporting-bugs}) asking for
  annotations that handle your use case.
  %
  Second, you can rewrite the code to make the proof simpler;
  in the above example, it might be better to use a list of pairs
  rather than a heterogeneous list.

\item
  At this point, all the steps in your proof have been formalized as
  annotations.  Re-run the checker and repeat the process for any new or
  remaining warnings.

  If every step of your proof can be expressed in annotations, but the
  checker cannot make one of the deductions (it cannot follow one of the
  steps), then that is a weakness in the type-checker.  First, double-check
  your reasoning.  Then, suppress the warning, along with a comment
  explaining your reasoning (\chapterpageref{suppressing-warnings}).
  The comment is an excerpt from your English proof, and the proof guides
  you to the best place to suppress the warning.
  Finally, please submit a bug report so that the checker can be improved
  in the future (Section~\ref{reporting-bugs}).

\end{enumerate}

If you have trouble understanding a Checker Framework warning message, you
can search for its text in this manual.  Also see
Section~\ref{common-problems-typechecking} and
Chapter~\ref{troubleshooting}, Troubleshooting.
In particular, Section~\ref{common-problems-typechecking} explains this
same methodology in different words.


% LocalWords:  NonNull zipfile processor classfiles annotationname javac htoc
% LocalWords:  SuppressWarnings un skipUses java plugins plugin TODO cp io
% LocalWords:  nonnull langtools sourcepath classpath OpenJDK pre jsr lst
% LocalWords:  Djsr qual Alint javac's dotequals nullable supertype JLS Papi
% LocalWords:  deserialization Mahmood Telmo Correa changelog txt nullness ESC
% LocalWords:  Nullness unselect checkbox unsetting PolyNull typedefs arg
% LocalWords:  bashrc IDE xml buildfile PolymorphicQualifier enum API elts INF
% LocalWords:  type-checker proc discoverable Xlint util QualifierDefaults Foo
% LocalWords:  DefaultQualifier SoyLatte GetStarted Formatter bcel csv
% LocalWords:  Dcheckers Warski MyClass ProcessorName compareTo toString myDate
% LocalWords:  int XDTA newdir Awarns signedness urgin bytecodes gradle
% LocalWords:  subpackages bak tIDE Multiset NullPointerException AskipUses
% LocalWords:  html JCIP MultiSet Astubs Afilenames Anomsgtext Ashowchecks tex
% LocalWords:  Aquals processorpath regex RegEx Xmaxwarns Xbootclasspath com
% LocalWords:  IntelliJ assertNotNull checkNotNull Goetz antipattern subclassed
% LocalWords:  callees Xmx unconfuse fenum propkey forName jsr308 Djsr308
% LocalWords:  bootclasspath AonlyUses AskipDefs AonlyDefs AcheckPurityAnnotations
%  LocalWords:  AsuppressWarnings AassumeSideEffectFree Adetailedmsgtext
%  LocalWords:  AignoreRawTypeArguments AsuggestPureMethods Anocheckjdk
%  LocalWords:  AassumeAssertionsAreEnabled AassumeAssertionsAreDisabled
%  LocalWords:  AconcurrentSemantics AstubWarnIfNotFound AnoPrintErrorStack
%  LocalWords:  AprintAllQualifiers Aignorejdkastub AstubDebug Aflowdotdir
%  LocalWords:  AresourceStats jls r78 JDKs i18n AignoreRangeOverflow L129
%  LocalWords:  AinvariantArrays AcheckCastElementType formatter pathname
%  LocalWords:  typedef guieffect Gradle jdk8 javadoc MyFile argfiles tz1
%%  LocalWords:  AshowSuppressWarningKeys AoutputArgsToFile RegexChecker
%%  LocalWords:  NullnessChecker commandlineargfile AnnotatedFor Xmx2500m
%%  LocalWords:  AsafeDefaultsForUnannotatedBytecode Signedness Werror
%%  LocalWords:  AuseSafeDefaultsForUnannotatedSourceCode beingConstructed
%%  LocalWords:  AuseDefaultsForUncheckedCode AresolveReflection Ainfer
%%  LocalWords:  AconservativeUninferredTypeArguments Averbosecfg Acfgviz
%%  LocalWords:  AstubWarnIfOverwritesBytecode AprintVerboseGenerics
%%  LocalWords:  AatfDoNotCache AatfCacheSize IntRange AwarnIfNotFound
%%  LocalWords:  AwarnUnneededSuppressions AshowInferenceSteps BHCJEIBB
%%  LocalWords:  AstubWarnIfNotFoundIgnoresClasses processOptions getopt
%%  LocalWords:  EnsuresNonNull EnsuresNonNullIf checkername orElseThrow
%%  LocalWords:  ArequirePrefixInWarningSuppressions MaybePresent<|MERGE_RESOLUTION|>--- conflicted
+++ resolved
@@ -782,15 +782,9 @@
 Output the compiler command-line arguments to a file.  Useful when the
 command line is generated and executed by a tool, such as a build system.
 This produces a standalone command line that can be executed independently
-<<<<<<< HEAD
-of the tool that generated it.  That command line makes it easier to
-reproduce, report, and debug issues.  For example, the command line can be
-modified to enable attaching a debugger.
-=======
 of the tool that generated it (such as a build system).
 That command line makes it easier to reproduce, report, and debug issues.
 For example, the command line can be modified to enable attaching a debugger.
->>>>>>> 0c57390d
 See Section~\ref{creating-debugging-options-output-args}.
 
 \item
