\htmlhr
\chapterAndLabel{Introduction}{introduction}

The Checker Framework enhances Java's type system to make it more powerful
and useful.
This lets software developers detect and
prevent errors in their Java programs.

A ``checker'' is a tool that warns you about certain errors or gives you a
guarantee that those errors do not occur.
The Checker Framework comes with checkers for specific types of errors:

\begin{enumerate}
% If you update this list, also update the list in advanced-features.tex .

\item
  \ahrefloc{nullness-checker}{Nullness Checker} for null pointer errors
  (see \chapterpageref{nullness-checker})
\item
  \ahrefloc{initialization-checker}{Initialization Checker} to ensure all
  \<@NonNull> fields are set in the constructor (see
  \chapterpageref{initialization-checker})
\item
  \ahrefloc{map-key-checker}{Map Key Checker} to track which values are
  keys in a map (see \chapterpageref{map-key-checker})
\item
  \ahrefloc{optional-checker}{Optional Checker} for errors in using the
  \sunjavadoc{java.base/java/util/Optional.html}{Optional} type (see
  \chapterpageref{optional-checker})
\item
  \ahrefloc{interning-checker}{Interning Checker} for errors in equality
  testing and interning (see \chapterpageref{interning-checker})
\item
  \ahrefloc{lock-checker}{Lock Checker} for concurrency and lock errors
  (see \chapterpageref{lock-checker})
\item
  \ahrefloc{index-checker}{Index Checker} for array accesses
  (see \chapterpageref{index-checker})
\item
  \ahrefloc{fenum-checker}{Fake Enum Checker} to allow type-safe fake enum
  patterns and type aliases or typedefs (see \chapterpageref{fenum-checker})
\item
  \ahrefloc{tainting-checker}{Tainting Checker} for trust and security errors
  (see \chapterpageref{tainting-checker})
\item
  \ahrefloc{regex-checker}{Regex Checker} to prevent use of syntactically
  invalid regular expressions (see \chapterpageref{regex-checker})
\item
  \ahrefloc{formatter-checker}{Format String Checker} to ensure that format
  strings have the right number and type of \<\%> directives (see
  \chapterpageref{formatter-checker})
\item
  \ahrefloc{i18n-formatter-checker}{Internationalization Format String Checker}
  to ensure that i18n format strings have the right number and type of
  \<\{\}> directives (see \chapterpageref{i18n-formatter-checker})
\item
  \ahrefloc{propkey-checker}{Property File Checker} to ensure that valid
  keys are used for property files and resource bundles (see
  \chapterpageref{propkey-checker})
\item
  \ahrefloc{i18n-checker}{Internationalization Checker} to
  ensure that code is properly internationalized (see
  \chapterpageref{i18n-checker})
% The Compiler Message Key Checker is neither here nor in the advanced
% type system features chapter because it is really meant for
% Checker Framework developers and as sample code, and is not meant
% for Checker Framework users at large.
\item
  \ahrefloc{signature-checker}{Signature String Checker} to ensure that the
  string representation of a type is properly used, for example in
  \<Class.forName> (see \chapterpageref{signature-checker})
\item
  \ahrefloc{guieffect-checker}{GUI Effect Checker} to ensure that non-GUI
  threads do not access the UI, which would crash the application
  (see \chapterpageref{guieffect-checker})
\item
  \ahrefloc{units-checker}{Units Checker} to ensure operations are
  performed on correct units of measurement
  (see \chapterpageref{units-checker})
\item
  \ahrefloc{signedness-checker}{Signedness Checker} to
  ensure unsigned and signed values are not mixed
  (see \chapterpageref{signedness-checker})
\item
  \ahrefloc{purity-checker}{Purity Checker} to identify whether
  methods have side effects (see \chapterpageref{purity-checker})
\item
  \ahrefloc{constant-value-checker}{Constant Value Checker} to determine
  whether an expression's value can be known at compile time
  (see \chapterpageref{constant-value-checker})
\item
  \ahrefloc{reflection-resolution}{Reflection Checker} to determine
  whether an expression's value (of type \<Method> or \<Class>) can be known at compile time
  (see \chapterpageref{reflection-resolution})
\item
  \ahrefloc{initialized-fields-checker}{Initialized Fields Checker} to ensure all
  fields are set in the constructor (see
  \chapterpageref{initialization-checker})
\item
  \ahrefloc{aliasing-checker}{Aliasing Checker} to identify whether
  expressions have aliases (see \chapterpageref{aliasing-checker})
\item
  \ahrefloc{subtyping-checker}{Subtyping Checker} for customized checking without
  writing any code (see \chapterpageref{subtyping-checker})
% \item
%   \ahrefloc{typestate-checker}{Typestate checker} to ensure operations are
%   performed on objects that are in the right state, such as only opened
%   files being read (see \chapterpageref{typestate-checker})
\item
  \ahrefloc{third-party-checkers}{Third-party checkers} that are distributed
  separately from the Checker Framework
  (see \chapterpageref{third-party-checkers})

\end{enumerate}

\noindent
These checkers are easy to use and are invoked as arguments to \<javac>.


The Checker Framework also enables you to write new checkers of your
own; see Chapters~\ref{subtyping-checker} and~\ref{creating-a-checker}.


\sectionAndLabel{How to read this manual}{how-to-read-this-manual}

If you wish to get started using some particular type system from the list
above, then the most effective way to read this manual is:

\begin{itemize}
\item
  Read all of the introductory material
  (Chapters~\ref{introduction}--\ref{using-a-checker}).
\item
  Read just one of the descriptions of a particular type system and its
  checker (Chapters~\ref{nullness-checker}--\ref{third-party-checkers}).
\item
  Skim the advanced material that will enable you to make more effective
  use of a type system
  (Chapters~\ref{polymorphism}--\ref{troubleshooting}), so that you will
  know what is available and can find it later.  Skip
  Chapter~\ref{creating-a-checker} on creating a new checker.
\end{itemize}


\sectionAndLabel{How it works:  Pluggable types}{pluggable-types}

Java's built-in type-checker finds and prevents many errors --- but it
doesn't find and prevent \emph{enough} errors.  The Checker Framework lets you
define new type systems and run them as a plug-in to the javac compiler.  Your
code stays completely backward-compatible:  your code compiles with any
Java compiler, it runs on any JVM, and your coworkers don't have to use the
enhanced type system if they don't want to.  You can check part of
your program, or the whole thing.  Type inference tools exist to help you annotate your
code; see Section~\ref{type-inference}.

Most programmers will use type systems created by other people, such as
those listed at the start of the introduction (\chapterpageref{introduction}).
Some people, called ``type system designers'', create new type systems
(\chapterpageref{creating-a-checker}).
The Checker Framework is useful both to programmers who
wish to write error-free code, and to type system designers who wish to
evaluate and deploy their type systems.

This document uses the terms ``checker'' and ``type-checking compiler
plugin'' as synonyms.

\sectionAndLabel{Installation}{installation}

This section describes how to install the Checker Framework.
\begin{itemize}
\item
If you use a build system that automatically downloads dependencies,
such as Gradle or Maven, \textbf{no installation is necessary}; just see
\chapterpageref{external-tools}.
\item
If you wish to try the Checker Framework without installing it, use the
\href{http://eisop.uwaterloo.ca/live/}{Checker Framework Live Demo} webpage.
\item
This section describes how to install the Checker Framework from its
distribution.  The Checker Framework release contains everything that you
need, both to run checkers and to write your own checkers.
\item
Alternately, you can build the latest development version from source
(Section~\refwithpage{build-source}).
\end{itemize}


\textbf{Requirement:}
% Keep in sync with build.gradle and SourceChecker.init.
You must have \textbf{JDK 8} or \textbf{JDK 11} installed.
<<<<<<< HEAD
(The Checker Framework should work with any JDK 8--14, but we only test with JDK 8 and JDK 11.)
=======
>>>>>>> 767bc5c2

The installation process has two required steps and one
optional step.
\begin{enumerate}
\item
  Download the Checker Framework distribution:
  %BEGIN LATEX
  \\
  %END LATEX
  \url{https://checkerframework.org/checker-framework-3.8.0.zip}

\item
  Unzip it to create a \code{checker-framework-\ReleaseVersion{}} directory.

\item
  \label{installation-configure-step}%
  Configure your IDE, build system, or command shell to include the Checker
  Framework on the classpath.  Choose the appropriate section of
  Chapter~\ref{external-tools}.


\end{enumerate}

Now you are ready to start using the checkers.

We recommend that you work through the
\ahreforurl{https://checkerframework.org/tutorial/}{Checker
Framework tutorial}, which demonstrates the Nullness, Regex, and Tainting Checkers.

Section~\ref{example-use} walks you through a simple example.  More detailed
instructions for using a checker appear in Chapter~\ref{using-a-checker}.



\sectionAndLabel{Example use:  detecting a null pointer bug}{example-use}

This section gives a very simple example of running the Checker Framework.
There is also a \ahreforurl{https://checkerframework.org/tutorial/}{tutorial}
that you can work along with.

  Let's consider this very simple Java class.  The local variable \<ref>'s type is
  annotated as \refqualclass{checker/nullness/qual}{NonNull}, indicating that \<ref> must be a reference to a
  non-null object.  Save the file as \<GetStarted.java>.

\begin{Verbatim}
import org.checkerframework.checker.nullness.qual.*;

public class GetStarted {
    void sample() {
        @NonNull Object ref = new Object();
    }
}
\end{Verbatim}

If you run the Nullness Checker (Chapter~\ref{nullness-checker}), the
compilation completes without any errors.

Now, introduce an error.  Modify \<ref>'s assignment to:
\begin{alltt}
  @NonNull Object ref = \textbf{null};
\end{alltt}

If you run the Nullness Checker again, it emits
  the following error:
\begin{Verbatim}
GetStarted.java:5: incompatible types.
found   : @Nullable <nulltype>
required: @NonNull Object
        @NonNull Object ref = null;
                              ^
1 error
\end{Verbatim}

This is a trivially simple example.  Even an unsound bug-finding tool like
FindBugs, SpotBugs, or Error Prone could have detected this bug.  The
Checker Framework's analysis is more powerful than those tools and detects
more code defects than they do.

Type qualifiers such as \<@NonNull> are permitted anywhere
that you can write a type, including generics and casts; see
Section~\ref{writing-annotations}.  Here are some examples:

\begin{alltt}
  \underline{@Interned} String intern() \ttlcb{} ... \ttrcb{}             // return value
  int compareTo(\underline{@NonNull} String other) \ttlcb{} ... \ttrcb{}  // parameter
  \underline{@NonNull} List<\underline{@Interned} String> messages;     // non-null list of interned Strings
\end{alltt}


\htmlhr
\chapterAndLabel{Using a checker}{using-a-checker}

A pluggable type-checker enables you to detect certain bugs in your code,
or to prove that they are not present.  The verification happens at compile
time.


Finding bugs, or verifying their absence, with a checker is a two-step process, whose steps are
described in Sections~\ref{writing-annotations} and~\ref{running}.

\begin{enumerate}

\item The programmer writes annotations, such as \refqualclass{checker/nullness/qual}{NonNull} and
  \refqualclass{checker/interning/qual}{Interned}, that specify additional information about Java types.
  (Or, the programmer uses an inference tool to automatically infer
  annotations that are consistent with their code:  see Section~\ref{type-inference}.)
  It is possible to annotate only part of your code:  see
  Section~\ref{unannotated-code}.

\item The checker reports whether the program contains any erroneous code
  --- that is, code that is inconsistent with the annotations.

\end{enumerate}

This chapter is structured as follows:
\begin{itemize}
\item Section~\ref{writing-annotations}: How to write annotations
\item Section~\ref{running}:  How to run a checker
\item Section~\ref{checker-guarantees}: What the checker guarantees
\item Section~\ref{tips-about-writing-annotations}: Tips about writing annotations
\end{itemize}

Additional topics that apply to all checkers are covered later in the manual:
\begin{itemize}
\item Chapter~\ref{advanced-type-system-features}: Advanced type system features
\item Chapter~\ref{suppressing-warnings}: Suppressing warnings
\item Chapter~\ref{legacy-code}: Handling legacy code
\item Chapter~\ref{annotating-libraries}: Annotating libraries
\item Chapter~\ref{creating-a-checker}: How to create a new checker
\item Chapter~\ref{external-tools}: Integration with external tools
\end{itemize}


There is a
\ahreforurl{https://checkerframework.org/tutorial/}{tutorial}
that walks you through using the Checker Framework on the
command line.

% The annotations have to be on your classpath even when you are not using
% the -processor, because of the existence of the import statement for
% the annotations.


\sectionAndLabel{Where to write type annotations}{writing-annotations}

You may write a type annotation immediately before any
use of a type, including in generics and casts.  Because array levels are
types and receivers have types, you can also write type annotations on
them.  Here are a few examples of type annotations:

%BEGIN LATEX
\begin{smaller}
%END LATEX
\begin{alltt}
  \underline{@Interned} String intern() \ttlcb{} ... \ttrcb{}               // return value
  int compareTo(\underline{@NonNull} String other) \ttlcb{} ... \ttrcb{}    // parameter
  String toString(\underline{@Tainted} MyClass this) \ttlcb{} ... \ttrcb{}  // receiver ("this" parameter)
  \underline{@NonNull} List<\underline{@Interned} String> messages;       // generics:  non-null list of interned Strings
  \underline{@Interned} String \underline{@NonNull} [] messages;          // arrays:  non-null array of interned Strings
  myDate = (\underline{@Initialized} Date) beingConstructed;  // cast
\end{alltt}
%BEGIN LATEX
\end{smaller}
%END LATEX

You only need to write type annotations on method signatures, fields, and some type arguments.
Most annotations within method bodies are inferred for you; for more details,
see  Section~\ref{type-refinement}.

The Java Language Specification also defines
declaration annotations, such as \<@Deprecated> and \<@Override>, which apply
to a class, method, or field but do not apply to the method's return type
or the field's type.  They should be written on their own line in the
source code, before the method's signature.


\sectionAndLabel{Running a checker}{running}

To run a checker, run the compiler \code{javac} as usual,
but either pass the \code{-processor \emph{plugin\_class}} command-line
option, or use auto-discovery as described in
Section~\ref{checker-auto-discovery}.
A concrete example of using \code{-processor} to run the Nullness Checker is:

\begin{Verbatim}
  javac -processor nullness MyFile.java
\end{Verbatim}

\noindent
where \<javac> is as specified in Section~\ref{javac-wrapper}.

You can also run a checker from within your favorite IDE or build system.  See
Chapter~\ref{external-tools} for details about build tools such as
Ant (Section~\ref{ant-task}),
Buck (Section~\ref{buck}),
Gradle (Section~\ref{gradle}),
Maven (Section~\ref{maven}), and
sbt (Section~\ref{sbt});
IDEs such as
Eclipse (Section~\ref{eclipse}),
IntelliJ IDEA (Section~\ref{intellij}),
NetBeans (Section~\ref{netbeans}),
and
tIDE (Section~\ref{tide});
and about customizing other IDEs and build tools.

The checker is run on only the Java files that javac compiles.
This includes all Java files specified on the command line and those
created by another annotation processor.  It may also include other of
your Java files, if they are more recent than the corresponding \code{.class} file.
Even when the checker does not analyze a class (say, the class was
already compiled, or source code is not available), it does check
the \emph{uses} of those classes in the source code being compiled.
Type-checking works modularly and intraprocedurally:  when verifying a
method, it examines only the signature (including annotations) of other
methods, not their implementations.  When analyzing a variable use, it
relies on the type of the variable, not any dataflow outside the current
method that produced the value.

After you compile your code while running a checker, the resulting
\<.class> and \<.jar> files can be used for pluggable type-checking of client code.

If you compile code without the \code{-processor}
command-line option, no checking of the type
annotations is performed.  Furthermore, only explicitly-written annotations
are written to the \<.class> file; defaulted annotations are not, and this
will interfere with type-checking of clients that use your code.
Therefore, to create
\<.class> files that will be distributed or compiled against, you should run the
type-checkers for all the annotations that you have written.


\subsectionAndLabel{Using annotated libraries}{annotated-libraries-using}

When your code uses a library that is not currently being compiled, the
Checker Framework looks up the library's annotations in its class files.

Some projects are already distributed with type annotations by their
maintainers, so you do not need to do anything special.
An example is all the libraries in \url{https://github.com/plume-lib/}.
Over time, this should become more common.

For some other libraries, the Checker Framework developers have provided an
annotated version of the library.
The annotated libraries appear in
\ahref{https://search.maven.org/search?q=org.checkerframework.annotatedlib}{the
  \<org.checkerframework.annotatedlib> group in the Central Repository}.
The annotated library has \emph{identical} behavior to the upstream,
unannotated version; the source code is identical other than added
annotations.
%
(Some of the annotated libraries are
% This list appears here to make it searchable/discoverable.
bcel,
commons-csv,
commons-io,
guava,
and
java-getopt.
If the library you are interested in does not appear
\ahref{https://search.maven.org/search?q=org.checkerframework.annotatedlib}{in
  the Central Repository}, you can contribute by annotating it, which will
help you and all other Checker Framework users; see
\chapterpageref{annotating-libraries}.)

To use an annotated library:

\begin{itemize}
\item
If your project stores \<.jar> files locally, then
\ahref{https://search.maven.org/search?q=org.checkerframework.annotatedlib}{download
  the \<.jar> file from the Central Repository}.

\item
If your project manages dependencies using a tool such as Gradle or Maven,
then update your buildfile to use the \<org.checkerframework.annotatedlib>
group.  For example, in \<build.gradle>, change

\begin{Verbatim}
  api group: 'org.apache.bcel', name: 'bcel', version: '6.3.1'
  api group: 'commons-io', name: 'commans-io', version: '2.6'
\end{Verbatim}

\noindent
to

\begin{Verbatim}
  api group: 'org.checkerframework.annotatedlib', name: 'bcel', version: '6.3.1'
  api group: 'org.checkerframework.annotatedlib', name: 'commons-io', version: '2.6.0.1'
\end{Verbatim}

\noindent
Usually use the same version number.  (Sometimes you will use a slightly larger
number, if the Checker Framework developers have improved the type
annotations since the last release by the upstream maintainers.)  If a
newer version of the upstream library is available but that version is not
available in \<org.checkerframework.annotatedlib>, then
\ahrefloc{reporting-bugs}{open an issue} requesting that the
\<org.checkerframework.annotatedlib> version be updated.
\end{itemize}

%% This is for paranoid users.
% During type-checking, you should use the
% annotated version of the library to improve type-checking results (to issue
% fewer false positive warnings).  When doing ordinary compilation or while
% running your code, you can use either the annotated library or the regular
% distributed version of the library --- they behave identically.

There is one special case.  If an \<.astub> file is shipped with the
Checker Framework in \<checker/resources/>, then you can
use \<-Astubs=checker.jar/\emph{stubfilename.astub}>.
The ``\<checker.jar>'' should be literal --- don't provide a path.
(This special syntax only works for ``\<checker.jar>''.)


\subsectionAndLabel{Summary of command-line options}{checker-options}

You can pass command-line arguments to a checker via \<javac>'s standard \<-A>
option (``\<A>'' stands for ``annotation'').  All of the distributed
checkers support the following command-line options.
Each checker may support additional command-line options; see the checker's
documentation.

To pass an option to only a particular checker,
prefix the option with the canonical or simple name
of a checker, followed by an underscore ``\<\_>''.
Such an option will apply only to a checker with that name or any subclass of that checker.
For example, you can use
\begin{Verbatim}
    -ANullnessChecker_lint=redundantNullComparison
    -Aorg.checkerframework.checker.guieffect.GuiEffectChecker_lint=debugSpew
\end{Verbatim}

\noindent
to pass different lint options to the Nullness and GUI Effect Checkers.  A
downside is that, in this example, each of the checkers will issue one
``The following options were not recognized by any processor'' warning.

% This list should be kept in sync with file
% framework/src/main/java/org/checkerframework/framework/source/SourceChecker.java

Unsound checking: ignore some errors
\begin{itemize}
\item \<-AsuppressWarnings>
  Suppress all errors and warnings matching the given key; see
  Section~\ref{suppresswarnings-command-line}.
\item \<-AskipUses>, \<-AonlyUses>
  Suppress all errors and warnings at all uses of a given class --- or at all
  uses except those of a given class.  See Section~\ref{askipuses}.
\item \<-AskipDefs>, \<-AonlyDefs>
  Suppress all errors and warnings within the definition of a given class
  --- or everywhere except within the definition of a given class.  See
  Section~\ref{askipdefs}.
\item \<-AassumeSideEffectFree>, \<-AassumeDeterministic>, \<-AassumePure>
  Unsoundly assume that every method is side-effect-free, deterministic, or
  both; see
  Section~\ref{type-refinement-purity}.
\item \<-AassumeAssertionsAreEnabled>, \<-AassumeAssertionsAreDisabled>
  Whether to assume that assertions are enabled or disabled; see Section~\ref{type-refinement-assertions}.
\item \<-AignoreRangeOverflow>
  Ignore the possibility of overflow for range annotations such as
  \<@IntRange>; see Section~\ref{value-checker-overflow}.
\item \<-Awarns>
  Treat checker errors as warnings.  If you use this, you may wish to also
  supply \code{-Xmaxwarns 10000}, because by default \<javac> prints at
  most 100 warnings.  If you use this, don't supply \code{-Werror},
  which is a javac argument to halt compilation if a warning is issued.
\item \<-AignoreInvalidAnnotationLocations>
  Ignore annotations in bytecode that have invalid annotation locations.
\end{itemize}

\label{unsound-by-default}
More sound (strict) checking: enable errors that are disabled by default
\begin{itemize}
\item \<-AcheckPurityAnnotations>
  Check the bodies of methods marked
  \refqualclass{dataflow/qual}{SideEffectFree},
  \refqualclass{dataflow/qual}{Deterministic},
  and \refqualclass{dataflow/qual}{Pure}
  to ensure the method satisfies the annotation.  By default,
  the Checker Framework unsoundly trusts the method annotation.  See
  Section~\ref{type-refinement-purity}.
\item \<-AinvariantArrays>
  Make array subtyping invariant; that is, two arrays are subtypes of one
  another only if they have exactly the same element type.  By default,
  the Checker Framework unsoundly permits covariant array subtyping, just
  as Java does.  See Section~\ref{invariant-arrays}.
\item \<-AcheckCastElementType>
  In a cast, require that parameterized type arguments and array elements
  are the same.  By default, the Checker Framework unsoundly permits them
  to differ, just as Java does.  See Section~\ref{covariant-type-parameters}
  and Section~\ref{invariant-arrays}.
\item \<-AuseConservativeDefaultsForUncheckedCode>
  Enables conservative defaults, and suppresses all type-checking warnings,
  in unchecked code.  Takes arguments ``source,bytecode''.
  ``-source,-bytecode'' is the (unsound) default setting.
  \begin{itemize}
  \item
  ``bytecode'' specifies
  whether the checker should apply conservative defaults to
  bytecode (that is, to already-compiled libraries); see
  Section~\ref{defaults-classfile}.
  \item
  Outside the scope of any relevant
  \refqualclass{framework/qual}{AnnotatedFor} annotation, ``source'' specifies whether conservative
  default annotations are applied to source code and suppress all type-checking warnings; see
  Section~\ref{compiling-libraries}.
  \end{itemize}
\item \<-AconcurrentSemantics>
  Whether to assume concurrent semantics (field values may change at any
  time) or sequential semantics; see Section~\ref{faq-concurrency}.
\item \<-AconservativeUninferredTypeArguments>
  Whether an error should be issued if type arguments could not be inferred and
  whether method type arguments that could not be inferred should use
  conservative defaults.
  By default, such type arguments are (largely) ignored in later
  checks.
  Passing this option uses a conservative value instead.
  See \href{https://github.com/typetools/checker-framework/issues/979}{Issue
  979}.
\item \<-AignoreRawTypeArguments=false>
  Do not ignore subtype tests for type arguments that were inferred for a
  raw type. Must also use \<-AconservativeUninferredTypeArguments>.  See
  Section~\ref{generics-raw-types}.
\item \<-processor org.checkerframework.common.initializedfields.InitializedFieldsChecker,...>
  Ensure that all fields are initialized by the constructor.  See
  \chapterpageref{initialized-fields-checker}.
\end{itemize}

Type-checking modes:  enable/disable functionality
\begin{itemize}
\item \<-Alint>
  Enable or disable optional checks; see Section~\ref{lint-options}.
\item \<-AsuggestPureMethods>
  Suggest methods that could be marked
  \refqualclass{dataflow/qual}{SideEffectFree},
  \refqualclass{dataflow/qual}{Deterministic},
  or \refqualclass{dataflow/qual}{Pure}; see
  Section~\ref{type-refinement-purity}.
\item \<-AresolveReflection>
  Determine the target of reflective calls, and perform more precise
  type-checking based no that information; see
  Chapter~\ref{reflection-resolution}.  \<-AresolveReflection=debug> causes
  debugging information to be output.
\item \<-Ainfer=\emph{outputformat}>
  Output suggested annotations for method signatures and fields.
  These annotations may reduce the number of type-checking
  errors when running type-checking in the future; see
  Section~\ref{whole-program-inference}.
  Using \<-Ainfer=jaifs> produces \<.jaif> files.
  Using \<-Ainfer=stubs> produces \<.astub> files.
\item \<-AshowSuppressWarningsStrings>
  With each warning, show all possible strings to suppress that warning.
\item \<-AwarnUnneededSuppressions>
  Issue a warning if a \<@SuppressWarnings> did not suppress a warning
  issued by the checker.  This only warns about
  \<@SuppressWarnings> strings that contain a checker name
  (Section~\ref{suppresswarnings-annotation-syntax}).  The
  \<-ArequirePrefixInWarningSuppressions> command-line argument ensures
  that all \<@SuppressWarnings> strings contain a checker name.
\item \<-AwarnUnneededSuppressionsExceptions=\emph{regex}> disables
  \<-AwarnUnneededSuppressions> for \<@SuppressWarnings> strings that
  contain a match for the regular expression.  Most users don't need this.
\item \<-ArequirePrefixInWarningSuppressions>
  Require that the string in a warning suppression annotation begin with a checker
  name.  Otherwise, the suppress warning annotation does not
  suppress any warnings.  For example, if this command-line option is
  supplied, then \<@SuppressWarnings("assignment.type.incompatible")> has no effect, but
  \<@SuppressWarnings("nullness:assignment.type.incompatible")> does.
\end{itemize}

Partially-annotated libraries
\begin{itemize}
% \item \<-AprintUnannotatedMethods>
%   List library methods that need to be annotated; see
%   Section~\ref{annotating-libraries}.
\item \<-Astubs>
  List of stub files or directories; see Section~\ref{stub-using}.
\item \<-AstubWarnIfNotFound>
  Warn if a stub file entry could not be found; see Section~\ref{stub-using}.
\item \<-AstubWarnIfNotFoundIgnoresClasses>
  Don't warn about missing classes (only methods and fields) even when \<-AwarnIfNotFound> is true.
%% Uncomment when https://tinyurl.com/cfissue/2759 is fixed.
% \item \<-AstubWarnIfOverwritesBytecode>
%   Warn if a stub file entry overwrite bytecode information; see
%   Section~\ref{stub-using}.
\item \<-AstubWarnIfRedundantWithBytecode>
  Warn if a stub file entry is redundant with bytecode information; see
  Section~\ref{stub-using}.
\item \<-AmergeStubsWithSource>
  If both a stub file and a source file for a class are available, trust
  both and use the greatest lower bound of their annotations. The default
  behavior (without this flag) is to ignore types from the stub file if
  source is available. See Section~\ref{stub-multiple-specifications}.
  % note to maintainers: GLB of the two types was chosen to support
  % using this flag in combination with \<-Ainfer=stubs>.
% This item is repeated above:
\item \<-AuseConservativeDefaultsForUncheckedCode=source>
  Outside the scope of any relevant
  \refqualclass{framework/qual}{AnnotatedFor} annotation, use conservative
  default annotations and suppress all type-checking warnings; see
  Section~\ref{compiling-libraries}.
\end{itemize}

Debugging
\begin{itemize}
\item
 \<-AprintAllQualifiers>,
 \<-AprintVerboseGenerics>,
 \<-Anomsgtext>
 \<-AdumpOnErrors>
Amount of detail in messages; see Section~\ref{creating-debugging-options-detail}.

\item
 \<-Adetailedmsgtext>
Format of diagnostic messages; see Section~\ref{creating-debugging-options-format}.

\item
 \<-Aignorejdkastub>,
 \<-ApermitMissingJdk>,
 \<-AparseAllJdk>,
 \<-AstubDebug>
Stub and JDK libraries; see Section~\ref{creating-debugging-options-libraries}.

\item
 \<-Afilenames>,
 \<-Ashowchecks>,
 \<-AshowInferenceSteps>
Progress tracing; see Section~\ref{creating-debugging-options-progress}.

\item
\<-AoutputArgsToFile>
Output the compiler command-line arguments to a file.  Useful when the
command line is generated and executed by a tool, such as a build system.
This produces a standalone command line that can be executed independently
of the tool that generated it (such as a build system).
That command line makes it easier to reproduce, report, and debug issues.
For example, the command line can be modified to enable attaching a debugger.
See Section~\ref{creating-debugging-options-output-args}.

\item
 \<-Aflowdotdir>,
 \<-Averbosecfg>,
 \<-Acfgviz>
 Draw a visualization of the CFG (control flow graph); see
 Section~\ref{creating-debugging-dataflow-graph}.

\item
 \<-AresourceStats>,
 \<-AatfDoNotCache>,
 \<-AatfCacheSize>
Miscellaneous debugging options; see Section~\ref{creating-debugging-options-misc}.

\item
 \<-Aversion>
Print the Checker Framework version.

\item
 \<-AprintGitProperties>
Print information about the git repository from which the Checker Framework
was compiled.

\end{itemize}


\noindent
Some checkers support additional options, which are described in that
checker's manual section.
% Search for "@SupportedOptions" in the implementation to find them all.
For example, \<-Aquals> tells
the Subtyping Checker (see Chapter~\ref{subtyping-checker}) and the Fenum Checker
(see Chapter~\ref{fenum-checker}) which annotations to check.


Here are some standard javac command-line options that you may find useful.
Many of them contain the word ``processor'', because in javac jargon, a
checker is an ``annotation processor''.

\begin{itemize}
\item \<-processor> Names the checker to be
  run; see Sections~\ref{running} and~\ref{shorthand-for-checkers}.
  May be a comma-separated list of multiple checkers.  Note that javac
  stops processing an indeterminate time after detecting an error.  When
  providing multiple checkers, if one checker detects any error, subsequent
  checkers may not run.
\item \<-processorpath> Indicates where to search for the
  checker.  This should also contain any classes used by type-checkers,
  such as qualifiers used by the Subtyping Checker (see
  Section~\ref{subtyping-example}) and classes that define
  statically-executable methods used by the Constant Value Checker (see
  Section~\ref{constant-value-staticallyexecutable-annotation}).
\item \<-proc:>\{\<none>,\<only>\} Controls whether checking
  happens; \<-proc:none>
  means to skip checking; \<-proc:only> means to do only
  checking, without any subsequent compilation; see
  Section~\ref{checker-auto-discovery}
\item \<-implicit:class> Suppresses warnings about implicitly compiled files
  (not named on the command line); see Section~\ref{ant-task}
\item \<-J> Supply an argument to the JVM that is running javac;
  for example, \<-J-Xmx2500m> to increase its maximum heap size
\item \<-doe> To ``dump on error'', that is, output a stack trace
  whenever a compiler warning/error is produced. Useful when debugging
  the compiler or a checker.
\end{itemize}

The Checker Framework does not support \<-source 1.7> or earlier.  You must
supply \<-source 1.8> or later, or no \<-source> command-line argument,
when running \<javac>.


\subsectionAndLabel{Checker auto-discovery}{checker-auto-discovery}

``Auto-discovery'' makes the \code{javac} compiler always run a checker
plugin, even if you do not explicitly pass the \code{-processor}
command-line option.  This can make your command line shorter, and ensures
that your code is checked even if you forget the command-line option.

\begin{sloppypar}
To enable auto-discovery, place a configuration file named
\code{META-INF/services/javax.annotation.processing.Processor}
in your classpath.  The file contains the names of the checkers to
be used, listed one per line.  For instance, to run the Nullness Checker and the
Interning Checker automatically, the configuration file should contain:
\end{sloppypar}

%BEGIN LATEX
\begin{smaller}
%END LATEX
\begin{Verbatim}
  org.checkerframework.checker.nullness.NullnessChecker
  org.checkerframework.checker.interning.InterningChecker
\end{Verbatim}
%BEGIN LATEX
\end{smaller}
%END LATEX

You can disable this auto-discovery mechanism by passing the
\code{-proc:none} command-line option to \<javac>, which disables all
annotation processing including all pluggable type-checking.

%% Auto-discovering all the distributed checkers by default would be
%% problematic:  the nullness and mutability checkers would issue lots of
%% errors for unannotated code, and that would be irritating.  So, leave it
%% up to the user to enable auto-discovery.  1.

\subsectionAndLabel{Shorthand for built-in checkers}{shorthand-for-checkers}

% TODO: this feature only works for our javac script, not when using
% the standard javac. Should this be explained?

Ordinarily, javac's \code{-processor} flag requires fully-qualified class names.
When using the Checker Framework javac wrapper (Section~\ref{javac-wrapper}), you may
omit the package name and the \<Checker> suffix.
The following three commands are equivalent:

\begin{alltt}
  javac -processor \textbf{org.checkerframework.checker.nullness.NullnessChecker} MyFile.java
  javac -processor \textbf{NullnessChecker} MyFile.java
  javac -processor \textbf{nullness} MyFile.java
\end{alltt}

This feature also works when multiple checkers are specified.
Their names are separated by commas, with no surrounding space.
For example:

\begin{alltt}
  javac -processor NullnessChecker,RegexChecker MyFile.java
  javac -processor nullness,regex MyFile.java
\end{alltt}

This feature does not apply to javac \href{https://docs.oracle.com/javase/7/docs/technotes/tools/windows/javac.html#commandlineargfile}{@argfiles}.


\sectionAndLabel{What the checker guarantees}{checker-guarantees}

A checker guarantees two things:  type annotations reflect facts about
run-time values, and illegal operations are not performed.

For example, the Nullness Checker (Chapter~\ref{nullness-checker})
guarantees lack of null pointer exceptions (Java \<NullPointerException>).
More precisely, it guarantees
that expressions whose type is annotated with
\refqualclass{checker/nullness/qual}{NonNull} never evaluate to null,
and it forbids other expressions from being dereferenced.

As another example, the Interning Checker (Chapter~\ref{interning-checker})
guarantees that correct equality tests are performed.
More precisely, it guarantees that
every expression whose type is an \refqualclass{checker/interning/qual}{Interned} type
evaluates to an interned value, and it forbids
\<==>  on other expressions.

The guarantee holds only if you run the checker on every part of your
program and the checker issues no warnings anywhere in the code.
You can also verify just part of your program.

There are some limitations to the guarantee.


\begin{itemize}

\item
  A compiler plugin can check only those parts of your program that you run
  it on.  If you compile some parts of your program without running the
  checker, then there is no guarantee that the entire program satisfies the
  property being checked.  Some examples of un-checked code are:

  \begin{itemize}
  \item
    Code compiled without the \code{-processor} switch.  This includes
    external libraries supplied as a \code{.class} file and native methods
    (because the implementation is not Java code, it cannot be checked).
  \item
    Code compiled with the \code{-AskipUses}, \code{-AonlyUses}, \code{-AskipDefs} or \code{-AonlyDefs}
    command-line arguments (see Chapter~\ref{suppressing-warnings}).
  \item
    Dynamically generated code, such as generated by Spring or MyBatis.
    Its bytecode is directly generated and run, not compiled by javac and
    not visible to the Checker Framework.
    % https://github.com/typetools/checker-framework/issues/3139
  \end{itemize}

  In each of these cases, any \emph{use} of the code is checked --- for
  example, a call to a native method must be compatible with any
  annotations on the native method's signature.
  However, the annotations on the un-checked code are trusted; there is no
  verification that the implementation of the native method satisfies the
  annotations.

\item
  You can suppress warnings, such as via the \code{@SuppressWarnings}
  annotation (\chapterpageref{suppressing-warnings}).  If you do so
  incorrectly, the checker's guarantee no longer holds.

\item
  The Checker Framework is, by default, unsound in a few places where a
  conservative analysis would issue too many false positive warnings.
  These are listed in Section~\ref{unsound-by-default}.
  You can supply a command-line argument to make the Checker Framework
  sound for each of these cases.

%% This isn't an unsoundness in the Checker Framework:  for any type system
%% that does not include a conservative library annotation for
%% Method.invoke, it is a bug in that particular type-checker.
% \item
%   Reflection can violate the Java type system, and
%   the checkers are not sophisticated enough to reason about the possible
%   effects of reflection.  Similarly, deserialization and cloning can
%   create objects that could not result from normal constructor calls, and
%   that therefore may violate the property being checked.

\item
  Specific checkers may have other limitations; see their documentation for
  details.

\end{itemize}

In order to avoid a flood of unhelpful warnings, many of the checkers avoid
issuing the same warning multiple times.  For example, consider this code:

\begin{Verbatim}
  @Nullable Object x = ...;
  x.toString();                 // warning
  x.toString();                 // no warning
\end{Verbatim}

\noindent
The second call to \<toString> cannot possibly throw a null
pointer warning --- \<x> is non-null if control flows to the second
statement.
In other cases, a checker avoids issuing later warnings with the same cause
even when later code in a method might also fail.
This does not
affect the soundness guarantee, but a user may need to examine more
warnings after fixing the first ones identified.  (Often,
a single fix corrects all the warnings.)

% It might be worthwhile to permit a user to see every warning --- though I
% would not advocate this setting for daily use.

If you find that a checker fails to issue a warning that it
should, then please report a bug (see Section~\ref{reporting-bugs}).


\sectionAndLabel{Tips about writing annotations}{tips-about-writing-annotations}

Section~\ref{library-tips} gives additional tips that are
specific to annotating a third-party library.


\subsectionAndLabel{Write annotations before you run a checker}{annotate-before-checking}

Before you run a checker, annotate the code, based on its documentation.
Then, run the checker to uncover bugs in the code or the documentation.

Don't do the opposite, which is to run the checker and then add annotations
according to the warnings issued.  This approach is less systematic, so you
may overlook some annotations.  It often leads to confusion and poor
results.  It leads users to make changes not for any principled reason, but
to ``make the type-checker happy'', even when the changes are in conflict
with the documentation or the code.  Also see
\ahref{#get-started-annotations-are-a-specification}{``Annotations are a
  specification''}, below.


\subsectionAndLabel{How to get started annotating legacy code}{get-started-with-legacy-code}

Annotating an entire existing program may seem like a daunting task.  But,
if you approach it systematically and do a little bit at a time, you will
find that it is manageable.

\subsubsectionAndLabel{Start small}{get-started-start-small}

Start small.  Focus on one specific property that matters to you; in
other words, run just one checker rather than multiple ones.  You may
choose a different checker for different programs.
Focus on
the most mission-critical or error-prone part of your code; don't try to
annotate your whole program at first.

It is easiest to add annotations if you know the code or the
code contains documentation.  While adding annotations, you will spend most of your time
understanding the code, and very little time actually writing annotations
or running the checker.

When annotating, be systematic; we recommend
annotating an entire class at a time (not just some of the methods)
so that you don't lose track of your work or redo work.  For example,
working class-by-class avoids confusion about whether an unannotated type
means you determined that the default is desirable, or it means you didn't
yet examine that type.
Start annotating classes at the leaves of the call tree ---
that is,
start with classes/packages that have few dependencies on other
code.  Annotate supertypes before you
annotated classes that extend or implement them.
The reason for this rule is that it is
easiest to annotate a class if the code it depends on has already been
annotated.

Don't overuse pluggable type-checking.  If the regular Java type system can
verify a property using Java subclasses, then that is a better choice than
pluggable type-checking (see Section~\ref{faq-typequals-vs-subtypes}).


\subsubsectionAndLabel{Annotations are a specification}{get-started-annotations-are-a-specification}

When you write annotations, you are writing a specification, and you should
think about them that way.  Start out by understanding the program so that
you can write an accurate specification.
Sections~\ref{annotate-normal-behavior}
and~\ref{annotations-are-a-contract} give more tips about writing
specifications.

For each class, read its Javadoc.  For instance, if you are adding
annotations for the Nullness Checker (Section~\ref{nullness-checker}), then
you can search the documentation for ``null'' and then add \<@Nullable>
anywhere appropriate.  Start by annotating signatures and fields, but not
method bodies.  The only reason to even
\emph{read} the method bodies yet is to determine signature annotations for
undocumented methods ---
for example, if the method returns null, you know its return type should be
annotated \<@Nullable>, and a parameter that is compared against \<null>
may need to be annotated \<@Nullable>.

The specification should state all facts that are relevant to callees.
When checking a method, the checker uses only the specification, not the
implementation, of other methods.  (Equivalently, type-checking is
``modular'' or ``intraprocedural''.)  When analyzing a variable use, the
checker relies on the type of the variable, not any dataflow outside the
current method that produced the value.

After you have annotated all the signatures, run the checker.
Then, fix bugs in code and add/modify annotations as necessary.
% If signature annotations are necessary, then you may want
% to fix the documentation that did not indicate the property; but this isn't
% strictly necessary, since the annotations that you wrote provide that
% documentation.
Don't get discouraged if you see many type-checker warnings at first.
Often, adding just a few missing annotations will eliminate many warnings,
and you'll be surprised how fast the process goes overall.

You may wonder about the effect of adding a given annotation (that is, of
changing the specification for a given method or class):  how many
other specification changes (added annotations) will it require, and will
it conflict with other code?  It's best to reason about the desired design,
but you can also do an experiment.
Suppose you are considering adding an annotation to a method parameter.
One approach is to manually examine all callees.
A more automated approach is to save the checker
output before adding the annotation, and to compare it to the checker
output after adding the annotation.  This helps you to focus on the
specific consequences of your change.

Chapter~\ref{annotating-libraries} tells you how to annotate libraries that
your code uses.  Section~\ref{handling-warnings} and
Chapter~\ref{suppressing-warnings} tell you what to do when you are unable
to eliminate checker warnings by adding annotations.


\subsubsectionAndLabel{Write good code}{get-started-write-good-code}

Avoid complex code, which is more error-prone.  If you write your code to
be simple and clear enough for the type-checker to verify, then it will
also be easier for programmers to understand.  A sneaky side benefit of
verifying your code is improving your code's structure.

Your code should compile cleanly under the regular Java compiler.  As a
specific example, your code should not use raw types like \code{List}; use
parameterized types like \code{List<String>} instead
(Section~\ref{generics-raw-types}).  If you suppress Java compiler
warnings, then the Checker Framework will issue more warnings, and its
messages will be more confusing.  (Also, if you are not willing to write
code that type-checks in Java, then you might not be willing to use an even
more powerful type system.)

Do not write unnecessary annotations.
\begin{itemize}
\item
  Do not annotate local variables unless necessary.  The checker infers
  annotations for local variables (see Section~\ref{type-refinement}).
  Usually, you only need to annotate fields and method signatures.  You
  should add annotations inside method bodies only if the checker is unable
  to infer the correct annotation (usually on type arguments or array
  element types, rather than
  on top-level types).
  % or if
  % you need to suppress a warning (see Chapter~\ref{suppressing-warnings}).

\item
  Do not write annotations that are redundant with defaults.  For example,
  when checking nullness (\chapterpageref{nullness-checker}), the default
  annotation is \<@NonNull>, in most locations other than some type bounds
  (Section~\ref{climb-to-top}).  When you are starting out, it might seem
  helpful to write redundant annotations as a reminder, but that's like
  when beginning programmers write a comment about every simple piece of
  code:

\begin{Verbatim}
// The below code increments variable i by adding 1 to it.
i++;
\end{Verbatim}

  As you become comfortable with pluggable type-checking, you will find
  redundant annotations to be distracting clutter, so avoid putting them in
  your code in the first place.

\item
  Avoid writing \<@SuppressWarnings> annotations unless there is no
  alternative.  It is tempting to think that your code is right and the
  checker's warnings are false positives.  Sometimes they are, but slow
  down and convince yourself of that before you dismiss them.
  Section~\ref{handling-warnings} discusses what to do when a checker
  issues a warning about your code.

\end{itemize}


\subsectionAndLabel{Annotations indicate non-exceptional behavior}{annotate-normal-behavior}

You should use annotations to specify \emph{normal} behavior.  The
annotations indicate all the values that you \emph{want} to flow to a
reference --- not every value that might possibly flow there if your
program has a bug.


\subsubsectionAndLabel{Methods that crash when passed certain values}{annotate-normal-behavior-always-crash}

\paragraphAndLabel{Nullness example}{annotate-normal-behavior-nullness-example}
As an example, consider the Nullness Checker.  Its goal is to guarantee that your
program does not crash due to a null value.

This method crashes if \<null> is passed to it:

\begin{Verbatim}
  /** @throws NullPointerException if arg is null */
  void m1(Object arg) {
    arg.toString();
    ...
  }
\end{Verbatim}

\noindent
Therefore, the type of \<arg>
should be \<@NonNull Object> (which you can write as just \<Object> due to
defaulting).  The Nullness Checker (\chapterpageref{nullness-checker})
prevents null pointer exceptions by warning you whenever a client passes a
value that might cause \<m1> to crash.

Here is another method:

\begin{Verbatim}
  /** @throws NullPointerException if arg is null */
  void m2(Object arg) {
    Objects.requireNonNull(arg);
    ...
  }
\end{Verbatim}

Method \<m2> behaves just like \<m1> in that it throws
\<NullPointerException> if a client passes \<null>.  Therefore, a checker
should issue the same warning if a client might pass \<null>.

The same argument applies to any method that is guaranteed to throw an exception
if it receives \code{null} as an argument.  Examples include:

\begin{Verbatim}
  com.google.common.base.Preconditions.checkNotNull(Object)
  java.lang.Double.valueOf(String)
  java.lang.Objects.requireNonNull(Object)
  java.lang.String.contains(CharSequence)
  org.junit.Assert.assertNotNull(Object)
\end{Verbatim}

Their formal parameter type is annotated as \<@NonNull>, because otherwise the
program might crash.  Adding a call to a method like \<requireNonNull>
never prevents a crash:  your code still crashes, but with a slightly
different stack trace.  In order to prevent all exceptions in your program
caused by null pointers, you need to prevent those thrown by methods like
\<requireNonNull>.

(Here is a counterargument that the formal parameter should be annotated as
\refqualclass{checker/nullness/qual}{Nullable}:  passing \code{null} has a
well-defined semantics (throw an exception) and such an execution may be
possible if your program has a bug.  However, it is never the programmer's
intent for \<null> to flow there; preventing such bugs is the purpose of
the Nullness Checker.)

A method like \<requireNonNull> is useless for making your code correct,
but it does have a benefit:  its stack trace may help developers to track
down the bug.  (For users, the stack trace is scary, confusing, and usually
non-actionable.)  But if you are using the Checker Framework, you can
prevent errors rather than needing extra help in debugging the ones that
occur at run time.


\paragraphAndLabel{Optional example}{annotate-normal-behavior-optional-example}
Another example is the Optional Checker (\chapterpageref{optional-checker})
and the \sunjavadoc{java.base/java/util/Optional.html\#orElseThrow()}{orElseThrow} method.
The goal of the Optional Checker is to ensure that the program does not
crash due to use of a non-present Optional value.  Therefore, the receiver
of
\<orElseThrow> is annotated as
\refqualclass{checker/optional/qual}{Present},
and the optional Checker issues a warning if the client calls
\<orElseThrow> on a \refqualclass{checker/optional/qual}{MaybePresent} value.


\subsubsectionAndLabel{Methods that sometimes crash when passed certain values}{annotate-normal-behavior-sometimes-crash}

%% TODO: This text should be revised when @NullableWhen or @NonNullWhen is implemented.
% This is only an issue for code with unchecked, trusted annotations such as
% library methods; if the method is type-checked, then the type-checker
% warnings will lead you to leave the formal parameter as the default, which
% means \<@NonNull>.
If a method can \emph{possibly} throw an exception because its parameter
is \<null>, then that parameter's type should be \<@NonNull>, which
guarantees that the type-checker will issue a warning for every client
use that has the potential to cause an exception.  Don't write
\<@Nullable> on the parameter just because there exist some executions that
don't necessarily throw an exception.

% (The note at
% http://google-collections.googlecode.com/svn/trunk/javadoc/com/google/common/base/Preconditions.html
% argues that the parameter could be marked as @Nullable, since it is
% possible for null to flow there at run time.  However, since that is an
% erroneous case, the annotation would be counterproductive rather than
% useful.)


\subsectionAndLabel{Subclasses must respect superclass annotations}{annotations-are-a-contract}

An annotation indicates a guarantee that a client can depend upon.  A subclass
is not permitted to \emph{weaken} the contract; for example,
if a method accepts \code{null} as an argument, then every overriding
definition must also accept \code{null}.
A subclass is permitted to \emph{strengthen} the contract; for example,
if a method does \emph{not} accept \code{null} as an argument, then an
overriding definition is permitted to accept \code{null}.

%% TODO: Revise when @NullableWhen or @NonNullWhen is implemented
\begin{sloppypar}
As a bad example, consider an erroneous \code{@Nullable} annotation in
\href{https://github.com/google/guava/blob/master/guava/src/com/google/common/collect/Multiset.java\#L129}{\code{com/google/common/collect/Multiset.java}}:
\end{sloppypar}

\begin{Verbatim}
101  public interface Multiset<E> extends Collection<E> {
...
122    /**
123     * Adds a number of occurrences of an element to this multiset.
...
129     * @param element the element to add occurrences of; may be {@code null} only
130     *     if explicitly allowed by the implementation
...
137     * @throws NullPointerException if {@code element} is null and this
138     *     implementation does not permit null elements. Note that if {@code
139     *     occurrences} is zero, the implementation may opt to return normally.
140     */
141    int add(@Nullable E element, int occurrences);
\end{Verbatim}

There exist implementations of Multiset that permit \code{null} elements,
and implementations of Multiset that do not permit \code{null} elements.  A
client with a variable \code{Multiset ms} does not know which variety of
Multiset \code{ms} refers to.  However, the \code{@Nullable} annotation
promises that \code{ms.add(null, 1)} is permissible.  (Recall from
Section~\ref{annotate-normal-behavior} that annotations should indicate
normal behavior.)

If parameter \code{element} on line 141 were to be annotated, the correct
annotation would be \code{@NonNull}.  Suppose a client has a reference to
same Multiset \code{ms}.  The only way the client can be sure not to throw an exception is to pass
only non-\code{null} elements to \code{ms.add()}.  A particular class
that implements Multiset could declare \code{add} to take a
\code{@Nullable} parameter.  That still satisfies the original contract.
It strengthens the contract by promising even more:  a client with such a
reference can pass any non-\code{null} value to \code{add()}, and may also
pass \code{null}.

\textbf{However}, the best annotation for line 141 is no annotation at all.
The reason is that each implementation of the Multiset interface should
specify its own nullness properties when it specifies the type parameter
for Multiset.  For example, two clients could be written as

\begin{Verbatim}
  class MyNullPermittingMultiset implements Multiset<@Nullable Object> { ... }
  class MyNullProhibitingMultiset implements Multiset<@NonNull Object> { ... }
\end{Verbatim}

\noindent
or, more generally, as

\begin{Verbatim}
  class MyNullPermittingMultiset<E extends @Nullable Object> implements Multiset<E> { ... }
  class MyNullProhibitingMultiset<E extends @NonNull Object> implements Multiset<E> { ... }
\end{Verbatim}

Then, the specification is more informative, and the Checker Framework is
able to do more precise checking, than if line 141 has an annotation.

It is a pleasant feature of the Checker Framework that in many cases, no
annotations at all are needed on type parameters such as \code{E} in \<MultiSet>.


\subsectionAndLabel{What to do if a checker issues a warning about your code}{handling-warnings}

When you run a type-checker on your code, it is likely to issue warnings or
errors.  Don't panic!  There are three general causes for the warnings:

\begin{itemize}
\item
  There is a bug in your code, such as a possible null dereference.  Fix
  your code to prevent that crash.

\item
  The annotations are too strong (they are incorrect) or too weak (they
  are imprecise).  Improve the
  annotations, usually by writing more annotations in order to better
  express the specification.
  Only write annotations that accurately describe the intended behavior of
  the software --- don't write inaccurate annotations just for the purpose
  of eliminating type-checker warnings.

  Usually you need to improve the annotations in your source code.
  Sometimes you need to improve annotations in a library that your program
  uses (see \chapterpageref{annotating-libraries}).

\item
  There is a weakness in the type-checker.  Your code is safe --- it never
  suffers the error at run time --- but the checker cannot prove this fact.
  (It is not omniscient, and it works modularly:  when type-checking a
  method \<m>, it relies on the types, but not the code, of variables and
  methods used by \<m>.)

  If possible, rewrite your code to be simpler for the checker to analyze;
  this is likely to make it easier for people to understand, too.
  If that is not possible, suppress the warning (see
  Chapter~\ref{suppressing-warnings}); be sure to include a code
  comment explaining how you know the code is correct even though the
  type-checker cannot deduce that fact.

  (Do not add an \<if> test that can never fail, just to suppress a
  warning.  Adding a gratuitous \<if> clutters the code and confuses
  readers.  A reader should assume that every \<if> condition can evaluate to true
  or false.  It can be acceptable to add an \<if> test that throws a
  descriptive error message.)
\end{itemize}

For each warning issued by the checker, you need to determine which of the
above categories it falls into.  Here is an effective methodology to do so.
It relies mostly on manual code examination, but you may also find it
useful to write test cases for your code or do other kinds of analysis, to
verify your reasoning.

\begin{enumerate}
\item
  Write an explanation of why your code is correct and it
  never suffers the error at run time.  In other words, this is an English proof
  that the type-checker's warning is incorrect.

  Don't skip any steps in your proof.
  (For example, don't write an unsubstantiated claim such as ``\<x> is
  non-null here''; instead, give a justification.)
  Don't let your reasoning rely on
  facts that you do not write down explicitly.  For example, remember that
  calling a method might change the values of object fields; your proof
  might need to state that certain methods have no side effects.

  If you cannot write a proof, then there is a bug
  in your code (you should fix the bug) or your code is too complex for you
  to understand (you should improve its documentation and/or design).

\item
  Translate the proof into annotations.  Here are some examples.

  \begin{itemize}
  \item
    If your proof includes ``variable \<x> is never \<null>
    at run time'', then annotate \<x>'s type with
    \refqualclass{checker/nullness/qual}{NonNull}.
  \item
    If your proof
    includes ``method \<foo> always returns a legal regular expression'',
    then annotate \<foo>'s return type with
    \refqualclass{checker/regex/qual}{Regex}.
  \item
    If your proof includes ``if method \<join>'s first argument is
    non-null, then \<join> returns a non-null result'', then annotate
    \<join>'s first parameter and return type with
    \refqualclass{checker/nullness/qual}{PolyNull}.
  \item
    If your proof includes ``method \<processOptions> has already been called and it
    set field \<tz1>'', then annotate \<processOptions>'s declaration with
    \refqualclasswithparams{checker/nullness/qual}{EnsuresNonNull}{"tz1"}.
  \item
    If your proof includes ``method \<isEmpty> returned false, so its
    argument must have been non-null'', then annotate \<isEmpty>'s
    declaration with
    \refqualclasswithparams{checker/nullness/qual}{EnsuresNonNullIf}{expression="\#1",result=false}.
  \item
    If your proof includes ``method \<m> has no side effects'',
    then annotate \<m>'s declaration with
    \refqualclass{dataflow/qual}{SideEffectFree}.
  \item
    If your proof includes ``each call to method \<m> returns the same value'',
    then annotate \<m>'s declaration with
    \refqualclass{dataflow/qual}{Deterministic}.
  \end{itemize}

  All of these are examples of correcting weaknesses in the annotations you wrote.
  The Checker Framework provides many other powerful annotations; you may
  be surprised how many proofs you can express in annotations.
  If you need to annotate a method that is defined in a
  library that your code uses, see \chapterpageref{annotating-libraries}.

  Don't omit any parts of your proof.  When the Checker Framework analyzes
  a method, it examines only the specifications (not the implementations)
  of other methods.

  If there are complex facts in your proof that cannot be expressed as
  annotations, then that is a weakness in the type-checker.  For example,
  the Nullness Checker cannot express ``in list \<lst>, elements stored at
  even indices are always non-\<null>, but elements stored at odd elements
  might be \<null>.''  In this case, you have two choices.
  %
  First, you can suppress the warning
  (\chapterpageref{suppressing-warnings}); be sure to write a comment
  explaining your reasoning for suppressing the warning.  You may wish to
  submit a feature request (Section~\ref{reporting-bugs}) asking for
  annotations that handle your use case.
  %
  Second, you can rewrite the code to make the proof simpler;
  in the above example, it might be better to use a list of pairs
  rather than a heterogeneous list.

\item
  At this point, all the steps in your proof have been formalized as
  annotations.  Re-run the checker and repeat the process for any new or
  remaining warnings.

  If every step of your proof can be expressed in annotations, but the
  checker cannot make one of the deductions (it cannot follow one of the
  steps), then that is a weakness in the type-checker.  First, double-check
  your reasoning.  Then, suppress the warning, along with a comment
  explaining your reasoning (\chapterpageref{suppressing-warnings}).
  The comment is an excerpt from your English proof, and the proof guides
  you to the best place to suppress the warning.
  Finally, please submit a bug report so that the checker can be improved
  in the future (Section~\ref{reporting-bugs}).

\end{enumerate}

If you have trouble understanding a Checker Framework warning message, you
can search for its text in this manual.

Also see
Section~\ref{common-problems-typechecking} and
Chapter~\ref{troubleshooting}, Troubleshooting.
In particular, Section~\ref{common-problems-typechecking} explains this
same methodology in different words.


% LocalWords:  NonNull zipfile processor classfiles annotationname javac htoc
% LocalWords:  SuppressWarnings un skipUses java plugins plugin TODO cp io
% LocalWords:  nonnull langtools sourcepath classpath OpenJDK pre jsr lst
% LocalWords:  Djsr qual Alint javac's dotequals nullable supertype JLS Papi
% LocalWords:  deserialization Mahmood Telmo Correa changelog txt nullness ESC
% LocalWords:  Nullness unselect checkbox unsetting PolyNull typedefs arg
% LocalWords:  bashrc IDE xml buildfile PolymorphicQualifier enum API elts INF
% LocalWords:  type-checker proc discoverable Xlint util QualifierDefaults Foo
% LocalWords:  DefaultQualifier SoyLatte GetStarted Formatter bcel csv sbt
% LocalWords:  Dcheckers Warski MyClass ProcessorName compareTo toString myDate
% LocalWords:  int XDTA newdir Awarns signedness urgin bytecodes gradle
% LocalWords:  subpackages bak tIDE Multiset NullPointerException AskipUses
% LocalWords:  html JCIP MultiSet Astubs Afilenames Anomsgtext Ashowchecks tex
% LocalWords:  Aquals processorpath regex RegEx Xmaxwarns com astub jaifs
% LocalWords:  IntelliJ assertNotNull checkNotNull Goetz antipattern subclassed
% LocalWords:  callees Xmx unconfuse fenum propkey forName jsr308 Djsr308
% LocalWords:  bootclasspath AonlyUses AskipDefs AonlyDefs AcheckPurityAnnotations
% LocalWords:  AsuppressWarnings AassumeSideEffectFree Adetailedmsgtext
% LocalWords:  AignoreRawTypeArguments AsuggestPureMethods ApermitMissingJdk
% LocalWords:  AassumeAssertionsAreEnabled AassumeAssertionsAreDisabled
% LocalWords:  AconcurrentSemantics AstubWarnIfNotFound AnoPrintErrorStack
% LocalWords:  AprintAllQualifiers Aignorejdkastub AstubDebug Aflowdotdir
% LocalWords:  AresourceStats jls r78 JDKs i18n AignoreRangeOverflow L129
% LocalWords:  AinvariantArrays AcheckCastElementType formatter pathname
% LocalWords:  typedef guieffect Gradle jdk8 javadoc MyFile argfiles tz1
% LocalWords:  AshowSuppressWarningsStrings AoutputArgsToFile RegexChecker
% LocalWords:  NullnessChecker commandlineargfile AnnotatedFor Xmx2500m
% LocalWords:  AsafeDefaultsForUnannotatedBytecode Signedness Werror jaif
% LocalWords:  AuseSafeDefaultsForUnannotatedSourceCode beingConstructed
% LocalWords:  AuseConservativeDefaultsForUncheckedCode AresolveReflection Ainfer
% LocalWords:  AconservativeUninferredTypeArguments Averbosecfg Acfgviz
% LocalWords:  AstubWarnIfOverwritesBytecode AprintVerboseGenerics here''
% LocalWords:  AatfDoNotCache AatfCacheSize IntRange AwarnIfNotFound
% LocalWords:  AwarnUnneededSuppressions AshowInferenceSteps BHCJEIBB
% LocalWords:  AstubWarnIfNotFoundIgnoresClasses processOptions getopt
% LocalWords:  EnsuresNonNull EnsuresNonNullIf checkername orElseThrow
% LocalWords:  ArequirePrefixInWarningSuppressions MaybePresent checker''
% LocalWords:  AignoreInvalidAnnotationLocations AprintGitProperties
% LocalWords:  AstubWarnIfRedundantWithBytecode annotation'' AassumePure
% LocalWords:  AassumeDeterministic stubfilename outputformat AparseAllJdk
% LocalWords:  AmergeStubsWithSource MyBatis AdumpOnErrors
% LocalWords:  specification''<|MERGE_RESOLUTION|>--- conflicted
+++ resolved
@@ -187,11 +187,8 @@
 
 \textbf{Requirement:}
 % Keep in sync with build.gradle and SourceChecker.init.
-You must have \textbf{JDK 8} or \textbf{JDK 11} installed.
-<<<<<<< HEAD
-(The Checker Framework should work with any JDK 8--14, but we only test with JDK 8 and JDK 11.)
-=======
->>>>>>> 767bc5c2
+You must have \textbf{JDK 8, 11, or 15} installed.
+(The Checker Framework should work with any JDK 8--15, but we only test with JDKs 8, 11, and 15.)
 
 The installation process has two required steps and one
 optional step.
