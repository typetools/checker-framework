--- conflicted
+++ resolved
@@ -457,15 +457,9 @@
 use \<-Astubs=checker.jar/\emph{stubfilename.astub}>.
 The ``\<checker.jar>'' should be literal --- don't provide a path.
 This special syntax only works for ``\<checker.jar>''.
-<<<<<<< HEAD
-%% TODO:
-% (Examples of such libraries are:
-% This list appears here to make it searchable/discoverable.
-=======
 %% There aren't any such libraries at the moment.
 % (Examples of such libraries are:
 % % This list appears here to make it searchable/discoverable.
->>>>>>> 5bfa20cc
 % ...
 % .)
 
