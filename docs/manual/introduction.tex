\htmlhr
\chapterAndLabel{Introduction}{introduction}

The Checker Framework enhances Java's type system to make it more powerful
and useful.
This lets software developers detect and
prevent errors in their Java programs.

A ``checker'' is a tool that warns you about certain errors or gives you a
guarantee that those errors do not occur.
The Checker Framework comes with checkers for specific types of errors:

\begin{enumerate}
% If you update this list, also update the list in advanced-features.tex .

\item
  \ahrefloc{nullness-checker}{Nullness Checker} for null pointer errors
  (see \chapterpageref{nullness-checker})
\item
  \ahrefloc{initialization-checker}{Initialization Checker} to ensure all
  \<@NonNull> fields are set in the constructor (see
  \chapterpageref{initialization-checker})
\item
  \ahrefloc{map-key-checker}{Map Key Checker} to track which values are
  keys in a map (see \chapterpageref{map-key-checker})
\item
  \ahrefloc{optional-checker}{Optional Checker} for errors in using the
  \sunjavadoc{java.base/java/util/Optional.html}{Optional} type (see
  \chapterpageref{optional-checker})
\item
  \ahrefloc{interning-checker}{Interning Checker} for errors in equality
  testing and interning (see \chapterpageref{interning-checker})
\item
  \ahrefloc{lock-checker}{Lock Checker} for concurrency and lock errors
  (see \chapterpageref{lock-checker})
\item
  \ahrefloc{index-checker}{Index Checker} for array accesses
  (see \chapterpageref{index-checker})
\item
  \ahrefloc{fenum-checker}{Fake Enum Checker} to allow type-safe fake enum
  patterns and type aliases or typedefs (see \chapterpageref{fenum-checker})
\item
  \ahrefloc{tainting-checker}{Tainting Checker} for trust and security errors
  (see \chapterpageref{tainting-checker})
\item
  \ahrefloc{regex-checker}{Regex Checker} to prevent use of syntactically
  invalid regular expressions (see \chapterpageref{regex-checker})
\item
  \ahrefloc{formatter-checker}{Format String Checker} to ensure that format
  strings have the right number and type of \<\%> directives (see
  \chapterpageref{formatter-checker})
\item
  \ahrefloc{i18n-formatter-checker}{Internationalization Format String Checker}
  to ensure that i18n format strings have the right number and type of
  \<\{\}> directives (see \chapterpageref{i18n-formatter-checker})
\item
  \ahrefloc{propkey-checker}{Property File Checker} to ensure that valid
  keys are used for property files and resource bundles (see
  \chapterpageref{propkey-checker})
\item
  \ahrefloc{i18n-checker}{Internationalization Checker} to
  ensure that code is properly internationalized (see
  \chapterpageref{i18n-checker})
% The Compiler Message Key Checker is neither here nor in the advanced
% type system features chapter because it is really meant for
% Checker Framework developers and as sample code, and is not meant
% for Checker Framework users at large.
\item
  \ahrefloc{signature-checker}{Signature String Checker} to ensure that the
  string representation of a type is properly used, for example in
  \<Class.forName> (see \chapterpageref{signature-checker})
\item
  \ahrefloc{guieffect-checker}{GUI Effect Checker} to ensure that non-GUI
  threads do not access the UI, which would crash the application
  (see \chapterpageref{guieffect-checker})
\item
  \ahrefloc{units-checker}{Units Checker} to ensure operations are
  performed on correct units of measurement
  (see \chapterpageref{units-checker})
\item
  \ahrefloc{signedness-checker}{Signedness Checker} to
  ensure unsigned and signed values are not mixed
  (see \chapterpageref{signedness-checker})
\item
  \ahrefloc{purity-checker}{Purity Checker} to identify whether
  methods have side effects (see \chapterpageref{purity-checker})
\item
  \ahrefloc{constant-value-checker}{Constant Value Checker} to determine
  whether an expression's value can be known at compile time
  (see \chapterpageref{constant-value-checker})
\item
  \ahrefloc{reflection-resolution}{Reflection Checker} to determine
  whether an expression's value (of type \<Method> or \<Class>) can be known at compile time
  (see \chapterpageref{reflection-resolution})
\item
  \ahrefloc{initialized-fields-checker}{Initialized Fields Checker} to ensure all
  fields are set in the constructor (see
  \chapterpageref{initialization-checker})
\item
  \ahrefloc{aliasing-checker}{Aliasing Checker} to identify whether
  expressions have aliases (see \chapterpageref{aliasing-checker})
\item
  \ahrefloc{subtyping-checker}{Subtyping Checker} for customized checking without
  writing any code (see \chapterpageref{subtyping-checker})
% \item
%   \ahrefloc{typestate-checker}{Typestate checker} to ensure operations are
%   performed on objects that are in the right state, such as only opened
%   files being read (see \chapterpageref{typestate-checker})
\item
  \ahrefloc{third-party-checkers}{Third-party checkers} that are distributed
  separately from the Checker Framework
  (see \chapterpageref{third-party-checkers})

\end{enumerate}

\noindent
These checkers are easy to use and are invoked as arguments to \<javac>.


The Checker Framework also enables you to write new checkers of your
own; see Chapters~\ref{subtyping-checker} and~\ref{creating-a-checker}.


\sectionAndLabel{How to read this manual}{how-to-read-this-manual}

If you wish to get started using some particular type system from the list
above, then the most effective way to read this manual is:

\begin{itemize}
\item
  Read all of the introductory material
  (Chapters~\ref{introduction}--\ref{using-a-checker}).
\item
  Read just one of the descriptions of a particular type system and its
  checker (Chapters~\ref{nullness-checker}--\ref{third-party-checkers}).
\item
  Skim the advanced material that will enable you to make more effective
  use of a type system
  (Chapters~\ref{polymorphism}--\ref{troubleshooting}), so that you will
  know what is available and can find it later.  Skip
  Chapter~\ref{creating-a-checker} on creating a new checker.
\end{itemize}


\sectionAndLabel{How it works:  Pluggable types}{pluggable-types}

Java's built-in type-checker finds and prevents many errors --- but it
doesn't find and prevent \emph{enough} errors.  The Checker Framework lets you
define new type systems and run them as a plug-in to the javac compiler.  Your
code stays completely backward-compatible:  your code compiles with any
Java compiler, it runs on any JVM, and your coworkers don't have to use the
enhanced type system if they don't want to.  You can check part of
your program, or the whole thing.  Type inference tools exist to help you annotate your
code; see Section~\ref{type-inference}.

Most programmers will use type systems created by other people, such as
those listed at the start of the introduction (\chapterpageref{introduction}).
Some people, called ``type system designers'', create new type systems
(\chapterpageref{creating-a-checker}).
The Checker Framework is useful both to programmers who
wish to write error-free code, and to type system designers who wish to
evaluate and deploy their type systems.

This document uses the terms ``checker'' and ``type-checking compiler
plugin'' as synonyms.

\sectionAndLabel{Installation}{installation}

This section describes how to install the Checker Framework.
\begin{itemize}
\item
If you use a build system that automatically downloads dependencies,
such as Gradle or Maven, \textbf{no installation is necessary}; just see
\chapterpageref{external-tools}.
\item
If you wish to try the Checker Framework without installing it, use the
\href{http://eisop.uwaterloo.ca/live/}{Checker Framework Live Demo} webpage.
\item
This section describes how to install the Checker Framework from its
distribution.  The Checker Framework release contains everything that you
need, both to run checkers and to write your own checkers.
\item
Alternately, you can build the latest development version from source
(Section~\refwithpage{build-source}).
\end{itemize}


\textbf{Requirement:}
% Keep in sync with build.gradle and SourceChecker.init.
You must have \textbf{JDK 8} or \textbf{JDK 11} installed.

The installation process has two required steps and one
optional step.
\begin{enumerate}
\item
  Download the Checker Framework distribution:
  %BEGIN LATEX
  \\
  %END LATEX
  \url{https://checkerframework.org/checker-framework-3.9.1.zip}

\item
  Unzip it to create a \code{checker-framework-\ReleaseVersion{}} directory.

\item
  \label{installation-configure-step}%
  Configure your IDE, build system, or command shell to include the Checker
  Framework on the classpath.  Choose the appropriate section of
  Chapter~\ref{external-tools}.


\end{enumerate}

Now you are ready to start using the checkers.

We recommend that you work through the
\ahreforurl{https://checkerframework.org/tutorial/}{Checker
Framework tutorial}, which demonstrates the Nullness, Regex, and Tainting Checkers.

Section~\ref{example-use} walks you through a simple example.  More detailed
instructions for using a checker appear in Chapter~\ref{using-a-checker}.



\sectionAndLabel{Example use:  detecting a null pointer bug}{example-use}

This section gives a very simple example of running the Checker Framework.
There is also a \ahreforurl{https://checkerframework.org/tutorial/}{tutorial}
that you can work along with.

  Let's consider this very simple Java class.  The local variable \<ref>'s type is
  annotated as \refqualclass{checker/nullness/qual}{NonNull}, indicating that \<ref> must be a reference to a
  non-null object.  Save the file as \<GetStarted.java>.

\begin{Verbatim}
import org.checkerframework.checker.nullness.qual.*;

public class GetStarted {
    void sample() {
        @NonNull Object ref = new Object();
    }
}
\end{Verbatim}

If you run the Nullness Checker (Chapter~\ref{nullness-checker}), the
compilation completes without any errors.

Now, introduce an error.  Modify \<ref>'s assignment to:
\begin{alltt}
  @NonNull Object ref = \textbf{null};
\end{alltt}

If you run the Nullness Checker again, it emits
  the following error:
\begin{Verbatim}
GetStarted.java:5: incompatible types.
found   : @Nullable <nulltype>
required: @NonNull Object
        @NonNull Object ref = null;
                              ^
1 error
\end{Verbatim}

This is a trivially simple example.  Even an unsound bug-finding tool like
FindBugs, SpotBugs, or Error Prone could have detected this bug.  The
Checker Framework's analysis is more powerful than those tools and detects
more code defects than they do.

Type qualifiers such as \<@NonNull> are permitted anywhere
that you can write a type, including generics and casts; see
Section~\ref{writing-annotations}.  Here are some examples:

\begin{alltt}
  \underline{@Interned} String intern() \ttlcb{} ... \ttrcb{}             // return value
  int compareTo(\underline{@NonNull} String other) \ttlcb{} ... \ttrcb{}  // parameter
  \underline{@NonNull} List<\underline{@Interned} String> messages;     // non-null list of interned Strings
\end{alltt}


\htmlhr
\chapterAndLabel{Using a checker}{using-a-checker}

A pluggable type-checker enables you to detect certain bugs in your code,
or to prove that they are not present.  The verification happens at compile
time.


Finding bugs, or verifying their absence, with a checker is a two-step process, whose steps are
described in Sections~\ref{writing-annotations} and~\ref{running}.

\begin{enumerate}

\item The programmer writes annotations, such as \refqualclass{checker/nullness/qual}{NonNull} and
  \refqualclass{checker/interning/qual}{Interned}, that specify additional information about Java types.
  (Or, the programmer uses an inference tool to automatically infer
  annotations that are consistent with their code:  see Section~\ref{type-inference}.)
  It is possible to annotate only part of your code:  see
  Section~\ref{unannotated-code}.

\item The checker reports whether the program contains any erroneous code
  --- that is, code that is inconsistent with the annotations.

\end{enumerate}

This chapter is structured as follows:
\begin{itemize}
\item Section~\ref{writing-annotations}: How to write annotations
\item Section~\ref{running}:  How to run a checker
\item Section~\ref{checker-guarantees}: What the checker guarantees
\item Section~\ref{tips-about-writing-annotations}: Tips about writing annotations
\end{itemize}

Additional topics that apply to all checkers are covered later in the manual:
\begin{itemize}
\item Chapter~\ref{advanced-type-system-features}: Advanced type system features
\item Chapter~\ref{suppressing-warnings}: Suppressing warnings
\item Chapter~\ref{legacy-code}: Handling legacy code
\item Chapter~\ref{annotating-libraries}: Annotating libraries
\item Chapter~\ref{creating-a-checker}: How to create a new checker
\item Chapter~\ref{external-tools}: Integration with external tools
\end{itemize}


There is a
\ahreforurl{https://checkerframework.org/tutorial/}{tutorial}
that walks you through using the Checker Framework on the
command line.

% The annotations have to be on your classpath even when you are not using
% the -processor, because of the existence of the import statement for
% the annotations.


\sectionAndLabel{Where to write type annotations}{writing-annotations}

You may write a type annotation immediately before any
use of a type, including in generics and casts.  Because array levels are
types and receivers have types, you can also write type annotations on
them.  Here are a few examples of type annotations:

%BEGIN LATEX
\begin{smaller}
%END LATEX
\begin{alltt}
  \underline{@Interned} String intern() \ttlcb{} ... \ttrcb{}               // return value
  int compareTo(\underline{@NonNull} String other) \ttlcb{} ... \ttrcb{}    // parameter
  String toString(\underline{@Tainted} MyClass this) \ttlcb{} ... \ttrcb{}  // receiver ("this" parameter)
  \underline{@NonNull} List<\underline{@Interned} String> messages;       // generics:  non-null list of interned Strings
  \underline{@Interned} String \underline{@NonNull} [] messages;          // arrays:  non-null array of interned Strings
  myDate = (\underline{@Initialized} Date) beingConstructed;  // cast
\end{alltt}
%BEGIN LATEX
\end{smaller}
%END LATEX

You only need to write type annotations on method signatures, fields, and some type arguments.
Most annotations within method bodies are inferred for you; for more details,
see  Section~\ref{type-refinement}.

The Java Language Specification also defines
declaration annotations, such as \<@Deprecated> and \<@Override>, which apply
to a class, method, or field but do not apply to the method's return type
or the field's type.  They should be written on their own line in the
source code, before the method's signature.


\sectionAndLabel{Running a checker}{running}

To run a checker, run the compiler \code{javac} as usual,
but either pass the \code{-processor \emph{plugin\_class}} command-line
option, or use auto-discovery as described in
Section~\ref{checker-auto-discovery}.
A concrete example of using \code{-processor} to run the Nullness Checker is:

\begin{Verbatim}
  javac -processor nullness MyFile.java
\end{Verbatim}

\noindent
where \<javac> is as specified in Section~\ref{javac-wrapper}.

You can also run a checker from within your favorite IDE or build system.  See
Chapter~\ref{external-tools} for details about build tools such as
Ant (Section~\ref{ant-task}),
Buck (Section~\ref{buck}),
Gradle (Section~\ref{gradle}),
Maven (Section~\ref{maven}), and
sbt (Section~\ref{sbt});
IDEs such as
Eclipse (Section~\ref{eclipse}),
IntelliJ IDEA (Section~\ref{intellij}),
NetBeans (Section~\ref{netbeans}),
and
tIDE (Section~\ref{tide});
and about customizing other IDEs and build tools.

The checker is run on only the Java files that javac compiles.
This includes all Java files specified on the command line and those
created by another annotation processor.  It may also include other of
your Java files, if they are more recent than the corresponding \code{.class} file.
Even when the checker does not analyze a class (say, the class was
already compiled, or source code is not available), it does check
the \emph{uses} of those classes in the source code being compiled.
Type-checking works modularly and intraprocedurally:  when verifying a
method, it examines only the signature (including annotations) of other
methods, not their implementations.  When analyzing a variable use, it
relies on the type of the variable, not any dataflow outside the current
method that produced the value.

After you compile your code while running a checker, the resulting
\<.class> and \<.jar> files can be used for pluggable type-checking of client code.

If you compile code without the \code{-processor}
command-line option, no checking of the type
annotations is performed.  Furthermore, only explicitly-written annotations
are written to the \<.class> file; defaulted annotations are not, and this
will interfere with type-checking of clients that use your code.
Therefore, to create
\<.class> files that will be distributed or compiled against, you should run the
type-checkers for all the annotations that you have written.


\subsectionAndLabel{Using annotated libraries}{annotated-libraries-using}

When your code uses a library that is not currently being compiled, the
Checker Framework looks up the library's annotations in its class files.

Some projects are already distributed with type annotations by their
maintainers, so you do not need to do anything special.
An example is all the libraries in \url{https://github.com/plume-lib/}.
Over time, this should become more common.

For some other libraries, the Checker Framework developers have provided an
annotated version of the library.
The annotated libraries appear in
\ahref{https://search.maven.org/search?q=org.checkerframework.annotatedlib}{the
  \<org.checkerframework.annotatedlib> group in the Central Repository}.
The annotated library has \emph{identical} behavior to the upstream,
unannotated version; the source code is identical other than added
annotations.
%
(Some of the annotated libraries are
% This list appears here to make it searchable/discoverable.
bcel,
commons-csv,
commons-io,
guava,
and
java-getopt.
If the library you are interested in does not appear
\ahref{https://search.maven.org/search?q=org.checkerframework.annotatedlib}{in
  the Central Repository}, you can contribute by annotating it, which will
help you and all other Checker Framework users; see
\chapterpageref{annotating-libraries}.)

To use an annotated library:

\begin{itemize}
\item
If your project stores \<.jar> files locally, then
\ahref{https://search.maven.org/search?q=org.checkerframework.annotatedlib}{download
  the \<.jar> file from the Central Repository}.

\item
If your project manages dependencies using a tool such as Gradle or Maven,
then update your buildfile to use the \<org.checkerframework.annotatedlib>
group.  For example, in \<build.gradle>, change

\begin{Verbatim}
  api group: 'org.apache.bcel', name: 'bcel', version: '6.3.1'
  api group: 'commons-io', name: 'commans-io', version: '2.6'
\end{Verbatim}

\noindent
to

\begin{Verbatim}
  api group: 'org.checkerframework.annotatedlib', name: 'bcel', version: '6.3.1'
  api group: 'org.checkerframework.annotatedlib', name: 'commons-io', version: '2.6.0.1'
\end{Verbatim}

\noindent
Usually use the same version number.  (Sometimes you will use a slightly larger
number, if the Checker Framework developers have improved the type
annotations since the last release by the upstream maintainers.)  If a
newer version of the upstream library is available but that version is not
available in \<org.checkerframework.annotatedlib>, then
\ahrefloc{reporting-bugs}{open an issue} requesting that the
\<org.checkerframework.annotatedlib> version be updated.
\end{itemize}

%% This is for paranoid users.
% During type-checking, you should use the
% annotated version of the library to improve type-checking results (to issue
% fewer false positive warnings).  When doing ordinary compilation or while
% running your code, you can use either the annotated library or the regular
% distributed version of the library --- they behave identically.

There is one special case.  If an \<.astub> file is shipped with the
Checker Framework in \<checker/resources/>, then you can
use \<-Astubs=checker.jar/\emph{stubfilename.astub}>.
The ``\<checker.jar>'' should be literal --- don't provide a path.
(This special syntax only works for ``\<checker.jar>''.)


\subsectionAndLabel{Summary of command-line options}{checker-options}

You can pass command-line arguments to a checker via \<javac>'s standard \<-A>
option (``\<A>'' stands for ``annotation'').  All of the distributed
checkers support the following command-line options.
Each checker may support additional command-line options; see the checker's
documentation.

To pass an option to only a particular checker,
prefix the option with the canonical or simple name
of a checker, followed by an underscore ``\<\_>''.
Such an option will apply only to a checker with that name or any subclass of that checker.
For example, you can use
\begin{Verbatim}
    -ANullnessChecker_lint=redundantNullComparison
    -Aorg.checkerframework.checker.guieffect.GuiEffectChecker_lint=debugSpew
\end{Verbatim}

\noindent
to pass different lint options to the Nullness and GUI Effect Checkers.  A
downside is that, in this example, each of the checkers will issue one
``The following options were not recognized by any processor'' warning.

% This list should be kept in sync with file
% framework/src/main/java/org/checkerframework/framework/source/SourceChecker.java

Unsound checking: ignore some errors
\begin{itemize}
\item \<-AsuppressWarnings>
  Suppress all errors and warnings matching the given key; see
  Section~\ref{suppresswarnings-command-line}.
\item \<-AskipUses>, \<-AonlyUses>
  Suppress all errors and warnings at all uses of a given class --- or at all
  uses except those of a given class.  See Section~\ref{askipuses}.
\item \<-AskipDefs>, \<-AonlyDefs>
  Suppress all errors and warnings within the definition of a given class
  --- or everywhere except within the definition of a given class.  See
  Section~\ref{askipdefs}.
\item \<-AassumeSideEffectFree>, \<-AassumeDeterministic>, \<-AassumePure>
  Unsoundly assume that every method is side-effect-free, deterministic, or
  both; see
  Section~\ref{type-refinement-purity}.
\item \<-AassumeAssertionsAreEnabled>, \<-AassumeAssertionsAreDisabled>
  Whether to assume that assertions are enabled or disabled; see Section~\ref{type-refinement-assertions}.
\item \<-AignoreRangeOverflow>
  Ignore the possibility of overflow for range annotations such as
  \<@IntRange>; see Section~\ref{value-checker-overflow}.
\item \<-Awarns>
  Treat checker errors as warnings.  If you use this, you may wish to also
  supply \code{-Xmaxwarns 10000}, because by default \<javac> prints at
  most 100 warnings.  If you use this, don't supply \code{-Werror},
  which is a javac argument to halt compilation if a warning is issued.
\item \<-AignoreInvalidAnnotationLocations>
  Ignore annotations in bytecode that have invalid annotation locations.
\end{itemize}

\label{unsound-by-default}
More sound (strict) checking: enable errors that are disabled by default
\begin{itemize}
\item \<-AcheckPurityAnnotations>
  Check the bodies of methods marked
  \refqualclass{dataflow/qual}{SideEffectFree},
  \refqualclass{dataflow/qual}{Deterministic},
  and \refqualclass{dataflow/qual}{Pure}
  to ensure the method satisfies the annotation.  By default,
  the Checker Framework unsoundly trusts the method annotation.  See
  Section~\ref{type-refinement-purity}.
\item \<-AinvariantArrays>
  Make array subtyping invariant; that is, two arrays are subtypes of one
  another only if they have exactly the same element type.  By default,
  the Checker Framework unsoundly permits covariant array subtyping, just
  as Java does.  See Section~\ref{invariant-arrays}.
\item \<-AcheckCastElementType>
  In a cast, require that parameterized type arguments and array elements
  are the same.  By default, the Checker Framework unsoundly permits them
  to differ, just as Java does.  See Section~\ref{covariant-type-parameters}
  and Section~\ref{invariant-arrays}.
\item \<-AuseConservativeDefaultsForUncheckedCode>
  Enables conservative defaults, and suppresses all type-checking warnings,
  in unchecked code.  Takes arguments ``source,bytecode''.
  ``-source,-bytecode'' is the (unsound) default setting.
  \begin{itemize}
  \item
  ``bytecode'' specifies
  whether the checker should apply conservative defaults to
  bytecode (that is, to already-compiled libraries); see
  Section~\ref{defaults-classfile}.
  \item
  Outside the scope of any relevant
  \refqualclass{framework/qual}{AnnotatedFor} annotation, ``source'' specifies whether conservative
  default annotations are applied to source code and suppress all type-checking warnings; see
  Section~\ref{compiling-libraries}.
  \end{itemize}
\item \<-AconcurrentSemantics>
  Whether to assume concurrent semantics (field values may change at any
  time) or sequential semantics; see Section~\ref{faq-concurrency}.
\item \<-AconservativeUninferredTypeArguments>
  Whether an error should be issued if type arguments could not be inferred and
  whether method type arguments that could not be inferred should use
  conservative defaults.
  By default, such type arguments are (largely) ignored in later
  checks.
  Passing this option uses a conservative value instead.
  See \href{https://github.com/typetools/checker-framework/issues/979}{Issue
  979}.
\item \<-AignoreRawTypeArguments=false>
  Do not ignore subtype tests for type arguments that were inferred for a
  raw type. Must also use \<-AconservativeUninferredTypeArguments>.  See
  Section~\ref{generics-raw-types}.
\item \<-processor org.checkerframework.common.initializedfields.InitializedFieldsChecker,...>
  Ensure that all fields are initialized by the constructor.  See
  \chapterpageref{initialized-fields-checker}.
\end{itemize}

Type-checking modes:  enable/disable functionality
\begin{itemize}
\item \<-Alint>
  Enable or disable optional checks; see Section~\ref{lint-options}.
\item \<-AsuggestPureMethods>
  Suggest methods that could be marked
  \refqualclass{dataflow/qual}{SideEffectFree},
  \refqualclass{dataflow/qual}{Deterministic},
  or \refqualclass{dataflow/qual}{Pure}; see
  Section~\ref{type-refinement-purity}.
\item \<-AresolveReflection>
  Determine the target of reflective calls, and perform more precise
  type-checking based no that information; see
  Chapter~\ref{reflection-resolution}.  \<-AresolveReflection=debug> causes
  debugging information to be output.
\item \<-Ainfer=\emph{outputformat}>
  Output suggested annotations for method signatures and fields.
  These annotations may reduce the number of type-checking
  errors when running type-checking in the future; see
  Section~\ref{whole-program-inference}.
  Using \<-Ainfer=jaifs> produces \<.jaif> files.
  Using \<-Ainfer=stubs> produces \<.astub> files.
<<<<<<< HEAD
  Using \<-Ainfer=ajava> produces \<.ajava> files.
=======
  You must also supply \<-Awarns>, or the inference output may be incomplete.
>>>>>>> 4505e7f2
\item \<-AshowSuppressWarningsStrings>
  With each warning, show all possible strings to suppress that warning.
\item \<-AwarnUnneededSuppressions>
  Issue a warning if a \<@SuppressWarnings> did not suppress a warning
  issued by the checker.  This only warns about
  \<@SuppressWarnings> strings that contain a checker name
  (Section~\ref{suppresswarnings-annotation-syntax}).  The
  \<-ArequirePrefixInWarningSuppressions> command-line argument ensures
  that all \<@SuppressWarnings> strings contain a checker name.
\item \<-AwarnUnneededSuppressionsExceptions=\emph{regex}> disables
  \<-AwarnUnneededSuppressions> for \<@SuppressWarnings> strings that
  contain a match for the regular expression.  Most users don't need this.
\item \<-ArequirePrefixInWarningSuppressions>
  Require that the string in a warning suppression annotation begin with a checker
  name.  Otherwise, the suppress warning annotation does not
  suppress any warnings.  For example, if this command-line option is
  supplied, then \<@SuppressWarnings("assignment.type.incompatible")> has no effect, but
  \<@SuppressWarnings("nullness:assignment.type.incompatible")> does.
\end{itemize}

Partially-annotated libraries
\begin{itemize}
% \item \<-AprintUnannotatedMethods>
%   List library methods that need to be annotated; see
%   Section~\ref{annotating-libraries}.
\item \<-Astubs>
  List of stub files or directories; see Section~\ref{stub-using}.
\item \<-AstubWarnIfNotFound>
  Warn if a stub file entry could not be found; see Section~\ref{stub-using}.
\item \<-AstubWarnIfNotFoundIgnoresClasses>
  Don't warn about missing classes (only methods and fields) even when \<-AwarnIfNotFound> is true.
%% Uncomment when https://tinyurl.com/cfissue/2759 is fixed.
% \item \<-AstubWarnIfOverwritesBytecode>
%   Warn if a stub file entry overwrite bytecode information; see
%   Section~\ref{stub-using}.
\item \<-AstubWarnIfRedundantWithBytecode>
  Warn if a stub file entry is redundant with bytecode information; see
  Section~\ref{stub-using}.
\item \<-AmergeStubsWithSource>
  If both a stub file and a source file for a class are available, trust
  both and use the greatest lower bound of their annotations. The default
  behavior (without this flag) is to ignore types from the stub file if
  source is available. See Section~\ref{stub-multiple-specifications}.
  % note to maintainers: GLB of the two types was chosen to support
  % using this flag in combination with \<-Ainfer=stubs>.
% This item is repeated above:
\item \<-AuseConservativeDefaultsForUncheckedCode=source>
  Outside the scope of any relevant
  \refqualclass{framework/qual}{AnnotatedFor} annotation, use conservative
  default annotations and suppress all type-checking warnings; see
  Section~\ref{compiling-libraries}.
\end{itemize}

Debugging
\begin{itemize}
\item
 \<-AprintAllQualifiers>,
 \<-AprintVerboseGenerics>,
 \<-Anomsgtext>,
 \<-AdumpOnErrors>
Amount of detail in messages; see Section~\ref{creating-debugging-options-detail}.

\item
 \<-Adetailedmsgtext>
Format of diagnostic messages; see Section~\ref{creating-debugging-options-format}.

\item
 \<-Aignorejdkastub>,
 \<-ApermitMissingJdk>,
 \<-AparseAllJdk>,
 \<-AstubDebug>
Stub and JDK libraries; see Section~\ref{creating-debugging-options-libraries}.

\item
 \<-Afilenames>,
 \<-Ashowchecks>,
 \<-AshowInferenceSteps>
Progress tracing; see Section~\ref{creating-debugging-options-progress}.

\item
\<-AoutputArgsToFile>
Output the compiler command-line arguments to a file.  Useful when the
command line is generated and executed by a tool, such as a build system.
This produces a standalone command line that can be executed independently
of the tool that generated it (such as a build system).
That command line makes it easier to reproduce, report, and debug issues.
For example, the command line can be modified to enable attaching a debugger.
See Section~\ref{creating-debugging-options-output-args}.

\item
 \<-Aflowdotdir>,
 \<-Averbosecfg>,
 \<-Acfgviz>
 Draw a visualization of the CFG (control flow graph); see
 Section~\ref{creating-debugging-dataflow-graph}.

\item
 \<-AresourceStats>,
 \<-AatfDoNotCache>,
 \<-AatfCacheSize>
Miscellaneous debugging options; see Section~\ref{creating-debugging-options-misc}.

\item
 \<-Aversion>
Print the Checker Framework version.

\item
 \<-AprintGitProperties>
Print information about the git repository from which the Checker Framework
was compiled.

\end{itemize}


\noindent
Some checkers support additional options, which are described in that
checker's manual section.
% Search for "@SupportedOptions" in the implementation to find them all.
For example, \<-Aquals> tells
the Subtyping Checker (see Chapter~\ref{subtyping-checker}) and the Fenum Checker
(see Chapter~\ref{fenum-checker}) which annotations to check.


Here are some standard javac command-line options that you may find useful.
Many of them contain the word ``processor'', because in javac jargon, a
checker is an ``annotation processor''.

\begin{itemize}
\item \<-processor> Names the checker to be
  run; see Sections~\ref{running} and~\ref{shorthand-for-checkers}.
  May be a comma-separated list of multiple checkers.  Note that javac
  stops processing an indeterminate time after detecting an error.  When
  providing multiple checkers, if one checker detects any error, subsequent
  checkers may not run.
\item \<-processorpath> Indicates where to search for the
  checker.  This should also contain any classes used by type-checkers,
  such as qualifiers used by the Subtyping Checker (see
  Section~\ref{subtyping-example}) and classes that define
  statically-executable methods used by the Constant Value Checker (see
  Section~\ref{constant-value-staticallyexecutable-annotation}).
\item \<-proc:>\{\<none>,\<only>\} Controls whether checking
  happens; \<-proc:none>
  means to skip checking; \<-proc:only> means to do only
  checking, without any subsequent compilation; see
  Section~\ref{checker-auto-discovery}
\item \<-implicit:class> Suppresses warnings about implicitly compiled files
  (not named on the command line); see Section~\ref{ant-task}
\item \<-J> Supply an argument to the JVM that is running javac;
  for example, \<-J-Xmx2500m> to increase its maximum heap size
\item \<-doe> To ``dump on error'', that is, output a stack trace
  whenever a compiler warning/error is produced. Useful when debugging
  the compiler or a checker.
\end{itemize}

The Checker Framework does not support \<-source 1.7> or earlier.  You must
supply \<-source 1.8> or later, or no \<-source> command-line argument,
when running \<javac>.


\subsectionAndLabel{Checker auto-discovery}{checker-auto-discovery}

``Auto-discovery'' makes the \code{javac} compiler always run a checker
plugin, even if you do not explicitly pass the \code{-processor}
command-line option.  This can make your command line shorter, and ensures
that your code is checked even if you forget the command-line option.

\begin{sloppypar}
To enable auto-discovery, place a configuration file named
\code{META-INF/services/javax.annotation.processing.Processor}
in your classpath.  The file contains the names of the checkers to
be used, listed one per line.  For instance, to run the Nullness Checker and the
Interning Checker automatically, the configuration file should contain:
\end{sloppypar}

%BEGIN LATEX
\begin{smaller}
%END LATEX
\begin{Verbatim}
  org.checkerframework.checker.nullness.NullnessChecker
  org.checkerframework.checker.interning.InterningChecker
\end{Verbatim}
%BEGIN LATEX
\end{smaller}
%END LATEX

You can disable this auto-discovery mechanism by passing the
\code{-proc:none} command-line option to \<javac>, which disables all
annotation processing including all pluggable type-checking.

%% Auto-discovering all the distributed checkers by default would be
%% problematic:  the nullness and mutability checkers would issue lots of
%% errors for unannotated code, and that would be irritating.  So, leave it
%% up to the user to enable auto-discovery.  1.

\subsectionAndLabel{Shorthand for built-in checkers}{shorthand-for-checkers}

% TODO: this feature only works for our javac script, not when using
% the standard javac. Should this be explained?

Ordinarily, javac's \code{-processor} flag requires fully-qualified class names.
When using the Checker Framework javac wrapper (Section~\ref{javac-wrapper}), you may
omit the package name and the \<Checker> suffix.
The following three commands are equivalent:

\begin{alltt}
  javac -processor \textbf{org.checkerframework.checker.nullness.NullnessChecker} MyFile.java
  javac -processor \textbf{NullnessChecker} MyFile.java
  javac -processor \textbf{nullness} MyFile.java
\end{alltt}

This feature also works when multiple checkers are specified.
Their names are separated by commas, with no surrounding space.
For example:

\begin{alltt}
  javac -processor NullnessChecker,RegexChecker MyFile.java
  javac -processor nullness,regex MyFile.java
\end{alltt}

This feature does not apply to javac \href{https://docs.oracle.com/javase/7/docs/technotes/tools/windows/javac.html#commandlineargfile}{@argfiles}.


\sectionAndLabel{What the checker guarantees}{checker-guarantees}

A checker guarantees two things:  type annotations reflect facts about
run-time values, and illegal operations are not performed.

For example, the Nullness Checker (Chapter~\ref{nullness-checker})
guarantees lack of null pointer exceptions (Java \<NullPointerException>).
More precisely, it guarantees
that expressions whose type is annotated with
\refqualclass{checker/nullness/qual}{NonNull} never evaluate to null,
and it forbids other expressions from being dereferenced.

As another example, the Interning Checker (Chapter~\ref{interning-checker})
guarantees that correct equality tests are performed.
More precisely, it guarantees that
every expression whose type is an \refqualclass{checker/interning/qual}{Interned} type
evaluates to an interned value, and it forbids
\<==>  on other expressions.

The guarantee holds only if you run the checker on every part of your
program and the checker issues no warnings anywhere in the code.
You can also verify just part of your program.

There are some limitations to the guarantee.


\begin{itemize}

\item
  A compiler plugin can check only those parts of your program that you run
  it on.  If you compile some parts of your program without running the
  checker, then there is no guarantee that the entire program satisfies the
  property being checked.  Some examples of un-checked code are:

  \begin{itemize}
  \item
    Code compiled without the \code{-processor} switch.  This includes
    external libraries supplied as a \code{.class} file and native methods
    (because the implementation is not Java code, it cannot be checked).
  \item
    Code compiled with the \code{-AskipUses}, \code{-AonlyUses}, \code{-AskipDefs} or \code{-AonlyDefs}
    command-line arguments (see Chapter~\ref{suppressing-warnings}).
  \item
    Dynamically generated code, such as generated by Spring or MyBatis.
    Its bytecode is directly generated and run, not compiled by javac and
    not visible to the Checker Framework.
    % https://github.com/typetools/checker-framework/issues/3139
  \end{itemize}

  In each of these cases, any \emph{use} of the code is checked --- for
  example, a call to a native method must be compatible with any
  annotations on the native method's signature.
  However, the annotations on the un-checked code are trusted; there is no
  verification that the implementation of the native method satisfies the
  annotations.

\item
  You can suppress warnings, such as via the \code{@SuppressWarnings}
  annotation (\chapterpageref{suppressing-warnings}).  If you do so
  incorrectly, the checker's guarantee no longer holds.

\item
  The Checker Framework is, by default, unsound in a few places where a
  conservative analysis would issue too many false positive warnings.
  These are listed in Section~\ref{unsound-by-default}.
  You can supply a command-line argument to make the Checker Framework
  sound for each of these cases.

%% This isn't an unsoundness in the Checker Framework:  for any type system
%% that does not include a conservative library annotation for
%% Method.invoke, it is a bug in that particular type-checker.
% \item
%   Reflection can violate the Java type system, and
%   the checkers are not sophisticated enough to reason about the possible
%   effects of reflection.  Similarly, deserialization and cloning can
%   create objects that could not result from normal constructor calls, and
%   that therefore may violate the property being checked.

\item
  Specific checkers may have other limitations; see their documentation for
  details.

\end{itemize}

In order to avoid a flood of unhelpful warnings, many of the checkers avoid
issuing the same warning multiple times.  For example, consider this code:

\begin{Verbatim}
  @Nullable Object x = ...;
  x.toString();                 // warning
  x.toString();                 // no warning
\end{Verbatim}

\noindent
The second call to \<toString> cannot possibly throw a null
pointer warning --- \<x> is non-null if control flows to the second
statement.
In other cases, a checker avoids issuing later warnings with the same cause
even when later code in a method might also fail.
This does not
affect the soundness guarantee, but a user may need to examine more
warnings after fixing the first ones identified.  (Often,
a single fix corrects all the warnings.)

% It might be worthwhile to permit a user to see every warning --- though I
% would not advocate this setting for daily use.

If you find that a checker fails to issue a warning that it
should, then please report a bug (see Section~\ref{reporting-bugs}).


\sectionAndLabel{Tips about writing annotations}{tips-about-writing-annotations}

Section~\ref{library-tips} gives additional tips that are
specific to annotating a third-party library.


\subsectionAndLabel{Write annotations before you run a checker}{annotate-before-checking}

Before you run a checker, annotate the code, based on its documentation.
Then, run the checker to uncover bugs in the code or the documentation.

Don't do the opposite, which is to run the checker and then add annotations
according to the warnings issued.  This approach is less systematic, so you
may overlook some annotations.  It often leads to confusion and poor
results.  It leads users to make changes not for any principled reason, but
to ``make the type-checker happy'', even when the changes are in conflict
with the documentation or the code.  Also see
\ahref{#get-started-annotations-are-a-specification}{``Annotations are a
  specification''}, below.


\subsectionAndLabel{How to get started annotating legacy code}{get-started-with-legacy-code}

Annotating an entire existing program may seem like a daunting task.  But,
if you approach it systematically and do a little bit at a time, you will
find that it is manageable.

\subsubsectionAndLabel{Start small}{get-started-start-small}

Start small.  Focus on one specific property that matters to you; in
other words, run just one checker rather than multiple ones.  You may
choose a different checker for different programs.
Focus on
the most mission-critical or error-prone part of your code; don't try to
annotate your whole program at first.

It is easiest to add annotations if you know the code or the
code contains documentation.  While adding annotations, you will spend most of your time
understanding the code, and very little time actually writing annotations
or running the checker.

When annotating, be systematic; we recommend
annotating an entire class at a time (not just some of the methods)
so that you don't lose track of your work or redo work.  For example,
working class-by-class avoids confusion about whether an unannotated type
means you determined that the default is desirable, or it means you didn't
yet examine that type.
Start annotating classes at the leaves of the call tree ---
that is,
start with classes/packages that have few dependencies on other
code.  Annotate supertypes before you
annotated classes that extend or implement them.
The reason for this rule is that it is
easiest to annotate a class if the code it depends on has already been
annotated.

Don't overuse pluggable type-checking.  If the regular Java type system can
verify a property using Java subclasses, then that is a better choice than
pluggable type-checking (see Section~\ref{faq-typequals-vs-subtypes}).


\subsubsectionAndLabel{Annotations are a specification}{get-started-annotations-are-a-specification}

When you write annotations, you are writing a specification, and you should
think about them that way.  Start out by understanding the program so that
you can write an accurate specification.
Sections~\ref{annotate-normal-behavior}
and~\ref{annotations-are-a-contract} give more tips about writing
specifications.

For each class, read its Javadoc.  For instance, if you are adding
annotations for the Nullness Checker (Section~\ref{nullness-checker}), then
you can search the documentation for ``null'' and then add \<@Nullable>
anywhere appropriate.  Start by annotating signatures and fields, but not
method bodies.  The only reason to even
\emph{read} the method bodies yet is to determine signature annotations for
undocumented methods ---
for example, if the method returns null, you know its return type should be
annotated \<@Nullable>, and a parameter that is compared against \<null>
may need to be annotated \<@Nullable>.

The specification should state all facts that are relevant to callees.
When checking a method, the checker uses only the specification, not the
implementation, of other methods.  (Equivalently, type-checking is
``modular'' or ``intraprocedural''.)  When analyzing a variable use, the
checker relies on the type of the variable, not any dataflow outside the
current method that produced the value.

After you have annotated all the signatures, run the checker.
Then, fix bugs in code and add/modify annotations as necessary.
% If signature annotations are necessary, then you may want
% to fix the documentation that did not indicate the property; but this isn't
% strictly necessary, since the annotations that you wrote provide that
% documentation.
Don't get discouraged if you see many type-checker warnings at first.
Often, adding just a few missing annotations will eliminate many warnings,
and you'll be surprised how fast the process goes overall.

You may wonder about the effect of adding a given annotation (that is, of
changing the specification for a given method or class):  how many
other specification changes (added annotations) will it require, and will
it conflict with other code?  It's best to reason about the desired design,
but you can also do an experiment.
Suppose you are considering adding an annotation to a method parameter.
One approach is to manually examine all callees.
A more automated approach is to save the checker
output before adding the annotation, and to compare it to the checker
output after adding the annotation.  This helps you to focus on the
specific consequences of your change.

Chapter~\ref{annotating-libraries} tells you how to annotate libraries that
your code uses.  Section~\ref{handling-warnings} and
Chapter~\ref{suppressing-warnings} tell you what to do when you are unable
to eliminate checker warnings by adding annotations.


\subsubsectionAndLabel{Write good code}{get-started-write-good-code}

Avoid complex code, which is more error-prone.  If you write your code to
be simple and clear enough for the type-checker to verify, then it will
also be easier for programmers to understand.  A sneaky side benefit of
verifying your code is improving your code's structure.

Your code should compile cleanly under the regular Java compiler.  As a
specific example, your code should not use raw types like \code{List}; use
parameterized types like \code{List<String>} instead
(Section~\ref{generics-raw-types}).  If you suppress Java compiler
warnings, then the Checker Framework will issue more warnings, and its
messages will be more confusing.  (Also, if you are not willing to write
code that type-checks in Java, then you might not be willing to use an even
more powerful type system.)

Do not write unnecessary annotations.
\begin{itemize}
\item
  Do not annotate local variables unless necessary.  The checker infers
  annotations for local variables (see Section~\ref{type-refinement}).
  Usually, you only need to annotate fields and method signatures.  You
  should add annotations inside method bodies only if the checker is unable
  to infer the correct annotation (usually on type arguments or array
  element types, rather than
  on top-level types).
  % or if
  % you need to suppress a warning (see Chapter~\ref{suppressing-warnings}).

\item
  Do not write annotations that are redundant with defaults.  For example,
  when checking nullness (\chapterpageref{nullness-checker}), the default
  annotation is \<@NonNull>, in most locations other than some type bounds
  (Section~\ref{climb-to-top}).  When you are starting out, it might seem
  helpful to write redundant annotations as a reminder, but that's like
  when beginning programmers write a comment about every simple piece of
  code:

\begin{Verbatim}
// The below code increments variable i by adding 1 to it.
i++;
\end{Verbatim}

  As you become comfortable with pluggable type-checking, you will find
  redundant annotations to be distracting clutter, so avoid putting them in
  your code in the first place.

\item
  Avoid writing \<@SuppressWarnings> annotations unless there is no
  alternative.  It is tempting to think that your code is right and the
  checker's warnings are false positives.  Sometimes they are, but slow
  down and convince yourself of that before you dismiss them.
  Section~\ref{handling-warnings} discusses what to do when a checker
  issues a warning about your code.

\end{itemize}


\subsectionAndLabel{Annotations indicate non-exceptional behavior}{annotate-normal-behavior}

You should use annotations to specify \emph{normal} behavior.  The
annotations indicate all the values that you \emph{want} to flow to a
reference --- not every value that might possibly flow there if your
program has a bug.


\subsubsectionAndLabel{Methods that crash when passed certain values}{annotate-normal-behavior-always-crash}

\paragraphAndLabel{Nullness example}{annotate-normal-behavior-nullness-example}
As an example, consider the Nullness Checker.  Its goal is to guarantee that your
program does not crash due to a null value.

This method crashes if \<null> is passed to it:

\begin{Verbatim}
  /** @throws NullPointerException if arg is null */
  void m1(Object arg) {
    arg.toString();
    ...
  }
\end{Verbatim}

\noindent
Therefore, the type of \<arg>
should be \<@NonNull Object> (which you can write as just \<Object> due to
defaulting).  The Nullness Checker (\chapterpageref{nullness-checker})
prevents null pointer exceptions by warning you whenever a client passes a
value that might cause \<m1> to crash.

Here is another method:

\begin{Verbatim}
  /** @throws NullPointerException if arg is null */
  void m2(Object arg) {
    Objects.requireNonNull(arg);
    ...
  }
\end{Verbatim}

Method \<m2> behaves just like \<m1> in that it throws
\<NullPointerException> if a client passes \<null>.  Therefore, a checker
should issue the same warning if a client might pass \<null>.

The same argument applies to any method that is guaranteed to throw an exception
if it receives \code{null} as an argument.  Examples include:

\begin{Verbatim}
  com.google.common.base.Preconditions.checkNotNull(Object)
  java.lang.Double.valueOf(String)
  java.lang.Objects.requireNonNull(Object)
  java.lang.String.contains(CharSequence)
  org.junit.Assert.assertNotNull(Object)
\end{Verbatim}

Their formal parameter type is annotated as \<@NonNull>, because otherwise the
program might crash.  Adding a call to a method like \<requireNonNull>
never prevents a crash:  your code still crashes, but with a slightly
different stack trace.  In order to prevent all exceptions in your program
caused by null pointers, you need to prevent those thrown by methods like
\<requireNonNull>.

(Here is a counterargument that the formal parameter should be annotated as
\refqualclass{checker/nullness/qual}{Nullable}:  passing \code{null} has a
well-defined semantics (throw an exception) and such an execution may be
possible if your program has a bug.  However, it is never the programmer's
intent for \<null> to flow there; preventing such bugs is the purpose of
the Nullness Checker.)

A method like \<requireNonNull> is useless for making your code correct,
but it does have a benefit:  its stack trace may help developers to track
down the bug.  (For users, the stack trace is scary, confusing, and usually
non-actionable.)  But if you are using the Checker Framework, you can
prevent errors rather than needing extra help in debugging the ones that
occur at run time.


\paragraphAndLabel{Optional example}{annotate-normal-behavior-optional-example}
Another example is the Optional Checker (\chapterpageref{optional-checker})
and the \sunjavadoc{java.base/java/util/Optional.html\#orElseThrow()}{orElseThrow} method.
The goal of the Optional Checker is to ensure that the program does not
crash due to use of a non-present Optional value.  Therefore, the receiver
of
\<orElseThrow> is annotated as
\refqualclass{checker/optional/qual}{Present},
and the optional Checker issues a warning if the client calls
\<orElseThrow> on a \refqualclass{checker/optional/qual}{MaybePresent} value.


\subsubsectionAndLabel{Methods that sometimes crash when passed certain values}{annotate-normal-behavior-sometimes-crash}

%% TODO: This text should be revised when @NullableWhen or @NonNullWhen is implemented.
% This is only an issue for code with unchecked, trusted annotations such as
% library methods; if the method is type-checked, then the type-checker
% warnings will lead you to leave the formal parameter as the default, which
% means \<@NonNull>.
If a method can \emph{possibly} throw an exception because its parameter
is \<null>, then that parameter's type should be \<@NonNull>, which
guarantees that the type-checker will issue a warning for every client
use that has the potential to cause an exception.  Don't write
\<@Nullable> on the parameter just because there exist some executions that
don't necessarily throw an exception.

% (The note at
% http://google-collections.googlecode.com/svn/trunk/javadoc/com/google/common/base/Preconditions.html
% argues that the parameter could be marked as @Nullable, since it is
% possible for null to flow there at run time.  However, since that is an
% erroneous case, the annotation would be counterproductive rather than
% useful.)


\subsectionAndLabel{Subclasses must respect superclass annotations}{annotations-are-a-contract}

An annotation indicates a guarantee that a client can depend upon.  A subclass
is not permitted to \emph{weaken} the contract; for example,
if a method accepts \code{null} as an argument, then every overriding
definition must also accept \code{null}.
A subclass is permitted to \emph{strengthen} the contract; for example,
if a method does \emph{not} accept \code{null} as an argument, then an
overriding definition is permitted to accept \code{null}.

%% TODO: Revise when @NullableWhen or @NonNullWhen is implemented
\begin{sloppypar}
As a bad example, consider an erroneous \code{@Nullable} annotation in
\href{https://github.com/google/guava/blob/master/guava/src/com/google/common/collect/Multiset.java\#L129}{\code{com/google/common/collect/Multiset.java}}:
\end{sloppypar}

\begin{Verbatim}
101  public interface Multiset<E> extends Collection<E> {
...
122    /**
123     * Adds a number of occurrences of an element to this multiset.
...
129     * @param element the element to add occurrences of; may be {@code null} only
130     *     if explicitly allowed by the implementation
...
137     * @throws NullPointerException if {@code element} is null and this
138     *     implementation does not permit null elements. Note that if {@code
139     *     occurrences} is zero, the implementation may opt to return normally.
140     */
141    int add(@Nullable E element, int occurrences);
\end{Verbatim}

There exist implementations of Multiset that permit \code{null} elements,
and implementations of Multiset that do not permit \code{null} elements.  A
client with a variable \code{Multiset ms} does not know which variety of
Multiset \code{ms} refers to.  However, the \code{@Nullable} annotation
promises that \code{ms.add(null, 1)} is permissible.  (Recall from
Section~\ref{annotate-normal-behavior} that annotations should indicate
normal behavior.)

If parameter \code{element} on line 141 were to be annotated, the correct
annotation would be \code{@NonNull}.  Suppose a client has a reference to
same Multiset \code{ms}.  The only way the client can be sure not to throw an exception is to pass
only non-\code{null} elements to \code{ms.add()}.  A particular class
that implements Multiset could declare \code{add} to take a
\code{@Nullable} parameter.  That still satisfies the original contract.
It strengthens the contract by promising even more:  a client with such a
reference can pass any non-\code{null} value to \code{add()}, and may also
pass \code{null}.

\textbf{However}, the best annotation for line 141 is no annotation at all.
The reason is that each implementation of the Multiset interface should
specify its own nullness properties when it specifies the type parameter
for Multiset.  For example, two clients could be written as

\begin{Verbatim}
  class MyNullPermittingMultiset implements Multiset<@Nullable Object> { ... }
  class MyNullProhibitingMultiset implements Multiset<@NonNull Object> { ... }
\end{Verbatim}

\noindent
or, more generally, as

\begin{Verbatim}
  class MyNullPermittingMultiset<E extends @Nullable Object> implements Multiset<E> { ... }
  class MyNullProhibitingMultiset<E extends @NonNull Object> implements Multiset<E> { ... }
\end{Verbatim}

Then, the specification is more informative, and the Checker Framework is
able to do more precise checking, than if line 141 has an annotation.

It is a pleasant feature of the Checker Framework that in many cases, no
annotations at all are needed on type parameters such as \code{E} in \<MultiSet>.


\subsectionAndLabel{What to do if a checker issues a warning about your code}{handling-warnings}

When you run a type-checker on your code, it is likely to issue warnings or
errors.  Don't panic!  There are three general causes for the warnings:

\begin{itemize}
\item
  There is a bug in your code, such as a possible null dereference.  Fix
  your code to prevent that crash.

\item
  The annotations are too strong (they are incorrect) or too weak (they
  are imprecise).  Improve the
  annotations, usually by writing more annotations in order to better
  express the specification.
  Only write annotations that accurately describe the intended behavior of
  the software --- don't write inaccurate annotations just for the purpose
  of eliminating type-checker warnings.

  Usually you need to improve the annotations in your source code.
  Sometimes you need to improve annotations in a library that your program
  uses (see \chapterpageref{annotating-libraries}).

\item
  There is a weakness in the type-checker.  Your code is safe --- it never
  suffers the error at run time --- but the checker cannot prove this fact.
  (It is not omniscient, and it works modularly:  when type-checking a
  method \<m>, it relies on the types, but not the code, of variables and
  methods used by \<m>.)

  If possible, rewrite your code to be simpler for the checker to analyze;
  this is likely to make it easier for people to understand, too.
  If that is not possible, suppress the warning (see
  Chapter~\ref{suppressing-warnings}); be sure to include a code
  comment explaining how you know the code is correct even though the
  type-checker cannot deduce that fact.

  (Do not add an \<if> test that can never fail, just to suppress a
  warning.  Adding a gratuitous \<if> clutters the code and confuses
  readers.  A reader should assume that every \<if> condition can evaluate to true
  or false.  It can be acceptable to add an \<if> test that throws a
  descriptive error message.)
\end{itemize}

For each warning issued by the checker, you need to determine which of the
above categories it falls into.  Here is an effective methodology to do so.
It relies mostly on manual code examination, but you may also find it
useful to write test cases for your code or do other kinds of analysis, to
verify your reasoning.

\begin{enumerate}
\item
  Write an explanation of why your code is correct and it
  never suffers the error at run time.  In other words, this is an English proof
  that the type-checker's warning is incorrect.

  Don't skip any steps in your proof.
  (For example, don't write an unsubstantiated claim such as ``\<x> is
  non-null here''; instead, give a justification.)
  Don't let your reasoning rely on
  facts that you do not write down explicitly.  For example, remember that
  calling a method might change the values of object fields; your proof
  might need to state that certain methods have no side effects.

  If you cannot write a proof, then there is a bug
  in your code (you should fix the bug) or your code is too complex for you
  to understand (you should improve its documentation and/or design).

\item
  Translate the proof into annotations.  Here are some examples.

  \begin{itemize}
  \item
    If your proof includes ``variable \<x> is never \<null>
    at run time'', then annotate \<x>'s type with
    \refqualclass{checker/nullness/qual}{NonNull}.
  \item
    If your proof
    includes ``method \<foo> always returns a legal regular expression'',
    then annotate \<foo>'s return type with
    \refqualclass{checker/regex/qual}{Regex}.
  \item
    If your proof includes ``if method \<join>'s first argument is
    non-null, then \<join> returns a non-null result'', then annotate
    \<join>'s first parameter and return type with
    \refqualclass{checker/nullness/qual}{PolyNull}.
  \item
    If your proof includes ``method \<processOptions> has already been called and it
    set field \<tz1>'', then annotate \<processOptions>'s declaration with
    \refqualclasswithparams{checker/nullness/qual}{EnsuresNonNull}{"tz1"}.
  \item
    If your proof includes ``method \<isEmpty> returned false, so its
    argument must have been non-null'', then annotate \<isEmpty>'s
    declaration with
    \refqualclasswithparams{checker/nullness/qual}{EnsuresNonNullIf}{expression="\#1",result=false}.
  \item
    If your proof includes ``method \<m> has no side effects'',
    then annotate \<m>'s declaration with
    \refqualclass{dataflow/qual}{SideEffectFree}.
  \item
    If your proof includes ``each call to method \<m> returns the same value'',
    then annotate \<m>'s declaration with
    \refqualclass{dataflow/qual}{Deterministic}.
  \end{itemize}

  All of these are examples of correcting weaknesses in the annotations you wrote.
  The Checker Framework provides many other powerful annotations; you may
  be surprised how many proofs you can express in annotations.
  If you need to annotate a method that is defined in a
  library that your code uses, see \chapterpageref{annotating-libraries}.

  Don't omit any parts of your proof.  When the Checker Framework analyzes
  a method, it examines only the specifications (not the implementations)
  of other methods.

  If there are complex facts in your proof that cannot be expressed as
  annotations, then that is a weakness in the type-checker.  For example,
  the Nullness Checker cannot express ``in list \<lst>, elements stored at
  even indices are always non-\<null>, but elements stored at odd elements
  might be \<null>.''  In this case, you have two choices.
  %
  First, you can suppress the warning
  (\chapterpageref{suppressing-warnings}); be sure to write a comment
  explaining your reasoning for suppressing the warning.  You may wish to
  submit a feature request (Section~\ref{reporting-bugs}) asking for
  annotations that handle your use case.
  %
  Second, you can rewrite the code to make the proof simpler;
  in the above example, it might be better to use a list of pairs
  rather than a heterogeneous list.

\item
  At this point, all the steps in your proof have been formalized as
  annotations.  Re-run the checker and repeat the process for any new or
  remaining warnings.

  If every step of your proof can be expressed in annotations, but the
  checker cannot make one of the deductions (it cannot follow one of the
  steps), then that is a weakness in the type-checker.  First, double-check
  your reasoning.  Then, suppress the warning, along with a comment
  explaining your reasoning (\chapterpageref{suppressing-warnings}).
  The comment is an excerpt from your English proof, and the proof guides
  you to the best place to suppress the warning.
  Finally, please submit a bug report so that the checker can be improved
  in the future (Section~\ref{reporting-bugs}).

\end{enumerate}

If you have trouble understanding a Checker Framework warning message, you
can search for its text in this manual.

Also see
Section~\ref{common-problems-typechecking} and
Chapter~\ref{troubleshooting}, Troubleshooting.
In particular, Section~\ref{common-problems-typechecking} explains this
same methodology in different words.


% LocalWords:  NonNull zipfile processor classfiles annotationname javac htoc
% LocalWords:  SuppressWarnings un skipUses java plugins plugin TODO cp io
% LocalWords:  nonnull langtools sourcepath classpath OpenJDK pre jsr lst
% LocalWords:  Djsr qual Alint javac's dotequals nullable supertype JLS Papi
% LocalWords:  deserialization Mahmood Telmo Correa changelog txt nullness ESC
% LocalWords:  Nullness unselect checkbox unsetting PolyNull typedefs arg
% LocalWords:  bashrc IDE xml buildfile PolymorphicQualifier enum API elts INF
% LocalWords:  type-checker proc discoverable Xlint util QualifierDefaults Foo
% LocalWords:  DefaultQualifier SoyLatte GetStarted Formatter bcel csv sbt
% LocalWords:  Dcheckers Warski MyClass ProcessorName compareTo toString myDate
% LocalWords:  int XDTA newdir Awarns signedness urgin bytecodes gradle
% LocalWords:  subpackages bak tIDE Multiset NullPointerException AskipUses
% LocalWords:  html JCIP MultiSet Astubs Afilenames Anomsgtext Ashowchecks tex
% LocalWords:  Aquals processorpath regex RegEx Xmaxwarns com astub jaifs
% LocalWords:  IntelliJ assertNotNull checkNotNull Goetz antipattern subclassed
% LocalWords:  callees Xmx unconfuse fenum propkey forName jsr308 Djsr308
% LocalWords:  bootclasspath AonlyUses AskipDefs AonlyDefs AcheckPurityAnnotations
% LocalWords:  AsuppressWarnings AassumeSideEffectFree Adetailedmsgtext
% LocalWords:  AignoreRawTypeArguments AsuggestPureMethods ApermitMissingJdk
% LocalWords:  AassumeAssertionsAreEnabled AassumeAssertionsAreDisabled
% LocalWords:  AconcurrentSemantics AstubWarnIfNotFound AnoPrintErrorStack
% LocalWords:  AprintAllQualifiers Aignorejdkastub AstubDebug Aflowdotdir
% LocalWords:  AresourceStats jls r78 JDKs i18n AignoreRangeOverflow L129
% LocalWords:  AinvariantArrays AcheckCastElementType formatter pathname
% LocalWords:  typedef guieffect Gradle jdk8 javadoc MyFile argfiles tz1
% LocalWords:  AshowSuppressWarningsStrings AoutputArgsToFile RegexChecker
% LocalWords:  NullnessChecker commandlineargfile AnnotatedFor Xmx2500m
% LocalWords:  AsafeDefaultsForUnannotatedBytecode Signedness Werror jaif
% LocalWords:  AuseSafeDefaultsForUnannotatedSourceCode beingConstructed
% LocalWords:  AuseConservativeDefaultsForUncheckedCode AresolveReflection Ainfer
% LocalWords:  AconservativeUninferredTypeArguments Averbosecfg Acfgviz
% LocalWords:  AstubWarnIfOverwritesBytecode AprintVerboseGenerics here''
% LocalWords:  AatfDoNotCache AatfCacheSize IntRange AwarnIfNotFound ajava
% LocalWords:  AwarnUnneededSuppressions AshowInferenceSteps BHCJEIBB
% LocalWords:  AstubWarnIfNotFoundIgnoresClasses processOptions getopt
% LocalWords:  EnsuresNonNull EnsuresNonNullIf checkername orElseThrow
% LocalWords:  ArequirePrefixInWarningSuppressions MaybePresent checker''
% LocalWords:  AignoreInvalidAnnotationLocations AprintGitProperties
% LocalWords:  AstubWarnIfRedundantWithBytecode annotation'' AassumePure
% LocalWords:  AassumeDeterministic stubfilename outputformat AparseAllJdk
% LocalWords:  AmergeStubsWithSource MyBatis AdumpOnErrors
% LocalWords:  specification'' AwarnUnneededSuppressionsExceptions<|MERGE_RESOLUTION|>--- conflicted
+++ resolved
@@ -639,11 +639,8 @@
   Section~\ref{whole-program-inference}.
   Using \<-Ainfer=jaifs> produces \<.jaif> files.
   Using \<-Ainfer=stubs> produces \<.astub> files.
-<<<<<<< HEAD
   Using \<-Ainfer=ajava> produces \<.ajava> files.
-=======
   You must also supply \<-Awarns>, or the inference output may be incomplete.
->>>>>>> 4505e7f2
 \item \<-AshowSuppressWarningsStrings>
   With each warning, show all possible strings to suppress that warning.
 \item \<-AwarnUnneededSuppressions>
