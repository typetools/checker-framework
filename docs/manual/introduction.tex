\htmlhr
\chapterAndLabel{Introduction}{introduction}

The Checker Framework enhances Java's type system to make it more powerful
and useful.
This lets software developers detect and
prevent errors in their Java programs.

A ``checker'' is a compile-time tool that warns you about certain errors or gives you a
guarantee that those errors do not occur.
The Checker Framework comes with checkers for specific types of errors:

\begin{enumerate}
% If you update this list, also update the list in advanced-features.tex ,
% near the text "introduction.tex".

\item
  \ahrefloc{nullness-checker}{Nullness Checker} for null pointer errors
  (see \chapterpageref{nullness-checker})
\item
  \ahrefloc{initialization-checker}{Initialization Checker} to ensure all
  \<@NonNull> fields are set in the constructor (see
  \chapterpageref{initialization-checker})
\item
  \ahrefloc{map-key-checker}{Map Key Checker} to track which values are
  keys in a map (see \chapterpageref{map-key-checker})
\item
  \ahrefloc{optional-checker}{Optional Checker} for errors in using the
  \sunjavadoc{java.base/java/util/Optional.html}{Optional} type (see
  \chapterpageref{optional-checker})
\item
  \ahrefloc{interning-checker}{Interning Checker} for errors in equality
  testing and interning (see \chapterpageref{interning-checker})
\item
  \ahrefloc{called-methods-checker}{Called Methods Checker} for
  the builder pattern (see \chapterpageref{called-methods-checker})
\item
  \ahrefloc{resource-leak-checker}{Resource Leak Checker} for ensuring that resources are disposed of properly
  (see \chapterpageref{resource-leak-checker})
\item
  \ahrefloc{fenum-checker}{Fake Enum Checker} to allow type-safe fake enum
  patterns and type aliases or typedefs (see \chapterpageref{fenum-checker})
\item
  \ahrefloc{tainting-checker}{Tainting Checker} for trust and security errors
  (see \chapterpageref{tainting-checker})
\item
  \ahrefloc{sql-quotes-checker}{SQL Quotes Checker} to mitigate SQL injection
  attacks
  (see \chapterpageref{sql-quotes-checker})
\item
<<<<<<< HEAD
  \ahrefloc{confidential-checker}{Confidential Checker} to identify sensitive
  information exposure
  (see \chapterpageref{confidential-checker})
\item
=======
>>>>>>> 07d8845e
  \ahrefloc{lock-checker}{Lock Checker} for concurrency and lock errors
  (see \chapterpageref{lock-checker})
\item
  \ahrefloc{index-checker}{Index Checker} for array accesses
  (see \chapterpageref{index-checker})
% TODO: Uncomment when the Non-Empty Checker is ready to be publicized.
% \item
%   \ahrefloc{non-empty-checker}{Non-Empty Checker} to determine whether a
%   collection, iterator, iterable, or map is non-empty (see \chapterpageref{non-empty-checker})
\item
  \ahrefloc{regex-checker}{Regex Checker} to prevent use of syntactically
  invalid regular expressions (see \chapterpageref{regex-checker})
\item
  \ahrefloc{formatter-checker}{Format String Checker} to ensure that format
  strings have the right number and type of \<\%> directives (see
  \chapterpageref{formatter-checker})
\item
  \ahrefloc{i18n-formatter-checker}{Internationalization Format String Checker}
  to ensure that i18n format strings have the right number and type of
  \<\{\}> directives (see \chapterpageref{i18n-formatter-checker})
\item
  \ahrefloc{propkey-checker}{Property File Checker} to ensure that valid
  keys are used for property files and resource bundles (see
  \chapterpageref{propkey-checker})
\item
  \ahrefloc{i18n-checker}{Internationalization Checker} to
  ensure that code is properly internationalized (see
  \chapterpageref{i18n-checker})
% The Compiler Message Key Checker is neither here nor in the advanced
% type system features chapter because it is really meant for
% Checker Framework developers and as sample code, and is not meant
% for Checker Framework users at large.
\item
  \ahrefloc{signature-checker}{Signature String Checker} to ensure that the
  string representation of a type is properly used, for example in
  \<Class.forName> (see \chapterpageref{signature-checker})
\item
  \ahrefloc{guieffect-checker}{GUI Effect Checker} to ensure that non-GUI
  threads do not access the UI, which would crash the application
  (see \chapterpageref{guieffect-checker})
\item
  \ahrefloc{units-checker}{Units Checker} to ensure operations are
  performed on correct units of measurement
  (see \chapterpageref{units-checker})
\item
  \ahrefloc{signedness-checker}{Signedness Checker} to
  ensure unsigned and signed values are not mixed
  (see \chapterpageref{signedness-checker})
\item
  \ahrefloc{purity-checker}{Purity Checker} to identify whether
  methods have side effects (see \chapterpageref{purity-checker})
\item
  \ahrefloc{constant-value-checker}{Constant Value Checker} to determine
  whether an expression's value can be known at compile time
  (see \chapterpageref{constant-value-checker})
\item
  \ahrefloc{reflection-resolution}{Reflection Checker} to determine
  whether an expression's value (of type \<Method> or \<Class>) can be known at compile time
  (see \chapterpageref{reflection-resolution})
\item
  \ahrefloc{initialized-fields-checker}{Initialized Fields Checker} to ensure all
  fields are set in the constructor (see
  \chapterpageref{initialization-checker})
\item
  \ahrefloc{aliasing-checker}{Aliasing Checker} to identify whether
  expressions have aliases (see \chapterpageref{aliasing-checker})
\item
  \ahrefloc{must-call-checker}{Must Call Checker} to over-approximate the
  methods that should be called on an object before it is de-allocated (see \chapterpageref{must-call-checker})
\item
  \ahrefloc{subtyping-checker}{Subtyping Checker} for customized checking without
  writing any code (see \chapterpageref{subtyping-checker})
% \item
%   \ahrefloc{typestate-checker}{Typestate checker} to ensure operations are
%   performed on objects that are in the right state, such as only opened
%   files being read (see \chapterpageref{typestate-checker})
\item
  \ahrefloc{third-party-checkers}{Third-party checkers} that are distributed
  separately from the Checker Framework
  (see \chapterpageref{third-party-checkers})

\end{enumerate}

\noindent
These checkers are easy to use and are invoked as arguments to \<javac>.


The Checker Framework also enables you to write new checkers of your
own; see Chapters~\ref{subtyping-checker} and~\ref{creating-a-checker}.


\sectionAndLabel{How to read this manual}{how-to-read-this-manual}

If you wish to get started using some particular type system from the list
above, then the most effective way to read this manual is:

\begin{itemize}
\item
  Read all of the introductory material
  (Chapters~\ref{introduction}--\ref{using-a-checker}).
\item
  Read just one of the descriptions of a particular type system and its
  checker (Chapters~\ref{nullness-checker}--\ref{third-party-checkers}).
\item
  Skim the advanced material that will enable you to make more effective
  use of a type system
  (Chapters~\ref{polymorphism}--\ref{troubleshooting}), so that you will
  know what is available and can find it later.  Skip
  Chapter~\ref{creating-a-checker} on creating a new checker.
\end{itemize}


\sectionAndLabel{How it works:  Pluggable types}{pluggable-types}

Java's built-in type-checker finds and prevents many errors --- but it
doesn't find and prevent \emph{enough} errors.  The Checker Framework lets you
define new type systems and run them as a plug-in to the javac compiler.  Your
code stays completely backward-compatible:  your code compiles with any
Java compiler, it runs on any JVM, and your coworkers don't have to use the
enhanced type system if they don't want to.  You can check part of
your program, or the whole thing.  Type inference tools exist to help you annotate your
code; see Section~\ref{type-inference}.

Most programmers will use type systems created by other people, such as
those listed at the start of the introduction (\chapterpageref{introduction}).
Some people, called ``type system designers'', create new type systems
(\chapterpageref{creating-a-checker}).
The Checker Framework is useful both to programmers who
wish to write error-free code, and to type system designers who wish to
evaluate and deploy their type systems.

This document uses the terms ``checker'' and ``type-checking compiler
plugin'' as synonyms.

\sectionAndLabel{Installation}{installation}

This section describes how to install the Checker Framework.
\begin{itemize}
\item
If you use a build system that automatically downloads dependencies,
such as Gradle or Maven, \textbf{no installation is necessary}; just see
\chapterpageref{external-tools}.
\item
If you wish to try the Checker Framework without installing it, use the
\href{http://eisop.uwaterloo.ca/live/}{Checker Framework Live Demo} webpage.
\item
This section describes how to install the Checker Framework from its
distribution.  The Checker Framework release contains everything that you
need, both to run checkers and to write your own checkers.
\item
Alternately, you can build the latest development version from source
(Section~\refwithpage{build-source}).
\end{itemize}


\textbf{Requirement:}
You must have a JDK (version 8 or later) installed.

The installation process has two required steps and one
optional step.
\begin{enumerate}
\item
  Download the Checker Framework distribution:
  %BEGIN LATEX
  \\
  %END LATEX
  \url{https://checkerframework.org/checker-framework-3.48.1.zip}

\item
  Unzip it to create a \code{checker-framework-\ReleaseVersion{}} directory.

\item
  \label{installation-configure-step}%
  Configure your IDE, build system, or command shell to include the Checker
  Framework on the classpath.  Choose the appropriate section of
  Chapter~\ref{external-tools}.


\end{enumerate}

Now you are ready to start using the checkers.

We recommend that you work through the
\ahreforurl{https://checkerframework.org/tutorial/}{Checker
Framework tutorial}, which demonstrates the Nullness, Regex, and Tainting Checkers.

Section~\ref{example-use} walks you through a simple example.  More detailed
instructions for using a checker appear in Chapter~\ref{using-a-checker}.

\label{version-number}
The Checker Framework is released on a monthly schedule.  The minor version
(the middle number in the version number) is incremented if there are any
incompatibilities
% Sometimes, we permit trivial incompatibilities, or ones that are unlikely
% to affect users, without changing the minor version.
with the previous version, including in user-visible
behavior or in methods that a checker implementation might call.


\sectionAndLabel{Example use:  detecting a null pointer bug}{example-use}

This section gives a very simple example of running the Checker Framework.
There is also a \ahreforurl{https://checkerframework.org/tutorial/}{tutorial}
that you can work along with.

  Let's consider this very simple Java class.  The local variable \<ref>'s type is
  annotated as \refqualclass{checker/nullness/qual}{NonNull}, indicating that \<ref> must be a reference to a
  non-null object.  Save the file as \<GetStarted.java>.

\begin{Verbatim}
import org.checkerframework.checker.nullness.qual.*;

public class GetStarted {
    void sample() {
        @NonNull Object ref = new Object();
    }
}
\end{Verbatim}

If you run the Nullness Checker (Chapter~\ref{nullness-checker}), the
compilation completes without any errors.

Now, introduce an error.  Modify \<ref>'s assignment to:
\begin{alltt}
  @NonNull Object ref = \textbf{null};
\end{alltt}

If you run the Nullness Checker again, it emits
  the following error:
\begin{Verbatim}
GetStarted.java:5: incompatible types.
found   : @Nullable <nulltype>
required: @NonNull Object
        @NonNull Object ref = null;
                              ^
1 error
\end{Verbatim}

This is a trivially simple example.  Even an unsound bug-finding tool like
SpotBugs or Error Prone could have detected this bug.  The
Checker Framework's analysis is more powerful than those tools and detects
more code defects than they do.

Type qualifiers such as \<@NonNull> are permitted anywhere
that you can write a type, including generics and casts; see
Section~\ref{writing-annotations}.  Here are some examples:

\begin{alltt}
  \underline{@Interned} String intern() \ttlcb{} ... \ttrcb{}             // return value
  int compareTo(\underline{@NonNull} String other) \ttlcb{} ... \ttrcb{}  // parameter
  \underline{@NonNull} List<\underline{@Interned} String> messages;     // non-null list of interned Strings
\end{alltt}


\htmlhr
\chapterAndLabel{Using a checker}{using-a-checker}

A pluggable type-checker enables you to detect certain bugs in your code,
or to prove that they are not present.  The verification happens at compile
time.


Finding bugs, or verifying their absence, with a checker is a two-step process, whose steps are
described in Sections~\ref{writing-annotations} and~\ref{running}.

\begin{enumerate}

\item The programmer writes annotations, such as \refqualclass{checker/nullness/qual}{NonNull} and
  \refqualclass{checker/interning/qual}{Interned}, that specify additional information about Java types.
  (Or, the programmer uses an inference tool to automatically infer
  annotations that are consistent with their code:  see Section~\ref{type-inference}.)
  It is possible to annotate only part of your code:  see
  Section~\ref{unannotated-code}.

\item The checker reports whether the program contains any erroneous code
  --- that is, code that is inconsistent with the annotations.

\end{enumerate}

This chapter is structured as follows:
\begin{itemize}
\item Section~\ref{writing-annotations}: How to write annotations
\item Section~\ref{running}:  How to run a checker
\item Section~\ref{checker-guarantees}: What the checker guarantees
\item Section~\ref{tips-about-writing-annotations}: Tips about writing annotations
\end{itemize}

Additional topics that apply to all checkers are covered later in the manual:
\begin{itemize}
\item Chapter~\ref{advanced-type-system-features}: Advanced type system features
\item Chapter~\ref{suppressing-warnings}: Suppressing warnings
\item Chapter~\ref{annotating-libraries}: Annotating libraries
\item Chapter~\ref{creating-a-checker}: How to create a new checker
\item Chapter~\ref{external-tools}: Integration with external tools
\end{itemize}


There is a
\ahreforurl{https://checkerframework.org/tutorial/}{tutorial}
that walks you through using the Checker Framework on the
command line.

% The annotations have to be on your classpath even when you are not using
% the -processor, because of the existence of the import statement for
% the annotations.


\sectionAndLabel{Where to write type annotations}{writing-annotations}

You may write a type annotation immediately before any
use of a type, including in generics and casts.  Because array levels are
types and receivers have types, you can also write type annotations on
them.  Here are a few examples of type annotations:

%BEGIN LATEX
\begin{smaller}
%END LATEX
\begin{alltt}
  \underline{@Interned} String intern() \ttlcb{} ... \ttrcb{}               // return value
  int compareTo(\underline{@NonNull} String other) \ttlcb{} ... \ttrcb{}    // parameter
  String toString(\underline{@Tainted} MyClass this) \ttlcb{} ... \ttrcb{}  // receiver ("this" parameter)
  \underline{@NonNull} List<\underline{@Interned} String> messages;       // generics:  non-null list of interned Strings
  \underline{@Interned} String \underline{@NonNull} [] messages;          // arrays:  non-null array of interned Strings
  myDate = (\underline{@Initialized} Date) beingConstructed;  // cast
\end{alltt}
%BEGIN LATEX
\end{smaller}
%END LATEX

You only need to write type annotations on method signatures, fields, and some type arguments.
Most annotations within method bodies are inferred for you; for more details,
see  Section~\ref{type-refinement}.

The Java Language Specification also defines
declaration annotations, such as \<@Deprecated> and \<@Override>, which apply
to a class, method, or field but do not apply to the method's return type
or the field's type.  They should be written on their own line in the
source code, before the method's signature.


\sectionAndLabel{Running a checker}{running}

To run a checker, run the compiler \code{javac} as usual,
but either pass the \code{-processor \emph{plugin\_class}} command-line
option, or use auto-discovery as described in
Section~\ref{checker-auto-discovery}.
(If your project already uses auto-discovery for some annotation processor,
such as AutoValue, then you should use auto-discovery.)
Two concretes example of using \code{-processor} to run the Nullness Checker are

\begin{Verbatim}
  javac -processor nullness MyFile.java
  javac -processor org.checkerframework.checker.nullness.NullnessChecker MyFile.java
\end{Verbatim}

\noindent
where \<javac> is as specified in Section~\ref{javac-wrapper}.

You can also run a checker from within your favorite IDE or build system.  See
Chapter~\ref{external-tools} for details about build tools such as
Ant (Section~\ref{ant-task}),
Buck (Section~\ref{buck}),
Bazel (Section~\ref{bazel}),
Gradle (Section~\ref{gradle}),
Maven (Section~\ref{maven}), and
sbt (Section~\ref{sbt});
IDEs such as
Eclipse (Section~\ref{eclipse}),
IntelliJ IDEA (Section~\ref{intellij}),
NetBeans (Section~\ref{netbeans}),
and
tIDE (Section~\ref{tide});
and about customizing other IDEs and build tools.

The checker is run on only the Java files that javac compiles.
This includes all Java files specified on the command line and those
created by another annotation processor.  It may also include other of
your Java files, if they are more recent than the corresponding \code{.class} file.
Even when the checker does not analyze a class (say, the class was
already compiled, or source code is not available), it does check
the \emph{uses} of those classes in the source code being compiled.
Type-checking works modularly and intraprocedurally:  when verifying a
method, it examines only the signature (including annotations) of other
methods, not their implementations.  When analyzing a variable use, it
relies on the type of the variable, not any dataflow outside the current
method that produced the value.

After you compile your code while running a checker, the resulting
\<.class> and \<.jar> files can be used for pluggable type-checking of client code.

If you compile code without the \code{-processor}
command-line option, no checking of the type
annotations is performed.  Furthermore, only explicitly-written annotations
are written to the \<.class> file; defaulted annotations are not, and this
will interfere with type-checking of clients that use your code.
Therefore, to create
\<.class> files that will be distributed or compiled against, you should run the
type-checkers for all the annotations that you have written.


\subsectionAndLabel{Using annotated libraries}{annotated-libraries-using}

When your code uses a library that is not currently being compiled, the
Checker Framework looks up the library's annotations in its class files or
in a stub file.

Some projects are already distributed with type annotations by their
maintainers, so you do not need to do anything special.
An example is all the libraries in \url{https://github.com/plume-lib/}.
Over time, this should become more common.

For some other libraries, the Checker Framework developers have provided an
annotated version of the library, either as a stub file or as compiled class files.
(If some library is not available in either of these forms,
you can contribute by annotating it, which will
help you and all other Checker Framework users; see
\chapterpageref{annotating-libraries}.)

Some stub files are used automatically by a checker, without any action on
your part.  For others, you must pass the \<-Astubs=...> command-line argument.
As a special case, if an \<.astub> file appears in
\<checker/src/main/resources/>, then pass the command-line option
use \<-Astubs=checker.jar/\emph{stubfilename.astub}>.
The ``\<checker.jar>'' should be literal --- don't provide a path.
This special syntax only works for ``\<checker.jar>''.
%% There aren't any such libraries at the moment.
% (Examples of such libraries are:
% % This list appears here to make it searchable/discoverable.
% ...
% .)

The annotated libraries that are provided as class files appear in
\href{https://search.maven.org/search?q=org.checkerframework.annotatedlib}{the
  \<org.checkerframework.annotatedlib> group in the Maven Central Repository}.
The annotated library has \emph{identical} behavior to the upstream,
unannotated version; the source code is identical other than added
annotations.
%
(Some of the annotated libraries are
% This list appears here to make it searchable/discoverable.
bcel,
commons-csv,
commons-io,
guava,
and
java-getopt.)

To use an annotated library:

\begin{itemize}
\item
If your project stores \<.jar> files locally, then
\href{https://search.maven.org/search?q=org.checkerframework.annotatedlib}{download
  the \<.jar> file from the Maven Central Repository}.

\item
If your project manages dependencies using a tool such as Gradle or Maven,
then update your buildfile to use the \<org.checkerframework.annotatedlib>
group.  For example, in \<build.gradle>, change

\begin{Verbatim}
  api group: 'org.apache.bcel', name: 'bcel', version: '6.3.1'
  api group: 'commons-io', name: 'commans-io', version: '2.8'
\end{Verbatim}

\noindent
to

\begin{Verbatim}
  api group: 'org.checkerframework.annotatedlib', name: 'bcel', version: '6.3.1'
  api group: 'org.checkerframework.annotatedlib', name: 'commons-io', version: '2.8.0.1'
\end{Verbatim}

\noindent
Usually use the same version number.  (Sometimes you will use a slightly larger
number, if the Checker Framework developers have improved the type
annotations since the last release by the upstream maintainers.)  If a
newer version of the upstream library is available but that version is not
available in \<org.checkerframework.annotatedlib>, then
\ahrefloc{reporting-bugs}{open an issue} requesting that the
\<org.checkerframework.annotatedlib> version be updated.
\end{itemize}

%% This is for paranoid users.
% During type-checking, you should use the
% annotated version of the library to improve type-checking results (to issue
% fewer false positive warnings).  When doing ordinary compilation or while
% running your code, you can use either the annotated library or the regular
% distributed version of the library --- they behave identically.

There is one special case.  If an \<.astub> file is shipped with the
Checker Framework in \<checker/src/main/resources/>, then you can
use \<-Astubs=checker.jar/\emph{stubfilename.astub}>.
The ``\<checker.jar>'' should be literal --- don't provide a path.
(This special syntax only works for ``\<checker.jar>''.)


\subsectionAndLabel{Summary of command-line options}{checker-options}

You can pass command-line arguments to a checker via \<javac>'s standard \<-A>
option (``\<A>'' stands for ``annotation'').  All of the distributed
checkers support the following command-line options.
Each checker may support additional command-line options; see the checker's
documentation.

To pass an option to only a particular checker,
prefix the option with the canonical or simple name
of a checker, followed by an underscore ``\<\_>''.
% For the implementation, see SourceChecker.OPTION_SEPARATOR.
Such an option will apply only to a checker with that name or any subclass of that checker.
For example, you can use
\begin{Verbatim}
    -ANullnessChecker_lint=redundantNullComparison
    -Aorg.checkerframework.checker.guieffect.GuiEffectChecker_lint=debugSpew
\end{Verbatim}

\noindent
to pass different lint options to the Nullness and GUI Effect Checkers.  A
downside is that, in this example, the Nullness Checker will issue a
``The following options were not recognized by any processor'' warning
about the second option and the GUI Effect Checker will issue a
``The following options were not recognized by any processor'' warning
about the first option.

% This list should be kept in sync with file
% framework/src/main/java/org/checkerframework/framework/source/SourceChecker.java

Unsound checking: ignore some errors
\begin{itemize}
\item \<-AsuppressWarnings>
  Suppress all errors and warnings matching the given key; see
  Section~\ref{suppresswarnings-command-line}.
\item \<-AskipUses>, \<-AonlyUses>
  Suppress all errors and warnings at all uses of a given class --- or at all
  uses except those of a given class.  See Section~\ref{askipuses}.
\item \<-AskipDefs>, \<-AonlyDefs>
  Suppress all errors and warnings within the definition of given classes
  --- or everywhere except within the definition of given classes.  See
  Section~\ref{askipdefs}.
\item \<-AskipFiles>, \<-AonlyFiles>
  Suppress all errors and warnings within given files or directories/folders
  --- or everywhere except within given files or directories/folders.  See
  Section~\ref{askipfiles}.
\item \<-AassumeSideEffectFree>, \<-AassumeDeterministic>, \<-AassumePure>, \<-AassumePureGetters>
  Unsoundly assume that every method is side-effect-free, deterministic, or
  both; or that every getter method is pure.
  See Section~\ref{purity-suppress-warnings} and
  Section~\ref{type-refinement-purity}.
\item \<-AassumeAssertionsAreEnabled>, \<-AassumeAssertionsAreDisabled>
  Whether to assume that assertions (Java \<assert> statements) are enabled
  or disabled; see Section~\ref{type-refinement-assertions}.
\item \<-AignoreRangeOverflow>
  Ignore the possibility of overflow for range annotations such as
  \<@IntRange>; see Section~\ref{value-checker-overflow}.
\item \<-Awarns>
  Treat checker errors as warnings.  If you use this, you may wish to also
  supply \code{-Xmaxwarns 10000}, because by default \<javac> prints at
  most 100 warnings.  If you use this, don't supply \code{-Werror},
  which is a javac argument to halt compilation if a warning is issued.
\item \<-AignoreInvalidAnnotationLocations>
  Ignore annotations in bytecode that have invalid annotation locations.
\end{itemize}

\label{unsound-by-default}
More sound (strict) checking: enable errors that are disabled by default
\begin{itemize}
\item \<-AcheckPurityAnnotations>
  Check the bodies of methods marked
  \refqualclass{dataflow/qual}{SideEffectFree},
  \refqualclass{dataflow/qual}{Deterministic},
  and \refqualclass{dataflow/qual}{Pure}
  to ensure the method satisfies the annotation.  By default,
  the Checker Framework unsoundly trusts the method annotation.  See
  Section~\ref{type-refinement-purity}.
\item \<-AinvariantArrays>
  Make array subtyping invariant; that is, two arrays are subtypes of one
  another only if they have exactly the same element type.  By default,
  the Checker Framework unsoundly permits covariant array subtyping, just
  as Java does.  See Section~\ref{invariant-arrays}.
\item \<-AcheckCastElementType>
  In a cast, require that parameterized type arguments and array elements
  are the same.  By default, the Checker Framework unsoundly permits them
  to differ, just as Java does.  See Section~\ref{covariant-type-parameters}
  and Section~\ref{invariant-arrays}.
\item \<-AuseConservativeDefaultsForUncheckedCode>
  Enables conservative defaults, and suppresses all type-checking warnings,
  in unchecked code.  Takes arguments ``source,bytecode''.
  ``-source,-bytecode'' is the (unsound) default setting.
  \begin{itemize}
  \item
  ``bytecode'' specifies
  whether the checker should apply conservative defaults to
  bytecode (that is, to already-compiled libraries); see
  Section~\ref{defaults-classfile}.
  \item
  Outside the scope of any relevant
  \refqualclass{framework/qual}{AnnotatedFor} annotation, ``source'' specifies whether conservative
  default annotations are applied to source code and suppress all type-checking warnings; see
  Section~\ref{compiling-libraries}.
  \end{itemize}
\item \<-AconcurrentSemantics>
  Whether to assume concurrent semantics (field values may change at any
  time) or sequential semantics; see Section~\ref{faq-concurrency}.
\item \<-AignoreRawTypeArguments=false>
  Do not ignore subtype tests for type arguments that were inferred for a
  raw type.  See Section~\ref{generics-raw-types}.
\item \<-processor org.checkerframework.common.initializedfields.InitializedFieldsChecker,...>
  Ensure that all fields are initialized by the constructor.  See
  \chapterpageref{initialized-fields-checker}.
\end{itemize}

Type-checking modes:  enable/disable functionality
\begin{itemize}
\item \<-Alint>
  Enable or disable optional checks; see Section~\ref{lint-options}.
\item \<-AwarnRedundantAnnotations>
  Warn about redundant annotations.
  A warning is issued if an explicitly written annotation
  is the same as the default annotation for that location.
  This feature does not warn about all redundant annotations, only some.
\item \<-AsuggestPureMethods>
  Suggest methods that could be marked
  \refqualclass{dataflow/qual}{SideEffectFree},
  \refqualclass{dataflow/qual}{Deterministic},
  or \refqualclass{dataflow/qual}{Pure}; see
  Section~\ref{type-refinement-purity}.
\item \<-AresolveReflection>
  Determine the target of reflective calls, and perform more precise
  type-checking based on that information; see
  Chapter~\ref{reflection-resolution}.  \<-AresolveReflection=debug> causes
  debugging information to be output.
\item \<-Ainfer=\emph{outputformat}>
  Output suggested annotations for method signatures and fields.
  These annotations may reduce the number of type-checking
  errors on subsequent type-checking runs.  This option is
  typically used by whole-program inference (WPI; see
  Section~\ref{whole-program-inference}) rather than by programmers.
  Using \<-Ainfer=jaifs> produces \<.jaif> files.
  Using \<-Ainfer=stubs> produces \<.astub> files.
  Using \<-Ainfer=ajava> produces \<.ajava> files.
  You must also supply \<-Awarns>, or the inference output may be incomplete.
\item \<-AinferOutputOriginal>
  When outputting \<.ajava> files when running with \<-Ainfer=ajava>,
  also output a copy of the original file with no inferred annotations,
  but with the formatting of a \<.ajava> file, to permit use of \<diff>
  to view the inferred annotations. Must be combined with \<-Ainfer=ajava>.
\item \<-AshowSuppressWarningsStrings>
  With each warning, show all possible strings to suppress that warning.
\item \<-AwarnUnneededSuppressions>
  Issue a warning if a \<@SuppressWarnings> did not suppress a warning
  issued by the checker.  This only warns about
  \<@SuppressWarnings> strings that contain a checker name
  (for syntax, Section~\ref{suppresswarnings-annotation-syntax}).  The
  \<-ArequirePrefixInWarningSuppressions> command-line argument ensures
  that all \<@SuppressWarnings> strings contain a checker name.
  An \<unneeded.suppression> warning can be suppressed only by
  \<@SuppressWarnings("unneeded.suppression")>
  or \<@SuppressWarnings("\emph{checkername}:unneeded.suppression")>,
  not by \<@SuppressWarnings("\emph{checkername}")>.
\item \<-AwarnUnneededSuppressionsExceptions=\emph{regex}> disables
  \<-AwarnUnneededSuppressions> for \<@SuppressWarnings> strings that
  contain a match for the regular expression.  Most users don't need this.
\item \<-ArequirePrefixInWarningSuppressions>
  Require that the string in a warning suppression annotation begin with a checker
  name.  Otherwise, the suppress warning annotation does not
  suppress any warnings.  For example, if this command-line option is
  supplied, then \<@SuppressWarnings("assignment")> has no effect, but
  \<@SuppressWarnings("nullness:assignment")> does.
\item \<-AshowPrefixInWarningMessages>
  When issuing an error or warning, prefix the warning suppression key by
  the checker name.  For instance, output ``error: [nullness:assignment]
  ...'' instead of ``error: [assignment]''.  This makes it easy to tell,
  from the suppression key only, which checker issued the error or warning.
\end{itemize}

Partially-annotated libraries
\begin{itemize}

% \item \<-AprintUnannotatedMethods>
%   List library methods that need to be annotated; see
%   Section~\ref{annotating-libraries}.

\item \<-Astubs>
  List of stub files or directories; see Section~\ref{stub-using}.

\item
  \<-AstubWarnIfNotFound>,
  \<-AstubNoWarnIfNotFound>,
  \<-AstubWarnIfNotFoundIgnoresClasses>,
  %% Uncomment when https://tinyurl.com/cfissue/2759 is fixed.
  %  \<-AstubWarnIfOverwritesBytecode>,
  \<-AstubWarnIfRedundantWithBytecode>,
  \<-AstubWarnNote>
  Warn about problems with stub files; see Section~\ref{stub-troubleshooting}.

\item \<-AmergeStubsWithSource>
  If both a stub file and a source file for a class are available, trust
  both and use the greatest lower bound of their annotations. The default
  behavior (without this flag) is to ignore types from the stub file if
  source is available. See Section~\ref{stub-multiple-specifications}.
  % note to maintainers: GLB of the two types was chosen to support
  % using this flag in combination with \<-Ainfer=stubs>.

% This item is repeated above:
\item \<-AuseConservativeDefaultsForUncheckedCode=source>
  Outside the scope of any relevant
  \refqualclass{framework/qual}{AnnotatedFor} annotation, use conservative
  default annotations and suppress all type-checking warnings; see
  Section~\ref{compiling-libraries}.

\end{itemize}

Debugging
\begin{itemize}
\item
 \<-AprintAllQualifiers>,
 \<-AprintVerboseGenerics>,
 \<-Anomsgtext>,
 \<-AdumpOnErrors>
 \<-AexceptionLineSeparator>
Amount of detail in messages; see Section~\ref{creating-debugging-options-detail}.

\item
 \<-Adetailedmsgtext>
Format of diagnostic messages; see Section~\ref{creating-debugging-options-format}.

\item
 \<-Aignorejdkastub>,
 \<-ApermitMissingJdk>,
 \<-AparseAllJdk>,
 \<-AstubDebug>
Stub and JDK libraries; see Section~\ref{creating-debugging-options-libraries}.

\item
 \<-Afilenames>,
 \<-Ashowchecks>,
 \<-AshowWpiFailedInferences>
Progress tracing; see Section~\ref{creating-debugging-options-progress}.

\item
\<-AoutputArgsToFile>
Output the compiler command-line arguments to a file.  Useful when the
command line is generated and executed by a tool, such as a build system.
This produces a standalone command line that can be executed independently
of the tool that generated it (such as a build system).
That command line makes it easier to reproduce, report, and debug issues.
For example, the command line can be modified to enable attaching a debugger.
See Section~\ref{creating-debugging-options-output-args}.

\item
 \<-Aflowdotdir>,
 \<-Averbosecfg>,
 \<-Acfgviz>
 Draw a visualization of the CFG (control flow graph); see
 Section~\ref{creating-debugging-dataflow-graph}.

\item
 \<-AresourceStats>,
 \<-AatfDoNotCache>,
 \<-AatfCacheSize>
Miscellaneous debugging options; see Section~\ref{creating-debugging-options-misc}.

\item
 \<-Aversion>
Print the Checker Framework version.

\item
 \<-AprintGitProperties>
Print information about the git repository from which the Checker Framework
was compiled.

\end{itemize}


\noindent
Some checkers support additional options, which are described in that
checker's manual section.
% Search for "@SupportedOptions" in the implementation to find them all.
For example, \<-Aquals> tells
the Subtyping Checker (see Chapter~\ref{subtyping-checker}) and the Fenum Checker
(see Chapter~\ref{fenum-checker}) which annotations to check.


Here are some standard javac command-line options that you may find useful.
Many of them contain ``processor'' or ``proc'', because in javac jargon, a
checker is an ``annotation processor''.

\begin{itemize}
\item \<-processor> Names the checker to be
  run; see Sections~\ref{running} and~\ref{shorthand-for-checkers}.
  May be a comma-separated list of multiple checkers.  Note that javac
  stops processing an indeterminate time after detecting an error.  When
  providing multiple checkers, if one checker detects any error, subsequent
  checkers may not run.
\item \<-processorpath> Indicates where to search for the
  checker.  This should also contain any classes used by type-checkers,
  such as qualifiers used by the Subtyping Checker (see
  Section~\ref{subtyping-example}) and classes that define
  statically-executable methods used by the Constant Value Checker (see
  Section~\ref{constant-value-staticallyexecutable-annotation}).
\item \<-proc:>\{\<none>,\<only>\} Controls whether checking
  happens; \<-proc:none>
  means to skip checking; \<-proc:only> means to do only
  checking, without any subsequent compilation; see
  Section~\ref{checker-auto-discovery}.
\item \<-implicit:class> Suppresses warnings about implicitly compiled files
  (not named on the command line); see Section~\ref{ant-task}
\item \<-J> Supply an argument to the JVM that is running javac;
  for example, \<-J-Xmx2500m> to increase its maximum heap size
\item \<-doe> To ``dump on error'', that is, output a stack trace
  whenever a compiler warning/error is produced. Useful when debugging
  the compiler or a checker.
\end{itemize}


\subsectionAndLabel{Checker auto-discovery}{checker-auto-discovery}

``Auto-discovery'' makes the \code{javac} compiler always run an
annotation processor, such as a checker
plugin, without explicitly passing the \code{-processor}
command-line option.  This can make your command line shorter, and it ensures
that your code is checked even if you forget the command-line option.

If the \<javac> command line specifies any \<-processor> command-line
option, then auto-discovery is disabled.  This means that if your project
currently uses auto-discovery, you should use auto-discovery for the
Checker Framework too.  (Alternately, if you prefer to use a \<-processor>
command-line argument, you will need to specify all annotation processors,
including ones that used to be auto-discovered.)

\begin{sloppypar}
To enable auto-discovery, place a configuration file named
\code{META-INF/services/javax.annotation.processing.Processor}
in your classpath.  The file contains the names of the checkers to
be used, listed one per line.  For instance, to run the Nullness Checker and the
Interning Checker automatically, the configuration file should contain:
\end{sloppypar}

%BEGIN LATEX
\begin{smaller}
%END LATEX
\begin{Verbatim}
  org.checkerframework.checker.nullness.NullnessChecker
  org.checkerframework.checker.interning.InterningChecker
\end{Verbatim}
%BEGIN LATEX
\end{smaller}
%END LATEX

You can disable this auto-discovery mechanism by passing the
\code{-proc:none} command-line option to \<javac>, which disables all
annotation processing including all pluggable type-checking.

%% Auto-discovering all the distributed checkers by default would be
%% problematic:  the nullness and mutability checkers would issue lots of
%% errors for unannotated code, and that would be irritating.  So, leave it
%% up to the user to enable auto-discovery.


\subsectionAndLabel{Shorthand for built-in checkers}{shorthand-for-checkers}

% TODO: this feature only works for our javac script, not when using
% the standard javac. Should this be explained?

Ordinarily, javac's \code{-processor} flag requires fully-qualified class names.
When using the Checker Framework javac wrapper (Section~\ref{javac-wrapper}), you may
omit the package name and the \<Checker> suffix.
The following three commands are equivalent:

\begin{alltt}
  javac -processor \textbf{org.checkerframework.checker.nullness.NullnessChecker} MyFile.java
  javac -processor \textbf{NullnessChecker} MyFile.java
  javac -processor \textbf{nullness} MyFile.java
\end{alltt}

This feature also works when multiple checkers are specified.
Their names are separated by commas, with no surrounding space.
For example:

\begin{alltt}
  javac -processor NullnessChecker,RegexChecker MyFile.java
  javac -processor nullness,regex MyFile.java
\end{alltt}

This feature does not apply to javac \href{https://docs.oracle.com/javase/7/docs/technotes/tools/windows/javac.html#commandlineargfile}{@argfiles}.


\sectionAndLabel{What the checker guarantees}{checker-guarantees}

A checker guarantees two things:  type annotations reflect facts about
run-time values, and illegal operations are not performed.

For example, the Nullness Checker (Chapter~\ref{nullness-checker})
guarantees lack of null pointer exceptions (Java \<NullPointerException>).
More precisely, it guarantees
that expressions whose type is annotated with
\refqualclass{checker/nullness/qual}{NonNull} never evaluate to null,
and it forbids other expressions from being dereferenced.

As another example, the Interning Checker (Chapter~\ref{interning-checker})
guarantees that correct equality tests are performed.
More precisely, it guarantees that
every expression whose type is an \refqualclass{checker/interning/qual}{Interned} type
evaluates to an interned value, and it forbids
\<==>  on other expressions.

The guarantee holds only if you run the checker on every part of your
program and the checker issues no warnings anywhere in the code.
You can also verify just part of your program.

There are some limitations to the guarantee.


\begin{itemize}

\item
  A compiler plugin can check only those parts of your program that you run
  it on.  If you compile some parts of your program without running the
  checker, then there is no guarantee that the entire program satisfies the
  property being checked.  Some examples of un-checked code are:

  \begin{itemize}
  \item
    Code compiled without the \code{-processor} switch.  This includes
    external libraries supplied as a \code{.class} file and native methods
    (because the implementation is not Java code, it cannot be checked).
  \item
    Code compiled with the \code{-AskipUses}, \code{-AonlyUses},
    \code{-AskipDefs}, \code{-AonlyDefs}, \code{-AskipFiles}, or
    \code{-AonlyFiles}
    command-line arguments (see Chapter~\ref{suppressing-warnings}).
  \item
    Dynamically generated code, such as generated by Spring or MyBatis.
    Its bytecode is directly generated and run, not compiled by javac and
    not visible to the Checker Framework.
    % https://github.com/typetools/checker-framework/issues/3139
  \end{itemize}

  In each of these cases, any \emph{use} of the code is checked --- for
  example, a call to a native method must be compatible with any
  annotations on the native method's signature.
  However, the annotations on the un-checked code are trusted; there is no
  verification that the implementation of the native method satisfies the
  annotations.

\item
  You can suppress warnings, such as via the \code{@SuppressWarnings}
  annotation (\chapterpageref{suppressing-warnings}).  If you do so
  incorrectly, the checker's guarantee no longer holds.

\item
  The Checker Framework is, by default, unsound in a few places where a
  conservative analysis would issue too many false positive warnings.
  These are listed in Section~\ref{unsound-by-default}.
  You can supply a command-line argument to make the Checker Framework
  sound for each of these cases.

%% This isn't an unsoundness in the Checker Framework:  for any type system
%% that does not include a conservative library annotation for
%% Method.invoke, it is a bug in that particular type-checker.
% \item
%   Reflection can violate the Java type system, and
%   the checkers are not sophisticated enough to reason about the possible
%   effects of reflection.  Similarly, deserialization and cloning can
%   create objects that could not result from normal constructor calls, and
%   that therefore may violate the property being checked.

\item
  Specific checkers may have other limitations; see their documentation for
  details.

\end{itemize}

In order to avoid a flood of unhelpful warnings, many of the checkers avoid
issuing the same warning multiple times.  For example, consider this code:

\begin{Verbatim}
  @Nullable Object x = ...;
  x.toString();                 // warning
  x.toString();                 // no warning
\end{Verbatim}

\noindent
The second call to \<toString> cannot possibly throw a null
pointer warning --- \<x> is non-null if control flows to the second
statement.
In other cases, a checker avoids issuing later warnings with the same cause
even when later code in a method might also fail.
This does not
affect the soundness guarantee, but a user may need to examine more
warnings after fixing the first ones identified.  (Often,
a single fix corrects all the warnings.)

% It might be worthwhile to permit a user to see every warning --- though I
% would not advocate this setting for daily use.

If you find that a checker fails to issue a warning that it
should, then please report a bug (see Section~\ref{reporting-bugs}).


\sectionAndLabel{Tips about writing annotations}{tips-about-writing-annotations}

Section~\ref{library-tips} gives additional tips that are
specific to annotating a third-party library.


\subsectionAndLabel{Write annotations before you run a checker}{annotate-before-checking}

Before you run a checker, annotate the code, based on its documentation.
Then, run the checker to uncover bugs in the code or the documentation.

Don't do the opposite, which is to run the checker and then add annotations
according to the warnings issued.  This approach is less systematic, so you
may overlook some annotations.  It often leads to confusion and poor
results.  It leads users to make changes not for any principled reason, but
to ``make the type-checker happy'', even when the changes are in conflict
with the documentation or the code.  Also see
\ahrefloc{get-started-annotations-are-a-specification}{``Annotations are a
  specification''}, below.


\subsectionAndLabel{How to get started annotating legacy code}{get-started-with-legacy-code}

Annotating an entire existing program may seem like a daunting task.  But,
if you approach it systematically and do a little bit at a time, you will
find that it is manageable.

\subsubsectionAndLabel{Start small}{get-started-start-small}

Start small.  Focus on one specific property that matters to you; in
other words, run just one checker rather than multiple ones.  You may
choose a different checker for different programs.
Focus on
the most mission-critical or error-prone part of your code; don't try to
annotate your whole program at first.

It is easiest to add annotations if you know the code or the
code contains documentation.  While adding annotations, you will spend most of your time
understanding the code, and less time actually writing annotations
or running the checker.

Don't annotate the whole program, but work module by module.
Start annotating classes at the leaves of the call tree ---
that is,
start with classes/packages that have few dependencies on other
code.
Annotate supertypes before you
annotate classes that extend or implement them.
The reason for this rule is that it is
easiest to annotate a class if the code it depends on has already been
annotated.
Sections~\ref{askipuses} and~\ref{askipdefs} give ways to skip
checking of some files, directories, or packages.
Section~\ref{unannotated-code} gives advice about handling calls from
annotated code into unannotated code.

When annotating, be systematic; we recommend
annotating an entire class or module at a time (not just some of the methods)
so that you don't lose track of your work or redo work.  For example,
working class-by-class avoids confusion about whether an unannotated type use
means you determined that the default is desirable, or it means you didn't
yet examine that type use.

Don't overuse pluggable type-checking.  If the regular Java type system can
verify a property using Java subclasses, then that is a better choice than
pluggable type-checking (see Section~\ref{faq-typequals-vs-subtypes}).


\subsubsectionAndLabel{Annotations are a specification}{get-started-annotations-are-a-specification}

When you write annotations, you are writing a specification, and you should
think about them that way.  Start out by understanding the program so that
you can write an accurate specification.
Sections~\ref{annotate-normal-behavior}
and~\ref{annotations-are-a-contract} give more tips about writing
specifications.

For each class, read its Javadoc.  For instance, if you are adding
annotations for the Nullness Checker (Section~\ref{nullness-checker}), then
you can search the documentation for ``null'' and then add \<@Nullable>
anywhere appropriate.  Start by annotating signatures and fields, but not
method bodies.  The only reason to even
\emph{read} the method bodies yet is to determine signature annotations for
undocumented methods ---
for example, if the method returns null, you know its return type should be
annotated \<@Nullable>, and a parameter that is compared against \<null>
may need to be annotated \<@Nullable>.

The specification should state all facts that are relevant to callees.
When checking a method, the checker uses only the specification, not the
implementation, of other methods.  (Equivalently, type-checking is
``modular'' or ``intraprocedural''.)  When analyzing a variable use, the
checker relies on the type of the variable, not any dataflow outside the
current method that produced the value.

After you have annotated all the signatures, run the checker.
Then, fix bugs in code and add/modify annotations as necessary.
% If signature annotations are necessary, then you may want
% to fix the documentation that did not indicate the property; but this isn't
% strictly necessary, since the annotations that you wrote provide that
% documentation.
Don't get discouraged if you see many type-checker warnings at first.
Often, adding just a few missing annotations will eliminate many warnings,
and you'll be surprised how fast the process goes overall (assuming that
you understand the code, of course).

It is usually not a good idea to experiment with adding and removing
annotations in order to understand their effect.  It is better to reason
about the desired design.  However, to avoid having to manually examine all
callees, a more automated approach is to save the checker output before
changing an annotation, then compare it to the checker output after
changing the annotation.

Chapter~\ref{annotating-libraries} tells you how to annotate libraries that
your code uses.  Section~\ref{handling-warnings} and
Chapter~\ref{suppressing-warnings} tell you what to do when you are unable
to eliminate checker warnings by adding annotations.


\subsubsectionAndLabel{Write good code}{get-started-write-good-code}

Avoid complex code, which is more error-prone.  If you write your code to
be simple and clear enough for the type-checker to verify, then it will
also be easier for programmers to understand.  When you verify your code, a
side benefit is improving your code's structure.

Your code should compile cleanly under the regular Java compiler.  As a
specific example, your code should not use raw types like \code{List}; use
parameterized types like \code{List<String>} instead
(Section~\ref{generics-raw-types}).  If you suppress Java compiler
warnings, then the Checker Framework will issue more warnings, and its
messages will be more confusing.  (Also, if you are not willing to write
code that type-checks in Java, then you might not be willing to use an even
more powerful type system.)

Do not write unnecessary annotations.
\begin{itemize}
\item
  Do not annotate local variables unless necessary.  The checker infers
  annotations for local variables (see Section~\ref{type-refinement}).
  Usually, you only need to annotate fields and method signatures.  You
  should add annotations inside method bodies only if the checker is unable
  to infer the correct annotation (usually on type arguments or array
  element types, rather than
  on top-level types).
  % or if
  % you need to suppress a warning (see Chapter~\ref{suppressing-warnings}).

\item
  Do not write annotations that are redundant with defaults.  For example,
  when checking nullness (\chapterpageref{nullness-checker}), the default
  annotation is \<@NonNull>, in most locations other than some type bounds
  (Section~\ref{climb-to-top}).  When you are starting out, it might seem
  helpful to write redundant annotations as a reminder, but that's like
  when beginning programmers write a comment about every simple piece of
  code:

\begin{Verbatim}
// The below code increments variable i by adding 1 to it.
i++;
\end{Verbatim}

  As you become comfortable with pluggable type-checking, you will find
  redundant annotations to be distracting clutter, so avoid putting them in
  your code in the first place.

\item
  Avoid writing \<@SuppressWarnings> annotations unless there is no
  alternative.  It is tempting to think that your code is right and the
  checker's warnings are false positives.  Sometimes they are, but slow
  down and convince yourself of that before you dismiss them.
  Section~\ref{handling-warnings} discusses what to do when a checker
  issues a warning about your code.

\end{itemize}


\subsectionAndLabel{Annotations indicate non-exceptional behavior}{annotate-normal-behavior}

You should use annotations to specify \emph{normal} behavior.  The
annotations indicate all the values that you \emph{want} to flow to a
reference --- not every value that might possibly flow there if your
program has a bug.


\subsubsectionAndLabel{Methods that crash when passed certain values}{annotate-normal-behavior-always-crash}

\paragraphAndLabel{Nullness example}{annotate-normal-behavior-nullness-example}
As an example, consider the Nullness Checker.  Its goal is to guarantee that your
program does not crash due to a null value.

This method crashes if \<null> is passed to it:

\begin{Verbatim}
  /** @throws NullPointerException if arg is null */
  void m1(Object arg) {
    arg.toString();
    ...
  }
\end{Verbatim}

\noindent
Therefore, the type of \<arg>
should be \<@NonNull Object> --- you can write this as just \<Object>, because
\<@NonNull> is the default.  The Nullness Checker (\chapterpageref{nullness-checker})
prevents null pointer exceptions by warning you whenever a client passes a
value that might cause \<m1> to crash.

Here is another method:

\begin{Verbatim}
  /** @throws NullPointerException if arg is null */
  void m2(Object arg) {
    Objects.requireNonNull(arg);
    ...
  }
\end{Verbatim}

Method \<m2> behaves just like \<m1> in that it throws
\<NullPointerException> if a client passes \<null>.  Therefore, their
specifications should be identical (the formal parameter type is annotated
with \<@NonNull>), so the
checker will issue the same warning if a client might pass \<null>.

The same argument applies to any method that is guaranteed to throw an exception
if it receives \code{null} as an argument.  Examples include:

\begin{Verbatim}
  com.google.common.base.Preconditions.checkNotNull(Object)
  java.lang.Double.valueOf(String)
  java.lang.Objects.requireNonNull(Object)
  java.lang.String.contains(CharSequence)
  org.junit.Assert.assertNotNull(Object)
  org.junit.jupiter.api.Assert.assertNotNull(Object)
\end{Verbatim}

Their formal parameter type is annotated as \<@NonNull>, because otherwise the
program might crash.  Adding a call to a method like \<requireNonNull>
never prevents a crash:  your code still crashes, but with a slightly
different stack trace.  In order to prevent all exceptions in your program
caused by null pointers, you need to prevent those thrown by methods including
\<requireNonNull>.

(One might argue that the formal parameter should be annotated as
\refqualclass{checker/nullness/qual}{Nullable} because passing \code{null} has a
well-defined semantics (throw an exception) and such an execution may be
possible if your program has a bug.  However, it is never the programmer's
intent for \<null> to flow there.  Preventing such bugs is the purpose of
the Nullness Checker.)

A method like \<requireNonNull> is useless for making your code correct,
but it does have a benefit:  its stack trace may help developers to track
down the bug.  (For users, the stack trace is scary, confusing, and usually
non-actionable.)  But if you are using the Checker Framework, you can
prevent errors rather than needing extra help in debugging the ones that
occur at run time.


\paragraphAndLabel{Optional example}{annotate-normal-behavior-optional-example}
Another example is the Optional Checker (\chapterpageref{optional-checker})
and the \sunjavadoc{java.base/java/util/Optional.html\#orElseThrow()}{orElseThrow()} method.
The goal of the Optional Checker is to ensure that the program does not
crash due to use of a non-present Optional value.  Therefore, the receiver
of
\<orElseThrow()> is annotated as
\refqualclass{checker/optional/qual}{Present},
and the Optional Checker issues an error if the client calls
\<orElseThrow()> on a \refqualclass{checker/optional/qual}{MaybePresent} value.
(For details, see Section~\ref{optional-guarantees}.)


\paragraphAndLabel{Permitting crashes in some called methods}{annotate-normal-behavior-skip-libraries}
You can make a checker ignore crashes in library code, such as
\<assertNotNull()>, that occur as a result of misuse by your code.
This invalidates the checker's guarantee that your program will not crash.
(Programmers and users typically care about all crashes, no matter which
method is at the top of the call stack when the exception is thrown.)
The checker will still warn you about crashes in your own code.

\begin{itemize}
\item
  The \<-AskipUses> command-line argument (Section~\ref{askipuses}) skips
  checking all method calls to one or more classes.
\item
  A stub file (Section~\ref{stub}) can override the library's annotations,
  for one or more methods.

  As a special case, if you want the Nullness Checker to prevent most null
  pointer exceptions in your code, but to \emph{permit} null pointer
  exceptions at nullness assertion methods, you can pass
  \<-Astubs=permit-nullness-assertion-exception.astub>.
\item
  Don't type-check clients of the method.  For example, JUnit's
  \<assertNotNull()> is typically called only in test code; its clients are
  the tests.  If you type-check only your main program, then the annotation
  on \<assertNotNull()> is irrelevant.
\end{itemize}


\subsubsectionAndLabel{Methods that sometimes crash when passed certain values}{annotate-normal-behavior-sometimes-crash}

%% TODO: This text should be revised when @NullableWhen or @NonNullWhen is implemented.
% This is only an issue for code with unchecked, trusted annotations such as
% library methods; if the method is type-checked, then the type-checker
% warnings will lead you to leave the formal parameter as the default, which
% means \<@NonNull>.
If a method can \emph{possibly} throw an exception because its parameter
is \<null>, then that parameter's type should be \<@NonNull>, which
guarantees that the type-checker will issue a warning for every client
use that has the potential to cause an exception.  Don't write
\<@Nullable> on the parameter just because there exist some executions that
don't necessarily throw an exception.

% (The note at
% http://google-collections.googlecode.com/svn/trunk/javadoc/com/google/common/base/Preconditions.html
% argues that the parameter could be marked as @Nullable, since it is
% possible for null to flow there at run time.  However, since that is an
% erroneous case, the annotation would be counterproductive rather than
% useful.)


\subsectionAndLabel{Subclasses must respect superclass annotations}{annotations-are-a-contract}

An annotation indicates a guarantee that a client can depend upon.  A subclass
is not permitted to \emph{weaken} the contract; for example,
if a method accepts \code{null} as an argument, then every overriding
definition must also accept \code{null}.
A subclass is permitted to \emph{strengthen} the contract; for example,
if a method does \emph{not} accept \code{null} as an argument, then an
overriding definition is permitted to accept \code{null}.

%% TODO: Revise when @NullableWhen or @NonNullWhen is implemented
\begin{sloppypar}
As a bad example, consider an erroneous \code{@Nullable} annotation in
\href{https://github.com/google/guava/blob/master/guava/src/com/google/common/collect/Multiset.java\#L129}{\code{com/google/common/collect/Multiset.java}}:
\end{sloppypar}

\begin{Verbatim}
101  public interface Multiset<E> extends Collection<E> {
...
122    /**
123     * Adds a number of occurrences of an element to this multiset.
...
129     * @param element the element to add occurrences of; may be {@code null} only
130     *     if explicitly allowed by the implementation
...
137     * @throws NullPointerException if {@code element} is null and this
138     *     implementation does not permit null elements. Note that if {@code
139     *     occurrences} is zero, the implementation may opt to return normally.
140     */
141    int add(@Nullable E element, int occurrences);
\end{Verbatim}

There exist implementations of Multiset that permit \code{null} elements,
and implementations of Multiset that do not permit \code{null} elements.  A
client with a variable \code{Multiset ms} does not know which variety of
Multiset \code{ms} refers to.  However, the \code{@Nullable} annotation
promises that \code{ms.add(null, 1)} is permissible.  (Recall from
Section~\ref{annotate-normal-behavior} that annotations should indicate
normal behavior.)

If parameter \code{element} on line 141 were to be annotated, the correct
annotation would be \code{@NonNull}.  Suppose a client has a reference to
same Multiset \code{ms}.  The only way the client can be sure not to throw an exception is to pass
only non-\code{null} elements to \code{ms.add()}.  A particular class
that implements Multiset could declare \code{add} to take a
\code{@Nullable} parameter.  That still satisfies the original contract.
It strengthens the contract by promising even more:  a client with such a
reference can pass any non-\code{null} value to \code{add()}, and may also
pass \code{null}.

\textbf{However}, the best annotation for line 141 is no annotation at all.
The reason is that each implementation of the Multiset interface should
specify its own nullness properties when it specifies the type parameter
for Multiset.  For example, two clients could be written as

\begin{Verbatim}
  class MyNullPermittingMultiset implements Multiset<@Nullable Object> { ... }
  class MyNullProhibitingMultiset implements Multiset<@NonNull Object> { ... }
\end{Verbatim}

\noindent
or, more generally, as

\begin{Verbatim}
  class MyNullPermittingMultiset<E extends @Nullable Object> implements Multiset<E> { ... }
  class MyNullProhibitingMultiset<E extends @NonNull Object> implements Multiset<E> { ... }
\end{Verbatim}

Then, the specification is more informative, and the Checker Framework is
able to do more precise checking, than if line 141 has an annotation.

It is a pleasant feature of the Checker Framework that in many cases, no
annotations at all are needed on type parameters such as \code{E} in \<MultiSet>.


\subsectionAndLabel{What to do if a checker issues a warning about your code}{handling-warnings}

When you run a type-checker on your code, it is likely to issue warnings or
errors.  Don't panic!
If you have trouble understanding a Checker Framework warning message, you
can search for its text in this manual.
There are three general causes for the warnings:

\begin{description}
\item[You found a bug]
  There is a bug in your code, such as a possible null dereference.  Fix
  your code to prevent that crash.

\item[Wrong annotations]
  The annotations are too strong (they are incorrect) or too weak (they
  are imprecise).  Improve the
  annotations, usually by writing more annotations in order to better
  express the specification.
  Only write annotations that accurately describe the intended behavior of
  the software --- don't write inaccurate annotations just for the purpose
  of eliminating type-checker warnings.

  Usually you need to improve the annotations in your source code.
  Sometimes you need to improve annotations in a library that your program
  uses (see \chapterpageref{annotating-libraries}).

\item[Type-checker weakness]
  There is a weakness in the type-checker.  Your code is safe --- it never
  suffers the error at run time --- but the checker cannot prove this fact.
  (Recall that The checker works modularly:  when type-checking a
  method \<m>, it relies on the types and signatures of variables and
  methods used by \<m>, but not the initialization expressions or the
  method bodies.)

  If possible, rewrite your code to be simpler for the checker to analyze;
  this is likely to make it easier for people to understand, too.
  If that is not possible, suppress the warning (see
  \chapterpageref{suppressing-warnings}); be sure to include a code
  comment explaining how you know the code is correct even though the
  type-checker cannot deduce that fact.

  Do not add an \<if> test that can never fail, just to suppress a
  warning.  Adding a gratuitous \<if> clutters the code and confuses
  readers.  A reader should assume that every \<if> condition can evaluate to true
  or false.  There is one exception to this rule:  an \<if> test may have a
  condition that you think will never evaluate to true, if its body just throws a
  descriptive error message.
\end{description}

For each warning issued by the checker, you need to determine which of the
above categories it falls into.  Here is an effective methodology to do so.
It relies mostly on manual code examination, but you may also find it
useful to write test cases for your code or do other kinds of analysis, to
verify your reasoning.
(Also see
Section~\ref{common-problems-typechecking} and
Chapter~\ref{troubleshooting}, Troubleshooting.
In particular, Section~\ref{common-problems-typechecking} explains this
same methodology in different words.)


\paragraphAndLabel{Step 1: Explain correctness:  write a proof}{handling-warnings-step1}
Write an explanation of why your code is correct and it
never suffers the error at run time.  In other words, this is an informal proof
that the type-checker's warning is incorrect.  Write it in natural language,
such as English.

Don't skip any steps in your proof.
(For example, don't write an unsubstantiated claim such as ``\<x> is
non-null here''; instead, give a justification.)
Don't let your reasoning rely on
facts that you do not write down explicitly.  For example, remember that
calling a method might change the values of object fields; your proof
might need to state that certain methods have no side effects.

If you cannot write a proof, then there is a bug
in your code (you should fix the bug) or your code is too complex for you
to understand (you should improve its documentation and/or design).


\paragraphAndLabel{Step 2: Translate the proof into annotations.}{handling-warnings-step2}
Here are some examples of the translation.

\begin{itemize}
\item
  If your proof includes ``variable \<x> is never \<null>
  at run time'', then annotate \<x>'s type with
  \refqualclass{checker/nullness/qual}{NonNull}.
\item
  If your proof
  includes ``method \<foo> always returns a legal regular expression'',
  then annotate \<foo>'s return type with
  \refqualclass{checker/regex/qual}{Regex}.
\item
  If your proof includes ``if method \<join>'s first argument is
  non-null, then \<join> returns a non-null result'', then annotate
  \<join>'s first parameter and return type with
  \refqualclass{checker/nullness/qual}{PolyNull}.
\item
  If your proof includes ``method \<processOptions> has already been called and it
  set field \<tz1>'', then annotate \<processOptions>'s declaration with
  \refqualclasswithparams{checker/nullness/qual}{EnsuresNonNull}{"tz1"}.
\item
  If your proof includes ``method \<isEmpty> returned false, so its
  argument must have been non-null'', then annotate \<isEmpty>'s
  declaration with
  \refqualclasswithparams{checker/nullness/qual}{EnsuresNonNullIf}{expression="\#1",result=false}.
\item
  If your proof includes ``method \<m> has no side effects'',
  then annotate \<m>'s declaration with
  \refqualclass{dataflow/qual}{SideEffectFree}.
\item
  If your proof includes ``each call to method \<m> returns the same value'',
  then annotate \<m>'s declaration with
  \refqualclass{dataflow/qual}{Deterministic}.
\end{itemize}

All of these are examples of correcting weaknesses in the annotations you wrote.
The Checker Framework provides many other powerful annotations; you may
be surprised how many proofs you can express in annotations.
If you need to annotate a method that is defined in a
library that your code uses, see \chapterpageref{annotating-libraries}.

Don't omit any parts of your proof.  When the Checker Framework analyzes
a method, it examines only the signature/specification (not the implementation)
of other methods.

If there are complex facts in your proof that cannot be expressed as
annotations, then that is a weakness in the type-checker.  For example,
the Nullness Checker cannot express ``in list \<lst>, elements stored at
even indices are always non-\<null>, but elements stored at odd elements
might be \<null>.''  In this case, you have two choices.
%
First, you can suppress the warning
(\chapterpageref{suppressing-warnings}); be sure to write a comment
explaining your reasoning for suppressing the warning.  You may wish to
submit a feature request (Section~\ref{reporting-bugs}) asking for
annotations that handle your use case.
%
Second, you can rewrite the code to make the proof simpler;
in the above example, it might be better to use a list of pairs
rather than a heterogeneous list.

\paragraphAndLabel{Step 3: Re-run the checker}{handling-warnings-step3}
At this point, all the steps in your proof have been formalized as
annotations.  Re-run the checker and repeat the process for any new or
remaining warnings.

If every step of your proof can be expressed in annotations, but the
checker cannot make one of the deductions (it cannot follow one of the
steps), then that is a weakness in the type-checker.  First, double-check
your reasoning.  Then, suppress the warning, along with a comment
explaining your reasoning (\chapterpageref{suppressing-warnings}).
The comment is an excerpt from your informal proof, and the proof guides
you to the best place to suppress the warning.
Please submit a bug report so that the checker can be improved
in the future (Section~\ref{reporting-bugs}).




\subsectionAndLabel{Calls to unannotated code (legacy libraries)}{unannotated-code}

Sometimes, you wish to type-check only part of your program.
You might focus on the most mission-critical or error-prone part of your
code.  When you start to use a checker, you may not wish to annotate
your entire program right away.
% Not having source code is *not* a reason.
You may not have
enough knowledge to annotate poorly-documented libraries that your program uses.
Or, the code you are annotating may call into unannotated libraries.

If annotated code uses unannotated code, then the checker may issue
warnings.  For example, the Nullness Checker (Chapter~\ref{nullness-checker}) will
warn whenever an unannotated method result is used in a non-null context:

\begin{Verbatim}
  @NonNull myvar = unannotated_method();   // WARNING: unannotated_method may return null
\end{Verbatim}

If the call \emph{can} return null, you should fix the bug in your program by
removing the \refqualclass{checker/nullness/qual}{NonNull} annotation in your own program.

If the call \emph{never} returns null, you have two choices:  annotate the library
or suppress warnings.
\begin{enumerate}
\item To annotate the library:
  \begin{itemize}
  \item
    If the unannotated code is in your program, you can write annotations
    but not type-check them yet.  Two ways to prevent the type-checking are
    via a \code{@SuppressWarnings} annotation
    (Section~\ref{suppresswarnings-annotation}) or by not running the
    checker on that file, for example via the \<-AskipDefs> command-line
    option (Section~\ref{askipdefs}).
  \item
    To annotate a library whose source code you do not have or cannot
    change, see Chapter~\ref{annotating-libraries}.
  \end{itemize}
\item To suppress all warnings related to uses of
  \code{unannotated\_method}, use the \code{-AskipUses} command-line option
  (Section~\ref{askipuses}).  Beware:  a carelessly-written regular
  expression may suppress more warnings than you intend.
\end{enumerate}


% LocalWords:  NonNull zipfile processor classfiles annotationname javac htoc
% LocalWords:  SuppressWarnings un skipUses java plugins plugin TODO cp io
% LocalWords:  nonnull langtools sourcepath classpath OpenJDK pre jsr lst
% LocalWords:  Djsr qual Alint javac's dotequals nullable supertype JLS Papi
% LocalWords:  deserialization Mahmood Telmo Correa changelog txt nullness ESC
% LocalWords:  Nullness unselect checkbox unsetting PolyNull typedefs arg
% LocalWords:  bashrc IDE xml buildfile enum API elts INF
% LocalWords:  type-checker proc discoverable Xlint util QualifierDefaults Foo
% LocalWords:  DefaultQualifier SoyLatte GetStarted Formatter bcel csv sbt
% LocalWords:  Dcheckers Warski MyClass ProcessorName compareTo toString myDate
% LocalWords:  int XDTA newdir Awarns signedness urgin bytecodes gradle m1
% LocalWords:  subpackages bak tIDE Multiset NullPointerException AskipUses
% LocalWords:  html JCIP MultiSet Astubs Afilenames Anomsgtext Ashowchecks tex
% LocalWords:  Aquals processorpath regex RegEx Xmaxwarns com astub jaifs
% LocalWords:  IntelliJ assertNotNull checkNotNull Goetz antipattern subclassed
% LocalWords:  callees Xmx unconfuse fenum propkey forName de step1 step2
% LocalWords:  bootclasspath AonlyUses AskipDefs AonlyDefs AcheckPurityAnnotations
% LocalWords:  AsuppressWarnings AassumeSideEffectFree Adetailedmsgtext m2
% LocalWords:  AignoreRawTypeArguments AsuggestPureMethods ApermitMissingJdk
% LocalWords:  AassumeAssertionsAreEnabled AassumeAssertionsAreDisabled
% LocalWords:  AconcurrentSemantics AstubWarnIfNotFound AnoPrintErrorStack
% LocalWords:  AprintAllQualifiers Aignorejdkastub AstubDebug Aflowdotdir
% LocalWords:  AresourceStats jls r78 JDKs i18n AignoreRangeOverflow L129
% LocalWords:  AinvariantArrays AcheckCastElementType formatter pathname
% LocalWords:  typedef guieffect Gradle jdk8 javadoc MyFile argfiles tz1
% LocalWords:  AshowSuppressWarningsStrings AoutputArgsToFile RegexChecker
% LocalWords:  NullnessChecker commandlineargfile AnnotatedFor Xmx2500m
% LocalWords:  AsafeDefaultsForUnannotatedBytecode Signedness Werror jaif
% LocalWords:  AuseSafeDefaultsForUnannotatedSourceCode beingConstructed
% LocalWords:  AuseConservativeDefaultsForUncheckedCode AresolveReflection Ainfer
% LocalWords:  AconservativeUninferredTypeArguments Averbosecfg Acfgviz
% LocalWords:  AstubWarnIfOverwritesBytecode AprintVerboseGenerics here''
% LocalWords:  AatfDoNotCache AatfCacheSize IntRange AwarnIfNotFound ajava
% LocalWords:  AwarnUnneededSuppressions AshowInferenceSteps BHCJEIBB
% LocalWords:  AstubWarnIfNotFoundIgnoresClasses processOptions getopt
% LocalWords:  EnsuresNonNull EnsuresNonNullIf checkername orElseThrow
% LocalWords:  ArequirePrefixInWarningSuppressions MaybePresent checker''
% LocalWords:  AignoreInvalidAnnotationLocations AprintGitProperties step3
% LocalWords:  AstubWarnIfRedundantWithBytecode annotation'' AassumePure
% LocalWords:  AassumeDeterministic stubfilename outputformat AparseAllJdk
% LocalWords:  AmergeStubsWithSource MyBatis AdumpOnErrors AutoValue
% LocalWords:  specification'' AwarnUnneededSuppressionsExceptions
% LocalWords:  requireNonNull ApermitUnsupportedJdkVersion AstubWarnNote
% LocalWords:  AwarnRedundantAnnotations AinferOutputOriginal
% LocalWords:  AshowPrefixInWarningMessages AstubNoWarnIfNotFound
% LocalWords:  AshowWpiFailedInferences AassumePureGetters AonlyFiles AskipFiles<|MERGE_RESOLUTION|>--- conflicted
+++ resolved
@@ -48,13 +48,6 @@
   attacks
   (see \chapterpageref{sql-quotes-checker})
 \item
-<<<<<<< HEAD
-  \ahrefloc{confidential-checker}{Confidential Checker} to identify sensitive
-  information exposure
-  (see \chapterpageref{confidential-checker})
-\item
-=======
->>>>>>> 07d8845e
   \ahrefloc{lock-checker}{Lock Checker} for concurrency and lock errors
   (see \chapterpageref{lock-checker})
 \item
