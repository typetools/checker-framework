--- conflicted
+++ resolved
@@ -813,14 +813,10 @@
 \item
  \<-AslowTypecheckingSeconds=N>
 Print a warning for any program construct, such as a method or class, whose
-<<<<<<< HEAD
-type-checking takes more than N seconds (default 30).
+type-checking takes more than N seconds (default 45).
 Often, generic type inference is the slowest part of type-checking, and you
 can significantly speed up type-checking by explicitly writing a few
 generic type arguments.
-=======
-type-checking takes more than N seconds (default 45).
->>>>>>> 0bb25dd2
 
 \item
  \<-Aversion>
