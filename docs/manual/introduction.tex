--- conflicted
+++ resolved
@@ -653,10 +653,7 @@
   Using \<-Ainfer=jaifs> produces \<.jaif> files.
   Using \<-Ainfer=stubs> produces \<.astub> files.
   Using \<-Ainfer=ajava> produces \<.ajava> files.
-<<<<<<< HEAD
-=======
   You must also supply \<-Awarns>, or the inference output may be incomplete.
->>>>>>> f566b83b
 \item \<-AshowSuppressWarningsStrings>
   With each warning, show all possible strings to suppress that warning.
 \item \<-AwarnUnneededSuppressions>
