--- conflicted
+++ resolved
@@ -938,15 +938,11 @@
   (see \chapterpageref{signedness-checker})
 \item
   \ahrefloc{purity-checker}{Purity Checker} to identify whether
-<<<<<<< HEAD
-  methods have side effects (see \chapterpageref{aliasing-checker})
+  methods have side effects (see \chapterpageref{purity-checker})
 \item
   \ahrefloc{initialized-fields-checker}{Initialized Fields Checker} to ensure all
   fields are set in the constructor (see
   \chapterpageref{initialization-checker})
-=======
-  methods have side effects (see \chapterpageref{purity-checker})
->>>>>>> f8e9ca2b
 \item
   \ahrefloc{aliasing-checker}{Aliasing Checker} to identify whether
   expressions have aliases (see \chapterpageref{aliasing-checker})
