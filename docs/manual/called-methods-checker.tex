--- conflicted
+++ resolved
@@ -182,7 +182,6 @@
   guarantees that \<p.x()> and \<p.y()> will always be called if \<m> returns \<true>.
   The body of \<m> must satisfy that property, and clients of \<m> can depend on the property.
 
-<<<<<<< HEAD
 \item[\refqualclass{checker/calledmethods/qual}{EnsuresCalledMethodsVarArgs}]
   This version of \<@EnsuresCalledMethods> always applies to the varargs parameter of the
   annotated method. It has only one argument, which is the list of methods that are guaranteed
@@ -191,13 +190,12 @@
   when it is used. When annotating a method as \<@EnsuresCalledMethodsVarArgs>, you should verify
   that the named methods are actually called on every element of the varargs parameter via some
   other method (such as manual inspection) and then suppress the warning.
-=======
+
 \item[\refqualclass{checker/calledmethods/qual}{RequiresCalledMethods}]
   This declaration annotation specifies a pre-condition on a method, indicating that the expressions
   in its \<value> argument must have called-methods types that include all the methods named
   in its \<methods> argument. If the expression is a parameter of the annotated method, you should
   use an \<@CalledMethods> annotation on the parameter instead.
->>>>>>> 7cbab7c7
 
 \end{description}
 
