--- conflicted
+++ resolved
@@ -1,9 +1,5 @@
 \htmlhr
-<<<<<<< HEAD
-\chapterAndLabel{Called Methods Checker for the builder pattern and more}{called-methods-checker}
-=======
 \chapterAndLabel{Called Methods Checker for the builder pattern, etc.}{called-methods-checker}
->>>>>>> 53ce0a2b
 
 The Called Methods Checker tracks the names of methods that have definitely
 been called on an object. This checker is useful for checking any property
