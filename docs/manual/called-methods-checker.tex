\htmlhr
<<<<<<< HEAD
\chapterAndLabel{Called Methods Checker for the builder pattern, etc.}{called-methods-checker}
=======
\chapterAndLabel{Called Methods Checker for the builder pattern and more}{called-methods-checker}
>>>>>>> 267b9fc7

The Called Methods Checker tracks the names of methods that have definitely
been called on an object. This checker is useful for checking any property
of the form ``call method A before method B''. For the purpose of this
checker, a method has ``definitely been called'' if it is \emph{invoked}:
a method that might never return or that might throw an exception has
definitely been called on every path after the call, including exceptional paths.

The Called Methods Checker provides built-in support for one such property:
that clients of the builder pattern for object
construction always provide all required arguments before calling
\<build()>.  The builder pattern is a flexible and readable way to
construct objects, but it is error-prone.  Failing to provide
a required argument causes a run-time error that manifests during testing
or in the field, instead of at compile time as for regular Java
constructors.  The Called Methods Checker verifies at compile time that
your code correctly uses the builder pattern, never omitting a required
argument. The Called Methods Checker has built-in support for
\href{https://projectlombok.org/}{Lombok} (see the caveats about Lombok in
Section~\ref{called-methods-lombok}) and
\href{https://github.com/google/auto/blob/master/value/userguide/index.md}{AutoValue}.

You can verify other builders, or verify other properties of the form
``\<foo()> must be called before \<bar()>'', by writing method specifications.
Section~\ref{called-methods-other} describes another example related to a
security property.

If the checker issues no warnings, then you have a guarantee that your code
supplies all the required information to the builder.  The checker might
yield a false positive warning when your code is too tricky for it to
verify.  Please submit an
\href{https://github.com/typetools/checker-framework/issues}{issue} if you
discover this.


\sectionAndLabel{How to run the Called Methods Checker}{called-methods-run-checker}

\begin{Verbatim}
javac -processor calledmethods MyFile.java ...
javac -processor org.checkerframework.checker.calledmethods.CalledMethods MyFile.java ...
\end{Verbatim}

The Called Methods Checker supports the following optional command-line arguments:
\begin{itemize}
\item The \<-ACalledMethodsChecker\_disableBuilderFrameworkSupports> option disables automatic
 annotation inference for builder frameworks.
 Section~\ref{called-methods-framework-details} describes its syntax.
 Supply this if you are uninterested in errors in the use of builders, but
 are using the Called Methods Checker to detect errors in other types of
 code.
\item The \<-ACalledMethodsChecker\_disableReturnsReceiver> option disables
  the Returns Receiver Checker (\chapterpageref{returns-receiver-checker}),
  which ordinarily runs as a subchecker of the Called Methods Checker.  If
  the code being checked does not use fluent APIs, then you can supply this
  option and the Called Methods Checker will run much faster.
\item The \<-ACalledMethodsChecker\_useValueChecker> option improves precision when analyzing
 code that uses the AWS SDK's \<DescribeImageRequest> API\@.  See
 Section~\ref{called-methods-other}.
\end{itemize}

\sectionAndLabel{For Lombok users}{called-methods-lombok}

The Called Methods Checker supports projects that use Lombok via
the \href{https://plugins.gradle.org/plugin/io.freefair.lombok}{io.freefair.lombok} Gradle plugin automatically.
However, note that the checker's error messages refer to Lombok's output, which is a variant of your source code
that appears in a \<delombok> directory.
To fix issues, you should edit your original source code, \textbf{not} the files in the checker's error messages.

If you use Lombok with a build system other than Gradle, you must configure it to do two tasks.
If either of these is not done, the checker will not issue any errors on Lombok code.
\begin{itemize}
\item set Lombok configuration option \<lombok.addLombokGeneratedAnnotation = true>
\item delombok the code before passing it to the checker
\end{itemize}


\sectionAndLabel{Specifying your code}{called-methods-spec}

The Called Methods Checker reads method specifications (contracts) that
state what a method requires when it is called.  It warns if method
arguments do not satisfy the method's specification.

If you use AutoValue or Lombok, most specifications are automatically
inferred by the Called Methods Checker, from field annotations such as
\<@Nullable> and field types such as
\<Optional>. Section~\ref{called-methods-framework-details} gives
defaulting rules for Lombok and AutoValue.

\begin{figure}
\begin{center}
  \hfill
  \includeimage{calledmethods}{5cm}
  \hfill
\end{center}
  \caption{The type hierarchy for the Called Methods type system, for an object with two methods: \<a()> and \<b()>.
  Types displayed in gray should rarely be written by the programmer.}
  \label{fig-called-methods-types}
\end{figure}

In some cases, you may need to specify your code. You do so by writing one of the following type
annotations (Figure~\ref{fig-called-methods-types}):
\begin{description}
\item[\refqualclasswithparams{checker/calledmethods/qual}{CalledMethods}{String[] methodNames}]
  The annotated type represents values on which all the given method were definitely called.
  (Other methods might also have been called.) \<@CalledMethods()>, with no
  arguments, is the default annotation.

  Suppose that the method \<build> is annotated as

  \begin{Verbatim}
  class MyObjectBuilder {
    MyObject build(@CalledMethods({"setX", "setY"}) MyObjectBuilder this) { ... }
  }
  \end{Verbatim}

  Then the receiver for any call to \<build()> must have had \<setX()> and \<setY()> called on it.

\item[\refqualclasswithparams{checker/calledmethods/qual}{CalledMethodsPredicate}{String expression}]
  The boolean expression specifies the required method calls.  The string
  is a boolean expression composed of method names, disjunction (\<||>),
  conjunction (\<\&\&>), not (\<!>), and parentheses.

  For example, the annotation \<@CalledMethodsPredicate("x \&\& y || z")> on a type represents
  objects such that either both the  \<x()> and \<y()> methods have been called on the object, \textbf{or}
  the \<z()> method has been called on the object.

  A note on the not operator (\<!>): the annotation
  \<@CalledMethodsPredicate("!m")> means ``it is not true \<m> was
  definitely called''; equivalently ``there is some path on which \<m> was
  not called''.  The annotation \<@CalledMethodsPredicate("!m")> does
  \emph{not} mean ``\<m> was not called''.

  The Called Methods Checker does not have a way of expressing that a
  method must never be called.  You can do unsound bug-finding for such a
  property by using the \<!> operator.  The Called Methods Checker will
  detect if the method was always called, but will silently approve the code
  if the method is called on some but not all paths.

\item[\refqualclass{common/returnsreceiver/qual}{This}]
  \<@This> may only be written on a method return type, and means that the method returns its receiver.
  This is helpful when type-checking fluent APIs. This annotation is defined by the
  Returns Receiver Checker (\chapterpageref{returns-receiver-checker}), but is particularly useful
  for the Called Methods Checker because many builders are fluent APIs.

\item[\refqualclass{checker/calledmethods/qual}{CalledMethodsBottom}]
  The bottom type for the Called Methods hierarchy. Conceptually, this annotation
  means that all possible methods have been called on the object. Programmers should rarely,
  if ever, need to write this annotation---write an appropriate \<@CalledMethods> annotation
  instead.

\end{description}

There are also method annotations:

\begin{description}
\item[\refqualclass{checker/calledmethods/qual}{EnsuresCalledMethods}]
  This declaration annotation specifies a post-condition on a method, indicating the methods it
  guarantees to be called.

  For example, this specification:

  \begin{Verbatim}
    @EnsuresCalledMethods(value = "#1", methods = {"x", "y"})
    void m(Param p) { ... }
  \end{Verbatim}

  guarantees that \<p.x()> and \<p.y()> will always be called before \<m> returns.
  The body of \<m> must satisfy that property, and clients of \<m> can depend on the property.

\item[\refqualclass{checker/calledmethods/qual}{EnsuresCalledMethodsIf}]
  This declaration annotation specifies a post-condition on a method, indicating the methods it
  guarantees to be called if it returns a given result.

  For example, this specification:

  \begin{Verbatim}
    @EnsuresCalledMethodsIf(expression = "#1", methods = {"x", "y"}, result=true)
    boolean m(Param p) { ... }
  \end{Verbatim}

  guarantees that \<p.x()> and \<p.y()> will always be called if \<m> returns \<true>.
  The body of \<m> must satisfy that property, and clients of \<m> can depend on the property.

\item[\refqualclass{checker/calledmethods/qual}{EnsuresCalledMethodsVarArgs}]
  This version of \<@EnsuresCalledMethods> always applies to the varargs parameter of the
  annotated method. It has only one argument, which is the list of methods that are guaranteed
  to be called on the varargs parameter's elements before the method returns. This annotation
  currently cannot be verified, and a \<ensuresvarargs.unverified> error is always issued
  when it is used. When annotating a method as \<@EnsuresCalledMethodsVarArgs>, you should verify
  that the named methods are actually called on every element of the varargs parameter via some
  other method (such as manual inspection) and then suppress the warning.

\item[\refqualclass{checker/calledmethods/qual}{RequiresCalledMethods}]
  This declaration annotation specifies a pre-condition on a method, indicating that the expressions
  in its \<value> argument must have called-methods types that include all the methods named
  in its \<methods> argument. If the expression is a parameter of the annotated method, you should
  use an \<@CalledMethods> annotation on the parameter instead.

\end{description}

\sectionAndLabel{Default handling for Lombok and AutoValue}{called-methods-framework-details}

This section explains how the Called Methods Checker infers types for code
that uses the Lombok and AutoValue frameworks. Most readers can skip these
details.

You can disable the builder framework support by specifying them in a
comma-separated lowercase list to the command-line flag
\<disableBuilderFrameworkSupports>.  For example, to disable both Lombok
and AutoValue support, use: \\
\<-ACalledMethodsChecker\_disableBuilderFrameworkSupports=autovalue,lombok>

The Called Methods Checker automatically assumes default annotations for code that uses builders generated
by Lombok and AutoValue. There are three places annotations are usually assumed:
\begin{itemize}
\item A \<@CalledMethods> annotation is placed on the receiver of the
  \<build()> method, indicating the setter methods that must be invoked on
  the builder before calling \<build()>. For Lombok, this annotation's
  argument is the set of \<@lombok.NonNull> fields that do not have default
  values.  For AutoValue, it is the set of fields that are not
  \<@Nullable>, \<Optional>, or a Guava Immutable Collection.
\item The return type of a \<toBuilder()> method (for example, if the
  \<toBuilder = true> option is passed to Lombok's \<@Builder> annotation)
  is annotated with the same \<@CalledMethods> annotation as the receiver
  of \<build()>, using the same rules as above.
\item A \<@This> annotation is placed on the return type of each setter in
  the builder's implementation.
\end{itemize}

If your program directly defines any of these methods (for example, by adding your own setters to
a Lombok builder), you may need to write the annotations manually.

Minor notes/caveats on these rules:
\begin{itemize}
\item Lombok fields annotated with \<@Singular> will be treated as defaulted (i.e., not required), because
Lombok will set them to empty collections if the corresponding setter is not called.
\item If you manually provide defaults to a Lombok builder (for example, by defining the builder yourself
and assigning a default value to the builder's field), the checker will treat that field as defaulted
\emph{most} of the time. In particular, it will not treat it as defaulted if it is defined in bytecode rather
than in source code.
\end{itemize}


\sectionAndLabel{Using the Called Methods Checker for properties unrelated to builders}{called-methods-other}

The Called Methods Checker can be used to verify any property of the form
``always call A before B'', even if the property is unrelated to builders.

For example, consider the AWS EC2 \<describeImages> API, which
clients use during the process of initializing a new cloud instance.
\href{https://cve.mitre.org/cgi-bin/cvename.cgi?name=CVE-2018-15869}{CVE-2018-15869}
describes how an improperly-configured request to this API can make the
requesting client vulnerable to a ``machine-image sniping'' attack that
would allow a malicious third-party to control the operating system image
used to initialize the machine. To prevent this attack, clients must
specify some trusted source for the image by calling the \<withOwners> or
\<withImageIds> methods on the request prior to sending it to AWS\@. Using
a stub file for the \<describeImages> API
(\href{https://github.com/typetools/checker-framework/blob/master/checker/src/main/java/org/checkerframework/checker/calledmethods/DescribeImages.astub}{DescribeImages.astub}),
the Called Methods Checker can prove that a client is not vulnerable to
such an attack.

To improve precision, you can specify the
\<-ACalledMethodsChecker\_useValueChecker> command-line option, which
instructs the checker to treat provably-safe calls to the \<withFilters>
method of a \<DescribeImagesRequest> as equivalent to the \<withOwners> or
\<withImageIds> methods.<|MERGE_RESOLUTION|>--- conflicted
+++ resolved
@@ -1,14 +1,11 @@
 \htmlhr
-<<<<<<< HEAD
-\chapterAndLabel{Called Methods Checker for the builder pattern, etc.}{called-methods-checker}
-=======
 \chapterAndLabel{Called Methods Checker for the builder pattern and more}{called-methods-checker}
->>>>>>> 267b9fc7
 
 The Called Methods Checker tracks the names of methods that have definitely
 been called on an object. This checker is useful for checking any property
 of the form ``call method A before method B''. For the purpose of this
 checker, a method has ``definitely been called'' if it is \emph{invoked}:
+a method that might never return or that might throw an exception has
 a method that might never return or that might throw an exception has
 definitely been called on every path after the call, including exceptional paths.
 
