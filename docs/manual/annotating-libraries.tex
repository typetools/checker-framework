\htmlhr
\chapter{Annotating libraries\label{annotating-libraries}}

When your code uses a library that is not currently being compiled,
the Checker Framework looks up the library's annotations in its class files.
If your code uses a library that does \emph{not} contain type annotations,
then the type-checker has no way to know the library's behavior.
The type-checker
makes conservative assumptions about unannotated bytecode.
% :  it assumes that every method parameter has the bottom type annotation
% and that every method return type has the top type annotation
(See
Section~\ref{defaults-classfile} for details, an example, and how to
override this conservative behavior.)
These conservative library
annotations invariably lead to checker warnings.

This chapter describes how to eliminate
the warnings by adding annotations to the library.
(Alternately, you can instead
suppress all warnings related to an unannotated library, or to part of your
codebase, by use of the
\code{-AskipUses} or \code{-AonlyUses} command-line option; see
Sections~\ref{askipuses}--\ref{askipdefs}.)


\section{Using annotated libraries from the Checker Framework distribution\label{annotated-libraries-using}}

The Checker Framework distribution contains annotated versions of a few
libraries in directory \<checker-framework/checker/lib/>.  See its
\href{https://github.com/typetools/checker-framework/tree/master/checker/lib}{\<README>
  file} for a list of the currently-available libraries.

%% Todo: this should be done automatically for the user.
During type-checking, you should put the annotated version of the library on
your classpath.  (The annotated JDK is automatically put on your classpath;
you don't have to
do anything special for it.)
When doing ordinary compilation or while running your code,
you can use either the annotated
library or the regular distributed version of the library --- they
behave identically.

Some projects, such as
  \href{http://plse.cs.washington.edu/daikon/}{Daikon}
  and
  \href{https://mernst.github.io/plume-lib/}{plume-lib},
are already distributed in annotated form by their maintainers;
over time, this should become more common, reducing the need for the
Checker Framework to include annotated versions of libraries.


\section{Creating an annotated library\label{annotated-libraries-creating}}

This section describes how to create an annotated library --- that is, how
to add annotations to a library so that the Checker Framework can better
type-check clients of the library.

You can write annotations for a library, and make them known to a checker, in two ways.

\begin{enumerate}
\item
  Write annotations in a copy of the library's source code.

  Compile the library to create \<.class> and \<.jar> files that
  contain the annotations.

  Then, when doing pluggable \emph{type-checking},
  put those files on the classpath.
  When \emph{running} your code, you can use either version of the library:  the
  one you created or the original distributed version.

  %% There is no point to advertising this deprecated workflow.
  % You can insert annotations in the compiled \code{.class} files of the
  % library.  You would express the annotations textually, typically as an
  % annotation index file, and
  % then insert them in the library by using the Annotation File Utilities
  % (\myurl{https://checkerframework.org/annotation-file-utilities/}).
  % See the Annotation File Utilities documentation for full details.

  With this compilation approach, the syntax of the library annotations is
  validated ahead of time.  Thus, this compilation approach is less
  error-prone, and the type-checker runs faster.  You get
  correctness guarantees about the library in addition to your code.
  Section~\ref{compiling-libraries} describes how to compile a library.

\item
  Write annotations in a ``stub file'', if you do not have access to the
  source code.
  %% Leave out this complication.
  % This approach is possible with annotated source code.

  Supply the ``stub file'' textually to the Checker Framework.

  This approach does not require you to compile the library source
  code.
  A stub file is applicable to multiple versions of a library, so
  the stub file does not need to be updated when a new version of the
  library is released.

  When provided by the author of a checker, a stub file is used
  automatically, with no need for the user to supply a command-line option.
  Section~\ref{stub} describes how to create and use stub files.

\end{enumerate}


If you annotate a new library, please inform the Checker Framework
developers so that your annotated library can be distributed with the
Checker Framework.
Sharing your annotations is useful even if the library is only partially
annotated.
However, as noted in Section~\ref{get-started-with-legacy-code}, you
should annotate an entire class at a time.
You may find type inference tools (\chapterpageref{type-inference-to-annotate}) helpful
when getting started, but you should always examine their results.
%% This text does not feel so relevant.
% You can determine the correct annotations for a library either
% automatically by running an inference tool, or manually by reading the
% documentation.  Presently, automated type inference tools are available for the
% Nullness (Section~\ref{nullness-inference}) type system.


\subsection{Tips for annotating a library\label{annotating-tips}}

When you annotate a library, you should only add annotations and, when
necessary, documentation of those annotations in a Java comment (\<//>
or \</*...*/>).

Do not change the library's code, including formatting and whitespace.
Do not change publicly-visible documentation, such as Javadoc comments.
Changes like these will increase the size of the diffs
between upstream and your version.  Unnecessary diffs make it harder for
others to understand what you have done, and they make it harder to pull
changes from upstream into the annotated library.
(The only time it is acceptable to comment out existing code in the library
is if the regular Java compiler cannot compile the code; but this should be
extremely rare.)

Your annotations should re-state facts that are in the Javadoc
documentation.  Do not add requirements or guarantees beyond what the
library author has already committed to.  Sometimes the Javadoc
documentation omits some facts.  If a project's Javadoc says nothing about
nullness, then you should not assume that the specification forbids null,
nor that it permits it.  You need to get guidance from the library author.
(If the project's Javadoc does sometimes explicitly permit/forbid null,
then you can assume the opposite at places where the author omitted those
statements.)  In some cases, you can infer some facts from the
implementation, such as that null is permitted for a method's parameter or
return type if the implementation explicitly passes null to the method or
the method implementation returns null.

While annotating the library, you may discover bugs or missing/wrong
documentation.  If you have a documentation improvement or a bug fix, then
open a pullrequest against the upstream version of the library.  This will
benefit all users of the library.

<<<<<<< HEAD
If you do not annotate the full library, then make it easy for others to
know what files you have annotated and what files you have not.  The
\refqualclass{framework/qual}{AnnotatedFor} annotation may be helpful for
this.
=======
If you do not annotate all the files in the library, then use
\refqualclass{framework/qual}{AnnotatedFor} to indicate what files you have
annotated.
>>>>>>> 86a665ed

Whenever you annotate any part of a file, fully annotate the file!  That
is, write annotations for all the methods and fields, based on their
documentation.  If you don't annotate the whole file, then other people
won't know whether a particular method is unannotated because you didn't
get to it yet or because you decided that it didn't need any annotations.

Ideally, after you annotate a file, you can type-check the file to verify
the correctness and completeness of your annotations.  An alternative is to
only annotate method signatures.  The alternative is quicker but more
error-prone, and there is no difference from the point of view of clients,
who can only see annotations on public methods and fields.  When you
compile the library, the type-checker will probably issue warnings, but if
you supply \<-Awarns>, you don't have to suppress those warnings and the
compiler will still produce \<.class> files.


\subsection{Creating an annotated JDK\label{annotating-jdk}}

When you create a new checker, you need to also supply annotations for
parts of the JDK, either as stub files or as source code that will be
compiled and its annotations inserted into the JDK\@.  This
section describes the latter approach.
It assumes that you have already followed the instructions for building the
Checker Framework from source (Section~\ref{build-source}).

If you are adding annotations to an existing annotated JDK, then you only
need to follow the last two steps.

\begin{enumerate}
\item
Get Java 8 source code (must be version 8)
\begin{enumerate}
\item Download JDK8 from Oracle
\item Open the downloaded tar (\<tar -xvzf>)
\item Unzip the contained \<src.zip> (resulting in folders: \<com/>, \<java/>, \<javax/>, \<launcher/>, \<org/>)
\end{enumerate}

\item
Set up the Checker Framework (replace \textit{mychecker} with the name of your checker)
\begin{enumerate}
\item \<mkdir \$JSR308/checker-framework/checker/jdk/\textit{mychecker}/> \\
  \<cd \$JSR308/checker-framework/checker/jdk/\textit{mychecker}/> \\
  \code{echo "include ../Makefile.jdk" > Makefile}

\item Add \textit{mychecker} to
  \<\$JSR308/checker-framework/checker/jdk/MakeFile> in the  definition of
  \<CHECKER\_DIRS> and in the definition of \<ANNOTATED\_CLASSES> (don't forget
  to add a closing parenthesis at the end of the definition of \<ANNOTATED\_CLASSES>!).

\end{enumerate}

\item
For each file you want to annotate, copy the JDK version into the
directory
\<\$JSR308/checker-framework/checker/jdk/\textit{mychecker}/src/>, using
the same directory structure as the JDK\@.

Whenever you add a file, fully annotate it, as described in
Section~\ref{annotating-tips}.

If you are only annotating fields and method signatures (but not
ensuring that method bodies type-check), then you don't need to suppress
warnings, because the JDK is built using the \<-Awarns> command-line
option.

\item
Build the annotated JDK:
	run \<ant> in \<\$JSR308/checker-framework/checker>

You may receive a compilation error because your files use a part of the
JDK that is not in the annotated JDK\@.  If the missing part is relatively
small, please add it.  If the missing part is large, then you can make
small changes to the JDK source code, such as commenting out a method body.
(Use \</*> and \<*/> on their own lines, so that the diffs are minimal.)

\end{enumerate}


\section{Compiling partially-annotated libraries\label{compiling-libraries}}

If you completely annotate a library, then you can compile it using a
pluggable type-checker, and include the resulting \<.jar> file on your
classpath.  You get a guarantee that the library contains no errors.

The rest of this section tells you how to compile a library if you
\emph{partially} annotate it:  that is, you write annotations for some of its
classes but not others.

(There is another type of partial annotation, which is when you annotate
method signatures but do not type-check the bodies.
See Section~\ref{annotating-tips}.)

When compiling a partially-annotated library, the checker needs to use normal
defaulting rules (Section~\ref{climb-to-top}) for code you have annotated and
conservative defaulting rules (Section~\ref{defaults-classfile}) for
code you have not yet annotated.
You use \<@AnnotatedFor> to indicate which classes you have annotated.



\subsection{The \<-AuseDefaultsForUncheckedCode=source,bytecode> command-line argument\label{AuseDefaultsForUncheckedCodesource}}

\begin{sloppypar}
When compiling a library that is not fully annotated, use command-line
argument \<-AuseDefaultsForUncheckedCode=source,bytecode>.  This causes
the checker to behave normally for classes with a relevant \<@AnnotatedFor>
annotation.  For classes without \<@AnnotatedFor>, the checker uses
unchecked code defaults
(see Section~\ref{defaults-classfile}) for any type use with no explicit
user-written annotation, and the checker issues no warnings.
\end{sloppypar}

The \refqualclass{framework/qual}{AnnotatedFor} annotation, written on a
class, indicates that the class has been annotated for certain type
systems.  For example, \<@AnnotatedFor(\ttlcb"nullness", "regex"\ttrcb)> means that
the programmer has written annotations for the Nullness and Regular
Expression type systems.  If one of those two type-checkers is run,
the \<-AuseDefaultsForUncheckedCode=source,bytecode> command-line argument
has no effect and this class is treated normally:
unannotated types are defaulted using normal source-code
defaults and type-checking warnings are issued.
\refqualclass{framework/qual}{AnnotatedFor}'s arguments are any string that
may be passed to the \<-processor> command-line argument:  the
fully-qualified class name for the checker, or a shorthand for built-in
checkers (see Section~\ref{shorthand-for-checkers}).
Writing \<@AnnotatedFor> on a class doesn't necessarily mean that you wrote
any annotations, but that the user examined the source code and verified
that all appropriate annotations are present.

\begin{sloppypar}
Whenever you compile a class using the Checker Framework, including when
using the \<-AuseDefaultsForUncheckedCode=source,bytecode> command-line
argument, the resulting \<.class> files are fully-annotated; each type use
in the \<.class> file has an explicit type qualifier for any checker that
is run.
\end{sloppypar}


\subsection{Workflow for creating or augmenting a partially-annotated library\label{compiling-libraries-workflow}}

This section describes the typical workflow for creating a
partially-annotated library.

\begin{enumerate}
\item Read file \<checker-framework/checker/lib/README>
  to find out whether an annotated version of the library already exists.
%% This adds clutter to the source code, so omit the step from these instructions.
% \item Optionally, run a script that adds
%     \<\refqualclass{framework/qual}{AnnotatedFor}(\ttlcb\ttrcb)>
%     to each class.  [[TODO: say where to find this script.]]
%     This step has no semantic effect.  It only saves you the trouble of
%     typing those 17 characters later.

  If it does not already exist, fork the project (if its license permits
  forking).  Add a note, perhaps in a README, indicating how to obtain the
  corresponding upstream version; that will enable others to see exactly
  what edits you have made.

  Adjust the library's
  build process, such as a Maven or Ant buildfile.
  \begin{sloppypar}
  \begin{enumerate}
  \item
    Every time the build system runs the compiler, it should:
    \begin{itemize}
    \item
      passes the \<-AuseDefaultsForUncheckedCode=source,bytecode>
      command-line option and
    \item
      runs every pluggable type-checker for which any
      annotations exist, using \<-processor
      \emph{TypeSystem1},\emph{TypeSystem2},\emph{TypeSystem3}>
    \end{itemize}
  \item
    When the build system creates a \<.jar> file, the resulting \<.jar>
    file includes the contents of
    \<checker-framework/checker/dist/checker-qual.jar>.
  \end{enumerate}
  \end{sloppypar}

  You are not adding new build targets, but modifying existing targets.
  The reason to run every type-checker is to verify
  the annotations you wrote, and to use appropriate defaults for all
  unannotated type uses.
  The reason to include the contents of \<checker-qual.jar> is so that
  the resulting \<.jar> file can be used whether or not the Checker Framework
  is being run.

\item Annotate some files.
%  You can determine which files need to be annotated by using the
%  \<-AprintUnannotatedMethods> command-line argument while type-checking a
%  client of the library.

  % This is a strong recomendation, but not a requirement.  @AnnotatedFor
  % can be written on a method as well.
  When you annotate a file, annotate the whole thing, not just a few of its
  methods.  Once the file is fully annotated, add an
  \<\refqualclass{framework/qual}{AnnotatedFor}(\ttlcb"\emph{checkername}"\ttrcb)>
  annotation to its class(es), or augment an existing \<@AnnotatedFor>
  annotation.

\item
  Build the library.

  Because of the changes that you made in step 1, this will run pluggable
  type-checkers.  If there are any compiler warnings, fix them and re-compile.

  Now you have a \<.jar> file that you can use while type-checking and at
  run time.

\item
  Tell other people about your work so that they can benefit from it.

  \begin{itemize}
  \item
    Please inform the Checker Framework developers
    about your new annotated library by opening an issue.
    This will let us include your annotated \<.jar> file in directory
    \<checker-framework/checker/lib/> of the Checker Framework release.

  \item
    Encourage the library's maintainers to accept your annotations into its
    main version control repository.  This will make the annotations easier
    to maintain, the library will obtain the correctness guarantees of
    pluggable type-checking, and there will be no need for the Checker
    Framework to include an annotated version of the library.

    You will probably want to write the annotations in comments, so that it
    is still possible to compile the library without use of Java 8.

    If the library maintainers do not accept the annotations, then
    periodically, such as when a new version of the library is released,
    pull changes from upstream (the library's main version control system)
    into your fork, add annotations to any newly-added methods in classes
    that are annotated with \<@AnnotatedFor>, rebuild to create an updated
    \<.jar> file, and inform the Checker Framework developers by opening an
    issue or issuing a pull request.
  \end{itemize}

\end{enumerate}


\section{Using stub classes\label{stub}\label{stub-creating-and-using}}

A stub file contains ``stub classes'' that contain annotated signatures,
but no method bodies.  A
checker uses the annotated signatures at compile time, instead of or in
addition to annotations that appear in the library.

Section~\ref{annotating-jdk} explains how you should choose between
creating stub classes or creating an annotated library.
Section~\ref{stub-creating} describes how to create stub classes.
Section~\ref{stub-using} describes how to use stub classes.
These sections illustrate stub classes via the example of creating a \refqualclass{checker/interning/qual}{Interned}-annotated
version of \code{java.lang.String}.  You don't need to repeat these steps
to handle \code{java.lang.String} for the Interning Checker,
but you might do something similar for a different class and/or checker.


\subsection{Using a stub file\label{stub-using}}

The \code{-Astubs} argument causes the Checker Framework to read
annotations from annotated stub classes in preference to the unannotated
original library classes.  For example:

\begin{myxsmall}
\begin{Verbatim}
  javac -processor org.checkerframework.checker.interning.InterningChecker -Astubs=String.astub:stubs MyFile.java MyOtherFile.java ...
\end{Verbatim}
\end{myxsmall}

Each stub path entry is a file or a directory; specifying a directory is
equivalent to specifying every file in it whose name ends with
\code{.astub}.  The stub path entries are delimited by
\<File.pathSeparator> (`\<:>' for Linux and Mac, `\<;>' for Windows).

A checker automatically reads the stub file \code{jdk.astub}, unless
command-line option \<-Aignorejdkastub> is supplied.  (The checker
author should place \code{jdk.astub} in the same directory as the Checker class, i.e.,
the subclass of \code{BaseTypeVisitor}.)  Programmers should only use the
\<-Astubs> argument for additional stub files they create themselves.

If a method appears in more than one stub file (or twice in the same
stub file), then the annotations are merged. If any of the
methods have different annotations from the same hierarchy on the same type,
then the annotation from the last declaration is used.

% \textbf{The following is not implemented yet}
% A library writers should create a file \code{library.astub} on the
% classpath (in the resources directory or the binary jars).
% The Checker Framework automatically imports all the stub files named
% \code{library.astub} found in the classpath.

If both bytecode and a stub file provide information for the same
element, the stub file information is used. In particular, an
un-annotated type variable in a stub file is used instead of
annotations on a type variable in bytecode.
This feature allows stub files to change the effective annotations in
all possible situations.
Use the \<-AstubWarnIfOverwritesBytecode> command-line option to get a
warning whenever a stub file overwrites bytecode annotations.

A file being compiled takes precedence over a stub file.  If file \<A.java>
is being compiled, then any stub for class \<A> is ignored.


\subsection{Stub file format\label{stub-format}}

Every Java file is a valid stub file.  However, you can omit information
that is not relevant to pluggable type-checking; this makes the stub file
smaller and easier for people to read and write.

As an illustration, a stub file for the Interning type system
(Chapter~\ref{interning-checker}) could be:

\begin{Verbatim}
  import org.checkerframework.checker.interning.qual.Interned;
  package java.lang;
  @Interned class Class<T> { }
  class String {
    @Interned String intern();
  }
\end{Verbatim}

Note, annotations in comments are ignored.

The stub file format is allowed to differ from Java source code in the
following ways:
\begin{description}

\item{\textbf{Method bodies:}}
  The stub class does not require method bodies for classes; any method
  body may be replaced by a semicolon (\code{;}), as in an interface or
  abstract method declaration.

\item{\textbf{Method declarations:}}
  You only have to specify the methods that you need to annotate.
  Any method declaration may be omitted, in which case the checker reads
  its annotations from library's \<.class> files.  (If you are using a stub class, then
  typically the library is unannotated.)

\item{\textbf{Declaration specifiers:}}
  Declaration specifiers (e.g., \<public>, \<final>, \<volatile>)
  may be omitted.

\item{\textbf{Return types:}}
  The return type of a method does not need to match the real method.
  In particular, it is valid to use \<java.lang.Object> for every method.
  This simplifies the creation of stub files.

\item{\textbf{Import statements:}}
  Imports may appear at the beginning of the file or after any package declaration.
  The only required import statements are the ones to import type
  annotations.  Import statements for types are optional.

\item{\textbf{Multiple classes and packages:}}
  The stub file format permits having multiple classes and packages.
  The packages are separated by a package statement:
  \<package my.package;>.  Each package declaration may occur only once; in
  other words, all classes from a package must appear together.

\end{description}



\subsection{Creating a stub file\label{stub-creating}}

Stub files are generally stored together with the checker implementation,
in the same directory as the checker's \<.java> source code.


\subsubsection{If you have access to the Java source code\label{stub-creating-with-source}}

Every Java file is a stub file.  If you have access to the Java file, then
you can use the Java file as the stub file.  Just add
annotations to the signatures, leaving the method bodies unchanged.
The stub file parser silently ignores any annotations that it cannot
resolve to a type, so don't forget the \<import> statement.

Optionally (but highly recommended!), run the type-checker to verify that
your annotations are correct.  When you run the type-checker on your
annotations, there should not be any stub file that also contains
annotations for the class.  In particular, if you are type-checking the JDK
itself, then you should use the \<-Aignorejdkastub> command-line option.

This approach retains the original
documentation and source code, making it easier for a programmer to
double-check the annotations.  It also enables creation of diffs, easing
the process of upgrading when a library adds new methods.  And, the
annotations are in a format that the library maintainers can even
incorporate.

The downside of this approach is that the stub files are larger.  This can
slow down the Checker Framework, because it parses the stub files each time
it runs.
% Furthermore, a programmer must search the stub file
% for a given method rather than just skimming a few pages of method signatures.


\subsubsection{If you do not have access to the Java source code\label{stub-creating-without-source}}

If you do not have access to the library source code, then you can create a
stub file from the class file (Section~\ref{stub-creating}),
and then annotate it.  The rest of this section describes this approach.


\begin{enumerate}

\item
  Create a stub file by running the stub class generator.  (\<checker.jar> and \<javac.jar>
  must be on your classpath.)

\begin{Verbatim}
  cd nullness-stub
  java org.checkerframework.framework.stub.StubGenerator java.lang.String > String.astub
\end{Verbatim}

  Supply it with the fully-qualified name of the class for which you wish to
  generate a stub class.  The stub class generator prints the
  stub class to standard out, so you may wish to redirect its output to a
  file.

\item
  Add import statements for the annotations.  So you would need to
add the following import statement at the beginning of the file:

\begin{Verbatim}
  import org.checkerframework.checker.interning.qual.*;
\end{Verbatim}

\noindent
The stub file parser silently ignores any annotations that it cannot
resolve to a type, so don't forget the import statement.
Use the \<-AstubWarnIfNotFound> command-line option to see warnings
if an entry could not be found.

\item
  Add annotations to the stub class.  For example, you might annotate
  the \sunjavadoc{java/lang/String.html\#intern--}{String.intern()} method as follows:

\begin{Verbatim}
  @Interned String intern();
\end{Verbatim}

  You may also remove irrelevant parts of the stub file; see
  Section~\ref{stub-format}.

\end{enumerate}


\subsection{Troubleshooting stub libraries\label{stub-troubleshooting}}


\subsubsection{Type-checking does not yield the expected results\label{stub-troubleshooting-type-checking-results}}

By default, the stub parser silently ignores
annotations on unknown classes and methods.
The stub parser also silently ignores unknown annotations, so don't forget to
\<import> any annotations.

Use command-line option
\<-AstubWarnIfNotFound> to warn whenever some element of a stub file cannot
be found.

The \<@NoStubParserWarning> annotation on a package or type in a stub file
overrides the \<-AstubWarnIfNotFound> command-line option, and no warning
will be issued.

Use command-line option
\<-AstubWarnIfOverwritesBytecode> to warn whenever some element of a
stub file overwrites annotations contained in bytecode.

Use command-line option \<-AstubDebug> to output debugging messages while
parsing stub files, including about unknown classes, methods, and
annotations.  This overrides the \<@NoStubParserWarning> annotation.



\subsubsection{Problems parsing stub libraries\label{stub-troubleshooting-parsing}}

When using command-line option \<-AstubWarnIfNotFound>,
an error is issued if a stub file has a typo or the API method does not
exist.

Fix this error by removing the extra L in the method name:
\begin{Verbatim}
StubParser: Method isLLowerCase(char) not found in type java.lang.Character
\end{Verbatim}

Fix this error by removing the method \<enableForgroundNdefPush(...)> from
the stub file, because it is not defined in class \<android.nfc.NfcAdapter>
in the version of the library you are using:
\begin{Verbatim}
StubParser: Method enableForegroundNdefPush(Activity,NdefPushCallback)
      not found in type android.nfc.NfcAdapter
\end{Verbatim}


\section{Library annotations should reflect the specification, not the implementation\label{libraries-specification}}

Publicly-visible annotations (including those on public method formal
parameters and return types) should be based on the
documentation, typically the method's Javadoc.

If a fact is not mentioned in the documentation, then it is an
implementation detail.  Clients should not depend on such implementation
details, which are prone to change without notice.

If there is a fact that you think should be in the library's documentation
but was unintentionally omitted by its authors, then please submit a bug
report asking them to update the documentation to reflect this fact.  If
they do, then you can also express the fact as an annotation.

If you wish to depend on your assumption that the behavior will never
change, then you can create a local stub file as a workaround while you
wait for the library documentation to be updated.


\section{Troubleshooting/debugging annotated libraries\label{libraries-troubleshooting}}

Sometimes, it may seem that a checker is treating a library as unannotated
even though the library has annotations.  The compiler has two flags that
may help you in determining whether library files are read, and if they are
read whether the library's annotations are parsed.

\begin{description}
\item \<-verbose>
  Outputs info about compile phases --- when the compiler
  reads/parses/attributes/writes any file.  Also outputs the classpath and
  sourcepath paths.
\item \<-XDTA:parser> (which is equivalent to \<-XDTA:reader> plus \<-XDTA:writer>)
  Sets the internal \<debugJSR308> flag, which outputs information about
  reading and writing.
\end{description}


% LocalWords:  plugin utils util dist RuntimeException NonNull TODO AFU enum
% LocalWords:  sourcepath Nullness javac classpath src quals pathSeparator JDKs
% LocalWords:  jdk Astubs skipUses astub AskipUses toArray JDK6 xvzf javax
% LocalWords:  CollectionToArrayHeuristics BaseTypeVisitor Xbootclasspath
% LocalWords:  Interning's UsesObjectEquals Anocheckjdk AonlyUses java pre
%  LocalWords:  Aignorejdkastub AstubWarnIfNotFound AstubDebug jdk6 jdk7
%  LocalWords:  enableForgroundNdefPush XDTA debugJSR308 BCEL getopt jdk8
%%  LocalWords:  NoStubParserWarning CHECKERFRAMEWORK AnnotatedFor regex
%%  LocalWords:  AuseConservativeDefaultsForUnannotatedCode buildfile qual
%%  LocalWords:  AprintUnannotatedMethods checkername AskipDefs bcel mkdir
%%  LocalWords:  AuseSafeDefaultsForUnannotatedSourceCode TypeSystem1 cd
%%  LocalWords:  TypeSystem2 TypeSystem3 AuseDefaultsForUncheckedCode ln
%  LocalWords:  mychecker DIRS README TypeSystem un debugJSR org boolean
%  LocalWords:  AstubWarnIfOverwritesBytecode Awarns<|MERGE_RESOLUTION|>--- conflicted
+++ resolved
@@ -155,16 +155,9 @@
 open a pullrequest against the upstream version of the library.  This will
 benefit all users of the library.
 
-<<<<<<< HEAD
-If you do not annotate the full library, then make it easy for others to
-know what files you have annotated and what files you have not.  The
-\refqualclass{framework/qual}{AnnotatedFor} annotation may be helpful for
-this.
-=======
 If you do not annotate all the files in the library, then use
 \refqualclass{framework/qual}{AnnotatedFor} to indicate what files you have
 annotated.
->>>>>>> 86a665ed
 
 Whenever you annotate any part of a file, fully annotate the file!  That
 is, write annotations for all the methods and fields, based on their
