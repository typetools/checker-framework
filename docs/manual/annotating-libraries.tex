\htmlhr
\chapterAndLabel{Annotating libraries}{annotating-libraries}

When your code uses a library that is not currently being compiled,
the Checker Framework looks up the library's annotations in its class files.
Section~\ref{annotated-libraries-using} tells you how to find and use a
version of a library that contains type annotations.

If your code uses a library that does \emph{not} contain type annotations,
then the type-checker has no way to know the library's behavior.
The type-checker
makes conservative assumptions about unannotated bytecode.
% :  it assumes that every method parameter has the bottom type annotation
% and that every method return type has the top type annotation
(See
Section~\ref{defaults-classfile} for details, an example, and how to
override this conservative behavior.)
These conservative library
annotations invariably lead to checker warnings.

This chapter describes how to eliminate
the warnings by adding annotations to the library.
(Alternately, you can instead
suppress all warnings related to an unannotated library, or to part of your
codebase, by use of the
\code{-AskipUses} or \code{-AonlyUses} command-line option; see
Sections~\ref{askipuses}--\ref{askipdefs}.)

You can write annotations for a library, and make them known to a checker, in two ways.

\begin{enumerate}
\item
  Write annotations in a copy of the library's source code (for instance,
  in a fork of the library's GitHub project).  In addition to writing
  annotations, adjust the build system to run pluggable-type-checking when
  compiling (see \chapterpageref{external-tools}).

  Then, when doing pluggable type-checking,
  put the annotated library's \<.jar> file on the classpath, as explained in
  Section~\ref{annotated-libraries-using}.
  %% You only need to do this if for some reason you don't trust the
  %% artifacts on Maven Central; but don't cater to that level of paranoia
  %% by mentioning it.
  % When \emph{running} your code, you can use either version of the library:  the
  % one you created or the original distributed version.

  %% There is no point to advertising this deprecated workflow.
  % You can insert annotations in the compiled \code{.class} files of the
  % library.  You would express the annotations textually, typically as an
  % annotation index file, and
  % then insert them in the library by using the Annotation File Utilities
  % (\myurl{https://checkerframework.org/annotation-file-utilities/}).
  % See the Annotation File Utilities documentation for full details.

  With this compilation approach, the syntax of the library annotations is
  validated ahead of time.  Thus, this compilation approach is less
  error-prone, and the type-checker runs faster.  You get
  correctness guarantees about the library in addition to your code.

  For instructions, see Section~\ref{annotating-libraries-create}.

\item
  Write annotations in a ``stub file'', if you do not have access to the
  source code.
  %% Leave out this complication.
  % This approach is possible with annotated source code.

  Then, when doing pluggable type-checking,
  supply the ``stub file'' textually to the Checker Framework.

  This approach does not require you to compile the library source
  code.
  A stub file is applicable to multiple versions of a library, so
  the stub file does not need to be updated when a new version of the
  library is released, unless the API has changed (such as defining a new
  method).

  For instructions, see Section~\ref{stub}.

\end{enumerate}


If you annotate a new library (either in its source code or in a stub
file), please inform the Checker Framework
developers so that your annotated library can be distributed with the
Checker Framework.
Sharing your annotations is useful even if the library is only partially
annotated.
However, as noted in Sections~\ref{get-started-with-legacy-code} and~\ref{library-tips-fully-annotate}, you
should annotate an entire class at a time.
You may find type inference tools (\chapterpageref{type-inference-to-annotate}) helpful
when getting started, but you should always examine their results.
%% This text does not feel so relevant.
% You can determine the correct annotations for a library either
% automatically by running an inference tool, or manually by reading the
% documentation.  Presently, automated type inference tools are available for the
% Nullness (Section~\ref{nullness-inference}) type system.


\sectionAndLabel{Tips for annotating a library}{library-tips}

Section~\ref{tips-about-writing-annotations} gives general tips for writing
annotations.  This section gives tips that are specific to annotating a
third-party library.


\subsectionAndLabel{Don't change the code}{library-tips-dont-change-the-code}

If you annotate a library that you maintain, you can refactor it to improve
its design.

When you annotate a library that you do not maintain, you should only add
annotations and, when necessary, documentation of those annotations.  You
can place the documentation in a Java comment (\<//> or \</*...*/>) or in a
\refqualclass{framework/qual}{CFComment} annotation.

Do not change the library's code, which will change its behavior and make
the annotated version inconsistent with the unannotated version.
(Sometimes it is acceptable to make a refactoring, such as extracting an
expression into a new local variable in order to annotate its type or
suppress a warning.  Perform refactoring only when you cannot use
\<@AssumeAssertion>.)
% (The only time it is acceptable to comment out existing code in the library
% is if the regular Java compiler cannot compile the code; but this should be
% extremely rare.)

Do not change publicly-visible documentation, such as Javadoc comments.
That also makes the annotated version inconsistent with the unannotated
version.

Do not change formatting and whitespace.

All of these changes increase the difference between upstream (the original
version) and your annotated version.  This makes it harder for others to
understand what you have done, and they make it harder to pull changes from
upstream into the annotated library.


\subsectionAndLabel{Library annotations should reflect the specification, not the implementation}{library-tips-specification}

Publicly-visible annotations (including those on public method formal
parameters and return types) should be based on the
documentation, typically the method's Javadoc.
In other words, your annotations should re-state facts that are in the Javadoc
documentation.

Do not add requirements or guarantees beyond what the library author has
already committed to.  If a project's Javadoc says nothing about nullness,
then you should not assume that the specification forbids null, nor that it
permits it.
(If the project's Javadoc explicitly mentions null everywhere it is permitted,
then you can assume it is forbidden elsewhere, where the author omitted those
statements.)

If a fact is not mentioned in the documentation, then it is usually an
implementation detail.  Clients should not depend on implementation
details, which are prone to change without notice.
(In some cases, you can infer some facts from the
implementation, such as that null is permitted for a method's parameter or
return type if the implementation explicitly passes null to the method or
the method implementation returns null.)

If there is a fact that you think should be in the library's documentation
but was unintentionally omitted by its authors, then please submit a bug
report asking them to update the documentation to reflect this fact.  After
they do, you can also express the fact as an annotation.

% If you wish to depend on your assumption that the behavior will never
% change, then you can create a local stub file as a workaround while you
% wait for the library documentation to be updated.


\subsectionAndLabel{Report bugs upstream}{library-tips-report-bugs}

While annotating the library, you may discover bugs or missing/wrong
documentation.  If you have a documentation improvement or a bug fix, then
open a pull request against the upstream version of the library.  This will
benefit all users of the library.  And, once the documentation is updated,
you will be able to add annotations that are consistent with the
documentation.


\subsectionAndLabel{Fully annotate the library, or indicate which parts you did not}{library-tips-fully-annotate}

If you do not annotate all the files in the library, then use
\refqualclass{framework/qual}{AnnotatedFor} to indicate what files you have
annotated.

Whenever you annotate any part of a file, fully annotate the file!  That
is, write annotations for all the methods and fields, based on their
documentation.  If you don't annotate the whole file, then users may be
surprised that calls to some methods type-check as expected whereas other
methods do not (because they have not been annotated).


\subsectionAndLabel{Verify your annotations}{library-tips-verify}

Ideally, after you annotate a file, you should type-check the file to verify
the correctness and completeness of your annotations.

An alternative is to
only annotate method signatures.  The alternative is quicker but more
error-prone, and there is no difference from the point of view of clients,
who can only see annotations on public methods and fields.  When you
compile the library, the type-checker will probably issue warnings, but if
you supply \<-Awarns>, you don't have to suppress those warnings and the
compiler will still produce \<.class> files.


\sectionAndLabel{Creating an annotated library}{annotating-libraries-create}

This section describes how to create an annotated library.

\begin{enumerate}
\item See the
  \ahref{https://search.maven.org/search?q=org.checkerframework.annotatedlib}{the
  \<org.checkerframework.annotatedlib> group in the Central Repository}
  to find out whether an annotated version of the library already exists.
%% This adds clutter to the source code, so omit the step from these instructions.
% \item Optionally, run a script that adds
%     \<\refqualclass{framework/qual}{AnnotatedFor}(\ttlcb\ttrcb)>
%     to each class.  [[TODO: say where to find this script.]]
%     This step has no semantic effect.  It only saves you the trouble of
%     typing those 17 characters later.

  \begin{itemize}
  \item
    If it exists, but you want to add annotations for a different checker:

    Clone its repository from \url{https://github.com/typetools/}, tweak
    its buildfile to run an additional checker.

  \item
    If it does not already exist:

    Fork the project.  (First, verify that its license permits forking.)

    Add a line in its main README to indicate that this is an annotated
    version of the library.  That line should also indicate how to obtain
    the corresponding upstream version (typically a git tag
    \ahref{https://rawgit.com/typetools/checker-framework/master/docs/developer/developer-manual.html#annotated-library-version-numbers}{corresponding
      to a release}), so that others can see exactly what edits you have
    made.

  Adjust the library's
  build process, such as an Ant, Gradle, or Maven buildfile.
    Every time the build system runs the compiler, it should:
    \begin{itemize}
    \item
      pass the \<-AuseDefaultsForUncheckedCode=source,bytecode>
      command-line option and
    \item
      run every pluggable type-checker for which any
      annotations exist, using \<-processor
      \emph{TypeSystem1},\emph{TypeSystem2},\emph{TypeSystem3}>
    \end{itemize}

  You are not adding new build targets, but modifying existing targets.
  The reason to run every type-checker is to verify
  the annotations you wrote, and to use appropriate defaults for all
  unannotated type uses.
  \end{itemize}

\item Annotate some files.
%  You can determine which files need to be annotated by using the
%  \<-AprintUnannotatedMethods> command-line argument while type-checking a
%  client of the library.

  % This is a strong recomendation, but not a requirement.  @AnnotatedFor
  % can be written on a method as well.
  When you annotate a file, annotate the whole thing, not just a few of its
  methods.  Once the file is fully annotated, add an
  \<\refqualclass{framework/qual}{AnnotatedFor}(\ttlcb"\emph{checkername}"\ttrcb)>
  annotation to its class(es), or augment an existing \<@AnnotatedFor>
  annotation.

\item
  Build the library.

  Because of the changes that you made in step 1, this will run pluggable
  type-checkers.  If there are any compiler warnings, fix them and re-compile.

  Now you have a \<.jar> file that you can use while type-checking and at
  run time.

\item
  Tell other people about your work so that they can benefit from it.

  \begin{itemize}
  \item
    Please inform the Checker Framework developers
    about your new annotated library by opening a pull request or an issue.
    This will let us add your annotations to a repository in
    \url{https://github.com/typetools/} and upload a compiled artifact to
    the Maven Central Repository.

  \item
    Encourage the library's maintainers to accept your annotations into its
    main version control repository.  This will make the annotations easier
    to maintain, the library will obtain the correctness guarantees of
    pluggable type-checking, and there will be no need for the Checker
    Framework to include an annotated version of the library.

    If the library maintainers do not accept the annotations, then
    periodically, such as when a new version of the library is released,
    pull changes from upstream (the library's main version control system)
    into your fork, add annotations to any newly-added methods in classes
    that are annotated with \<@AnnotatedFor>, rebuild to create an updated
    \<.jar> file, and inform the Checker Framework developers by opening an
    issue or issuing a pull request.
  \end{itemize}

\end{enumerate}


\sectionAndLabel{Creating an annotated JDK}{annotating-jdk}

This section tells how to create an annotated JDK for a new type system.
Section~\ref{reporting-bugs-annotated-libraries} tells how to improve
annotations for the JDK for an existing type system.

When you create a new checker, you need to also supply annotations for
parts of the JDK, either as stub files or as source code that will be
compiled and its annotations inserted into the JDK\@.  This
section describes the latter approach.
It assumes that you have already followed the instructions for building the
Checker Framework from source (Section~\ref{build-source}).

Because there are two versions of the annotated JDK, you need to write your
annotations in two places.

For \textbf{JDK 11}, edit files in repository \url{https://github.com/typetools/jdk}.
That is all you need to do.

The rest of this section gives instructions for \textbf{JDK 8}.

If you are adding annotations to an existing annotated JDK, then you only
need to follow the last two steps.

\begin{enumerate}
\item
Get Java 8 source code (must be version 8)
\begin{enumerate}
\item Download JDK8 from Oracle
\item Open the downloaded tar (\<tar -xvzf>)
\item Unzip the contained \<src.zip> (resulting in folders: \<com/>, \<java/>, \<javax/>, \<launcher/>, \<org/>)
\end{enumerate}

\item
Set up the Checker Framework (replace \textit{mychecker} with the name of your checker)
\begin{enumerate}
\item \<mkdir \$CHECKERFRAMEWORK/checker/jdk/\textit{mychecker}/> \\
  \<cd \$CHECKERFRAMEWORK/checker/jdk/\textit{mychecker}/> \\
  \code{echo "include ../Makefile.jdk" > Makefile}

\item Add \textit{mychecker} to
  \<\$CHECKERFRAMEWORK/checker/jdk/MakeFile> in the  definition of
  \<CHECKER\_DIRS> and in the definition of \<ANNOTATED\_CLASSES> (don't forget
  to add a closing parenthesis at the end of the definition of \<ANNOTATED\_CLASSES>!).

\end{enumerate}

\item
For each file you want to annotate, copy the JDK version into the
directory
\<\$CHECKERFRAMEWORK/checker/jdk/\textit{mychecker}/src/>, using
the same directory structure as the JDK\@.

Whenever you add a file, fully annotate it, as described in
Section~\ref{library-tips}.

If you are only annotating fields and method signatures (but not
ensuring that method bodies type-check), then you don't need to suppress
warnings, because the JDK is built using the \<-Awarns> command-line
option.

\item
Build the annotated JDK\@.  There are two ways:
\begin{itemize}
\item
  Pass a flag.
  Run \<./gradlew buildJdk -PuseLocalJdk>
  % Is any more advice needed here, such as supplying -PuseLocalJdk to
  % other commands?
\item
  Make a setting in the buildfile.
  Set \<jdkShaHash> to \<`local'> in \<checker/build.gradle>, then
  run \<./gradlew buildJdk>
\end{itemize}

(First, be sure you have followed the instructions for building the Checker
Framework from source (Section~\ref{build-source})
including running \<./gradlew cloneAndBuildDependencies>.)

You may receive a compilation error because your files use a part of the
JDK that is not in the annotated JDK\@.  If the missing part is relatively
small, please add it.  If the missing part is large, then you can make
small changes to the JDK source code, such as commenting out a method body.
(Use \</*> and \<*/> on their own lines, so that the diffs are minimal.)

To upload a compiled version of the annotated JDK, for use by other people,
see \url{https://github.com/typetools/annotated-libraries}.

\end{enumerate}


\sectionAndLabel{Compiling partially-annotated libraries}{compiling-libraries}

If you completely annotate a library, then you can compile it using a
pluggable type-checker, and include the resulting \<.jar> file on your
classpath.  You get a guarantee that the library contains no errors.

The rest of this section tells you how to compile a library if you
\emph{partially} annotate it:  that is, you write annotations for some of its
classes but not others.
(There is another type of partial annotation, which is when you annotate
method signatures but do not type-check the bodies.
See Section~\ref{library-tips}.)

There are two concerns:

\begin{itemize}
\item
  Ignoring type-checking errors in unannotated parts of the library.
  Use the \<-AskipDefs> or \<-AonlyDefs> command-line arguments; see
  Section~\ref{askipdefs}.

\item
  Putting conservative annotations in unannotated parts of the library.
  The checker needs to use normal defaulting rules
  (Section~\ref{climb-to-top}) for code you have annotated and conservative
  defaulting rules (Section~\ref{defaults-classfile}) for code you have not
  yet annotated.  This section describes how to do this.  You use
  \<@AnnotatedFor> to indicate which classes you have annotated.
\end{itemize}



\subsectionAndLabel{The \<-AuseDefaultsForUncheckedCode=source,bytecode> command-line argument}{AuseDefaultsForUncheckedCodesource}

\begin{sloppypar}
When compiling a library that is not fully annotated, use command-line
argument \<-AuseDefaultsForUncheckedCode=source,bytecode>.  This causes
the checker to behave normally for classes with a relevant \<@AnnotatedFor>
annotation.  For classes without \<@AnnotatedFor>, the checker uses
unchecked code defaults
(see Section~\ref{defaults-classfile}) for any type use with no explicit
user-written annotation, and the checker issues no warnings.
\end{sloppypar}

The \refqualclass{framework/qual}{AnnotatedFor} annotation, written on a
class, indicates that the class has been annotated for certain type
systems.  For example, \<@AnnotatedFor(\ttlcb"nullness", "regex"\ttrcb)> means that
the programmer has written annotations for the Nullness and Regular
Expression type systems.  If one of those two type-checkers is run,
the \<-AuseDefaultsForUncheckedCode=source,bytecode> command-line argument
has no effect and this class is treated normally:
unannotated types are defaulted using normal source-code
defaults and type-checking warnings are issued.
\refqualclass{framework/qual}{AnnotatedFor}'s arguments are any string that
may be passed to the \<-processor> command-line argument:  the
fully-qualified class name for the checker, or a shorthand for built-in
checkers (see Section~\ref{shorthand-for-checkers}).
Writing \<@AnnotatedFor> on a class doesn't necessarily mean that you wrote
any annotations, but that the user examined the source code and verified
that all appropriate annotations are present.

\begin{sloppypar}
Whenever you compile a class using the Checker Framework, including when
using the \<-AuseDefaultsForUncheckedCode=source,bytecode> command-line
argument, the resulting \<.class> files are fully-annotated; each type use
in the \<.class> file has an explicit type qualifier for any checker that
is run.
\end{sloppypar}


\sectionAndLabel{Using stub classes}{stub}

A stub file contains ``stub classes'' that contain annotated signatures,
but no method bodies.  A
checker uses the annotated signatures at compile time, instead of or in
addition to annotations that appear in the library.

Section~\ref{annotating-jdk} explains how you should choose between
creating stub classes or creating an annotated library.
Section~\ref{stub-creating} describes how to create stub classes.
Section~\ref{stub-using} describes how to use stub classes.
These sections illustrate stub classes via the example of creating a \refqualclass{checker/interning/qual}{Interned}-annotated
version of \code{java.lang.String}.  You don't need to repeat these steps
to handle \code{java.lang.String} for the Interning Checker,
but you might do something similar for a different class and/or checker.


\subsectionAndLabel{Using a stub file}{stub-using}

The \code{-Astubs} argument causes the Checker Framework to read
annotations from annotated stub classes in preference to the unannotated
original library classes.  For example:

\begin{myxsmall}
\begin{Verbatim}
  javac -processor org.checkerframework.checker.interning.InterningChecker -Astubs=String.astub:stubs MyFile.java MyOtherFile.java ...
\end{Verbatim}
\end{myxsmall}

Each stub path entry is a stub file (ending with \<.astub>), directory, or
\<.jar> file; specifying a directory or \<.jar> file is
equivalent to specifying every file in it whose name ends with
\code{.astub}.  The stub path entries are delimited by
\<File.pathSeparator> (`\<:>' for Linux and Mac, `\<;>' for Windows).

The \<-Astubs> argument is for stub files that users create.
A checker automatically reads some of its own stub files; see
Section~\ref{creating-a-checker-annotated-jdk}.

If a method appears in more than one stub file (or twice in the same
stub file), then the annotations are merged. If any of the
methods have different annotations from the same hierarchy on the same type,
then the annotation from the last declaration is used.

% \textbf{The following is not implemented yet}
% A library writers should create a file \code{library.astub} on the
% classpath (in the resources directory or the binary jars).
% The Checker Framework automatically imports all the stub files named
% \code{library.astub} found in the classpath.

If both bytecode and a stub file provide information for the same
element, the stub file information is used. In particular, an
un-annotated type variable in a stub file is used instead of
annotations on a type variable in bytecode.
This feature allows stub files to change the effective annotations in
all possible situations.
<<<<<<< HEAD
Use the \<-AstubWarnIfOverridesBytecode> command-line option to get a
warning whenever a stub file overrides bytecode annotations.
=======
Use the \<-AstubWarnIfOverwritesBytecode> command-line option to get a
warning whenever a stub file overwrites bytecode annotations.
Use the \<-AstubWarnIfRedundantWithBytecode> command-line option to get
a warning whenever a stub file specification is redundant with
bytecode annotations.
>>>>>>> 53ae37cb

A file being compiled takes precedence over a stub file.  If file \<A.java>
is being compiled, then any stub for class \<A> is ignored.

When a stub file is provided by the author of a checker, the stub file is used
automatically, with no need for the user to supply a command-line option.


\subsectionAndLabel{Stub file format}{stub-format}

Every Java file is a valid stub file.  However, you can omit information
that is not relevant to pluggable type-checking; this makes the stub file
smaller and easier for people to read and write.
Also note that the stub file's extension must be \<.astub>, not \<.java>.

As an illustration, a stub file for the Interning type system
(Chapter~\ref{interning-checker}) could be:

\begin{Verbatim}
  import org.checkerframework.checker.interning.qual.Interned;
  package java.lang;
  @Interned class Class<T> {}
  class String {
    @Interned String intern();
  }
\end{Verbatim}

The stub file format is allowed to differ from Java source code in the
following ways:
\begin{description}

\item{\textbf{Method bodies:}}
  The stub class does not require method bodies for classes; any method
  body may be replaced by a semicolon (\code{;}), as in an interface or
  abstract method declaration.

\item{\textbf{Method declarations:}}
  You only have to specify the methods that you need to annotate.
  Any method declaration may be omitted, in which case the checker reads
  its annotations from library's \<.class> files.  (If you are using a stub class, then
  typically the library is unannotated.)

\item{\textbf{Declaration specifiers:}}
  Declaration specifiers (e.g., \<public>, \<final>, \<volatile>)
  may be omitted.

\item{\textbf{Return types:}}
  The return type of a method does not need to match the real method.
  In particular, it is valid to use \<java.lang.Object> for every method.
  This simplifies the creation of stub files.

\item{\textbf{Import statements:}}
  Imports may appear at the beginning of the file or after any package declaration.
  The only required import statements are the ones to import type
  annotations.  Import statements for types are optional.

\item{\textbf{Multiple classes and packages:}}
  The stub file format permits having multiple classes and packages.
  The packages are separated by a package statement:
  \<package my.package;>.  Each package declaration may occur only once; in
  other words, all classes from a package must appear together.

\end{description}



\subsectionAndLabel{Creating a stub file}{stub-creating}

Stub files are generally stored together with the checker implementation,
in the same directory as the checker's \<.java> source code.


\subsubsectionAndLabel{If you have access to the Java source code}{stub-creating-with-source}

Every Java file is a stub file.  If you have access to the Java file,
rename file \<A.java> to \<A.astub>.  You can add
annotations to the signatures, leaving the method bodies unchanged.
The stub file parser silently ignores any annotations that it cannot
resolve to a type, so don't forget the \<import> statement.

Optionally (but highly recommended!), run the type-checker to verify that
your annotations are correct.  When you run the type-checker on your
annotations, there should not be any stub file that also contains
annotations for the class.  In particular, if you are type-checking the JDK
itself, then you should use the \<-Aignorejdkastub> command-line option.

This approach retains the original
documentation and source code, making it easier for a programmer to
double-check the annotations.  It also enables creation of diffs, easing
the process of upgrading when a library adds new methods.  And, the
annotations are in a format that the library maintainers can even
incorporate.

The downside of this approach is that the stub files are larger.  This can
slow down the Checker Framework, because it parses the stub files each time
it runs.
% Furthermore, a programmer must search the stub file
% for a given method rather than just skimming a few pages of method signatures.


\subsubsectionAndLabel{If you do not have access to the Java source code}{stub-creating-without-source}

If you do not have access to the library source code, then you can create a
stub file from the class file (Section~\ref{stub-creating}),
and then annotate it.  The rest of this section describes this approach.


\begin{enumerate}

\item
  Create a stub file by running the stub class generator.  (\<checker.jar> must be on your classpath.)

\begin{Verbatim}
  cd nullness-stub
  java -cp $CHECKERFRAMEWORK/checker/dist/checker.jar org.checkerframework.framework.stub.StubGenerator java.lang.String > String.astub
\end{Verbatim}

  Supply it with the fully-qualified name of the class for which you wish to
  generate a stub class.  The stub class generator prints the
  stub class to standard out, so you may wish to redirect its output to a
  file.

\item
  Add import statements for the annotations.  So you would need to
add the following import statement at the beginning of the file:

\begin{Verbatim}
  import org.checkerframework.checker.interning.qual.*;
\end{Verbatim}

\noindent
The stub file parser silently ignores any annotations that it cannot
resolve to a type, so don't forget the import statement.
Use the \<-AstubWarnIfNotFound> command-line option to see warnings
if an entry could not be found.

\item
  Add annotations to the stub class.  For example, you might annotate
  the \sunjavadoc{java.base/java/lang/String.html\#intern()}{String.intern()} method as follows:

\begin{Verbatim}
  @Interned String intern();
\end{Verbatim}

  You may also remove irrelevant parts of the stub file; see
  Section~\ref{stub-format}.

\end{enumerate}


\subsectionAndLabel{Troubleshooting stub libraries}{stub-troubleshooting}


\subsubsectionAndLabel{Type-checking does not yield the expected results}{stub-troubleshooting-type-checking-results}

By default, the stub parser silently ignores
annotations on unknown classes and methods.
The stub parser also silently ignores unknown annotations, so don't forget to
\<import> any annotations.
Some command-line options make the stub parser issue more warnings:

\begin{description}
\item[\<-AstubWarnIfNotFound>]
  Warn whenever some element of a stub file cannot be found.
  The \<@NoStubParserWarning> annotation on a package or type in a stub file
  overrides the \<-AstubWarnIfNotFound> command-line option, and no warning
  will be issued.

\item[\<-AstubWarnIfNotFoundIgnoresClasses>]
  Modifies the behavior of \<-AstubWarnIfNotFound>
  to report only missing methods/fields, but ignore missing classes, even if
  other classes from the same package are present.
  Useful if a package spans more than one jar.

\item[\<-AstubWarnIfOverridesBytecode>]
  Warn whenever some element of a
  stub file overrides annotations contained in bytecode.
\end{description}

Finally,
use command-line option {\bf\<-AstubDebug>} to output debugging messages while
parsing stub files, including about unknown classes, methods, and
annotations.  This overrides the \<@NoStubParserWarning> annotation.



\subsubsectionAndLabel{Problems parsing stub libraries}{stub-troubleshooting-parsing}

When using command-line option \<-AstubWarnIfNotFound>,
an error is issued if a stub file has a typo or the API method does not
exist.

Fix an error of the form
\begin{Verbatim}
StubParser: Method isLLowerCase(char) not found in type java.lang.Character
\end{Verbatim}

\noindent
by removing the extra ``L'' in the method name.

Fix an error of the form
\begin{Verbatim}
StubParser: Method enableForegroundNdefPush(Activity,NdefPushCallback)
      not found in type android.nfc.NfcAdapter
\end{Verbatim}

\noindent
by removing the method \<enableForgroundNdefPush(...)> from
the stub file, because it is not defined in class \<android.nfc.NfcAdapter>
in the version of the library you are using.


\sectionAndLabel{Troubleshooting/debugging annotated libraries}{libraries-troubleshooting}

Sometimes, it may seem that a checker is treating a library as unannotated
even though the library has annotations.  The compiler has two flags that
may help you in determining whether library files are read, and if they are
read whether the library's annotations are parsed.

\begin{description}
\item \<-verbose>
  Outputs info about compile phases --- when the compiler
  reads/parses/attributes/writes any file.  Also outputs the classpath and
  sourcepath paths.
\item \<-XDTA:parser> (which is equivalent to \<-XDTA:reader> plus \<-XDTA:writer>)
  Sets the internal \<debugJSR308> flag, which outputs information about
  reading and writing.
\end{description}


% LocalWords:  plugin utils util dist RuntimeException NonNull TODO AFU enum
% LocalWords:  sourcepath Nullness javac classpath src quals pathSeparator JDKs
% LocalWords:  jdk Astubs skipUses astub AskipUses toArray JDK6 xvzf javax
% LocalWords:  CollectionToArrayHeuristics BaseTypeVisitor Xbootclasspath
% LocalWords:  Interning's UsesObjectEquals Anocheckjdk AonlyUses java pre
%  LocalWords:  Aignorejdkastub AstubWarnIfNotFound AstubDebug dont local'
%  LocalWords:  enableForgroundNdefPush XDTA debugJSR308 BCEL getopt jdk8
%%  LocalWords:  NoStubParserWarning CHECKERFRAMEWORK AnnotatedFor regex
%%  LocalWords:  AuseConservativeDefaultsForUnannotatedCode buildfile qual
%%  LocalWords:  AprintUnannotatedMethods checkername AskipDefs bcel mkdir
%%  LocalWords:  AuseSafeDefaultsForUnannotatedSourceCode TypeSystem1 cd
%%  LocalWords:  TypeSystem2 TypeSystem3 AuseDefaultsForUncheckedCode ln
%  LocalWords:  mychecker DIRS README TypeSystem un debugJSR org boolean
%  LocalWords:  AstubWarnIfOverridesBytecode Awarns AssumeAssertion
%%  LocalWords:  Makefile buildJdk PuseLocalJdk jdkShaHash AonlyDefs
%%  LocalWords:  AuseDefaultsForUncheckedCodesource
%%  LocalWords:  AstubWarnIfNotFoundIgnoresClasses<|MERGE_RESOLUTION|>--- conflicted
+++ resolved
@@ -530,16 +530,11 @@
 annotations on a type variable in bytecode.
 This feature allows stub files to change the effective annotations in
 all possible situations.
-<<<<<<< HEAD
-Use the \<-AstubWarnIfOverridesBytecode> command-line option to get a
-warning whenever a stub file overrides bytecode annotations.
-=======
 Use the \<-AstubWarnIfOverwritesBytecode> command-line option to get a
 warning whenever a stub file overwrites bytecode annotations.
 Use the \<-AstubWarnIfRedundantWithBytecode> command-line option to get
 a warning whenever a stub file specification is redundant with
 bytecode annotations.
->>>>>>> 53ae37cb
 
 A file being compiled takes precedence over a stub file.  If file \<A.java>
 is being compiled, then any stub for class \<A> is ignored.
