--- conflicted
+++ resolved
@@ -38,12 +38,8 @@
   to write the \<@MustCall> annotation on every subclass.
 
 \item[\refqualclass{checker/mustcall/qual}{PolyMustCall}]
-<<<<<<< HEAD
-  is the polymorphic annotation for the MustCall type system
+  is the polymorphic annotation for the Must Call type system
   (Section~\ref{method-qualifier-polymorphism}).
-=======
-  is the polymorphic annotation for the Must Call type system.
->>>>>>> acf0af10
 
 \item[\refqualclass{checker/mustcall/qual}{MustCallAlias}]
   is a special polymorphic annotation that indicates a resource-aliasing relationship between
