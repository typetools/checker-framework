--- conflicted
+++ resolved
@@ -78,13 +78,8 @@
 platform's character set.
 
 The \<@EnumVal> annotation's argument is the names of the enum constants
-<<<<<<< HEAD
-that the type might evaluate to, rather than the enum constants themselves
-(because of the restrictions on the types of annotation elements). \<@EnumVal>
-=======
 that the type might evaluate to.  (Java syntax does not allow the enum
 constants themselves to be arguments.)  \<@EnumVal>
->>>>>>> a27502ca
 is treated identically to \<@StringVal> by the checker internally, so
 \<@StringVal> may appear in error messages related to enums.
 
