\htmlhr
\chapter{Constant Value Checker\label{constant-value-checker}}

The Constant Value Checker is a constant propagation analysis: for
each variable, it determines whether that variable's value can be
known at compile time.

There are two ways to run the Constant Value Checker.
\begin{itemize}
\item
Typically, it is automatically run by another type checker.
When using the Constant Value Checker as part of another checker, the
\code{statically-executable.astub} file in the Constant Value Checker directory must
be passed as a stub file for the checker.
\item
Alternately, you can run just the Constant Value Checker, by
supplying the following command-line options to javac:
\code{-processor org.checkerframework.common.value.ValueChecker -Astubs=statically-executable.astub}
\end{itemize}

\section{Annotations\label{constant-value-checker-annotations}}

The Constant Value Checker uses type annotations to indicate the value of
an expression (Section~\ref{constant-value-checker-type-annotations}), and
it uses method annotations to indicate methods that the Constant Value
Checker can execute at compile time
(Section~\ref{staticallyexecutable-annotation}).


\subsection{Type Annotations\label{constant-value-checker-type-annotations}}

Typically, the programmer does not write any type annotations.  Rather, the
type annotations are inferred by the Constant Value Checker.
The programmer is also permitted to write type annotations.  This is only necessary in
locations where the Constant Value Checker does not infer annotations:  on fields
and method signatures.

The main type annotations are
\refqualclass{common/value/qual}{BoolVal},
\refqualclass{common/value/qual}{IntVal},
\refqualclass{common/value/qual}{IntRange},
\refqualclass{common/value/qual}{DoubleVal}, and
\refqualclass{common/value/qual}{StringVal}.
Additional type annotations for arrays are
\refqualclass{common/value/qual}{ArrayLen},
\refqualclass{common/value/qual}{ArrayLenRange},
and \refqualclass{common/value/qual}{MinLen}.
A polymorphic qualifier (\refqualclass{common/value/qual}{PolyValue})
is also supported (see Section~\ref{qualifier-polymorphism}).

Each \<*Val> type annotation takes as an argument a set of values, and its
meaning is that at run time, the expression evaluates to one of the values.  For
example, an expression of type
\<\refqualclass{common/value/qual}{StringVal}("a", "b")> evaluates to
one of the values \<"a">, \<"b">, or \<null>.
The set is limited to 10 entries; if a variable
could be more than 10 different values, the Constant Value
Checker gives up and its type becomes
\refqualclass{common/value/qual}{IntRange} for integral types,
\refqualclass{common/value/qual}{ArrayLenRange} for array types, and
\refqualclass{common/value/qual}{UnknownVal} for all other types.
The \<@ArrayLen> annotation means that at run time, the expression
evaluates to an array whose length is one of the annotation's arguments.

% \refqualclass{checker/value/qual}{BottomVal}, meaning that the expression
% is dead or always has the value \<null>.

\refqualclass{common/value/qual}{IntRange} takes two arguments --- a lower
bound and an upper bound.  Its meaning is that at run time, the expression
evaluates to a value between the bounds (inclusive).  For example, an
expression of type \<@IntRange(from=0, to=255)> evaluates to
0, 1, 2, \ldots, 254, or 255.
An \refqualclass{common/value/qual}{IntVal} and
\refqualclass{common/value/qual}{IntRange} annotation that represent the
same set of values are semantically identical and interchangeable:  they
have exactly the same meaning, and using either one has the same effect.
\refqualclass{common/value/qual}{ArrayLenRange} has the same relationship
to \refqualclass{common/value/qual}{ArrayLen} that
\refqualclass{common/value/qual}{IntRange} has to
\refqualclass{common/value/qual}{IntVal}.
The \<@MinLen> annotation is an alias for \<@ArrayLenRange> (meaning that every \<@MinLen> annotation
 is automatically converted to an \<@ArrayLenRange> annotation) that only takes
one argument, which is the lower bound of the range. The upper bound of the
range is the maximum integer value.

Figure~\ref{fig-value-hierarchy} shows the
subtyping relationship among the type annotations.
For two annotations of the same type, subtypes have a smaller set of
possible values, as also shown in the figure.
Because \<int> can be casted to \<double>, an \<@IntVal> annotation is a
subtype of a \<@DoubleVal> annotation with the same values.

\begin{figure}
\includeimage{value-subtyping}{7cm}
\caption{At the top, the type qualifier hierarchy of the Constant Value Checker
annotations. Qualifiers in gray are used
internally by the type system but should never be written by a
programmer.  At the bottom are examples of additional subtyping
relationships that depend on the annotations' arguments.}
\label{fig-value-hierarchy}
\end{figure}

Figure~\ref{fig-value-multivalue} illustrates how the Constant Value Checker
infers type annotations (using flow-sensitive type qualifier refinement, Section~\ref{type-refinement}).

\begin{figure}
\begin{Verbatim}
public void foo(boolean b) {
    int i = 1;     // i has type:  @IntVal({1}) int
    if (b) {
        i = 2;     // i now has type:  @IntVal({2}) int
    }
                   // i now has type:  @IntVal({1,2}) int
    i = i + 1;     // i now has type:  @IntVal({2,3}) int
}
\end{Verbatim}
\caption{The Constant Value Checker infers different types
  for a variable on different lines of the program.}
\label{fig-value-multivalue}
\end{figure}

If your code is already annotated with a different constant value or range
annotation, the Checker Framework can type-check your code.
It treats annotations from other tools
exactly as if you had written the corresponding annotation from the
Constant Value Checker, as described in Figure~\ref{fig-constant-value-refactoring}.


% These lists should be kept in sync with ValueAnnotatedTypeFactory.java .
\begin{figure}
\begin{center}
% The ~ around the text makes things look better in Hevea (and not terrible
% in LaTeX).
\begin{tabular}{ll}
\begin{tabular}{|l|}
\hline
 ~android.support.annotation.IntRange~ \\ \hline
\end{tabular}
&
$\Rightarrow$
~org.checkerframework.checker.common.value.qual.IntRange~
\end{tabular}
\end{center}
%BEGIN LATEX
\vspace{-1.5\baselineskip}
%END LATEX
\caption{Correspondence between other constant value and range annotations
  and the Checker Framework's annotations.}
\label{fig-constant-value-refactoring}
\end{figure}

\ifonbuffalo{\relax}\else{
  The Constant Value Checker trusts the
  \refqualclass{checker/index/qual}{Positive} annotation.  If your code
  contains a \refqualclass{checker/index/qual}{Positive} annotation, then
  in order to guarantee soundness, you must run the Index Checker whenever
  you run the Constant Value Checker.
}\fi

\subsection{Compile-time execution of expressions\label{constant-value-compile-time-execution}}

Whenever all the operands of an expression are compile-time constants (that
is, their types have constant-value type annotations), the Constant Value
Checker attempts to execute the expression.  This is independent of any
optimizations performed by the compiler and does not affect the code that
is generated.

The Constant Value Checker statically executes operators that do
not throw exceptions (e.g., \<+>, \<->, \code{<\relax<}, \<!=>).


\subsection{\<@StaticallyExecutable> methods and the classpath\label{constant-value-staticallyexecutable-annotation}}

The Constant Value Checker statically executes methods annotated with
\refqualclass{common/value/qual}{StaticallyExecutable}, \emph{if the
method has already been compiled and is on the classpath}.

\begin{figure}
\begin{Verbatim}
@StaticallyExecutable @Pure
public int foo(int a, int b) {
    return a + b;
}

public void bar() {
    int a = 5;          // a has type:  @IntVal({5}) int
    int b = 4;          // b has type:  @IntVal({4}) int
    int c = foo(a, b);  // c has type:  @IntVal({9}) int
}
\end{Verbatim}
\caption{The
  \refqualclass{common/value/qual}{StaticallyExecutable} annotation enables
  constant propagation through method calls.}
\label{fig-staticallyexecutable}
\end{figure}

A \<@StaticallyExecutable> method must
be \refqualclass{dataflow/qual}{Pure} (side-effect-free and
deterministic).

Additionally, a \<@StaticallyExecutable> method and any method it calls must be on
the classpath for the compiler, because they are reflectively called at
compile-time to perform the constant value analysis.
% Standard library methods (such as those annotated as \<@StaticallyExecutable>
% in file \<statically-executable.astub>) will already be on the classpath.
To use \<@StaticallyExecutable> on methods in your own code, you should
first compile the code without the Constant Value Checker and then add
the location of the resulting \code{.class} files to the
classpath. For example, the command-line arguments to the Checker Framework
might include:
\begin{Verbatim}
  -processor org.checkerframework.common.value.ValueChecker
  -Astubs=statically-executable.astub
  -classpath $CLASSPATH:MY_PROJECT/build/
\end{Verbatim}


\section{Warnings\label{value-checker-warnings}}

If the option \code{-AreportEvalWarns} options is used, the Constant Value Checker issues a warning if it cannot load and run, at
compile time, a method marked as \<@StaticallyExecutable>.  If it issues
such a warning, then the return value of the method will be \<@UnknownVal>
instead of being able to be resolved to a specific value annotation.
Some examples of these:
% This section describes potentially-confusing messages, not every message.

\begin{sloppypar}
\begin{itemize}
\item \code{[class.find.failed] Failed to find class named Test.}

  The checker could not find the class
  specified for resolving a \<@StaticallyExecutable> method. Typically
  this is caused by not providing the path of a class-file needed to
  the classpath.

\item \code{[method.find.failed] Failed to find a method named foo with argument types [@IntVal(3) int].}

  The checker could not find the method \code{foo(int)} specified for
  resolving a \<@StaticallyExecutable> method, but could find the
  class. This is usually due to providing an outdated version of the
  class-file that does not contain the
  method that was annotated as \<@StaticallyExecutable>.

\item \code{[method.evaluation.exception] Failed to evaluate method public static int Test.foo(int) because it threw an exception: java.lang.ArithmeticException: / by zero.}

  An exception was thrown when trying to statically execute the
  method. In this case it was a divide-by-zero exception. If the
  arguments to the method each only had one value in their annotations
  then this exception will always occur when the program is actually
  run as well. If there are multiple possible values then the exception
  might not be thrown on every execution, depending on the run-time values.

\end{itemize}
\end{sloppypar}

There are some other situations in which the Constant Value Checker produces a
warning message:

\begin{sloppypar}
\begin{itemize}
\item \code{[too.many.values.given] The maximum number of arguments permitted is 10.}

  The Constant Value Checker only tracks up to 10 possible values for an
  expression.  If you write an annotation with more values than will be
  tracked, the annotation is replaced with \<@IntRange>, \<@ArrayLenRange>, or \<@UnknownVal>.

\end{itemize}
\end{sloppypar}


\section{Unsoundly ignoring overflow\label{value-checker-overflow}}

The Constant Value Checker takes Java's overflow rules into account when
computing the possible values of expressions.
%
The \code{-AignoreRangeOverflow} command-line option makes it ignore the
possibility of overflow for range annotations
\refqualclass{common/value/qual}{IntRange} and
\refqualclass{common/value/qual}{ArrayLenRange}.
%
Figure~\ref{fig-value-ignore-overflow} gives an example of behavior with
and without the \code{-AignoreRangeOverflow} command-line option.

\begin{figure}
\begin{Verbatim}
  ...
  if (i > 5) {
    // i now has type:  @IntRange(from=5, to=Integer.MAX_VALUE)
    i = i + 1;
    // If i started out as Integer.MAX_VALUE, then i is now Integer.MIN_VALUE.
    // i's type is now @IntRange(from=Integer.MIN_VALUE, to=Integer.MAX_VALUE).
    // When ignoring overflow, i's type is now @IntRange(from=6, to=Integer.MAX_VALUE).
  }
\end{Verbatim}
\caption{With the \code{-AignoreRangeOverflow} command-line option,
the Constant Value Checker ignores overflow
for range types, which gives smaller ranges to range types.}
\label{fig-value-ignore-overflow}
\end{figure}

As with any unsound behavior in the Checker Framework, this option reduces
the number warnings and errors produced, and may reduce the number of
\<@IntRange> qualifiers that you need to write in the source code.
However, it is possible that at run time, an expression might evaluate to a
value that is not in its \<@IntRange> qualifier.  You should either accept
that possibility, or verify the lack of overflow using some other tool or
manual analysis.


%%  LocalWords:  UnknownVal StringValue BottomVal astub Astubs IntRange
%  LocalWords:  StaticallyExecutable BoolVal IntVal DoubleVal StringVal
<<<<<<< HEAD
%%  LocalWords:  classpath AreportEvalWarns ArrayLen ArrayLenRange casted
%  LocalWords:  qual AignoreRangeOverflow
=======
%%  LocalWords:  classpath AreportEvalWarns ArrayLen ArrayLenRange MinLen
%%  LocalWords:  PolyValue
>>>>>>> 170c2dd5
<|MERGE_RESOLUTION|>--- conflicted
+++ resolved
@@ -309,10 +309,5 @@
 
 %%  LocalWords:  UnknownVal StringValue BottomVal astub Astubs IntRange
 %  LocalWords:  StaticallyExecutable BoolVal IntVal DoubleVal StringVal
-<<<<<<< HEAD
 %%  LocalWords:  classpath AreportEvalWarns ArrayLen ArrayLenRange casted
-%  LocalWords:  qual AignoreRangeOverflow
-=======
-%%  LocalWords:  classpath AreportEvalWarns ArrayLen ArrayLenRange MinLen
-%%  LocalWords:  PolyValue
->>>>>>> 170c2dd5
+%  LocalWords:  qual AignoreRangeOverflow MinLen PolyValue