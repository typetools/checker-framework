JAVAC ?= $(realpath ../../checker/bin/javac)
MAVEN_EXAMPLE=MavenExampleJDK11
ifeq ($(shell java -version 2>&1 | grep version | grep 1.8 > /dev/null; printf $$?), 0)
MAVEN_EXAMPLE=MavenExample
endif

.PHONY: all

all: compile

compile:
	$(JAVAC) *.java
	cd fenum-extension && $(MAKE)
	cd subtyping-extension && $(MAKE)
	cd units-extension && $(MAKE)
<<<<<<< HEAD
	cd MavenExample && $(MAKE)
	cd MavenExample-framework-all && $(MAKE)
=======
	cd ${MAVEN_EXAMPLE} && $(MAKE)
>>>>>>> 84bb55dc
	cd lombok && $(MAKE)

# TODO: type check the different files with the right checker;
#   some tests expect errors, compare against expected errors.<|MERGE_RESOLUTION|>--- conflicted
+++ resolved
@@ -13,12 +13,7 @@
 	cd fenum-extension && $(MAKE)
 	cd subtyping-extension && $(MAKE)
 	cd units-extension && $(MAKE)
-<<<<<<< HEAD
-	cd MavenExample && $(MAKE)
-	cd MavenExample-framework-all && $(MAKE)
-=======
 	cd ${MAVEN_EXAMPLE} && $(MAKE)
->>>>>>> 84bb55dc
 	cd lombok && $(MAKE)
 
 # TODO: type check the different files with the right checker;
