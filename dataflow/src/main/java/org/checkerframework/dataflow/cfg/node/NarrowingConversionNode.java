--- conflicted
+++ resolved
@@ -63,11 +63,7 @@
 
     @Override
     public int hashCode() {
-<<<<<<< HEAD
-        return HashCodeUtils.hash(NarrowingConversionNode.class, getOperand());
-=======
-        return Objects.hash(getOperand());
->>>>>>> ae06f516
+        return Objects.hash(NarrowingConversionNode.class, getOperand());
     }
 
     @Override
