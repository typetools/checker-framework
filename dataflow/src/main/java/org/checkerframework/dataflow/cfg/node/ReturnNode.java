package org.checkerframework.dataflow.cfg.node;

import com.sun.source.tree.LambdaExpressionTree;
import com.sun.source.tree.MethodTree;
import com.sun.source.tree.ReturnTree;
import com.sun.tools.javac.code.Symbol.MethodSymbol;
import java.util.Collection;
import java.util.Collections;
import java.util.Objects;
import javax.lang.model.type.TypeKind;
import javax.lang.model.util.Types;
import org.checkerframework.checker.nullness.qual.Nullable;
import org.checkerframework.dataflow.cfg.node.AssignmentContext.LambdaReturnContext;
import org.checkerframework.dataflow.cfg.node.AssignmentContext.MethodReturnContext;

/**
 * A node for a return statement:
 *
 * <pre>
 *   return
 *   return <em>expression</em>
 * </pre>
 */
public class ReturnNode extends Node {

    protected final ReturnTree tree;
    protected final @Nullable Node result;

    public ReturnNode(ReturnTree t, @Nullable Node result, Types types, MethodTree methodTree) {
        super(types.getNoType(TypeKind.NONE));
        this.result = result;
        tree = t;
        result.setAssignmentContext(new MethodReturnContext(methodTree));
    }

    public ReturnNode(
            ReturnTree t,
            @Nullable Node result,
            Types types,
            LambdaExpressionTree lambda,
            MethodSymbol methodSymbol) {
        super(types.getNoType(TypeKind.NONE));
        this.result = result;
        tree = t;
        result.setAssignmentContext(new LambdaReturnContext(methodSymbol));
    }

    public Node getResult() {
        return result;
    }

    @Override
    public ReturnTree getTree() {
        return tree;
    }

    @Override
    public <R, P> R accept(NodeVisitor<R, P> visitor, P p) {
        return visitor.visitReturn(this, p);
    }

    @Override
    public String toString() {
        if (result != null) {
            return "return " + result;
        }
        return "return";
    }

    @Override
    public boolean equals(Object obj) {
        if (!(obj instanceof ReturnNode)) {
            return false;
        }
        ReturnNode other = (ReturnNode) obj;
        if ((result == null) != (other.result == null)) {
            return false;
        }
        return (result == null || result.equals(other.result));
    }

    @Override
    public int hashCode() {
<<<<<<< HEAD
        return HashCodeUtils.hash(ReturnNode.class, result);
=======
        return Objects.hash(result);
>>>>>>> ae06f516
    }

    @Override
    public Collection<Node> getOperands() {
        if (result == null) {
            return Collections.emptyList();
        } else {
            return Collections.singletonList(result);
        }
    }
}<|MERGE_RESOLUTION|>--- conflicted
+++ resolved
@@ -81,11 +81,7 @@
 
     @Override
     public int hashCode() {
-<<<<<<< HEAD
-        return HashCodeUtils.hash(ReturnNode.class, result);
-=======
-        return Objects.hash(result);
->>>>>>> ae06f516
+        return Objects.hash(ReturnNode.class, result);
     }
 
     @Override
