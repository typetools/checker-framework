--- conflicted
+++ resolved
@@ -1007,11 +1007,7 @@
                     RegularBlockImpl b = (RegularBlockImpl) cur;
                     if (b.isEmpty()) {
                         Set<RegularBlockImpl> emptyBlocks = new HashSet<>();
-<<<<<<< HEAD
-                        Set<PredecessorHolder> predecessors = new HashSet<>();
-=======
                         Set<PredecessorHolder> predecessors = new LinkedHashSet<>();
->>>>>>> 93ace6ca
                         BlockImpl succ =
                                 computeNeighborhoodOfEmptyBlock(b, emptyBlocks, predecessors);
                         for (RegularBlockImpl e : emptyBlocks) {
@@ -1380,12 +1376,7 @@
             Set<MissingEdge> missingEdges = new MostlySingleton<>();
 
             // missing exceptional edges
-<<<<<<< HEAD
-            Set<Tuple<ExceptionBlockImpl, Integer, TypeMirror>> missingExceptionalEdges =
-                    new LinkedHashSet<>();
-=======
             Set<MissingEdge> missingExceptionalEdges = new LinkedHashSet<>();
->>>>>>> 93ace6ca
 
             // create start block
             SpecialBlockImpl startBlock = new SpecialBlockImpl(SpecialBlockType.ENTRY);
