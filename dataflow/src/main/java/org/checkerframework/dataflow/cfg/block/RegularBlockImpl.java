package org.checkerframework.dataflow.cfg.block;

import java.util.ArrayList;
import java.util.Collections;
import java.util.List;
import org.checkerframework.checker.nullness.qual.Nullable;
import org.checkerframework.dataflow.cfg.node.Node;

/** Implementation of a regular basic block. */
public class RegularBlockImpl extends SingleSuccessorBlockImpl implements RegularBlock {

    /** Internal representation of the contents. */
    protected final List<Node> contents;

    /**
     * Initialize an empty basic block to be filled with contents and linked to other basic blocks
     * later.
     */
    public RegularBlockImpl() {
        super(BlockType.REGULAR_BLOCK);
        contents = new ArrayList<>();
    }

    /** Add a node to the contents of this basic block. */
    public void addNode(Node t) {
        contents.add(t);
        t.setBlock(this);
    }

    /** Add multiple nodes to the contents of this basic block. */
    public void addNodes(List<? extends Node> ts) {
        for (Node t : ts) {
            addNode(t);
        }
    }

    @SuppressWarnings("deprecation") // implementation of deprecated method in interface
    @Override
    public List<Node> getContents() {
        return getNodes();
    }

    /**
     * {@inheritDoc}
     *
     * <p>This implementation returns an non-empty list.
     */
    @Override
    public List<Node> getNodes() {
        return Collections.unmodifiableList(contents);
    }

    @Override
<<<<<<< HEAD
    public List<Node> getNodes() {
        return getContents();
=======
    public @Nullable Node getLastNode() {
        return contents.get(contents.size() - 1);
>>>>>>> e32c9362
    }

    @Override
    public @Nullable BlockImpl getRegularSuccessor() {
        return successor;
    }

    @Override
    public String toString() {
        return "RegularBlock(" + contents + ")";
    }

    @Override
    public boolean isEmpty() {
        return contents.isEmpty();
    }
}<|MERGE_RESOLUTION|>--- conflicted
+++ resolved
@@ -51,13 +51,8 @@
     }
 
     @Override
-<<<<<<< HEAD
-    public List<Node> getNodes() {
-        return getContents();
-=======
     public @Nullable Node getLastNode() {
         return contents.get(contents.size() - 1);
->>>>>>> e32c9362
     }
 
     @Override
