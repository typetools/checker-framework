package org.checkerframework.dataflow.cfg.block;

import java.util.ArrayList;
import java.util.Collection;
import java.util.Collections;
import java.util.List;
import org.checkerframework.checker.nullness.qual.Nullable;
import org.checkerframework.dataflow.cfg.node.Node;

/** Implementation of a regular basic block. */
public class RegularBlockImpl extends SingleSuccessorBlockImpl implements RegularBlock {

    /** Internal representation of the contents. */
    protected final List<Node> contents;

    /**
     * Initialize an empty basic block to be filled with contents and linked to other basic blocks
     * later.
     */
    public RegularBlockImpl() {
        super(BlockType.REGULAR_BLOCK);
        contents = new ArrayList<>();
    }

    /** Add a node to the contents of this basic block. */
    public void addNode(Node t) {
        contents.add(t);
        t.setBlock(this);
    }

    /** Add multiple nodes to the contents of this basic block. */
    public void addNodes(List<? extends Node> ts) {
        for (Node t : ts) {
            addNode(t);
        }
    }

    @Override
    public List<Node> getContents() {
        return Collections.unmodifiableList(contents);
    }

    @Override
<<<<<<< HEAD
    public Collection<Node> getNodes() {
=======
    public List<Node> getNodes() {
>>>>>>> 843ef467
        return getContents();
    }

    @Override
    public @Nullable BlockImpl getRegularSuccessor() {
        return successor;
    }

    @Override
    public String toString() {
        return "RegularBlock(" + contents + ")";
    }

    @Override
    public boolean isEmpty() {
        return contents.isEmpty();
    }
}<|MERGE_RESOLUTION|>--- conflicted
+++ resolved
@@ -1,7 +1,6 @@
 package org.checkerframework.dataflow.cfg.block;
 
 import java.util.ArrayList;
-import java.util.Collection;
 import java.util.Collections;
 import java.util.List;
 import org.checkerframework.checker.nullness.qual.Nullable;
@@ -41,11 +40,7 @@
     }
 
     @Override
-<<<<<<< HEAD
-    public Collection<Node> getNodes() {
-=======
     public List<Node> getNodes() {
->>>>>>> 843ef467
         return getContents();
     }
 
