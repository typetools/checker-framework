package org.checkerframework.dataflow.cfg.visualize;

import java.util.ArrayDeque;
import java.util.ArrayList;
import java.util.IdentityHashMap;
import java.util.LinkedHashSet;
import java.util.List;
import java.util.Map;
import java.util.Queue;
import java.util.Set;
import java.util.StringJoiner;
import javax.lang.model.type.TypeMirror;
import org.checkerframework.checker.nullness.qual.NonNull;
import org.checkerframework.checker.nullness.qual.Nullable;
import org.checkerframework.dataflow.analysis.AbstractValue;
import org.checkerframework.dataflow.analysis.Analysis;
import org.checkerframework.dataflow.analysis.Analysis.Direction;
import org.checkerframework.dataflow.analysis.Store;
import org.checkerframework.dataflow.analysis.TransferFunction;
import org.checkerframework.dataflow.analysis.TransferInput;
import org.checkerframework.dataflow.analysis.TransferResult;
import org.checkerframework.dataflow.cfg.ControlFlowGraph;
import org.checkerframework.dataflow.cfg.block.Block;
import org.checkerframework.dataflow.cfg.block.ConditionalBlock;
import org.checkerframework.dataflow.cfg.block.ExceptionBlock;
import org.checkerframework.dataflow.cfg.block.SingleSuccessorBlock;
import org.checkerframework.dataflow.cfg.block.SpecialBlock;
import org.checkerframework.dataflow.cfg.node.Node;
import org.checkerframework.javacutil.BugInCF;
import org.plumelib.util.StringsPlume;
import org.plumelib.util.UniqueId;

/**
 * This abstract class makes implementing a {@link CFGVisualizer} easier. Some of the methods in
 * {@link CFGVisualizer} are already implemented in this abstract class, but can be overridden if
 * necessary.
 *
 * @param <V> the abstract value type to be tracked by the analysis
 * @param <S> the store type used in the analysis
 * @param <T> the transfer function type that is used to approximate run-time behavior
 * @see DOTCFGVisualizer
 * @see StringCFGVisualizer
 */
public abstract class AbstractCFGVisualizer<
        V extends AbstractValue<V>, S extends Store<S>, T extends TransferFunction<V, S>>
    implements CFGVisualizer<V, S, T> {

  /**
   * If {@code true}, {@link CFGVisualizer} returns more detailed information.
   *
   * <p>Initialized in {@link #init(Map)}.
   */
  protected boolean verbose;

  /** The line separator. */
  protected static final String lineSeparator = System.lineSeparator();

  /** The indentation for elements of the store. */
  protected static final String storeEntryIndent = "  ";

  @Override
  public void init(Map<String, Object> args) {
    this.verbose = toBoolean(args.get("verbose"));
  }

  /**
   * Convert the value to boolean, by parsing a string or casting any other value. null converts to
   * false.
   *
   * @param o an object to convert to boolean
   * @return {@code o} converted to boolean
   */
  private static boolean toBoolean(@Nullable Object o) {
    if (o == null) {
      return false;
    }
    if (o instanceof String) {
      return Boolean.parseBoolean((String) o);
    }
    return (boolean) o;
  }

  /**
   * Visualize a control flow graph.
   *
   * @param cfg the current control flow graph
   * @param entry the entry block of the control flow graph
   * @param analysis the current analysis
   * @return the representation of the control flow graph
   */
  protected String visualizeGraph(
      ControlFlowGraph cfg, Block entry, @Nullable Analysis<V, S, T> analysis) {
    return visualizeGraphHeader()
        + visualizeGraphWithoutHeaderAndFooter(cfg, entry, analysis)
        + visualizeGraphFooter();
  }

  /**
   * Helper method to visualize a control flow graph, without outputting a header or footer.
   *
   * @param cfg the control flow graph
   * @param entry the entry block of the control flow graph
   * @param analysis the current analysis
   * @return the String representation of the control flow graph
   */
  protected String visualizeGraphWithoutHeaderAndFooter(
      ControlFlowGraph cfg, Block entry, @Nullable Analysis<V, S, T> analysis) {
    Set<Block> visited = new LinkedHashSet<>();
    StringBuilder sbGraph = new StringBuilder();
    Queue<Block> workList = new ArrayDeque<>();
    Block cur = entry;
    visited.add(entry);
    while (cur != null) {
      handleSuccessorsHelper(cur, visited, workList, sbGraph);
      cur = workList.poll();
    }
    sbGraph.append(lineSeparator);
    sbGraph.append(visualizeNodes(visited, cfg, analysis));
    return sbGraph.toString();
  }

  /**
   * Outputs, to sbGraph, a visualization of a block's edges, but not the block itself. (The block
   * itself is output elsewhere.) Also adds the successors of the block to the work list and the
   * visited blocks list.
   *
   * @param cur the current block
   * @param visited the set of blocks that have already been visited or are in the work list; side
   *     effected by this method
   * @param workList the queue of blocks to be processed; side effected by this method
   * @param sbGraph the {@link StringBuilder} to store the graph; side effected by this method
   */
  protected void handleSuccessorsHelper(
      Block cur, Set<Block> visited, Queue<Block> workList, StringBuilder sbGraph) {
    if (cur.getType() == Block.BlockType.CONDITIONAL_BLOCK) {
      ConditionalBlock ccur = ((ConditionalBlock) cur);
      Block thenSuccessor = ccur.getThenSuccessor();
      sbGraph.append(
          visualizeEdge(ccur.getUid(), thenSuccessor.getUid(), ccur.getThenFlowRule().toString()));
      sbGraph.append(lineSeparator);
      addBlock(thenSuccessor, visited, workList);
      Block elseSuccessor = ccur.getElseSuccessor();
      sbGraph.append(
          visualizeEdge(ccur.getUid(), elseSuccessor.getUid(), ccur.getElseFlowRule().toString()));
      sbGraph.append(lineSeparator);
      addBlock(elseSuccessor, visited, workList);
    } else {
      SingleSuccessorBlock sscur = (SingleSuccessorBlock) cur;
      Block succ = sscur.getSuccessor();
      if (succ != null) {
        sbGraph.append(visualizeEdge(cur.getUid(), succ.getUid(), sscur.getFlowRule().name()));
        sbGraph.append(lineSeparator);
        addBlock(succ, visited, workList);
      }
    }
    if (cur.getType() == Block.BlockType.EXCEPTION_BLOCK) {
      ExceptionBlock ecur = (ExceptionBlock) cur;
      for (Map.Entry<TypeMirror, Set<Block>> e : ecur.getExceptionalSuccessors().entrySet()) {
        TypeMirror cause = e.getKey();
        String exception = cause.toString();
        if (exception.startsWith("java.lang.")) {
          exception = exception.replace("java.lang.", "");
        }
        for (Block b : e.getValue()) {
          sbGraph.append(visualizeEdge(cur.getUid(), b.getUid(), exception));
          sbGraph.append(lineSeparator);
          addBlock(b, visited, workList);
        }
      }
    }
  }

  /**
   * Checks whether a block exists in the visited blocks list, and, if not, adds it to the visited
   * blocks list and the work list.
   *
   * @param b the block to check
   * @param visited the set of blocks that have already been visited or are in the work list
   * @param workList the queue of blocks to be processed
   */
  protected void addBlock(Block b, Set<Block> visited, Queue<Block> workList) {
    if (visited.add(b)) {
      workList.add(b);
    }
  }

  /**
   * Helper method to visualize a block.
   *
   * <p>NOTE: The output ends with a separator, only if an "after" store is visualized. The client
   * {@link #visualizeBlock} should correct this if needed.
   *
   * @param bb the block
   * @param analysis the current analysis
   * @param separator the line separator. Examples: "\\l" for left justification in {@link
   *     DOTCFGVisualizer} (this is really a terminator, not a separator), "\n" or {@code
   *     System.lineSeparator()} to add a new line in {@link StringCFGVisualizer}
   * @return the String representation of the block
   */
  protected String visualizeBlockWithSeparator(
      Block bb, @Nullable Analysis<V, S, T> analysis, String separator) {
    StringBuilder sbBlock = new StringBuilder();
    String contents = loopOverBlockContents(bb, analysis, separator);
    if (!contents.isEmpty()) {
      sbBlock.append(contents);
    }
    if (sbBlock.length() == 0) {
      // Nothing got appended; use default text for empty block
      if (bb.getType() == Block.BlockType.SPECIAL_BLOCK) {
        sbBlock.append(visualizeSpecialBlock((SpecialBlock) bb));
      } else if (bb.getType() == Block.BlockType.CONDITIONAL_BLOCK) {
        sbBlock.append(visualizeConditionalBlock((ConditionalBlock) bb));
      } else {
        sbBlock.append("<empty block>");
      }
    }

    // Visualize transfer input if necessary.
    if (analysis != null) {
      sbBlock.insert(0, visualizeBlockTransferInputBefore(bb, analysis) + separator);
      if (verbose) {
        Node lastNode = bb.getLastNode();
        if (lastNode != null) {
          if (!sbBlock.toString().endsWith(separator)) {
            sbBlock.append(separator);
          }
          sbBlock.append(visualizeBlockTransferInputAfter(bb, analysis) + separator);
        }
      }
    }
    return sbBlock.toString();
  }

  /**
   * Iterates over the block content and visualizes all the nodes in it.
   *
   * @param bb the block
   * @param analysis the current analysis
   * @param separator the separator between the nodes of the block
   * @return the String representation of the contents of the block
   */
  protected String loopOverBlockContents(
      Block bb, @Nullable Analysis<V, S, T> analysis, String separator) {

    List<Node> contents = addBlockContent(bb);
    StringJoiner sjBlockContents = new StringJoiner(separator);
    for (Node n : contents) {
      sjBlockContents.add(visualizeBlockNode(n, analysis));
    }
    return sjBlockContents.toString();
  }

  /**
   * Returns the contents of the block.
   *
   * @param bb the block
   * @return the contents of the block, as a list of nodes
   */
  protected List<Node> addBlockContent(Block bb) {
    return bb.getNodes();
  }

  /**
   * Make the string suitable for the output format, i.e. with format-specific characters escaped.
   *
   * @param str a string
   * @return the escaped string
   */
  protected String escapeString(String str) {
    return str;
  }

  /**
   * Make the object's string representation suitable for the output format, i.e. with
   * format-specific characters escaped.
   *
   * @param obj an object
   * @return the object's string representation, escaped
   */
  protected final String escapeString(Object obj) {
    return escapeString(obj.toString());
  }

  @Override
  public String visualizeBlockNode(Node n, @Nullable Analysis<V, S, T> analysis) {
    StringBuilder sbBlockNode = new StringBuilder();
<<<<<<< HEAD
    sbBlockNode
        .append(escapeString(t.toStringDisambiguated()))
        .append("   [ ")
        .append(getNodeSimpleName(t))
        .append(" ]");
=======
    sbBlockNode.append(escapeString(n)).append("   [ ").append(getNodeSimpleName(n)).append(" ]");
>>>>>>> 959822af
    if (analysis != null) {
      V value = analysis.getValue(n);
      if (value != null) {
        sbBlockNode.append("    > ").append(escapeString(value));
      }
    }
    return sbBlockNode.toString();
  }

  /** Whether to visualize before or after a block. */
  protected enum VisualizeWhere {
    /** Visualize before the block. */
    BEFORE,
    /** Visualize after the block. */
    AFTER
  }

  /**
   * Visualize the transfer input before, or the transfer result after, the given block. The
   * transfer input and the transfer result contain stores and other information.
   *
   * @param where either BEFORE or AFTER
   * @param bb a block
   * @param analysis the current analysis
   * @param separator the line separator. Examples: "\\l" for left justification in {@link
   *     DOTCFGVisualizer} (which is actually a line TERMINATOR, not a separator!), "\n" or {@code
   *     System.lineSeparator()} to add a new line in {@link StringCFGVisualizer}
   * @return the visualization of the transfer input before or after the given block
   */
  protected String visualizeBlockTransferInputHelper(
      VisualizeWhere where, Block bb, Analysis<V, S, T> analysis, String separator) {
    if (analysis == null) {
      throw new BugInCF(
          "analysis must be non-null when visualizing the transfer input of a block.");
    }

    Direction analysisDirection = analysis.getDirection();

    S regularStore;
    S thenStore = null;
    S elseStore = null;
    V resultValue = null;
    boolean isTwoStores = false;

    UniqueId storesFromId;

    if (analysisDirection == Direction.FORWARD && where == VisualizeWhere.AFTER) {
      regularStore = analysis.getResult().getStoreAfter(bb);
      storesFromId = analysis.getResult();
      Node lastNode = bb.getLastNode();
      if (lastNode != null) {
        TransferResult<V, S> tResult = analysis.getResult().lookupResult(lastNode);
        if (tResult != null) {
          resultValue = tResult.getResultValue();
        }
      }
    } else if (analysisDirection == Direction.BACKWARD && where == VisualizeWhere.BEFORE) {
      regularStore = analysis.getResult().getStoreBefore(bb);
      storesFromId = analysis.getResult();
    } else {
      TransferInput<V, S> input = analysis.getInput(bb);
      // Per the documentation of AbstractAnalysis#inputs, null means no information.
      if (input == null) {
        regularStore = null;
        storesFromId = null;
      } else {
        storesFromId = input;
        isTwoStores = input.containsTwoStores();
        regularStore = input.getRegularStore();
        thenStore = input.getThenStore();
        elseStore = input.getElseStore();
      }
    }

    StringBuilder sbStore = new StringBuilder();
    if (verbose) {
      sbStore.append((storesFromId == null ? "null" : storesFromId.getClassAndUid()) + separator);
    }
    sbStore.append(where == VisualizeWhere.BEFORE ? "Before: " : "After: ");

    if (verbose) {
      sbStore.append("resultValue=" + resultValue);
      sbStore.append(separator);
    }

    if (regularStore == null) {
      sbStore.append("()");
    } else if (!isTwoStores) {
      sbStore.append(visualizeStore(regularStore));
    } else {
      assert thenStore != null : "@AssumeAssertion(nullness): invariant";
      assert elseStore != null : "@AssumeAssertion(nullness): invariant";
      sbStore.append("then=");
      sbStore.append(visualizeStore(thenStore));
      sbStore.append(",");
      sbStore.append(separator);
      sbStore.append("else=");
      sbStore.append(visualizeStore(elseStore));
    }
    if (where == VisualizeWhere.BEFORE) {
      sbStore.append(separator + "~~~~~~~~~");
    } else {
      sbStore.insert(0, "~~~~~~~~~" + separator);
    }
    return sbStore.toString();
  }

  /**
   * Visualize a special block.
   *
   * @param sbb the special block
   * @return the String representation of the special block
   */
  protected String visualizeSpecialBlockHelper(SpecialBlock sbb) {
    switch (sbb.getSpecialType()) {
      case ENTRY:
        return "<entry>";
      case EXIT:
        return "<exit>";
      case EXCEPTIONAL_EXIT:
        return "<exceptional-exit>";
      default:
        throw new BugInCF("Unrecognized special block type: " + sbb.getType());
    }
  }

  /**
   * Generate the order of processing blocks. Because a block may appear more than once in {@link
   * ControlFlowGraph#getDepthFirstOrderedBlocks()}, the orders of each block are stored in a
   * separate array list.
   *
   * @param cfg the current control flow graph
   * @return an IdentityHashMap that maps from blocks to their orders
   */
  protected IdentityHashMap<Block, List<Integer>> getProcessOrder(ControlFlowGraph cfg) {
    IdentityHashMap<Block, List<Integer>> depthFirstOrder = new IdentityHashMap<>();
    int count = 1;
    for (Block b : cfg.getDepthFirstOrderedBlocks()) {
      depthFirstOrder.computeIfAbsent(b, k -> new ArrayList<>());
      @SuppressWarnings("nullness:assignment") // computeIfAbsent's function doesn't return null
      @NonNull List<Integer> blockIds = depthFirstOrder.get(b);
      blockIds.add(count++);
    }
    return depthFirstOrder;
  }

  @Override
  public String visualizeStore(S store) {
    return store.visualize(this);
  }

  /**
   * Generate the String representation of the nodes of a control flow graph.
   *
   * @param blocks the set of all the blocks in a control flow graph
   * @param cfg the control flow graph
   * @param analysis the current analysis
   * @return the String representation of the nodes
   */
  protected abstract String visualizeNodes(
      Set<Block> blocks, ControlFlowGraph cfg, @Nullable Analysis<V, S, T> analysis);

  /**
   * Generate the String representation of an edge.
   *
   * @param sId a representation of the current block, such as its ID
   * @param eId a representation of the successor block, such as its ID
   * @param flowRule the content of the edge
   * @return the String representation of the edge
   */
  protected abstract String visualizeEdge(Object sId, Object eId, String flowRule);

  /**
   * Return the header of the generated graph.
   *
   * @return the String representation of the header of the control flow graph
   */
  protected abstract String visualizeGraphHeader();

  /**
   * Return the footer of the generated graph.
   *
   * @return the String representation of the footer of the control flow graph
   */
  protected abstract String visualizeGraphFooter();

  /**
   * Given a list of process orders (integers), returns a string representation.
   *
   * <p>Examples: "Process order: 23", "Process order: 23,25".
   *
   * @param order a list of process orders
   * @return a String representation of the given process orders
   */
  protected String getProcessOrderSimpleString(List<Integer> order) {
    return "Process order: " + StringsPlume.join(",", order);
  }

  /**
   * Get the simple name of a node.
   *
   * @param n a node
   * @return the node's simple name, without "Node"
   */
  protected String getNodeSimpleName(Node n) {
    String name = n.getClass().getSimpleName();
    return name.replace("Node", "");
  }
}<|MERGE_RESOLUTION|>--- conflicted
+++ resolved
@@ -284,15 +284,11 @@
   @Override
   public String visualizeBlockNode(Node n, @Nullable Analysis<V, S, T> analysis) {
     StringBuilder sbBlockNode = new StringBuilder();
-<<<<<<< HEAD
     sbBlockNode
-        .append(escapeString(t.toStringDisambiguated()))
+        .append(escapeString(n.toStringDisambiguated()))
         .append("   [ ")
-        .append(getNodeSimpleName(t))
+        .append(getNodeSimpleName(n))
         .append(" ]");
-=======
-    sbBlockNode.append(escapeString(n)).append("   [ ").append(getNodeSimpleName(n)).append(" ]");
->>>>>>> 959822af
     if (analysis != null) {
       V value = analysis.getValue(n);
       if (value != null) {
