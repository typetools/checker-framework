--- conflicted
+++ resolved
@@ -1,13 +1,9 @@
 package org.checkerframework.dataflow.cfg.block;
 
-<<<<<<< HEAD
-import java.util.ArrayList;
 import java.util.Collections;
+import java.util.LinkedHashSet;
 import java.util.List;
-=======
-import java.util.LinkedHashSet;
 import java.util.Set;
->>>>>>> ade597b5
 import org.checkerframework.checker.nullness.qual.Nullable;
 import org.checkerframework.dataflow.analysis.Store;
 import org.checkerframework.dataflow.cfg.node.Node;
@@ -70,13 +66,8 @@
     }
 
     @Override
-<<<<<<< HEAD
-    public List<Block> getSuccessors() {
-        List<Block> result = new ArrayList<>(2);
-=======
     public Set<Block> getSuccessors() {
         Set<Block> result = new LinkedHashSet<>(2);
->>>>>>> ade597b5
         result.add(getThenSuccessor());
         result.add(getElseSuccessor());
         return result;
