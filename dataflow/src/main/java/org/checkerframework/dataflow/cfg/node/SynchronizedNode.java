--- conflicted
+++ resolved
@@ -71,11 +71,7 @@
 
     @Override
     public int hashCode() {
-<<<<<<< HEAD
-        return HashCodeUtils.hash(tree, startOfBlock, getExpression());
-=======
         return Objects.hash(tree, startOfBlock, getExpression());
->>>>>>> ae06f516
     }
 
     @Override
