package org.checkerframework.dataflow.cfg.node;

import com.sun.source.tree.NewClassTree;
import java.util.ArrayList;
import java.util.Collection;
import java.util.List;
import java.util.Objects;
import org.checkerframework.checker.nullness.qual.Nullable;
import org.checkerframework.dataflow.qual.Pure;
import org.checkerframework.dataflow.qual.SideEffectFree;
import org.checkerframework.javacutil.TreeUtils;
import org.plumelib.util.StringsPlume;

/**
 * A node for new object creation.
 *
 * <pre>
 *   <em>new constructor(arg1, arg2, ...)</em>
 *   <em>enclosingExpression.new constructor(arg1, arg2, ...)</em>
 * </pre>
 */
public class ObjectCreationNode extends Node {

  /** The tree for the object creation. */
  protected final NewClassTree tree;

  /** The enclosing expression of the object creation or null. */
  protected final @Nullable Node enclosingExpression;

<<<<<<< HEAD
  // TODO: See issue 376
=======
>>>>>>> 93fc8c8d
  /** The constructor node of the object creation. */
  protected final Node constructor;

  /** The arguments of the object creation. */
  protected final List<Node> arguments;

  /** Class body for anonymous classes, otherwise null. */
  protected final @Nullable ClassDeclarationNode classbody;

  /**
   * Constructs a {@link ObjectCreationNode}.
   *
   * @param tree the NewClassTree
   * @param enclosingExpr the enclosing expression Node if it exists, or null
   * @param constructor the constructor node
   * @param arguments the passed arguments
   * @param classbody the ClassDeclarationNode
   */
  public ObjectCreationNode(
      NewClassTree tree,
      @Nullable Node enclosingExpr,
      Node constructor,
      List<Node> arguments,
      @Nullable ClassDeclarationNode classbody) {
    super(TreeUtils.typeOf(tree));
    this.tree = tree;
    this.enclosingExpression = enclosingExpr;
    this.constructor = constructor;
    this.arguments = arguments;
    this.classbody = classbody;
  }

  /**
<<<<<<< HEAD
   * Returns the constructor node
=======
   * Returns the constructor node.
>>>>>>> 93fc8c8d
   *
   * @return the constructor node
   */
  @Pure
  public Node getConstructor() {
    return constructor;
  }

  /**
<<<<<<< HEAD
   * Returns the explicit arguments to the object creation
=======
   * Returns the explicit arguments to the object creation.
>>>>>>> 93fc8c8d
   *
   * @return the arguments
   */
  @Pure
  public List<Node> getArguments() {
    return arguments;
  }

  /**
<<<<<<< HEAD
   * Returns the i-th explicit argument to the object creation
=======
   * Returns the i-th explicit argument to the object creation.
>>>>>>> 93fc8c8d
   *
   * @param i the index of the argument
   * @return the argument
   */
  @Pure
  public Node getArgument(int i) {
    return arguments.get(i);
  }

  /**
<<<<<<< HEAD
   * Returns the enclosing expression node, which only exists if it is an inner class instantiation
=======
   * Returns the enclosing expression node, which only exists if it is an inner class instantiation.
>>>>>>> 93fc8c8d
   *
   * @return the enclosing type expression node
   */
  @Pure
  public @Nullable Node getEnclosingExpression() {
    return enclosingExpression;
  }

  /**
<<<<<<< HEAD
   * Returns the classbody
=======
   * Returns the classbody.
>>>>>>> 93fc8c8d
   *
   * @return the classbody
   */
  @Pure
  public @Nullable Node getClassBody() {
    return classbody;
  }

  @Override
  @Pure
  public NewClassTree getTree() {
    return tree;
  }

  @Override
  public <R, P> R accept(NodeVisitor<R, P> visitor, P p) {
    return visitor.visitObjectCreation(this, p);
  }

  @Override
  @SideEffectFree
  public String toString() {
    StringBuilder sb = new StringBuilder();
    if (enclosingExpression != null) {
      sb.append(enclosingExpression + ".");
    }
    sb.append("new " + constructor + "(");
    sb.append(StringsPlume.join(", ", arguments));
    sb.append(")");
    if (classbody != null) {
      // TODO: maybe this can be done nicer...
      sb.append(" ");
      sb.append(classbody.toString());
    }
    return sb.toString();
  }

  @Override
  @Pure
  public boolean equals(@Nullable Object obj) {
    if (!(obj instanceof ObjectCreationNode)) {
      return false;
    }
    ObjectCreationNode other = (ObjectCreationNode) obj;
    // TODO: See issue 376
    if (constructor == null && other.getConstructor() != null) {
      return false;
    }

    return getConstructor().equals(other.getConstructor())
        && getArguments().equals(other.getArguments())
        && (getEnclosingExpression() == null
            ? null == other.getEnclosingExpression()
            : getEnclosingExpression().equals(other.getEnclosingExpression()));
  }

  @Override
  @SideEffectFree
  public int hashCode() {
    return Objects.hash(enclosingExpression, constructor, arguments);
  }

  @Override
  @SideEffectFree
  public Collection<Node> getOperands() {
    ArrayList<Node> list = new ArrayList<>(2 + arguments.size());
    if (enclosingExpression != null) {
      list.add(enclosingExpression);
    }
    list.add(constructor);
    list.addAll(arguments);
    return list;
  }
}<|MERGE_RESOLUTION|>--- conflicted
+++ resolved
@@ -27,10 +27,7 @@
   /** The enclosing expression of the object creation or null. */
   protected final @Nullable Node enclosingExpression;
 
-<<<<<<< HEAD
   // TODO: See issue 376
-=======
->>>>>>> 93fc8c8d
   /** The constructor node of the object creation. */
   protected final Node constructor;
 
@@ -64,11 +61,7 @@
   }
 
   /**
-<<<<<<< HEAD
-   * Returns the constructor node
-=======
    * Returns the constructor node.
->>>>>>> 93fc8c8d
    *
    * @return the constructor node
    */
@@ -78,11 +71,7 @@
   }
 
   /**
-<<<<<<< HEAD
-   * Returns the explicit arguments to the object creation
-=======
    * Returns the explicit arguments to the object creation.
->>>>>>> 93fc8c8d
    *
    * @return the arguments
    */
@@ -92,11 +81,7 @@
   }
 
   /**
-<<<<<<< HEAD
-   * Returns the i-th explicit argument to the object creation
-=======
    * Returns the i-th explicit argument to the object creation.
->>>>>>> 93fc8c8d
    *
    * @param i the index of the argument
    * @return the argument
@@ -107,11 +92,7 @@
   }
 
   /**
-<<<<<<< HEAD
-   * Returns the enclosing expression node, which only exists if it is an inner class instantiation
-=======
    * Returns the enclosing expression node, which only exists if it is an inner class instantiation.
->>>>>>> 93fc8c8d
    *
    * @return the enclosing type expression node
    */
@@ -121,13 +102,9 @@
   }
 
   /**
-<<<<<<< HEAD
-   * Returns the classbody
-=======
-   * Returns the classbody.
->>>>>>> 93fc8c8d
+   * Returns the class body.
    *
-   * @return the classbody
+   * @return the class body
    */
   @Pure
   public @Nullable Node getClassBody() {
