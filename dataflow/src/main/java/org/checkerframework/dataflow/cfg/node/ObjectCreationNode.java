--- conflicted
+++ resolved
@@ -99,11 +99,7 @@
 
     @Override
     public int hashCode() {
-<<<<<<< HEAD
-        return HashCodeUtils.hash(constructor, arguments);
-=======
         return Objects.hash(constructor, arguments);
->>>>>>> ae06f516
     }
 
     @Override
