--- conflicted
+++ resolved
@@ -63,11 +63,7 @@
 
     @Override
     public int hashCode() {
-<<<<<<< HEAD
-        return HashCodeUtils.hash(WideningConversionNode.class, getOperand());
-=======
-        return Objects.hash(getOperand());
->>>>>>> ae06f516
+        return Objects.hash(WideningConversionNode.class, getOperand());
     }
 
     @Override
