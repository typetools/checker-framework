package org.checkerframework.dataflow.cfg;

import com.sun.tools.javac.tree.JCTree;
import java.io.BufferedWriter;
import java.io.FileWriter;
import java.io.IOException;
import java.util.HashMap;
import java.util.IdentityHashMap;
import java.util.List;
import java.util.Map;
import java.util.Set;
import org.checkerframework.checker.nullness.qual.Nullable;
import org.checkerframework.dataflow.analysis.AbstractValue;
import org.checkerframework.dataflow.analysis.Analysis;
import org.checkerframework.dataflow.analysis.FlowExpressions;
import org.checkerframework.dataflow.analysis.Store;
import org.checkerframework.dataflow.analysis.TransferFunction;
import org.checkerframework.dataflow.cfg.UnderlyingAST.CFGMethod;
import org.checkerframework.dataflow.cfg.UnderlyingAST.CFGStatement;
import org.checkerframework.dataflow.cfg.block.Block;
import org.checkerframework.dataflow.cfg.block.Block.BlockType;
import org.checkerframework.dataflow.cfg.block.SpecialBlock;
import org.checkerframework.dataflow.cfg.node.Node;
import org.checkerframework.javacutil.BugInCF;
import org.checkerframework.javacutil.UserError;

/** Generate a graph description in the DOT language of a control graph. */
public class DOTCFGVisualizer<
                A extends AbstractValue<A>, S extends Store<S>, T extends TransferFunction<A, S>>
        extends AbstractCFGVisualizer<A, S, T> {

<<<<<<< HEAD
    /** Designate the output directory. */
=======
    /** The output directory. */
>>>>>>> a0babc59
    protected String outDir;

    /** Initialized in {@link #init(Map)}. Use it as a part of the name of the output dot file. */
    protected String checkerName;

    /** Mapping from class/method representation to generated dot file. */
    protected Map<String, String> generated;

<<<<<<< HEAD
    /** Terminator for lines that are left justified. */
    protected final String leftJustified = "\\l";
=======
    /** Terminator for lines that are left-justified. */
    protected static final String leftJustifiedTerminator = "\\l";
>>>>>>> a0babc59

    @Override
    public void init(Map<String, Object> args) {
        super.init(args);
        this.outDir = (String) args.get("outdir");
        this.checkerName = (String) args.get("checkerName");
        this.generated = new HashMap<>();
    }

    @Override
    public @Nullable Map<String, Object> visualize(
            ControlFlowGraph cfg, Block entry, @Nullable Analysis<A, S, T> analysis) {

<<<<<<< HEAD
        String dotGraph = generateGraph(cfg, entry, analysis);
=======
        String dotGraph = visualizeGraph(cfg, entry, analysis);
>>>>>>> a0babc59
        String dotFileName = dotOutputFileName(cfg.underlyingAST);

        try {
            FileWriter fStream = new FileWriter(dotFileName);
            BufferedWriter out = new BufferedWriter(fStream);
            out.write(dotGraph);
            out.close();
        } catch (IOException e) {
<<<<<<< HEAD
            throw new UserError(
                    "Error creating dot file: " + dotFileName + "; ensure the path is valid", e);
=======
            throw new UserError("Error creating dot file (is the path valid?): " + dotFileName, e);
>>>>>>> a0babc59
        }

        Map<String, Object> res = new HashMap<>();
        res.put("dotFileName", dotFileName);

        return res;
    }

<<<<<<< HEAD
    /**
     * Generate the nodes of control flow graph as String.
     *
     * @param visited the set of all the blocks
     * @param cfg the current control flow graph
     * @param analysis the current analysis
     * @return the String representation of the nodes
     */
    @Override
    public String generateNodes(
            Set<Block> visited, ControlFlowGraph cfg, @Nullable Analysis<A, S, T> analysis) {
=======
    @Override
    public String visualizeNodes(
            Set<Block> blocks, ControlFlowGraph cfg, @Nullable Analysis<A, S, T> analysis) {
>>>>>>> a0babc59

        StringBuilder sbDotNodes = new StringBuilder();
        sbDotNodes
                .append("    node [shape=rectangle];")
                .append(lineSeparator)
                .append(lineSeparator);

        IdentityHashMap<Block, List<Integer>> processOrder = getProcessOrder(cfg);

<<<<<<< HEAD
        // definition of all nodes including their labels
        for (Block v : visited) {
=======
        // Definition of all nodes including their labels.
        for (Block v : blocks) {
>>>>>>> a0babc59
            sbDotNodes.append("    ").append(v.getId()).append(" [");
            if (v.getType() == BlockType.CONDITIONAL_BLOCK) {
                sbDotNodes.append("shape=polygon sides=8 ");
            } else if (v.getType() == BlockType.SPECIAL_BLOCK) {
                sbDotNodes.append("shape=oval ");
            }
            sbDotNodes.append("label=\"");
            if (verbose) {
                sbDotNodes
                        .append(getProcessOrderSimpleString(processOrder.get(v)))
<<<<<<< HEAD
                        .append(leftJustified);
            }
            sbDotNodes.append(visualizeBlock(v, analysis));
=======
                        .append(leftJustifiedTerminator);
            }
            String strBlock = visualizeBlock(v, analysis);
            if (strBlock.length() == 0) {
                if (v.getType() == BlockType.CONDITIONAL_BLOCK) {
                    // The footer of the conditional block.
                    sbDotNodes.append(" \",];").append(lineSeparator);
                } else {
                    // The footer of the block which has no content and is not a special or
                    // conditional block.
                    sbDotNodes.append("?? empty ?? \",];").append(lineSeparator);
                }
            } else {
                sbDotNodes.append(strBlock).append(" \",];").append(lineSeparator);
            }
>>>>>>> a0babc59
        }

        sbDotNodes.append(lineSeparator);
        return sbDotNodes.toString();
    }

    @Override
    protected String addEdge(long sId, long eId, String flowRule) {
        return "    " + sId + " -> " + eId + " [label=\"" + flowRule + "\"];" + lineSeparator;
    }

    @Override
    public String visualizeBlock(Block bb, @Nullable Analysis<A, S, T> analysis) {
<<<<<<< HEAD
        return super.visualizeBlockHelper(
                bb,
                analysis,
                " \",];" + lineSeparator,
                "?? empty ?? \",];" + lineSeparator,
                leftJustified);
=======
        return super.visualizeBlockHelper(bb, analysis, leftJustifiedTerminator);
>>>>>>> a0babc59
    }

    @Override
    public String visualizeSpecialBlock(SpecialBlock sbb) {
        return super.visualizeSpecialBlockHelper(sbb, "");
    }

    @Override
    public String visualizeBlockTransferInput(Block bb, Analysis<A, S, T> analysis) {
<<<<<<< HEAD
        return super.visualizeBlockTransferInputHelper(bb, analysis, leftJustified);
    }

    /**
     * Create the name of dot file.
=======
        return super.visualizeBlockTransferInputHelper(bb, analysis, leftJustifiedTerminator);
    }

    /**
     * Create a dot file and return its name.
>>>>>>> a0babc59
     *
     * @param ast an abstract syntax tree
     * @return the file name used for DOT output
     */
    protected String dotOutputFileName(UnderlyingAST ast) {
        StringBuilder srcLoc = new StringBuilder();
        StringBuilder outFile = new StringBuilder(outDir);

        outFile.append("/");

        if (ast.getKind() == UnderlyingAST.Kind.ARBITRARY_CODE) {
            CFGStatement cfgStatement = (CFGStatement) ast;
            String clsName = cfgStatement.getClassTree().getSimpleName().toString();
            outFile.append(clsName);
            outFile.append("-initializer-");
            outFile.append(ast.hashCode());

            srcLoc.append("<");
            srcLoc.append(clsName);
            srcLoc.append("::initializer::");
            srcLoc.append(((JCTree) cfgStatement.getCode()).pos);
            srcLoc.append(">");
        } else if (ast.getKind() == UnderlyingAST.Kind.METHOD) {
            CFGMethod cfgMethod = (CFGMethod) ast;
            String clsName = cfgMethod.getClassTree().getSimpleName().toString();
            String methodName = cfgMethod.getMethod().getName().toString();
            outFile.append(clsName);
            outFile.append("-");
            outFile.append(methodName);

            srcLoc.append("<");
            srcLoc.append(clsName);
            srcLoc.append("::");
            srcLoc.append(methodName);
            srcLoc.append("(");
            srcLoc.append(cfgMethod.getMethod().getParameters());
            srcLoc.append(")::");
            srcLoc.append(((JCTree) cfgMethod.getMethod()).pos);
            srcLoc.append(">");
        } else {
            throw new BugInCF("Unexpected AST kind: " + ast.getKind() + " value: " + ast);
        }
        outFile.append("-");
        outFile.append(checkerName);
        outFile.append(".dot");

        // make path safe for Windows
<<<<<<< HEAD
        String out = outFile.toString().replace("<", "_").replace(">", "");

        generated.put(srcLoc.toString(), out);

        return out;
=======
        String outFileName = outFile.toString().replace("<", "_").replace(">", "");

        generated.put(srcLoc.toString(), outFileName);

        return outFileName;
>>>>>>> a0babc59
    }

    @Override
    public String visualizeBlockNode(Node t, @Nullable Analysis<A, S, T> analysis) {
        StringBuilder sbBlockNode = new StringBuilder();
        sbBlockNode
                .append(escapeDoubleQuotes(t))
                .append("   [ ")
                .append(getNodeSimpleName(t))
                .append(" ]");
        if (analysis != null) {
            A value = analysis.getValue(t);
            if (value != null) {
                sbBlockNode.append("    > ").append(escapeDoubleQuotes(value));
            }
        }
        return sbBlockNode.toString();
<<<<<<< HEAD
    }

    @Override
    public String visualizeStoreThisVal(A value) {
        return storeEntryIndent + "this > " + value + leftJustified;
    }

    @Override
    public String visualizeStoreLocalVar(FlowExpressions.LocalVariable localVar, A value) {
        return storeEntryIndent + localVar + " > " + escapeDoubleQuotes(value) + leftJustified;
    }

    @Override
    public String visualizeStoreFieldVals(FlowExpressions.FieldAccess fieldAccess, A value) {
        return storeEntryIndent + fieldAccess + " > " + escapeDoubleQuotes(value) + leftJustified;
    }

    @Override
    public String visualizeStoreArrayVal(FlowExpressions.ArrayAccess arrayValue, A value) {
        return storeEntryIndent + arrayValue + " > " + escapeDoubleQuotes(value) + leftJustified;
    }

    @Override
    public String visualizeStoreMethodVals(FlowExpressions.MethodCall methodCall, A value) {
        return storeEntryIndent + escapeDoubleQuotes(methodCall) + " > " + value + leftJustified;
    }

    @Override
    public String visualizeStoreClassVals(FlowExpressions.ClassName className, A value) {
        return storeEntryIndent + className + " > " + escapeDoubleQuotes(value) + leftJustified;
    }

    @Override
    public String visualizeStoreKeyVal(String keyName, Object value) {
        return storeEntryIndent + keyName + " = " + value + leftJustified;
    }

    /**
     * Escape the double quotes from the input String. This is for the specification of the dot
     * files.
     *
     * @param str the String to be processed
     * @return the String that has been processed
=======
    }

    @Override
    public String visualizeStoreThisVal(A value) {
        return storeEntryIndent + "this > " + value + leftJustifiedTerminator;
    }

    @Override
    public String visualizeStoreLocalVar(FlowExpressions.LocalVariable localVar, A value) {
        return storeEntryIndent
                + localVar
                + " > "
                + escapeDoubleQuotes(value)
                + leftJustifiedTerminator;
    }

    @Override
    public String visualizeStoreFieldVals(FlowExpressions.FieldAccess fieldAccess, A value) {
        return storeEntryIndent
                + fieldAccess
                + " > "
                + escapeDoubleQuotes(value)
                + leftJustifiedTerminator;
    }

    @Override
    public String visualizeStoreArrayVal(FlowExpressions.ArrayAccess arrayValue, A value) {
        return storeEntryIndent
                + arrayValue
                + " > "
                + escapeDoubleQuotes(value)
                + leftJustifiedTerminator;
    }

    @Override
    public String visualizeStoreMethodVals(FlowExpressions.MethodCall methodCall, A value) {
        return storeEntryIndent
                + escapeDoubleQuotes(methodCall)
                + " > "
                + value
                + leftJustifiedTerminator;
    }

    @Override
    public String visualizeStoreClassVals(FlowExpressions.ClassName className, A value) {
        return storeEntryIndent
                + className
                + " > "
                + escapeDoubleQuotes(value)
                + leftJustifiedTerminator;
    }

    @Override
    public String visualizeStoreKeyVal(String keyName, Object value) {
        return storeEntryIndent + keyName + " = " + value + leftJustifiedTerminator;
    }

    /**
     * Escape the double quotes from the input String, replacing {@code "} by {@code \"}.
     *
     * @param str the string to be escaped
     * @return the escaped version of the string
>>>>>>> a0babc59
     */
    private String escapeDoubleQuotes(final String str) {
        return str.replace("\"", "\\\"");
    }

    /**
<<<<<<< HEAD
     * Escape the double quotes from the input {@code Object}.
     *
     * @param obj the input Object
     * @return the String representation of the Object that has been processed
=======
     * Escape the double quotes from the string representation of the given object.
     *
     * @param obj an object
     * @return an escaped version of the string representation of the object
>>>>>>> a0babc59
     */
    private String escapeDoubleQuotes(final Object obj) {
        return escapeDoubleQuotes(String.valueOf(obj));
    }

    @Override
    public String visualizeStoreHeader(String classCanonicalName) {
<<<<<<< HEAD
        return classCanonicalName + " (" + leftJustified;
=======
        return classCanonicalName + " (" + leftJustifiedTerminator;
>>>>>>> a0babc59
    }

    @Override
    public String visualizeStoreFooter() {
        return ")";
    }

    /**
     * Write a file {@code methods.txt} that contains a mapping from source code location to
     * generated dot file.
     */
    @Override
    public void shutdown() {
        try {
            // Open for append, in case of multiple sub-checkers.
            FileWriter fstream = new FileWriter(outDir + "/methods.txt", true);
            BufferedWriter out = new BufferedWriter(fstream);
            for (Map.Entry<String, String> kv : generated.entrySet()) {
                out.write(kv.getKey());
                out.append("\t");
                out.write(kv.getValue());
                out.append(lineSeparator);
            }
            out.close();
        } catch (IOException e) {
            throw new UserError(
                    "Error creating methods.txt file in: " + outDir + "; ensure the path is valid",
                    e);
        }
    }

    @Override
    protected String visualizeGraphHeader() {
        return "digraph {" + lineSeparator;
    }

    @Override
    protected String visualizeGraphFooter() {
        return "}" + lineSeparator;
    }
}<|MERGE_RESOLUTION|>--- conflicted
+++ resolved
@@ -29,11 +29,7 @@
                 A extends AbstractValue<A>, S extends Store<S>, T extends TransferFunction<A, S>>
         extends AbstractCFGVisualizer<A, S, T> {
 
-<<<<<<< HEAD
-    /** Designate the output directory. */
-=======
     /** The output directory. */
->>>>>>> a0babc59
     protected String outDir;
 
     /** Initialized in {@link #init(Map)}. Use it as a part of the name of the output dot file. */
@@ -42,13 +38,8 @@
     /** Mapping from class/method representation to generated dot file. */
     protected Map<String, String> generated;
 
-<<<<<<< HEAD
-    /** Terminator for lines that are left justified. */
-    protected final String leftJustified = "\\l";
-=======
     /** Terminator for lines that are left-justified. */
     protected static final String leftJustifiedTerminator = "\\l";
->>>>>>> a0babc59
 
     @Override
     public void init(Map<String, Object> args) {
@@ -62,11 +53,7 @@
     public @Nullable Map<String, Object> visualize(
             ControlFlowGraph cfg, Block entry, @Nullable Analysis<A, S, T> analysis) {
 
-<<<<<<< HEAD
-        String dotGraph = generateGraph(cfg, entry, analysis);
-=======
         String dotGraph = visualizeGraph(cfg, entry, analysis);
->>>>>>> a0babc59
         String dotFileName = dotOutputFileName(cfg.underlyingAST);
 
         try {
@@ -75,12 +62,7 @@
             out.write(dotGraph);
             out.close();
         } catch (IOException e) {
-<<<<<<< HEAD
-            throw new UserError(
-                    "Error creating dot file: " + dotFileName + "; ensure the path is valid", e);
-=======
             throw new UserError("Error creating dot file (is the path valid?): " + dotFileName, e);
->>>>>>> a0babc59
         }
 
         Map<String, Object> res = new HashMap<>();
@@ -89,23 +71,9 @@
         return res;
     }
 
-<<<<<<< HEAD
-    /**
-     * Generate the nodes of control flow graph as String.
-     *
-     * @param visited the set of all the blocks
-     * @param cfg the current control flow graph
-     * @param analysis the current analysis
-     * @return the String representation of the nodes
-     */
-    @Override
-    public String generateNodes(
-            Set<Block> visited, ControlFlowGraph cfg, @Nullable Analysis<A, S, T> analysis) {
-=======
     @Override
     public String visualizeNodes(
             Set<Block> blocks, ControlFlowGraph cfg, @Nullable Analysis<A, S, T> analysis) {
->>>>>>> a0babc59
 
         StringBuilder sbDotNodes = new StringBuilder();
         sbDotNodes
@@ -115,13 +83,8 @@
 
         IdentityHashMap<Block, List<Integer>> processOrder = getProcessOrder(cfg);
 
-<<<<<<< HEAD
-        // definition of all nodes including their labels
-        for (Block v : visited) {
-=======
         // Definition of all nodes including their labels.
         for (Block v : blocks) {
->>>>>>> a0babc59
             sbDotNodes.append("    ").append(v.getId()).append(" [");
             if (v.getType() == BlockType.CONDITIONAL_BLOCK) {
                 sbDotNodes.append("shape=polygon sides=8 ");
@@ -132,11 +95,6 @@
             if (verbose) {
                 sbDotNodes
                         .append(getProcessOrderSimpleString(processOrder.get(v)))
-<<<<<<< HEAD
-                        .append(leftJustified);
-            }
-            sbDotNodes.append(visualizeBlock(v, analysis));
-=======
                         .append(leftJustifiedTerminator);
             }
             String strBlock = visualizeBlock(v, analysis);
@@ -152,7 +110,6 @@
             } else {
                 sbDotNodes.append(strBlock).append(" \",];").append(lineSeparator);
             }
->>>>>>> a0babc59
         }
 
         sbDotNodes.append(lineSeparator);
@@ -166,16 +123,7 @@
 
     @Override
     public String visualizeBlock(Block bb, @Nullable Analysis<A, S, T> analysis) {
-<<<<<<< HEAD
-        return super.visualizeBlockHelper(
-                bb,
-                analysis,
-                " \",];" + lineSeparator,
-                "?? empty ?? \",];" + lineSeparator,
-                leftJustified);
-=======
         return super.visualizeBlockHelper(bb, analysis, leftJustifiedTerminator);
->>>>>>> a0babc59
     }
 
     @Override
@@ -185,19 +133,11 @@
 
     @Override
     public String visualizeBlockTransferInput(Block bb, Analysis<A, S, T> analysis) {
-<<<<<<< HEAD
-        return super.visualizeBlockTransferInputHelper(bb, analysis, leftJustified);
-    }
-
-    /**
-     * Create the name of dot file.
-=======
         return super.visualizeBlockTransferInputHelper(bb, analysis, leftJustifiedTerminator);
     }
 
     /**
      * Create a dot file and return its name.
->>>>>>> a0babc59
      *
      * @param ast an abstract syntax tree
      * @return the file name used for DOT output
@@ -245,19 +185,11 @@
         outFile.append(".dot");
 
         // make path safe for Windows
-<<<<<<< HEAD
-        String out = outFile.toString().replace("<", "_").replace(">", "");
-
-        generated.put(srcLoc.toString(), out);
-
-        return out;
-=======
         String outFileName = outFile.toString().replace("<", "_").replace(">", "");
 
         generated.put(srcLoc.toString(), outFileName);
 
         return outFileName;
->>>>>>> a0babc59
     }
 
     @Override
@@ -275,51 +207,6 @@
             }
         }
         return sbBlockNode.toString();
-<<<<<<< HEAD
-    }
-
-    @Override
-    public String visualizeStoreThisVal(A value) {
-        return storeEntryIndent + "this > " + value + leftJustified;
-    }
-
-    @Override
-    public String visualizeStoreLocalVar(FlowExpressions.LocalVariable localVar, A value) {
-        return storeEntryIndent + localVar + " > " + escapeDoubleQuotes(value) + leftJustified;
-    }
-
-    @Override
-    public String visualizeStoreFieldVals(FlowExpressions.FieldAccess fieldAccess, A value) {
-        return storeEntryIndent + fieldAccess + " > " + escapeDoubleQuotes(value) + leftJustified;
-    }
-
-    @Override
-    public String visualizeStoreArrayVal(FlowExpressions.ArrayAccess arrayValue, A value) {
-        return storeEntryIndent + arrayValue + " > " + escapeDoubleQuotes(value) + leftJustified;
-    }
-
-    @Override
-    public String visualizeStoreMethodVals(FlowExpressions.MethodCall methodCall, A value) {
-        return storeEntryIndent + escapeDoubleQuotes(methodCall) + " > " + value + leftJustified;
-    }
-
-    @Override
-    public String visualizeStoreClassVals(FlowExpressions.ClassName className, A value) {
-        return storeEntryIndent + className + " > " + escapeDoubleQuotes(value) + leftJustified;
-    }
-
-    @Override
-    public String visualizeStoreKeyVal(String keyName, Object value) {
-        return storeEntryIndent + keyName + " = " + value + leftJustified;
-    }
-
-    /**
-     * Escape the double quotes from the input String. This is for the specification of the dot
-     * files.
-     *
-     * @param str the String to be processed
-     * @return the String that has been processed
-=======
     }
 
     @Override
@@ -382,24 +269,16 @@
      *
      * @param str the string to be escaped
      * @return the escaped version of the string
->>>>>>> a0babc59
      */
     private String escapeDoubleQuotes(final String str) {
         return str.replace("\"", "\\\"");
     }
 
     /**
-<<<<<<< HEAD
-     * Escape the double quotes from the input {@code Object}.
-     *
-     * @param obj the input Object
-     * @return the String representation of the Object that has been processed
-=======
      * Escape the double quotes from the string representation of the given object.
      *
      * @param obj an object
      * @return an escaped version of the string representation of the object
->>>>>>> a0babc59
      */
     private String escapeDoubleQuotes(final Object obj) {
         return escapeDoubleQuotes(String.valueOf(obj));
@@ -407,11 +286,7 @@
 
     @Override
     public String visualizeStoreHeader(String classCanonicalName) {
-<<<<<<< HEAD
-        return classCanonicalName + " (" + leftJustified;
-=======
         return classCanonicalName + " (" + leftJustifiedTerminator;
->>>>>>> a0babc59
     }
 
     @Override
