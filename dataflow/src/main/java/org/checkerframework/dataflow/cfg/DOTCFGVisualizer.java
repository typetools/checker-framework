--- conflicted
+++ resolved
@@ -18,14 +18,10 @@
 import org.checkerframework.dataflow.analysis.FlowExpressions;
 import org.checkerframework.dataflow.analysis.Store;
 import org.checkerframework.dataflow.analysis.TransferFunction;
-<<<<<<< HEAD
-=======
 import org.checkerframework.dataflow.cfg.AbstractCFGVisualizer.VisualizeWhere;
->>>>>>> e3ee2b6a
 import org.checkerframework.dataflow.cfg.UnderlyingAST.CFGLambda;
 import org.checkerframework.dataflow.cfg.UnderlyingAST.CFGMethod;
 import org.checkerframework.dataflow.cfg.UnderlyingAST.CFGStatement;
-import org.checkerframework.dataflow.cfg.UnderlyingAST.Kind;
 import org.checkerframework.dataflow.cfg.block.Block;
 import org.checkerframework.dataflow.cfg.block.Block.BlockType;
 import org.checkerframework.dataflow.cfg.block.ConditionalBlock;
@@ -215,17 +211,6 @@
             srcLoc.append(")::");
             srcLoc.append(((JCTree) cfgMethod.getMethod()).pos);
             srcLoc.append(">");
-<<<<<<< HEAD
-        } else if (ast.getKind() == Kind.LAMBDA) {
-            CFGLambda cfgs = (CFGLambda) ast;
-            srcLoc.append("Lambda-");
-            srcLoc.append(ast.hashCode());
-
-            srcLoc.append('<');
-            srcLoc.append("::lambda::");
-            srcLoc.append(((JCTree) cfgs.getCode()).pos);
-            srcLoc.append('>');
-=======
         } else if (ast.getKind() == UnderlyingAST.Kind.LAMBDA) {
             CFGLambda cfgLambda = (CFGLambda) ast;
             String clsName = cfgLambda.getClassTree().getSimpleName().toString();
@@ -246,7 +231,6 @@
             srcLoc.append(")::");
             srcLoc.append(((JCTree) cfgLambda.getCode()).pos);
             srcLoc.append(">");
->>>>>>> e3ee2b6a
         } else {
             throw new BugInCF("Unexpected AST kind: " + ast.getKind() + " value: " + ast);
         }
