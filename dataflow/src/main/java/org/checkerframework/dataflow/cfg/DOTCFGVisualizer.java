--- conflicted
+++ resolved
@@ -15,11 +15,7 @@
 import org.checkerframework.dataflow.analysis.FlowExpressions;
 import org.checkerframework.dataflow.analysis.Store;
 import org.checkerframework.dataflow.analysis.TransferFunction;
-<<<<<<< HEAD
-import org.checkerframework.dataflow.analysis.TransferInput;
 import org.checkerframework.dataflow.cfg.UnderlyingAST.CFGLambda;
-=======
->>>>>>> 5036f33c
 import org.checkerframework.dataflow.cfg.UnderlyingAST.CFGMethod;
 import org.checkerframework.dataflow.cfg.UnderlyingAST.CFGStatement;
 import org.checkerframework.dataflow.cfg.UnderlyingAST.Kind;
@@ -125,66 +121,10 @@
         return sbDotNodes.toString();
     }
 
-<<<<<<< HEAD
-    /** @return the file name used for DOT output. */
-    protected String dotOutputFileName(UnderlyingAST ast) {
-        StringBuilder srcloc = new StringBuilder();
-
-        StringBuilder outfile = new StringBuilder(outdir);
-        outfile.append('/');
-        if (ast.getKind() == UnderlyingAST.Kind.ARBITRARY_CODE) {
-            CFGStatement cfgs = (CFGStatement) ast;
-            String clsname = cfgs.getClassTree().getSimpleName().toString();
-            outfile.append(clsname);
-            outfile.append("-initializer-");
-            outfile.append(ast.hashCode());
-
-            srcloc.append('<');
-            srcloc.append(clsname);
-            srcloc.append("::initializer::");
-            srcloc.append(((JCTree) cfgs.getCode()).pos);
-            srcloc.append('>');
-        } else if (ast.getKind() == UnderlyingAST.Kind.METHOD) {
-            CFGMethod cfgm = (CFGMethod) ast;
-            String clsname = cfgm.getClassTree().getSimpleName().toString();
-            String methname = cfgm.getMethod().getName().toString();
-            outfile.append(clsname);
-            outfile.append('-');
-            outfile.append(methname);
-
-            srcloc.append('<');
-            srcloc.append(clsname);
-            srcloc.append("::");
-            srcloc.append(methname);
-            srcloc.append('(');
-            srcloc.append(cfgm.getMethod().getParameters());
-            srcloc.append(")::");
-            srcloc.append(((JCTree) cfgm.getMethod()).pos);
-            srcloc.append('>');
-        } else if (ast.getKind() == Kind.LAMBDA) {
-            CFGLambda cfgs = (CFGLambda) ast;
-            outfile.append("Lambda-");
-            outfile.append(ast.hashCode());
-
-            srcloc.append('<');
-            srcloc.append("::lambda::");
-            srcloc.append(((JCTree) cfgs.getCode()).pos);
-            srcloc.append('>');
-        } else {
-            throw new BugInCF("Unexpected AST kind: " + ast.getKind() + " value: " + ast);
-        }
-        outfile.append('-');
-        outfile.append(checkerName);
-        outfile.append(".dot");
-
-        // make path safe for Windows
-        String out = outfile.toString().replace("<", "_").replace(">", "");
-=======
     @Override
     protected String addEdge(long sId, long eId, String flowRule) {
         return "    " + sId + " -> " + eId + " [label=\"" + flowRule + "\"];" + lineSeparator;
     }
->>>>>>> 5036f33c
 
     @Override
     public String visualizeBlock(Block bb, @Nullable Analysis<A, S, T> analysis) {
@@ -242,6 +182,15 @@
             srcLoc.append(")::");
             srcLoc.append(((JCTree) cfgMethod.getMethod()).pos);
             srcLoc.append(">");
+        } else if (ast.getKind() == Kind.LAMBDA) {
+            CFGLambda cfgs = (CFGLambda) ast;
+            outfile.append("Lambda-");
+            outfile.append(ast.hashCode());
+
+            srcloc.append('<');
+            srcloc.append("::lambda::");
+            srcloc.append(((JCTree) cfgs.getCode()).pos);
+            srcloc.append('>');
         } else {
             throw new BugInCF("Unexpected AST kind: " + ast.getKind() + " value: " + ast);
         }
@@ -273,28 +222,7 @@
                 sbBlockNode.append("    > ").append(escapeDoubleQuotes(value));
             }
         }
-<<<<<<< HEAD
-    }
-
-    protected String prepareNodeType(Node t) {
-        String name = t.getClass().getSimpleName();
-        return name.replace("Node", "");
-    }
-
-    protected String prepareString(String s) {
-        return s.replace("\"", "\\\"");
-    }
-
-    protected void addDotEdge(long sId, long eId, String labelContent) {
-        this.sbDigraph.append("    " + sId + " -> " + eId + " [label=\"" + labelContent + "\"];\n");
-    }
-
-    @Override
-    public void visualizeStore(S store) {
-        //        store.visualize(this);
-=======
         return sbBlockNode.toString();
->>>>>>> 5036f33c
     }
 
     @Override
@@ -362,11 +290,6 @@
         return str.replace("\"", "\\\"");
     }
 
-<<<<<<< HEAD
-    protected String toStringEscapeDoubleQuotes(final Object obj) {
-        //        return escapeDoubleQuotes(String.valueOf(obj));
-        return "";
-=======
     /**
      * Escape the double quotes from the string representation of the given object.
      *
@@ -375,7 +298,6 @@
      */
     private String escapeDoubleQuotes(final Object obj) {
         return escapeDoubleQuotes(String.valueOf(obj));
->>>>>>> 5036f33c
     }
 
     @Override
