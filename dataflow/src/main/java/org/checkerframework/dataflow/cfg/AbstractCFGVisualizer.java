package org.checkerframework.dataflow.cfg;

import java.util.ArrayDeque;
import java.util.ArrayList;
import java.util.Collections;
import java.util.IdentityHashMap;
import java.util.LinkedHashSet;
import java.util.List;
import java.util.Map;
import java.util.Queue;
import java.util.Set;
import java.util.StringJoiner;
import javax.lang.model.type.TypeMirror;
import org.checkerframework.checker.nullness.qual.NonNull;
import org.checkerframework.checker.nullness.qual.Nullable;
import org.checkerframework.dataflow.analysis.AbstractValue;
import org.checkerframework.dataflow.analysis.Analysis;
import org.checkerframework.dataflow.analysis.Analysis.Direction;
import org.checkerframework.dataflow.analysis.Store;
import org.checkerframework.dataflow.analysis.TransferFunction;
import org.checkerframework.dataflow.analysis.TransferInput;
import org.checkerframework.dataflow.cfg.block.Block;
import org.checkerframework.dataflow.cfg.block.ConditionalBlock;
import org.checkerframework.dataflow.cfg.block.ExceptionBlock;
import org.checkerframework.dataflow.cfg.block.RegularBlock;
import org.checkerframework.dataflow.cfg.block.SingleSuccessorBlock;
import org.checkerframework.dataflow.cfg.block.SpecialBlock;
import org.checkerframework.dataflow.cfg.node.Node;
import org.checkerframework.javacutil.BugInCF;

/**
 * This abstract class makes implementing a {@link CFGVisualizer} easier. Some of the methods in
 * {@link CFGVisualizer} are already implemented in this abstract class, but can be overridden if
 * necessary.
 *
 * @param <V> the abstract value type to be tracked by the analysis
 * @param <S> the store type used in the analysis
 * @param <T> the transfer function type that is used to approximate runtime behavior
 * @see DOTCFGVisualizer
 * @see StringCFGVisualizer
 */
public abstract class AbstractCFGVisualizer<
                V extends AbstractValue<V>, S extends Store<S>, T extends TransferFunction<V, S>>
        implements CFGVisualizer<V, S, T> {

    /**
     * Initialized in {@link #init(Map)}. If its value is {@code true}, {@link CFGVisualizer}
     * returns more detailed information.
     */
    protected boolean verbose;

    /** The line separator. */
    protected final String lineSeparator = System.lineSeparator();

    /** The indentation for elements of the store. */
    protected final String storeEntryIndent = "  ";

    @Override
    public void init(Map<String, Object> args) {
        Object verb = args.get("verbose");
        this.verbose =
                verb != null
                        && (verb instanceof String
                                ? Boolean.parseBoolean((String) verb)
                                : (boolean) verb);
    }

    /**
     * Visualize a control flow graph.
     *
     * @param cfg the current control flow graph
     * @param entry the entry block of the control flow graph
     * @param analysis the current analysis
     * @return the representation of the control flow graph
     */
    protected String visualizeGraph(
            ControlFlowGraph cfg, Block entry, @Nullable Analysis<V, S, T> analysis) {
        return visualizeGraphHeader()
                + visualizeGraphWithoutHeaderAndFooter(cfg, entry, analysis)
                + visualizeGraphFooter();
    }

    /**
     * Helper method to visualize a control flow graph, without outputting a header or footer.
     *
     * @param cfg the control flow graph
     * @param entry the entry block of the control flow graph
     * @param analysis the current analysis
     * @return the String representation of the control flow graph
     */
    protected String visualizeGraphWithoutHeaderAndFooter(
            ControlFlowGraph cfg, Block entry, @Nullable Analysis<V, S, T> analysis) {
        Set<Block> visited = new LinkedHashSet<>();
        StringBuilder sbGraph = new StringBuilder();
        Queue<Block> workList = new ArrayDeque<>();
        Block cur = entry;
        visited.add(entry);
        while (cur != null) {
            handleSuccessorsHelper(cur, visited, workList, sbGraph);
            cur = workList.poll();
        }
        sbGraph.append(visualizeNodes(visited, cfg, analysis));
        return sbGraph.toString();
    }

    /**
     * Adds the successors of the current block to the work list and the visited blocks list.
     *
     * @param cur the current block
     * @param visited the set of blocks that have already been visited or are in the work list
     * @param workList the queue of blocks to be processed
     * @param sbGraph the {@link StringBuilder} to store the graph
     */
    protected void handleSuccessorsHelper(
            Block cur, Set<Block> visited, Queue<Block> workList, StringBuilder sbGraph) {
        if (cur.getType() == Block.BlockType.CONDITIONAL_BLOCK) {
            ConditionalBlock ccur = ((ConditionalBlock) cur);
            Block thenSuccessor = ccur.getThenSuccessor();
            sbGraph.append(
                    addEdge(
                            ccur.getId(),
                            thenSuccessor.getId(),
                            ccur.getThenFlowRule().toString()));
            addBlock(thenSuccessor, visited, workList);
            Block elseSuccessor = ccur.getElseSuccessor();
            sbGraph.append(
                    addEdge(
                            ccur.getId(),
                            elseSuccessor.getId(),
                            ccur.getElseFlowRule().toString()));
            addBlock(elseSuccessor, visited, workList);
        } else {
            SingleSuccessorBlock sscur = (SingleSuccessorBlock) cur;
            Block succ = sscur.getSuccessor();
            if (succ != null) {
                sbGraph.append(addEdge(cur.getId(), succ.getId(), sscur.getFlowRule().name()));
                addBlock(succ, visited, workList);
            }
        }
        if (cur.getType() == Block.BlockType.EXCEPTION_BLOCK) {
            ExceptionBlock ecur = (ExceptionBlock) cur;
            for (Map.Entry<TypeMirror, Set<Block>> e : ecur.getExceptionalSuccessors().entrySet()) {
                TypeMirror cause = e.getKey();
                String exception = cause.toString();
                if (exception.startsWith("java.lang.")) {
                    exception = exception.replace("java.lang.", "");
                }
                for (Block b : e.getValue()) {
                    sbGraph.append(addEdge(cur.getId(), b.getId(), exception));
                    addBlock(b, visited, workList);
                }
            }
        }
    }

    /**
     * Checks whether a block exists in the visited blocks list, and, if not, adds it to the visited
     * blocks list and the work list.
     *
     * @param b the block to check
     * @param visited the set of blocks that have already been visited or are in the work list
     * @param workList the queue of blocks to be processed
     */
    protected void addBlock(Block b, Set<Block> visited, Queue<Block> workList) {
        if (!visited.contains(b)) {
            visited.add(b);
            workList.add(b);
        }
    }

    /**
     * Helper method to visualize a block.
     *
     * @param bb the block
     * @param analysis the current analysis
     * @param escapeString the escape String for the special need of visualization, e.g., "\\l" for
     *     {@link DOTCFGVisualizer} to keep line left-justification, "\n" for {@link
     *     StringCFGVisualizer} to simply add a new line
     * @return the String representation of the block
     */
    protected String visualizeBlockHelper(
            Block bb, @Nullable Analysis<V, S, T> analysis, String escapeString) {
        StringBuilder sbBlock = new StringBuilder();
        sbBlock.append(loopOverBlockContents(bb, analysis, escapeString));

        if (sbBlock.length() == 0) {
            if (bb.getType() == Block.BlockType.SPECIAL_BLOCK) {
                sbBlock.append(visualizeSpecialBlock((SpecialBlock) bb));
            } else if (bb.getType() == Block.BlockType.CONDITIONAL_BLOCK) {
                sbBlock.append(visualizeConditionalBlock((ConditionalBlock) bb));
            } else {
                sbBlock.append("<empty block>");
            }
        }

        // Visualize transfer input if necessary.
        if (analysis != null) {
            sbBlock.insert(0, visualizeBlockTransferInputBefore(bb, analysis));
            if (verbose) {
                Node lastNode = getLastNode(bb);
                if (lastNode != null) {
<<<<<<< HEAD
                    @SuppressWarnings("nullness:contracts.precondition.not.satisfied")
                    S store = analysis.getResult().getStoreAfter(lastNode);
                    StringBuilder sbStore = new StringBuilder();
                    sbStore.append("~~~~~~~~~").append(escapeString);
                    sbStore.append("After: ");
                    if (store != null) {
                        sbStore.append(visualizeStore(store));
                    } else {
                        sbStore.append("null store").append(escapeString);
                    }
                    sbBlock.append(sbStore);
                }
            }
        }
=======
                    sbBlock.append(visualizeBlockTransferInputAfter(bb, analysis));
                }
            }
        }
        if (!centered || verbose) {
            sbBlock.append(escapeString);
        }
>>>>>>> e8bbd7fa
        return sbBlock.toString();
    }

    /**
     * Iterates over the block content and visualizes all the nodes in it.
     *
     * @param bb the block
     * @param analysis the current analysis
     * @param separator the separator between the nodes of the block
     * @return the String representation of the contents of the block
     */
    protected String loopOverBlockContents(
            Block bb, @Nullable Analysis<V, S, T> analysis, String separator) {

        List<Node> contents = addBlockContent(bb);
        StringJoiner sjBlockContents = new StringJoiner(separator, "", separator);
        sjBlockContents.setEmptyValue("");
        for (Node t : contents) {
            sjBlockContents.add(visualizeBlockNode(t, analysis));
        }
        return sjBlockContents.toString();
    }

    /**
     * Returns the contents of the block.
     *
     * @param bb the block
     * @return the contents of the block, as a list of nodes
     */
    protected List<Node> addBlockContent(Block bb) {
        switch (bb.getType()) {
            case REGULAR_BLOCK:
                return ((RegularBlock) bb).getContents();
            case EXCEPTION_BLOCK:
                return Collections.singletonList(((ExceptionBlock) bb).getNode());
            case CONDITIONAL_BLOCK:
            case SPECIAL_BLOCK:
                return Collections.emptyList();
            default:
                throw new BugInCF("Unrecognized basic block type: " + bb.getType());
        }
    }

    /**
<<<<<<< HEAD
     * Format the given object as a String suitable for the output format, i.e. with format-specific
     * characters escaped.
     *
     * @param obj an object
     * @return the formatted String from the given object
     */
    protected abstract String format(Object obj);

    @Override
    public String visualizeBlockNode(Node t, @Nullable Analysis<V, S, T> analysis) {
        StringBuilder sbBlockNode = new StringBuilder();
        sbBlockNode.append(format(t)).append("   [ ").append(getNodeSimpleName(t)).append(" ]");
        if (analysis != null) {
            V value = analysis.getValue(t);
            if (value != null) {
                sbBlockNode.append("    > ").append(format(value));
            }
        }
        return sbBlockNode.toString();
    }

    /**
     * Visualize the transfer input of a block.
=======
     * Visualize the transfer input before the given block.
>>>>>>> e8bbd7fa
     *
     * @param bb the block
     * @param analysis the current analysis
     * @param escapeString the escape String for the special need of visualization, e.g., "\\l" for
     *     {@link DOTCFGVisualizer} to keep line left-justification, "\n" for {@link
     *     StringCFGVisualizer} to simply add a new line
     * @return the visualization of the transfer input before the given block
     */
    protected String visualizeBlockTransferInputBeforeHelper(
            Block bb, Analysis<V, S, T> analysis, String escapeString) {
        if (analysis == null) {
            throw new BugInCF(
                    "analysis must be non-null when visualizing the transfer input of a block.");
        }

        S regularStore;
        S thenStore = null;
        S elseStore = null;
        boolean isTwoStores = false;

        StringBuilder sbStore = new StringBuilder();
        sbStore.append("Before: ");

        Direction analysisDirection = analysis.getDirection();

        if (analysisDirection == Direction.FORWARD) {
            TransferInput<V, S> input = analysis.getInput(bb);
            assert input != null : "@AssumeAssertion(nullness): invariant";
            isTwoStores = input.containsTwoStores();
            regularStore = input.getRegularStore();
            thenStore = input.getThenStore();
            elseStore = input.getElseStore();
        } else {
            regularStore = analysis.getResult().getStoreBefore(bb);
        }

        if (!isTwoStores) {
            sbStore.append(visualizeStore(regularStore));
        } else {
            assert thenStore != null : "@AssumeAssertion(nullness): invariant";
            assert elseStore != null : "@AssumeAssertion(nullness): invariant";
            sbStore.append("then=");
            sbStore.append(visualizeStore(thenStore));
            sbStore.append(", else=");
            sbStore.append(visualizeStore(elseStore));
        }
        sbStore.append("~~~~~~~~~").append(escapeString);
        return sbStore.toString();
    }

    /**
     * Visualize the transfer input after the given block.
     *
     * @param bb the given block
     * @param analysis the current analysis
     * @param escapeString the escape String for the special need of visualization, e.g., "\\l" for
     *     {@link DOTCFGVisualizer} to keep line left-justification, "\n" for {@link
     *     StringCFGVisualizer} to simply add a new line
     * @return the visualization of the transfer input after the given block
     */
    protected String visualizeBlockTransferInputAfterHelper(
            Block bb, Analysis<V, S, T> analysis, String escapeString) {
        if (analysis == null) {
            throw new BugInCF(
                    "analysis should be non-null when visualizing the transfer input of a block.");
        }

        S regularStore;
        S thenStore = null;
        S elseStore = null;
        boolean isTwoStores = false;

        StringBuilder sbStore = new StringBuilder();
        sbStore.append("After: ");

        Direction analysisDirection = analysis.getDirection();

        if (analysisDirection == Direction.FORWARD) {
            regularStore = analysis.getResult().getStoreAfter(bb);
        } else {
            TransferInput<V, S> input = analysis.getInput(bb);
            assert input != null : "@AssumeAssertion(nullness): invariant";
            isTwoStores = input.containsTwoStores();
            regularStore = input.getRegularStore();
            thenStore = input.getThenStore();
            elseStore = input.getElseStore();
        }

        if (!isTwoStores) {
            sbStore.append(visualizeStore(regularStore));
        } else {
            assert thenStore != null : "@AssumeAssertion(nullness): invariant";
            assert elseStore != null : "@AssumeAssertion(nullness): invariant";
            sbStore.append("then=");
            sbStore.append(visualizeStore(thenStore));
            sbStore.append(", else=");
            sbStore.append(visualizeStore(elseStore));
        }
        sbStore.insert(0, escapeString + "~~~~~~~~~" + escapeString);
        return sbStore.toString();
    }

    /**
     * Visualize a special block.
     *
     * @param sbb the special block
     * @param separator the separator String to put at the end of the result
     * @return the String representation of the special block, followed by the separator
     */
    protected String visualizeSpecialBlockHelper(SpecialBlock sbb, String separator) {
        switch (sbb.getSpecialType()) {
            case ENTRY:
                return "<entry>" + separator;
            case EXIT:
                return "<exit>" + separator;
            case EXCEPTIONAL_EXIT:
                return "<exceptional-exit>" + separator;
            default:
                throw new BugInCF("Unrecognized special block type: " + sbb.getType());
        }
    }

    /**
     * Returns the last node of a block, or null if none.
     *
     * @param bb the block
     * @return the last node of this block or {@code null}
     */
    protected @Nullable Node getLastNode(Block bb) {
        switch (bb.getType()) {
            case REGULAR_BLOCK:
                List<Node> blockContents = ((RegularBlock) bb).getContents();
                return blockContents.get(blockContents.size() - 1);
            case CONDITIONAL_BLOCK:
            case SPECIAL_BLOCK:
                return null;
            case EXCEPTION_BLOCK:
                return ((ExceptionBlock) bb).getNode();
            default:
                throw new Error("Unrecognized block type: " + bb.getType());
        }
    }

    /**
     * Generate the order of processing blocks. Because a block may appears more than once in {@link
     * ControlFlowGraph#getDepthFirstOrderedBlocks()}, the orders of each block are stored in a
     * separate array list.
     *
     * @param cfg the current control flow graph
     * @return an IdentityHashMap that maps from blocks to their orders
     */
    protected IdentityHashMap<Block, List<Integer>> getProcessOrder(ControlFlowGraph cfg) {
        IdentityHashMap<Block, List<Integer>> depthFirstOrder = new IdentityHashMap<>();
        int count = 1;
        for (Block b : cfg.getDepthFirstOrderedBlocks()) {
            depthFirstOrder.computeIfAbsent(b, k -> new ArrayList<>());
            @SuppressWarnings(
                    "nullness:assignment.type.incompatible") // computeIfAbsent's function doesn't
            // return null
            @NonNull List<Integer> blockIds = depthFirstOrder.get(b);
            blockIds.add(count++);
        }
        return depthFirstOrder;
    }

    @Override
    public String visualizeStore(S store) {
        return store.visualize(this);
    }

    /**
     * Generate the String representation of the nodes of a control flow graph.
     *
     * @param blocks the set of all the blocks in a control flow graph
     * @param cfg the control flow graph
     * @param analysis the current analysis
     * @return the String representation of the nodes
     */
    protected abstract String visualizeNodes(
            Set<Block> blocks, ControlFlowGraph cfg, @Nullable Analysis<V, S, T> analysis);

    /**
     * Generate the String representation of an edge.
     *
     * @param sId the ID of current block
     * @param eId the ID of successor block
     * @param flowRule the content of the edge
     * @return the String representation of the edge
     */
    protected abstract String addEdge(long sId, long eId, String flowRule);

    /**
     * Return the header of the generated graph.
     *
     * @return the String representation of the header of the control flow graph
     */
    protected abstract String visualizeGraphHeader();

    /**
     * Return the footer of the generated graph.
     *
     * @return the String representation of the footer of the control flow graph
     */
    protected abstract String visualizeGraphFooter();

    /**
     * Return the simple String of the process order of a node, e.g., "Process order: 23". When a
     * node have multiple process orders, a sequence of numbers will be returned, e.g., "Process
     * order: 23,25".
     *
     * @param order the list of the process order to be processed
     * @return the String representation of the process order of the node
     */
    protected String getProcessOrderSimpleString(List<Integer> order) {
        return "Process order: " + order.toString().replaceAll("[\\[\\]]", "");
    }

    /**
     * Get the simple name of a node.
     *
     * @param t a node
     * @return the node's simple name, without "Node"
     */
    protected String getNodeSimpleName(Node t) {
        String name = t.getClass().getSimpleName();
        return name.replace("Node", "");
    }
}<|MERGE_RESOLUTION|>--- conflicted
+++ resolved
@@ -199,30 +199,10 @@
             if (verbose) {
                 Node lastNode = getLastNode(bb);
                 if (lastNode != null) {
-<<<<<<< HEAD
-                    @SuppressWarnings("nullness:contracts.precondition.not.satisfied")
-                    S store = analysis.getResult().getStoreAfter(lastNode);
-                    StringBuilder sbStore = new StringBuilder();
-                    sbStore.append("~~~~~~~~~").append(escapeString);
-                    sbStore.append("After: ");
-                    if (store != null) {
-                        sbStore.append(visualizeStore(store));
-                    } else {
-                        sbStore.append("null store").append(escapeString);
-                    }
-                    sbBlock.append(sbStore);
-                }
-            }
-        }
-=======
                     sbBlock.append(visualizeBlockTransferInputAfter(bb, analysis));
                 }
             }
         }
-        if (!centered || verbose) {
-            sbBlock.append(escapeString);
-        }
->>>>>>> e8bbd7fa
         return sbBlock.toString();
     }
 
@@ -267,7 +247,6 @@
     }
 
     /**
-<<<<<<< HEAD
      * Format the given object as a String suitable for the output format, i.e. with format-specific
      * characters escaped.
      *
@@ -290,10 +269,7 @@
     }
 
     /**
-     * Visualize the transfer input of a block.
-=======
      * Visualize the transfer input before the given block.
->>>>>>> e8bbd7fa
      *
      * @param bb the block
      * @param analysis the current analysis
