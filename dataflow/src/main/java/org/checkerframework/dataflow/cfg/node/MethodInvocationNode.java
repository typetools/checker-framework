--- conflicted
+++ resolved
@@ -105,11 +105,7 @@
 
     @Override
     public int hashCode() {
-<<<<<<< HEAD
-        return HashCodeUtils.hash(target, arguments);
-=======
         return Objects.hash(target, arguments);
->>>>>>> ae06f516
     }
 
     @Override
