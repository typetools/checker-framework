package org.checkerframework.dataflow.cfg.node;

import com.sun.source.tree.ExpressionTree;
import com.sun.source.tree.MethodInvocationTree;
import com.sun.source.tree.Tree;
import com.sun.source.util.TreePath;
import java.util.ArrayList;
import java.util.Collection;
import java.util.Iterator;
import java.util.List;
import java.util.Objects;
import org.checkerframework.checker.nullness.qual.Nullable;
import org.checkerframework.dataflow.cfg.node.AssignmentContext.MethodParameterContext;
import org.checkerframework.javacutil.TreeUtils;
import org.plumelib.util.UtilPlume;

/**
 * A node for method invocation.
 *
 * <pre>
 *   <em>target(arg1, arg2, ...)</em>
 * </pre>
 *
 * CFGs may contain {@link MethodInvocationNode}s that correspond to no AST {@link Tree}, in which
 * case, the tree field will be null.
 */
public class MethodInvocationNode extends Node {

    /** The tree for the method invocation. */
    protected final @Nullable MethodInvocationTree tree;

    /**
     * The target of the method invocation -- that is, the receiver. For a static method, may be a
     * class name.
     */
    protected final MethodAccessNode target;

    /** The arguments of the method invocation. */
    protected final List<Node> arguments;

    /** The tree path to the method invocation. */
    protected final TreePath treePath;

    /**
<<<<<<< HEAD
     * If this is a node for an {@link Iterator#next()} desugared from an enhanced for, then this is
     * the expression in the for loop, {@code for(Object o: iter}.
     */
    protected @Nullable ExpressionTree iterExpression;
=======
     * If this MethodInvocationNode is a node for an {@link Iterator#next()} desugared from an
     * enhanced for loop, then the {@code iterExpression} field is the expression in the for loop,
     * e.g., {@code iter} in {@code for(Object o: iter}.
     */
    protected @Nullable ExpressionTree iteratorExpression;
>>>>>>> 0c8bf98d

    /**
     * Create a MethodInvocationNode.
     *
     * @param tree for the method invocation
     * @param target of the method invocation -- that is, the receiver. For a static method, may be
<<<<<<< HEAD
     *     a class name
=======
     *     a class name.
>>>>>>> 0c8bf98d
     * @param arguments arguments of the method invocation
     * @param treePath path to the method invocation
     */
    public MethodInvocationNode(
            @Nullable MethodInvocationTree tree,
            MethodAccessNode target,
            List<Node> arguments,
            TreePath treePath) {
        super(tree != null ? TreeUtils.typeOf(tree) : target.getMethod().getReturnType());
        this.tree = tree;
        this.target = target;
        this.arguments = arguments;
        this.treePath = treePath;

        // set assignment contexts for parameters
        int i = 0;
        for (Node arg : arguments) {
            AssignmentContext ctx = new MethodParameterContext(target.getMethod(), i++);
            arg.setAssignmentContext(ctx);
        }
    }

    public MethodInvocationNode(MethodAccessNode target, List<Node> arguments, TreePath treePath) {
        this(null, target, arguments, treePath);
    }

    public MethodAccessNode getTarget() {
        return target;
    }

    public List<Node> getArguments() {
        return arguments;
    }

    public Node getArgument(int i) {
        return arguments.get(i);
    }

    public TreePath getTreePath() {
        return treePath;
    }

    /**
<<<<<<< HEAD
     * If this is a node for an {@link Iterator#next()} desugared from an enhanced for, then this is
     * the expression in the for loop, {@code for(Object o: iter}.
     *
     * @return the iter expression
     */
    public @Nullable ExpressionTree getIterExpression() {
        return iterExpression;
    }

    /**
     * Set iter expression.
     *
     * @param iterExpression iter expression
     */
    public void setIterExpression(@Nullable ExpressionTree iterExpression) {
        this.iterExpression = iterExpression;
=======
     * If this MethodInvocationNode is a node for an {@link Iterator#next()} desugared from an
     * enhanced for loop, then return the expression in the for loop, e.g., {@code iter} in {@code
     * for(Object o: iter}. Otherwise, return null.
     *
     * @return the iter expression, or null if this is not a {@link Iterator#next()} from an
     *     enhanced for loop
     */
    public @Nullable ExpressionTree getIteratorExpression() {
        return iteratorExpression;
    }

    /**
     * Set the iter expression.
     *
     * @param iteratorExpression iter expression
     * @see #getIteratorExpression()
     */
    public void setIteratorExpression(@Nullable ExpressionTree iteratorExpression) {
        this.iteratorExpression = iteratorExpression;
>>>>>>> 0c8bf98d
    }

    @Override
    public @Nullable MethodInvocationTree getTree() {
        return tree;
    }

    @Override
    public <R, P> R accept(NodeVisitor<R, P> visitor, P p) {
        return visitor.visitMethodInvocation(this, p);
    }

    @Override
    public String toString() {
        return target + "(" + UtilPlume.join(", ", arguments) + ")";
    }

    @Override
    public boolean equals(@Nullable Object obj) {
        if (!(obj instanceof MethodInvocationNode)) {
            return false;
        }
        MethodInvocationNode other = (MethodInvocationNode) obj;

        return getTarget().equals(other.getTarget()) && getArguments().equals(other.getArguments());
    }

    @Override
    public int hashCode() {
        return Objects.hash(target, arguments);
    }

    @Override
    public Collection<Node> getOperands() {
        List<Node> list = new ArrayList<>(1 + arguments.size());
        list.add(target);
        list.addAll(arguments);
        return list;
    }
}<|MERGE_RESOLUTION|>--- conflicted
+++ resolved
@@ -42,29 +42,18 @@
     protected final TreePath treePath;
 
     /**
-<<<<<<< HEAD
-     * If this is a node for an {@link Iterator#next()} desugared from an enhanced for, then this is
-     * the expression in the for loop, {@code for(Object o: iter}.
-     */
-    protected @Nullable ExpressionTree iterExpression;
-=======
      * If this MethodInvocationNode is a node for an {@link Iterator#next()} desugared from an
      * enhanced for loop, then the {@code iterExpression} field is the expression in the for loop,
      * e.g., {@code iter} in {@code for(Object o: iter}.
      */
     protected @Nullable ExpressionTree iteratorExpression;
->>>>>>> 0c8bf98d
 
     /**
      * Create a MethodInvocationNode.
      *
      * @param tree for the method invocation
      * @param target of the method invocation -- that is, the receiver. For a static method, may be
-<<<<<<< HEAD
-     *     a class name
-=======
      *     a class name.
->>>>>>> 0c8bf98d
      * @param arguments arguments of the method invocation
      * @param treePath path to the method invocation
      */
@@ -108,24 +97,6 @@
     }
 
     /**
-<<<<<<< HEAD
-     * If this is a node for an {@link Iterator#next()} desugared from an enhanced for, then this is
-     * the expression in the for loop, {@code for(Object o: iter}.
-     *
-     * @return the iter expression
-     */
-    public @Nullable ExpressionTree getIterExpression() {
-        return iterExpression;
-    }
-
-    /**
-     * Set iter expression.
-     *
-     * @param iterExpression iter expression
-     */
-    public void setIterExpression(@Nullable ExpressionTree iterExpression) {
-        this.iterExpression = iterExpression;
-=======
      * If this MethodInvocationNode is a node for an {@link Iterator#next()} desugared from an
      * enhanced for loop, then return the expression in the for loop, e.g., {@code iter} in {@code
      * for(Object o: iter}. Otherwise, return null.
@@ -145,7 +116,6 @@
      */
     public void setIteratorExpression(@Nullable ExpressionTree iteratorExpression) {
         this.iteratorExpression = iteratorExpression;
->>>>>>> 0c8bf98d
     }
 
     @Override
