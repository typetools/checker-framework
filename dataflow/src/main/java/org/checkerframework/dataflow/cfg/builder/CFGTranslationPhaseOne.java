package org.checkerframework.dataflow.cfg.builder;

import com.sun.source.tree.AnnotatedTypeTree;
import com.sun.source.tree.AnnotationTree;
import com.sun.source.tree.ArrayAccessTree;
import com.sun.source.tree.ArrayTypeTree;
import com.sun.source.tree.AssertTree;
import com.sun.source.tree.AssignmentTree;
import com.sun.source.tree.BinaryTree;
import com.sun.source.tree.BlockTree;
import com.sun.source.tree.BreakTree;
import com.sun.source.tree.CaseTree;
import com.sun.source.tree.CatchTree;
import com.sun.source.tree.ClassTree;
import com.sun.source.tree.CompilationUnitTree;
import com.sun.source.tree.CompoundAssignmentTree;
import com.sun.source.tree.ConditionalExpressionTree;
import com.sun.source.tree.ContinueTree;
import com.sun.source.tree.DoWhileLoopTree;
import com.sun.source.tree.EmptyStatementTree;
import com.sun.source.tree.EnhancedForLoopTree;
import com.sun.source.tree.ErroneousTree;
import com.sun.source.tree.ExpressionStatementTree;
import com.sun.source.tree.ExpressionTree;
import com.sun.source.tree.ForLoopTree;
import com.sun.source.tree.IdentifierTree;
import com.sun.source.tree.IfTree;
import com.sun.source.tree.ImportTree;
import com.sun.source.tree.InstanceOfTree;
import com.sun.source.tree.LabeledStatementTree;
import com.sun.source.tree.LambdaExpressionTree;
import com.sun.source.tree.LiteralTree;
import com.sun.source.tree.MemberReferenceTree;
import com.sun.source.tree.MemberSelectTree;
import com.sun.source.tree.MethodInvocationTree;
import com.sun.source.tree.MethodTree;
import com.sun.source.tree.ModifiersTree;
import com.sun.source.tree.NewArrayTree;
import com.sun.source.tree.NewClassTree;
import com.sun.source.tree.ParameterizedTypeTree;
import com.sun.source.tree.ParenthesizedTree;
import com.sun.source.tree.PrimitiveTypeTree;
import com.sun.source.tree.ReturnTree;
import com.sun.source.tree.StatementTree;
import com.sun.source.tree.SwitchTree;
import com.sun.source.tree.SynchronizedTree;
import com.sun.source.tree.ThrowTree;
import com.sun.source.tree.Tree;
import com.sun.source.tree.Tree.Kind;
import com.sun.source.tree.TryTree;
import com.sun.source.tree.TypeCastTree;
import com.sun.source.tree.TypeParameterTree;
import com.sun.source.tree.UnaryTree;
import com.sun.source.tree.UnionTypeTree;
import com.sun.source.tree.VariableTree;
import com.sun.source.tree.WhileLoopTree;
import com.sun.source.tree.WildcardTree;
import com.sun.source.util.TreePath;
import com.sun.source.util.TreeScanner;
import com.sun.source.util.Trees;
import java.util.ArrayList;
import java.util.Collections;
import java.util.HashMap;
import java.util.HashSet;
import java.util.IdentityHashMap;
import java.util.LinkedHashMap;
import java.util.LinkedHashSet;
import java.util.List;
import java.util.Map;
import java.util.Set;
import javax.annotation.processing.ProcessingEnvironment;
import javax.lang.model.element.Element;
import javax.lang.model.element.ElementKind;
import javax.lang.model.element.ExecutableElement;
import javax.lang.model.element.Name;
import javax.lang.model.element.TypeElement;
import javax.lang.model.element.VariableElement;
import javax.lang.model.type.ArrayType;
import javax.lang.model.type.DeclaredType;
import javax.lang.model.type.PrimitiveType;
import javax.lang.model.type.ReferenceType;
import javax.lang.model.type.TypeKind;
import javax.lang.model.type.TypeMirror;
import javax.lang.model.util.Elements;
import javax.lang.model.util.Types;
import org.checkerframework.checker.interning.qual.FindDistinct;
import org.checkerframework.checker.nullness.qual.Nullable;
import org.checkerframework.dataflow.analysis.Store.FlowRule;
import org.checkerframework.dataflow.cfg.UnderlyingAST;
import org.checkerframework.dataflow.cfg.node.ArrayAccessNode;
import org.checkerframework.dataflow.cfg.node.ArrayCreationNode;
import org.checkerframework.dataflow.cfg.node.ArrayTypeNode;
import org.checkerframework.dataflow.cfg.node.AssertionErrorNode;
import org.checkerframework.dataflow.cfg.node.AssignmentNode;
import org.checkerframework.dataflow.cfg.node.BitwiseAndNode;
import org.checkerframework.dataflow.cfg.node.BitwiseComplementNode;
import org.checkerframework.dataflow.cfg.node.BitwiseOrNode;
import org.checkerframework.dataflow.cfg.node.BitwiseXorNode;
import org.checkerframework.dataflow.cfg.node.BooleanLiteralNode;
import org.checkerframework.dataflow.cfg.node.CaseNode;
import org.checkerframework.dataflow.cfg.node.CharacterLiteralNode;
import org.checkerframework.dataflow.cfg.node.ClassDeclarationNode;
import org.checkerframework.dataflow.cfg.node.ClassNameNode;
import org.checkerframework.dataflow.cfg.node.ConditionalAndNode;
import org.checkerframework.dataflow.cfg.node.ConditionalNotNode;
import org.checkerframework.dataflow.cfg.node.ConditionalOrNode;
import org.checkerframework.dataflow.cfg.node.DoubleLiteralNode;
import org.checkerframework.dataflow.cfg.node.EqualToNode;
import org.checkerframework.dataflow.cfg.node.ExplicitThisNode;
import org.checkerframework.dataflow.cfg.node.FieldAccessNode;
import org.checkerframework.dataflow.cfg.node.FloatLiteralNode;
import org.checkerframework.dataflow.cfg.node.FloatingDivisionNode;
import org.checkerframework.dataflow.cfg.node.FloatingRemainderNode;
import org.checkerframework.dataflow.cfg.node.FunctionalInterfaceNode;
import org.checkerframework.dataflow.cfg.node.GreaterThanNode;
import org.checkerframework.dataflow.cfg.node.GreaterThanOrEqualNode;
import org.checkerframework.dataflow.cfg.node.ImplicitThisNode;
import org.checkerframework.dataflow.cfg.node.InstanceOfNode;
import org.checkerframework.dataflow.cfg.node.IntegerDivisionNode;
import org.checkerframework.dataflow.cfg.node.IntegerLiteralNode;
import org.checkerframework.dataflow.cfg.node.IntegerRemainderNode;
import org.checkerframework.dataflow.cfg.node.LambdaResultExpressionNode;
import org.checkerframework.dataflow.cfg.node.LeftShiftNode;
import org.checkerframework.dataflow.cfg.node.LessThanNode;
import org.checkerframework.dataflow.cfg.node.LessThanOrEqualNode;
import org.checkerframework.dataflow.cfg.node.LocalVariableNode;
import org.checkerframework.dataflow.cfg.node.LongLiteralNode;
import org.checkerframework.dataflow.cfg.node.MarkerNode;
import org.checkerframework.dataflow.cfg.node.MethodAccessNode;
import org.checkerframework.dataflow.cfg.node.MethodInvocationNode;
import org.checkerframework.dataflow.cfg.node.NarrowingConversionNode;
import org.checkerframework.dataflow.cfg.node.Node;
import org.checkerframework.dataflow.cfg.node.NotEqualNode;
import org.checkerframework.dataflow.cfg.node.NullChkNode;
import org.checkerframework.dataflow.cfg.node.NullLiteralNode;
import org.checkerframework.dataflow.cfg.node.NumericalAdditionNode;
import org.checkerframework.dataflow.cfg.node.NumericalMinusNode;
import org.checkerframework.dataflow.cfg.node.NumericalMultiplicationNode;
import org.checkerframework.dataflow.cfg.node.NumericalPlusNode;
import org.checkerframework.dataflow.cfg.node.NumericalSubtractionNode;
import org.checkerframework.dataflow.cfg.node.ObjectCreationNode;
import org.checkerframework.dataflow.cfg.node.PackageNameNode;
import org.checkerframework.dataflow.cfg.node.ParameterizedTypeNode;
import org.checkerframework.dataflow.cfg.node.PrimitiveTypeNode;
import org.checkerframework.dataflow.cfg.node.ReturnNode;
import org.checkerframework.dataflow.cfg.node.SignedRightShiftNode;
import org.checkerframework.dataflow.cfg.node.StringConcatenateAssignmentNode;
import org.checkerframework.dataflow.cfg.node.StringConcatenateNode;
import org.checkerframework.dataflow.cfg.node.StringConversionNode;
import org.checkerframework.dataflow.cfg.node.StringLiteralNode;
import org.checkerframework.dataflow.cfg.node.SuperNode;
import org.checkerframework.dataflow.cfg.node.SwitchExpressionNode;
import org.checkerframework.dataflow.cfg.node.SynchronizedNode;
import org.checkerframework.dataflow.cfg.node.TernaryExpressionNode;
import org.checkerframework.dataflow.cfg.node.ThisNode;
import org.checkerframework.dataflow.cfg.node.ThrowNode;
import org.checkerframework.dataflow.cfg.node.TypeCastNode;
import org.checkerframework.dataflow.cfg.node.UnsignedRightShiftNode;
import org.checkerframework.dataflow.cfg.node.ValueLiteralNode;
import org.checkerframework.dataflow.cfg.node.VariableDeclarationNode;
import org.checkerframework.dataflow.cfg.node.WideningConversionNode;
import org.checkerframework.dataflow.qual.TerminatesExecution;
import org.checkerframework.dataflow.util.IdentityMostlySingleton;
import org.checkerframework.javacutil.AnnotationProvider;
import org.checkerframework.javacutil.BugInCF;
import org.checkerframework.javacutil.ElementUtils;
import org.checkerframework.javacutil.Pair;
import org.checkerframework.javacutil.TreePathUtil;
import org.checkerframework.javacutil.TreeUtils;
import org.checkerframework.javacutil.TypeKindUtils;
import org.checkerframework.javacutil.TypesUtils;
import org.checkerframework.javacutil.trees.TreeBuilder;
import org.plumelib.util.CollectionsPlume;

/**
 * Class that performs phase one of the translation process. It generates the following information:
 *
 * <ul>
 *   <li>A sequence of extended nodes.
 *   <li>A set of bindings from {@link Label}s to positions in the node sequence.
 *   <li>A set of leader nodes that give rise to basic blocks in phase two.
 *   <li>A lookup map that gives the mapping from AST tree nodes to {@link Node}s.
 * </ul>
 *
 * <p>The return type of this scanner is {@link Node}. For expressions, the corresponding node is
 * returned to allow linking between different nodes.
 *
 * <p>However, for statements there is usually no single {@link Node} that is created, and thus no
 * node is returned (rather, null is returned).
 *
 * <p>Every {@code visit*} method is assumed to add at least one extended node to the list of nodes
 * (which might only be a jump).
 *
 * <p>The entry point to process a single body (e.g., method) is {@link #process(TreePath,
 * UnderlyingAST)}.
 */
@SuppressWarnings("nullness") // TODO
public class CFGTranslationPhaseOne extends TreeScanner<Node, Void> {

  /** Path to the tree currently being scanned. */
  private TreePath path;

  /** Annotation processing environment and its associated type and tree utilities. */
  final ProcessingEnvironment env;

  /** The javac element utilities. */
  protected final Elements elements;
  /** The javac type utilities. */
  final Types types;
  /** The javac tree utilities. */
  final Trees trees;
  /** The tree builder. */
  public final TreeBuilder treeBuilder;
  /** The annotation provider, e.g., a type factory. */
  final AnnotationProvider annotationProvider;

  /** Can assertions be assumed to be disabled? */
  final boolean assumeAssertionsDisabled;

  /** Can assertions be assumed to be enabled? */
  final boolean assumeAssertionsEnabled;

  /* --------------------------------------------------------- */
  /* Extended Node Types and Labels */
  /* --------------------------------------------------------- */

  /** Special label to identify the regular exit. */
  final Label regularExitLabel;

  /** Special label to identify the exceptional exit. */
  final Label exceptionalExitLabel;

  /**
   * Current {@link LabelCell} to which a return statement should jump, or null if there is no valid
   * destination.
   */
  @Nullable LabelCell returnTargetLC;

  /**
   * Current {@link LabelCell} to which a break statement with no label should jump, or null if
   * there is no valid destination.
   */
  @Nullable LabelCell breakTargetLC;

  /**
   * Map from AST label Names to CFG {@link Label}s for breaks. Each labeled statement creates two
   * CFG {@link Label}s, one for break and one for continue.
   */
  Map<Name, Label> breakLabels;

  /**
   * Current {@link LabelCell} to which a continue statement with no label should jump, or null if
   * there is no valid destination.
   */
  @Nullable LabelCell continueTargetLC;

  /**
   * Map from AST label Names to CFG {@link Label}s for continues. Each labeled statement creates
   * two CFG {@link Label}s, one for break and one for continue.
   */
  Map<Name, Label> continueLabels;

  /** Nested scopes of try-catch blocks in force at the current program point. */
  private final TryStack tryStack;

  /** SwitchBuilder for the current switch. Used to match yield statements to enclosing switches. */
  private SwitchBuilder switchBuilder;

  /**
   * Maps from AST {@link Tree}s to sets of {@link Node}s. Every Tree that produces a value will
   * have at least one corresponding Node. Trees that undergo conversions, such as boxing or
   * unboxing, can map to two distinct Nodes. The Node for the pre-conversion value is stored in the
   * treeLookupMap, while the Node for the post-conversion value is stored in the
   * convertedTreeLookupMap.
   */
  final IdentityHashMap<Tree, Set<Node>> treeLookupMap;

  /** Map from AST {@link Tree}s to post-conversion sets of {@link Node}s. */
  final IdentityHashMap<Tree, Set<Node>> convertedTreeLookupMap;

  /**
   * Map from postfix increment or decrement trees that are AST {@link UnaryTree}s to the synthetic
   * tree that is {@code v + 1} or {@code v - 1}.
   */
  final IdentityHashMap<UnaryTree, BinaryTree> postfixLookupMap;

  /** The list of extended nodes. */
  final ArrayList<ExtendedNode> nodeList;

  /** The bindings of labels to positions (i.e., indices) in the {@code nodeList}. */
  final Map<Label, Integer> bindings;

  /** The set of leaders (represented as indices into {@code nodeList}). */
  final Set<Integer> leaders;

  /**
   * All return nodes (if any) encountered. Only includes return statements that actually return
   * something.
   */
  private final List<ReturnNode> returnNodes;

  /**
   * Class declarations that have been encountered when building the control-flow graph for a
   * method.
   */
  final List<ClassTree> declaredClasses;

  /**
   * Lambdas encountered when building the control-flow graph for a method, variable initializer, or
   * initializer.
   */
  final List<LambdaExpressionTree> declaredLambdas;

  /** The ArithmeticException type. */
  final TypeMirror arithmeticExceptionType;

  /** The ArrayIndexOutOfBoundsException type. */
  final TypeMirror arrayIndexOutOfBoundsExceptionType;

  /** The AssertionError type. */
  final TypeMirror assertionErrorType;

  /** The ClassCastException type . */
  final TypeMirror classCastExceptionType;

  /** The Iterable type (erased). */
  final TypeMirror iterableType;

  /** The NegativeArraySizeException type. */
  final TypeMirror negativeArraySizeExceptionType;

  /** The NullPointerException type . */
  final TypeMirror nullPointerExceptionType;

  /** The OutOfMemoryError type. */
  final @Nullable TypeMirror outOfMemoryErrorType;

  /** The ClassCircularityError type. */
  final @Nullable TypeMirror classCircularityErrorType;

  /** The ClassFormatErrorType type. */
  final @Nullable TypeMirror classFormatErrorType;

  /** The NoClassDefFoundError type. */
  final @Nullable TypeMirror noClassDefFoundErrorType;

  /** The String type. */
  final TypeMirror stringType;

  /** The Throwable type. */
  final TypeMirror throwableType;

  /**
   * Supertypes of all unchecked exceptions. The size is 2 and the contents are {@code
   * RuntimeException} and {@code Error}.
   */
  final Set<TypeMirror> uncheckedExceptionTypes;

  /**
   * Exceptions that can be thrown by array creation "new SomeType[]". The size is 2 and the
   * contents are {@code NegativeArraySizeException} and {@code OutOfMemoryError}. This list comes
   * from JLS 15.10.1 "Run-Time Evaluation of Array Creation Expressions".
   */
  final Set<TypeMirror> newArrayExceptionTypes;

  /**
   * @param treeBuilder builder for new AST nodes
   * @param annotationProvider extracts annotations from AST nodes
   * @param assumeAssertionsDisabled can assertions be assumed to be disabled?
   * @param assumeAssertionsEnabled can assertions be assumed to be enabled?
   * @param env annotation processing environment containing type utilities
   */
  public CFGTranslationPhaseOne(
      TreeBuilder treeBuilder,
      AnnotationProvider annotationProvider,
      boolean assumeAssertionsEnabled,
      boolean assumeAssertionsDisabled,
      ProcessingEnvironment env) {
    this.env = env;
    this.treeBuilder = treeBuilder;
    this.annotationProvider = annotationProvider;

    assert !(assumeAssertionsDisabled && assumeAssertionsEnabled);
    this.assumeAssertionsEnabled = assumeAssertionsEnabled;
    this.assumeAssertionsDisabled = assumeAssertionsDisabled;

    elements = env.getElementUtils();
    types = env.getTypeUtils();
    trees = Trees.instance(env);

    // initialize lists and maps
    treeLookupMap = new IdentityHashMap<>();
    convertedTreeLookupMap = new IdentityHashMap<>();
    postfixLookupMap = new IdentityHashMap<>();
    nodeList = new ArrayList<>();
    bindings = new HashMap<>();
    leaders = new HashSet<>();

    regularExitLabel = new Label();
    exceptionalExitLabel = new Label();
    tryStack = new TryStack(exceptionalExitLabel);
    returnTargetLC = new LabelCell(regularExitLabel);
    breakLabels = new HashMap<>(2);
    continueLabels = new HashMap<>(2);
    returnNodes = new ArrayList<>();
    declaredClasses = new ArrayList<>();
    declaredLambdas = new ArrayList<>();

    arithmeticExceptionType = getTypeMirror(ArithmeticException.class);
    arrayIndexOutOfBoundsExceptionType = getTypeMirror(ArrayIndexOutOfBoundsException.class);
    assertionErrorType = getTypeMirror(AssertionError.class);
    classCastExceptionType = getTypeMirror(ClassCastException.class);
    iterableType = types.erasure(getTypeMirror(Iterable.class));
    negativeArraySizeExceptionType = getTypeMirror(NegativeArraySizeException.class);
    nullPointerExceptionType = getTypeMirror(NullPointerException.class);
    outOfMemoryErrorType = maybeGetTypeMirror(OutOfMemoryError.class);
    classCircularityErrorType = maybeGetTypeMirror(ClassCircularityError.class);
    classFormatErrorType = maybeGetTypeMirror(ClassFormatError.class);
    noClassDefFoundErrorType = maybeGetTypeMirror(NoClassDefFoundError.class);
    stringType = getTypeMirror(String.class);
    throwableType = getTypeMirror(Throwable.class);
    uncheckedExceptionTypes = new LinkedHashSet<>(2);
    uncheckedExceptionTypes.add(getTypeMirror(RuntimeException.class));
    uncheckedExceptionTypes.add(getTypeMirror(Error.class));
    newArrayExceptionTypes = new LinkedHashSet<>(2);
    newArrayExceptionTypes.add(negativeArraySizeExceptionType);
    if (outOfMemoryErrorType != null) {
      newArrayExceptionTypes.add(outOfMemoryErrorType);
    }
  }

  /**
   * Performs the actual work of phase one: processing a single body (of a method, lambda, top-level
   * block, etc.).
   *
   * @param bodyPath path to the body of the underlying AST's method
   * @param underlyingAST the AST for which the CFG is to be built
   * @return the result of phase one
   */
  public PhaseOneResult process(TreePath bodyPath, UnderlyingAST underlyingAST) {

    // Set class variables
    this.path = bodyPath;

    // Traverse AST of the method body.
    try { // "finally" clause is "this.path = null"
      Node finalNode = scan(path.getLeaf(), null);

      // If we are building the CFG for a lambda with a single expression as the body, then
      // add an extra node for the result of that lambda.
      if (underlyingAST.getKind() == UnderlyingAST.Kind.LAMBDA) {
        LambdaExpressionTree lambdaTree = ((UnderlyingAST.CFGLambda) underlyingAST).getLambdaTree();
        if (lambdaTree.getBodyKind() == LambdaExpressionTree.BodyKind.EXPRESSION) {
          Node resultNode =
              new LambdaResultExpressionNode((ExpressionTree) lambdaTree.getBody(), finalNode);
          extendWithNode(resultNode);
        }
      }

      // Add marker to indicate that the next block will be the exit block.
      // Note: if there is a return statement earlier in the method (which is always the case for
      // non-void methods), then this is not strictly necessary. However, it is also not a problem,
      // as it will just generate a degenerate control graph case that will be removed in a later
      // phase.
      nodeList.add(new UnconditionalJump(regularExitLabel));

      return new PhaseOneResult(
          underlyingAST,
          treeLookupMap,
          convertedTreeLookupMap,
          postfixLookupMap,
          nodeList,
          bindings,
          leaders,
          returnNodes,
          regularExitLabel,
          exceptionalExitLabel,
          declaredClasses,
          declaredLambdas);
    } finally {
      this.path = null;
    }
  }

  /**
   * Process a single body within {@code root}. This method does not process the entire given
   * CompilationUnitTree. Rather, it processes one body (of a method/lambda/etc.) within it, which
   * corresponds to {@code underlyingAST}.
   *
   * @param root the compilation unit
   * @param underlyingAST the AST corresponding to the body to process
   * @return a PhaseOneResult
   */
  public PhaseOneResult process(CompilationUnitTree root, UnderlyingAST underlyingAST) {
    // TODO: Isn't this costly? Is there no cache we can reuse?
    TreePath bodyPath = trees.getPath(root, underlyingAST.getCode());
    assert bodyPath != null;
    return process(bodyPath, underlyingAST);
  }

  /**
   * Perform any actions required when CFG translation creates a new Tree that is not part of the
   * original AST.
   *
   * @param tree the newly created Tree
   */
  public void handleArtificialTree(Tree tree) {}

  /**
   * Allow subclasses to access the processing environment and its associated utilities.
   *
   * @return the ProcessingEnvironment associated with this object
   */
  protected ProcessingEnvironment getProcessingEnvironment() {
    return env;
  }

  /**
   * Returns the current path for the tree currently being scanned.
   *
   * @return the current path
   */
  public TreePath getCurrentPath() {
    return path;
  }

  @Override
  public Node scan(Tree tree, Void p) {
    if (tree == null) {
      return null;
    }

    TreePath prev = path;
    @SuppressWarnings("interning:not.interned") // Looking for exact match.
    boolean treeIsLeaf = path.getLeaf() != tree;
    if (treeIsLeaf) {
      path = new TreePath(path, tree);
    }
    try {
      // Must use String comparison to support compiling on JDK 11 and earlier.
      //     Features added between JDK 12 and JDK 17 inclusive.
      switch (tree.getKind().name()) {
        case "BINDING_PATTERN":
          return visitBindingPattern17(path.getLeaf(), p);
        case "SWITCH_EXPRESSION":
          return visitSwitchExpression17(tree, p);
        case "YIELD":
          return visitYield17(tree, p);
        default:
          return tree.accept(this, p);
      }
    } finally {
      path = prev;
    }
  }

  /**
   * Visit a SwitchExpressionTree.
   *
   * @param yieldTree a YieldTree, typed as Tree to be backward-compatible
   * @param p parameter
   * @return the result of visiting the switch expression tree
   */
  public Node visitYield17(Tree yieldTree, Void p) {
    ExpressionTree resultExpression = TreeUtils.yieldTreeGetValue(yieldTree);
    switchBuilder.buildSwitchExpressionResult(resultExpression);
    return null;
  }

  /**
   * Visit a SwitchExpressionTree
   *
   * @param switchExpressionTree a SwitchExpressionTree, typed as Tree to be backward-compatible
   * @param p parameter
   * @return the result of visiting the switch expression tree
   */
  public Node visitSwitchExpression17(Tree switchExpressionTree, Void p) {
    SwitchBuilder switchBuilder = new SwitchBuilder(switchExpressionTree);
    return switchBuilder.build();
  }

  /**
   * Visit a BindingPatternTree
   *
   * @param bindingPatternTree a BindingPatternTree, typed as Tree to be backward-compatible
   * @param p parameter
   * @return the result of visiting the binding pattern tree
   */
  public Node visitBindingPattern17(Tree bindingPatternTree, Void p) {
    ClassTree enclosingClass = TreePathUtil.enclosingClass(getCurrentPath());
    TypeElement classElem = TreeUtils.elementFromDeclaration(enclosingClass);
    Node receiver = new ImplicitThisNode(classElem.asType());
    VariableTree varTree = TreeUtils.bindingPatternTreeGetVariable(bindingPatternTree);
    LocalVariableNode varNode = new LocalVariableNode(varTree, receiver);
    extendWithNode(varNode);
    return varNode;
  }

  /* --------------------------------------------------------- */
  /* Nodes and Labels Management */
  /* --------------------------------------------------------- */

  /**
   * Add a node to the lookup map if it not already present.
   *
   * @param node the node to add to the lookup map
   */
  protected void addToLookupMap(Node node) {
    Tree tree = node.getTree();
    if (tree == null) {
      return;
    }
    Set<Node> existing = treeLookupMap.get(tree);
    if (existing == null) {
      treeLookupMap.put(tree, new IdentityMostlySingleton<>(node));
    } else {
      existing.add(node);
    }

    Tree enclosingParens = parenMapping.get(tree);
    while (enclosingParens != null) {
      Set<Node> exp = treeLookupMap.get(enclosingParens);
      if (exp == null) {
        treeLookupMap.put(enclosingParens, new IdentityMostlySingleton<>(node));
      } else if (!existing.contains(node)) {
        exp.add(node);
      }
      enclosingParens = parenMapping.get(enclosingParens);
    }
  }

  /**
   * Add a node in the post-conversion lookup map. The node should refer to a Tree and that Tree
   * should already be in the pre-conversion lookup map. This method is used to update the Tree-Node
   * mapping with conversion nodes.
   *
   * @param node the node to add to the lookup map
   */
  protected void addToConvertedLookupMap(Node node) {
    Tree tree = node.getTree();
    addToConvertedLookupMap(tree, node);
  }

  /**
   * Add a node in the post-conversion lookup map. The tree argument should already be in the
   * pre-conversion lookup map. This method is used to update the Tree-Node mapping with conversion
   * nodes.
   *
   * @param tree the tree used as a key in the map
   * @param node the node to add to the lookup map
   */
  protected void addToConvertedLookupMap(Tree tree, Node node) {
    assert tree != null;
    assert treeLookupMap.containsKey(tree);
    Set<Node> existing = convertedTreeLookupMap.get(tree);
    if (existing == null) {
      convertedTreeLookupMap.put(tree, new IdentityMostlySingleton<>(node));
    } else {
      existing.add(node);
    }
  }

  /**
   * Extend the list of extended nodes with a node.
   *
   * @param node the node to add
   */
  protected void extendWithNode(Node node) {
    addToLookupMap(node);
    extendWithExtendedNode(new NodeHolder(node));
  }

  /**
   * Extend the list of extended nodes with a node, where {@code node} might throw the exception
   * {@code cause}.
   *
   * @param node the node to add
   * @param cause an exception that the node might throw
   * @return the node holder
   */
  protected NodeWithExceptionsHolder extendWithNodeWithException(Node node, TypeMirror cause) {
    addToLookupMap(node);
    return extendWithNodeWithExceptions(node, Collections.singleton(cause));
  }

  /**
   * Extend the list of extended nodes with a node, where {@code node} might throw any of the
   * exceptions in {@code causes}.
   *
   * @param node the node to add
   * @param causes set of exceptions that the node might throw
   * @return the node holder
   */
  protected NodeWithExceptionsHolder extendWithNodeWithExceptions(
      Node node, Set<TypeMirror> causes) {
    addToLookupMap(node);
    Map<TypeMirror, Set<Label>> exceptions = new LinkedHashMap<>(causes.size());
    for (TypeMirror cause : causes) {
      exceptions.put(cause, tryStack.possibleLabels(cause));
    }
    NodeWithExceptionsHolder exNode = new NodeWithExceptionsHolder(node, exceptions);
    extendWithExtendedNode(exNode);
    return exNode;
  }

  /**
   * Extend a list of extended nodes with a ClassName node.
   *
   * <p>Evaluating a class literal kicks off class loading (JLS 15.8.2) which can fail and throw one
   * of the specified subclasses of a LinkageError or an OutOfMemoryError (JLS 12.2.1).
   *
   * @param node the ClassName node to add
   * @return the node holder
   */
  protected NodeWithExceptionsHolder extendWithClassNameNode(ClassNameNode node) {
    Set<TypeMirror> thrownSet = new LinkedHashSet<>(4);
    if (classCircularityErrorType != null) {
      thrownSet.add(classCircularityErrorType);
    }
    if (classFormatErrorType != null) {
      thrownSet.add(classFormatErrorType);
    }
    if (noClassDefFoundErrorType != null) {
      thrownSet.add(noClassDefFoundErrorType);
    }
    if (outOfMemoryErrorType != null) {
      thrownSet.add(outOfMemoryErrorType);
    }

    return extendWithNodeWithExceptions(node, thrownSet);
  }

  /**
   * Insert {@code node} after {@code pred} in the list of extended nodes, or append to the list if
   * {@code pred} is not present.
   *
   * @param node the node to add
   * @param pred the desired predecessor of node
   * @return the node holder
   */
  protected <T extends Node> T insertNodeAfter(T node, Node pred) {
    addToLookupMap(node);
    insertExtendedNodeAfter(new NodeHolder(node), pred);
    return node;
  }

  /**
   * Insert a {@code node} that might throw the exceptions in {@code causes} after {@code pred} in
   * the list of extended nodes, or append to the list if {@code pred} is not present.
   *
   * @param node the node to add
   * @param causes set of exceptions that the node might throw
   * @param pred the desired predecessor of node
   * @return the node holder
   */
  protected NodeWithExceptionsHolder insertNodeWithExceptionsAfter(
      Node node, Set<TypeMirror> causes, Node pred) {
    addToLookupMap(node);
    Map<TypeMirror, Set<Label>> exceptions = new LinkedHashMap<>(causes.size());
    for (TypeMirror cause : causes) {
      exceptions.put(cause, tryStack.possibleLabels(cause));
    }
    NodeWithExceptionsHolder exNode = new NodeWithExceptionsHolder(node, exceptions);
    insertExtendedNodeAfter(exNode, pred);
    return exNode;
  }

  /**
   * Extend the list of extended nodes with an extended node.
   *
   * @param n the extended node
   */
  protected void extendWithExtendedNode(ExtendedNode n) {
    nodeList.add(n);
  }

  /**
   * Insert {@code n} after the node {@code pred} in the list of extended nodes, or append {@code n}
   * if {@code pred} is not present.
   *
   * @param n the extended node
   * @param pred the desired predecessor
   */
  @SuppressWarnings("ModifyCollectionInEnhancedForLoop")
  protected void insertExtendedNodeAfter(ExtendedNode n, @FindDistinct Node pred) {
    int index = -1;
    for (int i = 0; i < nodeList.size(); i++) {
      ExtendedNode inList = nodeList.get(i);
      if (inList instanceof NodeHolder || inList instanceof NodeWithExceptionsHolder) {
        if (inList.getNode() == pred) {
          index = i;
          break;
        }
      }
    }
    if (index != -1) {
      nodeList.add(index + 1, n);
      // update bindings
      for (Map.Entry<Label, Integer> e : bindings.entrySet()) {
        if (e.getValue() >= index + 1) {
          bindings.put(e.getKey(), e.getValue() + 1);
        }
      }
      // update leaders
      Set<Integer> oldLeaders = new HashSet<>(leaders);
      leaders.clear();
      for (Integer l : oldLeaders) {
        if (l >= index + 1) {
          leaders.add(l + 1);
        } else {
          leaders.add(l);
        }
      }
    } else {
      nodeList.add(n);
    }
  }

  /**
   * Add the label {@code l} to the extended node that will be placed next in the sequence.
   *
   * @param l the node to add to the forthcoming extended node
   */
  protected void addLabelForNextNode(Label l) {
    if (bindings.containsKey(l)) {
      throw new BugInCF("bindings already contains key %s: %s", l, bindings);
    }
    leaders.add(nodeList.size());
    bindings.put(l, nodeList.size());
  }

  /* --------------------------------------------------------- */
  /* Utility Methods */
  /* --------------------------------------------------------- */

  protected long uid = 0;

  protected String uniqueName(String prefix) {
    return prefix + "#num" + uid++;
  }

  /**
   * If the input node is an unboxed primitive type, insert a call to the appropriate valueOf
   * method, otherwise leave it alone.
   *
   * @param node in input node
   * @return a Node representing the boxed version of the input, which may simply be the input node
   */
  protected Node box(Node node) {
    // For boxing conversion, see JLS 5.1.7
    if (TypesUtils.isPrimitive(node.getType())) {
      PrimitiveType primitive = types.getPrimitiveType(node.getType().getKind());
      TypeMirror boxedType = types.getDeclaredType(types.boxedClass(primitive));

      TypeElement boxedElement = (TypeElement) ((DeclaredType) boxedType).asElement();
      IdentifierTree classTree = treeBuilder.buildClassUse(boxedElement);
      handleArtificialTree(classTree);
      // No need to handle possible errors from evaluating a class literal here
      // since this is synthetic code that can't fail.
      ClassNameNode className = new ClassNameNode(classTree);
      className.setInSource(false);
      insertNodeAfter(className, node);

      MemberSelectTree valueOfSelect = treeBuilder.buildValueOfMethodAccess(classTree);
      handleArtificialTree(valueOfSelect);
      MethodAccessNode valueOfAccess = new MethodAccessNode(valueOfSelect, className);
      valueOfAccess.setInSource(false);
      insertNodeAfter(valueOfAccess, className);

      MethodInvocationTree valueOfCall =
          treeBuilder.buildMethodInvocation(valueOfSelect, (ExpressionTree) node.getTree());
      handleArtificialTree(valueOfCall);
      Node boxed =
          new MethodInvocationNode(
              valueOfCall, valueOfAccess, Collections.singletonList(node), getCurrentPath());
      boxed.setInSource(false);
      // Add Throwable to account for unchecked exceptions
      addToConvertedLookupMap(node.getTree(), boxed);
      insertNodeWithExceptionsAfter(boxed, uncheckedExceptionTypes, valueOfAccess);
      return boxed;
    } else {
      return node;
    }
  }

  /**
   * If the input node is a boxed type, unbox it, otherwise leave it alone.
   *
   * @param node in input node
   * @return a Node representing the unboxed version of the input, which may simply be the input
   *     node
   */
  protected Node unbox(Node node) {
    if (TypesUtils.isBoxedPrimitive(node.getType())) {

      MemberSelectTree primValueSelect = treeBuilder.buildPrimValueMethodAccess(node.getTree());
      handleArtificialTree(primValueSelect);
      MethodAccessNode primValueAccess = new MethodAccessNode(primValueSelect, node);
      primValueAccess.setInSource(false);
      // Method access may throw NullPointerException
      insertNodeWithExceptionsAfter(
          primValueAccess, Collections.singleton(nullPointerExceptionType), node);

      MethodInvocationTree primValueCall = treeBuilder.buildMethodInvocation(primValueSelect);
      handleArtificialTree(primValueCall);
      Node unboxed =
          new MethodInvocationNode(
              primValueCall, primValueAccess, Collections.emptyList(), getCurrentPath());
      unboxed.setInSource(false);

      // Add Throwable to account for unchecked exceptions
      addToConvertedLookupMap(node.getTree(), unboxed);
      insertNodeWithExceptionsAfter(unboxed, uncheckedExceptionTypes, primValueAccess);
      return unboxed;
    } else {
      return node;
    }
  }

  private TreeInfo getTreeInfo(Tree tree) {
    final TypeMirror type = TreeUtils.typeOf(tree);
    final boolean boxed = TypesUtils.isBoxedPrimitive(type);
    final TypeMirror unboxedType = boxed ? types.unboxedType(type) : type;

    final boolean bool = TypesUtils.isBooleanType(type);
    final boolean numeric = TypesUtils.isNumeric(unboxedType);

    return new TreeInfo() {
      @Override
      public boolean isNumeric() {
        return numeric;
      }

      @Override
      public boolean isBoxed() {
        return boxed;
      }

      @Override
      public boolean isBoolean() {
        return bool;
      }

      @Override
      public TypeMirror unboxedType() {
        return unboxedType;
      }
    };
  }

  /**
   * Returns the unboxed tree if necessary, as described in JLS 5.1.8.
   *
   * @return the unboxed tree if necessary, as described in JLS 5.1.8
   */
  private Node unboxAsNeeded(Node node, boolean boxed) {
    return boxed ? unbox(node) : node;
  }

  /**
   * Convert the input node to String type, if it isn't already.
   *
   * @param node an input node
   * @return a Node with the value promoted to String, which may be the input node
   */
  protected Node stringConversion(Node node) {
    // For string conversion, see JLS 5.1.11
    if (!TypesUtils.isString(node.getType())) {
      Node converted = new StringConversionNode(node.getTree(), node, stringType);
      addToConvertedLookupMap(converted);
      insertNodeAfter(converted, node);
      return converted;
    } else {
      return node;
    }
  }

  /**
   * Perform unary numeric promotion on the input node.
   *
   * @param node a node producing a value of numeric primitive or boxed type
   * @return a Node with the value promoted to the int, long, float, or double; may return be the
   *     input node
   */
  protected Node unaryNumericPromotion(Node node) {
    // For unary numeric promotion, see JLS 5.6.1
    node = unbox(node);

    switch (node.getType().getKind()) {
      case BYTE:
      case CHAR:
      case SHORT:
        {
          TypeMirror intType = types.getPrimitiveType(TypeKind.INT);
          Node widened = new WideningConversionNode(node.getTree(), node, intType);
          addToConvertedLookupMap(widened);
          insertNodeAfter(widened, node);
          return widened;
        }
      default:
        // Nothing to do.
        break;
    }

    return node;
  }

  /**
   * Returns true if the argument type is a numeric primitive or a boxed numeric primitive and false
   * otherwise.
   */
  protected boolean isNumericOrBoxed(TypeMirror type) {
    if (TypesUtils.isBoxedPrimitive(type)) {
      type = types.unboxedType(type);
    }
    return TypesUtils.isNumeric(type);
  }

  /**
   * Compute the type to which two numeric types must be promoted before performing a binary numeric
   * operation on them. The input types must both be numeric and the output type is primitive.
   *
   * @param left the type of the left operand
   * @param right the type of the right operand
   * @return a TypeMirror representing the binary numeric promoted type
   */
  protected TypeMirror binaryPromotedType(TypeMirror left, TypeMirror right) {
    if (TypesUtils.isBoxedPrimitive(left)) {
      left = types.unboxedType(left);
    }
    if (TypesUtils.isBoxedPrimitive(right)) {
      right = types.unboxedType(right);
    }
    TypeKind promotedTypeKind = TypeKindUtils.widenedNumericType(left, right);
    return types.getPrimitiveType(promotedTypeKind);
  }

  /**
   * Perform binary numeric promotion on the input node to make it match the expression type.
   *
   * @param node a node producing a value of numeric primitive or boxed type
   * @param exprType the type to promote the value to
   * @return a Node with the value promoted to the exprType, which may be the input node
   */
  protected Node binaryNumericPromotion(Node node, TypeMirror exprType) {
    // For binary numeric promotion, see JLS 5.6.2
    node = unbox(node);

    if (!types.isSameType(node.getType(), exprType)) {
      Node widened = new WideningConversionNode(node.getTree(), node, exprType);
      addToConvertedLookupMap(widened);
      insertNodeAfter(widened, node);
      return widened;
    } else {
      return node;
    }
  }

  /**
   * Perform widening primitive conversion on the input node to make it match the destination type.
   *
   * @param node a node producing a value of numeric primitive type
   * @param destType the type to widen the value to
   * @return a Node with the value widened to the exprType, which may be the input node
   */
  protected Node widen(Node node, TypeMirror destType) {
    // For widening conversion, see JLS 5.1.2
    assert TypesUtils.isPrimitive(node.getType()) && TypesUtils.isPrimitive(destType)
        : "widening must be applied to primitive types";
    if (types.isSubtype(node.getType(), destType) && !types.isSameType(node.getType(), destType)) {
      Node widened = new WideningConversionNode(node.getTree(), node, destType);
      addToConvertedLookupMap(widened);
      insertNodeAfter(widened, node);
      return widened;
    } else {
      return node;
    }
  }

  /**
   * Perform narrowing conversion on the input node to make it match the destination type.
   *
   * @param node a node producing a value of numeric primitive type
   * @param destType the type to narrow the value to
   * @return a Node with the value narrowed to the exprType, which may be the input node
   */
  protected Node narrow(Node node, TypeMirror destType) {
    // For narrowing conversion, see JLS 5.1.3
    assert TypesUtils.isPrimitive(node.getType()) && TypesUtils.isPrimitive(destType)
        : "narrowing must be applied to primitive types";
    if (types.isSubtype(destType, node.getType()) && !types.isSameType(destType, node.getType())) {
      Node narrowed = new NarrowingConversionNode(node.getTree(), node, destType);
      addToConvertedLookupMap(narrowed);
      insertNodeAfter(narrowed, node);
      return narrowed;
    } else {
      return node;
    }
  }

  /**
   * Perform narrowing conversion and optionally boxing conversion on the input node to make it
   * match the destination type.
   *
   * @param node a node producing a value of numeric primitive type
   * @param destType the type to narrow the value to (possibly boxed)
   * @return a Node with the value narrowed and boxed to the destType, which may be the input node
   */
  protected Node narrowAndBox(Node node, TypeMirror destType) {
    if (TypesUtils.isBoxedPrimitive(destType)) {
      return box(narrow(node, types.unboxedType(destType)));
    } else {
      return narrow(node, destType);
    }
  }

  /**
   * Return whether a conversion from the type of the node to varType requires narrowing.
   *
   * @param varType the type of a variable (or general LHS) to be converted to
   * @param node a node whose value is being converted
   * @return whether this conversion requires narrowing to succeed
   */
  protected boolean conversionRequiresNarrowing(TypeMirror varType, Node node) {
    // Narrowing is restricted to cases where the left hand side is byte, char, short or Byte, Char,
    // Short and the right hand side is a constant.
    TypeMirror unboxedVarType =
        TypesUtils.isBoxedPrimitive(varType) ? types.unboxedType(varType) : varType;
    TypeKind unboxedVarKind = unboxedVarType.getKind();
    boolean isLeftNarrowableTo =
        unboxedVarKind == TypeKind.BYTE
            || unboxedVarKind == TypeKind.SHORT
            || unboxedVarKind == TypeKind.CHAR;
    boolean isRightConstant = node instanceof ValueLiteralNode;
    return isLeftNarrowableTo && isRightConstant;
  }

  /**
   * Assignment conversion and method invocation conversion are almost identical, except that
   * assignment conversion allows narrowing. We factor out the common logic here.
   *
   * @param node a Node producing a value
   * @param varType the type of a variable
   * @param contextAllowsNarrowing whether to allow narrowing (for assignment conversion) or not
   *     (for method invocation conversion)
   * @return a Node with the value converted to the type of the variable, which may be the input
   *     node itself
   */
  protected Node commonConvert(Node node, TypeMirror varType, boolean contextAllowsNarrowing) {
    // For assignment conversion, see JLS 5.2
    // For method invocation conversion, see JLS 5.3

    // Check for identical types or "identity conversion"
    TypeMirror nodeType = node.getType();
    boolean isSameType = types.isSameType(nodeType, varType);
    if (isSameType) {
      return node;
    }

    boolean isRightNumeric = TypesUtils.isNumeric(nodeType);
    boolean isRightPrimitive = TypesUtils.isPrimitive(nodeType);
    boolean isRightBoxed = TypesUtils.isBoxedPrimitive(nodeType);
    boolean isRightReference = nodeType instanceof ReferenceType;
    boolean isLeftNumeric = TypesUtils.isNumeric(varType);
    boolean isLeftPrimitive = TypesUtils.isPrimitive(varType);
    // boolean isLeftBoxed = TypesUtils.isBoxedPrimitive(varType);
    boolean isLeftReference = varType instanceof ReferenceType;
    boolean isSubtype = types.isSubtype(nodeType, varType);

    if (isRightNumeric && isLeftNumeric && isSubtype) {
      node = widen(node, varType);
      nodeType = node.getType();
    } else if (isRightReference && isLeftReference && isSubtype) {
      // widening reference conversion is a no-op, but if it
      // applies, then later conversions do not.
    } else if (isRightPrimitive && isLeftReference) {
      if (contextAllowsNarrowing && conversionRequiresNarrowing(varType, node)) {
        node = narrowAndBox(node, varType);
        nodeType = node.getType();
      } else {
        node = box(node);
        nodeType = node.getType();
      }
    } else if (isRightBoxed && isLeftPrimitive) {
      node = unbox(node);
      nodeType = node.getType();

      if (types.isSubtype(nodeType, varType) && !types.isSameType(nodeType, varType)) {
        node = widen(node, varType);
        nodeType = node.getType();
      }
    } else if (isRightPrimitive && isLeftPrimitive) {
      if (contextAllowsNarrowing && conversionRequiresNarrowing(varType, node)) {
        node = narrow(node, varType);
        nodeType = node.getType();
      }
    }

    // TODO: if checkers need to know about null references of
    // a particular type, add logic for them here.

    return node;
  }

  /**
   * Perform assignment conversion so that it can be assigned to a variable of the given type.
   *
   * @param node a Node producing a value
   * @param varType the type of a variable
   * @return a Node with the value converted to the type of the variable, which may be the input
   *     node itself
   */
  protected Node assignConvert(Node node, TypeMirror varType) {
    return commonConvert(node, varType, true);
  }

  /**
   * Perform method invocation conversion so that the node can be passed as a formal parameter of
   * the given type.
   *
   * @param node a Node producing a value
   * @param formalType the type of a formal parameter
   * @return a Node with the value converted to the type of the formal, which may be the input node
   *     itself
   */
  protected Node methodInvocationConvert(Node node, TypeMirror formalType) {
    return commonConvert(node, formalType, false);
  }

  /**
   * Given a method element and as list of argument expressions, return a list of {@link Node}s
   * representing the arguments converted for a call of the method. This method applies to both
   * method invocations and constructor calls.
   *
   * @param method an ExecutableElement representing a method to be called
   * @param actualExprs a List of argument expressions to a call
   * @return a List of {@link Node}s representing arguments after conversions required by a call to
   *     this method
   */
  protected List<Node> convertCallArguments(
      ExecutableElement method, List<? extends ExpressionTree> actualExprs) {
    // NOTE: It is important to convert one method argument before generating CFG nodes for the next
    // argument, since label binding expects nodes to be generated in execution order.  Therefore,
    // this method first determines which conversions need to be applied and then iterates over the
    // actual arguments.
    List<? extends VariableElement> formals = method.getParameters();
    int numFormals = formals.size();

    ArrayList<Node> convertedNodes = new ArrayList<>(numFormals);

    int numActuals = actualExprs.size();
    if (method.isVarArgs()) {
      // Create a new array argument if the actuals outnumber the formals, or if the last actual is
      // not assignable to the last formal.
      int lastArgIndex = numFormals - 1;
      TypeMirror lastParamType = formals.get(lastArgIndex).asType();
      if (numActuals == numFormals
          && types.isAssignable(TreeUtils.typeOf(actualExprs.get(numActuals - 1)), lastParamType)) {
        // Normal call with no array creation, apply method
        // invocation conversion to all arguments.
        for (int i = 0; i < numActuals; i++) {
          Node actualVal = scan(actualExprs.get(i), null);
          if (actualVal == null) {
            throw new BugInCF(
                "CFGBuilder: scan returned null for %s [%s]",
                actualExprs.get(i), actualExprs.get(i).getClass());
          }
          convertedNodes.add(methodInvocationConvert(actualVal, formals.get(i).asType()));
        }
      } else {
        assert lastParamType instanceof ArrayType : "variable argument formal must be an array";
        // Apply method invocation conversion to lastArgIndex arguments and use the remaining ones
        // to initialize an array.
        for (int i = 0; i < lastArgIndex; i++) {
          Node actualVal = scan(actualExprs.get(i), null);
          convertedNodes.add(methodInvocationConvert(actualVal, formals.get(i).asType()));
        }

        TypeMirror elemType = ((ArrayType) lastParamType).getComponentType();
        List<ExpressionTree> inits = new ArrayList<>(numActuals - lastArgIndex);
        List<Node> initializers = new ArrayList<>(numActuals - lastArgIndex);
        for (int i = lastArgIndex; i < numActuals; i++) {
          inits.add(actualExprs.get(i));
          Node actualVal = scan(actualExprs.get(i), null);
          initializers.add(assignConvert(actualVal, elemType));
        }

        NewArrayTree wrappedVarargs = treeBuilder.buildNewArray(elemType, inits);
        handleArtificialTree(wrappedVarargs);

        Node lastArgument =
            new ArrayCreationNode(
                wrappedVarargs,
                lastParamType,
                /*dimensions=*/ Collections.emptyList(),
                initializers);
        extendWithNode(lastArgument);

        convertedNodes.add(lastArgument);
      }
    } else {
      for (int i = 0; i < numActuals; i++) {
        Node actualVal = scan(actualExprs.get(i), null);
        convertedNodes.add(methodInvocationConvert(actualVal, formals.get(i).asType()));
      }
    }

    return convertedNodes;
  }

  /**
   * Convert an operand of a conditional expression to the type of the whole expression.
   *
   * @param node a node occurring as the second or third operand of a conditional expression
   * @param destType the type to promote the value to
   * @return a Node with the value promoted to the destType, which may be the input node
   */
  protected Node conditionalExprPromotion(Node node, TypeMirror destType) {
    // For rules on converting operands of conditional expressions,
    // JLS 15.25
    TypeMirror nodeType = node.getType();

    // If the operand is already the same type as the whole
    // expression, then do nothing.
    if (types.isSameType(nodeType, destType)) {
      return node;
    }

    // If the operand is a primitive and the whole expression is
    // boxed, then apply boxing.
    if (TypesUtils.isPrimitive(nodeType) && TypesUtils.isBoxedPrimitive(destType)) {
      return box(node);
    }

    // If the operand is byte or Byte and the whole expression is
    // short, then convert to short.
    boolean isBoxedPrimitive = TypesUtils.isBoxedPrimitive(nodeType);
    TypeMirror unboxedNodeType = isBoxedPrimitive ? types.unboxedType(nodeType) : nodeType;
    TypeMirror unboxedDestType =
        TypesUtils.isBoxedPrimitive(destType) ? types.unboxedType(destType) : destType;
    if (TypesUtils.isNumeric(unboxedNodeType) && TypesUtils.isNumeric(unboxedDestType)) {
      if (unboxedNodeType.getKind() == TypeKind.BYTE && destType.getKind() == TypeKind.SHORT) {
        if (isBoxedPrimitive) {
          node = unbox(node);
        }
        return widen(node, destType);
      }

      // If the operand is Byte, Short or Character and the whole expression
      // is the unboxed version of it, then apply unboxing.
      TypeKind destKind = destType.getKind();
      if (destKind == TypeKind.BYTE || destKind == TypeKind.CHAR || destKind == TypeKind.SHORT) {
        if (isBoxedPrimitive) {
          return unbox(node);
        } else if (nodeType.getKind() == TypeKind.INT) {
          return narrow(node, destType);
        }
      }

      return binaryNumericPromotion(node, destType);
    }

    // For the final case in JLS 15.25, apply boxing but not lub.
    if (TypesUtils.isPrimitive(nodeType)
        && (destType.getKind() == TypeKind.DECLARED
            || destType.getKind() == TypeKind.UNION
            || destType.getKind() == TypeKind.INTERSECTION)) {
      return box(node);
    }

    return node;
  }

  /**
   * Returns the label {@link Name} of the leaf in the argument path, or null if the leaf is not a
   * labeled statement.
   */
  protected @Nullable Name getLabel(TreePath path) {
    if (path.getParentPath() != null) {
      Tree parent = path.getParentPath().getLeaf();
      if (parent.getKind() == Tree.Kind.LABELED_STATEMENT) {
        return ((LabeledStatementTree) parent).getLabel();
      }
    }
    return null;
  }

  /* --------------------------------------------------------- */
  /* Visitor Methods */
  /* --------------------------------------------------------- */

  @Override
  public Node visitAnnotatedType(AnnotatedTypeTree tree, Void p) {
    return scan(tree.getUnderlyingType(), p);
  }

  @Override
  public Node visitAnnotation(AnnotationTree tree, Void p) {
    throw new BugInCF("AnnotationTree is unexpected in AST to CFG translation");
  }

  @Override
  public MethodInvocationNode visitMethodInvocation(MethodInvocationTree tree, Void p) {

    // see JLS 15.12.4

    // First, compute the receiver, if any (15.12.4.1).
    // Second, evaluate the actual arguments, left to right and possibly some arguments are stored
    // into an array for variable arguments calls (15.12.4.2).
    // Third, test the receiver, if any, for nullness (15.12.4.4).
    // Fourth, convert the arguments to the type of the formal parameters (15.12.4.5).
    // Fifth, if the method is synchronized, lock the receiving object or class (15.12.4.5).
    ExecutableElement method = TreeUtils.elementFromUse(tree);
    if (method == null) {
      // The method wasn't found, e.g. because of a compilation error.
      return null;
    }

    ExpressionTree methodSelect = tree.getMethodSelect();
    assert TreeUtils.isMethodAccess(methodSelect)
        : "Expected a method access, but got: " + methodSelect;

    List<? extends ExpressionTree> actualExprs = tree.getArguments();

    // Look up method to invoke and possibly throw NullPointerException
    Node receiver = getReceiver(methodSelect);

    MethodAccessNode target = new MethodAccessNode(methodSelect, receiver);

    ExecutableElement element = method;
    if (ElementUtils.isStatic(element) || receiver instanceof ThisNode) {
      // No NullPointerException can be thrown, use normal node
      extendWithNode(target);
    } else {
      extendWithNodeWithException(target, nullPointerExceptionType);
    }

    List<Node> arguments;
    if (TreeUtils.isEnumSuperCall(tree)) {
      // Don't convert arguments for enum super calls.  The AST contains no actual arguments, while
      // the method element expects two arguments, leading to an exception in convertCallArguments.
      // Since no actual arguments are present in the AST that is being checked, it shouldn't cause
      // any harm to omit the conversions.
      // See also BaseTypeVisitor.visitMethodInvocation and QualifierPolymorphism.annotate.
      arguments = Collections.emptyList();
    } else {
      arguments = convertCallArguments(method, actualExprs);
    }

    // TODO: lock the receiver for synchronized methods

    MethodInvocationNode node = new MethodInvocationNode(tree, target, arguments, getCurrentPath());

    List<? extends TypeMirror> thrownTypes = element.getThrownTypes();
    Set<TypeMirror> thrownSet =
        new LinkedHashSet<>(thrownTypes.size() + uncheckedExceptionTypes.size());
    // Add exceptions explicitly mentioned in the throws clause.
    thrownSet.addAll(thrownTypes);
    // Add types to account for unchecked exceptions
    thrownSet.addAll(uncheckedExceptionTypes);

    ExtendedNode extendedNode = extendWithNodeWithExceptions(node, thrownSet);

    /* Check for the TerminatesExecution annotation. */
    ExecutableElement methodElement = TreeUtils.elementFromUse(tree);
    boolean terminatesExecution =
        annotationProvider.getDeclAnnotation(methodElement, TerminatesExecution.class) != null;
    if (terminatesExecution) {
      extendedNode.setTerminatesExecution(true);
    }

    return node;
  }

  @Override
  public Node visitAssert(AssertTree tree, Void p) {

    // see JLS 14.10

    // If assertions are enabled, then we can just translate the
    // assertion.
    if (assumeAssertionsEnabled || assumeAssertionsEnabledFor(tree)) {
      translateAssertWithAssertionsEnabled(tree);
      return null;
    }

    // If assertions are disabled, then nothing is executed.
    if (assumeAssertionsDisabled) {
      return null;
    }

    // Otherwise, we don't know if assertions are enabled, so we use a
    // variable "ea" and case-split on it. One branch does execute the
    // assertion, while the other assumes assertions are disabled.
    VariableTree ea = getAssertionsEnabledVariable();

    // all necessary labels
    Label assertionEnabled = new Label();
    Label assertionDisabled = new Label();

    extendWithNode(new LocalVariableNode(ea));
    extendWithExtendedNode(new ConditionalJump(assertionEnabled, assertionDisabled));

    // 'then' branch (i.e. check the assertion)
    addLabelForNextNode(assertionEnabled);

    translateAssertWithAssertionsEnabled(tree);

    // 'else' branch
    addLabelForNextNode(assertionDisabled);

    return null;
  }

  /**
   * Should assertions be assumed to be executed for a given {@link AssertTree}? False by default.
   */
  protected boolean assumeAssertionsEnabledFor(AssertTree tree) {
    return false;
  }

  /** The {@link VariableTree} that indicates whether assertions are enabled or not. */
  protected VariableTree ea = null;

  /** Get a synthetic {@link VariableTree} that indicates whether assertions are enabled or not. */
  protected VariableTree getAssertionsEnabledVariable() {
    if (ea == null) {
      String name = uniqueName("assertionsEnabled");
      Element owner = findOwner();
      ExpressionTree initializer = null;
      ea =
          treeBuilder.buildVariableDecl(
              types.getPrimitiveType(TypeKind.BOOLEAN), name, owner, initializer);
    }
    return ea;
  }

  /**
   * Find nearest owner element (Method or Class) which holds current tree.
   *
   * @return nearest owner element of current tree
   */
  private Element findOwner() {
    Tree enclosingMethodOrLambda = TreePathUtil.enclosingMethodOrLambda(getCurrentPath());
    if (enclosingMethodOrLambda != null) {
      if (enclosingMethodOrLambda.getKind() == Kind.METHOD) {
        return TreeUtils.elementFromDeclaration((MethodTree) enclosingMethodOrLambda);
      } else {
        // The current path is in a lambda tree.  In this case the owner is either a method or
        // an initializer block.
        LambdaExpressionTree lambdaTree = (LambdaExpressionTree) enclosingMethodOrLambda;
        if (!lambdaTree.getParameters().isEmpty()) {
          // If there is a lambda parameter, use the same owner.
          return TreeUtils.elementFromDeclaration(lambdaTree.getParameters().get(0))
              .getEnclosingElement();
        }
        // If there are no lambda parameters then if the lambda is enclosed in a method, that's the
        // owner.
        MethodTree enclosingMethod = TreePathUtil.enclosingMethod(getCurrentPath());
        if (enclosingMethod != null) {
          return TreeUtils.elementFromDeclaration(enclosingMethod);
        }

        // If the lambda is not enclosed in a method, then the owner should be a constructor. javac
        // seems to use the last constructor in the list. (If the lambda is in an initializer of a
        // static field then the owner should be a static initializer block, but there doesn't seem
        // to be a way to get a reference to the static initializer element.)
        ClassTree enclosingClass = TreePathUtil.enclosingClass(getCurrentPath());
        TypeElement typeElement = TreeUtils.elementFromDeclaration(enclosingClass);
        ExecutableElement constructor = null;
        for (Element enclosing : typeElement.getEnclosedElements()) {
          if (enclosing.getKind() == ElementKind.CONSTRUCTOR) {
            constructor = (ExecutableElement) enclosing;
          }
        }
        return constructor;
      }
    } else {
      ClassTree enclosingClass = TreePathUtil.enclosingClass(getCurrentPath());
      return TreeUtils.elementFromDeclaration(enclosingClass);
    }
  }

  /**
   * Translates an assertion statement to the correct CFG nodes. The translation assumes that
   * assertions are enabled.
   */
  protected void translateAssertWithAssertionsEnabled(AssertTree tree) {

    // all necessary labels
    Label assertEnd = new Label();
    Label elseEntry = new Label();

    // basic block for the condition
    Node condition = unbox(scan(tree.getCondition(), null));
    ConditionalJump cjump = new ConditionalJump(assertEnd, elseEntry);
    extendWithExtendedNode(cjump);

    // else branch
    Node detail = null;
    addLabelForNextNode(elseEntry);
    if (tree.getDetail() != null) {
      detail = scan(tree.getDetail(), null);
    }
    AssertionErrorNode assertNode =
        new AssertionErrorNode(tree, condition, detail, assertionErrorType);
    extendWithNode(assertNode);
    NodeWithExceptionsHolder exNode =
        extendWithNodeWithException(
            new ThrowNode(null, assertNode, env.getTypeUtils()), assertionErrorType);
    exNode.setTerminatesExecution(true);

    // then branch (nothing happens)
    addLabelForNextNode(assertEnd);
  }

  @Override
  public Node visitAssignment(AssignmentTree tree, Void p) {

    // see JLS 15.26.1

    AssignmentNode assignmentNode;
    ExpressionTree variable = tree.getVariable();
    TypeMirror varType = TreeUtils.typeOf(variable);

    // case 1: lhs is field access
    if (TreeUtils.isFieldAccess(variable)) {
      // visit receiver
      Node receiver = getReceiver(variable);

      // visit expression
      Node expression = scan(tree.getExpression(), p);
      expression = assignConvert(expression, varType);

      // visit field access (throws null-pointer exception)
      FieldAccessNode target = new FieldAccessNode(variable, receiver);
      target.setLValue();

      Element element = TreeUtils.elementFromUse(variable);
      if (ElementUtils.isStatic(element) || receiver instanceof ThisNode) {
        // No NullPointerException can be thrown, use normal node
        extendWithNode(target);
      } else {
        extendWithNodeWithException(target, nullPointerExceptionType);
      }

      // add assignment node
      assignmentNode = new AssignmentNode(tree, target, expression);
      extendWithNode(assignmentNode);
    }

    // case 2: lhs is not a field access
    else {
      Node target = scan(variable, p);
      target.setLValue();

      assignmentNode = translateAssignment(tree, target, tree.getExpression());
    }

    return assignmentNode;
  }

  /** Translate an assignment. */
  protected AssignmentNode translateAssignment(Tree tree, Node target, ExpressionTree rhs) {
    Node expression = scan(rhs, null);
    return translateAssignment(tree, target, expression);
  }

  /** Translate an assignment where the RHS has already been scanned. */
  protected AssignmentNode translateAssignment(Tree tree, Node target, Node expression) {
    assert tree instanceof AssignmentTree || tree instanceof VariableTree;
    target.setLValue();
    expression = assignConvert(expression, target.getType());
    AssignmentNode assignmentNode = new AssignmentNode(tree, target, expression);
    extendWithNode(assignmentNode);
    return assignmentNode;
  }

  /**
   * Note 1: Requires {@code tree} to be a field or method access tree.
   *
   * <p>Note 2: Visits the receiver and adds all necessary blocks to the CFG.
   *
   * @param tree the field or method access tree containing the receiver: one of
   *     MethodInvocationTree, AssignmentTree, or IdentifierTree
   * @return the receiver of the field or method access
   */
  private Node getReceiver(ExpressionTree tree) {
    assert TreeUtils.isFieldAccess(tree) || TreeUtils.isMethodAccess(tree);
    if (tree.getKind() == Tree.Kind.MEMBER_SELECT) {
      // `tree` has an explicit receiver.
      MemberSelectTree mtree = (MemberSelectTree) tree;
      return scan(mtree.getExpression(), null);
    } else {
      // `tree` lacks an explicit reciever.
      Element ele = TreeUtils.elementFromUse(tree);
      TypeElement declaringClass = ElementUtils.enclosingTypeElement(ele);
      TypeMirror type = ElementUtils.getType(declaringClass);
      if (ElementUtils.isStatic(ele)) {
        ClassNameNode node = new ClassNameNode(type, declaringClass);
        extendWithClassNameNode(node);
        return node;
      } else {
        Node node = new ImplicitThisNode(type);
        extendWithNode(node);
        return node;
      }
    }
  }

  /**
   * Map an operation with assignment to the corresponding operation without assignment.
   *
   * @param kind a Tree.Kind representing an operation with assignment
   * @return the Tree.Kind for the same operation without assignment
   */
  protected Tree.Kind withoutAssignment(Tree.Kind kind) {
    switch (kind) {
      case DIVIDE_ASSIGNMENT:
        return Tree.Kind.DIVIDE;
      case MULTIPLY_ASSIGNMENT:
        return Tree.Kind.MULTIPLY;
      case REMAINDER_ASSIGNMENT:
        return Tree.Kind.REMAINDER;
      case MINUS_ASSIGNMENT:
        return Tree.Kind.MINUS;
      case PLUS_ASSIGNMENT:
        return Tree.Kind.PLUS;
      case LEFT_SHIFT_ASSIGNMENT:
        return Tree.Kind.LEFT_SHIFT;
      case RIGHT_SHIFT_ASSIGNMENT:
        return Tree.Kind.RIGHT_SHIFT;
      case UNSIGNED_RIGHT_SHIFT_ASSIGNMENT:
        return Tree.Kind.UNSIGNED_RIGHT_SHIFT;
      case AND_ASSIGNMENT:
        return Tree.Kind.AND;
      case OR_ASSIGNMENT:
        return Tree.Kind.OR;
      case XOR_ASSIGNMENT:
        return Tree.Kind.XOR;
      default:
        return Tree.Kind.ERRONEOUS;
    }
  }

  @Override
  public Node visitCompoundAssignment(CompoundAssignmentTree tree, Void p) {
    // According the JLS 15.26.2, E1 op= E2 is equivalent to
    // E1 = (T) ((E1) op (E2)), where T is the type of E1,
    // except that E1 is evaluated only once.
    //

    Tree.Kind kind = tree.getKind();
    switch (kind) {
      case DIVIDE_ASSIGNMENT:
      case MULTIPLY_ASSIGNMENT:
      case REMAINDER_ASSIGNMENT:
        {
          // see JLS 15.17 and 15.26.2
          Node targetLHS = scan(tree.getVariable(), p);
          Node value = scan(tree.getExpression(), p);

          TypeMirror exprType = TreeUtils.typeOf(tree);
          TypeMirror leftType = TreeUtils.typeOf(tree.getVariable());
          TypeMirror rightType = TreeUtils.typeOf(tree.getExpression());
          TypeMirror promotedType = binaryPromotedType(leftType, rightType);
          Node targetRHS = binaryNumericPromotion(targetLHS, promotedType);
          value = binaryNumericPromotion(value, promotedType);

          BinaryTree operTree =
              treeBuilder.buildBinary(
                  promotedType, withoutAssignment(kind), tree.getVariable(), tree.getExpression());
          handleArtificialTree(operTree);
          Node operNode;
          if (kind == Tree.Kind.MULTIPLY_ASSIGNMENT) {
            operNode = new NumericalMultiplicationNode(operTree, targetRHS, value);
          } else if (kind == Tree.Kind.DIVIDE_ASSIGNMENT) {
            if (TypesUtils.isIntegralPrimitive(exprType)) {
              operNode = new IntegerDivisionNode(operTree, targetRHS, value);

              extendWithNodeWithException(operNode, arithmeticExceptionType);
            } else {
              operNode = new FloatingDivisionNode(operTree, targetRHS, value);
            }
          } else {
            assert kind == Tree.Kind.REMAINDER_ASSIGNMENT;
            if (TypesUtils.isIntegralPrimitive(exprType)) {
              operNode = new IntegerRemainderNode(operTree, targetRHS, value);

              extendWithNodeWithException(operNode, arithmeticExceptionType);
            } else {
              operNode = new FloatingRemainderNode(operTree, targetRHS, value);
            }
          }
          extendWithNode(operNode);

          TypeCastTree castTree = treeBuilder.buildTypeCast(leftType, operTree);
          handleArtificialTree(castTree);
          TypeCastNode castNode = new TypeCastNode(castTree, operNode, leftType, types);
          castNode.setInSource(false);
          extendWithNode(castNode);

          AssignmentNode assignNode = new AssignmentNode(tree, targetLHS, castNode);
          extendWithNode(assignNode);
          return assignNode;
        }

      case MINUS_ASSIGNMENT:
      case PLUS_ASSIGNMENT:
        {
          // see JLS 15.18 and 15.26.2

          Node targetLHS = scan(tree.getVariable(), p);
          Node value = scan(tree.getExpression(), p);

          TypeMirror leftType = TreeUtils.typeOf(tree.getVariable());
          TypeMirror rightType = TreeUtils.typeOf(tree.getExpression());

          if (TypesUtils.isString(leftType) || TypesUtils.isString(rightType)) {
            assert (kind == Tree.Kind.PLUS_ASSIGNMENT);
            Node targetRHS = stringConversion(targetLHS);
            value = stringConversion(value);
            Node r = new StringConcatenateAssignmentNode(tree, targetRHS, value);
            extendWithNode(r);
            return r;
          } else {
            TypeMirror promotedType = binaryPromotedType(leftType, rightType);
            Node targetRHS = binaryNumericPromotion(targetLHS, promotedType);
            value = binaryNumericPromotion(value, promotedType);

            BinaryTree operTree =
                treeBuilder.buildBinary(
                    promotedType,
                    withoutAssignment(kind),
                    tree.getVariable(),
                    tree.getExpression());
            handleArtificialTree(operTree);
            Node operNode;
            if (kind == Tree.Kind.PLUS_ASSIGNMENT) {
              operNode = new NumericalAdditionNode(operTree, targetRHS, value);
            } else {
              assert kind == Tree.Kind.MINUS_ASSIGNMENT;
              operNode = new NumericalSubtractionNode(operTree, targetRHS, value);
            }
            extendWithNode(operNode);

            TypeCastTree castTree = treeBuilder.buildTypeCast(leftType, operTree);
            handleArtificialTree(castTree);
            TypeCastNode castNode = new TypeCastNode(castTree, operNode, leftType, types);
            castNode.setInSource(false);
            extendWithNode(castNode);

            // Map the compound assignment tree to an assignment node, which
            // will have the correct type.
            AssignmentNode assignNode = new AssignmentNode(tree, targetLHS, castNode);
            extendWithNode(assignNode);
            return assignNode;
          }
        }

      case LEFT_SHIFT_ASSIGNMENT:
      case RIGHT_SHIFT_ASSIGNMENT:
      case UNSIGNED_RIGHT_SHIFT_ASSIGNMENT:
        {
          // see JLS 15.19 and 15.26.2
          Node targetLHS = scan(tree.getVariable(), p);
          Node value = scan(tree.getExpression(), p);

          TypeMirror leftType = TreeUtils.typeOf(tree.getVariable());

          Node targetRHS = unaryNumericPromotion(targetLHS);
          value = unaryNumericPromotion(value);

          BinaryTree operTree =
              treeBuilder.buildBinary(
                  leftType, withoutAssignment(kind), tree.getVariable(), tree.getExpression());
          handleArtificialTree(operTree);
          Node operNode;
          if (kind == Tree.Kind.LEFT_SHIFT_ASSIGNMENT) {
            operNode = new LeftShiftNode(operTree, targetRHS, value);
          } else if (kind == Tree.Kind.RIGHT_SHIFT_ASSIGNMENT) {
            operNode = new SignedRightShiftNode(operTree, targetRHS, value);
          } else {
            assert kind == Tree.Kind.UNSIGNED_RIGHT_SHIFT_ASSIGNMENT;
            operNode = new UnsignedRightShiftNode(operTree, targetRHS, value);
          }
          extendWithNode(operNode);

          TypeCastTree castTree = treeBuilder.buildTypeCast(leftType, operTree);
          handleArtificialTree(castTree);
          TypeCastNode castNode = new TypeCastNode(castTree, operNode, leftType, types);
          castNode.setInSource(false);
          extendWithNode(castNode);

          AssignmentNode assignNode = new AssignmentNode(tree, targetLHS, castNode);
          extendWithNode(assignNode);
          return assignNode;
        }

      case AND_ASSIGNMENT:
      case OR_ASSIGNMENT:
      case XOR_ASSIGNMENT:
        // see JLS 15.22
        Node targetLHS = scan(tree.getVariable(), p);
        Node value = scan(tree.getExpression(), p);

        TypeMirror leftType = TreeUtils.typeOf(tree.getVariable());
        TypeMirror rightType = TreeUtils.typeOf(tree.getExpression());

        Node targetRHS = null;
        if (isNumericOrBoxed(leftType) && isNumericOrBoxed(rightType)) {
          TypeMirror promotedType = binaryPromotedType(leftType, rightType);
          targetRHS = binaryNumericPromotion(targetLHS, promotedType);
          value = binaryNumericPromotion(value, promotedType);
        } else if (TypesUtils.isBooleanType(leftType) && TypesUtils.isBooleanType(rightType)) {
          targetRHS = unbox(targetLHS);
          value = unbox(value);
        } else {
          throw new BugInCF("Both arguments to logical operation must be numeric or boolean");
        }

        BinaryTree operTree =
            treeBuilder.buildBinary(
                leftType, withoutAssignment(kind), tree.getVariable(), tree.getExpression());
        handleArtificialTree(operTree);
        Node operNode;
        if (kind == Tree.Kind.AND_ASSIGNMENT) {
          operNode = new BitwiseAndNode(operTree, targetRHS, value);
        } else if (kind == Tree.Kind.OR_ASSIGNMENT) {
          operNode = new BitwiseOrNode(operTree, targetRHS, value);
        } else {
          assert kind == Tree.Kind.XOR_ASSIGNMENT;
          operNode = new BitwiseXorNode(operTree, targetRHS, value);
        }
        extendWithNode(operNode);

        TypeCastTree castTree = treeBuilder.buildTypeCast(leftType, operTree);
        handleArtificialTree(castTree);
        TypeCastNode castNode = new TypeCastNode(castTree, operNode, leftType, types);
        castNode.setInSource(false);
        extendWithNode(castNode);

        AssignmentNode assignNode = new AssignmentNode(tree, targetLHS, castNode);
        extendWithNode(assignNode);
        return assignNode;
      default:
        throw new BugInCF("unexpected compound assignment type");
    }
  }

  @Override
  public Node visitBinary(BinaryTree tree, Void p) {
    // Note that for binary operations it is important to perform any required promotion on the left
    // operand before generating any Nodes for the right operand, because labels must be inserted
    // AFTER ALL preceding Nodes and BEFORE ALL following Nodes.
    Node r = null;
    Tree leftTree = tree.getLeftOperand();
    Tree rightTree = tree.getRightOperand();

    Tree.Kind kind = tree.getKind();
    switch (kind) {
      case DIVIDE:
      case MULTIPLY:
      case REMAINDER:
        {
          // see JLS 15.17

          TypeMirror exprType = TreeUtils.typeOf(tree);
          TypeMirror leftType = TreeUtils.typeOf(leftTree);
          TypeMirror rightType = TreeUtils.typeOf(rightTree);
          TypeMirror promotedType = binaryPromotedType(leftType, rightType);

          Node left = binaryNumericPromotion(scan(leftTree, p), promotedType);
          Node right = binaryNumericPromotion(scan(rightTree, p), promotedType);

          if (kind == Tree.Kind.MULTIPLY) {
            r = new NumericalMultiplicationNode(tree, left, right);
          } else if (kind == Tree.Kind.DIVIDE) {
            if (TypesUtils.isIntegralPrimitive(exprType)) {
              r = new IntegerDivisionNode(tree, left, right);

              extendWithNodeWithException(r, arithmeticExceptionType);
            } else {
              r = new FloatingDivisionNode(tree, left, right);
            }
          } else {
            assert kind == Tree.Kind.REMAINDER;
            if (TypesUtils.isIntegralPrimitive(exprType)) {
              r = new IntegerRemainderNode(tree, left, right);

              extendWithNodeWithException(r, arithmeticExceptionType);
            } else {
              r = new FloatingRemainderNode(tree, left, right);
            }
          }
          break;
        }

      case MINUS:
      case PLUS:
        {
          // see JLS 15.18

          // TypeMirror exprType = InternalUtils.typeOf(tree);
          TypeMirror leftType = TreeUtils.typeOf(leftTree);
          TypeMirror rightType = TreeUtils.typeOf(rightTree);

          if (TypesUtils.isString(leftType) || TypesUtils.isString(rightType)) {
            assert (kind == Tree.Kind.PLUS);
            Node left = stringConversion(scan(leftTree, p));
            Node right = stringConversion(scan(rightTree, p));
            r = new StringConcatenateNode(tree, left, right);
          } else {
            TypeMirror promotedType = binaryPromotedType(leftType, rightType);
            Node left = binaryNumericPromotion(scan(leftTree, p), promotedType);
            Node right = binaryNumericPromotion(scan(rightTree, p), promotedType);

            // TODO: Decide whether to deal with floating-point value
            // set conversion.
            if (kind == Tree.Kind.PLUS) {
              r = new NumericalAdditionNode(tree, left, right);
            } else {
              assert kind == Tree.Kind.MINUS;
              r = new NumericalSubtractionNode(tree, left, right);
            }
          }
          break;
        }

      case LEFT_SHIFT:
      case RIGHT_SHIFT:
      case UNSIGNED_RIGHT_SHIFT:
        {
          // see JLS 15.19

          Node left = unaryNumericPromotion(scan(leftTree, p));
          Node right = unaryNumericPromotion(scan(rightTree, p));

          if (kind == Tree.Kind.LEFT_SHIFT) {
            r = new LeftShiftNode(tree, left, right);
          } else if (kind == Tree.Kind.RIGHT_SHIFT) {
            r = new SignedRightShiftNode(tree, left, right);
          } else {
            assert kind == Tree.Kind.UNSIGNED_RIGHT_SHIFT;
            r = new UnsignedRightShiftNode(tree, left, right);
          }
          break;
        }

      case GREATER_THAN:
      case GREATER_THAN_EQUAL:
      case LESS_THAN:
      case LESS_THAN_EQUAL:
        {
          // see JLS 15.20.1
          TypeMirror leftType = TreeUtils.typeOf(leftTree);
          if (TypesUtils.isBoxedPrimitive(leftType)) {
            leftType = types.unboxedType(leftType);
          }

          TypeMirror rightType = TreeUtils.typeOf(rightTree);
          if (TypesUtils.isBoxedPrimitive(rightType)) {
            rightType = types.unboxedType(rightType);
          }

          TypeMirror promotedType = binaryPromotedType(leftType, rightType);
          Node left = binaryNumericPromotion(scan(leftTree, p), promotedType);
          Node right = binaryNumericPromotion(scan(rightTree, p), promotedType);

          Node node;
          if (kind == Tree.Kind.GREATER_THAN) {
            node = new GreaterThanNode(tree, left, right);
          } else if (kind == Tree.Kind.GREATER_THAN_EQUAL) {
            node = new GreaterThanOrEqualNode(tree, left, right);
          } else if (kind == Tree.Kind.LESS_THAN) {
            node = new LessThanNode(tree, left, right);
          } else {
            assert kind == Tree.Kind.LESS_THAN_EQUAL;
            node = new LessThanOrEqualNode(tree, left, right);
          }

          extendWithNode(node);

          return node;
        }

      case EQUAL_TO:
      case NOT_EQUAL_TO:
        {
          // see JLS 15.21
          TreeInfo leftInfo = getTreeInfo(leftTree);
          TreeInfo rightInfo = getTreeInfo(rightTree);
          Node left = scan(leftTree, p);
          Node right = scan(rightTree, p);

          if (leftInfo.isNumeric()
              && rightInfo.isNumeric()
              && !(leftInfo.isBoxed() && rightInfo.isBoxed())) {
            // JLS 15.21.1 numerical equality
            TypeMirror promotedType =
                binaryPromotedType(leftInfo.unboxedType(), rightInfo.unboxedType());
            left = binaryNumericPromotion(left, promotedType);
            right = binaryNumericPromotion(right, promotedType);
          } else if (leftInfo.isBoolean()
              && rightInfo.isBoolean()
              && !(leftInfo.isBoxed() && rightInfo.isBoxed())) {
            // JSL 15.21.2 boolean equality
            left = unboxAsNeeded(left, leftInfo.isBoxed());
            right = unboxAsNeeded(right, rightInfo.isBoxed());
          }

          Node node;
          if (kind == Tree.Kind.EQUAL_TO) {
            node = new EqualToNode(tree, left, right);
          } else {
            assert kind == Tree.Kind.NOT_EQUAL_TO;
            node = new NotEqualNode(tree, left, right);
          }
          extendWithNode(node);

          return node;
        }

      case AND:
      case OR:
      case XOR:
        {
          // see JLS 15.22
          TypeMirror leftType = TreeUtils.typeOf(leftTree);
          TypeMirror rightType = TreeUtils.typeOf(rightTree);
          boolean isBooleanOp =
              TypesUtils.isBooleanType(leftType) && TypesUtils.isBooleanType(rightType);

          Node left;
          Node right;

          if (isBooleanOp) {
            left = unbox(scan(leftTree, p));
            right = unbox(scan(rightTree, p));
          } else if (isNumericOrBoxed(leftType) && isNumericOrBoxed(rightType)) {
            TypeMirror promotedType = binaryPromotedType(leftType, rightType);
            left = binaryNumericPromotion(scan(leftTree, p), promotedType);
            right = binaryNumericPromotion(scan(rightTree, p), promotedType);
          } else {
            left = unbox(scan(leftTree, p));
            right = unbox(scan(rightTree, p));
          }

          Node node;
          if (kind == Tree.Kind.AND) {
            node = new BitwiseAndNode(tree, left, right);
          } else if (kind == Tree.Kind.OR) {
            node = new BitwiseOrNode(tree, left, right);
          } else {
            assert kind == Tree.Kind.XOR;
            node = new BitwiseXorNode(tree, left, right);
          }

          extendWithNode(node);

          return node;
        }

      case CONDITIONAL_AND:
      case CONDITIONAL_OR:
        {
          // see JLS 15.23 and 15.24

          // all necessary labels
          Label rightStartLabel = new Label();
          Label shortCircuitLabel = new Label();

          // left-hand side
          Node left = scan(leftTree, p);

          ConditionalJump cjump;
          if (kind == Tree.Kind.CONDITIONAL_AND) {
            cjump = new ConditionalJump(rightStartLabel, shortCircuitLabel);
            cjump.setFalseFlowRule(FlowRule.ELSE_TO_ELSE);
          } else {
            cjump = new ConditionalJump(shortCircuitLabel, rightStartLabel);
            cjump.setTrueFlowRule(FlowRule.THEN_TO_THEN);
          }
          extendWithExtendedNode(cjump);

          // right-hand side
          addLabelForNextNode(rightStartLabel);
          Node right = scan(rightTree, p);

          // conditional expression itself
          addLabelForNextNode(shortCircuitLabel);
          Node node;
          if (kind == Tree.Kind.CONDITIONAL_AND) {
            node = new ConditionalAndNode(tree, left, right);
          } else {
            node = new ConditionalOrNode(tree, left, right);
          }
          extendWithNode(node);
          return node;
        }
      default:
        throw new BugInCF("unexpected binary tree: " + kind);
    }
    assert r != null : "unexpected binary tree";
    extendWithNode(r);
    return r;
  }

  @Override
  public Node visitBlock(BlockTree tree, Void p) {
    for (StatementTree n : tree.getStatements()) {
      scan(n, null);
    }
    return null;
  }

  @Override
  public Node visitBreak(BreakTree tree, Void p) {
    Name label = tree.getLabel();
    if (label == null) {
      assert breakTargetLC != null : "no target for break statement";

      extendWithExtendedNode(new UnconditionalJump(breakTargetLC.accessLabel()));
    } else {
      assert breakLabels.containsKey(label);

      extendWithExtendedNode(new UnconditionalJump(breakLabels.get(label)));
    }

    return null;
  }

  // This visits a switch statement, not a switch expression.
  @Override
  public Node visitSwitch(SwitchTree tree, Void p) {
    SwitchBuilder builder = new SwitchBuilder(tree);
    builder.build();
    return null;
  }

  /**
   * Helper class for handling switch statements and switch expressions, including all their
   * substatements such as case labels.
   */
  private class SwitchBuilder {

    /**
     * The tree for the switch statement or switch expression. Its type may be {@link SwitchTree}
     * (for a switch statement) or {@code SwitchExpressionTree}.
     */
    private final Tree switchTree;

    /** The case trees of {@code switchTree} */
    private final List<? extends CaseTree> caseTrees;

    /**
     * The Tree for the selector expression.
     *
     * <pre>
     *   switch ( <em>selector expression</em> ) { ... }
     * </pre>
     */
    private final ExpressionTree selectorExprTree;

    /** The labels for the case bodies. */
    private final Label[] caseBodyLabels;

    /**
     * The Node for the assignment of the switch selector expression to a synthetic local variable.
     */
    private AssignmentNode selectorExprAssignment;

    /**
     * If {@link #switchTree} is a switch expression, then this is a result variable: the synthetic
     * variable that all results of {@code #switchTree} are assigned to. Otherwise, this is null.
     */
    private @Nullable VariableTree switchExprVarTree;

    /**
     * Construct a SwitchBuilder.
     *
     * @param switchTree a {@link SwitchTree} or a {@code SwitchExpressionTree}
     */
    private SwitchBuilder(Tree switchTree) {
      this.switchTree = switchTree;
      if (TreeUtils.isSwitchStatement(switchTree)) {
        SwitchTree switchStatementTree = (SwitchTree) switchTree;
        this.caseTrees = switchStatementTree.getCases();
        this.selectorExprTree = switchStatementTree.getExpression();
      } else {
        this.caseTrees = TreeUtils.switchExpressionTreeGetCases(switchTree);
        this.selectorExprTree = TreeUtils.switchExpressionTreeGetExpression(switchTree);
      }
      // "+ 1" for the default case.  If the switch has an explicit default case, then
      // the last element of the array is never used.
      this.caseBodyLabels = new Label[caseTrees.size() + 1];
    }

    /**
     * Build up the CFG for the switchTree.
     *
     * @return if the switch is a switch expression, then a {@link SwitchExpressionNode}; otherwise,
     *     null
     */
    public @Nullable SwitchExpressionNode build() {
      SwitchBuilder oldSwitchBuilder = switchBuilder;
      switchBuilder = this;
      LabelCell oldBreakTargetLC = breakTargetLC;
      breakTargetLC = new LabelCell(new Label());
      int numCases = caseTrees.size();

      for (int i = 0; i < numCases; ++i) {
        caseBodyLabels[i] = new Label();
      }
      caseBodyLabels[numCases] = breakTargetLC.peekLabel();

      buildSelector();

      buildSwitchExpressionVar();

      if (TreeUtils.isSwitchStatement(switchTree)) {
        // It's a switch statement, not a switch expression.
        extendWithNode(
            new MarkerNode(
                switchTree,
                "start of switch statement #" + TreeUtils.treeUids.get(switchTree),
                env.getTypeUtils()));
      }

      // Build CFG for the cases.
      int defaultIndex = -1;
      for (int i = 0; i < numCases; ++i) {
        CaseTree caseTree = caseTrees.get(i);
        if (TreeUtils.isDefaultCaseTree(caseTree)) {
          defaultIndex = i;
        } else {
          boolean isLastExceptDefault =
              i == numCases - 1
                  || (i == numCases - 2 && TreeUtils.isDefaultCaseTree(caseTrees.get(i + 1)));
          boolean isLastOfExhaustive = isLastExceptDefault && casesAreExhaustive();
          buildCase(caseTree, i, isLastOfExhaustive);
        }
      }
      if (defaultIndex != -1) {
        // The checks of all cases must happen before the default case, therefore we build the
        // default case last.
        // Fallthrough is still handled correctly with the caseBodyLabels.
        buildCase(caseTrees.get(defaultIndex), defaultIndex, false);
      }

      addLabelForNextNode(breakTargetLC.peekLabel());
      breakTargetLC = oldBreakTargetLC;
      if (TreeUtils.isSwitchStatement(switchTree)) {
        // It's a switch statement, not a switch expression.
        extendWithNode(
            new MarkerNode(
                switchTree,
                "end of switch statement #" + TreeUtils.treeUids.get(switchTree),
                env.getTypeUtils()));
      }

      switchBuilder = oldSwitchBuilder;
      if (!TreeUtils.isSwitchStatement(switchTree)) {
        // It's a switch expression, not a switch statement.
        IdentifierTree switchExprVarUseTree = treeBuilder.buildVariableUse(switchExprVarTree);
        handleArtificialTree(switchExprVarUseTree);

        LocalVariableNode switchExprVarUseNode = new LocalVariableNode(switchExprVarUseTree);
        switchExprVarUseNode.setInSource(false);
        extendWithNode(switchExprVarUseNode);
        SwitchExpressionNode switchExpressionNode =
            new SwitchExpressionNode(
                TreeUtils.typeOf(switchTree), switchTree, switchExprVarUseNode);
        extendWithNode(switchExpressionNode);
        return switchExpressionNode;
      } else {
        return null;
      }
    }

    /**
     * Builds the CFG for the selector expression. It also creates a synthetic variable and assigns
     * the selector expression to the variable. This assignment node is stored in {@link
     * #selectorExprAssignment}. It can later be used to refine the selector expression in case
     * bodies.
     */
    private void buildSelector() {
      // Create a synthetic variable to which the switch selector expression will be assigned
      TypeMirror selectorExprType = TreeUtils.typeOf(selectorExprTree);
      VariableTree selectorVarTree =
          treeBuilder.buildVariableDecl(selectorExprType, uniqueName("switch"), findOwner(), null);
      handleArtificialTree(selectorVarTree);

      VariableDeclarationNode selectorVarNode = new VariableDeclarationNode(selectorVarTree);
      selectorVarNode.setInSource(false);
      extendWithNode(selectorVarNode);

      IdentifierTree selectorVarUseTree = treeBuilder.buildVariableUse(selectorVarTree);
      handleArtificialTree(selectorVarUseTree);

      LocalVariableNode selectorVarUseNode = new LocalVariableNode(selectorVarUseTree);
      selectorVarUseNode.setInSource(false);
      extendWithNode(selectorVarUseNode);

      Node selectorExprNode = unbox(scan(selectorExprTree, null));

      AssignmentTree assign = treeBuilder.buildAssignment(selectorVarUseTree, selectorExprTree);
      handleArtificialTree(assign);

      selectorExprAssignment = new AssignmentNode(assign, selectorVarUseNode, selectorExprNode);
      selectorExprAssignment.setInSource(false);
      extendWithNode(selectorExprAssignment);
    }

    /**
     * If {@link #switchTree} is a switch expression tree, this method creates a synthetic variable
     * whose value is the value of the switch expression.
     */
    private void buildSwitchExpressionVar() {
      if (TreeUtils.isSwitchStatement(switchTree)) {
        // A switch statement does not have a value, so do nothing.
        return;
      }
      TypeMirror switchExprType = TreeUtils.typeOf(switchTree);
      switchExprVarTree =
          treeBuilder.buildVariableDecl(
              switchExprType, uniqueName("switchExpr"), findOwner(), null);
      handleArtificialTree(switchExprVarTree);

      VariableDeclarationNode switchExprVarNode = new VariableDeclarationNode(switchExprVarTree);
      switchExprVarNode.setInSource(false);
      extendWithNode(switchExprVarNode);
    }

    /**
     * Build the CFG for the given case tree.
     *
     * @param tree a case tree whose CFG to build
     * @param index the index of the case tree in {@link #caseBodyLabels}
     * @param isLastOfExhaustive true if this is the last case of an exhaustive switch statement
     */
    private void buildCase(CaseTree tree, int index, boolean isLastOfExhaustive) {
      boolean isDefaultCase = TreeUtils.isDefaultCaseTree(tree);
<<<<<<< HEAD
      boolean isTerminalCase = isDefaultCase || isLastOfExhaustive;
=======
      // In the future, other types of terminal cases will exist, when the case labels are
      // exhaustive.
      boolean isTerminalCase = isDefaultCase;
>>>>>>> a80a74b6

      final Label thisBodyLabel = caseBodyLabels[index];
      final Label nextBodyLabel = caseBodyLabels[index + 1];
      // exceptionalExitLabel isn't quite right here.  The flow is infeasible rather than
      // exceptional.  But I do want a ConditionalJump, in order to permit flow-sensitive
      // refinement.  So, replace exceptionalExitLabel by a new infeasibleExitLabel.  This requires
      // a new type of SpecialBlock in the CFG: InfeasibleExitBlock.
      // final Label nextCaseLabel = isTerminalCase ? exceptionalExitLabel : new Label();
      final Label nextCaseLabel = new Label();

      // Handle the case expressions
      if (!isDefaultCase) {
        // non-default cases: a case expression exists
        ArrayList<Node> exprs = new ArrayList<>();
        for (ExpressionTree exprTree : TreeUtils.caseTreeGetExpressions(tree)) {
          exprs.add(scan(exprTree, null));
        }
        if (isTerminalCase) {
          // This does not do the test and therefore lacks flow-sensitive type refinement.
          // After introducing a new InfeasibleExitBlock, this `then` clause can be removed and the
          // enclosing `if` replaced by its `else` clause.
          extendWithExtendedNode(new UnconditionalJump(thisBodyLabel));
        } else {
          CaseNode test = new CaseNode(tree, selectorExprAssignment, exprs, env.getTypeUtils());
          extendWithNode(test);
          extendWithExtendedNode(new ConditionalJump(thisBodyLabel, nextCaseLabel));
        }
      }

      // Handle the case body
      addLabelForNextNode(thisBodyLabel);
      if (tree.getStatements() != null) {
        // This is a switch labeled statement group.
        // A "switch labeled statement group" is a "case L:" label along with its code.
        // The code either ends with a "yield" statement, or it falls through.
        for (StatementTree stmt : tree.getStatements()) {
          scan(stmt, null);
        }
        // Handle possible fallthrough by adding jump to next body.
        if (!isTerminalCase) {
          extendWithExtendedNode(new UnconditionalJump(nextBodyLabel));
        }
      } else {
        // This is either the default case or a switch labeled rule (which appears in a switch
        // expression).
        // A "switch labeled rule" is a "case L ->" label along with its code.
        Tree bodyTree = TreeUtils.caseTreeGetBody(tree);
        if (!TreeUtils.isSwitchStatement(switchTree) && bodyTree instanceof ExpressionTree) {
          buildSwitchExpressionResult((ExpressionTree) bodyTree);
        } else {
          scan(bodyTree, null);
          // Switch rules never fall through so add jump to the break target.
          assert breakTargetLC != null : "no target for case statement";
          extendWithExtendedNode(new UnconditionalJump(breakTargetLC.accessLabel()));
        }
      }

<<<<<<< HEAD
      if (!isTerminalCase) {
        addLabelForNextNode(nextCaseLabel);
      }
      // else if (!bindings.containsKey(nextCaseLabel)) {
      //   System.out.printf("nonterminal, bindings does not contain key %s; adding%n",
      // nextCaseLabel);
      //   System.out.printf(
      //       "    nextCaseLabel %s %s exceptionalExitLabel %s%n",
      //       nextCaseLabel,
      //       (nextCaseLabel == exceptionalExitLabel ? "==" : "!="),
      //       exceptionalExitLabel);
      //   addLabelForNextNode(nextCaseLabel);
=======
      // Reinstate the `if` when an InfeasibleExitBlock exists.
      // if (!isTerminalCase) {
      addLabelForNextNode(nextCaseLabel);
>>>>>>> a80a74b6
      // }
    }

    /**
     * Does the following for the result expression of a switch expression, {@code
     * resultExpression}:
     *
     * <ol>
     *   <li>Builds the CFG for the switch expression result.
     *   <li>Creates an assignment node for the assignment of {@code resultExpression} to {@code
     *       switchExprVarTree}.
     *   <li>Adds an unconditional jump to {@link #breakTargetLC} (the end of the switch
     *       expression).
     * </ol>
     *
     * @param resultExpression the result of a switch expression; either from a yield or an
     *     expression in a case rule
     */
    void buildSwitchExpressionResult(ExpressionTree resultExpression) {
      IdentifierTree switchExprVarUseTree = treeBuilder.buildVariableUse(switchExprVarTree);
      handleArtificialTree(switchExprVarUseTree);

      LocalVariableNode switchExprVarUseNode = new LocalVariableNode(switchExprVarUseTree);
      switchExprVarUseNode.setInSource(false);
      extendWithNode(switchExprVarUseNode);

      Node resultExprNode = scan(resultExpression, null);

      AssignmentTree assign = treeBuilder.buildAssignment(switchExprVarUseTree, resultExpression);
      handleArtificialTree(assign);

      AssignmentNode assignmentNode =
          new AssignmentNode(assign, switchExprVarUseNode, resultExprNode);
      assignmentNode.setInSource(false);
      extendWithNode(assignmentNode);
      // Switch rules never fall through so add jump to the break target.
      assert breakTargetLC != null : "no target for case statement";
      extendWithExtendedNode(new UnconditionalJump(breakTargetLC.accessLabel()));
    }

    /**
     * Returns true if the cases are exhaustive -- exactly one is executed. There might or might not
     * be a `default` case label; if there is, it is never used.
     *
     * @return true if the cases are exhaustive
     */
    boolean casesAreExhaustive() {
      TypeMirror selectorTypeMirror = TreeUtils.typeOf(selectorExprTree);

      switch (selectorTypeMirror.getKind()) {
        case BOOLEAN:
          // TODO
          break;
        case DECLARED:
          DeclaredType declaredType = (DeclaredType) selectorTypeMirror;
          TypeElement declaredTypeElement = (TypeElement) declaredType.asElement();
          if (declaredTypeElement.getKind() == ElementKind.ENUM) {
            // It's an enumerated type.
            List<VariableElement> enumConstants =
                ElementUtils.getEnumConstants(declaredTypeElement);
            List<Name> caseLabels = new ArrayList<>(enumConstants.size());
            for (CaseTree caseTree : caseTrees) {
              for (ExpressionTree caseEnumConstant : TreeUtils.caseTreeGetExpressions(caseTree)) {
                caseLabels.add(((IdentifierTree) caseEnumConstant).getName());
              }
            }
            // Could also check that the values match.
            boolean result = enumConstants.size() == caseLabels.size();
            return result;
          }
          break;
        default:
          break;
      }
      return false;
    }
  }

  @Override
  public Node visitCase(CaseTree tree, Void p) {
    // This assertion assumes that `case` appears only within a switch statement,
    throw new AssertionError("case visitor is implemented in SwitchBuilder");
  }

  @Override
  public Node visitCatch(CatchTree tree, Void p) {
    scan(tree.getParameter(), p);
    scan(tree.getBlock(), p);
    return null;
  }

  // This is not invoked for top-level classes.  Maybe it is, for classes defined within method
  // bodies.
  @Override
  public Node visitClass(ClassTree tree, Void p) {
    declaredClasses.add(tree);
    Node classbody = new ClassDeclarationNode(tree);
    extendWithNode(classbody);
    return classbody;
  }

  @Override
  public Node visitConditionalExpression(ConditionalExpressionTree tree, Void p) {
    // see JLS 15.25
    TypeMirror exprType = TreeUtils.typeOf(tree);

    Label trueStart = new Label();
    Label falseStart = new Label();
    Label merge = new Label();

    // create a synthetic variable for the value of the conditional expression
    VariableTree condExprVarTree =
        treeBuilder.buildVariableDecl(exprType, uniqueName("condExpr"), findOwner(), null);
    VariableDeclarationNode condExprVarNode = new VariableDeclarationNode(condExprVarTree);
    condExprVarNode.setInSource(false);
    extendWithNode(condExprVarNode);

    Node condition = unbox(scan(tree.getCondition(), p));
    ConditionalJump cjump = new ConditionalJump(trueStart, falseStart);
    extendWithExtendedNode(cjump);

    addLabelForNextNode(trueStart);
    ExpressionTree trueExprTree = tree.getTrueExpression();
    Node trueExprNode = scan(trueExprTree, p);
    trueExprNode = conditionalExprPromotion(trueExprNode, exprType);

    extendWithAssignmentForConditionalExpr(condExprVarTree, trueExprTree, trueExprNode);

    extendWithExtendedNode(new UnconditionalJump(merge, FlowRule.BOTH_TO_THEN));

    addLabelForNextNode(falseStart);
    ExpressionTree falseExprTree = tree.getFalseExpression();
    Node falseExprNode = scan(falseExprTree, p);
    falseExprNode = conditionalExprPromotion(falseExprNode, exprType);

    extendWithAssignmentForConditionalExpr(condExprVarTree, falseExprTree, falseExprNode);

    extendWithExtendedNode(new UnconditionalJump(merge, FlowRule.BOTH_TO_ELSE));

    addLabelForNextNode(merge);
    Pair<IdentifierTree, LocalVariableNode> treeAndLocalVarNode =
        extendWithVarUseNode(condExprVarTree);
    Node node =
        new TernaryExpressionNode(
            tree, condition, trueExprNode, falseExprNode, treeAndLocalVarNode.second);
    extendWithNode(node);

    return node;
  }

  /**
   * Extend the CFG with an assignment for either the true or false case of a conditional
   * expression, assigning the value of the expression for the case to the synthetic variable for
   * the conditional expression
   *
   * @param condExprVarTree tree for synthetic variable for conditional expression
   * @param caseExprTree expression tree for the case
   * @param caseExprNode node for the case
   */
  private void extendWithAssignmentForConditionalExpr(
      VariableTree condExprVarTree, ExpressionTree caseExprTree, Node caseExprNode) {
    Pair<IdentifierTree, LocalVariableNode> treeAndLocalVarNode =
        extendWithVarUseNode(condExprVarTree);

    AssignmentTree assign = treeBuilder.buildAssignment(treeAndLocalVarNode.first, caseExprTree);
    handleArtificialTree(assign);

    AssignmentNode assignmentNode =
        new AssignmentNode(assign, treeAndLocalVarNode.second, caseExprNode);
    assignmentNode.setInSource(false);
    extendWithNode(assignmentNode);
  }

  /**
   * Extend the CFG with a {@link LocalVariableNode} representing a use of some variable
   *
   * @param varTree tree for the variable
   * @return a pair whose first element is the synthetic {@link IdentifierTree} for the use, and
   *     whose second element is the {@link LocalVariableNode} representing the use
   */
  private Pair<IdentifierTree, LocalVariableNode> extendWithVarUseNode(VariableTree varTree) {
    IdentifierTree condExprVarUseTree = treeBuilder.buildVariableUse(varTree);
    handleArtificialTree(condExprVarUseTree);
    LocalVariableNode condExprVarUseNode = new LocalVariableNode(condExprVarUseTree);
    condExprVarUseNode.setInSource(false);
    extendWithNode(condExprVarUseNode);
    return Pair.of(condExprVarUseTree, condExprVarUseNode);
  }

  @Override
  public Node visitContinue(ContinueTree tree, Void p) {
    Name label = tree.getLabel();
    if (label == null) {
      assert continueTargetLC != null : "no target for continue statement";

      extendWithExtendedNode(new UnconditionalJump(continueTargetLC.accessLabel()));
    } else {
      assert continueLabels.containsKey(label);

      extendWithExtendedNode(new UnconditionalJump(continueLabels.get(label)));
    }

    return null;
  }

  @Override
  public Node visitDoWhileLoop(DoWhileLoopTree tree, Void p) {
    Name parentLabel = getLabel(getCurrentPath());

    Label loopEntry = new Label();
    Label loopExit = new Label();

    // If the loop is a labeled statement, then its continue target is identical for continues with
    // no label and continues with the loop's label.
    Label conditionStart;
    if (parentLabel != null) {
      conditionStart = continueLabels.get(parentLabel);
    } else {
      conditionStart = new Label();
    }

    LabelCell oldBreakTargetLC = breakTargetLC;
    breakTargetLC = new LabelCell(loopExit);

    LabelCell oldContinueTargetLC = continueTargetLC;
    continueTargetLC = new LabelCell(conditionStart);

    // Loop body
    addLabelForNextNode(loopEntry);
    assert tree.getStatement() != null;
    scan(tree.getStatement(), p);

    // Condition
    addLabelForNextNode(conditionStart);
    assert tree.getCondition() != null;
    unbox(scan(tree.getCondition(), p));
    ConditionalJump cjump = new ConditionalJump(loopEntry, loopExit);
    extendWithExtendedNode(cjump);

    // Loop exit
    addLabelForNextNode(loopExit);

    breakTargetLC = oldBreakTargetLC;
    continueTargetLC = oldContinueTargetLC;

    return null;
  }

  @Override
  public Node visitErroneous(ErroneousTree tree, Void p) {
    throw new BugInCF("ErroneousTree is unexpected in AST to CFG translation");
  }

  @Override
  public Node visitExpressionStatement(ExpressionStatementTree tree, Void p) {
    return scan(tree.getExpression(), p);
  }

  @Override
  public Node visitEnhancedForLoop(EnhancedForLoopTree tree, Void p) {
    // see JLS 14.14.2
    Name parentLabel = getLabel(getCurrentPath());

    Label conditionStart = new Label();
    Label loopEntry = new Label();
    Label loopExit = new Label();

    // If the loop is a labeled statement, then its continue target is identical for continues with
    // no label and continues with the loop's label.
    Label updateStart;
    if (parentLabel != null) {
      updateStart = continueLabels.get(parentLabel);
    } else {
      updateStart = new Label();
    }

    LabelCell oldBreakTargetLC = breakTargetLC;
    breakTargetLC = new LabelCell(loopExit);

    LabelCell oldContinueTargetLC = continueTargetLC;
    continueTargetLC = new LabelCell(updateStart);

    // Distinguish loops over Iterables from loops over arrays.

    VariableTree variable = tree.getVariable();
    VariableElement variableElement = TreeUtils.elementFromDeclaration(variable);
    ExpressionTree expression = tree.getExpression();
    StatementTree statement = tree.getStatement();

    TypeMirror exprType = TreeUtils.typeOf(expression);

    if (types.isSubtype(exprType, iterableType)) {
      // Take the upper bound of a type variable or wildcard
      exprType = TypesUtils.upperBound(exprType);

      assert (exprType instanceof DeclaredType) : "an Iterable must be a DeclaredType";
      DeclaredType declaredExprType = (DeclaredType) exprType;
      declaredExprType.getTypeArguments();

      MemberSelectTree iteratorSelect = treeBuilder.buildIteratorMethodAccess(expression);
      handleArtificialTree(iteratorSelect);

      MethodInvocationTree iteratorCall = treeBuilder.buildMethodInvocation(iteratorSelect);
      handleArtificialTree(iteratorCall);

      VariableTree iteratorVariable =
          createEnhancedForLoopIteratorVariable(iteratorCall, variableElement);
      handleArtificialTree(iteratorVariable);

      VariableDeclarationNode iteratorVariableDecl = new VariableDeclarationNode(iteratorVariable);
      iteratorVariableDecl.setInSource(false);

      extendWithNode(iteratorVariableDecl);

      Node expressionNode = scan(expression, p);

      MethodAccessNode iteratorAccessNode = new MethodAccessNode(iteratorSelect, expressionNode);
      iteratorAccessNode.setInSource(false);
      extendWithNode(iteratorAccessNode);
      MethodInvocationNode iteratorCallNode =
          new MethodInvocationNode(
              iteratorCall, iteratorAccessNode, Collections.emptyList(), getCurrentPath());
      iteratorCallNode.setInSource(false);
      extendWithNode(iteratorCallNode);

      translateAssignment(
          iteratorVariable, new LocalVariableNode(iteratorVariable), iteratorCallNode);

      // Test the loop ending condition
      addLabelForNextNode(conditionStart);
      IdentifierTree iteratorUse1 = treeBuilder.buildVariableUse(iteratorVariable);
      handleArtificialTree(iteratorUse1);

      LocalVariableNode iteratorReceiverNode = new LocalVariableNode(iteratorUse1);
      iteratorReceiverNode.setInSource(false);
      extendWithNode(iteratorReceiverNode);

      MemberSelectTree hasNextSelect = treeBuilder.buildHasNextMethodAccess(iteratorUse1);
      handleArtificialTree(hasNextSelect);

      MethodAccessNode hasNextAccessNode =
          new MethodAccessNode(hasNextSelect, iteratorReceiverNode);
      hasNextAccessNode.setInSource(false);
      extendWithNode(hasNextAccessNode);

      MethodInvocationTree hasNextCall = treeBuilder.buildMethodInvocation(hasNextSelect);
      handleArtificialTree(hasNextCall);

      MethodInvocationNode hasNextCallNode =
          new MethodInvocationNode(
              hasNextCall, hasNextAccessNode, Collections.emptyList(), getCurrentPath());
      hasNextCallNode.setInSource(false);
      extendWithNode(hasNextCallNode);
      extendWithExtendedNode(new ConditionalJump(loopEntry, loopExit));

      // Loop body, starting with declaration of the loop iteration variable
      addLabelForNextNode(loopEntry);
      extendWithNode(new VariableDeclarationNode(variable));

      IdentifierTree iteratorUse2 = treeBuilder.buildVariableUse(iteratorVariable);
      handleArtificialTree(iteratorUse2);

      LocalVariableNode iteratorReceiverNode2 = new LocalVariableNode(iteratorUse2);
      iteratorReceiverNode2.setInSource(false);
      extendWithNode(iteratorReceiverNode2);

      MemberSelectTree nextSelect = treeBuilder.buildNextMethodAccess(iteratorUse2);
      handleArtificialTree(nextSelect);

      MethodAccessNode nextAccessNode = new MethodAccessNode(nextSelect, iteratorReceiverNode2);
      nextAccessNode.setInSource(false);
      extendWithNode(nextAccessNode);

      MethodInvocationTree nextCall = treeBuilder.buildMethodInvocation(nextSelect);
      handleArtificialTree(nextCall);

      MethodInvocationNode nextCallNode =
          new MethodInvocationNode(
              nextCall, nextAccessNode, Collections.emptyList(), getCurrentPath());
      // If the type of iteratorVariable is a capture, its type tree may be missing annotations, so
      // save the expression in the node so that the full type can be found later.
      nextCallNode.setIterableExpression(expression);
      nextCallNode.setInSource(false);
      extendWithNode(nextCallNode);

      AssignmentNode assignNode =
          translateAssignment(variable, new LocalVariableNode(variable), nextCall);
      // translateAssignment() scans variable and creates new nodes, so set the expression
      // there, too.
      ((MethodInvocationNode) assignNode.getExpression()).setIterableExpression(expression);

      assert statement != null;
      scan(statement, p);

      // Loop back edge
      addLabelForNextNode(updateStart);
      extendWithExtendedNode(new UnconditionalJump(conditionStart));

    } else {
      // TODO: Shift any labels after the initialization of the
      // temporary array variable.

      VariableTree arrayVariable = createEnhancedForLoopArrayVariable(expression, variableElement);
      handleArtificialTree(arrayVariable);

      VariableDeclarationNode arrayVariableNode = new VariableDeclarationNode(arrayVariable);
      arrayVariableNode.setInSource(false);
      extendWithNode(arrayVariableNode);
      Node expressionNode = scan(expression, p);

      translateAssignment(arrayVariable, new LocalVariableNode(arrayVariable), expressionNode);

      // Declare and initialize the loop index variable
      TypeMirror intType = types.getPrimitiveType(TypeKind.INT);

      LiteralTree zero = treeBuilder.buildLiteral(Integer.valueOf(0));
      handleArtificialTree(zero);

      VariableTree indexVariable =
          treeBuilder.buildVariableDecl(
              intType, uniqueName("index"), variableElement.getEnclosingElement(), zero);
      handleArtificialTree(indexVariable);
      VariableDeclarationNode indexVariableNode = new VariableDeclarationNode(indexVariable);
      indexVariableNode.setInSource(false);
      extendWithNode(indexVariableNode);
      IntegerLiteralNode zeroNode = new IntegerLiteralNode(zero);
      extendWithNode(zeroNode);

      translateAssignment(indexVariable, new LocalVariableNode(indexVariable), zeroNode);

      // Compare index to array length
      addLabelForNextNode(conditionStart);
      IdentifierTree indexUse1 = treeBuilder.buildVariableUse(indexVariable);
      handleArtificialTree(indexUse1);
      LocalVariableNode indexNode1 = new LocalVariableNode(indexUse1);
      indexNode1.setInSource(false);
      extendWithNode(indexNode1);

      IdentifierTree arrayUse1 = treeBuilder.buildVariableUse(arrayVariable);
      handleArtificialTree(arrayUse1);
      LocalVariableNode arrayNode1 = new LocalVariableNode(arrayUse1);
      extendWithNode(arrayNode1);

      MemberSelectTree lengthSelect = treeBuilder.buildArrayLengthAccess(arrayUse1);
      handleArtificialTree(lengthSelect);
      FieldAccessNode lengthAccessNode = new FieldAccessNode(lengthSelect, arrayNode1);
      lengthAccessNode.setInSource(false);
      extendWithNode(lengthAccessNode);

      BinaryTree lessThan = treeBuilder.buildLessThan(indexUse1, lengthSelect);
      handleArtificialTree(lessThan);

      LessThanNode lessThanNode = new LessThanNode(lessThan, indexNode1, lengthAccessNode);
      lessThanNode.setInSource(false);
      extendWithNode(lessThanNode);
      extendWithExtendedNode(new ConditionalJump(loopEntry, loopExit));

      // Loop body, starting with declaration of the loop iteration variable
      addLabelForNextNode(loopEntry);
      extendWithNode(new VariableDeclarationNode(variable));

      IdentifierTree arrayUse2 = treeBuilder.buildVariableUse(arrayVariable);
      handleArtificialTree(arrayUse2);
      LocalVariableNode arrayNode2 = new LocalVariableNode(arrayUse2);
      arrayNode2.setInSource(false);
      extendWithNode(arrayNode2);

      IdentifierTree indexUse2 = treeBuilder.buildVariableUse(indexVariable);
      handleArtificialTree(indexUse2);
      LocalVariableNode indexNode2 = new LocalVariableNode(indexUse2);
      indexNode2.setInSource(false);
      extendWithNode(indexNode2);

      ArrayAccessTree arrayAccess = treeBuilder.buildArrayAccess(arrayUse2, indexUse2);
      handleArtificialTree(arrayAccess);
      ArrayAccessNode arrayAccessNode = new ArrayAccessNode(arrayAccess, arrayNode2, indexNode2);
      arrayAccessNode.setArrayExpression(expression);
      arrayAccessNode.setInSource(false);
      extendWithNode(arrayAccessNode);
      AssignmentNode arrayAccessAssignNode =
          translateAssignment(variable, new LocalVariableNode(variable), arrayAccessNode);
      extendWithNodeWithException(arrayAccessNode, nullPointerExceptionType);
      // translateAssignment() scans variable and creates new nodes, so set the expression
      // there, too.
      Node arrayAccessAssignNodeExpr = arrayAccessAssignNode.getExpression();
      if (arrayAccessAssignNodeExpr instanceof ArrayAccessNode) {
        ((ArrayAccessNode) arrayAccessAssignNodeExpr).setArrayExpression(expression);
      } else if (arrayAccessAssignNodeExpr instanceof MethodInvocationNode) {
        // If the array component type is a primitive, there may be a boxing or unboxing
        // conversion. Treat that as an iterator.
        MethodInvocationNode boxingNode = (MethodInvocationNode) arrayAccessAssignNodeExpr;
        boxingNode.setIterableExpression(expression);
      }

      assert statement != null;
      scan(statement, p);

      // Loop back edge
      addLabelForNextNode(updateStart);

      IdentifierTree indexUse3 = treeBuilder.buildVariableUse(indexVariable);
      handleArtificialTree(indexUse3);
      LocalVariableNode indexNode3 = new LocalVariableNode(indexUse3);
      indexNode3.setInSource(false);
      extendWithNode(indexNode3);

      LiteralTree oneTree = treeBuilder.buildLiteral(Integer.valueOf(1));
      handleArtificialTree(oneTree);
      Node one = new IntegerLiteralNode(oneTree);
      one.setInSource(false);
      extendWithNode(one);

      BinaryTree addOneTree = treeBuilder.buildBinary(intType, Tree.Kind.PLUS, indexUse3, oneTree);
      handleArtificialTree(addOneTree);
      Node addOneNode = new NumericalAdditionNode(addOneTree, indexNode3, one);
      addOneNode.setInSource(false);
      extendWithNode(addOneNode);

      AssignmentTree assignTree = treeBuilder.buildAssignment(indexUse3, addOneTree);
      handleArtificialTree(assignTree);
      Node assignNode = new AssignmentNode(assignTree, indexNode3, addOneNode);
      assignNode.setInSource(false);
      extendWithNode(assignNode);

      extendWithExtendedNode(new UnconditionalJump(conditionStart));
    }

    // Loop exit
    addLabelForNextNode(loopExit);

    breakTargetLC = oldBreakTargetLC;
    continueTargetLC = oldContinueTargetLC;

    return null;
  }

  protected VariableTree createEnhancedForLoopIteratorVariable(
      MethodInvocationTree iteratorCall, VariableElement variableElement) {
    TypeMirror iteratorType = TreeUtils.typeOf(iteratorCall);

    // Declare and initialize a new, unique iterator variable
    VariableTree iteratorVariable =
        treeBuilder.buildVariableDecl(
            iteratorType, // annotatedIteratorTypeTree,
            uniqueName("iter"),
            variableElement.getEnclosingElement(),
            iteratorCall);
    return iteratorVariable;
  }

  protected VariableTree createEnhancedForLoopArrayVariable(
      ExpressionTree expression, VariableElement variableElement) {
    TypeMirror arrayType = TreeUtils.typeOf(expression);

    // Declare and initialize a temporary array variable
    VariableTree arrayVariable =
        treeBuilder.buildVariableDecl(
            arrayType, uniqueName("array"), variableElement.getEnclosingElement(), expression);
    return arrayVariable;
  }

  @Override
  public Node visitForLoop(ForLoopTree tree, Void p) {
    Name parentLabel = getLabel(getCurrentPath());

    Label conditionStart = new Label();
    Label loopEntry = new Label();
    Label loopExit = new Label();

    // If the loop is a labeled statement, then its continue target is identical for continues with
    // no label and continues with the loop's label.
    Label updateStart;
    if (parentLabel != null) {
      updateStart = continueLabels.get(parentLabel);
    } else {
      updateStart = new Label();
    }

    LabelCell oldBreakTargetLC = breakTargetLC;
    breakTargetLC = new LabelCell(loopExit);

    LabelCell oldContinueTargetLC = continueTargetLC;
    continueTargetLC = new LabelCell(updateStart);

    // Initializer
    for (StatementTree init : tree.getInitializer()) {
      scan(init, p);
    }

    // Condition
    addLabelForNextNode(conditionStart);
    if (tree.getCondition() != null) {
      unbox(scan(tree.getCondition(), p));
      ConditionalJump cjump = new ConditionalJump(loopEntry, loopExit);
      extendWithExtendedNode(cjump);
    }

    // Loop body
    addLabelForNextNode(loopEntry);
    assert tree.getStatement() != null;
    scan(tree.getStatement(), p);

    // Update
    addLabelForNextNode(updateStart);
    for (ExpressionStatementTree update : tree.getUpdate()) {
      scan(update, p);
    }

    extendWithExtendedNode(new UnconditionalJump(conditionStart));

    // Loop exit
    addLabelForNextNode(loopExit);

    breakTargetLC = oldBreakTargetLC;
    continueTargetLC = oldContinueTargetLC;

    return null;
  }

  @Override
  public Node visitIdentifier(IdentifierTree tree, Void p) {
    Node node;
    if (TreeUtils.isFieldAccess(tree)) {
      Node receiver = getReceiver(tree);
      node = new FieldAccessNode(tree, receiver);
    } else {
      Element element = TreeUtils.elementFromUse(tree);
      switch (element.getKind()) {
        case FIELD:
          // Note that "this"/"super" is a field, but not a field access.
          if (element.getSimpleName().contentEquals("this")) {
            node = new ExplicitThisNode(tree);
          } else {
            node = new SuperNode(tree);
          }
          break;
        case EXCEPTION_PARAMETER:
        case LOCAL_VARIABLE:
        case RESOURCE_VARIABLE:
        case PARAMETER:
          node = new LocalVariableNode(tree);
          break;
        case PACKAGE:
          node = new PackageNameNode(tree);
          break;
        default:
          if (ElementUtils.isTypeDeclaration(element)) {
            node = new ClassNameNode(tree);
            break;
          } else if (ElementUtils.isBindingVariable(element)) {
            // Note: BINDING_VARIABLE should be added as a direct case above when instanceof pattern
            // matching and Java15 are supported.
            node = new LocalVariableNode(tree);
            break;
          }
          throw new BugInCF("bad element kind " + element.getKind());
      }
    }
    if (node instanceof ClassNameNode) {
      extendWithClassNameNode((ClassNameNode) node);
    } else {
      extendWithNode(node);
    }
    return node;
  }

  @Override
  public Node visitIf(IfTree tree, Void p) {
    // all necessary labels
    Label thenEntry = new Label();
    Label elseEntry = new Label();
    Label endIf = new Label();

    // basic block for the condition
    unbox(scan(tree.getCondition(), p));

    ConditionalJump cjump = new ConditionalJump(thenEntry, elseEntry);
    extendWithExtendedNode(cjump);

    // then branch
    addLabelForNextNode(thenEntry);
    StatementTree thenStatement = tree.getThenStatement();
    scan(thenStatement, p);
    extendWithExtendedNode(new UnconditionalJump(endIf));

    // else branch
    addLabelForNextNode(elseEntry);
    StatementTree elseStatement = tree.getElseStatement();
    if (elseStatement != null) {
      scan(elseStatement, p);
    }

    // label the end of the if statement
    addLabelForNextNode(endIf);

    return null;
  }

  @Override
  public Node visitImport(ImportTree tree, Void p) {
    throw new BugInCF("ImportTree is unexpected in AST to CFG translation");
  }

  @Override
  public Node visitArrayAccess(ArrayAccessTree tree, Void p) {
    Node array = scan(tree.getExpression(), p);
    Node index = unaryNumericPromotion(scan(tree.getIndex(), p));
    Node arrayAccess = new ArrayAccessNode(tree, array, index);
    extendWithNode(arrayAccess);
    extendWithNodeWithException(arrayAccess, arrayIndexOutOfBoundsExceptionType);
    extendWithNodeWithException(arrayAccess, nullPointerExceptionType);
    return arrayAccess;
  }

  @Override
  public Node visitLabeledStatement(LabeledStatementTree tree, Void p) {
    // This method can set the break target after generating all Nodes in the contained statement,
    // but it can't set the continue target, which may be in the middle of a sequence of
    // nodes. Labeled loops must look up and use the continue Labels.
    Name labelName = tree.getLabel();

    Label breakLabel = new Label(labelName + "_break");
    Label continueLabel = new Label(labelName + "_continue");

    breakLabels.put(labelName, breakLabel);
    continueLabels.put(labelName, continueLabel);

    scan(tree.getStatement(), p);

    addLabelForNextNode(breakLabel);

    breakLabels.remove(labelName);
    continueLabels.remove(labelName);

    return null;
  }

  @Override
  public Node visitLiteral(LiteralTree tree, Void p) {
    Node r = null;
    switch (tree.getKind()) {
      case BOOLEAN_LITERAL:
        r = new BooleanLiteralNode(tree);
        break;
      case CHAR_LITERAL:
        r = new CharacterLiteralNode(tree);
        break;
      case DOUBLE_LITERAL:
        r = new DoubleLiteralNode(tree);
        break;
      case FLOAT_LITERAL:
        r = new FloatLiteralNode(tree);
        break;
      case INT_LITERAL:
        r = new IntegerLiteralNode(tree);
        break;
      case LONG_LITERAL:
        r = new LongLiteralNode(tree);
        break;
      case NULL_LITERAL:
        r = new NullLiteralNode(tree);
        break;
      case STRING_LITERAL:
        r = new StringLiteralNode(tree);
        break;
      default:
        throw new BugInCF("unexpected literal tree");
    }
    assert r != null : "unexpected literal tree";
    extendWithNode(r);
    return r;
  }

  @Override
  public Node visitMethod(MethodTree tree, Void p) {
    throw new BugInCF("MethodTree is unexpected in AST to CFG translation");
  }

  @Override
  public Node visitModifiers(ModifiersTree tree, Void p) {
    throw new BugInCF("ModifiersTree is unexpected in AST to CFG translation");
  }

  @Override
  public Node visitNewArray(NewArrayTree tree, Void p) {
    // see JLS 15.10

    ArrayType type = (ArrayType) TreeUtils.typeOf(tree);
    TypeMirror elemType = type.getComponentType();

    List<? extends ExpressionTree> dimensions = tree.getDimensions();
    List<? extends ExpressionTree> initializers = tree.getInitializers();
    assert dimensions != null;

    List<Node> dimensionNodes =
        CollectionsPlume.mapList(dim -> unaryNumericPromotion(scan(dim, p)), dimensions);

    List<Node> initializerNodes;
    if (initializers == null) {
      initializerNodes = Collections.emptyList();
    } else {
      initializerNodes =
          CollectionsPlume.mapList(init -> assignConvert(scan(init, p), elemType), initializers);
    }

    Node node = new ArrayCreationNode(tree, type, dimensionNodes, initializerNodes);

    extendWithNodeWithExceptions(node, newArrayExceptionTypes);
    return node;
  }

  @Override
  public Node visitNewClass(NewClassTree tree, Void p) {
    // see JLS 15.9

    Tree enclosingExpr = tree.getEnclosingExpression();
    if (enclosingExpr != null) {
      scan(enclosingExpr, p);
    }

    // Convert constructor arguments
    ExecutableElement constructor = TreeUtils.elementFromUse(tree);

    List<? extends ExpressionTree> actualExprs = tree.getArguments();

    List<Node> arguments = convertCallArguments(constructor, actualExprs);

    // TODO: for anonymous classes, don't use the identifier alone.
    // See Issue 890.
    Node constructorNode = scan(tree.getIdentifier(), p);

    // Handle anonymous classes in visitClass.
    // Note that getClassBody() and therefore classbody can be null.
    ClassDeclarationNode classbody = (ClassDeclarationNode) scan(tree.getClassBody(), p);

    Node node = new ObjectCreationNode(tree, constructorNode, arguments, classbody);

    List<? extends TypeMirror> thrownTypes = constructor.getThrownTypes();
    Set<TypeMirror> thrownSet =
        new LinkedHashSet<>(thrownTypes.size() + uncheckedExceptionTypes.size());
    // Add exceptions explicitly mentioned in the throws clause.
    thrownSet.addAll(thrownTypes);
    // Add types to account for unchecked exceptions
    thrownSet.addAll(uncheckedExceptionTypes);

    extendWithNodeWithExceptions(node, thrownSet);

    return node;
  }

  /**
   * Maps a {@code Tree} to its directly enclosing {@code ParenthesizedTree} if one exists.
   *
   * <p>This map is used by {@link CFGTranslationPhaseOne#addToLookupMap(Node)} to associate a
   * {@code ParenthesizedTree} with the dataflow {@code Node} that was used during inference. This
   * map is necessary because dataflow does not create a {@code Node} for a {@code
   * ParenthesizedTree}.
   */
  private final Map<Tree, ParenthesizedTree> parenMapping = new HashMap<>();

  @Override
  public Node visitParenthesized(ParenthesizedTree tree, Void p) {
    parenMapping.put(tree.getExpression(), tree);
    return scan(tree.getExpression(), p);
  }

  @Override
  public Node visitReturn(ReturnTree tree, Void p) {
    ExpressionTree ret = tree.getExpression();
    // TODO: also have a return-node if nothing is returned
    ReturnNode result = null;
    if (ret != null) {
      Node node = scan(ret, p);
      result = new ReturnNode(tree, node, env.getTypeUtils());
      returnNodes.add(result);
      extendWithNode(result);
    }

    extendWithExtendedNode(new UnconditionalJump(this.returnTargetLC.accessLabel()));

    return result;
  }

  @Override
  public Node visitMemberSelect(MemberSelectTree tree, Void p) {
    Node expr = scan(tree.getExpression(), p);
    if (!TreeUtils.isFieldAccess(tree)) {
      // Could be a selector of a class or package
      Element element = TreeUtils.elementFromUse(tree);
      if (ElementUtils.isTypeElement(element)) {
        ClassNameNode result = new ClassNameNode(tree, expr);
        extendWithClassNameNode(result);
        return result;
      } else if (element.getKind() == ElementKind.PACKAGE) {
        Node result = new PackageNameNode(tree, (PackageNameNode) expr);
        extendWithNode(result);
        return result;
      } else {
        throw new BugInCF("Unexpected element kind: " + element.getKind());
      }
    }

    Node node = new FieldAccessNode(tree, expr);

    Element element = TreeUtils.elementFromUse(tree);
    if (ElementUtils.isStatic(element)
        || expr instanceof ImplicitThisNode
        || expr instanceof ExplicitThisNode) {
      // No NullPointerException can be thrown, use normal node
      extendWithNode(node);
    } else {
      extendWithNodeWithException(node, nullPointerExceptionType);
    }

    return node;
  }

  @Override
  public Node visitEmptyStatement(EmptyStatementTree tree, Void p) {
    return null;
  }

  @Override
  public Node visitSynchronized(SynchronizedTree tree, Void p) {
    // see JLS 14.19

    Node synchronizedExpr = scan(tree.getExpression(), p);
    SynchronizedNode synchronizedStartNode =
        new SynchronizedNode(tree, synchronizedExpr, true, env.getTypeUtils());
    extendWithNode(synchronizedStartNode);
    scan(tree.getBlock(), p);
    SynchronizedNode synchronizedEndNode =
        new SynchronizedNode(tree, synchronizedExpr, false, env.getTypeUtils());
    extendWithNode(synchronizedEndNode);

    return null;
  }

  @Override
  public Node visitThrow(ThrowTree tree, Void p) {
    Node expression = scan(tree.getExpression(), p);
    TypeMirror exception = expression.getType();
    ThrowNode throwsNode = new ThrowNode(tree, expression, env.getTypeUtils());
    NodeWithExceptionsHolder exNode = extendWithNodeWithException(throwsNode, exception);
    exNode.setTerminatesExecution(true);
    return throwsNode;
  }

  @Override
  public Node visitCompilationUnit(CompilationUnitTree tree, Void p) {
    throw new BugInCF("CompilationUnitTree is unexpected in AST to CFG translation");
  }

  @Override
  public Node visitTry(TryTree tree, Void p) {
    List<? extends CatchTree> catches = tree.getCatches();
    BlockTree finallyBlock = tree.getFinallyBlock();

    extendWithNode(
        new MarkerNode(
            tree, "start of try statement #" + TreeUtils.treeUids.get(tree), env.getTypeUtils()));

    List<Pair<TypeMirror, Label>> catchLabels =
        CollectionsPlume.mapList(
            (CatchTree c) -> {
              return Pair.of(TreeUtils.typeOf(c.getParameter().getType()), new Label());
            },
            catches);

    // Store return/break/continue labels, just in case we need them for a finally block.
    LabelCell oldReturnTargetLC = returnTargetLC;
    LabelCell oldBreakTargetLC = breakTargetLC;
    Map<Name, Label> oldBreakLabels = breakLabels;
    LabelCell oldContinueTargetLC = continueTargetLC;
    Map<Name, Label> oldContinueLabels = continueLabels;

    Label finallyLabel = null;
    Label exceptionalFinallyLabel = null;

    if (finallyBlock != null) {
      finallyLabel = new Label();

      exceptionalFinallyLabel = new Label();
      tryStack.pushFrame(new TryFinallyFrame(exceptionalFinallyLabel));

      returnTargetLC = new LabelCell();

      breakTargetLC = new LabelCell();
      breakLabels = new TryFinallyScopeMap();

      continueTargetLC = new LabelCell();
      continueLabels = new TryFinallyScopeMap();
    }

    Label doneLabel = new Label();

    tryStack.pushFrame(new TryCatchFrame(types, catchLabels));

    // Must scan the resources *after* we push frame to tryStack. Otherwise we can lose catch
    // blocks.
    // TODO: Should we handle try-with-resources blocks by also generating code for automatically
    // closing the resources?
    List<? extends Tree> resources = tree.getResources();
    for (Tree resource : resources) {
      scan(resource, p);
    }

    extendWithNode(
        new MarkerNode(
            tree, "start of try block #" + TreeUtils.treeUids.get(tree), env.getTypeUtils()));
    scan(tree.getBlock(), p);
    extendWithNode(
        new MarkerNode(
            tree, "end of try block #" + TreeUtils.treeUids.get(tree), env.getTypeUtils()));

    extendWithExtendedNode(new UnconditionalJump(CFGBuilder.firstNonNull(finallyLabel, doneLabel)));

    tryStack.popFrame();

    int catchIndex = 0;
    for (CatchTree c : catches) {
      addLabelForNextNode(catchLabels.get(catchIndex).second);
      extendWithNode(
          new MarkerNode(
              tree,
              "start of catch block for "
                  + c.getParameter().getType()
                  + " #"
                  + TreeUtils.treeUids.get(tree),
              env.getTypeUtils()));
      scan(c, p);
      extendWithNode(
          new MarkerNode(
              tree,
              "end of catch block for "
                  + c.getParameter().getType()
                  + " #"
                  + TreeUtils.treeUids.get(tree),
              env.getTypeUtils()));

      catchIndex++;
      extendWithExtendedNode(
          new UnconditionalJump(CFGBuilder.firstNonNull(finallyLabel, doneLabel)));
    }

    if (finallyLabel != null) {
      // Reset values before analyzing the finally block!

      tryStack.popFrame();

      { // Scan 'finallyBlock' for only 'finallyLabel' (a successful path)
        addLabelForNextNode(finallyLabel);
        extendWithNode(
            new MarkerNode(
                tree,
                "start of finally block #" + TreeUtils.treeUids.get(tree),
                env.getTypeUtils()));
        scan(finallyBlock, p);
        extendWithNode(
            new MarkerNode(
                tree, "end of finally block #" + TreeUtils.treeUids.get(tree), env.getTypeUtils()));
        extendWithExtendedNode(new UnconditionalJump(doneLabel));
      }

      if (hasExceptionalPath(exceptionalFinallyLabel)) {
        // If an exceptional path exists, scan 'finallyBlock' for 'exceptionalFinallyLabel', and
        // scan copied 'finallyBlock' for 'finallyLabel' (a successful path). If there is no
        // successful path, it will be removed in later phase.
        // TODO: Don't we need a separate finally block for each kind of exception?
        addLabelForNextNode(exceptionalFinallyLabel);
        extendWithNode(
            new MarkerNode(
                tree,
                "start of finally block for Throwable #" + TreeUtils.treeUids.get(tree),
                env.getTypeUtils()));

        scan(finallyBlock, p);

        NodeWithExceptionsHolder throwing =
            extendWithNodeWithException(
                new MarkerNode(
                    tree,
                    "end of finally block for Throwable #" + TreeUtils.treeUids.get(tree),
                    env.getTypeUtils()),
                throwableType);

        throwing.setTerminatesExecution(true);
      }

      if (returnTargetLC.wasAccessed()) {
        addLabelForNextNode(returnTargetLC.peekLabel());
        returnTargetLC = oldReturnTargetLC;

        extendWithNode(
            new MarkerNode(
                tree,
                "start of finally block for return #" + TreeUtils.treeUids.get(tree),
                env.getTypeUtils()));
        scan(finallyBlock, p);
        extendWithNode(
            new MarkerNode(
                tree,
                "end of finally block for return #" + TreeUtils.treeUids.get(tree),
                env.getTypeUtils()));
        extendWithExtendedNode(new UnconditionalJump(returnTargetLC.accessLabel()));
      } else {
        returnTargetLC = oldReturnTargetLC;
      }

      if (breakTargetLC.wasAccessed()) {
        addLabelForNextNode(breakTargetLC.peekLabel());
        breakTargetLC = oldBreakTargetLC;

        extendWithNode(
            new MarkerNode(
                tree,
                "start of finally block for break #" + TreeUtils.treeUids.get(tree),
                env.getTypeUtils()));
        scan(finallyBlock, p);
        extendWithNode(
            new MarkerNode(
                tree,
                "end of finally block for break #" + TreeUtils.treeUids.get(tree),
                env.getTypeUtils()));
        extendWithExtendedNode(new UnconditionalJump(breakTargetLC.accessLabel()));
      } else {
        breakTargetLC = oldBreakTargetLC;
      }

      Map<Name, Label> accessedBreakLabels = ((TryFinallyScopeMap) breakLabels).getAccessedNames();
      if (!accessedBreakLabels.isEmpty()) {
        breakLabels = oldBreakLabels;

        for (Map.Entry<Name, Label> access : accessedBreakLabels.entrySet()) {
          addLabelForNextNode(access.getValue());
          extendWithNode(
              new MarkerNode(
                  tree,
                  "start of finally block for break label "
                      + access.getKey()
                      + " #"
                      + TreeUtils.treeUids.get(tree),
                  env.getTypeUtils()));
          scan(finallyBlock, p);
          extendWithNode(
              new MarkerNode(
                  tree,
                  "end of finally block for break label "
                      + access.getKey()
                      + " #"
                      + TreeUtils.treeUids.get(tree),
                  env.getTypeUtils()));
          extendWithExtendedNode(new UnconditionalJump(breakLabels.get(access.getKey())));
        }
      } else {
        breakLabels = oldBreakLabels;
      }

      if (continueTargetLC.wasAccessed()) {
        addLabelForNextNode(continueTargetLC.peekLabel());
        continueTargetLC = oldContinueTargetLC;

        extendWithNode(
            new MarkerNode(
                tree,
                "start of finally block for continue #" + TreeUtils.treeUids.get(tree),
                env.getTypeUtils()));
        scan(finallyBlock, p);
        extendWithNode(
            new MarkerNode(
                tree,
                "end of finally block for continue #" + TreeUtils.treeUids.get(tree),
                env.getTypeUtils()));
        extendWithExtendedNode(new UnconditionalJump(continueTargetLC.accessLabel()));
      } else {
        continueTargetLC = oldContinueTargetLC;
      }

      Map<Name, Label> accessedContinueLabels =
          ((TryFinallyScopeMap) continueLabels).getAccessedNames();
      if (!accessedContinueLabels.isEmpty()) {
        continueLabels = oldContinueLabels;

        for (Map.Entry<Name, Label> access : accessedContinueLabels.entrySet()) {
          addLabelForNextNode(access.getValue());
          extendWithNode(
              new MarkerNode(
                  tree,
                  "start of finally block for continue label "
                      + access.getKey()
                      + " #"
                      + TreeUtils.treeUids.get(tree),
                  env.getTypeUtils()));
          scan(finallyBlock, p);
          extendWithNode(
              new MarkerNode(
                  tree,
                  "end of finally block for continue label "
                      + access.getKey()
                      + " #"
                      + TreeUtils.treeUids.get(tree),
                  env.getTypeUtils()));
          extendWithExtendedNode(new UnconditionalJump(continueLabels.get(access.getKey())));
        }
      } else {
        continueLabels = oldContinueLabels;
      }
    }

    addLabelForNextNode(doneLabel);

    return null;
  }

  /**
   * Returns whether an exceptional node for {@code target} exists in {@link #nodeList} or not.
   *
   * @param target label for exception
   * @return true when an exceptional node for {@code target} exists in {@link #nodeList}
   */
  private boolean hasExceptionalPath(Label target) {
    for (ExtendedNode node : nodeList) {
      if (node instanceof NodeWithExceptionsHolder) {
        NodeWithExceptionsHolder exceptionalNode = (NodeWithExceptionsHolder) node;
        for (Set<Label> labels : exceptionalNode.getExceptions().values()) {
          if (labels.contains(target)) {
            return true;
          }
        }
      }
    }
    return false;
  }

  @Override
  public Node visitParameterizedType(ParameterizedTypeTree tree, Void p) {
    Node result = new ParameterizedTypeNode(tree);
    extendWithNode(result);
    return result;
  }

  @Override
  public Node visitUnionType(UnionTypeTree tree, Void p) {
    throw new BugInCF("UnionTypeTree is unexpected in AST to CFG translation");
  }

  @Override
  public Node visitArrayType(ArrayTypeTree tree, Void p) {
    Node result = new ArrayTypeNode(tree, types);
    extendWithNode(new ArrayTypeNode(tree, types));
    return result;
  }

  @Override
  public Node visitTypeCast(TypeCastTree tree, Void p) {
    final Node operand = scan(tree.getExpression(), p);
    final TypeMirror type = TreeUtils.typeOf(tree.getType());
    final Node node = new TypeCastNode(tree, operand, type, types);

    extendWithNodeWithException(node, classCastExceptionType);
    return node;
  }

  @Override
  public Node visitPrimitiveType(PrimitiveTypeTree tree, Void p) {
    Node result = new PrimitiveTypeNode(tree, types);
    extendWithNode(result);
    return result;
  }

  @Override
  public Node visitTypeParameter(TypeParameterTree tree, Void p) {
    throw new BugInCF("TypeParameterTree is unexpected in AST to CFG translation");
  }

  @Override
  public Node visitInstanceOf(InstanceOfTree tree, Void p) {
    Node operand = scan(tree.getExpression(), p);
    TypeMirror refType = TreeUtils.typeOf(tree.getType());
    Tree binding = TreeUtils.instanceOfGetPattern(tree);
    LocalVariableNode bindingNode =
        (LocalVariableNode) ((binding == null) ? null : scan(binding, p));

    InstanceOfNode node = new InstanceOfNode(tree, operand, bindingNode, refType, types);
    extendWithNode(node);
    return node;
  }

  @Override
  public Node visitUnary(UnaryTree tree, Void p) {
    Node result = null;
    Tree.Kind kind = tree.getKind();
    switch (kind) {
      case BITWISE_COMPLEMENT:
      case UNARY_MINUS:
      case UNARY_PLUS:
        {
          // see JLS 15.14 and 15.15
          Node expr = scan(tree.getExpression(), p);
          expr = unaryNumericPromotion(expr);

          // TypeMirror exprType = InternalUtils.typeOf(tree);

          switch (kind) {
            case BITWISE_COMPLEMENT:
              result = new BitwiseComplementNode(tree, expr);
              break;
            case UNARY_MINUS:
              result = new NumericalMinusNode(tree, expr);
              break;
            case UNARY_PLUS:
              result = new NumericalPlusNode(tree, expr);
              break;
            default:
              throw new BugInCF("Unexpected kind: " + kind);
          }
          extendWithNode(result);
          break;
        }

      case LOGICAL_COMPLEMENT:
        {
          // see JLS 15.15.6
          Node expr = scan(tree.getExpression(), p);
          result = new ConditionalNotNode(tree, unbox(expr));
          extendWithNode(result);
          break;
        }

      case POSTFIX_DECREMENT:
      case POSTFIX_INCREMENT:
      case PREFIX_DECREMENT:
      case PREFIX_INCREMENT:
        {
          ExpressionTree exprTree = tree.getExpression();
          Node expr = scan(exprTree, p);

          boolean isIncrement =
              kind == Tree.Kind.POSTFIX_INCREMENT || kind == Tree.Kind.PREFIX_INCREMENT;
          boolean isPostfix =
              kind == Tree.Kind.POSTFIX_INCREMENT || kind == Tree.Kind.POSTFIX_DECREMENT;
          AssignmentNode unaryAssign =
              createIncrementOrDecrementAssign(tree, expr, isIncrement, isPostfix);

          if (isPostfix) {
            TypeMirror exprType = TreeUtils.typeOf(exprTree);
            VariableTree tempVarDecl =
                treeBuilder.buildVariableDecl(
                    exprType, uniqueName("tempPostfix"), findOwner(), tree.getExpression());
            handleArtificialTree(tempVarDecl);
            VariableDeclarationNode tempVarDeclNode = new VariableDeclarationNode(tempVarDecl);
            tempVarDeclNode.setInSource(false);
            extendWithNode(tempVarDeclNode);

            Tree tempVar = treeBuilder.buildVariableUse(tempVarDecl);
            handleArtificialTree(tempVar);
            Node tempVarNode = new LocalVariableNode(tempVar);
            tempVarNode.setInSource(false);
            extendWithNode(tempVarNode);

            AssignmentNode tempAssignNode = new AssignmentNode(tree, tempVarNode, expr);
            tempAssignNode.setInSource(false);
            extendWithNode(tempAssignNode);

            Tree resultExpr = treeBuilder.buildVariableUse(tempVarDecl);
            handleArtificialTree(resultExpr);
            result = new LocalVariableNode(resultExpr);
            result.setInSource(false);
            extendWithNode(result);
          } else {
            result = unaryAssign;
          }
          break;
        }

      case OTHER:
      default:
        // special node NLLCHK
        if (tree.toString().startsWith("<*nullchk*>")) {
          Node expr = scan(tree.getExpression(), p);
          result = new NullChkNode(tree, expr);
          extendWithNode(result);
          break;
        }

        throw new BugInCF("Unknown kind (" + kind + ") of unary expression: " + tree);
    }

    return result;
  }

  /**
   * Create assignment node which represent increment or decrement.
   *
   * @param unaryTree increment or decrement tree
   * @param expr expression node to be incremented or decremented
   * @param isIncrement true when it's increment
   * @param isPostfix true if {@code expr} is a postfix increment or decrement
   * @return assignment node for corresponding increment or decrement
   */
  private AssignmentNode createIncrementOrDecrementAssign(
      UnaryTree unaryTree, Node expr, boolean isIncrement, boolean isPostfix) {
    ExpressionTree exprTree = (ExpressionTree) expr.getTree();
    TypeMirror exprType = expr.getType();
    TypeMirror oneType = types.getPrimitiveType(TypeKind.INT);
    TypeMirror promotedType = binaryPromotedType(exprType, oneType);

    LiteralTree oneTree = treeBuilder.buildLiteral(1);
    handleArtificialTree(oneTree);

    Node exprRHS = binaryNumericPromotion(expr, promotedType);
    Node one = new IntegerLiteralNode(oneTree);
    one.setInSource(false);
    extendWithNode(one);
    one = binaryNumericPromotion(one, promotedType);

    BinaryTree operTree =
        treeBuilder.buildBinary(
            promotedType, isIncrement ? Tree.Kind.PLUS : Tree.Kind.MINUS, exprTree, oneTree);
    if (isPostfix) {
      postfixLookupMap.put(unaryTree, operTree);
    }
    handleArtificialTree(operTree);

    Node operNode;
    if (isIncrement) {
      operNode = new NumericalAdditionNode(operTree, exprRHS, one);
    } else {
      operNode = new NumericalSubtractionNode(operTree, exprRHS, one);
    }
    operNode.setInSource(false);
    extendWithNode(operNode);

    Node narrowed = narrowAndBox(operNode, exprType);

    Tree target;
    if (isPostfix) {
      target = treeBuilder.buildAssignment(exprTree, (ExpressionTree) narrowed.getTree());
      handleArtificialTree(target);
    } else {
      target = unaryTree;
    }

    AssignmentNode assignNode = new AssignmentNode(target, expr, narrowed);
    assignNode.setInSource(false);
    extendWithNode(assignNode);
    return assignNode;
  }

  @Override
  public Node visitVariable(VariableTree tree, Void p) {

    // see JLS 14.4

    boolean isField = false;
    if (getCurrentPath().getParentPath() != null) {
      Tree.Kind kind = TreeUtils.getKindRecordAsClass(getCurrentPath().getParentPath().getLeaf());
      // CLASS includes records.
      if (kind == Tree.Kind.CLASS || kind == Tree.Kind.INTERFACE || kind == Tree.Kind.ENUM) {
        isField = true;
      }
    }
    Node node = null;

    ClassTree enclosingClass = TreePathUtil.enclosingClass(getCurrentPath());
    TypeElement classElem = TreeUtils.elementFromDeclaration(enclosingClass);
    Node receiver = new ImplicitThisNode(classElem.asType());

    if (isField) {
      ExpressionTree initializer = tree.getInitializer();
      assert initializer != null;
      node =
          translateAssignment(
              tree,
              new FieldAccessNode(tree, TreeUtils.elementFromDeclaration(tree), receiver),
              initializer);
    } else {
      // local variable definition
      VariableDeclarationNode decl = new VariableDeclarationNode(tree);
      extendWithNode(decl);

      // initializer

      ExpressionTree initializer = tree.getInitializer();
      if (initializer != null) {
        node = translateAssignment(tree, new LocalVariableNode(tree, receiver), initializer);
      }
    }

    return node;
  }

  @Override
  public Node visitWhileLoop(WhileLoopTree tree, Void p) {
    Name parentLabel = getLabel(getCurrentPath());

    Label loopEntry = new Label();
    Label loopExit = new Label();

    // If the loop is a labeled statement, then its continue target is identical for continues with
    // no label and continues with the loop's label.
    Label conditionStart;
    if (parentLabel != null) {
      conditionStart = continueLabels.get(parentLabel);
    } else {
      conditionStart = new Label();
    }

    LabelCell oldBreakTargetLC = breakTargetLC;
    breakTargetLC = new LabelCell(loopExit);

    LabelCell oldContinueTargetLC = continueTargetLC;
    continueTargetLC = new LabelCell(conditionStart);

    // Condition
    addLabelForNextNode(conditionStart);
    assert tree.getCondition() != null;
    // Determine whether the loop condition has the constant value true, according to the
    // compiler logic.
    boolean isCondConstTrue = TreeUtils.isExprConstTrue(tree.getCondition());

    unbox(scan(tree.getCondition(), p));

    if (!isCondConstTrue) {
      // If the loop condition does not have the constant value true, the control flow is
      // split into two branches.
      ConditionalJump cjump = new ConditionalJump(loopEntry, loopExit);
      extendWithExtendedNode(cjump);
    }

    // Loop body
    addLabelForNextNode(loopEntry);
    assert tree.getStatement() != null;
    scan(tree.getStatement(), p);

    if (isCondConstTrue) {
      // The condition has the constant value true, so we can directly jump back to the loop entry.
      extendWithExtendedNode(new UnconditionalJump(loopEntry));
    } else {
      // Otherwise, jump back to evaluate the condition.
      extendWithExtendedNode(new UnconditionalJump(conditionStart));
    }

    // Loop exit
    addLabelForNextNode(loopExit);

    breakTargetLC = oldBreakTargetLC;
    continueTargetLC = oldContinueTargetLC;

    return null;
  }

  @Override
  public Node visitLambdaExpression(LambdaExpressionTree tree, Void p) {
    declaredLambdas.add(tree);
    Node node = new FunctionalInterfaceNode(tree);
    extendWithNode(node);
    return node;
  }

  @Override
  public Node visitMemberReference(MemberReferenceTree tree, Void p) {
    Tree enclosingExpr = tree.getQualifierExpression();
    if (enclosingExpr != null) {
      scan(enclosingExpr, p);
    }

    Node node = new FunctionalInterfaceNode(tree);
    extendWithNode(node);

    return node;
  }

  @Override
  public Node visitWildcard(WildcardTree tree, Void p) {
    throw new BugInCF("WildcardTree is unexpected in AST to CFG translation");
  }

  @Override
  public Node visitOther(Tree tree, Void p) {
    throw new BugInCF("Unknown AST element encountered in AST to CFG translation.");
  }

  /**
   * Returns the TypeMirror for the given class.
   *
   * @param clazz a class
   * @return the TypeMirror for the class
   */
  protected TypeMirror getTypeMirror(Class<?> clazz) {
    return TypesUtils.typeFromClass(clazz, types, elements);
  }

  /**
   * Returns the TypeMirror for the given class, or {@code null} if the type is not present.
   *
   * <p>This can be used to handle system types that are not present. For example, in Java code that
   * is translated to JavaScript using j2cl, the custom bootclasspath contains APIs that are
   * emulated in JavaScript, so some types such as OutOfMemoryError are deliberately not present.
   *
   * @param clazz a class, which must have a canonical name
   * @return the TypeMirror for the class, or {@code null} if the type is not present
   */
  protected @Nullable TypeMirror maybeGetTypeMirror(Class<?> clazz) {
    String name = clazz.getCanonicalName();
    assert name != null : clazz + " does not have a canonical name";
    TypeElement element = elements.getTypeElement(name);
    if (element == null) {
      return null;
    }
    return element.asType();
  }
}<|MERGE_RESOLUTION|>--- conflicted
+++ resolved
@@ -2441,13 +2441,7 @@
      */
     private void buildCase(CaseTree tree, int index, boolean isLastOfExhaustive) {
       boolean isDefaultCase = TreeUtils.isDefaultCaseTree(tree);
-<<<<<<< HEAD
       boolean isTerminalCase = isDefaultCase || isLastOfExhaustive;
-=======
-      // In the future, other types of terminal cases will exist, when the case labels are
-      // exhaustive.
-      boolean isTerminalCase = isDefaultCase;
->>>>>>> a80a74b6
 
       final Label thisBodyLabel = caseBodyLabels[index];
       final Label nextBodyLabel = caseBodyLabels[index + 1];
@@ -2505,24 +2499,9 @@
         }
       }
 
-<<<<<<< HEAD
-      if (!isTerminalCase) {
-        addLabelForNextNode(nextCaseLabel);
-      }
-      // else if (!bindings.containsKey(nextCaseLabel)) {
-      //   System.out.printf("nonterminal, bindings does not contain key %s; adding%n",
-      // nextCaseLabel);
-      //   System.out.printf(
-      //       "    nextCaseLabel %s %s exceptionalExitLabel %s%n",
-      //       nextCaseLabel,
-      //       (nextCaseLabel == exceptionalExitLabel ? "==" : "!="),
-      //       exceptionalExitLabel);
-      //   addLabelForNextNode(nextCaseLabel);
-=======
       // Reinstate the `if` when an InfeasibleExitBlock exists.
       // if (!isTerminalCase) {
       addLabelForNextNode(nextCaseLabel);
->>>>>>> a80a74b6
       // }
     }
 
