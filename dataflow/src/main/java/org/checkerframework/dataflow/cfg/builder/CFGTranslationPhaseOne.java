package org.checkerframework.dataflow.cfg.builder;

import com.sun.source.tree.AnnotatedTypeTree;
import com.sun.source.tree.AnnotationTree;
import com.sun.source.tree.ArrayAccessTree;
import com.sun.source.tree.ArrayTypeTree;
import com.sun.source.tree.AssertTree;
import com.sun.source.tree.AssignmentTree;
import com.sun.source.tree.BinaryTree;
import com.sun.source.tree.BlockTree;
import com.sun.source.tree.BreakTree;
import com.sun.source.tree.CaseTree;
import com.sun.source.tree.CatchTree;
import com.sun.source.tree.ClassTree;
import com.sun.source.tree.CompilationUnitTree;
import com.sun.source.tree.CompoundAssignmentTree;
import com.sun.source.tree.ConditionalExpressionTree;
import com.sun.source.tree.ContinueTree;
import com.sun.source.tree.DoWhileLoopTree;
import com.sun.source.tree.EmptyStatementTree;
import com.sun.source.tree.EnhancedForLoopTree;
import com.sun.source.tree.ErroneousTree;
import com.sun.source.tree.ExpressionStatementTree;
import com.sun.source.tree.ExpressionTree;
import com.sun.source.tree.ForLoopTree;
import com.sun.source.tree.IdentifierTree;
import com.sun.source.tree.IfTree;
import com.sun.source.tree.ImportTree;
import com.sun.source.tree.InstanceOfTree;
import com.sun.source.tree.LabeledStatementTree;
import com.sun.source.tree.LambdaExpressionTree;
import com.sun.source.tree.LiteralTree;
import com.sun.source.tree.MemberReferenceTree;
import com.sun.source.tree.MemberSelectTree;
import com.sun.source.tree.MethodInvocationTree;
import com.sun.source.tree.MethodTree;
import com.sun.source.tree.ModifiersTree;
import com.sun.source.tree.NewArrayTree;
import com.sun.source.tree.NewClassTree;
import com.sun.source.tree.ParameterizedTypeTree;
import com.sun.source.tree.ParenthesizedTree;
import com.sun.source.tree.PrimitiveTypeTree;
import com.sun.source.tree.ReturnTree;
import com.sun.source.tree.StatementTree;
import com.sun.source.tree.SwitchTree;
import com.sun.source.tree.SynchronizedTree;
import com.sun.source.tree.ThrowTree;
import com.sun.source.tree.Tree;
import com.sun.source.tree.Tree.Kind;
import com.sun.source.tree.TryTree;
import com.sun.source.tree.TypeCastTree;
import com.sun.source.tree.TypeParameterTree;
import com.sun.source.tree.UnaryTree;
import com.sun.source.tree.UnionTypeTree;
import com.sun.source.tree.VariableTree;
import com.sun.source.tree.WhileLoopTree;
import com.sun.source.tree.WildcardTree;
import com.sun.source.util.TreePath;
import com.sun.source.util.TreePathScanner;
import com.sun.source.util.Trees;
import java.util.ArrayList;
import java.util.Collections;
import java.util.HashMap;
import java.util.HashSet;
import java.util.IdentityHashMap;
import java.util.LinkedHashMap;
import java.util.LinkedHashSet;
import java.util.List;
import java.util.Map;
import java.util.Set;
import javax.annotation.processing.ProcessingEnvironment;
import javax.lang.model.element.Element;
import javax.lang.model.element.ElementKind;
import javax.lang.model.element.ExecutableElement;
import javax.lang.model.element.Name;
import javax.lang.model.element.TypeElement;
import javax.lang.model.element.VariableElement;
import javax.lang.model.type.ArrayType;
import javax.lang.model.type.DeclaredType;
import javax.lang.model.type.PrimitiveType;
import javax.lang.model.type.ReferenceType;
import javax.lang.model.type.TypeKind;
import javax.lang.model.type.TypeMirror;
import javax.lang.model.util.Elements;
import javax.lang.model.util.Types;
import org.checkerframework.checker.interning.qual.FindDistinct;
import org.checkerframework.checker.nullness.qual.Nullable;
import org.checkerframework.dataflow.analysis.Store.FlowRule;
import org.checkerframework.dataflow.cfg.UnderlyingAST;
import org.checkerframework.dataflow.cfg.node.ArrayAccessNode;
import org.checkerframework.dataflow.cfg.node.ArrayCreationNode;
import org.checkerframework.dataflow.cfg.node.ArrayTypeNode;
import org.checkerframework.dataflow.cfg.node.AssertionErrorNode;
import org.checkerframework.dataflow.cfg.node.AssignmentNode;
import org.checkerframework.dataflow.cfg.node.BitwiseAndNode;
import org.checkerframework.dataflow.cfg.node.BitwiseComplementNode;
import org.checkerframework.dataflow.cfg.node.BitwiseOrNode;
import org.checkerframework.dataflow.cfg.node.BitwiseXorNode;
import org.checkerframework.dataflow.cfg.node.BooleanLiteralNode;
import org.checkerframework.dataflow.cfg.node.CaseNode;
import org.checkerframework.dataflow.cfg.node.CharacterLiteralNode;
import org.checkerframework.dataflow.cfg.node.ClassDeclarationNode;
import org.checkerframework.dataflow.cfg.node.ClassNameNode;
import org.checkerframework.dataflow.cfg.node.ConditionalAndNode;
import org.checkerframework.dataflow.cfg.node.ConditionalNotNode;
import org.checkerframework.dataflow.cfg.node.ConditionalOrNode;
import org.checkerframework.dataflow.cfg.node.DoubleLiteralNode;
import org.checkerframework.dataflow.cfg.node.EqualToNode;
import org.checkerframework.dataflow.cfg.node.ExplicitThisNode;
import org.checkerframework.dataflow.cfg.node.FieldAccessNode;
import org.checkerframework.dataflow.cfg.node.FloatLiteralNode;
import org.checkerframework.dataflow.cfg.node.FloatingDivisionNode;
import org.checkerframework.dataflow.cfg.node.FloatingRemainderNode;
import org.checkerframework.dataflow.cfg.node.FunctionalInterfaceNode;
import org.checkerframework.dataflow.cfg.node.GreaterThanNode;
import org.checkerframework.dataflow.cfg.node.GreaterThanOrEqualNode;
import org.checkerframework.dataflow.cfg.node.ImplicitThisNode;
import org.checkerframework.dataflow.cfg.node.InstanceOfNode;
import org.checkerframework.dataflow.cfg.node.IntegerDivisionNode;
import org.checkerframework.dataflow.cfg.node.IntegerLiteralNode;
import org.checkerframework.dataflow.cfg.node.IntegerRemainderNode;
import org.checkerframework.dataflow.cfg.node.LambdaResultExpressionNode;
import org.checkerframework.dataflow.cfg.node.LeftShiftNode;
import org.checkerframework.dataflow.cfg.node.LessThanNode;
import org.checkerframework.dataflow.cfg.node.LessThanOrEqualNode;
import org.checkerframework.dataflow.cfg.node.LocalVariableNode;
import org.checkerframework.dataflow.cfg.node.LongLiteralNode;
import org.checkerframework.dataflow.cfg.node.MarkerNode;
import org.checkerframework.dataflow.cfg.node.MethodAccessNode;
import org.checkerframework.dataflow.cfg.node.MethodInvocationNode;
import org.checkerframework.dataflow.cfg.node.NarrowingConversionNode;
import org.checkerframework.dataflow.cfg.node.Node;
import org.checkerframework.dataflow.cfg.node.NotEqualNode;
import org.checkerframework.dataflow.cfg.node.NullChkNode;
import org.checkerframework.dataflow.cfg.node.NullLiteralNode;
import org.checkerframework.dataflow.cfg.node.NumericalAdditionNode;
import org.checkerframework.dataflow.cfg.node.NumericalMinusNode;
import org.checkerframework.dataflow.cfg.node.NumericalMultiplicationNode;
import org.checkerframework.dataflow.cfg.node.NumericalPlusNode;
import org.checkerframework.dataflow.cfg.node.NumericalSubtractionNode;
import org.checkerframework.dataflow.cfg.node.ObjectCreationNode;
import org.checkerframework.dataflow.cfg.node.PackageNameNode;
import org.checkerframework.dataflow.cfg.node.ParameterizedTypeNode;
import org.checkerframework.dataflow.cfg.node.PrimitiveTypeNode;
import org.checkerframework.dataflow.cfg.node.ReturnNode;
import org.checkerframework.dataflow.cfg.node.SignedRightShiftNode;
import org.checkerframework.dataflow.cfg.node.StringConcatenateAssignmentNode;
import org.checkerframework.dataflow.cfg.node.StringConcatenateNode;
import org.checkerframework.dataflow.cfg.node.StringConversionNode;
import org.checkerframework.dataflow.cfg.node.StringLiteralNode;
import org.checkerframework.dataflow.cfg.node.SuperNode;
import org.checkerframework.dataflow.cfg.node.SwitchExpressionNode;
import org.checkerframework.dataflow.cfg.node.SynchronizedNode;
import org.checkerframework.dataflow.cfg.node.TernaryExpressionNode;
import org.checkerframework.dataflow.cfg.node.ThisNode;
import org.checkerframework.dataflow.cfg.node.ThrowNode;
import org.checkerframework.dataflow.cfg.node.TypeCastNode;
import org.checkerframework.dataflow.cfg.node.UnsignedRightShiftNode;
import org.checkerframework.dataflow.cfg.node.ValueLiteralNode;
import org.checkerframework.dataflow.cfg.node.VariableDeclarationNode;
import org.checkerframework.dataflow.cfg.node.WideningConversionNode;
import org.checkerframework.dataflow.qual.TerminatesExecution;
import org.checkerframework.dataflow.util.IdentityMostlySingleton;
import org.checkerframework.javacutil.AnnotationProvider;
import org.checkerframework.javacutil.BugInCF;
import org.checkerframework.javacutil.ElementUtils;
import org.checkerframework.javacutil.Pair;
import org.checkerframework.javacutil.TreePathUtil;
import org.checkerframework.javacutil.TreeUtils;
import org.checkerframework.javacutil.TypeKindUtils;
import org.checkerframework.javacutil.TypesUtils;
import org.checkerframework.javacutil.trees.TreeBuilder;
import org.plumelib.util.CollectionsPlume;

/**
 * Class that performs phase one of the translation process. It generates the following information:
 *
 * <ul>
 *   <li>A sequence of extended nodes.
 *   <li>A set of bindings from {@link Label}s to positions in the node sequence.
 *   <li>A set of leader nodes that give rise to basic blocks in phase two.
 *   <li>A lookup map that gives the mapping from AST tree nodes to {@link Node}s.
 * </ul>
 *
 * <p>The return type of this scanner is {@link Node}. For expressions, the corresponding node is
 * returned to allow linking between different nodes.
 *
 * <p>However, for statements there is usually no single {@link Node} that is created, and thus no
 * node is returned (rather, null is returned).
 *
 * <p>Every {@code visit*} method is assumed to add at least one extended node to the list of nodes
 * (which might only be a jump).
 */
@SuppressWarnings("nullness") // TODO
public class CFGTranslationPhaseOne extends TreePathScanner<Node, Void> {

  /** Annotation processing environment and its associated type and tree utilities. */
  final ProcessingEnvironment env;

  final Elements elements;
  final Types types;
  final Trees trees;
  public final TreeBuilder treeBuilder;
  final AnnotationProvider annotationProvider;

  /** Can assertions be assumed to be disabled? */
  final boolean assumeAssertionsDisabled;

  /** Can assertions be assumed to be enabled? */
  final boolean assumeAssertionsEnabled;

  /* --------------------------------------------------------- */
  /* Extended Node Types and Labels */
  /* --------------------------------------------------------- */

  /** Special label to identify the regular exit. */
  final Label regularExitLabel;

  /** Special label to identify the exceptional exit. */
  final Label exceptionalExitLabel;

  /**
   * Current {@link TryFinallyScopeCell} to which a return statement should jump, or null if there
   * is no valid destination.
   */
  @Nullable TryFinallyScopeCell returnTargetL;

  /**
   * Current {@link TryFinallyScopeCell} to which a break statement with no label should jump, or
   * null if there is no valid destination.
   */
  @Nullable TryFinallyScopeCell breakTargetL;

  /**
   * Map from AST label Names to CFG {@link Label}s for breaks. Each labeled statement creates two
   * CFG {@link Label}s, one for break and one for continue.
   */
  Map<Name, Label> breakLabels;

  /**
   * Current {@link TryFinallyScopeCell} to which a continue statement with no label should jump, or
   * null if there is no valid destination.
   */
  @Nullable TryFinallyScopeCell continueTargetL;

  /**
   * Map from AST label Names to CFG {@link Label}s for continues. Each labeled statement creates
   * two CFG {@link Label}s, one for break and one for continue.
   */
  Map<Name, Label> continueLabels;

  /** Nested scopes of try-catch blocks in force at the current program point. */
  private final TryStack tryStack;

  /** SwitchBuild for the current switch. Used to match yield statements to enclosing switches. */
  private SwitchBuilder switchBuilder;

  /**
   * Maps from AST {@link Tree}s to sets of {@link Node}s. Every Tree that produces a value will
   * have at least one corresponding Node. Trees that undergo conversions, such as boxing or
   * unboxing, can map to two distinct Nodes. The Node for the pre-conversion value is stored in the
   * treeLookupMap, while the Node for the post-conversion value is stored in the
   * convertedTreeLookupMap.
   */
  final IdentityHashMap<Tree, Set<Node>> treeLookupMap;

  /** Map from AST {@link Tree}s to post-conversion sets of {@link Node}s. */
  final IdentityHashMap<Tree, Set<Node>> convertedTreeLookupMap;

  /** Map from AST {@link UnaryTree}s to compound {@link AssignmentNode}s. */
  final IdentityHashMap<UnaryTree, AssignmentNode> unaryAssignNodeLookupMap;

  /** The list of extended nodes. */
  final ArrayList<ExtendedNode> nodeList;

  /** The bindings of labels to positions (i.e., indices) in the {@code nodeList}. */
  final Map<Label, Integer> bindings;

  /** The set of leaders (represented as indices into {@code nodeList}). */
  final Set<Integer> leaders;

  /**
   * All return nodes (if any) encountered. Only includes return statements that actually return
   * something.
   */
  private final List<ReturnNode> returnNodes;

  /**
   * Class declarations that have been encountered when building the control-flow graph for a
   * method.
   */
  final List<ClassTree> declaredClasses;

  /**
   * Lambdas encountered when building the control-flow graph for a method, variable initializer, or
   * initializer.
   */
  final List<LambdaExpressionTree> declaredLambdas;

  /** The ArithmeticException type. */
  final TypeMirror arithmeticExceptionType;

  /** The ArrayIndexOutOfBoundsException type. */
  final TypeMirror arrayIndexOutOfBoundsExceptionType;

  /** The AssertionError type. */
  final TypeMirror assertionErrorType;

  /** The ClassCastException type . */
  final TypeMirror classCastExceptionType;

  /** The Iterable type (erased). */
  final TypeMirror iterableType;

  /** The NegativeArraySizeException type. */
  final TypeMirror negativeArraySizeExceptionType;

  /** The NullPointerException type . */
  final TypeMirror nullPointerExceptionType;

  /** The OutOfMemoryError type. */
  final @Nullable TypeMirror outOfMemoryErrorType;

  /** The ClassCircularityError type. */
  final @Nullable TypeMirror classCircularityErrorType;

  /** The ClassFormatErrorType type. */
  final @Nullable TypeMirror classFormatErrorType;

  /** The NoClassDefFoundError type. */
  final @Nullable TypeMirror noClassDefFoundErrorType;

  /** The String type. */
  final TypeMirror stringType;

  /** The Throwable type. */
  final TypeMirror throwableType;

  /**
   * Supertypes of all unchecked exceptions. The size is 2 and the contents are {@code
   * RuntimeException} and {@code Error}.
   */
  final Set<TypeMirror> uncheckedExceptionTypes;

  /**
   * Exceptions that can be thrown by array creation "new SomeType[]". The size is 2 and the
   * contents are {@code NegativeArraySizeException} and {@code OutOfMemoryError}. This list comes
   * from JLS 15.10.1 "Run-Time Evaluation of Array Creation Expressions".
   */
  final Set<TypeMirror> newArrayExceptionTypes;

  /**
   * @param treeBuilder builder for new AST nodes
   * @param annotationProvider extracts annotations from AST nodes
   * @param assumeAssertionsDisabled can assertions be assumed to be disabled?
   * @param assumeAssertionsEnabled can assertions be assumed to be enabled?
   * @param env annotation processing environment containing type utilities
   */
  public CFGTranslationPhaseOne(
      TreeBuilder treeBuilder,
      AnnotationProvider annotationProvider,
      boolean assumeAssertionsEnabled,
      boolean assumeAssertionsDisabled,
      ProcessingEnvironment env) {
    this.env = env;
    this.treeBuilder = treeBuilder;
    this.annotationProvider = annotationProvider;

    assert !(assumeAssertionsDisabled && assumeAssertionsEnabled);
    this.assumeAssertionsEnabled = assumeAssertionsEnabled;
    this.assumeAssertionsDisabled = assumeAssertionsDisabled;

    elements = env.getElementUtils();
    types = env.getTypeUtils();
    trees = Trees.instance(env);

    // initialize lists and maps
    treeLookupMap = new IdentityHashMap<>();
    convertedTreeLookupMap = new IdentityHashMap<>();
    unaryAssignNodeLookupMap = new IdentityHashMap<>();
    nodeList = new ArrayList<>();
    bindings = new HashMap<>();
    leaders = new HashSet<>();

    regularExitLabel = new Label();
    exceptionalExitLabel = new Label();
    tryStack = new TryStack(exceptionalExitLabel);
    returnTargetL = new TryFinallyScopeCell(regularExitLabel);
    breakLabels = new HashMap<>(2);
    continueLabels = new HashMap<>(2);
    returnNodes = new ArrayList<>();
    declaredClasses = new ArrayList<>();
    declaredLambdas = new ArrayList<>();

    arithmeticExceptionType = getTypeMirror(ArithmeticException.class);
    arrayIndexOutOfBoundsExceptionType = getTypeMirror(ArrayIndexOutOfBoundsException.class);
    assertionErrorType = getTypeMirror(AssertionError.class);
    classCastExceptionType = getTypeMirror(ClassCastException.class);
    iterableType = types.erasure(getTypeMirror(Iterable.class));
    negativeArraySizeExceptionType = getTypeMirror(NegativeArraySizeException.class);
    nullPointerExceptionType = getTypeMirror(NullPointerException.class);
    outOfMemoryErrorType = maybeGetTypeMirror(OutOfMemoryError.class);
    classCircularityErrorType = maybeGetTypeMirror(ClassCircularityError.class);
    classFormatErrorType = maybeGetTypeMirror(ClassFormatError.class);
    noClassDefFoundErrorType = maybeGetTypeMirror(NoClassDefFoundError.class);
    stringType = getTypeMirror(String.class);
    throwableType = getTypeMirror(Throwable.class);
    uncheckedExceptionTypes = new LinkedHashSet<>(2);
    uncheckedExceptionTypes.add(getTypeMirror(RuntimeException.class));
    uncheckedExceptionTypes.add(getTypeMirror(Error.class));
    newArrayExceptionTypes = new LinkedHashSet<>(2);
    newArrayExceptionTypes.add(negativeArraySizeExceptionType);
    if (outOfMemoryErrorType != null) {
      newArrayExceptionTypes.add(outOfMemoryErrorType);
    }
  }

  /**
   * Performs the actual work of phase one.
   *
   * @param bodyPath path to the body of the underlying AST's method
   * @param underlyingAST the AST for which the CFG is to be built
   * @return the result of phase one
   */
  public PhaseOneResult process(TreePath bodyPath, UnderlyingAST underlyingAST) {
    // traverse AST of the method body
    Node finalNode = scan(bodyPath, null);

    // If we are building the CFG for a lambda with a single expression as the body, then
    // add an extra node for the result of that lambda
    if (underlyingAST.getKind() == UnderlyingAST.Kind.LAMBDA) {
      LambdaExpressionTree lambdaTree = ((UnderlyingAST.CFGLambda) underlyingAST).getLambdaTree();
      if (lambdaTree.getBodyKind() == LambdaExpressionTree.BodyKind.EXPRESSION) {
        Node resultNode =
            new LambdaResultExpressionNode(
                (ExpressionTree) lambdaTree.getBody(), finalNode, env.getTypeUtils());
        extendWithNode(resultNode);
      }
    }

    // Add marker to indicate that the next block will be the exit block.
    // Note: if there is a return statement earlier in the method (which is always the case for
    // non-void methods), then this is not strictly necessary. However, it is also not a problem, as
    // it will just generate a degenerate control graph case that will be removed in a later phase.
    nodeList.add(new UnconditionalJump(regularExitLabel));

    return new PhaseOneResult(
        underlyingAST,
        treeLookupMap,
        convertedTreeLookupMap,
        unaryAssignNodeLookupMap,
        nodeList,
        bindings,
        leaders,
        returnNodes,
        regularExitLabel,
        exceptionalExitLabel,
        declaredClasses,
        declaredLambdas);
  }

  public PhaseOneResult process(CompilationUnitTree root, UnderlyingAST underlyingAST) {
    // TODO: Isn't this costly? Is there no cache we can reuse?
    TreePath bodyPath = trees.getPath(root, underlyingAST.getCode());
    assert bodyPath != null;
    return process(bodyPath, underlyingAST);
  }

  /**
   * Perform any actions required when CFG translation creates a new Tree that is not part of the
   * original AST.
   *
   * @param tree the newly created Tree
   */
  public void handleArtificialTree(Tree tree) {}

  @Override
  public Node scan(Tree tree, Void p) {
    if (tree == null) {
      return null;
    }
    // Must use String comparison to support compiling on JDK 11 and earlier.
    //     Features added between JDK 12 and JDK 17 inclusive.
    switch (tree.getKind().name()) {
        // case "BINDING_PATTERN":
        //  return visitBindingPattern17(path.getLeaf(), p);
      case "SWITCH_EXPRESSION":
        return visitSwitchExpression17(tree, p);
      case "YIELD":
        return visitYield17(tree, p);
      default:
        return super.scan(tree, p);
    }
  }
  /**
   * Visit a SwitchExpressionTree
   *
   * @param yieldTree a YieldTree, typed as Tree to be backward-compatible
   * @param p parameter
   * @return the result of visiting the switch expression tree
   */
  public Node visitYield17(Tree yieldTree, Void p) {
    ExpressionTree resultExpression = TreeUtils.yieldTreeGetValue(yieldTree);
    switchBuilder.buildSwitchExpressionResult(resultExpression);
    return null;
  }

  /**
   * Visit a SwitchExpressionTree
   *
   * @param switchExpressionTree a SwitchExpressionTree, typed as Tree to be backward-compatible
   * @param p parameter
   * @return the result of visiting the switch expression tree
   */
  public Node visitSwitchExpression17(Tree switchExpressionTree, Void p) {
    // TODO: Analyze switch expressions properly.
    SwitchBuilder switchBuilder = new SwitchBuilder(switchExpressionTree);
    return switchBuilder.build();
  }

  /* --------------------------------------------------------- */
  /* Nodes and Labels Management */
  /* --------------------------------------------------------- */

  /**
   * Add a node to the lookup map if it not already present.
   *
   * @param node the node to add to the lookup map
   */
  protected void addToLookupMap(Node node) {
    Tree tree = node.getTree();
    if (tree == null) {
      return;
    }
    Set<Node> existing = treeLookupMap.get(tree);
    if (existing == null) {
      treeLookupMap.put(tree, new IdentityMostlySingleton<>(node));
    } else {
      existing.add(node);
    }

    Tree enclosingParens = parenMapping.get(tree);
    while (enclosingParens != null) {
      Set<Node> exp = treeLookupMap.get(enclosingParens);
      if (exp == null) {
        treeLookupMap.put(enclosingParens, new IdentityMostlySingleton<>(node));
      } else if (!existing.contains(node)) {
        exp.add(node);
      }
      enclosingParens = parenMapping.get(enclosingParens);
    }
  }

  /**
   * Add a node in the post-conversion lookup map. The node should refer to a Tree and that Tree
   * should already be in the pre-conversion lookup map. This method is used to update the Tree-Node
   * mapping with conversion nodes.
   *
   * @param node the node to add to the lookup map
   */
  protected void addToConvertedLookupMap(Node node) {
    Tree tree = node.getTree();
    addToConvertedLookupMap(tree, node);
  }

  /**
   * Add a node in the post-conversion lookup map. The tree argument should already be in the
   * pre-conversion lookup map. This method is used to update the Tree-Node mapping with conversion
   * nodes.
   *
   * @param tree the tree used as a key in the map
   * @param node the node to add to the lookup map
   */
  protected void addToConvertedLookupMap(Tree tree, Node node) {
    assert tree != null;
    assert treeLookupMap.containsKey(tree);
    Set<Node> existing = convertedTreeLookupMap.get(tree);
    if (existing == null) {
      convertedTreeLookupMap.put(tree, new IdentityMostlySingleton<>(node));
    } else {
      existing.add(node);
    }
  }

  /**
   * Add a unary tree in the compound assign lookup map. This method is used to update the
   * UnaryTree-AssignmentNode mapping with compound assign nodes.
   *
   * @param tree the tree used as a key in the map
   * @param unaryAssignNode the node to add to the lookup map
   */
  protected void addToUnaryAssignLookupMap(UnaryTree tree, AssignmentNode unaryAssignNode) {
    unaryAssignNodeLookupMap.put(tree, unaryAssignNode);
  }

  /**
   * Extend the list of extended nodes with a node.
   *
   * @param node the node to add
   */
  protected void extendWithNode(Node node) {
    addToLookupMap(node);
    extendWithExtendedNode(new NodeHolder(node));
  }

  /**
   * Extend the list of extended nodes with a node, where {@code node} might throw the exception
   * {@code cause}.
   *
   * @param node the node to add
   * @param cause an exception that the node might throw
   * @return the node holder
   */
  protected NodeWithExceptionsHolder extendWithNodeWithException(Node node, TypeMirror cause) {
    addToLookupMap(node);
    return extendWithNodeWithExceptions(node, Collections.singleton(cause));
  }

  /**
   * Extend the list of extended nodes with a node, where {@code node} might throw any of the
   * exceptions in {@code causes}.
   *
   * @param node the node to add
   * @param causes set of exceptions that the node might throw
   * @return the node holder
   */
  protected NodeWithExceptionsHolder extendWithNodeWithExceptions(
      Node node, Set<TypeMirror> causes) {
    addToLookupMap(node);
    Map<TypeMirror, Set<Label>> exceptions = new LinkedHashMap<>(causes.size());
    for (TypeMirror cause : causes) {
      exceptions.put(cause, tryStack.possibleLabels(cause));
    }
    NodeWithExceptionsHolder exNode = new NodeWithExceptionsHolder(node, exceptions);
    extendWithExtendedNode(exNode);
    return exNode;
  }

  /**
   * Extend a list of extended nodes with a ClassName node.
   *
   * <p>Evaluating a class literal kicks off class loading (JLS 15.8.2) which can fail and throw one
   * of the specified subclasses of a LinkageError or an OutOfMemoryError (JLS 12.2.1).
   *
   * @param node the ClassName node to add
   * @return the node holder
   */
  protected NodeWithExceptionsHolder extendWithClassNameNode(ClassNameNode node) {
    Set<TypeMirror> thrownSet = new LinkedHashSet<>(4);
    if (classCircularityErrorType != null) {
      thrownSet.add(classCircularityErrorType);
    }
    if (classFormatErrorType != null) {
      thrownSet.add(classFormatErrorType);
    }
    if (noClassDefFoundErrorType != null) {
      thrownSet.add(noClassDefFoundErrorType);
    }
    if (outOfMemoryErrorType != null) {
      thrownSet.add(outOfMemoryErrorType);
    }

    return extendWithNodeWithExceptions(node, thrownSet);
  }

  /**
   * Insert {@code node} after {@code pred} in the list of extended nodes, or append to the list if
   * {@code pred} is not present.
   *
   * @param node the node to add
   * @param pred the desired predecessor of node
   * @return the node holder
   */
  protected <T extends Node> T insertNodeAfter(T node, Node pred) {
    addToLookupMap(node);
    insertExtendedNodeAfter(new NodeHolder(node), pred);
    return node;
  }

  /**
   * Insert a {@code node} that might throw the exceptions in {@code causes} after {@code pred} in
   * the list of extended nodes, or append to the list if {@code pred} is not present.
   *
   * @param node the node to add
   * @param causes set of exceptions that the node might throw
   * @param pred the desired predecessor of node
   * @return the node holder
   */
  protected NodeWithExceptionsHolder insertNodeWithExceptionsAfter(
      Node node, Set<TypeMirror> causes, Node pred) {
    addToLookupMap(node);
    Map<TypeMirror, Set<Label>> exceptions = new LinkedHashMap<>(causes.size());
    for (TypeMirror cause : causes) {
      exceptions.put(cause, tryStack.possibleLabels(cause));
    }
    NodeWithExceptionsHolder exNode = new NodeWithExceptionsHolder(node, exceptions);
    insertExtendedNodeAfter(exNode, pred);
    return exNode;
  }

  /**
   * Extend the list of extended nodes with an extended node.
   *
   * @param n the extended node
   */
  protected void extendWithExtendedNode(ExtendedNode n) {
    nodeList.add(n);
  }

  /**
   * Insert {@code n} after the node {@code pred} in the list of extended nodes, or append {@code n}
   * if {@code pred} is not present.
   *
   * @param n the extended node
   * @param pred the desired predecessor
   */
  @SuppressWarnings("ModifyCollectionInEnhancedForLoop")
  protected void insertExtendedNodeAfter(ExtendedNode n, @FindDistinct Node pred) {
    int index = -1;
    for (int i = 0; i < nodeList.size(); i++) {
      ExtendedNode inList = nodeList.get(i);
      if (inList instanceof NodeHolder || inList instanceof NodeWithExceptionsHolder) {
        if (inList.getNode() == pred) {
          index = i;
          break;
        }
      }
    }
    if (index != -1) {
      nodeList.add(index + 1, n);
      // update bindings
      for (Map.Entry<Label, Integer> e : bindings.entrySet()) {
        if (e.getValue() >= index + 1) {
          bindings.put(e.getKey(), e.getValue() + 1);
        }
      }
      // update leaders
      Set<Integer> oldLeaders = new HashSet<>(leaders);
      leaders.clear();
      for (Integer l : oldLeaders) {
        if (l >= index + 1) {
          leaders.add(l + 1);
        } else {
          leaders.add(l);
        }
      }
    } else {
      nodeList.add(n);
    }
  }

  /** Add the label {@code l} to the extended node that will be placed next in the sequence. */
  protected void addLabelForNextNode(Label l) {
    assert !bindings.containsKey(l);
    leaders.add(nodeList.size());
    bindings.put(l, nodeList.size());
  }

  /* --------------------------------------------------------- */
  /* Utility Methods */
  /* --------------------------------------------------------- */

  protected long uid = 0;

  protected String uniqueName(String prefix) {
    return prefix + "#num" + uid++;
  }

  /**
   * If the input node is an unboxed primitive type, insert a call to the appropriate valueOf
   * method, otherwise leave it alone.
   *
   * @param node in input node
   * @return a Node representing the boxed version of the input, which may simply be the input node
   */
  protected Node box(Node node) {
    // For boxing conversion, see JLS 5.1.7
    if (TypesUtils.isPrimitive(node.getType())) {
      PrimitiveType primitive = types.getPrimitiveType(node.getType().getKind());
      TypeMirror boxedType = types.getDeclaredType(types.boxedClass(primitive));

      TypeElement boxedElement = (TypeElement) ((DeclaredType) boxedType).asElement();
      IdentifierTree classTree = treeBuilder.buildClassUse(boxedElement);
      handleArtificialTree(classTree);
      // No need to handle possible errors from evaluating a class literal here
      // since this is synthetic code that can't fail.
      ClassNameNode className = new ClassNameNode(classTree);
      className.setInSource(false);
      insertNodeAfter(className, node);

      MemberSelectTree valueOfSelect = treeBuilder.buildValueOfMethodAccess(classTree);
      handleArtificialTree(valueOfSelect);
      MethodAccessNode valueOfAccess = new MethodAccessNode(valueOfSelect, className);
      valueOfAccess.setInSource(false);
      insertNodeAfter(valueOfAccess, className);

      MethodInvocationTree valueOfCall =
          treeBuilder.buildMethodInvocation(valueOfSelect, (ExpressionTree) node.getTree());
      handleArtificialTree(valueOfCall);
      Node boxed =
          new MethodInvocationNode(
              valueOfCall, valueOfAccess, Collections.singletonList(node), getCurrentPath());
      boxed.setInSource(false);
      // Add Throwable to account for unchecked exceptions
      addToConvertedLookupMap(node.getTree(), boxed);
      insertNodeWithExceptionsAfter(boxed, uncheckedExceptionTypes, valueOfAccess);
      return boxed;
    } else {
      return node;
    }
  }

  /**
   * If the input node is a boxed type, unbox it, otherwise leave it alone.
   *
   * @param node in input node
   * @return a Node representing the unboxed version of the input, which may simply be the input
   *     node
   */
  protected Node unbox(Node node) {
    if (TypesUtils.isBoxedPrimitive(node.getType())) {

      MemberSelectTree primValueSelect = treeBuilder.buildPrimValueMethodAccess(node.getTree());
      handleArtificialTree(primValueSelect);
      MethodAccessNode primValueAccess = new MethodAccessNode(primValueSelect, node);
      primValueAccess.setInSource(false);
      // Method access may throw NullPointerException
      insertNodeWithExceptionsAfter(
          primValueAccess, Collections.singleton(nullPointerExceptionType), node);

      MethodInvocationTree primValueCall = treeBuilder.buildMethodInvocation(primValueSelect);
      handleArtificialTree(primValueCall);
      Node unboxed =
          new MethodInvocationNode(
              primValueCall, primValueAccess, Collections.emptyList(), getCurrentPath());
      unboxed.setInSource(false);

      // Add Throwable to account for unchecked exceptions
      addToConvertedLookupMap(node.getTree(), unboxed);
      insertNodeWithExceptionsAfter(unboxed, uncheckedExceptionTypes, primValueAccess);
      return unboxed;
    } else {
      return node;
    }
  }

  private TreeInfo getTreeInfo(Tree tree) {
    final TypeMirror type = TreeUtils.typeOf(tree);
    final boolean boxed = TypesUtils.isBoxedPrimitive(type);
    final TypeMirror unboxedType = boxed ? types.unboxedType(type) : type;

    final boolean bool = TypesUtils.isBooleanType(type);
    final boolean numeric = TypesUtils.isNumeric(unboxedType);

    return new TreeInfo() {
      @Override
      public boolean isNumeric() {
        return numeric;
      }

      @Override
      public boolean isBoxed() {
        return boxed;
      }

      @Override
      public boolean isBoolean() {
        return bool;
      }

      @Override
      public TypeMirror unboxedType() {
        return unboxedType;
      }
    };
  }

  /**
   * Returns the unboxed tree if necessary, as described in JLS 5.1.8.
   *
   * @return the unboxed tree if necessary, as described in JLS 5.1.8
   */
  private Node unboxAsNeeded(Node node, boolean boxed) {
    return boxed ? unbox(node) : node;
  }

  /**
   * Convert the input node to String type, if it isn't already.
   *
   * @param node an input node
   * @return a Node with the value promoted to String, which may be the input node
   */
  protected Node stringConversion(Node node) {
    // For string conversion, see JLS 5.1.11
    if (!TypesUtils.isString(node.getType())) {
      Node converted = new StringConversionNode(node.getTree(), node, stringType);
      addToConvertedLookupMap(converted);
      insertNodeAfter(converted, node);
      return converted;
    } else {
      return node;
    }
  }

  /**
   * Perform unary numeric promotion on the input node.
   *
   * @param node a node producing a value of numeric primitive or boxed type
   * @return a Node with the value promoted to the int, long, float, or double; may return be the
   *     input node
   */
  protected Node unaryNumericPromotion(Node node) {
    // For unary numeric promotion, see JLS 5.6.1
    node = unbox(node);

    switch (node.getType().getKind()) {
      case BYTE:
      case CHAR:
      case SHORT:
        {
          TypeMirror intType = types.getPrimitiveType(TypeKind.INT);
          Node widened = new WideningConversionNode(node.getTree(), node, intType);
          addToConvertedLookupMap(widened);
          insertNodeAfter(widened, node);
          return widened;
        }
      default:
        // Nothing to do.
        break;
    }

    return node;
  }

  /**
   * Returns true if the argument type is a numeric primitive or a boxed numeric primitive and false
   * otherwise.
   */
  protected boolean isNumericOrBoxed(TypeMirror type) {
    if (TypesUtils.isBoxedPrimitive(type)) {
      type = types.unboxedType(type);
    }
    return TypesUtils.isNumeric(type);
  }

  /**
   * Compute the type to which two numeric types must be promoted before performing a binary numeric
   * operation on them. The input types must both be numeric and the output type is primitive.
   *
   * @param left the type of the left operand
   * @param right the type of the right operand
   * @return a TypeMirror representing the binary numeric promoted type
   */
  protected TypeMirror binaryPromotedType(TypeMirror left, TypeMirror right) {
    if (TypesUtils.isBoxedPrimitive(left)) {
      left = types.unboxedType(left);
    }
    if (TypesUtils.isBoxedPrimitive(right)) {
      right = types.unboxedType(right);
    }
    TypeKind promotedTypeKind = TypeKindUtils.widenedNumericType(left, right);
    return types.getPrimitiveType(promotedTypeKind);
  }

  /**
   * Perform binary numeric promotion on the input node to make it match the expression type.
   *
   * @param node a node producing a value of numeric primitive or boxed type
   * @param exprType the type to promote the value to
   * @return a Node with the value promoted to the exprType, which may be the input node
   */
  protected Node binaryNumericPromotion(Node node, TypeMirror exprType) {
    // For binary numeric promotion, see JLS 5.6.2
    node = unbox(node);

    if (!types.isSameType(node.getType(), exprType)) {
      Node widened = new WideningConversionNode(node.getTree(), node, exprType);
      addToConvertedLookupMap(widened);
      insertNodeAfter(widened, node);
      return widened;
    } else {
      return node;
    }
  }

  /**
   * Perform widening primitive conversion on the input node to make it match the destination type.
   *
   * @param node a node producing a value of numeric primitive type
   * @param destType the type to widen the value to
   * @return a Node with the value widened to the exprType, which may be the input node
   */
  protected Node widen(Node node, TypeMirror destType) {
    // For widening conversion, see JLS 5.1.2
    assert TypesUtils.isPrimitive(node.getType()) && TypesUtils.isPrimitive(destType)
        : "widening must be applied to primitive types";
    if (types.isSubtype(node.getType(), destType) && !types.isSameType(node.getType(), destType)) {
      Node widened = new WideningConversionNode(node.getTree(), node, destType);
      addToConvertedLookupMap(widened);
      insertNodeAfter(widened, node);
      return widened;
    } else {
      return node;
    }
  }

  /**
   * Perform narrowing conversion on the input node to make it match the destination type.
   *
   * @param node a node producing a value of numeric primitive type
   * @param destType the type to narrow the value to
   * @return a Node with the value narrowed to the exprType, which may be the input node
   */
  protected Node narrow(Node node, TypeMirror destType) {
    // For narrowing conversion, see JLS 5.1.3
    assert TypesUtils.isPrimitive(node.getType()) && TypesUtils.isPrimitive(destType)
        : "narrowing must be applied to primitive types";
    if (types.isSubtype(destType, node.getType()) && !types.isSameType(destType, node.getType())) {
      Node narrowed = new NarrowingConversionNode(node.getTree(), node, destType);
      addToConvertedLookupMap(narrowed);
      insertNodeAfter(narrowed, node);
      return narrowed;
    } else {
      return node;
    }
  }

  /**
   * Perform narrowing conversion and optionally boxing conversion on the input node to make it
   * match the destination type.
   *
   * @param node a node producing a value of numeric primitive type
   * @param destType the type to narrow the value to (possibly boxed)
   * @return a Node with the value narrowed and boxed to the destType, which may be the input node
   */
  protected Node narrowAndBox(Node node, TypeMirror destType) {
    if (TypesUtils.isBoxedPrimitive(destType)) {
      return box(narrow(node, types.unboxedType(destType)));
    } else {
      return narrow(node, destType);
    }
  }

  /**
   * Return whether a conversion from the type of the node to varType requires narrowing.
   *
   * @param varType the type of a variable (or general LHS) to be converted to
   * @param node a node whose value is being converted
   * @return whether this conversion requires narrowing to succeed
   */
  protected boolean conversionRequiresNarrowing(TypeMirror varType, Node node) {
    // Narrowing is restricted to cases where the left hand side is byte, char, short or Byte, Char,
    // Short and the right hand side is a constant.
    TypeMirror unboxedVarType =
        TypesUtils.isBoxedPrimitive(varType) ? types.unboxedType(varType) : varType;
    TypeKind unboxedVarKind = unboxedVarType.getKind();
    boolean isLeftNarrowableTo =
        unboxedVarKind == TypeKind.BYTE
            || unboxedVarKind == TypeKind.SHORT
            || unboxedVarKind == TypeKind.CHAR;
    boolean isRightConstant = node instanceof ValueLiteralNode;
    return isLeftNarrowableTo && isRightConstant;
  }

  /**
   * Assignment conversion and method invocation conversion are almost identical, except that
   * assignment conversion allows narrowing. We factor out the common logic here.
   *
   * @param node a Node producing a value
   * @param varType the type of a variable
   * @param contextAllowsNarrowing whether to allow narrowing (for assignment conversion) or not
   *     (for method invocation conversion)
   * @return a Node with the value converted to the type of the variable, which may be the input
   *     node itself
   */
  protected Node commonConvert(Node node, TypeMirror varType, boolean contextAllowsNarrowing) {
    // For assignment conversion, see JLS 5.2
    // For method invocation conversion, see JLS 5.3

    // Check for identical types or "identity conversion"
    TypeMirror nodeType = node.getType();
    boolean isSameType = types.isSameType(nodeType, varType);
    if (isSameType) {
      return node;
    }

    boolean isRightNumeric = TypesUtils.isNumeric(nodeType);
    boolean isRightPrimitive = TypesUtils.isPrimitive(nodeType);
    boolean isRightBoxed = TypesUtils.isBoxedPrimitive(nodeType);
    boolean isRightReference = nodeType instanceof ReferenceType;
    boolean isLeftNumeric = TypesUtils.isNumeric(varType);
    boolean isLeftPrimitive = TypesUtils.isPrimitive(varType);
    // boolean isLeftBoxed = TypesUtils.isBoxedPrimitive(varType);
    boolean isLeftReference = varType instanceof ReferenceType;
    boolean isSubtype = types.isSubtype(nodeType, varType);

    if (isRightNumeric && isLeftNumeric && isSubtype) {
      node = widen(node, varType);
      nodeType = node.getType();
    } else if (isRightReference && isLeftReference && isSubtype) {
      // widening reference conversion is a no-op, but if it
      // applies, then later conversions do not.
    } else if (isRightPrimitive && isLeftReference) {
      if (contextAllowsNarrowing && conversionRequiresNarrowing(varType, node)) {
        node = narrowAndBox(node, varType);
        nodeType = node.getType();
      } else {
        node = box(node);
        nodeType = node.getType();
      }
    } else if (isRightBoxed && isLeftPrimitive) {
      node = unbox(node);
      nodeType = node.getType();

      if (types.isSubtype(nodeType, varType) && !types.isSameType(nodeType, varType)) {
        node = widen(node, varType);
        nodeType = node.getType();
      }
    } else if (isRightPrimitive && isLeftPrimitive) {
      if (contextAllowsNarrowing && conversionRequiresNarrowing(varType, node)) {
        node = narrow(node, varType);
        nodeType = node.getType();
      }
    }

    // TODO: if checkers need to know about null references of
    // a particular type, add logic for them here.

    return node;
  }

  /**
   * Perform assignment conversion so that it can be assigned to a variable of the given type.
   *
   * @param node a Node producing a value
   * @param varType the type of a variable
   * @return a Node with the value converted to the type of the variable, which may be the input
   *     node itself
   */
  protected Node assignConvert(Node node, TypeMirror varType) {
    return commonConvert(node, varType, true);
  }

  /**
   * Perform method invocation conversion so that the node can be passed as a formal parameter of
   * the given type.
   *
   * @param node a Node producing a value
   * @param formalType the type of a formal parameter
   * @return a Node with the value converted to the type of the formal, which may be the input node
   *     itself
   */
  protected Node methodInvocationConvert(Node node, TypeMirror formalType) {
    return commonConvert(node, formalType, false);
  }

  /**
   * Given a method element and as list of argument expressions, return a list of {@link Node}s
   * representing the arguments converted for a call of the method. This method applies to both
   * method invocations and constructor calls.
   *
   * @param method an ExecutableElement representing a method to be called
   * @param actualExprs a List of argument expressions to a call
   * @return a List of {@link Node}s representing arguments after conversions required by a call to
   *     this method
   */
  protected List<Node> convertCallArguments(
      ExecutableElement method, List<? extends ExpressionTree> actualExprs) {
    // NOTE: It is important to convert one method argument before generating CFG nodes for the next
    // argument, since label binding expects nodes to be generated in execution order.  Therefore,
    // this method first determines which conversions need to be applied and then iterates over the
    // actual arguments.
    List<? extends VariableElement> formals = method.getParameters();
    int numFormals = formals.size();

    ArrayList<Node> convertedNodes = new ArrayList<>(numFormals);

    int numActuals = actualExprs.size();
    if (method.isVarArgs()) {
      // Create a new array argument if the actuals outnumber the formals, or if the last actual is
      // not assignable to the last formal.
      int lastArgIndex = numFormals - 1;
      TypeMirror lastParamType = formals.get(lastArgIndex).asType();
      if (numActuals == numFormals
          && types.isAssignable(TreeUtils.typeOf(actualExprs.get(numActuals - 1)), lastParamType)) {
        // Normal call with no array creation, apply method
        // invocation conversion to all arguments.
        for (int i = 0; i < numActuals; i++) {
          Node actualVal = scan(actualExprs.get(i), null);
          if (actualVal == null) {
            throw new BugInCF(
                "CFGBuilder: scan returned null for %s [%s]",
                actualExprs.get(i), actualExprs.get(i).getClass());
          }
          convertedNodes.add(methodInvocationConvert(actualVal, formals.get(i).asType()));
        }
      } else {
        assert lastParamType instanceof ArrayType : "variable argument formal must be an array";
        // Apply method invocation conversion to lastArgIndex arguments and use the remaining ones
        // to initialize an array.
        for (int i = 0; i < lastArgIndex; i++) {
          Node actualVal = scan(actualExprs.get(i), null);
          convertedNodes.add(methodInvocationConvert(actualVal, formals.get(i).asType()));
        }

        TypeMirror elemType = ((ArrayType) lastParamType).getComponentType();
        List<ExpressionTree> inits = new ArrayList<>(numActuals - lastArgIndex);
        List<Node> initializers = new ArrayList<>(numActuals - lastArgIndex);
        for (int i = lastArgIndex; i < numActuals; i++) {
          inits.add(actualExprs.get(i));
          Node actualVal = scan(actualExprs.get(i), null);
          initializers.add(assignConvert(actualVal, elemType));
        }

        NewArrayTree wrappedVarargs = treeBuilder.buildNewArray(elemType, inits);
        handleArtificialTree(wrappedVarargs);

        Node lastArgument =
            new ArrayCreationNode(
                wrappedVarargs,
                lastParamType,
                /*dimensions=*/ Collections.emptyList(),
                initializers);
        extendWithNode(lastArgument);

        convertedNodes.add(lastArgument);
      }
    } else {
      for (int i = 0; i < numActuals; i++) {
        Node actualVal = scan(actualExprs.get(i), null);
        convertedNodes.add(methodInvocationConvert(actualVal, formals.get(i).asType()));
      }
    }

    return convertedNodes;
  }

  /**
   * Convert an operand of a conditional expression to the type of the whole expression.
   *
   * @param node a node occurring as the second or third operand of a conditional expression
   * @param destType the type to promote the value to
   * @return a Node with the value promoted to the destType, which may be the input node
   */
  protected Node conditionalExprPromotion(Node node, TypeMirror destType) {
    // For rules on converting operands of conditional expressions,
    // JLS 15.25
    TypeMirror nodeType = node.getType();

    // If the operand is already the same type as the whole
    // expression, then do nothing.
    if (types.isSameType(nodeType, destType)) {
      return node;
    }

    // If the operand is a primitive and the whole expression is
    // boxed, then apply boxing.
    if (TypesUtils.isPrimitive(nodeType) && TypesUtils.isBoxedPrimitive(destType)) {
      return box(node);
    }

    // If the operand is byte or Byte and the whole expression is
    // short, then convert to short.
    boolean isBoxedPrimitive = TypesUtils.isBoxedPrimitive(nodeType);
    TypeMirror unboxedNodeType = isBoxedPrimitive ? types.unboxedType(nodeType) : nodeType;
    TypeMirror unboxedDestType =
        TypesUtils.isBoxedPrimitive(destType) ? types.unboxedType(destType) : destType;
    if (TypesUtils.isNumeric(unboxedNodeType) && TypesUtils.isNumeric(unboxedDestType)) {
      if (unboxedNodeType.getKind() == TypeKind.BYTE && destType.getKind() == TypeKind.SHORT) {
        if (isBoxedPrimitive) {
          node = unbox(node);
        }
        return widen(node, destType);
      }

      // If the operand is Byte, Short or Character and the whole expression
      // is the unboxed version of it, then apply unboxing.
      TypeKind destKind = destType.getKind();
      if (destKind == TypeKind.BYTE || destKind == TypeKind.CHAR || destKind == TypeKind.SHORT) {
        if (isBoxedPrimitive) {
          return unbox(node);
        } else if (nodeType.getKind() == TypeKind.INT) {
          return narrow(node, destType);
        }
      }

      return binaryNumericPromotion(node, destType);
    }

    // For the final case in JLS 15.25, apply boxing but not lub.
    if (TypesUtils.isPrimitive(nodeType)
        && (destType.getKind() == TypeKind.DECLARED
            || destType.getKind() == TypeKind.UNION
            || destType.getKind() == TypeKind.INTERSECTION)) {
      return box(node);
    }

    return node;
  }

  /**
   * Returns the label {@link Name} of the leaf in the argument path, or null if the leaf is not a
   * labeled statement.
   */
  protected @Nullable Name getLabel(TreePath path) {
    if (path.getParentPath() != null) {
      Tree parent = path.getParentPath().getLeaf();
      if (parent.getKind() == Tree.Kind.LABELED_STATEMENT) {
        return ((LabeledStatementTree) parent).getLabel();
      }
    }
    return null;
  }

  /* --------------------------------------------------------- */
  /* Visitor Methods */
  /* --------------------------------------------------------- */

  @Override
  public Node visitAnnotatedType(AnnotatedTypeTree tree, Void p) {
    return scan(tree.getUnderlyingType(), p);
  }

  @Override
  public Node visitAnnotation(AnnotationTree tree, Void p) {
    throw new BugInCF("AnnotationTree is unexpected in AST to CFG translation");
  }

  @Override
  public MethodInvocationNode visitMethodInvocation(MethodInvocationTree tree, Void p) {

    // see JLS 15.12.4

    // First, compute the receiver, if any (15.12.4.1).
    // Second, evaluate the actual arguments, left to right and possibly some arguments are stored
    // into an array for variable arguments calls (15.12.4.2).
    // Third, test the receiver, if any, for nullness (15.12.4.4).
    // Fourth, convert the arguments to the type of the formal parameters (15.12.4.5).
    // Fifth, if the method is synchronized, lock the receiving object or class (15.12.4.5).
    ExecutableElement method = TreeUtils.elementFromUse(tree);
    if (method == null) {
      // The method wasn't found, e.g. because of a compilation error.
      return null;
    }

    ExpressionTree methodSelect = tree.getMethodSelect();
    assert TreeUtils.isMethodAccess(methodSelect)
        : "Expected a method access, but got: " + methodSelect;

    List<? extends ExpressionTree> actualExprs = tree.getArguments();

    // Look up method to invoke and possibly throw NullPointerException
    Node receiver = getReceiver(methodSelect);

    MethodAccessNode target = new MethodAccessNode(methodSelect, receiver);

    ExecutableElement element = TreeUtils.elementFromUse(tree);
    if (ElementUtils.isStatic(element) || receiver instanceof ThisNode) {
      // No NullPointerException can be thrown, use normal node
      extendWithNode(target);
    } else {
      extendWithNodeWithException(target, nullPointerExceptionType);
    }

    List<Node> arguments;
    if (TreeUtils.isEnumSuper(tree)) {
      // Don't convert arguments for enum super calls.  The AST contains no actual arguments, while
      // the method element expects two arguments, leading to an exception in convertCallArguments.
      // Since no actual arguments are present in the AST that is being checked, it shouldn't cause
      // any harm to omit the conversions.
      // See also BaseTypeVisitor.visitMethodInvocation and QualifierPolymorphism.annotate.
      arguments = Collections.emptyList();
    } else {
      arguments = convertCallArguments(method, actualExprs);
    }

    // TODO: lock the receiver for synchronized methods

    MethodInvocationNode node = new MethodInvocationNode(tree, target, arguments, getCurrentPath());

    List<? extends TypeMirror> thrownTypes = element.getThrownTypes();
    Set<TypeMirror> thrownSet =
        new LinkedHashSet<>(thrownTypes.size() + uncheckedExceptionTypes.size());
    // Add exceptions explicitly mentioned in the throws clause.
    thrownSet.addAll(thrownTypes);
    // Add types to account for unchecked exceptions
    thrownSet.addAll(uncheckedExceptionTypes);

    ExtendedNode extendedNode = extendWithNodeWithExceptions(node, thrownSet);

    /* Check for the TerminatesExecution annotation. */
    Element methodElement = TreeUtils.elementFromTree(tree);
    boolean terminatesExecution =
        annotationProvider.getDeclAnnotation(methodElement, TerminatesExecution.class) != null;
    if (terminatesExecution) {
      extendedNode.setTerminatesExecution(true);
    }

    return node;
  }

  @Override
  public Node visitAssert(AssertTree tree, Void p) {

    // see JLS 14.10

    // If assertions are enabled, then we can just translate the
    // assertion.
    if (assumeAssertionsEnabled || assumeAssertionsEnabledFor(tree)) {
      translateAssertWithAssertionsEnabled(tree);
      return null;
    }

    // If assertions are disabled, then nothing is executed.
    if (assumeAssertionsDisabled) {
      return null;
    }

    // Otherwise, we don't know if assertions are enabled, so we use a
    // variable "ea" and case-split on it. One branch does execute the
    // assertion, while the other assumes assertions are disabled.
    VariableTree ea = getAssertionsEnabledVariable();

    // all necessary labels
    Label assertionEnabled = new Label();
    Label assertionDisabled = new Label();

    extendWithNode(new LocalVariableNode(ea));
    extendWithExtendedNode(new ConditionalJump(assertionEnabled, assertionDisabled));

    // 'then' branch (i.e. check the assertion)
    addLabelForNextNode(assertionEnabled);

    translateAssertWithAssertionsEnabled(tree);

    // 'else' branch
    addLabelForNextNode(assertionDisabled);

    return null;
  }

  /**
   * Should assertions be assumed to be executed for a given {@link AssertTree}? False by default.
   */
  protected boolean assumeAssertionsEnabledFor(AssertTree tree) {
    return false;
  }

  /** The {@link VariableTree} that indicates whether assertions are enabled or not. */
  protected VariableTree ea = null;

  /** Get a synthetic {@link VariableTree} that indicates whether assertions are enabled or not. */
  protected VariableTree getAssertionsEnabledVariable() {
    if (ea == null) {
      String name = uniqueName("assertionsEnabled");
      Element owner = findOwner();
      ExpressionTree initializer = null;
      ea =
          treeBuilder.buildVariableDecl(
              types.getPrimitiveType(TypeKind.BOOLEAN), name, owner, initializer);
    }
    return ea;
  }

  /**
   * Find nearest owner element(Method or Class) which holds current tree.
   *
   * @return nearest owner element of current tree
   */
  private Element findOwner() {
    MethodTree enclosingMethod = TreePathUtil.enclosingMethod(getCurrentPath());
    if (enclosingMethod != null) {
      return TreeUtils.elementFromDeclaration(enclosingMethod);
    } else {
      ClassTree enclosingClass = TreePathUtil.enclosingClass(getCurrentPath());
      return TreeUtils.elementFromDeclaration(enclosingClass);
    }
  }

  /**
   * Translates an assertion statement to the correct CFG nodes. The translation assumes that
   * assertions are enabled.
   */
  protected void translateAssertWithAssertionsEnabled(AssertTree tree) {

    // all necessary labels
    Label assertEnd = new Label();
    Label elseEntry = new Label();

    // basic block for the condition
    Node condition = unbox(scan(tree.getCondition(), null));
    ConditionalJump cjump = new ConditionalJump(assertEnd, elseEntry);
    extendWithExtendedNode(cjump);

    // else branch
    Node detail = null;
    addLabelForNextNode(elseEntry);
    if (tree.getDetail() != null) {
      detail = scan(tree.getDetail(), null);
    }
    AssertionErrorNode assertNode =
        new AssertionErrorNode(tree, condition, detail, assertionErrorType);
    extendWithNode(assertNode);
    NodeWithExceptionsHolder exNode =
        extendWithNodeWithException(
            new ThrowNode(null, assertNode, env.getTypeUtils()), assertionErrorType);
    exNode.setTerminatesExecution(true);

    // then branch (nothing happens)
    addLabelForNextNode(assertEnd);
  }

  @Override
  public Node visitAssignment(AssignmentTree tree, Void p) {

    // see JLS 15.26.1

    AssignmentNode assignmentNode;
    ExpressionTree variable = tree.getVariable();
    TypeMirror varType = TreeUtils.typeOf(variable);

    // case 1: lhs is field access
    if (TreeUtils.isFieldAccess(variable)) {
      // visit receiver
      Node receiver = getReceiver(variable);

      // visit expression
      Node expression = scan(tree.getExpression(), p);
      expression = assignConvert(expression, varType);

      // visit field access (throws null-pointer exception)
      FieldAccessNode target = new FieldAccessNode(variable, receiver);
      target.setLValue();

      Element element = TreeUtils.elementFromUse(variable);
      if (ElementUtils.isStatic(element) || receiver instanceof ThisNode) {
        // No NullPointerException can be thrown, use normal node
        extendWithNode(target);
      } else {
        extendWithNodeWithException(target, nullPointerExceptionType);
      }

      // add assignment node
      assignmentNode = new AssignmentNode(tree, target, expression);
      extendWithNode(assignmentNode);
    }

    // case 2: lhs is not a field access
    else {
      Node target = scan(variable, p);
      target.setLValue();

      assignmentNode = translateAssignment(tree, target, tree.getExpression());
    }

    return assignmentNode;
  }

  /** Translate an assignment. */
  protected AssignmentNode translateAssignment(Tree tree, Node target, ExpressionTree rhs) {
    Node expression = scan(rhs, null);
    return translateAssignment(tree, target, expression);
  }

  /** Translate an assignment where the RHS has already been scanned. */
  protected AssignmentNode translateAssignment(Tree tree, Node target, Node expression) {
    assert tree instanceof AssignmentTree || tree instanceof VariableTree;
    target.setLValue();
    expression = assignConvert(expression, target.getType());
    AssignmentNode assignmentNode = new AssignmentNode(tree, target, expression);
    extendWithNode(assignmentNode);
    return assignmentNode;
  }

  /**
   * Note 1: Requires {@code tree} to be a field or method access tree.
   *
   * <p>Note 2: Visits the receiver and adds all necessary blocks to the CFG.
   *
   * @param tree the field access tree containing the receiver
   * @return the receiver of the field access
   */
  private Node getReceiver(ExpressionTree tree) {
    assert TreeUtils.isFieldAccess(tree) || TreeUtils.isMethodAccess(tree);
    if (tree.getKind() == Tree.Kind.MEMBER_SELECT) {
      MemberSelectTree mtree = (MemberSelectTree) tree;
      return scan(mtree.getExpression(), null);
    } else {
      Element ele = TreeUtils.elementFromUse(tree);
      TypeElement declaringClass = ElementUtils.enclosingTypeElement(ele);
      TypeMirror type = ElementUtils.getType(declaringClass);
      if (ElementUtils.isStatic(ele)) {
        ClassNameNode node = new ClassNameNode(type, declaringClass);
        extendWithClassNameNode(node);
        return node;
      } else {
        Node node = new ImplicitThisNode(type);
        extendWithNode(node);
        return node;
      }
    }
  }

  /**
   * Map an operation with assignment to the corresponding operation without assignment.
   *
   * @param kind a Tree.Kind representing an operation with assignment
   * @return the Tree.Kind for the same operation without assignment
   */
  protected Tree.Kind withoutAssignment(Tree.Kind kind) {
    switch (kind) {
      case DIVIDE_ASSIGNMENT:
        return Tree.Kind.DIVIDE;
      case MULTIPLY_ASSIGNMENT:
        return Tree.Kind.MULTIPLY;
      case REMAINDER_ASSIGNMENT:
        return Tree.Kind.REMAINDER;
      case MINUS_ASSIGNMENT:
        return Tree.Kind.MINUS;
      case PLUS_ASSIGNMENT:
        return Tree.Kind.PLUS;
      case LEFT_SHIFT_ASSIGNMENT:
        return Tree.Kind.LEFT_SHIFT;
      case RIGHT_SHIFT_ASSIGNMENT:
        return Tree.Kind.RIGHT_SHIFT;
      case UNSIGNED_RIGHT_SHIFT_ASSIGNMENT:
        return Tree.Kind.UNSIGNED_RIGHT_SHIFT;
      case AND_ASSIGNMENT:
        return Tree.Kind.AND;
      case OR_ASSIGNMENT:
        return Tree.Kind.OR;
      case XOR_ASSIGNMENT:
        return Tree.Kind.XOR;
      default:
        return Tree.Kind.ERRONEOUS;
    }
  }

  @Override
  public Node visitCompoundAssignment(CompoundAssignmentTree tree, Void p) {
    // According the JLS 15.26.2, E1 op= E2 is equivalent to
    // E1 = (T) ((E1) op (E2)), where T is the type of E1,
    // except that E1 is evaluated only once.
    //

    Tree.Kind kind = tree.getKind();
    switch (kind) {
      case DIVIDE_ASSIGNMENT:
      case MULTIPLY_ASSIGNMENT:
      case REMAINDER_ASSIGNMENT:
        {
          // see JLS 15.17 and 15.26.2
          Node targetLHS = scan(tree.getVariable(), p);
          Node value = scan(tree.getExpression(), p);

          TypeMirror exprType = TreeUtils.typeOf(tree);
          TypeMirror leftType = TreeUtils.typeOf(tree.getVariable());
          TypeMirror rightType = TreeUtils.typeOf(tree.getExpression());
          TypeMirror promotedType = binaryPromotedType(leftType, rightType);
          Node targetRHS = binaryNumericPromotion(targetLHS, promotedType);
          value = binaryNumericPromotion(value, promotedType);

          BinaryTree operTree =
              treeBuilder.buildBinary(
                  promotedType, withoutAssignment(kind), tree.getVariable(), tree.getExpression());
          handleArtificialTree(operTree);
          Node operNode;
          if (kind == Tree.Kind.MULTIPLY_ASSIGNMENT) {
            operNode = new NumericalMultiplicationNode(operTree, targetRHS, value);
          } else if (kind == Tree.Kind.DIVIDE_ASSIGNMENT) {
            if (TypesUtils.isIntegralPrimitive(exprType)) {
              operNode = new IntegerDivisionNode(operTree, targetRHS, value);

              extendWithNodeWithException(operNode, arithmeticExceptionType);
            } else {
              operNode = new FloatingDivisionNode(operTree, targetRHS, value);
            }
          } else {
            assert kind == Tree.Kind.REMAINDER_ASSIGNMENT;
            if (TypesUtils.isIntegralPrimitive(exprType)) {
              operNode = new IntegerRemainderNode(operTree, targetRHS, value);

              extendWithNodeWithException(operNode, arithmeticExceptionType);
            } else {
              operNode = new FloatingRemainderNode(operTree, targetRHS, value);
            }
          }
          extendWithNode(operNode);

          TypeCastTree castTree = treeBuilder.buildTypeCast(leftType, operTree);
          handleArtificialTree(castTree);
          TypeCastNode castNode = new TypeCastNode(castTree, operNode, leftType, types);
          castNode.setInSource(false);
          extendWithNode(castNode);

          AssignmentNode assignNode = new AssignmentNode(tree, targetLHS, castNode);
          extendWithNode(assignNode);
          return assignNode;
        }

      case MINUS_ASSIGNMENT:
      case PLUS_ASSIGNMENT:
        {
          // see JLS 15.18 and 15.26.2

          Node targetLHS = scan(tree.getVariable(), p);
          Node value = scan(tree.getExpression(), p);

          TypeMirror leftType = TreeUtils.typeOf(tree.getVariable());
          TypeMirror rightType = TreeUtils.typeOf(tree.getExpression());

          if (TypesUtils.isString(leftType) || TypesUtils.isString(rightType)) {
            assert (kind == Tree.Kind.PLUS_ASSIGNMENT);
            Node targetRHS = stringConversion(targetLHS);
            value = stringConversion(value);
            Node r = new StringConcatenateAssignmentNode(tree, targetRHS, value);
            extendWithNode(r);
            return r;
          } else {
            TypeMirror promotedType = binaryPromotedType(leftType, rightType);
            Node targetRHS = binaryNumericPromotion(targetLHS, promotedType);
            value = binaryNumericPromotion(value, promotedType);

            BinaryTree operTree =
                treeBuilder.buildBinary(
                    promotedType,
                    withoutAssignment(kind),
                    tree.getVariable(),
                    tree.getExpression());
            handleArtificialTree(operTree);
            Node operNode;
            if (kind == Tree.Kind.PLUS_ASSIGNMENT) {
              operNode = new NumericalAdditionNode(operTree, targetRHS, value);
            } else {
              assert kind == Tree.Kind.MINUS_ASSIGNMENT;
              operNode = new NumericalSubtractionNode(operTree, targetRHS, value);
            }
            extendWithNode(operNode);

            TypeCastTree castTree = treeBuilder.buildTypeCast(leftType, operTree);
            handleArtificialTree(castTree);
            TypeCastNode castNode = new TypeCastNode(castTree, operNode, leftType, types);
            castNode.setInSource(false);
            extendWithNode(castNode);

            // Map the compound assignment tree to an assignment node, which
            // will have the correct type.
            AssignmentNode assignNode = new AssignmentNode(tree, targetLHS, castNode);
            extendWithNode(assignNode);
            return assignNode;
          }
        }

      case LEFT_SHIFT_ASSIGNMENT:
      case RIGHT_SHIFT_ASSIGNMENT:
      case UNSIGNED_RIGHT_SHIFT_ASSIGNMENT:
        {
          // see JLS 15.19 and 15.26.2
          Node targetLHS = scan(tree.getVariable(), p);
          Node value = scan(tree.getExpression(), p);

          TypeMirror leftType = TreeUtils.typeOf(tree.getVariable());

          Node targetRHS = unaryNumericPromotion(targetLHS);
          value = unaryNumericPromotion(value);

          BinaryTree operTree =
              treeBuilder.buildBinary(
                  leftType, withoutAssignment(kind), tree.getVariable(), tree.getExpression());
          handleArtificialTree(operTree);
          Node operNode;
          if (kind == Tree.Kind.LEFT_SHIFT_ASSIGNMENT) {
            operNode = new LeftShiftNode(operTree, targetRHS, value);
          } else if (kind == Tree.Kind.RIGHT_SHIFT_ASSIGNMENT) {
            operNode = new SignedRightShiftNode(operTree, targetRHS, value);
          } else {
            assert kind == Tree.Kind.UNSIGNED_RIGHT_SHIFT_ASSIGNMENT;
            operNode = new UnsignedRightShiftNode(operTree, targetRHS, value);
          }
          extendWithNode(operNode);

          TypeCastTree castTree = treeBuilder.buildTypeCast(leftType, operTree);
          handleArtificialTree(castTree);
          TypeCastNode castNode = new TypeCastNode(castTree, operNode, leftType, types);
          castNode.setInSource(false);
          extendWithNode(castNode);

          AssignmentNode assignNode = new AssignmentNode(tree, targetLHS, castNode);
          extendWithNode(assignNode);
          return assignNode;
        }

      case AND_ASSIGNMENT:
      case OR_ASSIGNMENT:
      case XOR_ASSIGNMENT:
        // see JLS 15.22
        Node targetLHS = scan(tree.getVariable(), p);
        Node value = scan(tree.getExpression(), p);

        TypeMirror leftType = TreeUtils.typeOf(tree.getVariable());
        TypeMirror rightType = TreeUtils.typeOf(tree.getExpression());

        Node targetRHS = null;
        if (isNumericOrBoxed(leftType) && isNumericOrBoxed(rightType)) {
          TypeMirror promotedType = binaryPromotedType(leftType, rightType);
          targetRHS = binaryNumericPromotion(targetLHS, promotedType);
          value = binaryNumericPromotion(value, promotedType);
        } else if (TypesUtils.isBooleanType(leftType) && TypesUtils.isBooleanType(rightType)) {
          targetRHS = unbox(targetLHS);
          value = unbox(value);
        } else {
          throw new BugInCF("Both arguments to logical operation must be numeric or boolean");
        }

        BinaryTree operTree =
            treeBuilder.buildBinary(
                leftType, withoutAssignment(kind), tree.getVariable(), tree.getExpression());
        handleArtificialTree(operTree);
        Node operNode;
        if (kind == Tree.Kind.AND_ASSIGNMENT) {
          operNode = new BitwiseAndNode(operTree, targetRHS, value);
        } else if (kind == Tree.Kind.OR_ASSIGNMENT) {
          operNode = new BitwiseOrNode(operTree, targetRHS, value);
        } else {
          assert kind == Tree.Kind.XOR_ASSIGNMENT;
          operNode = new BitwiseXorNode(operTree, targetRHS, value);
        }
        extendWithNode(operNode);

        TypeCastTree castTree = treeBuilder.buildTypeCast(leftType, operTree);
        handleArtificialTree(castTree);
        TypeCastNode castNode = new TypeCastNode(castTree, operNode, leftType, types);
        castNode.setInSource(false);
        extendWithNode(castNode);

        AssignmentNode assignNode = new AssignmentNode(tree, targetLHS, castNode);
        extendWithNode(assignNode);
        return assignNode;
      default:
        throw new BugInCF("unexpected compound assignment type");
    }
  }

  @Override
  public Node visitBinary(BinaryTree tree, Void p) {
    // Note that for binary operations it is important to perform any required promotion on the left
    // operand before generating any Nodes for the right operand, because labels must be inserted
    // AFTER ALL preceding Nodes and BEFORE ALL following Nodes.
    Node r = null;
    Tree leftTree = tree.getLeftOperand();
    Tree rightTree = tree.getRightOperand();

    Tree.Kind kind = tree.getKind();
    switch (kind) {
      case DIVIDE:
      case MULTIPLY:
      case REMAINDER:
        {
          // see JLS 15.17

          TypeMirror exprType = TreeUtils.typeOf(tree);
          TypeMirror leftType = TreeUtils.typeOf(leftTree);
          TypeMirror rightType = TreeUtils.typeOf(rightTree);
          TypeMirror promotedType = binaryPromotedType(leftType, rightType);

          Node left = binaryNumericPromotion(scan(leftTree, p), promotedType);
          Node right = binaryNumericPromotion(scan(rightTree, p), promotedType);

          if (kind == Tree.Kind.MULTIPLY) {
            r = new NumericalMultiplicationNode(tree, left, right);
          } else if (kind == Tree.Kind.DIVIDE) {
            if (TypesUtils.isIntegralPrimitive(exprType)) {
              r = new IntegerDivisionNode(tree, left, right);

              extendWithNodeWithException(r, arithmeticExceptionType);
            } else {
              r = new FloatingDivisionNode(tree, left, right);
            }
          } else {
            assert kind == Tree.Kind.REMAINDER;
            if (TypesUtils.isIntegralPrimitive(exprType)) {
              r = new IntegerRemainderNode(tree, left, right);

              extendWithNodeWithException(r, arithmeticExceptionType);
            } else {
              r = new FloatingRemainderNode(tree, left, right);
            }
          }
          break;
        }

      case MINUS:
      case PLUS:
        {
          // see JLS 15.18

          // TypeMirror exprType = InternalUtils.typeOf(tree);
          TypeMirror leftType = TreeUtils.typeOf(leftTree);
          TypeMirror rightType = TreeUtils.typeOf(rightTree);

          if (TypesUtils.isString(leftType) || TypesUtils.isString(rightType)) {
            assert (kind == Tree.Kind.PLUS);
            Node left = stringConversion(scan(leftTree, p));
            Node right = stringConversion(scan(rightTree, p));
            r = new StringConcatenateNode(tree, left, right);
          } else {
            TypeMirror promotedType = binaryPromotedType(leftType, rightType);
            Node left = binaryNumericPromotion(scan(leftTree, p), promotedType);
            Node right = binaryNumericPromotion(scan(rightTree, p), promotedType);

            // TODO: Decide whether to deal with floating-point value
            // set conversion.
            if (kind == Tree.Kind.PLUS) {
              r = new NumericalAdditionNode(tree, left, right);
            } else {
              assert kind == Tree.Kind.MINUS;
              r = new NumericalSubtractionNode(tree, left, right);
            }
          }
          break;
        }

      case LEFT_SHIFT:
      case RIGHT_SHIFT:
      case UNSIGNED_RIGHT_SHIFT:
        {
          // see JLS 15.19

          Node left = unaryNumericPromotion(scan(leftTree, p));
          Node right = unaryNumericPromotion(scan(rightTree, p));

          if (kind == Tree.Kind.LEFT_SHIFT) {
            r = new LeftShiftNode(tree, left, right);
          } else if (kind == Tree.Kind.RIGHT_SHIFT) {
            r = new SignedRightShiftNode(tree, left, right);
          } else {
            assert kind == Tree.Kind.UNSIGNED_RIGHT_SHIFT;
            r = new UnsignedRightShiftNode(tree, left, right);
          }
          break;
        }

      case GREATER_THAN:
      case GREATER_THAN_EQUAL:
      case LESS_THAN:
      case LESS_THAN_EQUAL:
        {
          // see JLS 15.20.1
          TypeMirror leftType = TreeUtils.typeOf(leftTree);
          if (TypesUtils.isBoxedPrimitive(leftType)) {
            leftType = types.unboxedType(leftType);
          }

          TypeMirror rightType = TreeUtils.typeOf(rightTree);
          if (TypesUtils.isBoxedPrimitive(rightType)) {
            rightType = types.unboxedType(rightType);
          }

          TypeMirror promotedType = binaryPromotedType(leftType, rightType);
          Node left = binaryNumericPromotion(scan(leftTree, p), promotedType);
          Node right = binaryNumericPromotion(scan(rightTree, p), promotedType);

          Node node;
          if (kind == Tree.Kind.GREATER_THAN) {
            node = new GreaterThanNode(tree, left, right);
          } else if (kind == Tree.Kind.GREATER_THAN_EQUAL) {
            node = new GreaterThanOrEqualNode(tree, left, right);
          } else if (kind == Tree.Kind.LESS_THAN) {
            node = new LessThanNode(tree, left, right);
          } else {
            assert kind == Tree.Kind.LESS_THAN_EQUAL;
            node = new LessThanOrEqualNode(tree, left, right);
          }

          extendWithNode(node);

          return node;
        }

      case EQUAL_TO:
      case NOT_EQUAL_TO:
        {
          // see JLS 15.21
          TreeInfo leftInfo = getTreeInfo(leftTree);
          TreeInfo rightInfo = getTreeInfo(rightTree);
          Node left = scan(leftTree, p);
          Node right = scan(rightTree, p);

          if (leftInfo.isNumeric()
              && rightInfo.isNumeric()
              && !(leftInfo.isBoxed() && rightInfo.isBoxed())) {
            // JLS 15.21.1 numerical equality
            TypeMirror promotedType =
                binaryPromotedType(leftInfo.unboxedType(), rightInfo.unboxedType());
            left = binaryNumericPromotion(left, promotedType);
            right = binaryNumericPromotion(right, promotedType);
          } else if (leftInfo.isBoolean()
              && rightInfo.isBoolean()
              && !(leftInfo.isBoxed() && rightInfo.isBoxed())) {
            // JSL 15.21.2 boolean equality
            left = unboxAsNeeded(left, leftInfo.isBoxed());
            right = unboxAsNeeded(right, rightInfo.isBoxed());
          }

          Node node;
          if (kind == Tree.Kind.EQUAL_TO) {
            node = new EqualToNode(tree, left, right);
          } else {
            assert kind == Tree.Kind.NOT_EQUAL_TO;
            node = new NotEqualNode(tree, left, right);
          }
          extendWithNode(node);

          return node;
        }

      case AND:
      case OR:
      case XOR:
        {
          // see JLS 15.22
          TypeMirror leftType = TreeUtils.typeOf(leftTree);
          TypeMirror rightType = TreeUtils.typeOf(rightTree);
          boolean isBooleanOp =
              TypesUtils.isBooleanType(leftType) && TypesUtils.isBooleanType(rightType);

          Node left;
          Node right;

          if (isBooleanOp) {
            left = unbox(scan(leftTree, p));
            right = unbox(scan(rightTree, p));
          } else if (isNumericOrBoxed(leftType) && isNumericOrBoxed(rightType)) {
            TypeMirror promotedType = binaryPromotedType(leftType, rightType);
            left = binaryNumericPromotion(scan(leftTree, p), promotedType);
            right = binaryNumericPromotion(scan(rightTree, p), promotedType);
          } else {
            left = unbox(scan(leftTree, p));
            right = unbox(scan(rightTree, p));
          }

          Node node;
          if (kind == Tree.Kind.AND) {
            node = new BitwiseAndNode(tree, left, right);
          } else if (kind == Tree.Kind.OR) {
            node = new BitwiseOrNode(tree, left, right);
          } else {
            assert kind == Tree.Kind.XOR;
            node = new BitwiseXorNode(tree, left, right);
          }

          extendWithNode(node);

          return node;
        }

      case CONDITIONAL_AND:
      case CONDITIONAL_OR:
        {
          // see JLS 15.23 and 15.24

          // all necessary labels
          Label rightStartL = new Label();
          Label shortCircuitL = new Label();

          // left-hand side
          Node left = scan(leftTree, p);

          ConditionalJump cjump;
          if (kind == Tree.Kind.CONDITIONAL_AND) {
            cjump = new ConditionalJump(rightStartL, shortCircuitL);
            cjump.setFalseFlowRule(FlowRule.ELSE_TO_ELSE);
          } else {
            cjump = new ConditionalJump(shortCircuitL, rightStartL);
            cjump.setTrueFlowRule(FlowRule.THEN_TO_THEN);
          }
          extendWithExtendedNode(cjump);

          // right-hand side
          addLabelForNextNode(rightStartL);
          Node right = scan(rightTree, p);

          // conditional expression itself
          addLabelForNextNode(shortCircuitL);
          Node node;
          if (kind == Tree.Kind.CONDITIONAL_AND) {
            node = new ConditionalAndNode(tree, left, right);
          } else {
            node = new ConditionalOrNode(tree, left, right);
          }
          extendWithNode(node);
          return node;
        }
      default:
        throw new BugInCF("unexpected binary tree: " + kind);
    }
    assert r != null : "unexpected binary tree";
    extendWithNode(r);
    return r;
  }

  @Override
  public Node visitBlock(BlockTree tree, Void p) {
    for (StatementTree n : tree.getStatements()) {
      scan(n, null);
    }
    return null;
  }

  @Override
  public Node visitBreak(BreakTree tree, Void p) {
    Name label = tree.getLabel();
    if (label == null) {
      assert breakTargetL != null : "no target for break statement";

      extendWithExtendedNode(new UnconditionalJump(breakTargetL.accessLabel()));
    } else {
      assert breakLabels.containsKey(label);

      extendWithExtendedNode(new UnconditionalJump(breakLabels.get(label)));
    }

    return null;
  }

  // This visits a switch statement, not a switch expression.
  @Override
  public Node visitSwitch(SwitchTree tree, Void p) {
    SwitchBuilder builder = new SwitchBuilder(tree);
    builder.build();
    return null;
  }

  /**
   * Helper class for handling switch statements, including all their substatements such as case
   * labels.
   */
  private class SwitchBuilder {
    /** The switch tree. */
    private final Tree switchTree;

    /** The case trees of {@code switchTree} */
    private final List<? extends CaseTree> caseTrees;

    /**
     * The Tree for the selector expression.
     *
     * <pre>
     *   switch ( <em> selector expression</em> ) { ... }
     * </pre>
     */
    private final ExpressionTree selectorExprTree;

    /** The labels for the case bodies. */
    private final Label[] caseBodyLabels;
<<<<<<< HEAD

=======
>>>>>>> 89132b7b
    /**
     * The Node for the assignment of the switch selector expression to a synthetic local variable.
     */
    private AssignmentNode selectorExprAssignment;
<<<<<<< HEAD

    private @Nullable VariableTree switchExprVarTree;
=======
>>>>>>> 89132b7b

    /**
     * Construct a SwitchBuilder.
     *
     * @param switchTree a switch tree
     */
    private SwitchBuilder(Tree switchTree) {
      this.switchTree = switchTree;
      if (switchTree instanceof SwitchTree) {
        SwitchTree switchStatementTree = (SwitchTree) switchTree;
        this.caseTrees = switchStatementTree.getCases();
        this.selectorExprTree = switchStatementTree.getExpression();
      } else {
        this.caseTrees = TreeUtils.switchExpressionTreeGetCases(switchTree);
        this.selectorExprTree = TreeUtils.switchExpressionTreeGetExpression(switchTree);
      }
      // "+ 1" for the default case.  If the switch has an explicit default case, then
      // the last element of the array is never used.
      this.caseBodyLabels = new Label[caseTrees.size() + 1];
    }

    /**
     * Build up the CFG for the switchTree.
     *
     * @return if the switch is a switch expression, then a {@link SwitchExpressionNode}; otherwise,
     *     null
     */
    public @Nullable SwitchExpressionNode build() {
      SwitchBuilder oldSwitchBuilder = switchBuilder;
      switchBuilder = this;
      TryFinallyScopeCell oldBreakTargetL = breakTargetL;
      breakTargetL = new TryFinallyScopeCell(new Label());
      int cases = caseBodyLabels.length - 1;
      for (int i = 0; i < cases; ++i) {
        caseBodyLabels[i] = new Label();
      }
      caseBodyLabels[cases] = breakTargetL.peekLabel();

      buildSelector();
<<<<<<< HEAD

      buildSwitchExpressionVar();

      if (switchTree.getKind() == Kind.SWITCH) {
        extendWithNode(
            new MarkerNode(
                switchTree,
                "start of switch statement #" + TreeUtils.treeUids.get(switchTree),
                env.getTypeUtils()));
      }
=======

      // Build CFG for the cases.
      extendWithNode(
          new MarkerNode(
              switchTree,
              "start of switch statement #" + TreeUtils.treeUids.get(switchTree),
              env.getTypeUtils()));
>>>>>>> 89132b7b

      Integer defaultIndex = null;
      for (int i = 0; i < cases; ++i) {
        CaseTree caseTree = caseTrees.get(i);
        if (TreeUtils.caseTreeGetExpressions(caseTree).isEmpty()) {
          defaultIndex = i;
        } else {
          buildCase(caseTree, i);
        }
      }
      if (defaultIndex != null) {
        // The checks of all cases must happen before the default case, therefore we build the
        // default case last.
        // Fallthrough is still handled correctly with the caseBodyLabels.
        buildCase(caseTrees.get(defaultIndex), defaultIndex);
      }

      addLabelForNextNode(breakTargetL.peekLabel());
      breakTargetL = oldBreakTargetL;
      if (switchTree.getKind() == Kind.SWITCH) {
        extendWithNode(
            new MarkerNode(
                switchTree,
                "end of switch statement #" + TreeUtils.treeUids.get(switchTree),
                env.getTypeUtils()));
      }

      switchBuilder = oldSwitchBuilder;
      if (switchExprVarTree != null) {
        IdentifierTree switchExprVarUseTree = treeBuilder.buildVariableUse(switchExprVarTree);
        handleArtificialTree(switchExprVarUseTree);

        LocalVariableNode switchExprVarUseNode = new LocalVariableNode(switchExprVarUseTree);
        switchExprVarUseNode.setInSource(false);
        extendWithNode(switchExprVarUseNode);
        SwitchExpressionNode switchExpressionNode =
            new SwitchExpressionNode(
                TreeUtils.typeOf(switchTree), switchTree, switchExprVarUseNode);
        extendWithNode(switchExpressionNode);
        return switchExpressionNode;
      } else {
        return null;
      }
    }

    /**
     * Builds the CFG for the selector expression. It also creates a synthetic variable and assigns
     * the selector expression to the variable. This assignment node is stored in {@link
     * #selectorExprAssignment}. It can later be used to refine the selector expression in case
     * bodies.
     */
    private void buildSelector() {
      // Create a synthetic variable to which the switch selector expression will be assigned
      TypeMirror selectorExprType = TreeUtils.typeOf(selectorExprTree);
      VariableTree selectorVarTree =
          treeBuilder.buildVariableDecl(selectorExprType, uniqueName("switch"), findOwner(), null);
      handleArtificialTree(selectorVarTree);

      VariableDeclarationNode selectorVarNode = new VariableDeclarationNode(selectorVarTree);
      selectorVarNode.setInSource(false);
      extendWithNode(selectorVarNode);

      IdentifierTree selectorVarUseTree = treeBuilder.buildVariableUse(selectorVarTree);
      handleArtificialTree(selectorVarUseTree);

      LocalVariableNode selectorVarUseNode = new LocalVariableNode(selectorVarUseTree);
      selectorVarUseNode.setInSource(false);
      extendWithNode(selectorVarUseNode);

      Node selectorExprNode = unbox(scan(selectorExprTree, null));

      AssignmentTree assign = treeBuilder.buildAssignment(selectorVarUseTree, selectorExprTree);
      handleArtificialTree(assign);

      selectorExprAssignment = new AssignmentNode(assign, selectorVarUseNode, selectorExprNode);
      selectorExprAssignment.setInSource(false);
      extendWithNode(selectorExprAssignment);
    }

    /**
     * If {@link #switchTree} is a switch expression tree, this method creates a synthetic variable
     * whose value is the value of the switch expression.
     */
    private void buildSwitchExpressionVar() {
      if (switchTree.getKind() == Kind.SWITCH) {
        // A switch statement does not have a value, so do nothing.
        return;
      }
      TypeMirror switchExprType = TreeUtils.typeOf(switchTree);
      switchExprVarTree =
          treeBuilder.buildVariableDecl(
              switchExprType, uniqueName("switchExpr"), findOwner(), null);
      handleArtificialTree(switchExprVarTree);

      VariableDeclarationNode switchExprVarNode = new VariableDeclarationNode(switchExprVarTree);
      switchExprVarNode.setInSource(false);
      extendWithNode(switchExprVarNode);
    }

    /**
     * Builds the CFG for the selector expression. It also creates a synthetic variable and assigns
     * the selector expression to the variable. This assignment node is stored in {@link
     * #selectorExprAssignment}. It can later be used to refine the selector expression in case
     * bodies.
     */
    private void buildSelector() {
      // Create a synthetic variable to which the switch selector expression will be assigned
      TypeMirror selectorExprType = TreeUtils.typeOf(switchTree.getExpression());
      VariableTree selectorVarTree =
          treeBuilder.buildVariableDecl(selectorExprType, uniqueName("switch"), findOwner(), null);
      handleArtificialTree(selectorVarTree);

      VariableDeclarationNode selectorVarNode = new VariableDeclarationNode(selectorVarTree);
      selectorVarNode.setInSource(false);
      extendWithNode(selectorVarNode);

      IdentifierTree selectorVarUseTree = treeBuilder.buildVariableUse(selectorVarTree);
      handleArtificialTree(selectorVarUseTree);

      LocalVariableNode selectorVarUseNode = new LocalVariableNode(selectorVarUseTree);
      selectorVarUseNode.setInSource(false);
      extendWithNode(selectorVarUseNode);

      Node selectorExprNode = unbox(scan(switchTree.getExpression(), null));

      AssignmentTree assign =
          treeBuilder.buildAssignment(selectorVarUseTree, switchTree.getExpression());
      handleArtificialTree(assign);

      selectorExprAssignment = new AssignmentNode(assign, selectorVarUseNode, selectorExprNode);
      selectorExprAssignment.setInSource(false);
      extendWithNode(selectorExprAssignment);
    }

    /**
     * Build the CGF for the case tree, {@code tree}.
     *
     * @param tree a case tree whose CFG is built
     * @param index the index of the case tree in {@link #caseBodyLabels}
     */
    private void buildCase(CaseTree tree, int index) {
      final Label thisBodyL = caseBodyLabels[index];
      final Label nextBodyL = caseBodyLabels[index + 1];
      final Label nextCaseL = new Label();

      List<? extends ExpressionTree> exprTrees = TreeUtils.caseTreeGetExpressions(tree);
      if (!exprTrees.isEmpty()) {
        // non-default cases
        ArrayList<Node> exprs = new ArrayList<>();
        for (ExpressionTree exprTree : exprTrees) {
          exprs.add(scan(exprTree, null));
        }
        CaseNode test = new CaseNode(tree, selectorExprAssignment, exprs, env.getTypeUtils());
        extendWithNode(test);
        extendWithExtendedNode(new ConditionalJump(thisBodyL, nextCaseL));
      }
      addLabelForNextNode(thisBodyL);
      if (tree.getStatements() != null) {
        for (StatementTree stmt : tree.getStatements()) {
          scan(stmt, null);
        }
      } else {
        Tree bodyTree = TreeUtils.caseTreeGetBody(tree);
        if (bodyTree instanceof ExpressionTree) {
          buildSwitchExpressionResult((ExpressionTree) bodyTree);
        } else {
          scan(bodyTree, null);
        }
      }
      extendWithExtendedNode(new UnconditionalJump(nextBodyL));
      addLabelForNextNode(nextCaseL);
    }

    /**
     *
     *
     * <ol>
     *   <li>Builds the CFG for the switch expression result.
     *   <li>Creates an assignment node for the assignment of {@code resultExpression} to {@code
     *       switchExprVarTree}.
     *   <li>Adds an unconditional jump to {@link #breakTargetL} (the end of the switch expression.
     * </ol>
     *
     * @param resultExpression the result of a switch expression; either from a yield or an
     *     expression in a case rule.
     */
    void buildSwitchExpressionResult(ExpressionTree resultExpression) {
      IdentifierTree switchExprVarUseTree = treeBuilder.buildVariableUse(switchExprVarTree);
      handleArtificialTree(switchExprVarUseTree);

      LocalVariableNode switchExprVarUseNode = new LocalVariableNode(switchExprVarUseTree);
      switchExprVarUseNode.setInSource(false);
      extendWithNode(switchExprVarUseNode);

      Node resultExprNode = scan(resultExpression, null);

      AssignmentTree assign = treeBuilder.buildAssignment(switchExprVarUseTree, resultExpression);
      handleArtificialTree(assign);

      AssignmentNode assignmentNode =
          new AssignmentNode(assign, switchExprVarUseNode, resultExprNode);
      assignmentNode.setInSource(false);
      extendWithNode(assignmentNode);

      assert breakTargetL != null : "no target for yield statement";
      extendWithExtendedNode(new UnconditionalJump(breakTargetL.accessLabel()));
    }
  }

  @Override
  public Node visitCase(CaseTree tree, Void p) {
    // This assertion assumes that `case` appears only within a switch statement,
    throw new AssertionError("case visitor is implemented in SwitchBuilder");
  }

  @Override
  public Node visitCatch(CatchTree tree, Void p) {
    scan(tree.getParameter(), p);
    scan(tree.getBlock(), p);
    return null;
  }

  @Override
  public Node visitClass(ClassTree tree, Void p) {
    declaredClasses.add(tree);
    Node classbody = new ClassDeclarationNode(tree);
    extendWithNode(classbody);
    return classbody;
  }

  @Override
  public Node visitConditionalExpression(ConditionalExpressionTree tree, Void p) {
    // see JLS 15.25
    TypeMirror exprType = TreeUtils.typeOf(tree);

    Label trueStart = new Label();
    Label falseStart = new Label();
    Label merge = new Label();

    Node condition = unbox(scan(tree.getCondition(), p));
    ConditionalJump cjump = new ConditionalJump(trueStart, falseStart);
    extendWithExtendedNode(cjump);

    addLabelForNextNode(trueStart);
    Node trueExpr = scan(tree.getTrueExpression(), p);
    trueExpr = conditionalExprPromotion(trueExpr, exprType);
    extendWithExtendedNode(new UnconditionalJump(merge, FlowRule.BOTH_TO_THEN));

    addLabelForNextNode(falseStart);
    Node falseExpr = scan(tree.getFalseExpression(), p);
    falseExpr = conditionalExprPromotion(falseExpr, exprType);
    extendWithExtendedNode(new UnconditionalJump(merge, FlowRule.BOTH_TO_ELSE));

    addLabelForNextNode(merge);
    Node node = new TernaryExpressionNode(tree, condition, trueExpr, falseExpr);
    extendWithNode(node);

    return node;
  }

  @Override
  public Node visitContinue(ContinueTree tree, Void p) {
    Name label = tree.getLabel();
    if (label == null) {
      assert continueTargetL != null : "no target for continue statement";

      extendWithExtendedNode(new UnconditionalJump(continueTargetL.accessLabel()));
    } else {
      assert continueLabels.containsKey(label);

      extendWithExtendedNode(new UnconditionalJump(continueLabels.get(label)));
    }

    return null;
  }

  @Override
  public Node visitDoWhileLoop(DoWhileLoopTree tree, Void p) {
    Name parentLabel = getLabel(getCurrentPath());

    Label loopEntry = new Label();
    Label loopExit = new Label();

    // If the loop is a labeled statement, then its continue target is identical for continues with
    // no label and continues with the loop's label.
    Label conditionStart;
    if (parentLabel != null) {
      conditionStart = continueLabels.get(parentLabel);
    } else {
      conditionStart = new Label();
    }

    TryFinallyScopeCell oldBreakTargetL = breakTargetL;
    breakTargetL = new TryFinallyScopeCell(loopExit);

    TryFinallyScopeCell oldContinueTargetL = continueTargetL;
    continueTargetL = new TryFinallyScopeCell(conditionStart);

    // Loop body
    addLabelForNextNode(loopEntry);
    assert tree.getStatement() != null;
    scan(tree.getStatement(), p);

    // Condition
    addLabelForNextNode(conditionStart);
    assert tree.getCondition() != null;
    unbox(scan(tree.getCondition(), p));
    ConditionalJump cjump = new ConditionalJump(loopEntry, loopExit);
    extendWithExtendedNode(cjump);

    // Loop exit
    addLabelForNextNode(loopExit);

    breakTargetL = oldBreakTargetL;
    continueTargetL = oldContinueTargetL;

    return null;
  }

  @Override
  public Node visitErroneous(ErroneousTree tree, Void p) {
    throw new BugInCF("ErroneousTree is unexpected in AST to CFG translation");
  }

  @Override
  public Node visitExpressionStatement(ExpressionStatementTree tree, Void p) {
    return scan(tree.getExpression(), p);
  }

  @Override
  public Node visitEnhancedForLoop(EnhancedForLoopTree tree, Void p) {
    // see JLS 14.14.2
    Name parentLabel = getLabel(getCurrentPath());

    Label conditionStart = new Label();
    Label loopEntry = new Label();
    Label loopExit = new Label();

    // If the loop is a labeled statement, then its continue target is identical for continues with
    // no label and continues with the loop's label.
    Label updateStart;
    if (parentLabel != null) {
      updateStart = continueLabels.get(parentLabel);
    } else {
      updateStart = new Label();
    }

    TryFinallyScopeCell oldBreakTargetL = breakTargetL;
    breakTargetL = new TryFinallyScopeCell(loopExit);

    TryFinallyScopeCell oldContinueTargetL = continueTargetL;
    continueTargetL = new TryFinallyScopeCell(updateStart);

    // Distinguish loops over Iterables from loops over arrays.

    VariableTree variable = tree.getVariable();
    VariableElement variableElement = TreeUtils.elementFromDeclaration(variable);
    ExpressionTree expression = tree.getExpression();
    StatementTree statement = tree.getStatement();

    TypeMirror exprType = TreeUtils.typeOf(expression);

    if (types.isSubtype(exprType, iterableType)) {
      // Take the upper bound of a type variable or wildcard
      exprType = TypesUtils.upperBound(exprType);

      assert (exprType instanceof DeclaredType) : "an Iterable must be a DeclaredType";
      DeclaredType declaredExprType = (DeclaredType) exprType;
      declaredExprType.getTypeArguments();

      MemberSelectTree iteratorSelect = treeBuilder.buildIteratorMethodAccess(expression);
      handleArtificialTree(iteratorSelect);

      MethodInvocationTree iteratorCall = treeBuilder.buildMethodInvocation(iteratorSelect);
      handleArtificialTree(iteratorCall);

      VariableTree iteratorVariable =
          createEnhancedForLoopIteratorVariable(iteratorCall, variableElement);
      handleArtificialTree(iteratorVariable);

      VariableDeclarationNode iteratorVariableDecl = new VariableDeclarationNode(iteratorVariable);
      iteratorVariableDecl.setInSource(false);

      extendWithNode(iteratorVariableDecl);

      Node expressionNode = scan(expression, p);

      MethodAccessNode iteratorAccessNode = new MethodAccessNode(iteratorSelect, expressionNode);
      iteratorAccessNode.setInSource(false);
      extendWithNode(iteratorAccessNode);
      MethodInvocationNode iteratorCallNode =
          new MethodInvocationNode(
              iteratorCall, iteratorAccessNode, Collections.emptyList(), getCurrentPath());
      iteratorCallNode.setInSource(false);
      extendWithNode(iteratorCallNode);

      translateAssignment(
          iteratorVariable, new LocalVariableNode(iteratorVariable), iteratorCallNode);

      // Test the loop ending condition
      addLabelForNextNode(conditionStart);
      IdentifierTree iteratorUse1 = treeBuilder.buildVariableUse(iteratorVariable);
      handleArtificialTree(iteratorUse1);

      LocalVariableNode iteratorReceiverNode = new LocalVariableNode(iteratorUse1);
      iteratorReceiverNode.setInSource(false);
      extendWithNode(iteratorReceiverNode);

      MemberSelectTree hasNextSelect = treeBuilder.buildHasNextMethodAccess(iteratorUse1);
      handleArtificialTree(hasNextSelect);

      MethodAccessNode hasNextAccessNode =
          new MethodAccessNode(hasNextSelect, iteratorReceiverNode);
      hasNextAccessNode.setInSource(false);
      extendWithNode(hasNextAccessNode);

      MethodInvocationTree hasNextCall = treeBuilder.buildMethodInvocation(hasNextSelect);
      handleArtificialTree(hasNextCall);

      MethodInvocationNode hasNextCallNode =
          new MethodInvocationNode(
              hasNextCall, hasNextAccessNode, Collections.emptyList(), getCurrentPath());
      hasNextCallNode.setInSource(false);
      extendWithNode(hasNextCallNode);
      extendWithExtendedNode(new ConditionalJump(loopEntry, loopExit));

      // Loop body, starting with declaration of the loop iteration variable
      addLabelForNextNode(loopEntry);
      extendWithNode(new VariableDeclarationNode(variable));

      IdentifierTree iteratorUse2 = treeBuilder.buildVariableUse(iteratorVariable);
      handleArtificialTree(iteratorUse2);

      LocalVariableNode iteratorReceiverNode2 = new LocalVariableNode(iteratorUse2);
      iteratorReceiverNode2.setInSource(false);
      extendWithNode(iteratorReceiverNode2);

      MemberSelectTree nextSelect = treeBuilder.buildNextMethodAccess(iteratorUse2);
      handleArtificialTree(nextSelect);

      MethodAccessNode nextAccessNode = new MethodAccessNode(nextSelect, iteratorReceiverNode2);
      nextAccessNode.setInSource(false);
      extendWithNode(nextAccessNode);

      MethodInvocationTree nextCall = treeBuilder.buildMethodInvocation(nextSelect);
      handleArtificialTree(nextCall);

      MethodInvocationNode nextCallNode =
          new MethodInvocationNode(
              nextCall, nextAccessNode, Collections.emptyList(), getCurrentPath());
      // If the type of iteratorVariable is a capture, its type tree may be missing annotations, so
      // save the expression in the node so that the full type can be found later.
      nextCallNode.setIterableExpression(expression);
      nextCallNode.setInSource(false);
      extendWithNode(nextCallNode);

      AssignmentNode assignNode =
          translateAssignment(variable, new LocalVariableNode(variable), nextCall);
      // translateAssignment() scans variable and creates new nodes, so set the expression
      // there, too.
      ((MethodInvocationNode) assignNode.getExpression()).setIterableExpression(expression);

      assert statement != null;
      scan(statement, p);

      // Loop back edge
      addLabelForNextNode(updateStart);
      extendWithExtendedNode(new UnconditionalJump(conditionStart));

    } else {
      // TODO: Shift any labels after the initialization of the
      // temporary array variable.

      VariableTree arrayVariable = createEnhancedForLoopArrayVariable(expression, variableElement);
      handleArtificialTree(arrayVariable);

      VariableDeclarationNode arrayVariableNode = new VariableDeclarationNode(arrayVariable);
      arrayVariableNode.setInSource(false);
      extendWithNode(arrayVariableNode);
      Node expressionNode = scan(expression, p);

      translateAssignment(arrayVariable, new LocalVariableNode(arrayVariable), expressionNode);

      // Declare and initialize the loop index variable
      TypeMirror intType = types.getPrimitiveType(TypeKind.INT);

      LiteralTree zero = treeBuilder.buildLiteral(Integer.valueOf(0));
      handleArtificialTree(zero);

      VariableTree indexVariable =
          treeBuilder.buildVariableDecl(
              intType, uniqueName("index"), variableElement.getEnclosingElement(), zero);
      handleArtificialTree(indexVariable);
      VariableDeclarationNode indexVariableNode = new VariableDeclarationNode(indexVariable);
      indexVariableNode.setInSource(false);
      extendWithNode(indexVariableNode);
      IntegerLiteralNode zeroNode = new IntegerLiteralNode(zero);
      extendWithNode(zeroNode);

      translateAssignment(indexVariable, new LocalVariableNode(indexVariable), zeroNode);

      // Compare index to array length
      addLabelForNextNode(conditionStart);
      IdentifierTree indexUse1 = treeBuilder.buildVariableUse(indexVariable);
      handleArtificialTree(indexUse1);
      LocalVariableNode indexNode1 = new LocalVariableNode(indexUse1);
      indexNode1.setInSource(false);
      extendWithNode(indexNode1);

      IdentifierTree arrayUse1 = treeBuilder.buildVariableUse(arrayVariable);
      handleArtificialTree(arrayUse1);
      LocalVariableNode arrayNode1 = new LocalVariableNode(arrayUse1);
      extendWithNode(arrayNode1);

      MemberSelectTree lengthSelect = treeBuilder.buildArrayLengthAccess(arrayUse1);
      handleArtificialTree(lengthSelect);
      FieldAccessNode lengthAccessNode = new FieldAccessNode(lengthSelect, arrayNode1);
      lengthAccessNode.setInSource(false);
      extendWithNode(lengthAccessNode);

      BinaryTree lessThan = treeBuilder.buildLessThan(indexUse1, lengthSelect);
      handleArtificialTree(lessThan);

      LessThanNode lessThanNode = new LessThanNode(lessThan, indexNode1, lengthAccessNode);
      lessThanNode.setInSource(false);
      extendWithNode(lessThanNode);
      extendWithExtendedNode(new ConditionalJump(loopEntry, loopExit));

      // Loop body, starting with declaration of the loop iteration variable
      addLabelForNextNode(loopEntry);
      extendWithNode(new VariableDeclarationNode(variable));

      IdentifierTree arrayUse2 = treeBuilder.buildVariableUse(arrayVariable);
      handleArtificialTree(arrayUse2);
      LocalVariableNode arrayNode2 = new LocalVariableNode(arrayUse2);
      arrayNode2.setInSource(false);
      extendWithNode(arrayNode2);

      IdentifierTree indexUse2 = treeBuilder.buildVariableUse(indexVariable);
      handleArtificialTree(indexUse2);
      LocalVariableNode indexNode2 = new LocalVariableNode(indexUse2);
      indexNode2.setInSource(false);
      extendWithNode(indexNode2);

      ArrayAccessTree arrayAccess = treeBuilder.buildArrayAccess(arrayUse2, indexUse2);
      handleArtificialTree(arrayAccess);
      ArrayAccessNode arrayAccessNode = new ArrayAccessNode(arrayAccess, arrayNode2, indexNode2);
      arrayAccessNode.setArrayExpression(expression);
      arrayAccessNode.setInSource(false);
      extendWithNode(arrayAccessNode);
      AssignmentNode arrayAccessAssignNode =
          translateAssignment(variable, new LocalVariableNode(variable), arrayAccessNode);
      extendWithNodeWithException(arrayAccessNode, nullPointerExceptionType);
      // translateAssignment() scans variable and creates new nodes, so set the expression
      // there, too.
      Node arrayAccessAssignNodeExpr = arrayAccessAssignNode.getExpression();
      if (arrayAccessAssignNodeExpr instanceof ArrayAccessNode) {
        ((ArrayAccessNode) arrayAccessAssignNodeExpr).setArrayExpression(expression);
      } else if (arrayAccessAssignNodeExpr instanceof MethodInvocationNode) {
        // If the array component type is a primitive, there may be a boxing or unboxing
        // conversion. Treat that as an iterator.
        MethodInvocationNode boxingNode = (MethodInvocationNode) arrayAccessAssignNodeExpr;
        boxingNode.setIterableExpression(expression);
      }

      assert statement != null;
      scan(statement, p);

      // Loop back edge
      addLabelForNextNode(updateStart);

      IdentifierTree indexUse3 = treeBuilder.buildVariableUse(indexVariable);
      handleArtificialTree(indexUse3);
      LocalVariableNode indexNode3 = new LocalVariableNode(indexUse3);
      indexNode3.setInSource(false);
      extendWithNode(indexNode3);

      LiteralTree oneTree = treeBuilder.buildLiteral(Integer.valueOf(1));
      handleArtificialTree(oneTree);
      Node one = new IntegerLiteralNode(oneTree);
      one.setInSource(false);
      extendWithNode(one);

      BinaryTree addOneTree = treeBuilder.buildBinary(intType, Tree.Kind.PLUS, indexUse3, oneTree);
      handleArtificialTree(addOneTree);
      Node addOneNode = new NumericalAdditionNode(addOneTree, indexNode3, one);
      addOneNode.setInSource(false);
      extendWithNode(addOneNode);

      AssignmentTree assignTree = treeBuilder.buildAssignment(indexUse3, addOneTree);
      handleArtificialTree(assignTree);
      Node assignNode = new AssignmentNode(assignTree, indexNode3, addOneNode);
      assignNode.setInSource(false);
      extendWithNode(assignNode);

      extendWithExtendedNode(new UnconditionalJump(conditionStart));
    }

    // Loop exit
    addLabelForNextNode(loopExit);

    breakTargetL = oldBreakTargetL;
    continueTargetL = oldContinueTargetL;

    return null;
  }

  protected VariableTree createEnhancedForLoopIteratorVariable(
      MethodInvocationTree iteratorCall, VariableElement variableElement) {
    TypeMirror iteratorType = TreeUtils.typeOf(iteratorCall);

    // Declare and initialize a new, unique iterator variable
    VariableTree iteratorVariable =
        treeBuilder.buildVariableDecl(
            iteratorType, // annotatedIteratorTypeTree,
            uniqueName("iter"),
            variableElement.getEnclosingElement(),
            iteratorCall);
    return iteratorVariable;
  }

  protected VariableTree createEnhancedForLoopArrayVariable(
      ExpressionTree expression, VariableElement variableElement) {
    TypeMirror arrayType = TreeUtils.typeOf(expression);

    // Declare and initialize a temporary array variable
    VariableTree arrayVariable =
        treeBuilder.buildVariableDecl(
            arrayType, uniqueName("array"), variableElement.getEnclosingElement(), expression);
    return arrayVariable;
  }

  @Override
  public Node visitForLoop(ForLoopTree tree, Void p) {
    Name parentLabel = getLabel(getCurrentPath());

    Label conditionStart = new Label();
    Label loopEntry = new Label();
    Label loopExit = new Label();

    // If the loop is a labeled statement, then its continue target is identical for continues with
    // no label and continues with the loop's label.
    Label updateStart;
    if (parentLabel != null) {
      updateStart = continueLabels.get(parentLabel);
    } else {
      updateStart = new Label();
    }

    TryFinallyScopeCell oldBreakTargetL = breakTargetL;
    breakTargetL = new TryFinallyScopeCell(loopExit);

    TryFinallyScopeCell oldContinueTargetL = continueTargetL;
    continueTargetL = new TryFinallyScopeCell(updateStart);

    // Initializer
    for (StatementTree init : tree.getInitializer()) {
      scan(init, p);
    }

    // Condition
    addLabelForNextNode(conditionStart);
    if (tree.getCondition() != null) {
      unbox(scan(tree.getCondition(), p));
      ConditionalJump cjump = new ConditionalJump(loopEntry, loopExit);
      extendWithExtendedNode(cjump);
    }

    // Loop body
    addLabelForNextNode(loopEntry);
    assert tree.getStatement() != null;
    scan(tree.getStatement(), p);

    // Update
    addLabelForNextNode(updateStart);
    for (ExpressionStatementTree update : tree.getUpdate()) {
      scan(update, p);
    }

    extendWithExtendedNode(new UnconditionalJump(conditionStart));

    // Loop exit
    addLabelForNextNode(loopExit);

    breakTargetL = oldBreakTargetL;
    continueTargetL = oldContinueTargetL;

    return null;
  }

  @Override
  public Node visitIdentifier(IdentifierTree tree, Void p) {
    Node node;
    if (TreeUtils.isFieldAccess(tree)) {
      Node receiver = getReceiver(tree);
      node = new FieldAccessNode(tree, receiver);
    } else {
      Element element = TreeUtils.elementFromUse(tree);
      switch (element.getKind()) {
        case FIELD:
          // Note that "this"/"super" is a field, but not a field access.
          if (element.getSimpleName().contentEquals("this")) {
            node = new ExplicitThisNode(tree);
          } else {
            node = new SuperNode(tree);
          }
          break;
        case EXCEPTION_PARAMETER:
        case LOCAL_VARIABLE:
        case RESOURCE_VARIABLE:
        case PARAMETER:
          node = new LocalVariableNode(tree);
          break;
        case PACKAGE:
          node = new PackageNameNode(tree);
          break;
        default:
          if (ElementUtils.isTypeDeclaration(element)) {
            node = new ClassNameNode(tree);
            break;
          } else if (ElementUtils.isBindingVariable(element)) {
            // Note: BINDING_VARIABLE should be added as a direct case above when instanceof pattern
            // matching and Java15 are supported.
            node = new LocalVariableNode(tree);
            break;
          }
          throw new BugInCF("bad element kind " + element.getKind());
      }
    }
    if (node instanceof ClassNameNode) {
      extendWithClassNameNode((ClassNameNode) node);
    } else {
      extendWithNode(node);
    }
    return node;
  }

  @Override
  public Node visitIf(IfTree tree, Void p) {
    // all necessary labels
    Label thenEntry = new Label();
    Label elseEntry = new Label();
    Label endIf = new Label();

    // basic block for the condition
    unbox(scan(tree.getCondition(), p));

    ConditionalJump cjump = new ConditionalJump(thenEntry, elseEntry);
    extendWithExtendedNode(cjump);

    // then branch
    addLabelForNextNode(thenEntry);
    StatementTree thenStatement = tree.getThenStatement();
    scan(thenStatement, p);
    extendWithExtendedNode(new UnconditionalJump(endIf));

    // else branch
    addLabelForNextNode(elseEntry);
    StatementTree elseStatement = tree.getElseStatement();
    if (elseStatement != null) {
      scan(elseStatement, p);
    }

    // label the end of the if statement
    addLabelForNextNode(endIf);

    return null;
  }

  @Override
  public Node visitImport(ImportTree tree, Void p) {
    throw new BugInCF("ImportTree is unexpected in AST to CFG translation");
  }

  @Override
  public Node visitArrayAccess(ArrayAccessTree tree, Void p) {
    Node array = scan(tree.getExpression(), p);
    Node index = unaryNumericPromotion(scan(tree.getIndex(), p));
    Node arrayAccess = new ArrayAccessNode(tree, array, index);
    extendWithNode(arrayAccess);
    extendWithNodeWithException(arrayAccess, arrayIndexOutOfBoundsExceptionType);
    extendWithNodeWithException(arrayAccess, nullPointerExceptionType);
    return arrayAccess;
  }

  @Override
  public Node visitLabeledStatement(LabeledStatementTree tree, Void p) {
    // This method can set the break target after generating all Nodes in the contained statement,
    // but it can't set the continue target, which may be in the middle of a sequence of
    // nodes. Labeled loops must look up and use the continue Labels.
    Name labelName = tree.getLabel();

    Label breakL = new Label(labelName + "_break");
    Label continueL = new Label(labelName + "_continue");

    breakLabels.put(labelName, breakL);
    continueLabels.put(labelName, continueL);

    scan(tree.getStatement(), p);

    addLabelForNextNode(breakL);

    breakLabels.remove(labelName);
    continueLabels.remove(labelName);

    return null;
  }

  @Override
  public Node visitLiteral(LiteralTree tree, Void p) {
    Node r = null;
    switch (tree.getKind()) {
      case BOOLEAN_LITERAL:
        r = new BooleanLiteralNode(tree);
        break;
      case CHAR_LITERAL:
        r = new CharacterLiteralNode(tree);
        break;
      case DOUBLE_LITERAL:
        r = new DoubleLiteralNode(tree);
        break;
      case FLOAT_LITERAL:
        r = new FloatLiteralNode(tree);
        break;
      case INT_LITERAL:
        r = new IntegerLiteralNode(tree);
        break;
      case LONG_LITERAL:
        r = new LongLiteralNode(tree);
        break;
      case NULL_LITERAL:
        r = new NullLiteralNode(tree);
        break;
      case STRING_LITERAL:
        r = new StringLiteralNode(tree);
        break;
      default:
        throw new BugInCF("unexpected literal tree");
    }
    assert r != null : "unexpected literal tree";
    extendWithNode(r);
    return r;
  }

  @Override
  public Node visitMethod(MethodTree tree, Void p) {
    throw new BugInCF("MethodTree is unexpected in AST to CFG translation");
  }

  @Override
  public Node visitModifiers(ModifiersTree tree, Void p) {
    throw new BugInCF("ModifiersTree is unexpected in AST to CFG translation");
  }

  @Override
  public Node visitNewArray(NewArrayTree tree, Void p) {
    // see JLS 15.10

    ArrayType type = (ArrayType) TreeUtils.typeOf(tree);
    TypeMirror elemType = type.getComponentType();

    List<? extends ExpressionTree> dimensions = tree.getDimensions();
    List<? extends ExpressionTree> initializers = tree.getInitializers();
    assert dimensions != null;

    List<Node> dimensionNodes =
        CollectionsPlume.mapList(dim -> unaryNumericPromotion(scan(dim, p)), dimensions);

    List<Node> initializerNodes;
    if (initializers == null) {
      initializerNodes = Collections.emptyList();
    } else {
      initializerNodes =
          CollectionsPlume.mapList(init -> assignConvert(scan(init, p), elemType), initializers);
    }

    Node node = new ArrayCreationNode(tree, type, dimensionNodes, initializerNodes);

    extendWithNodeWithExceptions(node, newArrayExceptionTypes);
    return node;
  }

  @Override
  public Node visitNewClass(NewClassTree tree, Void p) {
    // see JLS 15.9

    Tree enclosingExpr = tree.getEnclosingExpression();
    if (enclosingExpr != null) {
      scan(enclosingExpr, p);
    }

    // Convert constructor arguments
    ExecutableElement constructor = TreeUtils.elementFromUse(tree);

    List<? extends ExpressionTree> actualExprs = tree.getArguments();

    List<Node> arguments = convertCallArguments(constructor, actualExprs);

    // TODO: for anonymous classes, don't use the identifier alone.
    // See Issue 890.
    Node constructorNode = scan(tree.getIdentifier(), p);

    // Handle anonymous classes in visitClass.
    // Note that getClassBody() and therefore classbody can be null.
    ClassDeclarationNode classbody = (ClassDeclarationNode) scan(tree.getClassBody(), p);

    Node node = new ObjectCreationNode(tree, constructorNode, arguments, classbody);

    List<? extends TypeMirror> thrownTypes = constructor.getThrownTypes();
    Set<TypeMirror> thrownSet =
        new LinkedHashSet<>(thrownTypes.size() + uncheckedExceptionTypes.size());
    // Add exceptions explicitly mentioned in the throws clause.
    thrownSet.addAll(thrownTypes);
    // Add types to account for unchecked exceptions
    thrownSet.addAll(uncheckedExceptionTypes);

    extendWithNodeWithExceptions(node, thrownSet);

    return node;
  }

  /**
   * Maps a {@code Tree} to its directly enclosing {@code ParenthesizedTree} if one exists.
   *
   * <p>This map is used by {@link CFGTranslationPhaseOne#addToLookupMap(Node)} to associate a
   * {@code ParenthesizedTree} with the dataflow {@code Node} that was used during inference. This
   * map is necessary because dataflow does not create a {@code Node} for a {@code
   * ParenthesizedTree}.
   */
  private final Map<Tree, ParenthesizedTree> parenMapping = new HashMap<>();

  @Override
  public Node visitParenthesized(ParenthesizedTree tree, Void p) {
    parenMapping.put(tree.getExpression(), tree);
    return scan(tree.getExpression(), p);
  }

  @Override
  public Node visitReturn(ReturnTree tree, Void p) {
    ExpressionTree ret = tree.getExpression();
    // TODO: also have a return-node if nothing is returned
    ReturnNode result = null;
    if (ret != null) {
      Node node = scan(ret, p);
      result = new ReturnNode(tree, node, env.getTypeUtils());
      returnNodes.add(result);
      extendWithNode(result);
    }

    extendWithExtendedNode(new UnconditionalJump(this.returnTargetL.accessLabel()));

    return result;
  }

  @Override
  public Node visitMemberSelect(MemberSelectTree tree, Void p) {
    Node expr = scan(tree.getExpression(), p);
    if (!TreeUtils.isFieldAccess(tree)) {
      // Could be a selector of a class or package
      Element element = TreeUtils.elementFromUse(tree);
      if (ElementUtils.isTypeElement(element)) {
        ClassNameNode result = new ClassNameNode(tree, expr);
        extendWithClassNameNode(result);
        return result;
      } else if (element.getKind() == ElementKind.PACKAGE) {
        Node result = new PackageNameNode(tree, (PackageNameNode) expr);
        extendWithNode(result);
        return result;
      } else {
        throw new BugInCF("Unexpected element kind: " + element.getKind());
      }
    }

    Node node = new FieldAccessNode(tree, expr);

    Element element = TreeUtils.elementFromUse(tree);
    if (ElementUtils.isStatic(element)
        || expr instanceof ImplicitThisNode
        || expr instanceof ExplicitThisNode) {
      // No NullPointerException can be thrown, use normal node
      extendWithNode(node);
    } else {
      extendWithNodeWithException(node, nullPointerExceptionType);
    }

    return node;
  }

  @Override
  public Node visitEmptyStatement(EmptyStatementTree tree, Void p) {
    return null;
  }

  @Override
  public Node visitSynchronized(SynchronizedTree tree, Void p) {
    // see JLS 14.19

    Node synchronizedExpr = scan(tree.getExpression(), p);
    SynchronizedNode synchronizedStartNode =
        new SynchronizedNode(tree, synchronizedExpr, true, env.getTypeUtils());
    extendWithNode(synchronizedStartNode);
    scan(tree.getBlock(), p);
    SynchronizedNode synchronizedEndNode =
        new SynchronizedNode(tree, synchronizedExpr, false, env.getTypeUtils());
    extendWithNode(synchronizedEndNode);

    return null;
  }

  @Override
  public Node visitThrow(ThrowTree tree, Void p) {
    Node expression = scan(tree.getExpression(), p);
    TypeMirror exception = expression.getType();
    ThrowNode throwsNode = new ThrowNode(tree, expression, env.getTypeUtils());
    NodeWithExceptionsHolder exNode = extendWithNodeWithException(throwsNode, exception);
    exNode.setTerminatesExecution(true);
    return throwsNode;
  }

  @Override
  public Node visitCompilationUnit(CompilationUnitTree tree, Void p) {
    throw new BugInCF("CompilationUnitTree is unexpected in AST to CFG translation");
  }

  @Override
  public Node visitTry(TryTree tree, Void p) {
    List<? extends CatchTree> catches = tree.getCatches();
    BlockTree finallyBlock = tree.getFinallyBlock();

    extendWithNode(
        new MarkerNode(
            tree, "start of try statement #" + TreeUtils.treeUids.get(tree), env.getTypeUtils()));

    List<Pair<TypeMirror, Label>> catchLabels =
        CollectionsPlume.mapList(
            (CatchTree c) -> {
              return Pair.of(TreeUtils.typeOf(c.getParameter().getType()), new Label());
            },
            catches);

    // Store return/break/continue labels, just in case we need them for a finally block.
    TryFinallyScopeCell oldReturnTargetL = returnTargetL;
    TryFinallyScopeCell oldBreakTargetL = breakTargetL;
    Map<Name, Label> oldBreakLabels = breakLabels;
    TryFinallyScopeCell oldContinueTargetL = continueTargetL;
    Map<Name, Label> oldContinueLabels = continueLabels;

    Label finallyLabel = null;
    Label exceptionalFinallyLabel = null;

    if (finallyBlock != null) {
      finallyLabel = new Label();

      exceptionalFinallyLabel = new Label();
      tryStack.pushFrame(new TryFinallyFrame(exceptionalFinallyLabel));

      returnTargetL = new TryFinallyScopeCell();

      breakTargetL = new TryFinallyScopeCell();
      breakLabels = new TryFinallyScopeMap();

      continueTargetL = new TryFinallyScopeCell();
      continueLabels = new TryFinallyScopeMap();
    }

    Label doneLabel = new Label();

    tryStack.pushFrame(new TryCatchFrame(types, catchLabels));

    // Must scan the resources *after* we push frame to tryStack. Otherwise we can lose catch
    // blocks.
    // TODO: Should we handle try-with-resources blocks by also generating code for automatically
    // closing the resources?
    List<? extends Tree> resources = tree.getResources();
    for (Tree resource : resources) {
      scan(resource, p);
    }

    extendWithNode(
        new MarkerNode(
            tree, "start of try block #" + TreeUtils.treeUids.get(tree), env.getTypeUtils()));
    scan(tree.getBlock(), p);
    extendWithNode(
        new MarkerNode(
            tree, "end of try block #" + TreeUtils.treeUids.get(tree), env.getTypeUtils()));

    extendWithExtendedNode(new UnconditionalJump(CFGBuilder.firstNonNull(finallyLabel, doneLabel)));

    tryStack.popFrame();

    int catchIndex = 0;
    for (CatchTree c : catches) {
      addLabelForNextNode(catchLabels.get(catchIndex).second);
      extendWithNode(
          new MarkerNode(
              tree,
              "start of catch block for "
                  + c.getParameter().getType()
                  + " #"
                  + TreeUtils.treeUids.get(tree),
              env.getTypeUtils()));
      scan(c, p);
      extendWithNode(
          new MarkerNode(
              tree,
              "end of catch block for "
                  + c.getParameter().getType()
                  + " #"
                  + TreeUtils.treeUids.get(tree),
              env.getTypeUtils()));

      catchIndex++;
      extendWithExtendedNode(
          new UnconditionalJump(CFGBuilder.firstNonNull(finallyLabel, doneLabel)));
    }

    if (finallyLabel != null) {
      // Reset values before analyzing the finally block!

      tryStack.popFrame();

      { // Scan 'finallyBlock' for only 'finallyLabel' (a successful path)
        addLabelForNextNode(finallyLabel);
        extendWithNode(
            new MarkerNode(
                tree,
                "start of finally block #" + TreeUtils.treeUids.get(tree),
                env.getTypeUtils()));
        scan(finallyBlock, p);
        extendWithNode(
            new MarkerNode(
                tree, "end of finally block #" + TreeUtils.treeUids.get(tree), env.getTypeUtils()));
        extendWithExtendedNode(new UnconditionalJump(doneLabel));
      }

      if (hasExceptionalPath(exceptionalFinallyLabel)) {
        // If an exceptional path exists, scan 'finallyBlock' for 'exceptionalFinallyLabel', and
        // scan copied 'finallyBlock' for 'finallyLabel' (a successful path). If there is no
        // successful path, it will be removed in later phase.
        // TODO: Don't we need a separate finally block for each kind of exception?
        addLabelForNextNode(exceptionalFinallyLabel);
        extendWithNode(
            new MarkerNode(
                tree,
                "start of finally block for Throwable #" + TreeUtils.treeUids.get(tree),
                env.getTypeUtils()));

        scan(finallyBlock, p);

        NodeWithExceptionsHolder throwing =
            extendWithNodeWithException(
                new MarkerNode(
                    tree,
                    "end of finally block for Throwable #" + TreeUtils.treeUids.get(tree),
                    env.getTypeUtils()),
                throwableType);

        throwing.setTerminatesExecution(true);
      }

      if (returnTargetL.wasAccessed()) {
        addLabelForNextNode(returnTargetL.peekLabel());
        returnTargetL = oldReturnTargetL;

        extendWithNode(
            new MarkerNode(
                tree,
                "start of finally block for return #" + TreeUtils.treeUids.get(tree),
                env.getTypeUtils()));
        scan(finallyBlock, p);
        extendWithNode(
            new MarkerNode(
                tree,
                "end of finally block for return #" + TreeUtils.treeUids.get(tree),
                env.getTypeUtils()));
        extendWithExtendedNode(new UnconditionalJump(returnTargetL.accessLabel()));
      } else {
        returnTargetL = oldReturnTargetL;
      }

      if (breakTargetL.wasAccessed()) {
        addLabelForNextNode(breakTargetL.peekLabel());
        breakTargetL = oldBreakTargetL;

        extendWithNode(
            new MarkerNode(
                tree,
                "start of finally block for break #" + TreeUtils.treeUids.get(tree),
                env.getTypeUtils()));
        scan(finallyBlock, p);
        extendWithNode(
            new MarkerNode(
                tree,
                "end of finally block for break #" + TreeUtils.treeUids.get(tree),
                env.getTypeUtils()));
        extendWithExtendedNode(new UnconditionalJump(breakTargetL.accessLabel()));
      } else {
        breakTargetL = oldBreakTargetL;
      }

      Map<Name, Label> accessedBreakLabels = ((TryFinallyScopeMap) breakLabels).getAccessedNames();
      if (!accessedBreakLabels.isEmpty()) {
        breakLabels = oldBreakLabels;

        for (Map.Entry<Name, Label> access : accessedBreakLabels.entrySet()) {
          addLabelForNextNode(access.getValue());
          extendWithNode(
              new MarkerNode(
                  tree,
                  "start of finally block for break label "
                      + access.getKey()
                      + " #"
                      + TreeUtils.treeUids.get(tree),
                  env.getTypeUtils()));
          scan(finallyBlock, p);
          extendWithNode(
              new MarkerNode(
                  tree,
                  "end of finally block for break label "
                      + access.getKey()
                      + " #"
                      + TreeUtils.treeUids.get(tree),
                  env.getTypeUtils()));
          extendWithExtendedNode(new UnconditionalJump(breakLabels.get(access.getKey())));
        }
      } else {
        breakLabels = oldBreakLabels;
      }

      if (continueTargetL.wasAccessed()) {
        addLabelForNextNode(continueTargetL.peekLabel());
        continueTargetL = oldContinueTargetL;

        extendWithNode(
            new MarkerNode(
                tree,
                "start of finally block for continue #" + TreeUtils.treeUids.get(tree),
                env.getTypeUtils()));
        scan(finallyBlock, p);
        extendWithNode(
            new MarkerNode(
                tree,
                "end of finally block for continue #" + TreeUtils.treeUids.get(tree),
                env.getTypeUtils()));
        extendWithExtendedNode(new UnconditionalJump(continueTargetL.accessLabel()));
      } else {
        continueTargetL = oldContinueTargetL;
      }

      Map<Name, Label> accessedContinueLabels =
          ((TryFinallyScopeMap) continueLabels).getAccessedNames();
      if (!accessedContinueLabels.isEmpty()) {
        continueLabels = oldContinueLabels;

        for (Map.Entry<Name, Label> access : accessedContinueLabels.entrySet()) {
          addLabelForNextNode(access.getValue());
          extendWithNode(
              new MarkerNode(
                  tree,
                  "start of finally block for continue label "
                      + access.getKey()
                      + " #"
                      + TreeUtils.treeUids.get(tree),
                  env.getTypeUtils()));
          scan(finallyBlock, p);
          extendWithNode(
              new MarkerNode(
                  tree,
                  "end of finally block for continue label "
                      + access.getKey()
                      + " #"
                      + TreeUtils.treeUids.get(tree),
                  env.getTypeUtils()));
          extendWithExtendedNode(new UnconditionalJump(continueLabels.get(access.getKey())));
        }
      } else {
        continueLabels = oldContinueLabels;
      }
    }

    addLabelForNextNode(doneLabel);

    return null;
  }

  /**
   * Returns whether an exceptional node for {@code target} exists in {@link #nodeList} or not.
   *
   * @param target label for exception
   * @return true when an exceptional node for {@code target} exists in {@link #nodeList}
   */
  private boolean hasExceptionalPath(Label target) {
    for (ExtendedNode node : nodeList) {
      if (node instanceof NodeWithExceptionsHolder) {
        NodeWithExceptionsHolder exceptionalNode = (NodeWithExceptionsHolder) node;
        for (Set<Label> labels : exceptionalNode.getExceptions().values()) {
          if (labels.contains(target)) {
            return true;
          }
        }
      }
    }
    return false;
  }

  @Override
  public Node visitParameterizedType(ParameterizedTypeTree tree, Void p) {
    Node result = new ParameterizedTypeNode(tree);
    extendWithNode(result);
    return result;
  }

  @Override
  public Node visitUnionType(UnionTypeTree tree, Void p) {
    throw new BugInCF("UnionTypeTree is unexpected in AST to CFG translation");
  }

  @Override
  public Node visitArrayType(ArrayTypeTree tree, Void p) {
    Node result = new ArrayTypeNode(tree, types);
    extendWithNode(new ArrayTypeNode(tree, types));
    return result;
  }

  @Override
  public Node visitTypeCast(TypeCastTree tree, Void p) {
    final Node operand = scan(tree.getExpression(), p);
    final TypeMirror type = TreeUtils.typeOf(tree.getType());
    final Node node = new TypeCastNode(tree, operand, type, types);

    extendWithNodeWithException(node, classCastExceptionType);
    return node;
  }

  @Override
  public Node visitPrimitiveType(PrimitiveTypeTree tree, Void p) {
    Node result = new PrimitiveTypeNode(tree, types);
    extendWithNode(result);
    return result;
  }

  @Override
  public Node visitTypeParameter(TypeParameterTree tree, Void p) {
    throw new BugInCF("TypeParameterTree is unexpected in AST to CFG translation");
  }

  @Override
  public Node visitInstanceOf(InstanceOfTree tree, Void p) {
    Node operand = scan(tree.getExpression(), p);
    TypeMirror refType = TreeUtils.typeOf(tree.getType());
    InstanceOfNode node = new InstanceOfNode(tree, operand, refType, types);
    extendWithNode(node);
    return node;
  }

  @Override
  public Node visitUnary(UnaryTree tree, Void p) {
    Node result = null;
    Tree.Kind kind = tree.getKind();
    switch (kind) {
      case BITWISE_COMPLEMENT:
      case UNARY_MINUS:
      case UNARY_PLUS:
        {
          // see JLS 15.14 and 15.15
          Node expr = scan(tree.getExpression(), p);
          expr = unaryNumericPromotion(expr);

          // TypeMirror exprType = InternalUtils.typeOf(tree);

          switch (kind) {
            case BITWISE_COMPLEMENT:
              result = new BitwiseComplementNode(tree, expr);
              break;
            case UNARY_MINUS:
              result = new NumericalMinusNode(tree, expr);
              break;
            case UNARY_PLUS:
              result = new NumericalPlusNode(tree, expr);
              break;
            default:
              throw new BugInCF("Unexpected kind: " + kind);
          }
          extendWithNode(result);
          break;
        }

      case LOGICAL_COMPLEMENT:
        {
          // see JLS 15.15.6
          Node expr = scan(tree.getExpression(), p);
          result = new ConditionalNotNode(tree, unbox(expr));
          extendWithNode(result);
          break;
        }

      case POSTFIX_DECREMENT:
      case POSTFIX_INCREMENT:
      case PREFIX_DECREMENT:
      case PREFIX_INCREMENT:
        {
          ExpressionTree exprTree = tree.getExpression();
          Node expr = scan(exprTree, p);

          boolean isIncrement =
              kind == Tree.Kind.POSTFIX_INCREMENT || kind == Tree.Kind.PREFIX_INCREMENT;
          boolean isPostfix =
              kind == Tree.Kind.POSTFIX_INCREMENT || kind == Tree.Kind.POSTFIX_DECREMENT;
          AssignmentNode unaryAssign =
              createIncrementOrDecrementAssign(isPostfix ? null : tree, expr, isIncrement);
          addToUnaryAssignLookupMap(tree, unaryAssign);

          if (isPostfix) {
            TypeMirror exprType = TreeUtils.typeOf(exprTree);
            VariableTree tempVarDecl =
                treeBuilder.buildVariableDecl(
                    exprType, uniqueName("tempPostfix"), findOwner(), tree.getExpression());
            handleArtificialTree(tempVarDecl);
            VariableDeclarationNode tempVarDeclNode = new VariableDeclarationNode(tempVarDecl);
            tempVarDeclNode.setInSource(false);
            extendWithNode(tempVarDeclNode);

            Tree tempVar = treeBuilder.buildVariableUse(tempVarDecl);
            handleArtificialTree(tempVar);
            Node tempVarNode = new LocalVariableNode(tempVar);
            tempVarNode.setInSource(false);
            extendWithNode(tempVarNode);

            AssignmentNode tempAssignNode = new AssignmentNode(tree, tempVarNode, expr);
            tempAssignNode.setInSource(false);
            extendWithNode(tempAssignNode);

            Tree resultExpr = treeBuilder.buildVariableUse(tempVarDecl);
            handleArtificialTree(resultExpr);
            result = new LocalVariableNode(resultExpr);
            result.setInSource(false);
            extendWithNode(result);
          } else {
            result = unaryAssign;
          }
          break;
        }

      case OTHER:
      default:
        // special node NLLCHK
        if (tree.toString().startsWith("<*nullchk*>")) {
          Node expr = scan(tree.getExpression(), p);
          result = new NullChkNode(tree, expr);
          extendWithNode(result);
          break;
        }

        throw new BugInCF("Unknown kind (" + kind + ") of unary expression: " + tree);
    }

    return result;
  }

  /**
   * Create assignment node which represent increment or decrement.
   *
   * @param target tree for assignment node. If it's null, corresponding assignment tree will be
   *     generated.
   * @param expr expression node to be incremented or decremented
   * @param isIncrement true when it's increment
   * @return assignment node for corresponding increment or decrement
   */
  private AssignmentNode createIncrementOrDecrementAssign(
      Tree target, Node expr, boolean isIncrement) {
    ExpressionTree exprTree = (ExpressionTree) expr.getTree();
    TypeMirror exprType = expr.getType();
    TypeMirror oneType = types.getPrimitiveType(TypeKind.INT);
    TypeMirror promotedType = binaryPromotedType(exprType, oneType);

    LiteralTree oneTree = treeBuilder.buildLiteral(Integer.valueOf(1));
    handleArtificialTree(oneTree);

    Node exprRHS = binaryNumericPromotion(expr, promotedType);
    Node one = new IntegerLiteralNode(oneTree);
    one.setInSource(false);
    extendWithNode(one);
    one = binaryNumericPromotion(one, promotedType);

    BinaryTree operTree =
        treeBuilder.buildBinary(
            promotedType, isIncrement ? Tree.Kind.PLUS : Tree.Kind.MINUS, exprTree, oneTree);
    handleArtificialTree(operTree);

    Node operNode;
    if (isIncrement) {
      operNode = new NumericalAdditionNode(operTree, exprRHS, one);
    } else {
      operNode = new NumericalSubtractionNode(operTree, exprRHS, one);
    }
    operNode.setInSource(false);
    extendWithNode(operNode);

    Node narrowed = narrowAndBox(operNode, exprType);

    if (target == null) {
      target = treeBuilder.buildAssignment(exprTree, (ExpressionTree) narrowed.getTree());
      handleArtificialTree(target);
    }

    AssignmentNode assignNode = new AssignmentNode(target, expr, narrowed);
    assignNode.setInSource(false);
    extendWithNode(assignNode);
    return assignNode;
  }

  @Override
  public Node visitVariable(VariableTree tree, Void p) {

    // see JLS 14.4

    boolean isField = false;
    if (getCurrentPath().getParentPath() != null) {
      Tree.Kind kind = TreeUtils.getKindRecordAsClass(getCurrentPath().getParentPath().getLeaf());
      // CLASS includes records.
      if (kind == Tree.Kind.CLASS || kind == Tree.Kind.INTERFACE || kind == Tree.Kind.ENUM) {
        isField = true;
      }
    }
    Node node = null;

    ClassTree enclosingClass = TreePathUtil.enclosingClass(getCurrentPath());
    TypeElement classElem = TreeUtils.elementFromDeclaration(enclosingClass);
    Node receiver = new ImplicitThisNode(classElem.asType());

    if (isField) {
      ExpressionTree initializer = tree.getInitializer();
      assert initializer != null;
      node =
          translateAssignment(
              tree,
              new FieldAccessNode(tree, TreeUtils.elementFromDeclaration(tree), receiver),
              initializer);
    } else {
      // local variable definition
      VariableDeclarationNode decl = new VariableDeclarationNode(tree);
      extendWithNode(decl);

      // initializer

      ExpressionTree initializer = tree.getInitializer();
      if (initializer != null) {
        node = translateAssignment(tree, new LocalVariableNode(tree, receiver), initializer);
      }
    }

    return node;
  }

  @Override
  public Node visitWhileLoop(WhileLoopTree tree, Void p) {
    Name parentLabel = getLabel(getCurrentPath());

    Label loopEntry = new Label();
    Label loopExit = new Label();

    // If the loop is a labeled statement, then its continue target is identical for continues with
    // no label and continues with the loop's label.
    Label conditionStart;
    if (parentLabel != null) {
      conditionStart = continueLabels.get(parentLabel);
    } else {
      conditionStart = new Label();
    }

    TryFinallyScopeCell oldBreakTargetL = breakTargetL;
    breakTargetL = new TryFinallyScopeCell(loopExit);

    TryFinallyScopeCell oldContinueTargetL = continueTargetL;
    continueTargetL = new TryFinallyScopeCell(conditionStart);

    // Condition
    addLabelForNextNode(conditionStart);
    assert tree.getCondition() != null;
    // Determine whether the loop condition has the constant value true, according to the
    // compiler logic.
    boolean isCondConstTrue = TreeUtils.isExprConstTrue(tree.getCondition());

    unbox(scan(tree.getCondition(), p));

    if (!isCondConstTrue) {
      // If the loop condition does not have the constant value true, the control flow is
      // split into two branches.
      ConditionalJump cjump = new ConditionalJump(loopEntry, loopExit);
      extendWithExtendedNode(cjump);
    }

    // Loop body
    addLabelForNextNode(loopEntry);
    assert tree.getStatement() != null;
    scan(tree.getStatement(), p);

    if (isCondConstTrue) {
      // The condition has the constant value true, so we can directly jump back to the loop entry.
      extendWithExtendedNode(new UnconditionalJump(loopEntry));
    } else {
      // Otherwise, jump back to evaluate the condition.
      extendWithExtendedNode(new UnconditionalJump(conditionStart));
    }

    // Loop exit
    addLabelForNextNode(loopExit);

    breakTargetL = oldBreakTargetL;
    continueTargetL = oldContinueTargetL;

    return null;
  }

  @Override
  public Node visitLambdaExpression(LambdaExpressionTree tree, Void p) {
    declaredLambdas.add(tree);
    Node node = new FunctionalInterfaceNode(tree);
    extendWithNode(node);
    return node;
  }

  @Override
  public Node visitMemberReference(MemberReferenceTree tree, Void p) {
    Tree enclosingExpr = tree.getQualifierExpression();
    if (enclosingExpr != null) {
      scan(enclosingExpr, p);
    }

    Node node = new FunctionalInterfaceNode(tree);
    extendWithNode(node);

    return node;
  }

  @Override
  public Node visitWildcard(WildcardTree tree, Void p) {
    throw new BugInCF("WildcardTree is unexpected in AST to CFG translation");
  }

  @Override
  public Node visitOther(Tree tree, Void p) {
    throw new BugInCF("Unknown AST element encountered in AST to CFG translation.");
  }

  /**
   * Returns the TypeMirror for the given class.
   *
   * @param clazz a class
   * @return the TypeMirror for the class
   */
  private TypeMirror getTypeMirror(Class<?> clazz) {
    return TypesUtils.typeFromClass(clazz, types, elements);
  }

  /**
   * Returns the TypeMirror for the given class, or {@code null} if the type is not present.
   *
   * <p>This can be used to handle system types that are not present. For example, in Java code that
   * is translated to JavaScript using j2cl, the custom bootclasspath contains APIs that are
   * emulated in JavaScript, so some types such as OutOfMemoryError are deliberately not present.
   *
   * @param clazz a class, which must have a canonical name
   * @return the TypeMirror for the class, or {@code null} if the type is not present
   */
  private @Nullable TypeMirror maybeGetTypeMirror(Class<?> clazz) {
    String name = clazz.getCanonicalName();
    assert name != null : clazz + " does not have a canonical name";
    TypeElement element = elements.getTypeElement(name);
    if (element == null) {
      return null;
    }
    return element.asType();
  }
}<|MERGE_RESOLUTION|>--- conflicted
+++ resolved
@@ -2153,19 +2153,13 @@
 
     /** The labels for the case bodies. */
     private final Label[] caseBodyLabels;
-<<<<<<< HEAD
-
-=======
->>>>>>> 89132b7b
+
     /**
      * The Node for the assignment of the switch selector expression to a synthetic local variable.
      */
     private AssignmentNode selectorExprAssignment;
-<<<<<<< HEAD
 
     private @Nullable VariableTree switchExprVarTree;
-=======
->>>>>>> 89132b7b
 
     /**
      * Construct a SwitchBuilder.
@@ -2205,7 +2199,6 @@
       caseBodyLabels[cases] = breakTargetL.peekLabel();
 
       buildSelector();
-<<<<<<< HEAD
 
       buildSwitchExpressionVar();
 
@@ -2216,16 +2209,8 @@
                 "start of switch statement #" + TreeUtils.treeUids.get(switchTree),
                 env.getTypeUtils()));
       }
-=======
 
       // Build CFG for the cases.
-      extendWithNode(
-          new MarkerNode(
-              switchTree,
-              "start of switch statement #" + TreeUtils.treeUids.get(switchTree),
-              env.getTypeUtils()));
->>>>>>> 89132b7b
-
       Integer defaultIndex = null;
       for (int i = 0; i < cases; ++i) {
         CaseTree caseTree = caseTrees.get(i);
@@ -2322,41 +2307,6 @@
       VariableDeclarationNode switchExprVarNode = new VariableDeclarationNode(switchExprVarTree);
       switchExprVarNode.setInSource(false);
       extendWithNode(switchExprVarNode);
-    }
-
-    /**
-     * Builds the CFG for the selector expression. It also creates a synthetic variable and assigns
-     * the selector expression to the variable. This assignment node is stored in {@link
-     * #selectorExprAssignment}. It can later be used to refine the selector expression in case
-     * bodies.
-     */
-    private void buildSelector() {
-      // Create a synthetic variable to which the switch selector expression will be assigned
-      TypeMirror selectorExprType = TreeUtils.typeOf(switchTree.getExpression());
-      VariableTree selectorVarTree =
-          treeBuilder.buildVariableDecl(selectorExprType, uniqueName("switch"), findOwner(), null);
-      handleArtificialTree(selectorVarTree);
-
-      VariableDeclarationNode selectorVarNode = new VariableDeclarationNode(selectorVarTree);
-      selectorVarNode.setInSource(false);
-      extendWithNode(selectorVarNode);
-
-      IdentifierTree selectorVarUseTree = treeBuilder.buildVariableUse(selectorVarTree);
-      handleArtificialTree(selectorVarUseTree);
-
-      LocalVariableNode selectorVarUseNode = new LocalVariableNode(selectorVarUseTree);
-      selectorVarUseNode.setInSource(false);
-      extendWithNode(selectorVarUseNode);
-
-      Node selectorExprNode = unbox(scan(switchTree.getExpression(), null));
-
-      AssignmentTree assign =
-          treeBuilder.buildAssignment(selectorVarUseTree, switchTree.getExpression());
-      handleArtificialTree(assign);
-
-      selectorExprAssignment = new AssignmentNode(assign, selectorVarUseNode, selectorExprNode);
-      selectorExprAssignment.setInSource(false);
-      extendWithNode(selectorExprAssignment);
     }
 
     /**
