--- conflicted
+++ resolved
@@ -2429,24 +2429,16 @@
             // If the type of iteratorVariable is a capture, its type tree may be missing
             // annotations, so save the expression in the node so that the full type can be found
             // later.
-<<<<<<< HEAD
-            nextCallNode.setIterExpression(expression);
-=======
             nextCallNode.setIteratorExpression(expression);
->>>>>>> 0c8bf98d
             nextCallNode.setInSource(false);
             extendWithNode(nextCallNode);
 
             AssignmentNode assignNode =
                     translateAssignment(variable, new LocalVariableNode(variable), nextCall);
-<<<<<<< HEAD
-            ((MethodInvocationNode) assignNode.getExpression()).setIterExpression(expression);
-=======
 
             // Translate assignment scans variable and creates new nodes, so set the expression
             // there, too.
             ((MethodInvocationNode) assignNode.getExpression()).setIteratorExpression(expression);
->>>>>>> 0c8bf98d
 
             assert statement != null;
             scan(statement, p);
