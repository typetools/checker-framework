package org.checkerframework.dataflow.cfg.builder;

import com.sun.source.tree.AnnotatedTypeTree;
import com.sun.source.tree.AnnotationTree;
import com.sun.source.tree.ArrayAccessTree;
import com.sun.source.tree.ArrayTypeTree;
import com.sun.source.tree.AssertTree;
import com.sun.source.tree.AssignmentTree;
import com.sun.source.tree.BinaryTree;
import com.sun.source.tree.BlockTree;
import com.sun.source.tree.BreakTree;
import com.sun.source.tree.CaseTree;
import com.sun.source.tree.CatchTree;
import com.sun.source.tree.ClassTree;
import com.sun.source.tree.CompilationUnitTree;
import com.sun.source.tree.CompoundAssignmentTree;
import com.sun.source.tree.ConditionalExpressionTree;
import com.sun.source.tree.ContinueTree;
import com.sun.source.tree.DoWhileLoopTree;
import com.sun.source.tree.EmptyStatementTree;
import com.sun.source.tree.EnhancedForLoopTree;
import com.sun.source.tree.ErroneousTree;
import com.sun.source.tree.ExpressionStatementTree;
import com.sun.source.tree.ExpressionTree;
import com.sun.source.tree.ForLoopTree;
import com.sun.source.tree.IdentifierTree;
import com.sun.source.tree.IfTree;
import com.sun.source.tree.ImportTree;
import com.sun.source.tree.InstanceOfTree;
import com.sun.source.tree.LabeledStatementTree;
import com.sun.source.tree.LambdaExpressionTree;
import com.sun.source.tree.LiteralTree;
import com.sun.source.tree.MemberReferenceTree;
import com.sun.source.tree.MemberSelectTree;
import com.sun.source.tree.MethodInvocationTree;
import com.sun.source.tree.MethodTree;
import com.sun.source.tree.ModifiersTree;
import com.sun.source.tree.NewArrayTree;
import com.sun.source.tree.NewClassTree;
import com.sun.source.tree.ParameterizedTypeTree;
import com.sun.source.tree.ParenthesizedTree;
import com.sun.source.tree.PrimitiveTypeTree;
import com.sun.source.tree.ReturnTree;
import com.sun.source.tree.StatementTree;
import com.sun.source.tree.SwitchTree;
import com.sun.source.tree.SynchronizedTree;
import com.sun.source.tree.ThrowTree;
import com.sun.source.tree.Tree;
import com.sun.source.tree.Tree.Kind;
import com.sun.source.tree.TryTree;
import com.sun.source.tree.TypeCastTree;
import com.sun.source.tree.TypeParameterTree;
import com.sun.source.tree.UnaryTree;
import com.sun.source.tree.UnionTypeTree;
import com.sun.source.tree.VariableTree;
import com.sun.source.tree.WhileLoopTree;
import com.sun.source.tree.WildcardTree;
import com.sun.source.util.TreePath;
import com.sun.source.util.TreePathScanner;
import com.sun.source.util.Trees;
import com.sun.tools.javac.code.Symbol.MethodSymbol;
import com.sun.tools.javac.code.Type;
import com.sun.tools.javac.processing.JavacProcessingEnvironment;
import com.sun.tools.javac.util.Context;
import java.util.ArrayList;
import java.util.Arrays;
import java.util.Collections;
import java.util.HashMap;
import java.util.HashSet;
import java.util.IdentityHashMap;
import java.util.LinkedHashMap;
import java.util.List;
import java.util.Map;
import java.util.Set;
import javax.annotation.processing.ProcessingEnvironment;
import javax.lang.model.element.Element;
import javax.lang.model.element.ElementKind;
import javax.lang.model.element.ExecutableElement;
import javax.lang.model.element.Name;
import javax.lang.model.element.TypeElement;
import javax.lang.model.element.VariableElement;
import javax.lang.model.type.ArrayType;
import javax.lang.model.type.DeclaredType;
import javax.lang.model.type.PrimitiveType;
import javax.lang.model.type.ReferenceType;
import javax.lang.model.type.TypeKind;
import javax.lang.model.type.TypeMirror;
import javax.lang.model.util.Elements;
import javax.lang.model.util.Types;
import org.checkerframework.checker.interning.qual.FindDistinct;
import org.checkerframework.checker.nullness.qual.Nullable;
import org.checkerframework.dataflow.analysis.Store.FlowRule;
import org.checkerframework.dataflow.cfg.UnderlyingAST;
import org.checkerframework.dataflow.cfg.node.ArrayAccessNode;
import org.checkerframework.dataflow.cfg.node.ArrayCreationNode;
import org.checkerframework.dataflow.cfg.node.ArrayTypeNode;
import org.checkerframework.dataflow.cfg.node.AssertionErrorNode;
import org.checkerframework.dataflow.cfg.node.AssignmentNode;
import org.checkerframework.dataflow.cfg.node.BitwiseAndNode;
import org.checkerframework.dataflow.cfg.node.BitwiseComplementNode;
import org.checkerframework.dataflow.cfg.node.BitwiseOrNode;
import org.checkerframework.dataflow.cfg.node.BitwiseXorNode;
import org.checkerframework.dataflow.cfg.node.BooleanLiteralNode;
import org.checkerframework.dataflow.cfg.node.CaseNode;
import org.checkerframework.dataflow.cfg.node.CharacterLiteralNode;
import org.checkerframework.dataflow.cfg.node.ClassDeclarationNode;
import org.checkerframework.dataflow.cfg.node.ClassNameNode;
import org.checkerframework.dataflow.cfg.node.ConditionalAndNode;
import org.checkerframework.dataflow.cfg.node.ConditionalNotNode;
import org.checkerframework.dataflow.cfg.node.ConditionalOrNode;
import org.checkerframework.dataflow.cfg.node.DoubleLiteralNode;
import org.checkerframework.dataflow.cfg.node.EqualToNode;
import org.checkerframework.dataflow.cfg.node.ExplicitThisLiteralNode;
import org.checkerframework.dataflow.cfg.node.FieldAccessNode;
import org.checkerframework.dataflow.cfg.node.FloatLiteralNode;
import org.checkerframework.dataflow.cfg.node.FloatingDivisionNode;
import org.checkerframework.dataflow.cfg.node.FloatingRemainderNode;
import org.checkerframework.dataflow.cfg.node.FunctionalInterfaceNode;
import org.checkerframework.dataflow.cfg.node.GreaterThanNode;
import org.checkerframework.dataflow.cfg.node.GreaterThanOrEqualNode;
import org.checkerframework.dataflow.cfg.node.ImplicitThisLiteralNode;
import org.checkerframework.dataflow.cfg.node.InstanceOfNode;
import org.checkerframework.dataflow.cfg.node.IntegerDivisionNode;
import org.checkerframework.dataflow.cfg.node.IntegerLiteralNode;
import org.checkerframework.dataflow.cfg.node.IntegerRemainderNode;
import org.checkerframework.dataflow.cfg.node.LambdaResultExpressionNode;
import org.checkerframework.dataflow.cfg.node.LeftShiftNode;
import org.checkerframework.dataflow.cfg.node.LessThanNode;
import org.checkerframework.dataflow.cfg.node.LessThanOrEqualNode;
import org.checkerframework.dataflow.cfg.node.LocalVariableNode;
import org.checkerframework.dataflow.cfg.node.LongLiteralNode;
import org.checkerframework.dataflow.cfg.node.MarkerNode;
import org.checkerframework.dataflow.cfg.node.MethodAccessNode;
import org.checkerframework.dataflow.cfg.node.MethodInvocationNode;
import org.checkerframework.dataflow.cfg.node.NarrowingConversionNode;
import org.checkerframework.dataflow.cfg.node.Node;
import org.checkerframework.dataflow.cfg.node.NotEqualNode;
import org.checkerframework.dataflow.cfg.node.NullChkNode;
import org.checkerframework.dataflow.cfg.node.NullLiteralNode;
import org.checkerframework.dataflow.cfg.node.NumericalAdditionNode;
import org.checkerframework.dataflow.cfg.node.NumericalMinusNode;
import org.checkerframework.dataflow.cfg.node.NumericalMultiplicationNode;
import org.checkerframework.dataflow.cfg.node.NumericalPlusNode;
import org.checkerframework.dataflow.cfg.node.NumericalSubtractionNode;
import org.checkerframework.dataflow.cfg.node.ObjectCreationNode;
import org.checkerframework.dataflow.cfg.node.PackageNameNode;
import org.checkerframework.dataflow.cfg.node.ParameterizedTypeNode;
import org.checkerframework.dataflow.cfg.node.PrimitiveTypeNode;
import org.checkerframework.dataflow.cfg.node.ReturnNode;
import org.checkerframework.dataflow.cfg.node.SignedRightShiftNode;
import org.checkerframework.dataflow.cfg.node.StringConcatenateAssignmentNode;
import org.checkerframework.dataflow.cfg.node.StringConcatenateNode;
import org.checkerframework.dataflow.cfg.node.StringConversionNode;
import org.checkerframework.dataflow.cfg.node.StringLiteralNode;
import org.checkerframework.dataflow.cfg.node.SuperNode;
import org.checkerframework.dataflow.cfg.node.SynchronizedNode;
import org.checkerframework.dataflow.cfg.node.TernaryExpressionNode;
import org.checkerframework.dataflow.cfg.node.ThisLiteralNode;
import org.checkerframework.dataflow.cfg.node.ThrowNode;
import org.checkerframework.dataflow.cfg.node.TypeCastNode;
import org.checkerframework.dataflow.cfg.node.UnsignedRightShiftNode;
import org.checkerframework.dataflow.cfg.node.ValueLiteralNode;
import org.checkerframework.dataflow.cfg.node.VariableDeclarationNode;
import org.checkerframework.dataflow.cfg.node.WideningConversionNode;
import org.checkerframework.dataflow.qual.TerminatesExecution;
import org.checkerframework.dataflow.util.IdentityMostlySingleton;
import org.checkerframework.javacutil.AnnotationProvider;
import org.checkerframework.javacutil.BugInCF;
import org.checkerframework.javacutil.ElementUtils;
import org.checkerframework.javacutil.Pair;
import org.checkerframework.javacutil.TreeUtils;
import org.checkerframework.javacutil.TypeKindUtils;
import org.checkerframework.javacutil.TypesUtils;
import org.checkerframework.javacutil.trees.TreeBuilder;

/**
 * Class that performs phase one of the translation process. It generates the following information:
 *
 * <ul>
 *   <li>A sequence of extended nodes.
 *   <li>A set of bindings from {@link Label}s to positions in the node sequence.
 *   <li>A set of leader nodes that give rise to basic blocks in phase two.
 *   <li>A lookup map that gives the mapping from AST tree nodes to {@link Node}s.
 * </ul>
 *
 * <p>The return type of this scanner is {@link Node}. For expressions, the corresponding node is
 * returned to allow linking between different nodes.
 *
 * <p>However, for statements there is usually no single {@link Node} that is created, and thus no
 * node is returned (rather, null is returned).
 *
 * <p>Every {@code visit*} method is assumed to add at least one extended node to the list of nodes
 * (which might only be a jump).
 */
@SuppressWarnings("nullness") // TODO
public class CFGTranslationPhaseOne extends TreePathScanner<Node, Void> {

    /** Annotation processing environment and its associated type and tree utilities. */
    final ProcessingEnvironment env;

    final Elements elements;
    final Types types;
    final Trees trees;
    public final TreeBuilder treeBuilder;
    final AnnotationProvider annotationProvider;

    /** Can assertions be assumed to be disabled? */
    final boolean assumeAssertionsDisabled;

    /** Can assertions be assumed to be enabled? */
    final boolean assumeAssertionsEnabled;

    /* --------------------------------------------------------- */
    /* Extended Node Types and Labels */
    /* --------------------------------------------------------- */

    /** Special label to identify the regular exit. */
    final Label regularExitLabel;

    /** Special label to identify the exceptional exit. */
    final Label exceptionalExitLabel;

    /**
     * Current {@link TryFinallyScopeCell} to which a return statement should jump, or null if there
     * is no valid destination.
     */
    @Nullable TryFinallyScopeCell returnTargetL;

    /**
     * Current {@link TryFinallyScopeCell} to which a break statement with no label should jump, or
     * null if there is no valid destination.
     */
    @Nullable TryFinallyScopeCell breakTargetL;

    /**
     * Map from AST label Names to CFG {@link Label}s for breaks. Each labeled statement creates two
     * CFG {@link Label}s, one for break and one for continue.
     */
    Map<Name, Label> breakLabels;

    /**
     * Current {@link TryFinallyScopeCell} to which a continue statement with no label should jump,
     * or null if there is no valid destination.
     */
    @Nullable TryFinallyScopeCell continueTargetL;

    /**
     * Map from AST label Names to CFG {@link Label}s for continues. Each labeled statement creates
     * two CFG {@link Label}s, one for break and one for continue.
     */
    Map<Name, Label> continueLabels;

    /** Nested scopes of try-catch blocks in force at the current program point. */
    private final TryStack tryStack;

    /**
     * Maps from AST {@link Tree}s to sets of {@link Node}s. Every Tree that produces a value will
     * have at least one corresponding Node. Trees that undergo conversions, such as boxing or
     * unboxing, can map to two distinct Nodes. The Node for the pre-conversion value is stored in
     * the treeLookupMap, while the Node for the post-conversion value is stored in the
     * convertedTreeLookupMap.
     */
    final IdentityHashMap<Tree, Set<Node>> treeLookupMap;

    /** Map from AST {@link Tree}s to post-conversion sets of {@link Node}s. */
    final IdentityHashMap<Tree, Set<Node>> convertedTreeLookupMap;

    /** Map from AST {@link UnaryTree}s to compound {@link AssignmentNode}s. */
    final IdentityHashMap<UnaryTree, AssignmentNode> unaryAssignNodeLookupMap;

    /** The list of extended nodes. */
    final ArrayList<ExtendedNode> nodeList;

    /** The bindings of labels to positions (i.e., indices) in the {@code nodeList}. */
    final Map<Label, Integer> bindings;

    /** The set of leaders (represented as indices into {@code nodeList}). */
    final Set<Integer> leaders;

    /**
     * All return nodes (if any) encountered. Only includes return statements that actually return
     * something
     */
    private final List<ReturnNode> returnNodes;

    /**
     * Class declarations that have been encountered when building the control-flow graph for a
     * method.
     */
    final List<ClassTree> declaredClasses;

    /**
     * Lambdas encountered when building the control-flow graph for a method, variable initializer,
     * or initializer.
     */
    final List<LambdaExpressionTree> declaredLambdas;

    /** The ArithmeticException type. */
    final TypeMirror arithmeticExceptionType;
    /** The AssertionError type. */
    final TypeMirror assertionErrorType;

    /** The ArrayIndexOutOfBoundsException type. */
    final TypeMirror arrayIndexOutOfBoundsExceptionType;

    /** The ClassCastException type . */
    final TypeMirror classCastExceptionType;

    /** The (erased) Iterable type . */
    final TypeMirror iterableType;

    /** The NullPointerException type . */
    final TypeMirror nullPointerExceptionType;

    /** The String type. */
    final TypeMirror stringType;

    /** The Throwable type. */
    final TypeMirror throwableType;

    /**
     * @param treeBuilder builder for new AST nodes
     * @param annotationProvider extracts annotations from AST nodes
     * @param assumeAssertionsDisabled can assertions be assumed to be disabled?
     * @param assumeAssertionsEnabled can assertions be assumed to be enabled?
     * @param env annotation processing environment containing type utilities
     */
    public CFGTranslationPhaseOne(
            TreeBuilder treeBuilder,
            AnnotationProvider annotationProvider,
            boolean assumeAssertionsEnabled,
            boolean assumeAssertionsDisabled,
            ProcessingEnvironment env) {
        this.env = env;
        this.treeBuilder = treeBuilder;
        this.annotationProvider = annotationProvider;

        assert !(assumeAssertionsDisabled && assumeAssertionsEnabled);
        this.assumeAssertionsEnabled = assumeAssertionsEnabled;
        this.assumeAssertionsDisabled = assumeAssertionsDisabled;

        elements = env.getElementUtils();
        types = env.getTypeUtils();
        trees = Trees.instance(env);

        // initialize lists and maps
        treeLookupMap = new IdentityHashMap<>();
        convertedTreeLookupMap = new IdentityHashMap<>();
        unaryAssignNodeLookupMap = new IdentityHashMap<>();
        nodeList = new ArrayList<>();
        bindings = new HashMap<>();
        leaders = new HashSet<>();

        regularExitLabel = new Label();
        exceptionalExitLabel = new Label();
        tryStack = new TryStack(exceptionalExitLabel);
        returnTargetL = new TryFinallyScopeCell(regularExitLabel);
        breakLabels = new HashMap<>();
        continueLabels = new HashMap<>();
        returnNodes = new ArrayList<>();
        declaredClasses = new ArrayList<>();
        declaredLambdas = new ArrayList<>();

        arithmeticExceptionType = getTypeMirror(ArithmeticException.class);
        arrayIndexOutOfBoundsExceptionType = getTypeMirror(ArrayIndexOutOfBoundsException.class);
        assertionErrorType = getTypeMirror(AssertionError.class);
        classCastExceptionType = getTypeMirror(ClassCastException.class);
        iterableType = types.erasure(getTypeMirror(Iterable.class));
        nullPointerExceptionType = getTypeMirror(NullPointerException.class);
        stringType = getTypeMirror(String.class);
        throwableType = getTypeMirror(Throwable.class);
    }

    /**
     * Performs the actual work of phase one.
     *
     * @param bodyPath path to the body of the underlying AST's method
     * @param underlyingAST the AST for which the CFG is to be built
     * @return the result of phase one
     */
    public PhaseOneResult process(TreePath bodyPath, UnderlyingAST underlyingAST) {
        // traverse AST of the method body
        Node finalNode = scan(bodyPath, null);

        // If we are building the CFG for a lambda with a single expression as the body, then
        // add an extra node for the result of that lambda
        if (underlyingAST.getKind() == UnderlyingAST.Kind.LAMBDA) {
            LambdaExpressionTree lambdaTree =
                    ((UnderlyingAST.CFGLambda) underlyingAST).getLambdaTree();
            if (lambdaTree.getBodyKind() == LambdaExpressionTree.BodyKind.EXPRESSION) {
                Node resultNode =
                        new LambdaResultExpressionNode(
                                (ExpressionTree) lambdaTree.getBody(),
                                finalNode,
                                env.getTypeUtils());
                extendWithNode(resultNode);
            }
        }

        // add marker to indicate that the next block will be the exit block
        // Note: if there is a return statement earlier in the method (which
        // is always the case for non-void methods), then this is not
        // strictly necessary. However, it is also not a problem, as it will
        // just generate a degenerated control graph case that will be
        // removed in a later phase.
        nodeList.add(new UnconditionalJump(regularExitLabel));

        return new PhaseOneResult(
                underlyingAST,
                treeLookupMap,
                convertedTreeLookupMap,
                unaryAssignNodeLookupMap,
                nodeList,
                bindings,
                leaders,
                returnNodes,
                regularExitLabel,
                exceptionalExitLabel,
                declaredClasses,
                declaredLambdas);
    }

    public PhaseOneResult process(CompilationUnitTree root, UnderlyingAST underlyingAST) {
        // TODO: Isn't this costly? Is there no cache we can reuse?
        TreePath bodyPath = trees.getPath(root, underlyingAST.getCode());
        assert bodyPath != null;
        return process(bodyPath, underlyingAST);
    }

    /**
     * Perform any actions required when CFG translation creates a new Tree that is not part of the
     * original AST.
     *
     * @param tree the newly created Tree
     */
    public void handleArtificialTree(Tree tree) {}

    /* --------------------------------------------------------- */
    /* Nodes and Labels Management */
    /* --------------------------------------------------------- */

    /**
     * Add a node to the lookup map if it not already present.
     *
     * @param node the node to add to the lookup map
     */
    protected void addToLookupMap(Node node) {
        Tree tree = node.getTree();
        if (tree == null) {
            return;
        }
        Set<Node> existing = treeLookupMap.get(tree);
        if (existing == null) {
            treeLookupMap.put(tree, new IdentityMostlySingleton<>(node));
        } else if (!existing.contains(node)) {
            existing.add(node);
        } else {
            // Nothing to do if existing already contains the Node.
        }

        Tree enclosingParens = parenMapping.get(tree);
        while (enclosingParens != null) {
            Set<Node> exp = treeLookupMap.get(enclosingParens);
            if (exp == null) {
                treeLookupMap.put(enclosingParens, new IdentityMostlySingleton<>(node));
            } else if (!existing.contains(node)) {
                exp.add(node);
            }
            enclosingParens = parenMapping.get(enclosingParens);
        }
    }

    /**
     * Add a node in the post-conversion lookup map. The node should refer to a Tree and that Tree
     * should already be in the pre-conversion lookup map. This method is used to update the
     * Tree-Node mapping with conversion nodes.
     *
     * @param node the node to add to the lookup map
     */
    protected void addToConvertedLookupMap(Node node) {
        Tree tree = node.getTree();
        addToConvertedLookupMap(tree, node);
    }

    /**
     * Add a node in the post-conversion lookup map. The tree argument should already be in the
     * pre-conversion lookup map. This method is used to update the Tree-Node mapping with
     * conversion nodes.
     *
     * @param tree the tree used as a key in the map
     * @param node the node to add to the lookup map
     */
    protected void addToConvertedLookupMap(Tree tree, Node node) {
        assert tree != null;
        assert treeLookupMap.containsKey(tree);
        Set<Node> existing = convertedTreeLookupMap.get(tree);
        if (existing == null) {
            convertedTreeLookupMap.put(tree, new IdentityMostlySingleton<>(node));
        } else if (!existing.contains(node)) {
            existing.add(node);
        } else {
            // Nothing to do if existing already contains the Node.
        }
    }

    /**
     * Add a unary tree in the compound assign lookup map. This method is used to update the
     * UnaryTree-AssignmentNode mapping with compound assign nodes.
     *
     * @param tree the tree used as a key in the map
     * @param unaryAssignNode the node to add to the lookup map
     */
    protected void addToUnaryAssignLookupMap(UnaryTree tree, AssignmentNode unaryAssignNode) {
        unaryAssignNodeLookupMap.put(tree, unaryAssignNode);
    }

    /**
     * Extend the list of extended nodes with a node.
     *
     * @param node the node to add
     */
    protected void extendWithNode(Node node) {
        addToLookupMap(node);
        extendWithExtendedNode(new NodeHolder(node));
    }

    /**
     * Extend the list of extended nodes with a node, where {@code node} might throw the exception
     * {@code cause}.
     *
     * @param node the node to add
     * @param cause an exception that the node might throw
     * @return the node holder
     */
    protected NodeWithExceptionsHolder extendWithNodeWithException(Node node, TypeMirror cause) {
        addToLookupMap(node);
        return extendWithNodeWithExceptions(node, Collections.singleton(cause));
    }

    /**
     * Extend the list of extended nodes with a node, where {@code node} might throw any of the
     * exception in {@code causes}.
     *
     * @param node the node to add
     * @param causes set of exceptions that the node might throw
     * @return the node holder
     */
    protected NodeWithExceptionsHolder extendWithNodeWithExceptions(
            Node node, Set<TypeMirror> causes) {
        addToLookupMap(node);
        Map<TypeMirror, Set<Label>> exceptions = new LinkedHashMap<>();
        for (TypeMirror cause : causes) {
            exceptions.put(cause, tryStack.possibleLabels(cause));
        }
        NodeWithExceptionsHolder exNode = new NodeWithExceptionsHolder(node, exceptions);
        extendWithExtendedNode(exNode);
        return exNode;
    }

    /**
     * Insert {@code node} after {@code pred} in the list of extended nodes, or append to the list
     * if {@code pred} is not present.
     *
     * @param node the node to add
     * @param pred the desired predecessor of node
     * @return the node holder
     */
    protected <T extends Node> T insertNodeAfter(T node, Node pred) {
        addToLookupMap(node);
        insertExtendedNodeAfter(new NodeHolder(node), pred);
        return node;
    }

    /**
     * Insert a {@code node} that might throw the exceptions in {@code causes} after {@code pred} in
     * the list of extended nodes, or append to the list if {@code pred} is not present.
     *
     * @param node the node to add
     * @param causes set of exceptions that the node might throw
     * @param pred the desired predecessor of node
     * @return the node holder
     */
    protected NodeWithExceptionsHolder insertNodeWithExceptionsAfter(
            Node node, Set<TypeMirror> causes, Node pred) {
        addToLookupMap(node);
        Map<TypeMirror, Set<Label>> exceptions = new LinkedHashMap<>();
        for (TypeMirror cause : causes) {
            exceptions.put(cause, tryStack.possibleLabels(cause));
        }
        NodeWithExceptionsHolder exNode = new NodeWithExceptionsHolder(node, exceptions);
        insertExtendedNodeAfter(exNode, pred);
        return exNode;
    }

    /**
     * Extend the list of extended nodes with an extended node.
     *
     * @param n the extended node
     */
    protected void extendWithExtendedNode(ExtendedNode n) {
        nodeList.add(n);
    }

    /**
     * Insert {@code n} after the node {@code pred} in the list of extended nodes, or append {@code
     * n} if {@code pred} is not present.
     *
     * @param n the extended node
     * @param pred the desired predecessor
     */
    @SuppressWarnings("ModifyCollectionInEnhancedForLoop")
    protected void insertExtendedNodeAfter(ExtendedNode n, @FindDistinct Node pred) {
        int index = -1;
        for (int i = 0; i < nodeList.size(); i++) {
            ExtendedNode inList = nodeList.get(i);
            if (inList instanceof NodeHolder || inList instanceof NodeWithExceptionsHolder) {
                if (inList.getNode() == pred) {
                    index = i;
                    break;
                }
            }
        }
        if (index != -1) {
            nodeList.add(index + 1, n);
            // update bindings
            for (Map.Entry<Label, Integer> e : bindings.entrySet()) {
                if (e.getValue() >= index + 1) {
                    bindings.put(e.getKey(), e.getValue() + 1);
                }
            }
            // update leaders
            Set<Integer> oldLeaders = new HashSet<>(leaders);
            leaders.clear();
            for (Integer l : oldLeaders) {
                if (l >= index + 1) {
                    leaders.add(l + 1);
                } else {
                    leaders.add(l);
                }
            }
        } else {
            nodeList.add(n);
        }
    }

    /** Add the label {@code l} to the extended node that will be placed next in the sequence. */
    protected void addLabelForNextNode(Label l) {
        assert !bindings.containsKey(l);
        leaders.add(nodeList.size());
        bindings.put(l, nodeList.size());
    }

    /* --------------------------------------------------------- */
    /* Utility Methods */
    /* --------------------------------------------------------- */

    protected long uid = 0;

    protected String uniqueName(String prefix) {
        return prefix + "#num" + uid++;
    }

    /**
     * If the input node is an unboxed primitive type, insert a call to the appropriate valueOf
     * method, otherwise leave it alone.
     *
     * @param node in input node
     * @return a Node representing the boxed version of the input, which may simply be the input
     *     node
     */
    protected Node box(Node node) {
        // For boxing conversion, see JLS 5.1.7
        if (TypesUtils.isPrimitive(node.getType())) {
            PrimitiveType primitive = types.getPrimitiveType(node.getType().getKind());
            TypeMirror boxedType = types.getDeclaredType(types.boxedClass(primitive));

            TypeElement boxedElement = (TypeElement) ((DeclaredType) boxedType).asElement();
            IdentifierTree classTree = treeBuilder.buildClassUse(boxedElement);
            handleArtificialTree(classTree);
            ClassNameNode className = new ClassNameNode(classTree);
            className.setInSource(false);
            insertNodeAfter(className, node);

            MemberSelectTree valueOfSelect = treeBuilder.buildValueOfMethodAccess(classTree);
            handleArtificialTree(valueOfSelect);
            MethodAccessNode valueOfAccess = new MethodAccessNode(valueOfSelect, className);
            valueOfAccess.setInSource(false);
            insertNodeAfter(valueOfAccess, className);

            MethodInvocationTree valueOfCall =
                    treeBuilder.buildMethodInvocation(
                            valueOfSelect, (ExpressionTree) node.getTree());
            handleArtificialTree(valueOfCall);
            Node boxed =
                    new MethodInvocationNode(
                            valueOfCall,
                            valueOfAccess,
                            Collections.singletonList(node),
                            getCurrentPath());
            boxed.setInSource(false);
            // Add Throwable to account for unchecked exceptions
            addToConvertedLookupMap(node.getTree(), boxed);
            insertNodeWithExceptionsAfter(
                    boxed, Collections.singleton(throwableType), valueOfAccess);
            return boxed;
        } else {
            return node;
        }
    }

    /**
     * If the input node is a boxed type, unbox it, otherwise leave it alone.
     *
     * @param node in input node
     * @return a Node representing the unboxed version of the input, which may simply be the input
     *     node
     */
    protected Node unbox(Node node) {
        if (TypesUtils.isBoxedPrimitive(node.getType())) {

            MemberSelectTree primValueSelect =
                    treeBuilder.buildPrimValueMethodAccess(node.getTree());
            handleArtificialTree(primValueSelect);
            MethodAccessNode primValueAccess = new MethodAccessNode(primValueSelect, node);
            primValueAccess.setInSource(false);
            // Method access may throw NullPointerException
            insertNodeWithExceptionsAfter(
                    primValueAccess, Collections.singleton(nullPointerExceptionType), node);

            MethodInvocationTree primValueCall = treeBuilder.buildMethodInvocation(primValueSelect);
            handleArtificialTree(primValueCall);
            Node unboxed =
                    new MethodInvocationNode(
                            primValueCall,
                            primValueAccess,
                            Collections.emptyList(),
                            getCurrentPath());
            unboxed.setInSource(false);

            // Add Throwable to account for unchecked exceptions
            addToConvertedLookupMap(node.getTree(), unboxed);
            insertNodeWithExceptionsAfter(
                    unboxed, Collections.singleton(throwableType), primValueAccess);
            return unboxed;
        } else {
            return node;
        }
    }

    private TreeInfo getTreeInfo(Tree tree) {
        final TypeMirror type = TreeUtils.typeOf(tree);
        final boolean boxed = TypesUtils.isBoxedPrimitive(type);
        final TypeMirror unboxedType = boxed ? types.unboxedType(type) : type;

        final boolean bool = TypesUtils.isBooleanType(type);
        final boolean numeric = TypesUtils.isNumeric(unboxedType);

        return new TreeInfo() {
            @Override
            public boolean isNumeric() {
                return numeric;
            }

            @Override
            public boolean isBoxed() {
                return boxed;
            }

            @Override
            public boolean isBoolean() {
                return bool;
            }

            @Override
            public TypeMirror unboxedType() {
                return unboxedType;
            }
        };
    }

    /**
     * Returns the unboxed tree if necessary, as described in JLS 5.1.8.
     *
     * @return the unboxed tree if necessary, as described in JLS 5.1.8
     */
    private Node unboxAsNeeded(Node node, boolean boxed) {
        return boxed ? unbox(node) : node;
    }

    /**
     * Convert the input node to String type, if it isn't already.
     *
     * @param node an input node
     * @return a Node with the value promoted to String, which may be the input node
     */
    protected Node stringConversion(Node node) {
        // For string conversion, see JLS 5.1.11
        if (!TypesUtils.isString(node.getType())) {
            Node converted = new StringConversionNode(node.getTree(), node, stringType);
            addToConvertedLookupMap(converted);
            insertNodeAfter(converted, node);
            return converted;
        } else {
            return node;
        }
    }

    /**
     * Perform unary numeric promotion on the input node.
     *
     * @param node a node producing a value of numeric primitive or boxed type
     * @return a Node with the value promoted to the int, long, float, or double; may return be the
     *     input node
     */
    protected Node unaryNumericPromotion(Node node) {
        // For unary numeric promotion, see JLS 5.6.1
        node = unbox(node);

        switch (node.getType().getKind()) {
            case BYTE:
            case CHAR:
            case SHORT:
                {
                    TypeMirror intType = types.getPrimitiveType(TypeKind.INT);
                    Node widened = new WideningConversionNode(node.getTree(), node, intType);
                    addToConvertedLookupMap(widened);
                    insertNodeAfter(widened, node);
                    return widened;
                }
            default:
                // Nothing to do.
                break;
        }

        return node;
    }

    /**
     * Returns true if the argument type is a numeric primitive or a boxed numeric primitive and
     * false otherwise.
     */
    protected boolean isNumericOrBoxed(TypeMirror type) {
        if (TypesUtils.isBoxedPrimitive(type)) {
            type = types.unboxedType(type);
        }
        return TypesUtils.isNumeric(type);
    }

    /**
     * Compute the type to which two numeric types must be promoted before performing a binary
     * numeric operation on them. The input types must both be numeric and the output type is
     * primitive.
     *
     * @param left the type of the left operand
     * @param right the type of the right operand
     * @return a TypeMirror representing the binary numeric promoted type
     */
    protected TypeMirror binaryPromotedType(TypeMirror left, TypeMirror right) {
        if (TypesUtils.isBoxedPrimitive(left)) {
            left = types.unboxedType(left);
        }
        if (TypesUtils.isBoxedPrimitive(right)) {
            right = types.unboxedType(right);
        }
        TypeKind promotedTypeKind = TypeKindUtils.widenedNumericType(left, right);
        return types.getPrimitiveType(promotedTypeKind);
    }

    /**
     * Perform binary numeric promotion on the input node to make it match the expression type.
     *
     * @param node a node producing a value of numeric primitive or boxed type
     * @param exprType the type to promote the value to
     * @return a Node with the value promoted to the exprType, which may be the input node
     */
    protected Node binaryNumericPromotion(Node node, TypeMirror exprType) {
        // For binary numeric promotion, see JLS 5.6.2
        node = unbox(node);

        if (!types.isSameType(node.getType(), exprType)) {
            Node widened = new WideningConversionNode(node.getTree(), node, exprType);
            addToConvertedLookupMap(widened);
            insertNodeAfter(widened, node);
            return widened;
        } else {
            return node;
        }
    }

    /**
     * Perform widening primitive conversion on the input node to make it match the destination
     * type.
     *
     * @param node a node producing a value of numeric primitive type
     * @param destType the type to widen the value to
     * @return a Node with the value widened to the exprType, which may be the input node
     */
    protected Node widen(Node node, TypeMirror destType) {
        // For widening conversion, see JLS 5.1.2
        assert TypesUtils.isPrimitive(node.getType()) && TypesUtils.isPrimitive(destType)
                : "widening must be applied to primitive types";
        if (types.isSubtype(node.getType(), destType)
                && !types.isSameType(node.getType(), destType)) {
            Node widened = new WideningConversionNode(node.getTree(), node, destType);
            addToConvertedLookupMap(widened);
            insertNodeAfter(widened, node);
            return widened;
        } else {
            return node;
        }
    }

    /**
     * Perform narrowing conversion on the input node to make it match the destination type.
     *
     * @param node a node producing a value of numeric primitive type
     * @param destType the type to narrow the value to
     * @return a Node with the value narrowed to the exprType, which may be the input node
     */
    protected Node narrow(Node node, TypeMirror destType) {
        // For narrowing conversion, see JLS 5.1.3
        assert TypesUtils.isPrimitive(node.getType()) && TypesUtils.isPrimitive(destType)
                : "narrowing must be applied to primitive types";
        if (types.isSubtype(destType, node.getType())
                && !types.isSameType(destType, node.getType())) {
            Node narrowed = new NarrowingConversionNode(node.getTree(), node, destType);
            addToConvertedLookupMap(narrowed);
            insertNodeAfter(narrowed, node);
            return narrowed;
        } else {
            return node;
        }
    }

    /**
     * Perform narrowing conversion and optionally boxing conversion on the input node to make it
     * match the destination type.
     *
     * @param node a node producing a value of numeric primitive type
     * @param destType the type to narrow the value to (possibly boxed)
     * @return a Node with the value narrowed and boxed to the destType, which may be the input node
     */
    protected Node narrowAndBox(Node node, TypeMirror destType) {
        if (TypesUtils.isBoxedPrimitive(destType)) {
            return box(narrow(node, types.unboxedType(destType)));
        } else {
            return narrow(node, destType);
        }
    }

    /**
     * Return whether a conversion from the type of the node to varType requires narrowing.
     *
     * @param varType the type of a variable (or general LHS) to be converted to
     * @param node a node whose value is being converted
     * @return whether this conversion requires narrowing to succeed
     */
    protected boolean conversionRequiresNarrowing(TypeMirror varType, Node node) {
        // Narrowing is restricted to cases where the left hand side
        // is byte, char, short or Byte, Char, Short and the right
        // hand side is a constant.
        TypeMirror unboxedVarType =
                TypesUtils.isBoxedPrimitive(varType) ? types.unboxedType(varType) : varType;
        TypeKind unboxedVarKind = unboxedVarType.getKind();
        boolean isLeftNarrowableTo =
                unboxedVarKind == TypeKind.BYTE
                        || unboxedVarKind == TypeKind.SHORT
                        || unboxedVarKind == TypeKind.CHAR;
        boolean isRightConstant = node instanceof ValueLiteralNode;
        return isLeftNarrowableTo && isRightConstant;
    }

    /**
     * Assignment conversion and method invocation conversion are almost identical, except that
     * assignment conversion allows narrowing. We factor out the common logic here.
     *
     * @param node a Node producing a value
     * @param varType the type of a variable
     * @param contextAllowsNarrowing whether to allow narrowing (for assignment conversion) or not
     *     (for method invocation conversion)
     * @return a Node with the value converted to the type of the variable, which may be the input
     *     node itself
     */
    protected Node commonConvert(Node node, TypeMirror varType, boolean contextAllowsNarrowing) {
        // For assignment conversion, see JLS 5.2
        // For method invocation conversion, see JLS 5.3

        // Check for identical types or "identity conversion"
        TypeMirror nodeType = node.getType();
        boolean isSameType = types.isSameType(nodeType, varType);
        if (isSameType) {
            return node;
        }

        boolean isRightNumeric = TypesUtils.isNumeric(nodeType);
        boolean isRightPrimitive = TypesUtils.isPrimitive(nodeType);
        boolean isRightBoxed = TypesUtils.isBoxedPrimitive(nodeType);
        boolean isRightReference = nodeType instanceof ReferenceType;
        boolean isLeftNumeric = TypesUtils.isNumeric(varType);
        boolean isLeftPrimitive = TypesUtils.isPrimitive(varType);
        // boolean isLeftBoxed = TypesUtils.isBoxedPrimitive(varType);
        boolean isLeftReference = varType instanceof ReferenceType;
        boolean isSubtype = types.isSubtype(nodeType, varType);

        if (isRightNumeric && isLeftNumeric && isSubtype) {
            node = widen(node, varType);
            nodeType = node.getType();
        } else if (isRightReference && isLeftReference && isSubtype) {
            // widening reference conversion is a no-op, but if it
            // applies, then later conversions do not.
        } else if (isRightPrimitive && isLeftReference) {
            if (contextAllowsNarrowing && conversionRequiresNarrowing(varType, node)) {
                node = narrowAndBox(node, varType);
                nodeType = node.getType();
            } else {
                node = box(node);
                nodeType = node.getType();
            }
        } else if (isRightBoxed && isLeftPrimitive) {
            node = unbox(node);
            nodeType = node.getType();

            if (types.isSubtype(nodeType, varType) && !types.isSameType(nodeType, varType)) {
                node = widen(node, varType);
                nodeType = node.getType();
            }
        } else if (isRightPrimitive && isLeftPrimitive) {
            if (contextAllowsNarrowing && conversionRequiresNarrowing(varType, node)) {
                node = narrow(node, varType);
                nodeType = node.getType();
            }
        }

        // TODO: if checkers need to know about null references of
        // a particular type, add logic for them here.

        return node;
    }

    /**
     * Perform assignment conversion so that it can be assigned to a variable of the given type.
     *
     * @param node a Node producing a value
     * @param varType the type of a variable
     * @return a Node with the value converted to the type of the variable, which may be the input
     *     node itself
     */
    protected Node assignConvert(Node node, TypeMirror varType) {
        return commonConvert(node, varType, true);
    }

    /**
     * Perform method invocation conversion so that the node can be passed as a formal parameter of
     * the given type.
     *
     * @param node a Node producing a value
     * @param formalType the type of a formal parameter
     * @return a Node with the value converted to the type of the formal, which may be the input
     *     node itself
     */
    protected Node methodInvocationConvert(Node node, TypeMirror formalType) {
        return commonConvert(node, formalType, false);
    }

    /**
     * Given a method element and as list of argument expressions, return a list of {@link Node}s
     * representing the arguments converted for a call of the method. This method applies to both
     * method invocations and constructor calls.
     *
     * @param method an ExecutableElement representing a method to be called
     * @param actualExprs a List of argument expressions to a call
     * @return a List of {@link Node}s representing arguments after conversions required by a call
     *     to this method
     */
    protected List<Node> convertCallArguments(
            ExecutableElement method, List<? extends ExpressionTree> actualExprs) {
        // NOTE: It is important to convert one method argument before
        // generating CFG nodes for the next argument, since label binding
        // expects nodes to be generated in execution order.  Therefore,
        // this method first determines which conversions need to be applied
        // and then iterates over the actual arguments.
        List<? extends VariableElement> formals = method.getParameters();

        ArrayList<Node> convertedNodes = new ArrayList<>();

        int numFormals = formals.size();
        int numActuals = actualExprs.size();
        if (method.isVarArgs()) {
            // Create a new array argument if the actuals outnumber
            // the formals, or if the last actual is not assignable
            // to the last formal.
            int lastArgIndex = numFormals - 1;
            TypeMirror lastParamType = formals.get(lastArgIndex).asType();
            List<Node> dimensions = new ArrayList<>();
            List<Node> initializers = new ArrayList<>();
            if (numActuals == numFormals
                    && types.isAssignable(
                            TreeUtils.typeOf(actualExprs.get(numActuals - 1)), lastParamType)) {
                // Normal call with no array creation, apply method
                // invocation conversion to all arguments.
                for (int i = 0; i < numActuals; i++) {
                    Node actualVal = scan(actualExprs.get(i), null);
                    if (actualVal == null) {
                        throw new BugInCF(
                                "CFGBuilder: scan returned null for %s [%s]",
                                actualExprs.get(i), actualExprs.get(i).getClass());
                    }
                    convertedNodes.add(methodInvocationConvert(actualVal, formals.get(i).asType()));
                }
            } else {
                assert lastParamType instanceof ArrayType
                        : "variable argument formal must be an array";
                // Apply method invocation conversion to lastArgIndex
                // arguments and use the remaining ones to initialize
                // an array.
                for (int i = 0; i < lastArgIndex; i++) {
                    Node actualVal = scan(actualExprs.get(i), null);
                    convertedNodes.add(methodInvocationConvert(actualVal, formals.get(i).asType()));
                }

                List<ExpressionTree> inits = new ArrayList<>();
                TypeMirror elemType = ((ArrayType) lastParamType).getComponentType();
                for (int i = lastArgIndex; i < numActuals; i++) {
                    inits.add(actualExprs.get(i));
                    Node actualVal = scan(actualExprs.get(i), null);
                    initializers.add(assignConvert(actualVal, elemType));
                }

                NewArrayTree wrappedVarargs = treeBuilder.buildNewArray(elemType, inits);
                handleArtificialTree(wrappedVarargs);

                Node lastArgument =
                        new ArrayCreationNode(
                                wrappedVarargs, lastParamType, dimensions, initializers);
                extendWithNode(lastArgument);

                convertedNodes.add(lastArgument);
            }
        } else {
            for (int i = 0; i < numActuals; i++) {
                Node actualVal = scan(actualExprs.get(i), null);
                convertedNodes.add(methodInvocationConvert(actualVal, formals.get(i).asType()));
            }
        }

        return convertedNodes;
    }

    /**
     * Convert an operand of a conditional expression to the type of the whole expression.
     *
     * @param node a node occurring as the second or third operand of a conditional expression
     * @param destType the type to promote the value to
     * @return a Node with the value promoted to the destType, which may be the input node
     */
    protected Node conditionalExprPromotion(Node node, TypeMirror destType) {
        // For rules on converting operands of conditional expressions,
        // JLS 15.25
        TypeMirror nodeType = node.getType();

        // If the operand is already the same type as the whole
        // expression, then do nothing.
        if (types.isSameType(nodeType, destType)) {
            return node;
        }

        // If the operand is a primitive and the whole expression is
        // boxed, then apply boxing.
        if (TypesUtils.isPrimitive(nodeType) && TypesUtils.isBoxedPrimitive(destType)) {
            return box(node);
        }

        // If the operand is byte or Byte and the whole expression is
        // short, then convert to short.
        boolean isBoxedPrimitive = TypesUtils.isBoxedPrimitive(nodeType);
        TypeMirror unboxedNodeType = isBoxedPrimitive ? types.unboxedType(nodeType) : nodeType;
        TypeMirror unboxedDestType =
                TypesUtils.isBoxedPrimitive(destType) ? types.unboxedType(destType) : destType;
        if (TypesUtils.isNumeric(unboxedNodeType) && TypesUtils.isNumeric(unboxedDestType)) {
            if (unboxedNodeType.getKind() == TypeKind.BYTE
                    && destType.getKind() == TypeKind.SHORT) {
                if (isBoxedPrimitive) {
                    node = unbox(node);
                }
                return widen(node, destType);
            }

            // If the operand is Byte, Short or Character and the whole expression
            // is the unboxed version of it, then apply unboxing.
            TypeKind destKind = destType.getKind();
            if (destKind == TypeKind.BYTE
                    || destKind == TypeKind.CHAR
                    || destKind == TypeKind.SHORT) {
                if (isBoxedPrimitive) {
                    return unbox(node);
                } else if (nodeType.getKind() == TypeKind.INT) {
                    return narrow(node, destType);
                }
            }

            return binaryNumericPromotion(node, destType);
        }

        // For the final case in JLS 15.25, apply boxing but not lub.
        if (TypesUtils.isPrimitive(nodeType)
                && (destType.getKind() == TypeKind.DECLARED
                        || destType.getKind() == TypeKind.UNION
                        || destType.getKind() == TypeKind.INTERSECTION)) {
            return box(node);
        }

        return node;
    }

    /**
     * Returns the label {@link Name} of the leaf in the argument path, or null if the leaf is not a
     * labeled statement.
     */
    protected @Nullable Name getLabel(TreePath path) {
        if (path.getParentPath() != null) {
            Tree parent = path.getParentPath().getLeaf();
            if (parent.getKind() == Tree.Kind.LABELED_STATEMENT) {
                return ((LabeledStatementTree) parent).getLabel();
            }
        }
        return null;
    }

    /* --------------------------------------------------------- */
    /* Visitor Methods */
    /* --------------------------------------------------------- */

    @Override
    public Node visitAnnotatedType(AnnotatedTypeTree tree, Void p) {
        return scan(tree.getUnderlyingType(), p);
    }

    @Override
    public Node visitAnnotation(AnnotationTree tree, Void p) {
        throw new Error("AnnotationTree is unexpected in AST to CFG translation");
    }

    @Override
    public MethodInvocationNode visitMethodInvocation(MethodInvocationTree tree, Void p) {

        // see JLS 15.12.4

        // First, compute the receiver, if any (15.12.4.1)
        // Second, evaluate the actual arguments, left to right and
        // possibly some arguments are stored into an array for variable
        // arguments calls (15.12.4.2)
        // Third, test the receiver, if any, for nullness (15.12.4.4)
        // Fourth, convert the arguments to the type of the formal
        // parameters (15.12.4.5)
        // Fifth, if the method is synchronized, lock the receiving
        // object or class (15.12.4.5)
        ExecutableElement method = TreeUtils.elementFromUse(tree);
        if (method == null) {
            // The method wasn't found, e.g. because of a compilation error.
            return null;
        }

        ExpressionTree methodSelect = tree.getMethodSelect();
        assert TreeUtils.isMethodAccess(methodSelect)
                : "Expected a method access, but got: " + methodSelect;

        List<? extends ExpressionTree> actualExprs = tree.getArguments();

        // Look up method to invoke and possibly throw NullPointerException
        Node receiver = getReceiver(methodSelect);

        MethodAccessNode target = new MethodAccessNode(methodSelect, receiver);

        ExecutableElement element = TreeUtils.elementFromUse(tree);
        if (ElementUtils.isStatic(element) || receiver instanceof ThisLiteralNode) {
            // No NullPointerException can be thrown, use normal node
            extendWithNode(target);
        } else {
            extendWithNodeWithException(target, nullPointerExceptionType);
        }

        List<Node> arguments = new ArrayList<>();

        // Don't convert arguments for enum super calls.  The AST contains
        // no actual arguments, while the method element expects two arguments,
        // leading to an exception in convertCallArguments.  Since no actual
        // arguments are present in the AST that is being checked, it shouldn't
        // cause any harm to omit the conversions.
        // See also BaseTypeVisitor.visitMethodInvocation and
        // QualifierPolymorphism.annotate
        if (!TreeUtils.isEnumSuper(tree)) {
            arguments = convertCallArguments(method, actualExprs);
        }

        // TODO: lock the receiver for synchronized methods

        MethodInvocationNode node =
                new MethodInvocationNode(tree, target, arguments, getCurrentPath());

        Set<TypeMirror> thrownSet = new HashSet<>();
        // Add exceptions explicitly mentioned in the throws clause.
        List<? extends TypeMirror> thrownTypes = element.getThrownTypes();
        thrownSet.addAll(thrownTypes);
        // Add Throwable to account for unchecked exceptions
        thrownSet.add(throwableType);

        ExtendedNode extendedNode = extendWithNodeWithExceptions(node, thrownSet);

        /* Check for the TerminatesExecution annotation. */
        Element methodElement = TreeUtils.elementFromTree(tree);
        boolean terminatesExecution =
                annotationProvider.getDeclAnnotation(methodElement, TerminatesExecution.class)
                        != null;
        if (terminatesExecution) {
            extendedNode.setTerminatesExecution(true);
        }

        return node;
    }

    @Override
    public Node visitAssert(AssertTree tree, Void p) {

        // see JLS 14.10

        // If assertions are enabled, then we can just translate the
        // assertion.
        if (assumeAssertionsEnabled || assumeAssertionsEnabledFor(tree)) {
            translateAssertWithAssertionsEnabled(tree);
            return null;
        }

        // If assertions are disabled, then nothing is executed.
        if (assumeAssertionsDisabled) {
            return null;
        }

        // Otherwise, we don't know if assertions are enabled, so we use a
        // variable "ea" and case-split on it. One branch does execute the
        // assertion, while the other assumes assertions are disabled.
        VariableTree ea = getAssertionsEnabledVariable();

        // all necessary labels
        Label assertionEnabled = new Label();
        Label assertionDisabled = new Label();

        extendWithNode(new LocalVariableNode(ea));
        extendWithExtendedNode(new ConditionalJump(assertionEnabled, assertionDisabled));

        // 'then' branch (i.e. check the assertion)
        addLabelForNextNode(assertionEnabled);

        translateAssertWithAssertionsEnabled(tree);

        // 'else' branch
        addLabelForNextNode(assertionDisabled);

        return null;
    }

    /**
     * Should assertions be assumed to be executed for a given {@link AssertTree}? False by default.
     */
    protected boolean assumeAssertionsEnabledFor(AssertTree tree) {
        return false;
    }

    /** The {@link VariableTree} that indicates whether assertions are enabled or not. */
    protected VariableTree ea = null;

    /**
     * Get a synthetic {@link VariableTree} that indicates whether assertions are enabled or not.
     */
    protected VariableTree getAssertionsEnabledVariable() {
        if (ea == null) {
            String name = uniqueName("assertionsEnabled");
            Element owner = findOwner();
            ExpressionTree initializer = null;
            ea =
                    treeBuilder.buildVariableDecl(
                            types.getPrimitiveType(TypeKind.BOOLEAN), name, owner, initializer);
        }
        return ea;
    }

    /**
     * Find nearest owner element(Method or Class) which holds current tree.
     *
     * @return nearest owner element of current tree
     */
    private Element findOwner() {
        MethodTree enclosingMethod = TreeUtils.enclosingMethod(getCurrentPath());
        if (enclosingMethod != null) {
            return TreeUtils.elementFromDeclaration(enclosingMethod);
        } else {
            ClassTree enclosingClass = TreeUtils.enclosingClass(getCurrentPath());
            return TreeUtils.elementFromDeclaration(enclosingClass);
        }
    }

    /**
     * Translates an assertion statement to the correct CFG nodes. The translation assumes that
     * assertions are enabled.
     */
    protected void translateAssertWithAssertionsEnabled(AssertTree tree) {

        // all necessary labels
        Label assertEnd = new Label();
        Label elseEntry = new Label();

        // basic block for the condition
        Node condition = unbox(scan(tree.getCondition(), null));
        ConditionalJump cjump = new ConditionalJump(assertEnd, elseEntry);
        extendWithExtendedNode(cjump);

        // else branch
        Node detail = null;
        addLabelForNextNode(elseEntry);
        if (tree.getDetail() != null) {
            detail = scan(tree.getDetail(), null);
        }
        AssertionErrorNode assertNode =
                new AssertionErrorNode(tree, condition, detail, assertionErrorType);
        extendWithNode(assertNode);
        NodeWithExceptionsHolder exNode =
                extendWithNodeWithException(
                        new ThrowNode(null, assertNode, env.getTypeUtils()), assertionErrorType);
        exNode.setTerminatesExecution(true);

        // then branch (nothing happens)
        addLabelForNextNode(assertEnd);
    }

    @Override
    public Node visitAssignment(AssignmentTree tree, Void p) {

        // see JLS 15.26.1

        AssignmentNode assignmentNode;
        ExpressionTree variable = tree.getVariable();
        TypeMirror varType = TreeUtils.typeOf(variable);

        // case 1: lhs is field access
        if (TreeUtils.isFieldAccess(variable)) {
            // visit receiver
            Node receiver = getReceiver(variable);

            // visit expression
            Node expression = scan(tree.getExpression(), p);
            expression = assignConvert(expression, varType);

            // visit field access (throws null-pointer exception)
            FieldAccessNode target = new FieldAccessNode(variable, receiver);
            target.setLValue();

            Element element = TreeUtils.elementFromUse(variable);
            if (ElementUtils.isStatic(element) || receiver instanceof ThisLiteralNode) {
                // No NullPointerException can be thrown, use normal node
                extendWithNode(target);
            } else {
                extendWithNodeWithException(target, nullPointerExceptionType);
            }

            // add assignment node
            assignmentNode = new AssignmentNode(tree, target, expression);
            extendWithNode(assignmentNode);
        }

        // case 2: lhs is not a field access
        else {
            Node target = scan(variable, p);
            target.setLValue();

            assignmentNode = translateAssignment(tree, target, tree.getExpression());
        }

        return assignmentNode;
    }

    /** Translate an assignment. */
    protected AssignmentNode translateAssignment(Tree tree, Node target, ExpressionTree rhs) {
        Node expression = scan(rhs, null);
        return translateAssignment(tree, target, expression);
    }

    /** Translate an assignment where the RHS has already been scanned. */
    protected AssignmentNode translateAssignment(Tree tree, Node target, Node expression) {
        assert tree instanceof AssignmentTree || tree instanceof VariableTree;
        target.setLValue();
        expression = assignConvert(expression, target.getType());
        AssignmentNode assignmentNode = new AssignmentNode(tree, target, expression);
        extendWithNode(assignmentNode);
        return assignmentNode;
    }

    /**
     * Note 1: Requires {@code tree} to be a field or method access tree.
     *
     * <p>Note 2: Visits the receiver and adds all necessary blocks to the CFG.
     *
     * @param tree the field access tree containing the receiver
     * @return the receiver of the field access
     */
    private Node getReceiver(ExpressionTree tree) {
        assert TreeUtils.isFieldAccess(tree) || TreeUtils.isMethodAccess(tree);
        if (tree.getKind() == Tree.Kind.MEMBER_SELECT) {
            MemberSelectTree mtree = (MemberSelectTree) tree;
            return scan(mtree.getExpression(), null);
        } else {
            Element ele = TreeUtils.elementFromUse(tree);
            TypeElement declaringClass = ElementUtils.enclosingClass(ele);
            TypeMirror type = ElementUtils.getType(declaringClass);
            if (ElementUtils.isStatic(ele)) {
                Node node = new ClassNameNode(type, declaringClass);
                extendWithNode(node);
                return node;
            } else {
                Node node = new ImplicitThisLiteralNode(type);
                extendWithNode(node);
                return node;
            }
        }
    }

    /**
     * Map an operation with assignment to the corresponding operation without assignment.
     *
     * @param kind a Tree.Kind representing an operation with assignment
     * @return the Tree.Kind for the same operation without assignment
     */
    protected Tree.Kind withoutAssignment(Tree.Kind kind) {
        switch (kind) {
            case DIVIDE_ASSIGNMENT:
                return Tree.Kind.DIVIDE;
            case MULTIPLY_ASSIGNMENT:
                return Tree.Kind.MULTIPLY;
            case REMAINDER_ASSIGNMENT:
                return Tree.Kind.REMAINDER;
            case MINUS_ASSIGNMENT:
                return Tree.Kind.MINUS;
            case PLUS_ASSIGNMENT:
                return Tree.Kind.PLUS;
            case LEFT_SHIFT_ASSIGNMENT:
                return Tree.Kind.LEFT_SHIFT;
            case RIGHT_SHIFT_ASSIGNMENT:
                return Tree.Kind.RIGHT_SHIFT;
            case UNSIGNED_RIGHT_SHIFT_ASSIGNMENT:
                return Tree.Kind.UNSIGNED_RIGHT_SHIFT;
            case AND_ASSIGNMENT:
                return Tree.Kind.AND;
            case OR_ASSIGNMENT:
                return Tree.Kind.OR;
            case XOR_ASSIGNMENT:
                return Tree.Kind.XOR;
            default:
                return Tree.Kind.ERRONEOUS;
        }
    }

    @Override
    public Node visitCompoundAssignment(CompoundAssignmentTree tree, Void p) {
        // According the JLS 15.26.2, E1 op= E2 is equivalent to
        // E1 = (T) ((E1) op (E2)), where T is the type of E1,
        // except that E1 is evaluated only once.
        //

        Tree.Kind kind = tree.getKind();
        switch (kind) {
            case DIVIDE_ASSIGNMENT:
            case MULTIPLY_ASSIGNMENT:
            case REMAINDER_ASSIGNMENT:
                {
                    // see JLS 15.17 and 15.26.2
                    Node targetLHS = scan(tree.getVariable(), p);
                    Node value = scan(tree.getExpression(), p);

                    TypeMirror exprType = TreeUtils.typeOf(tree);
                    TypeMirror leftType = TreeUtils.typeOf(tree.getVariable());
                    TypeMirror rightType = TreeUtils.typeOf(tree.getExpression());
                    TypeMirror promotedType = binaryPromotedType(leftType, rightType);
                    Node targetRHS = binaryNumericPromotion(targetLHS, promotedType);
                    value = binaryNumericPromotion(value, promotedType);

                    BinaryTree operTree =
                            treeBuilder.buildBinary(
                                    promotedType,
                                    withoutAssignment(kind),
                                    tree.getVariable(),
                                    tree.getExpression());
                    handleArtificialTree(operTree);
                    Node operNode;
                    if (kind == Tree.Kind.MULTIPLY_ASSIGNMENT) {
                        operNode = new NumericalMultiplicationNode(operTree, targetRHS, value);
                    } else if (kind == Tree.Kind.DIVIDE_ASSIGNMENT) {
                        if (TypesUtils.isIntegralPrimitive(exprType)) {
                            operNode = new IntegerDivisionNode(operTree, targetRHS, value);

                            extendWithNodeWithException(operNode, arithmeticExceptionType);
                        } else {
                            operNode = new FloatingDivisionNode(operTree, targetRHS, value);
                        }
                    } else {
                        assert kind == Kind.REMAINDER_ASSIGNMENT;
                        if (TypesUtils.isIntegralPrimitive(exprType)) {
                            operNode = new IntegerRemainderNode(operTree, targetRHS, value);

                            extendWithNodeWithException(operNode, arithmeticExceptionType);
                        } else {
                            operNode = new FloatingRemainderNode(operTree, targetRHS, value);
                        }
                    }
                    extendWithNode(operNode);

                    TypeCastTree castTree = treeBuilder.buildTypeCast(leftType, operTree);
                    handleArtificialTree(castTree);
                    TypeCastNode castNode = new TypeCastNode(castTree, operNode, leftType, types);
                    castNode.setInSource(false);
                    extendWithNode(castNode);

                    AssignmentNode assignNode = new AssignmentNode(tree, targetLHS, castNode);
                    extendWithNode(assignNode);
                    return assignNode;
                }

            case MINUS_ASSIGNMENT:
            case PLUS_ASSIGNMENT:
                {
                    // see JLS 15.18 and 15.26.2

                    Node targetLHS = scan(tree.getVariable(), p);
                    Node value = scan(tree.getExpression(), p);

                    TypeMirror leftType = TreeUtils.typeOf(tree.getVariable());
                    TypeMirror rightType = TreeUtils.typeOf(tree.getExpression());

                    if (TypesUtils.isString(leftType) || TypesUtils.isString(rightType)) {
                        assert (kind == Tree.Kind.PLUS_ASSIGNMENT);
                        Node targetRHS = stringConversion(targetLHS);
                        value = stringConversion(value);
                        Node r = new StringConcatenateAssignmentNode(tree, targetRHS, value);
                        extendWithNode(r);
                        return r;
                    } else {
                        TypeMirror promotedType = binaryPromotedType(leftType, rightType);
                        Node targetRHS = binaryNumericPromotion(targetLHS, promotedType);
                        value = binaryNumericPromotion(value, promotedType);

                        BinaryTree operTree =
                                treeBuilder.buildBinary(
                                        promotedType,
                                        withoutAssignment(kind),
                                        tree.getVariable(),
                                        tree.getExpression());
                        handleArtificialTree(operTree);
                        Node operNode;
                        if (kind == Tree.Kind.PLUS_ASSIGNMENT) {
                            operNode = new NumericalAdditionNode(operTree, targetRHS, value);
                        } else {
                            assert kind == Kind.MINUS_ASSIGNMENT;
                            operNode = new NumericalSubtractionNode(operTree, targetRHS, value);
                        }
                        extendWithNode(operNode);

                        TypeCastTree castTree = treeBuilder.buildTypeCast(leftType, operTree);
                        handleArtificialTree(castTree);
                        TypeCastNode castNode =
                                new TypeCastNode(castTree, operNode, leftType, types);
                        castNode.setInSource(false);
                        extendWithNode(castNode);

                        // Map the compound assignment tree to an assignment node, which
                        // will have the correct type.
                        AssignmentNode assignNode = new AssignmentNode(tree, targetLHS, castNode);
                        extendWithNode(assignNode);
                        return assignNode;
                    }
                }

            case LEFT_SHIFT_ASSIGNMENT:
            case RIGHT_SHIFT_ASSIGNMENT:
            case UNSIGNED_RIGHT_SHIFT_ASSIGNMENT:
                {
                    // see JLS 15.19 and 15.26.2
                    Node targetLHS = scan(tree.getVariable(), p);
                    Node value = scan(tree.getExpression(), p);

                    TypeMirror leftType = TreeUtils.typeOf(tree.getVariable());

                    Node targetRHS = unaryNumericPromotion(targetLHS);
                    value = unaryNumericPromotion(value);

                    BinaryTree operTree =
                            treeBuilder.buildBinary(
                                    leftType,
                                    withoutAssignment(kind),
                                    tree.getVariable(),
                                    tree.getExpression());
                    handleArtificialTree(operTree);
                    Node operNode;
                    if (kind == Tree.Kind.LEFT_SHIFT_ASSIGNMENT) {
                        operNode = new LeftShiftNode(operTree, targetRHS, value);
                    } else if (kind == Tree.Kind.RIGHT_SHIFT_ASSIGNMENT) {
                        operNode = new SignedRightShiftNode(operTree, targetRHS, value);
                    } else {
                        assert kind == Kind.UNSIGNED_RIGHT_SHIFT_ASSIGNMENT;
                        operNode = new UnsignedRightShiftNode(operTree, targetRHS, value);
                    }
                    extendWithNode(operNode);

                    TypeCastTree castTree = treeBuilder.buildTypeCast(leftType, operTree);
                    handleArtificialTree(castTree);
                    TypeCastNode castNode = new TypeCastNode(castTree, operNode, leftType, types);
                    castNode.setInSource(false);
                    extendWithNode(castNode);

                    AssignmentNode assignNode = new AssignmentNode(tree, targetLHS, castNode);
                    extendWithNode(assignNode);
                    return assignNode;
                }

            case AND_ASSIGNMENT:
            case OR_ASSIGNMENT:
            case XOR_ASSIGNMENT:
                // see JLS 15.22
                Node targetLHS = scan(tree.getVariable(), p);
                Node value = scan(tree.getExpression(), p);

                TypeMirror leftType = TreeUtils.typeOf(tree.getVariable());
                TypeMirror rightType = TreeUtils.typeOf(tree.getExpression());

                Node targetRHS = null;
                if (isNumericOrBoxed(leftType) && isNumericOrBoxed(rightType)) {
                    TypeMirror promotedType = binaryPromotedType(leftType, rightType);
                    targetRHS = binaryNumericPromotion(targetLHS, promotedType);
                    value = binaryNumericPromotion(value, promotedType);
                } else if (TypesUtils.isBooleanType(leftType)
                        && TypesUtils.isBooleanType(rightType)) {
                    targetRHS = unbox(targetLHS);
                    value = unbox(value);
                } else {
                    throw new Error(
                            "Both argument to logical operation must be numeric or boolean");
                }

                BinaryTree operTree =
                        treeBuilder.buildBinary(
                                leftType,
                                withoutAssignment(kind),
                                tree.getVariable(),
                                tree.getExpression());
                handleArtificialTree(operTree);
                Node operNode;
                if (kind == Tree.Kind.AND_ASSIGNMENT) {
                    operNode = new BitwiseAndNode(operTree, targetRHS, value);
                } else if (kind == Tree.Kind.OR_ASSIGNMENT) {
                    operNode = new BitwiseOrNode(operTree, targetRHS, value);
                } else {
                    assert kind == Kind.XOR_ASSIGNMENT;
                    operNode = new BitwiseXorNode(operTree, targetRHS, value);
                }
                extendWithNode(operNode);

                TypeCastTree castTree = treeBuilder.buildTypeCast(leftType, operTree);
                handleArtificialTree(castTree);
                TypeCastNode castNode = new TypeCastNode(castTree, operNode, leftType, types);
                castNode.setInSource(false);
                extendWithNode(castNode);

                AssignmentNode assignNode = new AssignmentNode(tree, targetLHS, castNode);
                extendWithNode(assignNode);
                return assignNode;
            default:
                throw new Error("unexpected compound assignment type");
        }
    }

    @Override
    public Node visitBinary(BinaryTree tree, Void p) {
        // Note that for binary operations it is important to perform any required
        // promotion on the left operand before generating any Nodes for the right
        // operand, because labels must be inserted AFTER ALL preceding Nodes and
        // BEFORE ALL following Nodes.
        Node r = null;
        Tree leftTree = tree.getLeftOperand();
        Tree rightTree = tree.getRightOperand();

        Tree.Kind kind = tree.getKind();
        switch (kind) {
            case DIVIDE:
            case MULTIPLY:
            case REMAINDER:
                {
                    // see JLS 15.17

                    TypeMirror exprType = TreeUtils.typeOf(tree);
                    TypeMirror leftType = TreeUtils.typeOf(leftTree);
                    TypeMirror rightType = TreeUtils.typeOf(rightTree);
                    TypeMirror promotedType = binaryPromotedType(leftType, rightType);

                    Node left = binaryNumericPromotion(scan(leftTree, p), promotedType);
                    Node right = binaryNumericPromotion(scan(rightTree, p), promotedType);

                    if (kind == Tree.Kind.MULTIPLY) {
                        r = new NumericalMultiplicationNode(tree, left, right);
                    } else if (kind == Tree.Kind.DIVIDE) {
                        if (TypesUtils.isIntegralPrimitive(exprType)) {
                            r = new IntegerDivisionNode(tree, left, right);

                            extendWithNodeWithException(r, arithmeticExceptionType);
                        } else {
                            r = new FloatingDivisionNode(tree, left, right);
                        }
                    } else {
                        assert kind == Kind.REMAINDER;
                        if (TypesUtils.isIntegralPrimitive(exprType)) {
                            r = new IntegerRemainderNode(tree, left, right);

                            extendWithNodeWithException(r, arithmeticExceptionType);
                        } else {
                            r = new FloatingRemainderNode(tree, left, right);
                        }
                    }
                    break;
                }

            case MINUS:
            case PLUS:
                {
                    // see JLS 15.18

                    // TypeMirror exprType = InternalUtils.typeOf(tree);
                    TypeMirror leftType = TreeUtils.typeOf(leftTree);
                    TypeMirror rightType = TreeUtils.typeOf(rightTree);

                    if (TypesUtils.isString(leftType) || TypesUtils.isString(rightType)) {
                        assert (kind == Tree.Kind.PLUS);
                        Node left = stringConversion(scan(leftTree, p));
                        Node right = stringConversion(scan(rightTree, p));
                        r = new StringConcatenateNode(tree, left, right);
                    } else {
                        TypeMirror promotedType = binaryPromotedType(leftType, rightType);
                        Node left = binaryNumericPromotion(scan(leftTree, p), promotedType);
                        Node right = binaryNumericPromotion(scan(rightTree, p), promotedType);

                        // TODO: Decide whether to deal with floating-point value
                        // set conversion.
                        if (kind == Tree.Kind.PLUS) {
                            r = new NumericalAdditionNode(tree, left, right);
                        } else {
                            assert kind == Kind.MINUS;
                            r = new NumericalSubtractionNode(tree, left, right);
                        }
                    }
                    break;
                }

            case LEFT_SHIFT:
            case RIGHT_SHIFT:
            case UNSIGNED_RIGHT_SHIFT:
                {
                    // see JLS 15.19

                    Node left = unaryNumericPromotion(scan(leftTree, p));
                    Node right = unaryNumericPromotion(scan(rightTree, p));

                    if (kind == Tree.Kind.LEFT_SHIFT) {
                        r = new LeftShiftNode(tree, left, right);
                    } else if (kind == Tree.Kind.RIGHT_SHIFT) {
                        r = new SignedRightShiftNode(tree, left, right);
                    } else {
                        assert kind == Kind.UNSIGNED_RIGHT_SHIFT;
                        r = new UnsignedRightShiftNode(tree, left, right);
                    }
                    break;
                }

            case GREATER_THAN:
            case GREATER_THAN_EQUAL:
            case LESS_THAN:
            case LESS_THAN_EQUAL:
                {
                    // see JLS 15.20.1
                    TypeMirror leftType = TreeUtils.typeOf(leftTree);
                    if (TypesUtils.isBoxedPrimitive(leftType)) {
                        leftType = types.unboxedType(leftType);
                    }

                    TypeMirror rightType = TreeUtils.typeOf(rightTree);
                    if (TypesUtils.isBoxedPrimitive(rightType)) {
                        rightType = types.unboxedType(rightType);
                    }

                    TypeMirror promotedType = binaryPromotedType(leftType, rightType);
                    Node left = binaryNumericPromotion(scan(leftTree, p), promotedType);
                    Node right = binaryNumericPromotion(scan(rightTree, p), promotedType);

                    Node node;
                    if (kind == Tree.Kind.GREATER_THAN) {
                        node = new GreaterThanNode(tree, left, right);
                    } else if (kind == Tree.Kind.GREATER_THAN_EQUAL) {
                        node = new GreaterThanOrEqualNode(tree, left, right);
                    } else if (kind == Tree.Kind.LESS_THAN) {
                        node = new LessThanNode(tree, left, right);
                    } else {
                        assert kind == Tree.Kind.LESS_THAN_EQUAL;
                        node = new LessThanOrEqualNode(tree, left, right);
                    }

                    extendWithNode(node);

                    return node;
                }

            case EQUAL_TO:
            case NOT_EQUAL_TO:
                {
                    // see JLS 15.21
                    TreeInfo leftInfo = getTreeInfo(leftTree);
                    TreeInfo rightInfo = getTreeInfo(rightTree);
                    Node left = scan(leftTree, p);
                    Node right = scan(rightTree, p);

                    if (leftInfo.isNumeric()
                            && rightInfo.isNumeric()
                            && !(leftInfo.isBoxed() && rightInfo.isBoxed())) {
                        // JLS 15.21.1 numerical equality
                        TypeMirror promotedType =
                                binaryPromotedType(leftInfo.unboxedType(), rightInfo.unboxedType());
                        left = binaryNumericPromotion(left, promotedType);
                        right = binaryNumericPromotion(right, promotedType);
                    } else if (leftInfo.isBoolean()
                            && rightInfo.isBoolean()
                            && !(leftInfo.isBoxed() && rightInfo.isBoxed())) {
                        // JSL 15.21.2 boolean equality
                        left = unboxAsNeeded(left, leftInfo.isBoxed());
                        right = unboxAsNeeded(right, rightInfo.isBoxed());
                    }

                    Node node;
                    if (kind == Tree.Kind.EQUAL_TO) {
                        node = new EqualToNode(tree, left, right);
                    } else {
                        assert kind == Kind.NOT_EQUAL_TO;
                        node = new NotEqualNode(tree, left, right);
                    }
                    extendWithNode(node);

                    return node;
                }

            case AND:
            case OR:
            case XOR:
                {
                    // see JLS 15.22
                    TypeMirror leftType = TreeUtils.typeOf(leftTree);
                    TypeMirror rightType = TreeUtils.typeOf(rightTree);
                    boolean isBooleanOp =
                            TypesUtils.isBooleanType(leftType)
                                    && TypesUtils.isBooleanType(rightType);

                    Node left;
                    Node right;

                    if (isBooleanOp) {
                        left = unbox(scan(leftTree, p));
                        right = unbox(scan(rightTree, p));
                    } else if (isNumericOrBoxed(leftType) && isNumericOrBoxed(rightType)) {
                        TypeMirror promotedType = binaryPromotedType(leftType, rightType);
                        left = binaryNumericPromotion(scan(leftTree, p), promotedType);
                        right = binaryNumericPromotion(scan(rightTree, p), promotedType);
                    } else {
                        left = unbox(scan(leftTree, p));
                        right = unbox(scan(rightTree, p));
                    }

                    Node node;
                    if (kind == Tree.Kind.AND) {
                        node = new BitwiseAndNode(tree, left, right);
                    } else if (kind == Tree.Kind.OR) {
                        node = new BitwiseOrNode(tree, left, right);
                    } else {
                        assert kind == Kind.XOR;
                        node = new BitwiseXorNode(tree, left, right);
                    }

                    extendWithNode(node);

                    return node;
                }

            case CONDITIONAL_AND:
            case CONDITIONAL_OR:
                {
                    // see JLS 15.23 and 15.24

                    // all necessary labels
                    Label rightStartL = new Label();
                    Label shortCircuitL = new Label();

                    // left-hand side
                    Node left = scan(leftTree, p);

                    ConditionalJump cjump;
                    if (kind == Tree.Kind.CONDITIONAL_AND) {
                        cjump = new ConditionalJump(rightStartL, shortCircuitL);
                        cjump.setFalseFlowRule(FlowRule.ELSE_TO_ELSE);
                    } else {
                        cjump = new ConditionalJump(shortCircuitL, rightStartL);
                        cjump.setTrueFlowRule(FlowRule.THEN_TO_THEN);
                    }
                    extendWithExtendedNode(cjump);

                    // right-hand side
                    addLabelForNextNode(rightStartL);
                    Node right = scan(rightTree, p);

                    // conditional expression itself
                    addLabelForNextNode(shortCircuitL);
                    Node node;
                    if (kind == Tree.Kind.CONDITIONAL_AND) {
                        node = new ConditionalAndNode(tree, left, right);
                    } else {
                        node = new ConditionalOrNode(tree, left, right);
                    }
                    extendWithNode(node);
                    return node;
                }
            default:
                throw new Error("unexpected binary tree: " + kind);
        }
        assert r != null : "unexpected binary tree";
        extendWithNode(r);
        return r;
    }

    @Override
    public Node visitBlock(BlockTree tree, Void p) {
        for (StatementTree n : tree.getStatements()) {
            scan(n, null);
        }
        return null;
    }

    @Override
    public Node visitBreak(BreakTree tree, Void p) {
        Name label = tree.getLabel();
        if (label == null) {
            assert breakTargetL != null : "no target for break statement";

            extendWithExtendedNode(new UnconditionalJump(breakTargetL.accessLabel()));
        } else {
            assert breakLabels.containsKey(label);

            extendWithExtendedNode(new UnconditionalJump(breakLabels.get(label)));
        }

        return null;
    }

    @Override
    public Node visitSwitch(SwitchTree tree, Void p) {
        SwitchBuilder builder = new SwitchBuilder(tree);
        builder.build();
        return null;
    }

    /** Helper class for handling switch statements. */
    private class SwitchBuilder {
        /** The switch tree. */
        private final SwitchTree switchTree;
        /** The labels for the case bodies. */
        private final Label[] caseBodyLabels;
        /** The Node for the switch expression. */
        private Node switchExpr;

        /**
         * Construct a SwitchBuilder.
         *
         * @param tree switch tree
         */
        private SwitchBuilder(SwitchTree tree) {
            this.switchTree = tree;
            this.caseBodyLabels = new Label[switchTree.getCases().size() + 1];
        }

        /** Build up the CFG for the switchTree. */
        public void build() {
            TryFinallyScopeCell oldBreakTargetL = breakTargetL;
            breakTargetL = new TryFinallyScopeCell(new Label());
            int cases = caseBodyLabels.length - 1;
            for (int i = 0; i < cases; ++i) {
                caseBodyLabels[i] = new Label();
            }
            caseBodyLabels[cases] = breakTargetL.peekLabel();

            TypeMirror switchExprType = TreeUtils.typeOf(switchTree.getExpression());
            VariableTree variable =
                    treeBuilder.buildVariableDecl(
                            switchExprType, uniqueName("switch"), findOwner(), null);
            handleArtificialTree(variable);

            VariableDeclarationNode variableNode = new VariableDeclarationNode(variable);
            variableNode.setInSource(false);
            extendWithNode(variableNode);

            ExpressionTree variableUse = treeBuilder.buildVariableUse(variable);
            handleArtificialTree(variableUse);

            LocalVariableNode variableUseNode = new LocalVariableNode(variableUse);
            variableUseNode.setInSource(false);
            extendWithNode(variableUseNode);

            Node switchExprNode = unbox(scan(switchTree.getExpression(), null));

            AssignmentTree assign =
                    treeBuilder.buildAssignment(variableUse, switchTree.getExpression());
            handleArtificialTree(assign);

            switchExpr = new AssignmentNode(assign, variableUseNode, switchExprNode);
            switchExpr.setInSource(false);
            extendWithNode(switchExpr);

            extendWithNode(
                    new MarkerNode(
                            switchTree,
                            "start of switch statement #" + TreeUtils.treeUids.get(switchTree),
                            env.getTypeUtils()));

            Integer defaultIndex = null;
            for (int i = 0; i < cases; ++i) {
                CaseTree caseTree = switchTree.getCases().get(i);
                if (caseTree.getExpression() == null) {
                    defaultIndex = i;
                } else {
                    buildCase(caseTree, i);
                }
            }
            if (defaultIndex != null) {
                // the checks of all cases must happen before the default case,
                // therefore we build the default case last.
                // fallthrough is still handled correctly with the caseBodyLabels.
                buildCase(switchTree.getCases().get(defaultIndex), defaultIndex);
            }

            addLabelForNextNode(breakTargetL.peekLabel());
            breakTargetL = oldBreakTargetL;

            extendWithNode(
                    new MarkerNode(
                            switchTree,
                            "end of switch statement #" + TreeUtils.treeUids.get(switchTree),
                            env.getTypeUtils()));
        }

        private void buildCase(CaseTree tree, int index) {
            final Label thisBodyL = caseBodyLabels[index];
            final Label nextBodyL = caseBodyLabels[index + 1];
            final Label nextCaseL = new Label();

            ExpressionTree exprTree = tree.getExpression();
            if (exprTree != null) {
                // non-default cases
                Node expr = scan(exprTree, null);
                CaseNode test = new CaseNode(tree, switchExpr, expr, env.getTypeUtils());
                extendWithNode(test);
                extendWithExtendedNode(new ConditionalJump(thisBodyL, nextCaseL));
            }
            addLabelForNextNode(thisBodyL);
            for (StatementTree stmt : tree.getStatements()) {
                scan(stmt, null);
            }
            extendWithExtendedNode(new UnconditionalJump(nextBodyL));
            addLabelForNextNode(nextCaseL);
        }
    }

    @Override
    public Node visitCase(CaseTree tree, Void p) {
        throw new AssertionError("case visitor is implemented in SwitchBuilder");
    }

    @Override
    public Node visitCatch(CatchTree tree, Void p) {
        scan(tree.getParameter(), p);
        scan(tree.getBlock(), p);
        return null;
    }

    @Override
    public Node visitClass(ClassTree tree, Void p) {
        declaredClasses.add(tree);
        Node classbody = new ClassDeclarationNode(tree);
        extendWithNode(classbody);
        return classbody;
    }

    @Override
    public Node visitConditionalExpression(ConditionalExpressionTree tree, Void p) {
        // see JLS 15.25
        TypeMirror exprType = TreeUtils.typeOf(tree);

        Label trueStart = new Label();
        Label falseStart = new Label();
        Label merge = new Label();

        Node condition = unbox(scan(tree.getCondition(), p));
        ConditionalJump cjump = new ConditionalJump(trueStart, falseStart);
        extendWithExtendedNode(cjump);

        addLabelForNextNode(trueStart);
        Node trueExpr = scan(tree.getTrueExpression(), p);
        trueExpr = conditionalExprPromotion(trueExpr, exprType);
        extendWithExtendedNode(new UnconditionalJump(merge, FlowRule.BOTH_TO_THEN));

        addLabelForNextNode(falseStart);
        Node falseExpr = scan(tree.getFalseExpression(), p);
        falseExpr = conditionalExprPromotion(falseExpr, exprType);
        extendWithExtendedNode(new UnconditionalJump(merge, FlowRule.BOTH_TO_ELSE));

        addLabelForNextNode(merge);
        Node node = new TernaryExpressionNode(tree, condition, trueExpr, falseExpr);
        extendWithNode(node);

        return node;
    }

    @Override
    public Node visitContinue(ContinueTree tree, Void p) {
        Name label = tree.getLabel();
        if (label == null) {
            assert continueTargetL != null : "no target for continue statement";

            extendWithExtendedNode(new UnconditionalJump(continueTargetL.accessLabel()));
        } else {
            assert continueLabels.containsKey(label);

            extendWithExtendedNode(new UnconditionalJump(continueLabels.get(label)));
        }

        return null;
    }

    @Override
    public Node visitDoWhileLoop(DoWhileLoopTree tree, Void p) {
        Name parentLabel = getLabel(getCurrentPath());

        Label loopEntry = new Label();
        Label loopExit = new Label();

        // If the loop is a labeled statement, then its continue
        // target is identical for continues with no label and
        // continues with the loop's label.
        Label conditionStart;
        if (parentLabel != null) {
            conditionStart = continueLabels.get(parentLabel);
        } else {
            conditionStart = new Label();
        }

        TryFinallyScopeCell oldBreakTargetL = breakTargetL;
        breakTargetL = new TryFinallyScopeCell(loopExit);

        TryFinallyScopeCell oldContinueTargetL = continueTargetL;
        continueTargetL = new TryFinallyScopeCell(conditionStart);

        // Loop body
        addLabelForNextNode(loopEntry);
        assert tree.getStatement() != null;
        scan(tree.getStatement(), p);

        // Condition
        addLabelForNextNode(conditionStart);
        assert tree.getCondition() != null;
        unbox(scan(tree.getCondition(), p));
        ConditionalJump cjump = new ConditionalJump(loopEntry, loopExit);
        extendWithExtendedNode(cjump);

        // Loop exit
        addLabelForNextNode(loopExit);

        breakTargetL = oldBreakTargetL;
        continueTargetL = oldContinueTargetL;

        return null;
    }

    @Override
    public Node visitErroneous(ErroneousTree tree, Void p) {
        throw new Error("ErroneousTree is unexpected in AST to CFG translation");
    }

    @Override
    public Node visitExpressionStatement(ExpressionStatementTree tree, Void p) {
        return scan(tree.getExpression(), p);
    }

    @Override
    public Node visitEnhancedForLoop(EnhancedForLoopTree tree, Void p) {
        // see JLS 14.14.2
        Name parentLabel = getLabel(getCurrentPath());

        Label conditionStart = new Label();
        Label loopEntry = new Label();
        Label loopExit = new Label();

        // If the loop is a labeled statement, then its continue
        // target is identical for continues with no label and
        // continues with the loop's label.
        Label updateStart;
        if (parentLabel != null) {
            updateStart = continueLabels.get(parentLabel);
        } else {
            updateStart = new Label();
        }

        TryFinallyScopeCell oldBreakTargetL = breakTargetL;
        breakTargetL = new TryFinallyScopeCell(loopExit);

        TryFinallyScopeCell oldContinueTargetL = continueTargetL;
        continueTargetL = new TryFinallyScopeCell(updateStart);

        // Distinguish loops over Iterables from loops over arrays.

        VariableTree variable = tree.getVariable();
        VariableElement variableElement = TreeUtils.elementFromDeclaration(variable);
        ExpressionTree expression = tree.getExpression();
        StatementTree statement = tree.getStatement();

        TypeMirror exprType = TreeUtils.typeOf(expression);

        if (types.isSubtype(exprType, iterableType)) {
            // Take the upper bound of a type variable or wildcard
            exprType = TypesUtils.upperBound(exprType);

            assert (exprType instanceof DeclaredType) : "an Iterable must be a DeclaredType";
            DeclaredType declaredExprType = (DeclaredType) exprType;
            declaredExprType.getTypeArguments();

            MemberSelectTree iteratorSelect = treeBuilder.buildIteratorMethodAccess(expression);
            handleArtificialTree(iteratorSelect);

            MethodInvocationTree iteratorCall = treeBuilder.buildMethodInvocation(iteratorSelect);
            handleArtificialTree(iteratorCall);

            VariableTree iteratorVariable =
                    createEnhancedForLoopIteratorVariable(iteratorCall, variableElement);
            handleArtificialTree(iteratorVariable);

            VariableDeclarationNode iteratorVariableDecl =
                    new VariableDeclarationNode(iteratorVariable);
            iteratorVariableDecl.setInSource(false);

            extendWithNode(iteratorVariableDecl);

            Node expressionNode = scan(expression, p);

            MethodAccessNode iteratorAccessNode =
                    new MethodAccessNode(iteratorSelect, expressionNode);
            iteratorAccessNode.setInSource(false);
            extendWithNode(iteratorAccessNode);
            MethodInvocationNode iteratorCallNode =
                    new MethodInvocationNode(
                            iteratorCall,
                            iteratorAccessNode,
                            Collections.emptyList(),
                            getCurrentPath());
            iteratorCallNode.setInSource(false);
            extendWithNode(iteratorCallNode);

            translateAssignment(
                    iteratorVariable, new LocalVariableNode(iteratorVariable), iteratorCallNode);

            // Test the loop ending condition
            addLabelForNextNode(conditionStart);
            IdentifierTree iteratorUse1 = treeBuilder.buildVariableUse(iteratorVariable);
            handleArtificialTree(iteratorUse1);

            LocalVariableNode iteratorReceiverNode = new LocalVariableNode(iteratorUse1);
            iteratorReceiverNode.setInSource(false);
            extendWithNode(iteratorReceiverNode);

            MemberSelectTree hasNextSelect = treeBuilder.buildHasNextMethodAccess(iteratorUse1);
            handleArtificialTree(hasNextSelect);

            MethodAccessNode hasNextAccessNode =
                    new MethodAccessNode(hasNextSelect, iteratorReceiverNode);
            hasNextAccessNode.setInSource(false);
            extendWithNode(hasNextAccessNode);

            MethodInvocationTree hasNextCall = treeBuilder.buildMethodInvocation(hasNextSelect);
            handleArtificialTree(hasNextCall);

            MethodInvocationNode hasNextCallNode =
                    new MethodInvocationNode(
                            hasNextCall,
                            hasNextAccessNode,
                            Collections.emptyList(),
                            getCurrentPath());
            hasNextCallNode.setInSource(false);
            extendWithNode(hasNextCallNode);
            extendWithExtendedNode(new ConditionalJump(loopEntry, loopExit));

            // Loop body, starting with declaration of the loop iteration variable
            addLabelForNextNode(loopEntry);
            extendWithNode(new VariableDeclarationNode(variable));

            IdentifierTree iteratorUse2 = treeBuilder.buildVariableUse(iteratorVariable);
            handleArtificialTree(iteratorUse2);

            LocalVariableNode iteratorReceiverNode2 = new LocalVariableNode(iteratorUse2);
            iteratorReceiverNode2.setInSource(false);
            extendWithNode(iteratorReceiverNode2);

            MemberSelectTree nextSelect = treeBuilder.buildNextMethodAccess(iteratorUse2);
            handleArtificialTree(nextSelect);

            MethodAccessNode nextAccessNode =
                    new MethodAccessNode(nextSelect, iteratorReceiverNode2);
            nextAccessNode.setInSource(false);
            extendWithNode(nextAccessNode);

            MethodInvocationTree nextCall = treeBuilder.buildMethodInvocation(nextSelect);
            handleArtificialTree(nextCall);

            MethodInvocationNode nextCallNode =
                    new MethodInvocationNode(
                            nextCall, nextAccessNode, Collections.emptyList(), getCurrentPath());
            // If the type of iteratorVariable is a capture, its type tree may be missing
            // annotations, so save the expression in the node so that the full type can be found
            // later.
            nextCallNode.setIteratorExpression(expression);
            nextCallNode.setInSource(false);
            extendWithNode(nextCallNode);

            AssignmentNode assignNode =
                    translateAssignment(variable, new LocalVariableNode(variable), nextCall);
<<<<<<< HEAD

            // Translate assignment scans variable and creates new nodes, so set the expression
=======
            // translateAssignment() scans variable and creates new nodes, so set the expression
>>>>>>> 2bcf5612
            // there, too.
            ((MethodInvocationNode) assignNode.getExpression()).setIteratorExpression(expression);

            assert statement != null;
            scan(statement, p);

            // Loop back edge
            addLabelForNextNode(updateStart);
            extendWithExtendedNode(new UnconditionalJump(conditionStart));

        } else {
            // TODO: Shift any labels after the initialization of the
            // temporary array variable.

            VariableTree arrayVariable =
                    createEnhancedForLoopArrayVariable(expression, variableElement);
            handleArtificialTree(arrayVariable);

            VariableDeclarationNode arrayVariableNode = new VariableDeclarationNode(arrayVariable);
            arrayVariableNode.setInSource(false);
            extendWithNode(arrayVariableNode);
            Node expressionNode = scan(expression, p);

            translateAssignment(
                    arrayVariable, new LocalVariableNode(arrayVariable), expressionNode);

            // Declare and initialize the loop index variable
            TypeMirror intType = types.getPrimitiveType(TypeKind.INT);

            LiteralTree zero = treeBuilder.buildLiteral(Integer.valueOf(0));
            handleArtificialTree(zero);

            VariableTree indexVariable =
                    treeBuilder.buildVariableDecl(
                            intType,
                            uniqueName("index"),
                            variableElement.getEnclosingElement(),
                            zero);
            handleArtificialTree(indexVariable);
            VariableDeclarationNode indexVariableNode = new VariableDeclarationNode(indexVariable);
            indexVariableNode.setInSource(false);
            extendWithNode(indexVariableNode);
            IntegerLiteralNode zeroNode = new IntegerLiteralNode(zero);
            extendWithNode(zeroNode);

            translateAssignment(indexVariable, new LocalVariableNode(indexVariable), zeroNode);

            // Compare index to array length
            addLabelForNextNode(conditionStart);
            IdentifierTree indexUse1 = treeBuilder.buildVariableUse(indexVariable);
            handleArtificialTree(indexUse1);
            LocalVariableNode indexNode1 = new LocalVariableNode(indexUse1);
            indexNode1.setInSource(false);
            extendWithNode(indexNode1);

            IdentifierTree arrayUse1 = treeBuilder.buildVariableUse(arrayVariable);
            handleArtificialTree(arrayUse1);
            LocalVariableNode arrayNode1 = new LocalVariableNode(arrayUse1);
            extendWithNode(arrayNode1);

            MemberSelectTree lengthSelect = treeBuilder.buildArrayLengthAccess(arrayUse1);
            handleArtificialTree(lengthSelect);
            FieldAccessNode lengthAccessNode = new FieldAccessNode(lengthSelect, arrayNode1);
            lengthAccessNode.setInSource(false);
            extendWithNode(lengthAccessNode);

            BinaryTree lessThan = treeBuilder.buildLessThan(indexUse1, lengthSelect);
            handleArtificialTree(lessThan);

            LessThanNode lessThanNode = new LessThanNode(lessThan, indexNode1, lengthAccessNode);
            lessThanNode.setInSource(false);
            extendWithNode(lessThanNode);
            extendWithExtendedNode(new ConditionalJump(loopEntry, loopExit));

            // Loop body, starting with declaration of the loop iteration variable
            addLabelForNextNode(loopEntry);
            extendWithNode(new VariableDeclarationNode(variable));

            IdentifierTree arrayUse2 = treeBuilder.buildVariableUse(arrayVariable);
            handleArtificialTree(arrayUse2);
            LocalVariableNode arrayNode2 = new LocalVariableNode(arrayUse2);
            arrayNode2.setInSource(false);
            extendWithNode(arrayNode2);

            IdentifierTree indexUse2 = treeBuilder.buildVariableUse(indexVariable);
            handleArtificialTree(indexUse2);
            LocalVariableNode indexNode2 = new LocalVariableNode(indexUse2);
            indexNode2.setInSource(false);
            extendWithNode(indexNode2);

            ArrayAccessTree arrayAccess = treeBuilder.buildArrayAccess(arrayUse2, indexUse2);
            handleArtificialTree(arrayAccess);
            ArrayAccessNode arrayAccessNode =
                    new ArrayAccessNode(arrayAccess, arrayNode2, indexNode2);
            arrayAccessNode.setInSource(false);
            extendWithNode(arrayAccessNode);
            translateAssignment(variable, new LocalVariableNode(variable), arrayAccessNode);
            extendWithNodeWithException(arrayAccessNode, nullPointerExceptionType);

            assert statement != null;
            scan(statement, p);

            // Loop back edge
            addLabelForNextNode(updateStart);

            IdentifierTree indexUse3 = treeBuilder.buildVariableUse(indexVariable);
            handleArtificialTree(indexUse3);
            LocalVariableNode indexNode3 = new LocalVariableNode(indexUse3);
            indexNode3.setInSource(false);
            extendWithNode(indexNode3);

            LiteralTree oneTree = treeBuilder.buildLiteral(Integer.valueOf(1));
            handleArtificialTree(oneTree);
            Node one = new IntegerLiteralNode(oneTree);
            one.setInSource(false);
            extendWithNode(one);

            BinaryTree addOneTree =
                    treeBuilder.buildBinary(intType, Tree.Kind.PLUS, indexUse3, oneTree);
            handleArtificialTree(addOneTree);
            Node addOneNode = new NumericalAdditionNode(addOneTree, indexNode3, one);
            addOneNode.setInSource(false);
            extendWithNode(addOneNode);

            AssignmentTree assignTree = treeBuilder.buildAssignment(indexUse3, addOneTree);
            handleArtificialTree(assignTree);
            Node assignNode = new AssignmentNode(assignTree, indexNode3, addOneNode);
            assignNode.setInSource(false);
            extendWithNode(assignNode);

            extendWithExtendedNode(new UnconditionalJump(conditionStart));
        }

        // Loop exit
        addLabelForNextNode(loopExit);

        breakTargetL = oldBreakTargetL;
        continueTargetL = oldContinueTargetL;

        return null;
    }

    protected VariableTree createEnhancedForLoopIteratorVariable(
            MethodInvocationTree iteratorCall, VariableElement variableElement) {
        TypeMirror iteratorType = TreeUtils.typeOf(iteratorCall);

        // Declare and initialize a new, unique iterator variable
        VariableTree iteratorVariable =
                treeBuilder.buildVariableDecl(
                        iteratorType, // annotatedIteratorTypeTree,
                        uniqueName("iter"),
                        variableElement.getEnclosingElement(),
                        iteratorCall);
        return iteratorVariable;
    }

    protected VariableTree createEnhancedForLoopArrayVariable(
            ExpressionTree expression, VariableElement variableElement) {
        TypeMirror arrayType = TreeUtils.typeOf(expression);

        // Declare and initialize a temporary array variable
        VariableTree arrayVariable =
                treeBuilder.buildVariableDecl(
                        arrayType,
                        uniqueName("array"),
                        variableElement.getEnclosingElement(),
                        expression);
        return arrayVariable;
    }

    @Override
    public Node visitForLoop(ForLoopTree tree, Void p) {
        Name parentLabel = getLabel(getCurrentPath());

        Label conditionStart = new Label();
        Label loopEntry = new Label();
        Label loopExit = new Label();

        // If the loop is a labeled statement, then its continue
        // target is identical for continues with no label and
        // continues with the loop's label.
        Label updateStart;
        if (parentLabel != null) {
            updateStart = continueLabels.get(parentLabel);
        } else {
            updateStart = new Label();
        }

        TryFinallyScopeCell oldBreakTargetL = breakTargetL;
        breakTargetL = new TryFinallyScopeCell(loopExit);

        TryFinallyScopeCell oldContinueTargetL = continueTargetL;
        continueTargetL = new TryFinallyScopeCell(updateStart);

        // Initializer
        for (StatementTree init : tree.getInitializer()) {
            scan(init, p);
        }

        // Condition
        addLabelForNextNode(conditionStart);
        if (tree.getCondition() != null) {
            unbox(scan(tree.getCondition(), p));
            ConditionalJump cjump = new ConditionalJump(loopEntry, loopExit);
            extendWithExtendedNode(cjump);
        }

        // Loop body
        addLabelForNextNode(loopEntry);
        assert tree.getStatement() != null;
        scan(tree.getStatement(), p);

        // Update
        addLabelForNextNode(updateStart);
        for (ExpressionStatementTree update : tree.getUpdate()) {
            scan(update, p);
        }

        extendWithExtendedNode(new UnconditionalJump(conditionStart));

        // Loop exit
        addLabelForNextNode(loopExit);

        breakTargetL = oldBreakTargetL;
        continueTargetL = oldContinueTargetL;

        return null;
    }

    @Override
    public Node visitIdentifier(IdentifierTree tree, Void p) {
        Node node;
        if (TreeUtils.isFieldAccess(tree)) {
            Node receiver = getReceiver(tree);
            node = new FieldAccessNode(tree, receiver);
        } else {
            Element element = TreeUtils.elementFromUse(tree);
            switch (element.getKind()) {
                case FIELD:
                    // Note that "this"/"super" is a field, but not a field access.
                    if (element.getSimpleName().contentEquals("this")) {
                        node = new ExplicitThisLiteralNode(tree);
                    } else {
                        node = new SuperNode(tree);
                    }
                    break;
                case EXCEPTION_PARAMETER:
                case LOCAL_VARIABLE:
                case RESOURCE_VARIABLE:
                case PARAMETER:
                    node = new LocalVariableNode(tree);
                    break;
                case PACKAGE:
                    node = new PackageNameNode(tree);
                    break;
                default:
                    if (ElementUtils.isTypeDeclaration(element)) {
                        node = new ClassNameNode(tree);
                        break;
                    }
                    throw new BugInCF("bad element kind " + element.getKind());
            }
        }
        extendWithNode(node);
        return node;
    }

    @Override
    public Node visitIf(IfTree tree, Void p) {
        // all necessary labels
        Label thenEntry = new Label();
        Label elseEntry = new Label();
        Label endIf = new Label();

        // basic block for the condition
        unbox(scan(tree.getCondition(), p));

        ConditionalJump cjump = new ConditionalJump(thenEntry, elseEntry);
        extendWithExtendedNode(cjump);

        // then branch
        addLabelForNextNode(thenEntry);
        StatementTree thenStatement = tree.getThenStatement();
        scan(thenStatement, p);
        extendWithExtendedNode(new UnconditionalJump(endIf));

        // else branch
        addLabelForNextNode(elseEntry);
        StatementTree elseStatement = tree.getElseStatement();
        if (elseStatement != null) {
            scan(elseStatement, p);
        }

        // label the end of the if statement
        addLabelForNextNode(endIf);

        return null;
    }

    @Override
    public Node visitImport(ImportTree tree, Void p) {
        throw new Error("ImportTree is unexpected in AST to CFG translation");
    }

    @Override
    public Node visitArrayAccess(ArrayAccessTree tree, Void p) {
        Node array = scan(tree.getExpression(), p);
        Node index = unaryNumericPromotion(scan(tree.getIndex(), p));
        Node arrayAccess = new ArrayAccessNode(tree, array, index);
        extendWithNode(arrayAccess);
        extendWithNodeWithException(arrayAccess, arrayIndexOutOfBoundsExceptionType);
        extendWithNodeWithException(arrayAccess, nullPointerExceptionType);
        return arrayAccess;
    }

    @Override
    public Node visitLabeledStatement(LabeledStatementTree tree, Void p) {
        // This method can set the break target after generating all Nodes
        // in the contained statement, but it can't set the continue target,
        // which may be in the middle of a sequence of nodes. Labeled loops
        // must look up and use the continue Labels.
        Name labelName = tree.getLabel();

        Label breakL = new Label(labelName + "_break");
        Label continueL = new Label(labelName + "_continue");

        breakLabels.put(labelName, breakL);
        continueLabels.put(labelName, continueL);

        scan(tree.getStatement(), p);

        addLabelForNextNode(breakL);

        breakLabels.remove(labelName);
        continueLabels.remove(labelName);

        return null;
    }

    @Override
    public Node visitLiteral(LiteralTree tree, Void p) {
        Node r = null;
        switch (tree.getKind()) {
            case BOOLEAN_LITERAL:
                r = new BooleanLiteralNode(tree);
                break;
            case CHAR_LITERAL:
                r = new CharacterLiteralNode(tree);
                break;
            case DOUBLE_LITERAL:
                r = new DoubleLiteralNode(tree);
                break;
            case FLOAT_LITERAL:
                r = new FloatLiteralNode(tree);
                break;
            case INT_LITERAL:
                r = new IntegerLiteralNode(tree);
                break;
            case LONG_LITERAL:
                r = new LongLiteralNode(tree);
                break;
            case NULL_LITERAL:
                r = new NullLiteralNode(tree);
                break;
            case STRING_LITERAL:
                r = new StringLiteralNode(tree);
                break;
            default:
                throw new Error("unexpected literal tree");
        }
        assert r != null : "unexpected literal tree";
        extendWithNode(r);
        return r;
    }

    @Override
    public Node visitMethod(MethodTree tree, Void p) {
        throw new Error("MethodTree is unexpected in AST to CFG translation");
    }

    @Override
    public Node visitModifiers(ModifiersTree tree, Void p) {
        throw new Error("ModifiersTree is unexpected in AST to CFG translation");
    }

    @Override
    public Node visitNewArray(NewArrayTree tree, Void p) {
        // see JLS 15.10

        ArrayType type = (ArrayType) TreeUtils.typeOf(tree);
        TypeMirror elemType = type.getComponentType();

        List<? extends ExpressionTree> dimensions = tree.getDimensions();
        List<? extends ExpressionTree> initializers = tree.getInitializers();

        List<Node> dimensionNodes = new ArrayList<>();
        assert dimensions != null;
        for (ExpressionTree dim : dimensions) {
            dimensionNodes.add(unaryNumericPromotion(scan(dim, p)));
        }

        List<Node> initializerNodes = new ArrayList<>();
        if (initializers != null) {
            for (ExpressionTree init : initializers) {
                initializerNodes.add(assignConvert(scan(init, p), elemType));
            }
        }

        Node node = new ArrayCreationNode(tree, type, dimensionNodes, initializerNodes);
        extendWithNode(node);
        return node;
    }

    @Override
    public Node visitNewClass(NewClassTree tree, Void p) {
        // see JLS 15.9

        Tree enclosingExpr = tree.getEnclosingExpression();
        if (enclosingExpr != null) {
            scan(enclosingExpr, p);
        }

        // Convert constructor arguments
        ExecutableElement constructor = TreeUtils.elementFromUse(tree);

        List<? extends ExpressionTree> actualExprs = tree.getArguments();

        List<Node> arguments = convertCallArguments(constructor, actualExprs);

        // TODO: for anonymous classes, don't use the identifier alone.
        // See Issue 890.
        Node constructorNode = scan(tree.getIdentifier(), p);

        // Handle anonymous classes in visitClass.
        // Note that getClassBody() and therefore classbody can be null.
        ClassDeclarationNode classbody = (ClassDeclarationNode) scan(tree.getClassBody(), p);

        Node node = new ObjectCreationNode(tree, constructorNode, arguments, classbody);

        Set<TypeMirror> thrownSet = new HashSet<>();
        // Add exceptions explicitly mentioned in the throws clause.
        List<? extends TypeMirror> thrownTypes = constructor.getThrownTypes();
        thrownSet.addAll(thrownTypes);
        // Add Throwable to account for unchecked exceptions
        thrownSet.add(throwableType);

        extendWithNodeWithExceptions(node, thrownSet);

        return node;
    }

    /**
     * Maps a {@code Tree} to its directly enclosing {@code ParenthesizedTree} if one exists.
     *
     * <p>This map is used by {@link CFGTranslationPhaseOne#addToLookupMap(Node)} to associate a
     * {@code ParenthesizedTree} with the dataflow {@code Node} that was used during inference. This
     * map is necessary because dataflow does not create a {@code Node} for a {@code
     * ParenthesizedTree}.
     */
    private final Map<Tree, ParenthesizedTree> parenMapping = new HashMap<>();

    @Override
    public Node visitParenthesized(ParenthesizedTree tree, Void p) {
        parenMapping.put(tree.getExpression(), tree);
        return scan(tree.getExpression(), p);
    }

    @Override
    public Node visitReturn(ReturnTree tree, Void p) {
        ExpressionTree ret = tree.getExpression();
        // TODO: also have a return-node if nothing is returned
        ReturnNode result = null;
        if (ret != null) {
            Node node = scan(ret, p);
            Tree enclosing =
                    TreeUtils.enclosingOfKind(
                            getCurrentPath(),
                            new HashSet<>(Arrays.asList(Kind.METHOD, Kind.LAMBDA_EXPRESSION)));
            if (enclosing.getKind() == Kind.LAMBDA_EXPRESSION) {
                LambdaExpressionTree lambdaTree = (LambdaExpressionTree) enclosing;
                TreePath lambdaTreePath =
                        TreePath.getPath(getCurrentPath().getCompilationUnit(), lambdaTree);
                Context ctx = ((JavacProcessingEnvironment) env).getContext();
                Element overriddenElement =
                        com.sun.tools.javac.code.Types.instance(ctx)
                                .findDescriptorSymbol(
                                        ((Type) trees.getTypeMirror(lambdaTreePath)).tsym);

                result =
                        new ReturnNode(
                                tree,
                                node,
                                env.getTypeUtils(),
                                lambdaTree,
                                (MethodSymbol) overriddenElement);
            } else {
                result = new ReturnNode(tree, node, env.getTypeUtils(), (MethodTree) enclosing);
            }
            returnNodes.add(result);
            extendWithNode(result);
        }

        extendWithExtendedNode(new UnconditionalJump(this.returnTargetL.accessLabel()));

        return result;
    }

    @Override
    public Node visitMemberSelect(MemberSelectTree tree, Void p) {
        Node expr = scan(tree.getExpression(), p);
        if (!TreeUtils.isFieldAccess(tree)) {
            // Could be a selector of a class or package
            Element element = TreeUtils.elementFromUse(tree);
            if (ElementUtils.isClassElement(element)) {
                Node result = new ClassNameNode(tree, expr);
                extendWithNode(result);
                return result;
            } else if (element.getKind() == ElementKind.PACKAGE) {
                Node result = new PackageNameNode(tree, (PackageNameNode) expr);
                extendWithNode(result);
                return result;
            } else {
                throw new Error("Unexpected element kind: " + element.getKind());
            }
        }

        Node node = new FieldAccessNode(tree, expr);

        Element element = TreeUtils.elementFromUse(tree);
        if (ElementUtils.isStatic(element)
                || expr instanceof ImplicitThisLiteralNode
                || expr instanceof ExplicitThisLiteralNode) {
            // No NullPointerException can be thrown, use normal node
            extendWithNode(node);
        } else {
            extendWithNodeWithException(node, nullPointerExceptionType);
        }

        return node;
    }

    @Override
    public Node visitEmptyStatement(EmptyStatementTree tree, Void p) {
        return null;
    }

    @Override
    public Node visitSynchronized(SynchronizedTree tree, Void p) {
        // see JLS 14.19

        Node synchronizedExpr = scan(tree.getExpression(), p);
        SynchronizedNode synchronizedStartNode =
                new SynchronizedNode(tree, synchronizedExpr, true, env.getTypeUtils());
        extendWithNode(synchronizedStartNode);
        scan(tree.getBlock(), p);
        SynchronizedNode synchronizedEndNode =
                new SynchronizedNode(tree, synchronizedExpr, false, env.getTypeUtils());
        extendWithNode(synchronizedEndNode);

        return null;
    }

    @Override
    public Node visitThrow(ThrowTree tree, Void p) {
        Node expression = scan(tree.getExpression(), p);
        TypeMirror exception = expression.getType();
        ThrowNode throwsNode = new ThrowNode(tree, expression, env.getTypeUtils());
        NodeWithExceptionsHolder exNode = extendWithNodeWithException(throwsNode, exception);
        exNode.setTerminatesExecution(true);
        return throwsNode;
    }

    @Override
    public Node visitCompilationUnit(CompilationUnitTree tree, Void p) {
        throw new Error("CompilationUnitTree is unexpected in AST to CFG translation");
    }

    @Override
    public Node visitTry(TryTree tree, Void p) {
        List<? extends CatchTree> catches = tree.getCatches();
        BlockTree finallyBlock = tree.getFinallyBlock();

        extendWithNode(
                new MarkerNode(
                        tree,
                        "start of try statement #" + TreeUtils.treeUids.get(tree),
                        env.getTypeUtils()));

        // TODO: Should we handle try-with-resources blocks by also generating code
        // for automatically closing the resources?
        List<? extends Tree> resources = tree.getResources();
        for (Tree resource : resources) {
            scan(resource, p);
        }

        List<Pair<TypeMirror, Label>> catchLabels = new ArrayList<>();
        for (CatchTree c : catches) {
            TypeMirror type = TreeUtils.typeOf(c.getParameter().getType());
            assert type != null : "exception parameters must have a type";
            catchLabels.add(Pair.of(type, new Label()));
        }

        // Store return/break/continue labels, just in case we need them for a finally block.
        TryFinallyScopeCell oldReturnTargetL = returnTargetL;
        TryFinallyScopeCell oldBreakTargetL = breakTargetL;
        Map<Name, Label> oldBreakLabels = breakLabels;
        TryFinallyScopeCell oldContinueTargetL = continueTargetL;
        Map<Name, Label> oldContinueLabels = continueLabels;

        Label finallyLabel = null;
        Label exceptionalFinallyLabel = null;

        if (finallyBlock != null) {
            finallyLabel = new Label();

            exceptionalFinallyLabel = new Label();
            tryStack.pushFrame(new TryFinallyFrame(exceptionalFinallyLabel));

            returnTargetL = new TryFinallyScopeCell();

            breakTargetL = new TryFinallyScopeCell();
            breakLabels = new TryFinallyScopeMap();

            continueTargetL = new TryFinallyScopeCell();
            continueLabels = new TryFinallyScopeMap();
        }

        Label doneLabel = new Label();

        tryStack.pushFrame(new TryCatchFrame(types, catchLabels));

        extendWithNode(
                new MarkerNode(
                        tree,
                        "start of try block #" + TreeUtils.treeUids.get(tree),
                        env.getTypeUtils()));
        scan(tree.getBlock(), p);
        extendWithNode(
                new MarkerNode(
                        tree,
                        "end of try block #" + TreeUtils.treeUids.get(tree),
                        env.getTypeUtils()));

        extendWithExtendedNode(
                new UnconditionalJump(CFGBuilder.firstNonNull(finallyLabel, doneLabel)));

        tryStack.popFrame();

        int catchIndex = 0;
        for (CatchTree c : catches) {
            addLabelForNextNode(catchLabels.get(catchIndex).second);
            extendWithNode(
                    new MarkerNode(
                            tree,
                            "start of catch block for "
                                    + c.getParameter().getType()
                                    + " #"
                                    + TreeUtils.treeUids.get(tree),
                            env.getTypeUtils()));
            scan(c, p);
            extendWithNode(
                    new MarkerNode(
                            tree,
                            "end of catch block for "
                                    + c.getParameter().getType()
                                    + " #"
                                    + TreeUtils.treeUids.get(tree),
                            env.getTypeUtils()));

            catchIndex++;
            extendWithExtendedNode(
                    new UnconditionalJump(CFGBuilder.firstNonNull(finallyLabel, doneLabel)));
        }

        if (finallyLabel != null) {
            // Reset values before analyzing the finally block!

            tryStack.popFrame();

            { // Scan 'finallyBlock' for only 'finallyLabel' (a successful path)
                addLabelForNextNode(finallyLabel);
                extendWithNode(
                        new MarkerNode(
                                tree,
                                "start of finally block #" + TreeUtils.treeUids.get(tree),
                                env.getTypeUtils()));
                scan(finallyBlock, p);
                extendWithNode(
                        new MarkerNode(
                                tree,
                                "end of finally block #" + TreeUtils.treeUids.get(tree),
                                env.getTypeUtils()));
                extendWithExtendedNode(new UnconditionalJump(doneLabel));
            }

            if (hasExceptionalPath(exceptionalFinallyLabel)) {
                // If an exceptional path exists, scan 'finallyBlock' for
                // 'exceptionalFinallyLabel', and scan copied 'finallyBlock' for 'finallyLabel'
                // (a successful path). If there is no successful path, it will be removed in
                // later phase.  TODO: Don't we need a separate finally block for each kind of
                // exception?
                addLabelForNextNode(exceptionalFinallyLabel);
                extendWithNode(
                        new MarkerNode(
                                tree,
                                "start of finally block for Throwable #"
                                        + TreeUtils.treeUids.get(tree),
                                env.getTypeUtils()));

                scan(finallyBlock, p);

                NodeWithExceptionsHolder throwing =
                        extendWithNodeWithException(
                                new MarkerNode(
                                        tree,
                                        "end of finally block for Throwable #"
                                                + TreeUtils.treeUids.get(tree),
                                        env.getTypeUtils()),
                                throwableType);

                throwing.setTerminatesExecution(true);
            }

            if (returnTargetL.wasAccessed()) {
                addLabelForNextNode(returnTargetL.peekLabel());
                returnTargetL = oldReturnTargetL;

                extendWithNode(
                        new MarkerNode(
                                tree,
                                "start of finally block for return #"
                                        + TreeUtils.treeUids.get(tree),
                                env.getTypeUtils()));
                scan(finallyBlock, p);
                extendWithNode(
                        new MarkerNode(
                                tree,
                                "end of finally block for return #" + TreeUtils.treeUids.get(tree),
                                env.getTypeUtils()));
                extendWithExtendedNode(new UnconditionalJump(returnTargetL.accessLabel()));
            } else {
                returnTargetL = oldReturnTargetL;
            }

            if (breakTargetL.wasAccessed()) {
                addLabelForNextNode(breakTargetL.peekLabel());
                breakTargetL = oldBreakTargetL;

                extendWithNode(
                        new MarkerNode(
                                tree,
                                "start of finally block for break #" + TreeUtils.treeUids.get(tree),
                                env.getTypeUtils()));
                scan(finallyBlock, p);
                extendWithNode(
                        new MarkerNode(
                                tree,
                                "end of finally block for break #" + TreeUtils.treeUids.get(tree),
                                env.getTypeUtils()));
                extendWithExtendedNode(new UnconditionalJump(breakTargetL.accessLabel()));
            } else {
                breakTargetL = oldBreakTargetL;
            }

            Map<Name, Label> accessedBreakLabels =
                    ((TryFinallyScopeMap) breakLabels).getAccessedNames();
            if (!accessedBreakLabels.isEmpty()) {
                breakLabels = oldBreakLabels;

                for (Map.Entry<Name, Label> access : accessedBreakLabels.entrySet()) {
                    addLabelForNextNode(access.getValue());
                    extendWithNode(
                            new MarkerNode(
                                    tree,
                                    "start of finally block for break label "
                                            + access.getKey()
                                            + " #"
                                            + TreeUtils.treeUids.get(tree),
                                    env.getTypeUtils()));
                    scan(finallyBlock, p);
                    extendWithNode(
                            new MarkerNode(
                                    tree,
                                    "end of finally block for break label "
                                            + access.getKey()
                                            + " #"
                                            + TreeUtils.treeUids.get(tree),
                                    env.getTypeUtils()));
                    extendWithExtendedNode(new UnconditionalJump(breakLabels.get(access.getKey())));
                }
            } else {
                breakLabels = oldBreakLabels;
            }

            if (continueTargetL.wasAccessed()) {
                addLabelForNextNode(continueTargetL.peekLabel());
                continueTargetL = oldContinueTargetL;

                extendWithNode(
                        new MarkerNode(
                                tree,
                                "start of finally block for continue #"
                                        + TreeUtils.treeUids.get(tree),
                                env.getTypeUtils()));
                scan(finallyBlock, p);
                extendWithNode(
                        new MarkerNode(
                                tree,
                                "end of finally block for continue #"
                                        + TreeUtils.treeUids.get(tree),
                                env.getTypeUtils()));
                extendWithExtendedNode(new UnconditionalJump(continueTargetL.accessLabel()));
            } else {
                continueTargetL = oldContinueTargetL;
            }

            Map<Name, Label> accessedContinueLabels =
                    ((TryFinallyScopeMap) continueLabels).getAccessedNames();
            if (!accessedContinueLabels.isEmpty()) {
                continueLabels = oldContinueLabels;

                for (Map.Entry<Name, Label> access : accessedContinueLabels.entrySet()) {
                    addLabelForNextNode(access.getValue());
                    extendWithNode(
                            new MarkerNode(
                                    tree,
                                    "start of finally block for continue label "
                                            + access.getKey()
                                            + " #"
                                            + TreeUtils.treeUids.get(tree),
                                    env.getTypeUtils()));
                    scan(finallyBlock, p);
                    extendWithNode(
                            new MarkerNode(
                                    tree,
                                    "end of finally block for continue label "
                                            + access.getKey()
                                            + " #"
                                            + TreeUtils.treeUids.get(tree),
                                    env.getTypeUtils()));
                    extendWithExtendedNode(
                            new UnconditionalJump(continueLabels.get(access.getKey())));
                }
            } else {
                continueLabels = oldContinueLabels;
            }
        }

        addLabelForNextNode(doneLabel);

        return null;
    }

    /**
     * Returns whether an exceptional node for {@code target} exists in {@link #nodeList} or not.
     *
     * @param target label for exception
     * @return true when an exceptional node for {@code target} exists in {@link #nodeList}
     */
    private boolean hasExceptionalPath(Label target) {
        for (ExtendedNode node : nodeList) {
            if (node instanceof NodeWithExceptionsHolder) {
                NodeWithExceptionsHolder exceptionalNode = (NodeWithExceptionsHolder) node;
                for (Set<Label> labels : exceptionalNode.getExceptions().values()) {
                    if (labels.contains(target)) {
                        return true;
                    }
                }
            }
        }
        return false;
    }

    @Override
    public Node visitParameterizedType(ParameterizedTypeTree tree, Void p) {
        Node result = new ParameterizedTypeNode(tree);
        extendWithNode(result);
        return result;
    }

    @Override
    public Node visitUnionType(UnionTypeTree tree, Void p) {
        throw new Error("UnionTypeTree is unexpected in AST to CFG translation");
    }

    @Override
    public Node visitArrayType(ArrayTypeTree tree, Void p) {
        Node result = new ArrayTypeNode(tree, types);
        extendWithNode(new ArrayTypeNode(tree, types));
        return result;
    }

    @Override
    public Node visitTypeCast(TypeCastTree tree, Void p) {
        final Node operand = scan(tree.getExpression(), p);
        final TypeMirror type = TreeUtils.typeOf(tree.getType());
        final Node node = new TypeCastNode(tree, operand, type, types);

        extendWithNodeWithException(node, classCastExceptionType);
        return node;
    }

    @Override
    public Node visitPrimitiveType(PrimitiveTypeTree tree, Void p) {
        Node result = new PrimitiveTypeNode(tree, types);
        extendWithNode(result);
        return result;
    }

    @Override
    public Node visitTypeParameter(TypeParameterTree tree, Void p) {
        throw new Error("TypeParameterTree is unexpected in AST to CFG translation");
    }

    @Override
    public Node visitInstanceOf(InstanceOfTree tree, Void p) {
        Node operand = scan(tree.getExpression(), p);
        TypeMirror refType = TreeUtils.typeOf(tree.getType());
        InstanceOfNode node = new InstanceOfNode(tree, operand, refType, types);
        extendWithNode(node);
        return node;
    }

    @Override
    public Node visitUnary(UnaryTree tree, Void p) {
        Node result = null;
        Tree.Kind kind = tree.getKind();
        switch (kind) {
            case BITWISE_COMPLEMENT:
            case UNARY_MINUS:
            case UNARY_PLUS:
                {
                    // see JLS 15.14 and 15.15
                    Node expr = scan(tree.getExpression(), p);
                    expr = unaryNumericPromotion(expr);

                    // TypeMirror exprType = InternalUtils.typeOf(tree);

                    switch (kind) {
                        case BITWISE_COMPLEMENT:
                            result = new BitwiseComplementNode(tree, expr);
                            break;
                        case UNARY_MINUS:
                            result = new NumericalMinusNode(tree, expr);
                            break;
                        case UNARY_PLUS:
                            result = new NumericalPlusNode(tree, expr);
                            break;
                        default:
                            throw new Error("Unexpected kind");
                    }
                    extendWithNode(result);
                    break;
                }

            case LOGICAL_COMPLEMENT:
                {
                    // see JLS 15.15.6
                    Node expr = scan(tree.getExpression(), p);
                    result = new ConditionalNotNode(tree, unbox(expr));
                    extendWithNode(result);
                    break;
                }

            case POSTFIX_DECREMENT:
            case POSTFIX_INCREMENT:
            case PREFIX_DECREMENT:
            case PREFIX_INCREMENT:
                {
                    ExpressionTree exprTree = tree.getExpression();
                    Node expr = scan(exprTree, p);

                    boolean isIncrement =
                            kind == Tree.Kind.POSTFIX_INCREMENT || kind == Kind.PREFIX_INCREMENT;
                    boolean isPostfix =
                            kind == Tree.Kind.POSTFIX_INCREMENT || kind == Kind.POSTFIX_DECREMENT;
                    AssignmentNode unaryAssign =
                            createIncrementOrDecrementAssign(
                                    isPostfix ? null : tree, expr, isIncrement);
                    addToUnaryAssignLookupMap(tree, unaryAssign);

                    if (isPostfix) {
                        TypeMirror exprType = TreeUtils.typeOf(exprTree);
                        VariableTree tempVarDecl =
                                treeBuilder.buildVariableDecl(
                                        exprType,
                                        uniqueName("tempPostfix"),
                                        findOwner(),
                                        tree.getExpression());
                        handleArtificialTree(tempVarDecl);
                        VariableDeclarationNode tempVarDeclNode =
                                new VariableDeclarationNode(tempVarDecl);
                        tempVarDeclNode.setInSource(false);
                        extendWithNode(tempVarDeclNode);

                        Tree tempVar = treeBuilder.buildVariableUse(tempVarDecl);
                        handleArtificialTree(tempVar);
                        Node tempVarNode = new LocalVariableNode(tempVar);
                        tempVarNode.setInSource(false);
                        extendWithNode(tempVarNode);

                        AssignmentNode tempAssignNode = new AssignmentNode(tree, tempVarNode, expr);
                        tempAssignNode.setInSource(false);
                        extendWithNode(tempAssignNode);

                        Tree resultExpr = treeBuilder.buildVariableUse(tempVarDecl);
                        handleArtificialTree(resultExpr);
                        result = new LocalVariableNode(resultExpr);
                        result.setInSource(false);
                        extendWithNode(result);
                    } else {
                        result = unaryAssign;
                    }
                    break;
                }

            case OTHER:
            default:
                // special node NLLCHK
                if (tree.toString().startsWith("<*nullchk*>")) {
                    Node expr = scan(tree.getExpression(), p);
                    result = new NullChkNode(tree, expr);
                    extendWithNode(result);
                    break;
                }

                throw new Error("Unknown kind (" + kind + ") of unary expression: " + tree);
        }

        return result;
    }

    /**
     * Create assignment node which represent increment or decrement.
     *
     * @param target tree for assignment node. If it's null, corresponding assignment tree will be
     *     generated.
     * @param expr expression node to be incremented or decremented
     * @param isIncrement true when it's increment
     * @return assignment node for corresponding increment or decrement
     */
    private AssignmentNode createIncrementOrDecrementAssign(
            Tree target, Node expr, boolean isIncrement) {
        ExpressionTree exprTree = (ExpressionTree) expr.getTree();
        TypeMirror exprType = expr.getType();
        TypeMirror oneType = types.getPrimitiveType(TypeKind.INT);
        TypeMirror promotedType = binaryPromotedType(exprType, oneType);

        LiteralTree oneTree = treeBuilder.buildLiteral(Integer.valueOf(1));
        handleArtificialTree(oneTree);

        Node exprRHS = binaryNumericPromotion(expr, promotedType);
        Node one = new IntegerLiteralNode(oneTree);
        one.setInSource(false);
        extendWithNode(one);
        one = binaryNumericPromotion(one, promotedType);

        BinaryTree operTree =
                treeBuilder.buildBinary(
                        promotedType,
                        isIncrement ? Tree.Kind.PLUS : Tree.Kind.MINUS,
                        exprTree,
                        oneTree);
        handleArtificialTree(operTree);

        Node operNode;
        if (isIncrement) {
            operNode = new NumericalAdditionNode(operTree, exprRHS, one);
        } else {
            operNode = new NumericalSubtractionNode(operTree, exprRHS, one);
        }
        operNode.setInSource(false);
        extendWithNode(operNode);

        Node narrowed = narrowAndBox(operNode, exprType);

        if (target == null) {
            target = treeBuilder.buildAssignment(exprTree, (ExpressionTree) narrowed.getTree());
            handleArtificialTree(target);
        }

        AssignmentNode assignNode = new AssignmentNode(target, expr, narrowed);
        assignNode.setInSource(false);
        extendWithNode(assignNode);
        return assignNode;
    }

    @Override
    public Node visitVariable(VariableTree tree, Void p) {

        // see JLS 14.4

        boolean isField =
                getCurrentPath().getParentPath() != null
                        && getCurrentPath().getParentPath().getLeaf().getKind() == Kind.CLASS;
        Node node = null;

        ClassTree enclosingClass = TreeUtils.enclosingClass(getCurrentPath());
        TypeElement classElem = TreeUtils.elementFromDeclaration(enclosingClass);
        Node receiver = new ImplicitThisLiteralNode(classElem.asType());

        if (isField) {
            ExpressionTree initializer = tree.getInitializer();
            assert initializer != null;
            node =
                    translateAssignment(
                            tree,
                            new FieldAccessNode(
                                    tree, TreeUtils.elementFromDeclaration(tree), receiver),
                            initializer);
        } else {
            // local variable definition
            VariableDeclarationNode decl = new VariableDeclarationNode(tree);
            extendWithNode(decl);

            // initializer

            ExpressionTree initializer = tree.getInitializer();
            if (initializer != null) {
                node =
                        translateAssignment(
                                tree, new LocalVariableNode(tree, receiver), initializer);
            }
        }

        return node;
    }

    @Override
    public Node visitWhileLoop(WhileLoopTree tree, Void p) {
        Name parentLabel = getLabel(getCurrentPath());

        Label loopEntry = new Label();
        Label loopExit = new Label();

        // If the loop is a labeled statement, then its continue
        // target is identical for continues with no label and
        // continues with the loop's label.
        Label conditionStart;
        if (parentLabel != null) {
            conditionStart = continueLabels.get(parentLabel);
        } else {
            conditionStart = new Label();
        }

        TryFinallyScopeCell oldBreakTargetL = breakTargetL;
        breakTargetL = new TryFinallyScopeCell(loopExit);

        TryFinallyScopeCell oldContinueTargetL = continueTargetL;
        continueTargetL = new TryFinallyScopeCell(conditionStart);

        // Condition
        addLabelForNextNode(conditionStart);
        assert tree.getCondition() != null;
        // Determine whether the loop condition has the constant value true, according to the
        // compiler logic.
        boolean isCondConstTrue = TreeUtils.isExprConstTrue(tree.getCondition());

        unbox(scan(tree.getCondition(), p));

        if (!isCondConstTrue) {
            // If the loop condition does not have the constant value true, the control flow is
            // split into two branches.
            ConditionalJump cjump = new ConditionalJump(loopEntry, loopExit);
            extendWithExtendedNode(cjump);
        }

        // Loop body
        addLabelForNextNode(loopEntry);
        assert tree.getStatement() != null;
        scan(tree.getStatement(), p);

        if (isCondConstTrue) {
            // The condition has the constant value true, so we can directly jump back to the
            // loop entry.
            extendWithExtendedNode(new UnconditionalJump(loopEntry));
        } else {
            // Otherwise, jump back to evaluate the condition.
            extendWithExtendedNode(new UnconditionalJump(conditionStart));
        }

        // Loop exit
        addLabelForNextNode(loopExit);

        breakTargetL = oldBreakTargetL;
        continueTargetL = oldContinueTargetL;

        return null;
    }

    @Override
    public Node visitLambdaExpression(LambdaExpressionTree tree, Void p) {
        declaredLambdas.add(tree);
        Node node = new FunctionalInterfaceNode(tree);
        extendWithNode(node);
        return node;
    }

    @Override
    public Node visitMemberReference(MemberReferenceTree tree, Void p) {
        Tree enclosingExpr = tree.getQualifierExpression();
        if (enclosingExpr != null) {
            scan(enclosingExpr, p);
        }

        Node node = new FunctionalInterfaceNode(tree);
        extendWithNode(node);

        return node;
    }

    @Override
    public Node visitWildcard(WildcardTree tree, Void p) {
        throw new BugInCF("WildcardTree is unexpected in AST to CFG translation");
    }

    @Override
    public Node visitOther(Tree tree, Void p) {
        throw new BugInCF("Unknown AST element encountered in AST to CFG translation.");
    }

    /**
     * Returns the TypeMirror for the given class.
     *
     * @param clazz a class
     * @return the TypeMirror for the class
     */
    private TypeMirror getTypeMirror(Class<?> clazz) {
        return TypesUtils.typeFromClass(clazz, types, elements);
    }
}<|MERGE_RESOLUTION|>--- conflicted
+++ resolved
@@ -2435,12 +2435,7 @@
 
             AssignmentNode assignNode =
                     translateAssignment(variable, new LocalVariableNode(variable), nextCall);
-<<<<<<< HEAD
-
-            // Translate assignment scans variable and creates new nodes, so set the expression
-=======
             // translateAssignment() scans variable and creates new nodes, so set the expression
->>>>>>> 2bcf5612
             // there, too.
             ((MethodInvocationNode) assignNode.getExpression()).setIteratorExpression(expression);
 
