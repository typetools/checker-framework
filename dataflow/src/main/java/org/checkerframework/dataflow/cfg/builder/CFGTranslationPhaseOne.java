--- conflicted
+++ resolved
@@ -612,11 +612,7 @@
     }
     Set<Node> existing = treeToCfgNodes.get(tree);
     if (existing == null) {
-<<<<<<< HEAD
-      treeLookupMap.put(tree, new IdentityMostlySingletonSet<>(node));
-=======
-      treeToCfgNodes.put(tree, new IdentityMostlySingleton<>(node));
->>>>>>> 062027ab
+      treeToCfgNodes.put(tree, new IdentityMostlySingletonSet<>(node));
     } else {
       existing.add(node);
     }
@@ -625,11 +621,7 @@
     while (enclosingParens != null) {
       Set<Node> exp = treeToCfgNodes.get(enclosingParens);
       if (exp == null) {
-<<<<<<< HEAD
-        treeLookupMap.put(enclosingParens, new IdentityMostlySingletonSet<>(node));
-=======
-        treeToCfgNodes.put(enclosingParens, new IdentityMostlySingleton<>(node));
->>>>>>> 062027ab
+        treeToCfgNodes.put(enclosingParens, new IdentityMostlySingletonSet<>(node));
       } else if (!existing.contains(node)) {
         exp.add(node);
       }
@@ -662,11 +654,7 @@
     assert treeToCfgNodes.containsKey(tree);
     Set<Node> existing = treeToConvertedCfgNodes.get(tree);
     if (existing == null) {
-<<<<<<< HEAD
-      convertedTreeLookupMap.put(tree, new IdentityMostlySingletonSet<>(node));
-=======
-      treeToConvertedCfgNodes.put(tree, new IdentityMostlySingleton<>(node));
->>>>>>> 062027ab
+      treeToConvertedCfgNodes.put(tree, new IdentityMostlySingletonSet<>(node));
     } else {
       existing.add(node);
     }
