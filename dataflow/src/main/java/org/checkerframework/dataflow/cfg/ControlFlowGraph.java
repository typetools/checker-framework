--- conflicted
+++ resolved
@@ -213,7 +213,6 @@
     }
 
     /**
-<<<<<<< HEAD
      * Remove, from the values of {@code treeLookup}, nodes that do not appear in the control flow
      * graph.
      */
@@ -236,11 +235,8 @@
     }
 
     /**
-     * Rreturns the list of all basic block in this control flow graph in reversed depth-first
-=======
-     * Returns the list of all basic block in this control flow graph in reversed depth-first
->>>>>>> 48ba8f99
-     * postorder sequence. Blocks may appear more than once in the sequence.
+     * Returns the list of all basic blocks in this control flow graph in reversed depth-first
+     * postorder. Blocks may appear more than once in the sequence.
      *
      * @return the list of all basic block in this control flow graph in reversed depth-first
      *     postorder sequence
