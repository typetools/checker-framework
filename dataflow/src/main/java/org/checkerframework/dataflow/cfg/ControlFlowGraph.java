package org.checkerframework.dataflow.cfg;

import com.sun.source.tree.ClassTree;
import com.sun.source.tree.LambdaExpressionTree;
import com.sun.source.tree.MethodTree;
import com.sun.source.tree.Tree;
import com.sun.source.tree.UnaryTree;
import java.util.ArrayDeque;
import java.util.ArrayList;
import java.util.Collection;
import java.util.Collections;
import java.util.Deque;
import java.util.HashMap;
import java.util.HashSet;
import java.util.IdentityHashMap;
import java.util.Iterator;
import java.util.List;
import java.util.Map;
import java.util.Queue;
import java.util.Set;
import java.util.StringJoiner;
import org.checkerframework.checker.initialization.qual.UnknownInitialization;
import org.checkerframework.checker.nullness.qual.Nullable;
import org.checkerframework.dataflow.analysis.AnalysisResult;
import org.checkerframework.dataflow.cfg.block.Block;
import org.checkerframework.dataflow.cfg.block.ConditionalBlock;
import org.checkerframework.dataflow.cfg.block.ExceptionBlock;
import org.checkerframework.dataflow.cfg.block.RegularBlock;
import org.checkerframework.dataflow.cfg.block.SingleSuccessorBlock;
import org.checkerframework.dataflow.cfg.block.SpecialBlock;
import org.checkerframework.dataflow.cfg.block.SpecialBlockImpl;
import org.checkerframework.dataflow.cfg.node.AssignmentNode;
import org.checkerframework.dataflow.cfg.node.Node;
import org.checkerframework.dataflow.cfg.node.ReturnNode;

/**
 * A control flow graph (CFG for short) of a single method.
 *
 * <p>The graph is represented by the successors (methods {@link SingleSuccessorBlock#getSuccessor},
 * {@link ConditionalBlock#getThenSuccessor}, {@link ConditionalBlock#getElseSuccessor}, {@link
 * ExceptionBlock#getExceptionalSuccessors}, {@link RegularBlock#getRegularSuccessor}) and
 * predecessors (method {@link Block#getPredecessors}) of the entry and exit blocks.
 */
public class ControlFlowGraph {

    /** The entry block of the control flow graph. */
    protected final SpecialBlock entryBlock;

    /** The regular exit block of the control flow graph. */
    protected final SpecialBlock regularExitBlock;

    /** The exceptional exit block of the control flow graph. */
    protected final SpecialBlock exceptionalExitBlock;

    /** The AST this CFG corresponds to. */
    protected final UnderlyingAST underlyingAST;

    /**
     * Maps from AST {@link Tree}s to sets of {@link Node}s. Every Tree that produces a value will
     * have at least one corresponding Node. Trees that undergo conversions, such as boxing or
     * unboxing, can map to two distinct Nodes. The Node for the pre-conversion value is stored in
     * treeLookup, while the Node for the post-conversion value is stored in convertedTreeLookup.
     */
    protected final IdentityHashMap<Tree, Set<Node>> treeLookup;

    /** Map from AST {@link Tree}s to post-conversion sets of {@link Node}s. */
    protected final IdentityHashMap<Tree, Set<Node>> convertedTreeLookup;

    /** Map from AST {@link UnaryTree}s to corresponding {@link AssignmentNode}s. */
    protected final IdentityHashMap<UnaryTree, AssignmentNode> unaryAssignNodeLookup;

    /**
     * All return nodes (if any) encountered. Only includes return statements that actually return
     * something
     */
    protected final List<ReturnNode> returnNodes;

    /**
     * Class declarations that have been encountered when building the control-flow graph for a
     * method.
     */
    protected final List<ClassTree> declaredClasses;

    /**
     * Lambdas encountered when building the control-flow graph for a method, variable initializer,
     * or initializer.
     */
    protected final List<LambdaExpressionTree> declaredLambdas;

    public ControlFlowGraph(
            SpecialBlock entryBlock,
            SpecialBlockImpl regularExitBlock,
            SpecialBlockImpl exceptionalExitBlock,
            UnderlyingAST underlyingAST,
            IdentityHashMap<Tree, Set<Node>> treeLookup,
            IdentityHashMap<Tree, Set<Node>> convertedTreeLookup,
            IdentityHashMap<UnaryTree, AssignmentNode> unaryAssignNodeLookup,
            List<ReturnNode> returnNodes,
            List<ClassTree> declaredClasses,
            List<LambdaExpressionTree> declaredLambdas) {
        super();
        this.entryBlock = entryBlock;
        this.underlyingAST = underlyingAST;
        this.treeLookup = treeLookup;
        this.unaryAssignNodeLookup = unaryAssignNodeLookup;
        this.convertedTreeLookup = convertedTreeLookup;
        this.regularExitBlock = regularExitBlock;
        this.exceptionalExitBlock = exceptionalExitBlock;
        this.returnNodes = returnNodes;
        this.declaredClasses = declaredClasses;
        this.declaredLambdas = declaredLambdas;
        removeDeadNodesFromTreeLookup();
    }

    /**
     * Returns the set of {@link Node}s to which the {@link Tree} {@code t} corresponds, or null for
     * trees that don't produce a value.
     *
     * @param t a tree
     * @return the set of {@link Node}s to which the {@link Tree} {@code t} corresponds, or null for
     *     trees that don't produce a value
     */
    public @Nullable Set<Node> getNodesCorrespondingToTree(Tree t) {
        if (convertedTreeLookup.containsKey(t)) {
            return convertedTreeLookup.get(t);
        } else {
            return treeLookup.get(t);
        }
    }

    /**
     * Returns the entry block of the control flow graph.
     *
     * @return the entry block of the control flow graph
     */
    public SpecialBlock getEntryBlock() {
        return entryBlock;
    }

    public List<ReturnNode> getReturnNodes() {
        return returnNodes;
    }

    public SpecialBlock getRegularExitBlock() {
        return regularExitBlock;
    }

    public SpecialBlock getExceptionalExitBlock() {
        return exceptionalExitBlock;
    }

    /**
     * Returns the AST this CFG corresponds to.
     *
     * @return the AST this CFG corresponds to
     */
    public UnderlyingAST getUnderlyingAST() {
        return underlyingAST;
    }

    /**
     * Returns the set of all basic blocks in this control flow graph.
     *
     * @return the set of all basic blocks in this control flow graph
     */
    public Set<Block> getAllBlocks(
            @UnknownInitialization(ControlFlowGraph.class) ControlFlowGraph this) {
        Set<Block> visited = new HashSet<>();
        Queue<Block> worklist = new ArrayDeque<>();
        Block cur = entryBlock;
        visited.add(entryBlock);

        // traverse the whole control flow graph
        while (true) {
            if (cur == null) {
                break;
            }

            Collection<Block> succs = cur.getSuccessors();

            for (Block b : succs) {
                if (!visited.contains(b)) {
                    visited.add(b);
                    worklist.add(b);
                }
            }

            cur = worklist.poll();
        }

        return visited;
    }

    /**
     * Returns all nodes in this control flow graph.
     *
     * @return all nodes in this control flow graph
     */
    public List<Node> getAllNodes(
            @UnknownInitialization(ControlFlowGraph.class) ControlFlowGraph this) {
        List<Node> result = new ArrayList<>();
        for (Block b : getAllBlocks()) {
            result.addAll(b.getNodes());
        }
        return result;
    }

    /**
<<<<<<< HEAD
     * Remove, from the values of {@code treeLookup}, nodes that do not appear in the control flow
     * graph.
     */
    private void removeDeadNodesFromTreeLookup(
            @UnknownInitialization(ControlFlowGraph.class) ControlFlowGraph this) {
        List<Node> allNodes = getAllNodes();
        // Remove references to dead code.
        for (Iterator<Set<Node>> i1 = treeLookup.values().iterator(); i1.hasNext(); ) {
            Set<Node> nodeSet = i1.next();
            for (Iterator<Node> i2 = nodeSet.iterator(); i2.hasNext(); ) {
                Node n = i2.next();
                if (!allNodes.contains(n)) {
                    i2.remove();
                }
            }
            if (nodeSet.isEmpty()) {
                i1.remove();
            }
        }
    }

    /**
     * Rreturns the list of all basic block in this control flow graph in reversed depth-first
     * postorder sequence. Blocks may appear more than once in the sequence.
=======
     * Returns all basic blocks in this control flow graph, in reversed depth-first postorder.
     * Blocks may appear more than once in the sequence.
>>>>>>> 0552fd09
     *
     * @return the list of all basic block in this control flow graph in reversed depth-first
     *     postorder sequence
     */
    public List<Block> getDepthFirstOrderedBlocks() {
        List<Block> dfsOrderResult = new ArrayList<>();
        Set<Block> visited = new HashSet<>();
        Deque<Block> worklist = new ArrayDeque<>();
        worklist.add(entryBlock);
        while (!worklist.isEmpty()) {
            Block cur = worklist.getLast();
            if (visited.contains(cur)) {
                dfsOrderResult.add(cur);
                worklist.removeLast();
            } else {
                visited.add(cur);
                Collection<Block> successors = cur.getSuccessors();
                successors.removeAll(visited);
                worklist.addAll(successors);
            }
        }

        Collections.reverse(dfsOrderResult);
        return dfsOrderResult;
    }

    /**
     * Returns the copied tree-lookup map. Ignores convertedTreeLookup, though {@link
     * #getNodesCorrespondingToTree} uses that field.
     *
     * @return the copied tree-lookup map
     */
    public IdentityHashMap<Tree, Set<Node>> getTreeLookup() {
        return new IdentityHashMap<>(treeLookup);
    }

    /**
     * Returns the copied lookup-map of the assign node for unary operation.
     *
     * @return the copied lookup-map of the assign node for unary operation
     */
    public IdentityHashMap<UnaryTree, AssignmentNode> getUnaryAssignNodeLookup() {
        return new IdentityHashMap<>(unaryAssignNodeLookup);
    }

    /**
     * Get the {@link MethodTree} of the CFG if the argument {@link Tree} maps to a {@link Node} in
     * the CFG or null otherwise.
     */
    public @Nullable MethodTree getContainingMethod(Tree t) {
        if (treeLookup.containsKey(t)) {
            if (underlyingAST.getKind() == UnderlyingAST.Kind.METHOD) {
                UnderlyingAST.CFGMethod cfgMethod = (UnderlyingAST.CFGMethod) underlyingAST;
                return cfgMethod.getMethod();
            }
        }
        return null;
    }

    /**
     * Get the {@link ClassTree} of the CFG if the argument {@link Tree} maps to a {@link Node} in
     * the CFG or null otherwise.
     */
    public @Nullable ClassTree getContainingClass(Tree t) {
        if (treeLookup.containsKey(t)) {
            if (underlyingAST.getKind() == UnderlyingAST.Kind.METHOD) {
                UnderlyingAST.CFGMethod cfgMethod = (UnderlyingAST.CFGMethod) underlyingAST;
                return cfgMethod.getClassTree();
            }
        }
        return null;
    }

    public List<ClassTree> getDeclaredClasses() {
        return declaredClasses;
    }

    public List<LambdaExpressionTree> getDeclaredLambdas() {
        return declaredLambdas;
    }

    @Override
    public String toString() {
        Map<String, Object> args = new HashMap<>();
        args.put("verbose", true);

        CFGVisualizer<?, ?, ?> viz = new StringCFGVisualizer<>();
        viz.init(args);
        Map<String, Object> res = viz.visualize(this, this.getEntryBlock(), null);
        viz.shutdown();
        if (res == null) {
            return super.toString();
        }
        String stringGraph = (String) res.get("stringGraph");
        return stringGraph == null ? super.toString() : stringGraph;
    }

    /**
     * Returns a verbose string representation of this, useful for debugging.
     *
     * @return a string representation of this
     */
    public String toStringDebug() {
        StringJoiner result =
                new StringJoiner(
                        String.format("%n  "),
                        String.format("ControlFlowGraph{%n  "),
                        String.format("%n  }"));
        result.add("entryBlock=" + entryBlock);
        result.add("regularExitBlock=" + regularExitBlock);
        result.add("exceptionalExitBlock=" + exceptionalExitBlock);
        String astString = underlyingAST.toString().replaceAll("[ \t\n]", " ");
        if (astString.length() > 65) {
            astString = "\"" + astString.substring(0, 60) + "\"";
        }
        result.add("underlyingAST=" + underlyingAST);
        result.add("treeLookup=" + AnalysisResult.treeLookupToString(treeLookup));
        result.add("convertedTreeLookup=" + AnalysisResult.treeLookupToString(convertedTreeLookup));
        result.add("unaryAssignNodeLookup=" + unaryAssignNodeLookup);
        result.add("returnNodes=" + Node.nodeCollectionToString(returnNodes));
        result.add("declaredClasses=" + declaredClasses);
        result.add("declaredLambdas=" + declaredLambdas);
        return result.toString();
    }
}<|MERGE_RESOLUTION|>--- conflicted
+++ resolved
@@ -206,7 +206,6 @@
     }
 
     /**
-<<<<<<< HEAD
      * Remove, from the values of {@code treeLookup}, nodes that do not appear in the control flow
      * graph.
      */
@@ -229,12 +228,8 @@
     }
 
     /**
-     * Rreturns the list of all basic block in this control flow graph in reversed depth-first
-     * postorder sequence. Blocks may appear more than once in the sequence.
-=======
      * Returns all basic blocks in this control flow graph, in reversed depth-first postorder.
      * Blocks may appear more than once in the sequence.
->>>>>>> 0552fd09
      *
      * @return the list of all basic block in this control flow graph in reversed depth-first
      *     postorder sequence
