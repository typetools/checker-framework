--- conflicted
+++ resolved
@@ -18,11 +18,8 @@
 import java.util.Map;
 import java.util.Queue;
 import java.util.Set;
-<<<<<<< HEAD
+import java.util.StringJoiner;
 import org.checkerframework.checker.initialization.qual.UnknownInitialization;
-=======
-import java.util.StringJoiner;
->>>>>>> 08afd3f6
 import org.checkerframework.checker.nullness.qual.Nullable;
 import org.checkerframework.dataflow.analysis.AnalysisResult;
 import org.checkerframework.dataflow.cfg.block.Block;
@@ -199,12 +196,8 @@
      *
      * @return all nodes in this control flow graph
      */
-<<<<<<< HEAD
     public List<Node> getAllNodes(
             @UnknownInitialization(ControlFlowGraph.class) ControlFlowGraph this) {
-=======
-    public List<Node> getAllNodes() {
->>>>>>> 08afd3f6
         List<Node> result = new ArrayList<>();
         for (Block b : getAllBlocks()) {
             result.addAll(b.getNodes());
@@ -213,7 +206,6 @@
     }
 
     /**
-<<<<<<< HEAD
      * Remove, from the values of {@code treeLookup}, nodes that do not appear in the control flow
      * graph.
      */
@@ -236,8 +228,6 @@
     }
 
     /**
-=======
->>>>>>> 08afd3f6
      * Rreturns the list of all basic block in this control flow graph in reversed depth-first
      * postorder sequence. Blocks may appear more than once in the sequence.
      *
