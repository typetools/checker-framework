package org.checkerframework.dataflow.cfg;

import com.sun.source.tree.ClassTree;
import com.sun.source.tree.LambdaExpressionTree;
import com.sun.source.tree.MethodTree;
import com.sun.source.tree.Tree;
import com.sun.source.tree.UnaryTree;
import java.util.ArrayDeque;
import java.util.ArrayList;
import java.util.Collection;
import java.util.Collections;
import java.util.Deque;
import java.util.HashMap;
import java.util.HashSet;
import java.util.IdentityHashMap;
import java.util.Iterator;
import java.util.List;
import java.util.Map;
import java.util.Queue;
import java.util.Set;
import java.util.StringJoiner;
import org.checkerframework.checker.initialization.qual.UnknownInitialization;
import org.checkerframework.checker.nullness.qual.Nullable;
import org.checkerframework.dataflow.analysis.AnalysisResult;
import org.checkerframework.dataflow.cfg.block.Block;
import org.checkerframework.dataflow.cfg.block.ConditionalBlock;
import org.checkerframework.dataflow.cfg.block.ExceptionBlock;
import org.checkerframework.dataflow.cfg.block.RegularBlock;
import org.checkerframework.dataflow.cfg.block.SingleSuccessorBlock;
import org.checkerframework.dataflow.cfg.block.SpecialBlock;
import org.checkerframework.dataflow.cfg.block.SpecialBlockImpl;
import org.checkerframework.dataflow.cfg.node.AssignmentNode;
import org.checkerframework.dataflow.cfg.node.Node;
import org.checkerframework.dataflow.cfg.node.ReturnNode;
import org.checkerframework.javacutil.BugInCF;
import org.checkerframework.javacutil.SystemUtil;

/**
 * A control flow graph (CFG for short) of a single method.
 *
 * <p>The graph is represented by the successors (methods {@link SingleSuccessorBlock#getSuccessor},
 * {@link ConditionalBlock#getThenSuccessor}, {@link ConditionalBlock#getElseSuccessor}, {@link
 * ExceptionBlock#getExceptionalSuccessors}, {@link RegularBlock#getRegularSuccessor}) and
 * predecessors (method {@link Block#getPredecessors}) of the entry and exit blocks.
 */
public class ControlFlowGraph {

    /** The entry block of the control flow graph. */
    protected final SpecialBlock entryBlock;

    /** The regular exit block of the control flow graph. */
    protected final SpecialBlock regularExitBlock;

    /** The exceptional exit block of the control flow graph. */
    protected final SpecialBlock exceptionalExitBlock;

    /** The AST this CFG corresponds to. */
    protected final UnderlyingAST underlyingAST;

    /**
     * Maps from AST {@link Tree}s to sets of {@link Node}s. Every Tree that produces a value will
     * have at least one corresponding Node. Trees that undergo conversions, such as boxing or
     * unboxing, can map to two distinct Nodes. The Node for the pre-conversion value is stored in
     * treeLookup, while the Node for the post-conversion value is stored in convertedTreeLookup.
     *
     * <p>WARNING: Not every Node in this mapping appears in the control flow graph! For example,
     * Nodes in dead code do not appear in {@link #getAllNodes} because their blocks are not
     * reachable in the control flow graph.
     */
    protected final IdentityHashMap<Tree, Set<Node>> treeLookup;

    /** Map from AST {@link Tree}s to post-conversion sets of {@link Node}s. */
    protected final IdentityHashMap<Tree, Set<Node>> convertedTreeLookup;

    /** Map from AST {@link UnaryTree}s to corresponding {@link AssignmentNode}s. */
    protected final IdentityHashMap<UnaryTree, AssignmentNode> unaryAssignNodeLookup;

    /**
     * All return nodes (if any) encountered. Only includes return statements that actually return
     * something
     */
    protected final List<ReturnNode> returnNodes;

    /**
     * Class declarations that have been encountered when building the control-flow graph for a
     * method.
     */
    protected final List<ClassTree> declaredClasses;

    /**
     * Lambdas encountered when building the control-flow graph for a method, variable initializer,
     * or initializer.
     */
    protected final List<LambdaExpressionTree> declaredLambdas;

    public ControlFlowGraph(
            SpecialBlock entryBlock,
            SpecialBlockImpl regularExitBlock,
            SpecialBlockImpl exceptionalExitBlock,
            UnderlyingAST underlyingAST,
            IdentityHashMap<Tree, Set<Node>> treeLookup,
            IdentityHashMap<Tree, Set<Node>> convertedTreeLookup,
            IdentityHashMap<UnaryTree, AssignmentNode> unaryAssignNodeLookup,
            List<ReturnNode> returnNodes,
            List<ClassTree> declaredClasses,
            List<LambdaExpressionTree> declaredLambdas) {
        super();
        this.entryBlock = entryBlock;
        this.underlyingAST = underlyingAST;
        this.treeLookup = treeLookup;
        this.unaryAssignNodeLookup = unaryAssignNodeLookup;
        this.convertedTreeLookup = convertedTreeLookup;
        this.regularExitBlock = regularExitBlock;
        this.exceptionalExitBlock = exceptionalExitBlock;
        this.returnNodes = returnNodes;
        this.declaredClasses = declaredClasses;
        this.declaredLambdas = declaredLambdas;
        removeDeadNodesFromTreeLookup();
        checkRep();
    }

    /**
     * Returns the set of {@link Node}s to which the {@link Tree} {@code t} corresponds, or null for
     * trees that don't produce a value.
     *
     * @param t a tree
     * @return the set of {@link Node}s to which the {@link Tree} {@code t} corresponds, or null for
     *     trees that don't produce a value
     */
    public @Nullable Set<Node> getNodesCorrespondingToTree(Tree t) {
        if (convertedTreeLookup.containsKey(t)) {
            return convertedTreeLookup.get(t);
        } else {
            return treeLookup.get(t);
        }
    }

    /**
     * Returns the entry block of the control flow graph.
     *
     * @return the entry block of the control flow graph
     */
    public SpecialBlock getEntryBlock() {
        return entryBlock;
    }

    public List<ReturnNode> getReturnNodes() {
        return returnNodes;
    }

    public SpecialBlock getRegularExitBlock() {
        return regularExitBlock;
    }

    public SpecialBlock getExceptionalExitBlock() {
        return exceptionalExitBlock;
    }

    /**
     * Returns the AST this CFG corresponds to.
     *
     * @return the AST this CFG corresponds to
     */
    public UnderlyingAST getUnderlyingAST() {
        return underlyingAST;
    }

    /**
     * Returns the set of all basic blocks in this control flow graph.
     *
     * @return the set of all basic blocks in this control flow graph
     */
    public Set<Block> getAllBlocks(
            @UnknownInitialization(ControlFlowGraph.class) ControlFlowGraph this) {
        Set<Block> visited = new HashSet<>();
        Queue<Block> worklist = new ArrayDeque<>();
        Block cur = entryBlock;
        visited.add(entryBlock);

        // traverse the whole control flow graph
        while (true) {
            if (cur == null) {
                break;
            }

            Collection<Block> succs = cur.getSuccessors();

            for (Block b : succs) {
                if (!visited.contains(b)) {
                    visited.add(b);
                    worklist.add(b);
                }
            }

            cur = worklist.poll();
        }

        return visited;
    }

    /**
     * Returns all nodes in this control flow graph.
     *
     * @return all nodes in this control flow graph
     */
    public List<Node> getAllNodes(
            @UnknownInitialization(ControlFlowGraph.class) ControlFlowGraph this) {
        List<Node> result = new ArrayList<>();
        for (Block b : getAllBlocks()) {
            result.addAll(b.getNodes());
        }
        return result;
    }

    /**
<<<<<<< HEAD
     * Remove, from the values of {@code treeLookup}, nodes that do not appear in the control flow
     * graph.
     */
    private void removeDeadNodesFromTreeLookup(
            @UnknownInitialization(ControlFlowGraph.class) ControlFlowGraph this) {
        List<Node> allNodes = getAllNodes();
        // Remove references to dead code.
        for (Iterator<Set<Node>> i1 = treeLookup.values().iterator(); i1.hasNext(); ) {
            Set<Node> nodeSet = i1.next();
            for (Iterator<Node> i2 = nodeSet.iterator(); i2.hasNext(); ) {
                Node n = i2.next();
                if (!allNodes.contains(n)) {
                    i2.remove();
                }
            }
            if (nodeSet.isEmpty()) {
                i1.remove();
            }
        }
    }

    /**
     * Returns the list of all basic blocks in this control flow graph in reversed depth-first
     * postorder. Blocks may appear more than once in the sequence.
=======
     * Returns all basic blocks in this control flow graph, in reversed depth-first postorder.
     * Blocks may appear more than once in the sequence.
>>>>>>> a6e1cafd
     *
     * @return the list of all basic block in this control flow graph in reversed depth-first
     *     postorder sequence
     */
    public List<Block> getDepthFirstOrderedBlocks() {
        List<Block> dfsOrderResult = new ArrayList<>();
        Set<Block> visited = new HashSet<>();
        Deque<Block> worklist = new ArrayDeque<>();
        worklist.add(entryBlock);
        while (!worklist.isEmpty()) {
            Block cur = worklist.getLast();
            if (visited.contains(cur)) {
                dfsOrderResult.add(cur);
                worklist.removeLast();
            } else {
                visited.add(cur);
                Collection<Block> successors = cur.getSuccessors();
                successors.removeAll(visited);
                worklist.addAll(successors);
            }
        }

        Collections.reverse(dfsOrderResult);
        return dfsOrderResult;
    }

    /**
     * Returns the copied tree-lookup map. Ignores convertedTreeLookup, though {@link
     * #getNodesCorrespondingToTree} uses that field.
     *
     * @return the copied tree-lookup map
     */
    public IdentityHashMap<Tree, Set<Node>> getTreeLookup() {
        return new IdentityHashMap<>(treeLookup);
    }

    /**
     * Returns the copied lookup-map of the assign node for unary operation.
     *
     * @return the copied lookup-map of the assign node for unary operation
     */
    public IdentityHashMap<UnaryTree, AssignmentNode> getUnaryAssignNodeLookup() {
        return new IdentityHashMap<>(unaryAssignNodeLookup);
    }

    /**
     * Get the {@link MethodTree} of the CFG if the argument {@link Tree} maps to a {@link Node} in
     * the CFG or null otherwise.
     */
    public @Nullable MethodTree getContainingMethod(Tree t) {
        if (treeLookup.containsKey(t)) {
            if (underlyingAST.getKind() == UnderlyingAST.Kind.METHOD) {
                UnderlyingAST.CFGMethod cfgMethod = (UnderlyingAST.CFGMethod) underlyingAST;
                return cfgMethod.getMethod();
            }
        }
        return null;
    }

    /**
     * Get the {@link ClassTree} of the CFG if the argument {@link Tree} maps to a {@link Node} in
     * the CFG or null otherwise.
     */
    public @Nullable ClassTree getContainingClass(Tree t) {
        if (treeLookup.containsKey(t)) {
            if (underlyingAST.getKind() == UnderlyingAST.Kind.METHOD) {
                UnderlyingAST.CFGMethod cfgMethod = (UnderlyingAST.CFGMethod) underlyingAST;
                return cfgMethod.getClassTree();
            }
        }
        return null;
    }

    public List<ClassTree> getDeclaredClasses() {
        return declaredClasses;
    }

    public List<LambdaExpressionTree> getDeclaredLambdas() {
        return declaredLambdas;
    }

    @Override
    public String toString() {
        Map<String, Object> args = new HashMap<>();
        args.put("verbose", true);

        CFGVisualizer<?, ?, ?> viz = new StringCFGVisualizer<>();
        viz.init(args);
        Map<String, Object> res = viz.visualize(this, this.getEntryBlock(), null);
        viz.shutdown();
        if (res == null) {
            return super.toString();
        }
        String stringGraph = (String) res.get("stringGraph");
        return stringGraph == null ? super.toString() : stringGraph;
    }

    /**
     * Returns a verbose string representation of this, useful for debugging.
     *
     * @return a string representation of this
     */
    public String toStringDebug() {
        StringJoiner result =
                new StringJoiner(
                        String.format("%n  "),
                        String.format("ControlFlowGraph{%n  "),
                        String.format("%n  }"));
        result.add("entryBlock=" + entryBlock);
        result.add("regularExitBlock=" + regularExitBlock);
        result.add("exceptionalExitBlock=" + exceptionalExitBlock);
        String astString = underlyingAST.toString().replaceAll("[ \t\n]", " ");
        if (astString.length() > 65) {
            astString = "\"" + astString.substring(0, 60) + "\"";
        }
        result.add("underlyingAST=" + underlyingAST);
        result.add("treeLookup=" + AnalysisResult.treeLookupToString(treeLookup));
        result.add("convertedTreeLookup=" + AnalysisResult.treeLookupToString(convertedTreeLookup));
        result.add("unaryAssignNodeLookup=" + unaryAssignNodeLookup);
        result.add("returnNodes=" + Node.nodeCollectionToString(returnNodes));
        result.add("declaredClasses=" + declaredClasses);
        result.add("declaredLambdas=" + declaredLambdas);
        return result.toString();
    }

    /** Checks representation invariants on this. */
    public void checkRep(@UnknownInitialization(ControlFlowGraph.class) ControlFlowGraph this) {
        List<Node> allNodes = getAllNodes();

        // Require that each node in treeLookup exists in this ControlFlowGraph
        for (Map.Entry<Tree, Set<Node>> entry : treeLookup.entrySet()) {
            for (Node n : entry.getValue()) {
                if (!allNodes.contains(n)) {
                    SystemUtil.sleep(100); // without this, printf output is interleaved
                    throw new BugInCF(
                            "node %s is in treeLookup but not in the CFG%nnode.getTree()=%s",
                            n, n.getTree());
                }
            }
        }
    }
}<|MERGE_RESOLUTION|>--- conflicted
+++ resolved
@@ -213,7 +213,6 @@
     }
 
     /**
-<<<<<<< HEAD
      * Remove, from the values of {@code treeLookup}, nodes that do not appear in the control flow
      * graph.
      */
@@ -236,12 +235,8 @@
     }
 
     /**
-     * Returns the list of all basic blocks in this control flow graph in reversed depth-first
-     * postorder. Blocks may appear more than once in the sequence.
-=======
      * Returns all basic blocks in this control flow graph, in reversed depth-first postorder.
      * Blocks may appear more than once in the sequence.
->>>>>>> a6e1cafd
      *
      * @return the list of all basic block in this control flow graph in reversed depth-first
      *     postorder sequence
