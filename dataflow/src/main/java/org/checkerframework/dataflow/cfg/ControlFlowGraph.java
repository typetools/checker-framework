--- conflicted
+++ resolved
@@ -165,11 +165,7 @@
      * @return the set of all basic block in this control flow graph
      */
     public Set<Block> getAllBlocks(
-<<<<<<< HEAD
-                    @UnknownInitialization(org.checkerframework.dataflow.cfg.ControlFlowGraph.class) ControlFlowGraph this) {
-=======
             @UnknownInitialization(ControlFlowGraph.class) ControlFlowGraph this) {
->>>>>>> fa930dc1
         Set<Block> visited = new HashSet<>();
         Queue<Block> worklist = new ArrayDeque<>();
         Block cur = entryBlock;
@@ -202,11 +198,7 @@
      * @return all nodes in this control flow graph
      */
     public List<Node> getAllNodes(
-<<<<<<< HEAD
-                    @UnknownInitialization(org.checkerframework.dataflow.cfg.ControlFlowGraph.class) ControlFlowGraph this) {
-=======
             @UnknownInitialization(ControlFlowGraph.class) ControlFlowGraph this) {
->>>>>>> fa930dc1
         List<Node> result = new ArrayList<>();
         for (Block b : getAllBlocks()) {
             result.addAll(b.getNodes());
