--- conflicted
+++ resolved
@@ -56,11 +56,7 @@
 
     @Override
     public int hashCode() {
-<<<<<<< HEAD
-        return HashCodeUtils.hash(ThrowNode.class, expression);
-=======
-        return Objects.hash(expression);
->>>>>>> ae06f516
+        return Objects.hash(ThrowNode.class, expression);
     }
 
     @Override
