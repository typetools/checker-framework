package org.checkerframework.dataflow.cfg.visualize;

import com.sun.tools.javac.file.JavacFileManager;
import com.sun.tools.javac.main.JavaCompiler;
import com.sun.tools.javac.util.Context;
import com.sun.tools.javac.util.List;
import com.sun.tools.javac.util.Options;
import java.io.FileWriter;
import java.io.IOException;
import java.io.OutputStream;
import java.io.PrintStream;
import java.nio.charset.StandardCharsets;
import java.util.Collections;
import java.util.Map;
import javax.tools.JavaFileManager;
import javax.tools.JavaFileObject;
import org.checkerframework.checker.mustcall.qual.MustCall;
import org.checkerframework.checker.nullness.qual.Nullable;
import org.checkerframework.dataflow.analysis.AbstractValue;
import org.checkerframework.dataflow.analysis.Analysis;
import org.checkerframework.dataflow.analysis.Store;
import org.checkerframework.dataflow.analysis.TransferFunction;
import org.checkerframework.dataflow.cfg.CFGProcessor;
import org.checkerframework.dataflow.cfg.CFGProcessor.CFGProcessResult;
import org.checkerframework.dataflow.cfg.ControlFlowGraph;
import org.plumelib.util.ArrayMap;

/**
 * Launcher to generate the DOT or String representation of the control flow graph of a given method
 * in a given class.
 *
 * <p>Usage: Directly run it as the main class to generate the DOT representation of the control
 * flow graph of a given method in a given class. See {@link
 * org.checkerframework.dataflow.cfg.playground.ConstantPropagationPdf} for another way to use it.
 */
public final class CFGVisualizeLauncher {

  /** Class cannot be instantiated. */
  private CFGVisualizeLauncher() {
    throw new AssertionError("Class CFGVisualizeLauncher cannot be instantiated.");
  }

  /**
   * The main entry point of CFGVisualizeLauncher.
   *
   * @param args command-line arguments
   */
  public static void main(String[] args) {
    CFGVisualizeOptions config = CFGVisualizeOptions.parseArgs(args);

    performAnalysis(config, null);
  }

  /**
   * Generate a visualization of the CFG of a method to a file, optionally running an analysis.
   *
   * @param <V> the abstract value type of the analysis
   * @param <S> the store type of the analysis
   * @param <T> the transfer function type of the analysis
   * @param config CFGVisualizeOptions that includes input file, output directory, method name, and
   *     class name
   * @param analysis analysis to perform before the visualization (or {@code null} if no analysis is
   *     to be performed)
   */
  public static <V extends AbstractValue<V>, S extends Store<S>, T extends TransferFunction<V, S>>
      void performAnalysis(CFGVisualizeOptions config, @Nullable Analysis<V, S, T> analysis) {
    if (!config.isStringOutput()) {
      if (analysis == null) {
        generateDOTofCFGWithoutAnalysis(
            config.getInputFile(),
            config.getOutputDirectory(),
            config.getMethodName(),
            config.getClassName(),
            config.isPdfOutput(),
            config.isVerbose());
      } else {
        generateDOTofCFG(
            config.getInputFile(),
            config.getOutputDirectory(),
            config.getMethodName(),
            config.getClassName(),
            config.isPdfOutput(),
            config.isVerbose(),
            analysis);
      }
    } else {
      if (analysis == null) {
        String stringGraph =
            generateStringOfCFGWithoutAnalysis(
                config.getInputFile(),
                config.getMethodName(),
                config.getClassName(),
                config.isVerbose());
        System.out.println(stringGraph);
      } else {
        Map<String, Object> res =
            generateStringOfCFG(
                config.getInputFile(),
                config.getMethodName(),
                config.getClassName(),
                config.isVerbose(),
                analysis);
        if (res == null) {
          System.err.println("result shouldn't be null when generating string CFG.");
          return;
        }

        String stringGraph = (String) res.get("stringGraph");
        if (stringGraph == null) {
          System.err.println(
              "\"stringGraph\" key shouldn't map to null when generating string CFG: " + res);
          return;
        }
        System.out.println(stringGraph);
      }
    }
  }

  /**
   * Generate the DOT representation of the CFG for a method, only. Does no dataflow analysis.
   *
   * @param inputFile a Java source file, used as input
   * @param outputDir output directory
   * @param method name of the method to generate the CFG for
   * @param clas name of the class which includes the method to generate the CFG for
   * @param pdf also generate a PDF
   * @param verbose show verbose information in CFG
   */
  private static void generateDOTofCFGWithoutAnalysis(
      String inputFile,
      String outputDir,
      String method,
      String clas,
      boolean pdf,
      boolean verbose) {
    generateDOTofCFG(inputFile, outputDir, method, clas, pdf, verbose, null);
  }

  /**
   * Generate the String representation of the CFG for a method, only. Does no dataflow analysis.
   *
   * @param inputFile a Java source file, used as input
   * @param method name of the method to generate the CFG for
   * @param clas name of the class which includes the method to generate the CFG for
   * @param verbose show verbose information in CFG
   * @return the String representation of the CFG
   */
  private static String generateStringOfCFGWithoutAnalysis(
      String inputFile, String method, String clas, boolean verbose) {
    Map<String, Object> res = generateStringOfCFG(inputFile, method, clas, verbose, null);
    if (res != null) {
      String stringGraph = (String) res.get("stringGraph");
      if (stringGraph == null) {
        return "Unexpected output from generating string control flow graph, shouldn't be null.";
      }
      return stringGraph;
    } else {
      return "Unexpected output from generating string control flow graph, shouldn't be null.";
    }
  }

  /**
   * Generate the DOT and PDF representations of the CFG for a method.
   *
   * @param <V> the abstract value type to be tracked by the analysis
   * @param <S> the store type used in the analysis
   * @param <T> the transfer function type that is used to approximate run-time behavior
   * @param inputFile a Java source file, used as input
   * @param outputDir source output directory
   * @param method name of the method to generate the CFG for
   * @param clas name of the class which includes the method to generate the CFG for
   * @param pdf also generate a PDF
   * @param verbose show verbose information in CFG
   * @param analysis analysis to perform before the visualization (or {@code null} if no analysis is
   *     to be performed)
   */
  private static <V extends AbstractValue<V>, S extends Store<S>, T extends TransferFunction<V, S>>
      void generateDOTofCFG(
          String inputFile,
          String outputDir,
          String method,
          String clas,
          boolean pdf,
          boolean verbose,
          @Nullable Analysis<V, S, T> analysis) {
    ControlFlowGraph cfg = generateMethodCFG(inputFile, method, clas, analysis);
    generateDOTofCFG(cfg, outputDir, pdf, verbose, analysis);
  }

  /**
   * Generate the DOT and PDF representations of the CFG for a method.
   *
   * @param <V> the abstract value type to be tracked by the analysis
   * @param <S> the store type used in the analysis
   * @param <T> the transfer function type that is used to approximate run-time behavior
   * @param cfg the control flow graph to visualize
   * @param outputDir source output directory
   * @param pdf also generate a PDF
   * @param verbose show verbose information in CFG
   * @param analysis analysis to perform before the visualization (or {@code null} if no analysis is
   *     to be performed)
   */
  public static <V extends AbstractValue<V>, S extends Store<S>, T extends TransferFunction<V, S>>
      void generateDOTofCFG(
          ControlFlowGraph cfg,
          String outputDir,
          boolean pdf,
          boolean verbose,
          @Nullable Analysis<V, S, T> analysis) {
    Map<String, Object> args = new ArrayMap<>(2);
    args.put("outdir", outputDir);
    args.put("verbose", verbose);

    CFGVisualizer<V, S, T> viz = new DOTCFGVisualizer<>();
    viz.init(args);
    Map<String, Object> res = viz.visualizeWithAction(cfg, cfg.getEntryBlock(), analysis);
    viz.shutdown();

    if (pdf && res != null) {
      assert res.get("dotFileName") != null : "@AssumeAssertion(nullness): specification";
      producePDF((String) res.get("dotFileName"));
    }
  }

  /**
   * Generate the control flow graph of a method in a class.
   *
   * @param file a Java source file, used as input
   * @param method name of the method to generate the CFG for
   * @param clas name of the class which includes the method to generate the CFG for
   * @param analysis analysis to perform before the visualization (or {@code null} if no analysis is
   *     to be performed)
   * @return control flow graph of the specified method
   */
  public static ControlFlowGraph generateMethodCFG(
<<<<<<< HEAD
      String file, String method, String clas, Analysis<?, ?, ?> analysis) {
=======
      String file, String method, String clas, @Nullable Analysis<?, ?, ?> analysis) {
>>>>>>> 842c8234
    // Note that `clas` occurs before `method` here, but nowhere else in this file.
    CFGProcessor cfgProcessor = new CFGProcessor(clas, method);

    Context context = new Context();
    Options.instance(context).put("compilePolicy", "ATTR_ONLY");
    JavaCompiler javac = new JavaCompiler(context);

    JavaFileObject l;
    try (@SuppressWarnings("mustcall:type.arguments.not.inferred" // Context isn't annotated for
        // the Must Call Checker.
        )
        JavacFileManager fileManager = (JavacFileManager) context.get(JavaFileManager.class)) {
      l = fileManager.getJavaFileObjectsFromStrings(List.of(file)).iterator().next();
    } catch (IOException e) {
      throw new Error(e);
    }

    PrintStream err = System.err;
    try {
      // Redirect syserr to nothing (and prevent the compiler from issuing
      // warnings about our exception).
      @SuppressWarnings({
        "builder:required.method.not.called",
        "mustcall:assignment"
      }) // Won't be needed in JDK 11+ with use of "OutputStream.nullOutputStream()".
      @MustCall OutputStream nullOS =
          // In JDK 11+, this can be just "OutputStream.nullOutputStream()".
          new OutputStream() {
            @Override
            public void write(int b) throws IOException {}
          };
      System.setErr(new PrintStream(nullOS));
      javac.compile(List.of(l), List.of(clas), List.of(cfgProcessor), List.nil());
    } catch (Throwable e) {
      // ok
    } finally {
      System.setErr(err);
    }

    CFGProcessResult res = cfgProcessor.getCFGProcessResult();

    if (res == null) {
      printError("internal error in type processor! method typeProcessOver() doesn't get called.");
      System.exit(1);
    }

    if (!res.isSuccess()) {
      printError(res.getErrMsg());
      System.exit(1);
    }

    ControlFlowGraph cfg = res.getCFG();
    if (analysis != null) {
      analysis.performAnalysis(cfg);
    }
    return cfg;
  }

  /**
   * Write generated String representation of the CFG for a method to a file.
   *
   * @param inputFile a Java source file, used as input
   * @param method name of the method to generate the CFG for
   * @param clas name of the class which includes the method to generate the CFG for
   * @param outputFile source output file
   * @param analysis instance of forward or backward analysis from specific dataflow test case
   */
  public static void writeStringOfCFG(
      String inputFile, String method, String clas, String outputFile, Analysis<?, ?, ?> analysis) {
    ControlFlowGraph cfg = generateMethodCFG(inputFile, method, clas, analysis);
    writeStringOfCFG(cfg, outputFile, analysis);
  }

  /**
   * Write generated String representation of the CFG for a method to a file.
   *
   * @param cfg the control flow graph
   * @param outputFile source output file
   * @param analysis the analysis that was run, or null
   */
  @SuppressWarnings("CatchAndPrintStackTrace") // we want to use e.printStackTrace here.
  public static void writeStringOfCFG(
      ControlFlowGraph cfg, String outputFile, Analysis<?, ?, ?> analysis) {
    Map<String, Object> res = generateStringOfCFG(cfg, true, analysis);
    try (FileWriter out = new FileWriter(outputFile, StandardCharsets.UTF_8)) {
      if (res != null && res.get("stringGraph") != null) {
        out.write(res.get("stringGraph").toString());
      }
      out.write(System.lineSeparator());
    } catch (IOException e) {
      e.printStackTrace();
    }
  }

  /**
   * Invoke "dot" command to generate a PDF.
   *
   * @param file name of the dot file
   */
  private static void producePDF(String file) {
    try {
      String command = "dot -Tpdf \"" + file + "\" -o \"" + file + ".pdf\"";
      Process child = Runtime.getRuntime().exec(new String[] {"/bin/sh", "-c", command});
      child.waitFor();
    } catch (InterruptedException | IOException e) {
      e.printStackTrace();
      System.exit(1);
    }
  }

  /**
   * Generate the String representation of the CFG for a method.
   *
   * @param <V> the abstract value type to be tracked by the analysis
   * @param <S> the store type used in the analysis
   * @param <T> the transfer function type that is used to approximate run-time behavior
   * @param inputFile a Java source file, used as input
   * @param method name of the method to generate the CFG for
   * @param clas name of the class which includes the method to generate the CFG for
   * @param verbose show verbose information in CFG
   * @param analysis the analysis to perform (or {@code null} if no analysis is to be performed)
   * @return a map which includes a key "stringGraph" and the String representation of CFG as the
   *     value
   */
  private static <V extends AbstractValue<V>, S extends Store<S>, T extends TransferFunction<V, S>>
      @Nullable Map<String, Object> generateStringOfCFG(
          String inputFile,
          String method,
          String clas,
          boolean verbose,
          @Nullable Analysis<V, S, T> analysis) {
    ControlFlowGraph cfg = generateMethodCFG(inputFile, method, clas, analysis);

    return generateStringOfCFG(cfg, verbose, analysis);
  }

  /**
   * Generate the String representation of the CFG for a method.
   *
   * @param <V> the abstract value type to be tracked by the analysis
   * @param <S> the store type used in the analysis
   * @param <T> the transfer function type that is used to approximate run-time behavior
   * @param cfg the control flow graph to visualize
   * @param verbose show verbose information in CFG
   * @param analysis analysis to perform before the visualization (or {@code null} if no analysis is
   *     to be performed)
   * @return a map which includes a key "stringGraph" and the String representation of CFG as the
   *     value
   */
  private static <V extends AbstractValue<V>, S extends Store<S>, T extends TransferFunction<V, S>>
      @Nullable Map<String, Object> generateStringOfCFG(
          ControlFlowGraph cfg, boolean verbose, @Nullable Analysis<V, S, T> analysis) {
    Map<String, Object> args = Collections.singletonMap("verbose", verbose);

    CFGVisualizer<V, S, T> viz = new StringCFGVisualizer<>();
    viz.init(args);
    Map<String, Object> res = viz.visualize(cfg, cfg.getEntryBlock(), analysis);
    viz.shutdown();
    return res;
  }

  /**
   * Print error message.
   *
   * @param string error message
   */
  private static void printError(@Nullable String string) {
    System.err.println("ERROR: " + string);
  }
}<|MERGE_RESOLUTION|>--- conflicted
+++ resolved
@@ -233,11 +233,7 @@
    * @return control flow graph of the specified method
    */
   public static ControlFlowGraph generateMethodCFG(
-<<<<<<< HEAD
-      String file, String method, String clas, Analysis<?, ?, ?> analysis) {
-=======
       String file, String method, String clas, @Nullable Analysis<?, ?, ?> analysis) {
->>>>>>> 842c8234
     // Note that `clas` occurs before `method` here, but nowhere else in this file.
     CFGProcessor cfgProcessor = new CFGProcessor(clas, method);
 
