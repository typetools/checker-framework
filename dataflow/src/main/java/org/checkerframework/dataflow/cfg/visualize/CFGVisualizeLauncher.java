--- conflicted
+++ resolved
@@ -134,11 +134,7 @@
    * @param pdf also generate a PDF
    * @param verbose show verbose information in CFG
    */
-<<<<<<< HEAD
   private static void generateDOTofCFGWithoutAnalysis(
-=======
-  void generateDOTofCFGWithoutAnalysis(
->>>>>>> 3286a3dc
       String inputFile,
       String outputDir,
       String method,
@@ -157,11 +153,7 @@
    * @param verbose show verbose information in CFG
    * @return the String representation of the CFG
    */
-<<<<<<< HEAD
   private static String generateStringOfCFGWithoutAnalysis(
-=======
-  String generateStringOfCFGWithoutAnalysis(
->>>>>>> 3286a3dc
       String inputFile, String method, String clas, boolean verbose) {
     @Nullable Map<String, Object> res = generateStringOfCFG(inputFile, method, clas, verbose, null);
     if (res != null) {
@@ -228,11 +220,7 @@
    * @param method name of the method to generate the CFG for
    * @return control flow graph of the specified method
    */
-<<<<<<< HEAD
   private static ControlFlowGraph generateMethodCFG(String file, String clas, final String method) {
-=======
-  ControlFlowGraph generateMethodCFG(String file, String clas, final String method) {
->>>>>>> 3286a3dc
 
     CFGProcessor cfgProcessor = new CFGProcessor(clas, method);
 
@@ -312,11 +300,7 @@
    *
    * @param file name of the dot file
    */
-<<<<<<< HEAD
   private static void producePDF(String file) {
-=======
-  void producePDF(String file) {
->>>>>>> 3286a3dc
     try {
       String command = "dot -Tpdf \"" + file + "\" -o \"" + file + ".pdf\"";
       Process child = Runtime.getRuntime().exec(new String[] {"/bin/sh", "-c", command});
@@ -364,11 +348,7 @@
   }
 
   /** Print usage information. */
-<<<<<<< HEAD
   private static void printUsage() {
-=======
-  void printUsage() {
->>>>>>> 3286a3dc
     System.out.println(
         "Generate the control flow graph of a Java method, represented as a DOT or String graph.");
     System.out.println(
@@ -391,11 +371,7 @@
    *
    * @param string error message
    */
-<<<<<<< HEAD
   private static void printError(@Nullable String string) {
-=======
-  void printError(@Nullable String string) {
->>>>>>> 3286a3dc
     System.err.println("ERROR: " + string);
   }
 }