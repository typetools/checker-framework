package org.checkerframework.dataflow.cfg.block;

<<<<<<< HEAD
import java.util.Collection;
import java.util.Collections;
=======
import java.util.Collections;
import java.util.List;
>>>>>>> 843ef467
import org.checkerframework.dataflow.cfg.node.Node;

/** The implementation of a {@link SpecialBlock}. */
public class SpecialBlockImpl extends SingleSuccessorBlockImpl implements SpecialBlock {

    /** The type of this special basic block. */
    protected final SpecialBlockType specialType;

    public SpecialBlockImpl(SpecialBlockType type) {
        super(BlockType.SPECIAL_BLOCK);
        this.specialType = type;
    }

    @Override
    public SpecialBlockType getSpecialType() {
        return specialType;
    }

    @Override
<<<<<<< HEAD
    public Collection<Node> getNodes() {
=======
    public List<Node> getNodes() {
>>>>>>> 843ef467
        return Collections.emptyList();
    }

    @Override
    public String toString() {
        return "SpecialBlock(" + specialType + ")";
    }
}<|MERGE_RESOLUTION|>--- conflicted
+++ resolved
@@ -1,12 +1,7 @@
 package org.checkerframework.dataflow.cfg.block;
 
-<<<<<<< HEAD
-import java.util.Collection;
-import java.util.Collections;
-=======
 import java.util.Collections;
 import java.util.List;
->>>>>>> 843ef467
 import org.checkerframework.dataflow.cfg.node.Node;
 
 /** The implementation of a {@link SpecialBlock}. */
@@ -26,11 +21,7 @@
     }
 
     @Override
-<<<<<<< HEAD
-    public Collection<Node> getNodes() {
-=======
     public List<Node> getNodes() {
->>>>>>> 843ef467
         return Collections.emptyList();
     }
 
