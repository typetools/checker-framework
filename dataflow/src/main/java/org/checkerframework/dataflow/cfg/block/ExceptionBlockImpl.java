--- conflicted
+++ resolved
@@ -1,6 +1,5 @@
 package org.checkerframework.dataflow.cfg.block;
 
-import java.util.Collection;
 import java.util.Collections;
 import java.util.LinkedHashMap;
 import java.util.LinkedHashSet;
@@ -42,11 +41,7 @@
     }
 
     @Override
-<<<<<<< HEAD
-    public Collection<Node> getNodes() {
-=======
     public List<Node> getNodes() {
->>>>>>> 843ef467
         return Collections.singletonList(getNode());
     }
 
@@ -75,11 +70,7 @@
     }
 
     @Override
-<<<<<<< HEAD
-    public Collection<Block> getSuccessors() {
-=======
     public Set<Block> getSuccessors() {
->>>>>>> 843ef467
         Set<Block> result = new LinkedHashSet<>(super.getSuccessors());
         for (Set<? extends Block> blocks : getExceptionalSuccessors().values()) {
             result.addAll(blocks);
