package org.checkerframework.dataflow.cfg.block;

import java.util.Collection;
import java.util.Collections;
import java.util.LinkedHashMap;
import java.util.LinkedHashSet;
import java.util.List;
import java.util.Map;
import java.util.Set;
import javax.lang.model.type.TypeMirror;
import org.checkerframework.checker.nullness.qual.Nullable;
import org.checkerframework.dataflow.cfg.node.Node;
import org.checkerframework.javacutil.BugInCF;

/** Base class of the {@link Block} implementation hierarchy. */
public class ExceptionBlockImpl extends SingleSuccessorBlockImpl implements ExceptionBlock {

    /** The node of this block. */
    protected @Nullable Node node;

    /** Set of exceptional successors. */
    protected final Map<TypeMirror, Set<Block>> exceptionalSuccessors;

    /** Create an empty exceptional block. */
    public ExceptionBlockImpl() {
        super(BlockType.EXCEPTION_BLOCK);
        exceptionalSuccessors = new LinkedHashMap<>();
    }

    /** Set the node. */
    public void setNode(Node c) {
        node = c;
        c.setBlock(this);
    }

    @Override
    public Node getNode() {
        if (node == null) {
            throw new BugInCF("Requested node for exception block before initialization");
        }
        return node;
    }

    @Override
    public List<Node> getNodes() {
        return Collections.singletonList(getNode());
    }

    /**
     * Add an exceptional successor.
     *
     * @param b the successor
     * @param cause the exception type that leads to the given block
     */
    public void addExceptionalSuccessor(BlockImpl b, TypeMirror cause) {
        Set<Block> blocks = exceptionalSuccessors.get(cause);
        if (blocks == null) {
            blocks = new LinkedHashSet<>();
            exceptionalSuccessors.put(cause, blocks);
        }
        blocks.add(b);
        b.addPredecessor(this);
    }

    @Override
    public Map<TypeMirror, Set<Block>> getExceptionalSuccessors() {
        if (exceptionalSuccessors == null) {
            return Collections.emptyMap();
        }
        return Collections.unmodifiableMap(exceptionalSuccessors);
    }

    @Override
<<<<<<< HEAD
    public Collection<Block> getSuccessors() {
=======
    public Set<Block> getSuccessors() {
>>>>>>> ade597b5
        Set<Block> result = new LinkedHashSet<>(super.getSuccessors());
        for (Set<? extends Block> blocks : getExceptionalSuccessors().values()) {
            result.addAll(blocks);
        }
        return result;
    }

    @Override
    public String toString() {
        return "ExceptionBlock(" + node + ")";
    }
}<|MERGE_RESOLUTION|>--- conflicted
+++ resolved
@@ -1,6 +1,5 @@
 package org.checkerframework.dataflow.cfg.block;
 
-import java.util.Collection;
 import java.util.Collections;
 import java.util.LinkedHashMap;
 import java.util.LinkedHashSet;
@@ -71,11 +70,7 @@
     }
 
     @Override
-<<<<<<< HEAD
-    public Collection<Block> getSuccessors() {
-=======
     public Set<Block> getSuccessors() {
->>>>>>> ade597b5
         Set<Block> result = new LinkedHashSet<>(super.getSuccessors());
         for (Set<? extends Block> blocks : getExceptionalSuccessors().values()) {
             result.addAll(blocks);
