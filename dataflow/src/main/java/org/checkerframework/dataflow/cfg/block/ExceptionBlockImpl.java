package org.checkerframework.dataflow.cfg.block;

import java.util.Collections;
import java.util.LinkedHashMap;
import java.util.LinkedHashSet;
import java.util.List;
import java.util.Map;
import java.util.Set;
import javax.lang.model.type.TypeMirror;
import org.checkerframework.checker.nullness.qual.Nullable;
import org.checkerframework.dataflow.cfg.node.Node;
import org.checkerframework.javacutil.BugInCF;

/** Base class of the {@link Block} implementation hierarchy. */
public class ExceptionBlockImpl extends SingleSuccessorBlockImpl implements ExceptionBlock {

    /** The node of this block. */
    protected @Nullable Node node;

    /** Set of exceptional successors. */
    protected final Map<TypeMirror, Set<Block>> exceptionalSuccessors;

    /** Create an empty exceptional block. */
    public ExceptionBlockImpl() {
        super(BlockType.EXCEPTION_BLOCK);
        exceptionalSuccessors = new LinkedHashMap<>();
    }

    /** Set the node. */
    public void setNode(Node c) {
        node = c;
        c.setBlock(this);
    }

    @Override
    public Node getNode() {
        if (node == null) {
            throw new BugInCF("Requested node for exception block before initialization");
        }
        return node;
    }

<<<<<<< HEAD
=======
    /**
     * {@inheritDoc}
     *
     * <p>This implementation returns a singleton list.
     */
>>>>>>> fd12c0e8
    @Override
    public List<Node> getNodes() {
        return Collections.singletonList(getNode());
    }

<<<<<<< HEAD
=======
    @Override
    public @Nullable Node getLastNode() {
        return null;
    }

>>>>>>> fd12c0e8
    /**
     * Add an exceptional successor.
     *
     * @param b the successor
     * @param cause the exception type that leads to the given block
     */
    public void addExceptionalSuccessor(BlockImpl b, TypeMirror cause) {
        Set<Block> blocks = exceptionalSuccessors.get(cause);
        if (blocks == null) {
            blocks = new LinkedHashSet<>();
            exceptionalSuccessors.put(cause, blocks);
        }
        blocks.add(b);
        b.addPredecessor(this);
    }

    @Override
    public Map<TypeMirror, Set<Block>> getExceptionalSuccessors() {
        if (exceptionalSuccessors == null) {
            return Collections.emptyMap();
        }
        return Collections.unmodifiableMap(exceptionalSuccessors);
    }

    @Override
    public Set<Block> getSuccessors() {
        Set<Block> result = new LinkedHashSet<>(super.getSuccessors());
        for (Set<? extends Block> blocks : getExceptionalSuccessors().values()) {
            result.addAll(blocks);
        }
        return result;
    }

    @Override
    public String toString() {
        return "ExceptionBlock(" + node + ")";
    }
}<|MERGE_RESOLUTION|>--- conflicted
+++ resolved
@@ -40,27 +40,21 @@
         return node;
     }
 
-<<<<<<< HEAD
-=======
     /**
      * {@inheritDoc}
      *
      * <p>This implementation returns a singleton list.
      */
->>>>>>> fd12c0e8
     @Override
     public List<Node> getNodes() {
         return Collections.singletonList(getNode());
     }
 
-<<<<<<< HEAD
-=======
     @Override
     public @Nullable Node getLastNode() {
         return null;
     }
 
->>>>>>> fd12c0e8
     /**
      * Add an exceptional successor.
      *
