package org.checkerframework.dataflow.cfg.block;

import java.util.List;
import java.util.Set;
<<<<<<< HEAD
import org.checkerframework.dataflow.cfg.node.Node;
=======
import org.checkerframework.checker.nullness.qual.Nullable;
import org.checkerframework.dataflow.cfg.node.Node;
import org.checkerframework.dataflow.qual.Pure;
>>>>>>> fd12c0e8

/** Represents a basic block in a control flow graph. */
public interface Block {

    /** The types of basic blocks. */
    public static enum BlockType {

        /** A regular basic block. */
        REGULAR_BLOCK,

        /** A conditional basic block. */
        CONDITIONAL_BLOCK,

        /** A special basic block. */
        SPECIAL_BLOCK,

        /** A basic block that can throw an exception. */
        EXCEPTION_BLOCK,
    }

    /**
     * Returns the type of this basic block.
     *
     * @return the type of this basic block
     */
    BlockType getType();

    /**
     * Returns the unique identifier of this block.
     *
     * @return the unique identifier of this block
     */
    long getId();

    /**
     * Returns the predecessors of this basic block.
     *
     * @return the predecessors of this basic block
     */
    Set<Block> getPredecessors();

    /**
     * Returns the successors of this basic block.
     *
     * @return the successors of this basic block
     */
    Set<Block> getSuccessors();

    /**
<<<<<<< HEAD
     * Returns the nodes contained within this basic block.
     *
     * @return the nodes contained within this basic block
     */
    List<Node> getNodes();
=======
     * Returns the nodes contained within this basic block. The list may be empty.
     *
     * <p>The following invariant holds.
     *
     * <pre>
     * forall n in getNodes() :: n.getBlock() == this
     * </pre>
     *
     * @return the nodes contained within this basic block
     */
    @Pure
    List<Node> getNodes();

    /**
     * Returns the last node of this block, or null if none.
     *
     * @return the last node of this block or {@code null}
     */
    @Nullable Node getLastNode();
>>>>>>> fd12c0e8
}<|MERGE_RESOLUTION|>--- conflicted
+++ resolved
@@ -2,13 +2,9 @@
 
 import java.util.List;
 import java.util.Set;
-<<<<<<< HEAD
-import org.checkerframework.dataflow.cfg.node.Node;
-=======
 import org.checkerframework.checker.nullness.qual.Nullable;
 import org.checkerframework.dataflow.cfg.node.Node;
 import org.checkerframework.dataflow.qual.Pure;
->>>>>>> fd12c0e8
 
 /** Represents a basic block in a control flow graph. */
 public interface Block {
@@ -58,13 +54,6 @@
     Set<Block> getSuccessors();
 
     /**
-<<<<<<< HEAD
-     * Returns the nodes contained within this basic block.
-     *
-     * @return the nodes contained within this basic block
-     */
-    List<Node> getNodes();
-=======
      * Returns the nodes contained within this basic block. The list may be empty.
      *
      * <p>The following invariant holds.
@@ -84,5 +73,4 @@
      * @return the last node of this block or {@code null}
      */
     @Nullable Node getLastNode();
->>>>>>> fd12c0e8
 }