--- conflicted
+++ resolved
@@ -1,10 +1,6 @@
 package org.checkerframework.dataflow.cfg.block;
 
-<<<<<<< HEAD
-import java.util.Collection;
-=======
 import java.util.List;
->>>>>>> 843ef467
 import java.util.Set;
 import org.checkerframework.dataflow.cfg.node.Node;
 
@@ -49,28 +45,16 @@
     Set<Block> getPredecessors();
 
     /**
-<<<<<<< HEAD
-     * Returns all the successors of this basic block.
-     *
-     * @return all the successors of this basic block
-     */
-    Collection<Block> getSuccessors();
-=======
      * Returns the successors of this basic block.
      *
      * @return the successors of this basic block
      */
     Set<Block> getSuccessors();
->>>>>>> 843ef467
 
     /**
      * Returns the nodes contained within this basic block.
      *
      * @return the nodes contained within this basic block
      */
-<<<<<<< HEAD
-    Collection<Node> getNodes();
-=======
     List<Node> getNodes();
->>>>>>> 843ef467
 }