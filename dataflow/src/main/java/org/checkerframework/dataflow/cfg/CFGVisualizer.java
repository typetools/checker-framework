package org.checkerframework.dataflow.cfg;

import java.util.Map;
import org.checkerframework.checker.nullness.qual.Nullable;
import org.checkerframework.dataflow.analysis.AbstractValue;
import org.checkerframework.dataflow.analysis.Analysis;
import org.checkerframework.dataflow.analysis.FlowExpressions;
import org.checkerframework.dataflow.analysis.Store;
import org.checkerframework.dataflow.analysis.TransferFunction;
import org.checkerframework.dataflow.cfg.block.Block;
import org.checkerframework.dataflow.cfg.block.SpecialBlock;
import org.checkerframework.dataflow.cfg.node.Node;

/**
 * Perform some visualization on a control flow graph. The particular operations depend on the
 * implementation.
 */
public interface CFGVisualizer<
        A extends AbstractValue<A>, S extends Store<S>, T extends TransferFunction<A, S>> {
    /**
     * Initialization method guaranteed to be called once before the first invocation of {@link
     * #visualize}.
     *
     * @param args implementation-dependent options
     */
    void init(Map<String, Object> args);

    /**
     * Output a visualization representing the control flow graph starting at {@code entry}. The
     * concrete actions are implementation dependent.
     *
     * <p>An invocation {@code visualize(cfg, entry, null);} does not output stores at the beginning
     * of basic blocks.
     *
     * @param cfg the CFG to visualize
     * @param entry the entry node of the control flow graph to be represented
     * @param analysis an analysis containing information about the program represented by the CFG.
     *     The information includes {@link Store}s that are valid at the beginning of basic blocks
     *     reachable from {@code entry} and per-node information for value producing {@link Node}s.
     *     Can also be {@code null} to indicate that this information should not be output.
     * @return possible analysis results, e.g. generated file names ({@link DOTCFGVisualizer}) and
     *     String representation of CFG ({@link StringCFGVisualizer})
     */
    @Nullable Map<String, Object> visualize(
            ControlFlowGraph cfg, Block entry, @Nullable Analysis<A, S, T> analysis);

    /**
     * Delegate the visualization responsibility to the passed {@link Store} instance, which will
     * call back to this visualizer instance for sub-components.
     *
     * @param store the store to visualize
     * @return the String representation of the store {@code store}
     */
    String visualizeStore(S store);

    /**
     * Called by a {@code CFAbstractStore} to visualize the class name before calling the {@code
     * CFAbstractStore#internalVisualize()} method.
     *
     * @param classCanonicalName the canonical name of the class
     * @return the String representation of the header to use for a store with the given canonical
     *     name
     */
    String visualizeStoreHeader(String classCanonicalName);

    /**
     * Called by {@code CFAbstractStore#internalVisualize()} to visualize a local variable in the
     * given store.
     *
     * @param localVar the local variable
     * @param value the value of the local variable
     * @return the String representation of the local variable in the given store
     */
    String visualizeStoreLocalVar(FlowExpressions.LocalVariable localVar, A value);

    /**
     * Called by {@code CFAbstractStore#internalVisualize()} to visualize the value of {@code this}
     * in the given store.
     *
     * @param value the value of {@code this}
     * @return the String representation of the value of {@code this} in the given store
     */
    String visualizeStoreThisVal(A value);

    /**
     * Called by {@code CFAbstractStore#internalVisualize()} to visualize the value of fields
     * collected by the given store.
     *
     * @param fieldAccess the field
     * @param value the value of the field
     * @return the String representation of the fields collected by the given store
     */
    String visualizeStoreFieldVals(FlowExpressions.FieldAccess fieldAccess, A value);

    /**
     * Called by {@code CFAbstractStore#internalVisualize()} to visualize the value of arrays
     * collected by the given store.
     *
     * @param arrayValue the array
     * @param value the value of the array
     * @return the String representation of the arrays collected by the given store
     */
    String visualizeStoreArrayVal(FlowExpressions.ArrayAccess arrayValue, A value);

    /**
     * Called by {@code CFAbstractStore#internalVisualize()} to visualize the value of pure method
     * calls collected by the given store.
     *
     * @param methodCall the pure method call
     * @param value the value of the pure method call
     * @return the String representation of the pure method calls collected by the given store
     */
    String visualizeStoreMethodVals(FlowExpressions.MethodCall methodCall, A value);

    /**
     * Called by {@code CFAbstractStore#internalVisualize()} to visualize the value of class names
     * collected by the given store.
     *
     * @param className the class name
     * @param value the value of the class name
     * @return the String representation of the class names collected by the given store
     */
    String visualizeStoreClassVals(FlowExpressions.ClassName className, A value);

    /**
     * Called by {@code CFAbstractStore#internalVisualize()} to visualize the specific information
     * collected according to the specific kind of store. Currently, these Stores call this method:
     * {@code LockStore}, {@code NullnessStore}, and {@code InitializationStore} to visualize
     * additional information.
     *
     * @param keyName the name of the specific information to be visualized
     * @param value the value of the specific information to be visualized
     * @return the String representation of the specific information according to the specific kind
     *     of the given store
     */
    String visualizeStoreKeyVal(String keyName, Object value);

    /**
     * Called by {@code CFAbstractStore} to visualize any information after the invocation of {@code
     * CFAbstractStore#internalVisualize()}.
     *
     * @return the String representation of the footer to use for a store
     */
    String visualizeStoreFooter();

    /**
     * Visualize a block based on the analysis.
     *
     * @param bb the block
     * @param analysis the current analysis
<<<<<<< HEAD
     * @return the String representation of the given block {@code bb}
=======
     * @return the String representation of the given block
>>>>>>> 5bf79ebf
     */
    String visualizeBlock(Block bb, @Nullable Analysis<A, S, T> analysis);

    /**
     * Visualize a special block.
     *
     * @param sbb the special block to visualize
     * @return the String representation of the type of the special block {@code sbb} (entry, exit
     *     or exceptional-exit)
     */
    String visualizeSpecialBlock(SpecialBlock sbb);

    /**
     * Visualize the transferInput of a Block based on the analysis.
     *
     * @param bb the block
     * @param analysis the current analysis
     * @return the String representation of the transferInput of the block {@code bb}
     */
    String visualizeBlockTransferInput(Block bb, Analysis<A, S, T> analysis);

    /**
     * Visualize a Node based on the analysis.
     *
     * @param t the node
     * @param analysis the current analysis
     * @return the String representation of the node {@code t}
     */
    String visualizeBlockNode(Node t, @Nullable Analysis<A, S, T> analysis);

    /** Shutdown method called once from the shutdown hook of the {@code BaseTypeChecker}. */
    void shutdown();
}<|MERGE_RESOLUTION|>--- conflicted
+++ resolved
@@ -148,11 +148,7 @@
      *
      * @param bb the block
      * @param analysis the current analysis
-<<<<<<< HEAD
-     * @return the String representation of the given block {@code bb}
-=======
      * @return the String representation of the given block
->>>>>>> 5bf79ebf
      */
     String visualizeBlock(Block bb, @Nullable Analysis<A, S, T> analysis);
 
@@ -170,7 +166,7 @@
      *
      * @param bb the block
      * @param analysis the current analysis
-     * @return the String representation of the transferInput of the block {@code bb}
+     * @return the String representation of the transferInput of the given block
      */
     String visualizeBlockTransferInput(Block bb, Analysis<A, S, T> analysis);
 
@@ -179,7 +175,7 @@
      *
      * @param t the node
      * @param analysis the current analysis
-     * @return the String representation of the node {@code t}
+     * @return the String representation of the given node
      */
     String visualizeBlockNode(Node t, @Nullable Analysis<A, S, T> analysis);
 
