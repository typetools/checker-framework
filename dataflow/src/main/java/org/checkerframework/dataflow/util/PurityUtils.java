--- conflicted
+++ resolved
@@ -3,10 +3,6 @@
 import com.sun.source.tree.MethodTree;
 import java.util.EnumSet;
 import javax.lang.model.element.AnnotationMirror;
-<<<<<<< HEAD
-import javax.lang.model.element.Element;
-=======
->>>>>>> c4e6e977
 import javax.lang.model.element.ExecutableElement;
 import org.checkerframework.dataflow.qual.Deterministic;
 import org.checkerframework.dataflow.qual.Pure;
@@ -131,14 +127,10 @@
    */
   // TODO: should the return type be an EnumSet?
   public static EnumSet<Pure.Kind> getPurityKinds(
-<<<<<<< HEAD
-      AnnotationProvider provider, Element methodElement) {
+      AnnotationProvider provider, ExecutableElement methodElement) {
     if (ElementUtils.isRecordAccessor((ExecutableElement) methodElement)) {
       return EnumSet.of(Kind.DETERMINISTIC, Kind.SIDE_EFFECT_FREE);
     }
-=======
-      AnnotationProvider provider, ExecutableElement methodElement) {
->>>>>>> c4e6e977
     AnnotationMirror pureAnnotation = provider.getDeclAnnotation(methodElement, Pure.class);
     AnnotationMirror sefAnnotation =
         provider.getDeclAnnotation(methodElement, SideEffectFree.class);
