--- conflicted
+++ resolved
@@ -105,11 +105,7 @@
      * @param methodTree a method to test
      * @return the types of purity of the method {@code methodTree}.
      */
-<<<<<<< HEAD
-    public static List<Pure.Kind> getPurityKinds(
-=======
     public static EnumSet<Pure.Kind> getPurityKinds(
->>>>>>> 0bbc3b22
             AnnotationProvider provider, MethodTree methodTree) {
         Element methodElement = TreeUtils.elementFromTree(methodTree);
         if (methodElement == null) {
