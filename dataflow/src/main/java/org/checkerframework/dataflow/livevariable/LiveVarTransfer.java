--- conflicted
+++ resolved
@@ -53,29 +53,11 @@
   }
 
   @Override
-<<<<<<< HEAD
-  public RegularTransferResult<UnusedAbstractValue, LiveVarStore> visitStringConcatenateAssignment(
-      StringConcatenateAssignmentNode n, TransferInput<UnusedAbstractValue, LiveVarStore> p) {
-    RegularTransferResult<UnusedAbstractValue, LiveVarStore> transferResult =
-        (RegularTransferResult<UnusedAbstractValue, LiveVarStore>)
-            super.visitStringConcatenateAssignment(n, p);
-    processLiveVarInAssignment(
-        n.getLeftOperand(), n.getRightOperand(), transferResult.getRegularStore());
-    return transferResult;
-  }
-
-  @Override
   public RegularTransferResult<UnusedAbstractValue, LiveVarStore> visitMethodInvocation(
       MethodInvocationNode n, TransferInput<UnusedAbstractValue, LiveVarStore> p) {
     RegularTransferResult<UnusedAbstractValue, LiveVarStore> transferResult =
         (RegularTransferResult<UnusedAbstractValue, LiveVarStore>)
             super.visitMethodInvocation(n, p);
-=======
-  public RegularTransferResult<LiveVarValue, LiveVarStore> visitMethodInvocation(
-      MethodInvocationNode n, TransferInput<LiveVarValue, LiveVarStore> p) {
-    RegularTransferResult<LiveVarValue, LiveVarStore> transferResult =
-        (RegularTransferResult<LiveVarValue, LiveVarStore>) super.visitMethodInvocation(n, p);
->>>>>>> 5669406c
     LiveVarStore store = transferResult.getRegularStore();
     for (Node arg : n.getArguments()) {
       store.addUseInExpression(arg);
