package org.checkerframework.dataflow.expression;

import java.util.List;
import javax.lang.model.type.TypeMirror;
import org.checkerframework.checker.nullness.qual.Nullable;
import org.checkerframework.checker.nullness.qual.PolyNull;
import org.plumelib.util.CollectionsPlume;

/**
 * This class calls {@link #convert(JavaExpression)} on each subexpression of the {@link
 * JavaExpression} and returns a new {@code JavaExpression} built from the result of calling {@code
 * convert} on each subexpression. (If an expression has no subexpression, then the expression
 * itself is returned.)
 *
 * <p>This class makes it easy to implement a subclass that converts subexpressions of a {@link
 * JavaExpression} based on which kind of {@code JavaExpression} the subexpression is. Subclasses
 * should override the visit method of kinds of JavaExpressions to convert.
 */
public abstract class JavaExpressionConverter extends JavaExpressionVisitor<JavaExpression, Void> {

  /**
   * Converts {@code javaExpr} and returns the resulting {@code JavaExpression}.
   *
   * @param javaExpr the expression to convert
   * @return the converted expression
   */
  public JavaExpression convert(JavaExpression javaExpr) {
    return super.visit(javaExpr, null);
  }

  /**
   * Converts all the expressions in {@code list} and returns the resulting list.
   *
   * @param list the list of expressions to convert
   * @return the list of converted expressions
   */
  public List<@PolyNull JavaExpression> convert(List<@PolyNull JavaExpression> list) {
    return CollectionsPlume.mapList(
        expression -> {
          // Can't use a ternary operator because of:
          // https://github.com/typetools/checker-framework/issues/1170
          if (expression == null) {
            return null;
          }
          return convert(expression);
        },
        list);
  }

  @Override
  protected JavaExpression visitArrayAccess(ArrayAccess arrayAccessExpr, Void unused) {
    JavaExpression array = convert(arrayAccessExpr.getArray());
    JavaExpression index = convert(arrayAccessExpr.getIndex());
    return new ArrayAccess(arrayAccessExpr.type, array, index);
  }

  @Override
  protected JavaExpression visitArrayCreation(ArrayCreation arrayCreationExpr, Void unused) {
    List<@Nullable JavaExpression> dims = convert(arrayCreationExpr.getDimensions());
    List<JavaExpression> inits = convert(arrayCreationExpr.getInitializers());
    return new ArrayCreation(arrayCreationExpr.getType(), dims, inits);
  }

  @Override
  protected JavaExpression visitBinaryOperation(BinaryOperation binaryOpExpr, Void unused) {
    JavaExpression left = convert(binaryOpExpr.getLeft());
    JavaExpression right = convert(binaryOpExpr.getRight());
    return new BinaryOperation(
        binaryOpExpr.getType(), binaryOpExpr.getOperationKind(), left, right);
  }

  @Override
  protected JavaExpression visitClassName(ClassName classNameExpr, Void unused) {
    return classNameExpr;
  }

  @Override
  protected JavaExpression visitFieldAccess(FieldAccess fieldAccessExpr, Void unused) {
    JavaExpression receiver = convert(fieldAccessExpr.getReceiver());
    return new FieldAccess(receiver, fieldAccessExpr.getType(), fieldAccessExpr.getField());
  }

  @Override
  protected JavaExpression visitFormalParameter(FormalParameter parameterExpr, Void unused) {
    return parameterExpr;
  }

  @Override
  protected JavaExpression visitLocalVariable(LocalVariable localVarExpr, Void unused) {
    return localVarExpr;
  }

  @Override
  protected JavaExpression visitMethodCall(MethodCall methodCallExpr, Void unused) {
    JavaExpression receiver = convert(methodCallExpr.getReceiver());
    List<JavaExpression> args = convert(methodCallExpr.getArguments());
    return new MethodCall(methodCallExpr.getType(), methodCallExpr.getElement(), receiver, args);
  }

  @Override
  protected JavaExpression visitThisReference(ThisReference thisExpr, Void unused) {
    return thisExpr;
  }

  @Override
<<<<<<< HEAD
  protected JavaExpression visitSuperReference(SuperReference superReference, Void unused) {
    return superReference;
  }

  @Override
  protected JavaExpression visitLambda(Lambda lambdaExpr, Void unused) {
    return lambdaExpr;
  }

  @Override
  protected JavaExpression visitMethodReference(MethodReference methodReferenceExpr, Void unused) {
    MethodReferenceScope scope = convert(methodReferenceExpr.scope);
    MethodReferenceTarget target = convert(methodReferenceExpr.target);
    return new MethodReference(
        methodReferenceExpr.type,
        scope,
        target); // TODO: where is the type of a method reference even set?
  }

  /**
   * Converts a method reference scope for use in the creation of a MethodReference JavaExpression.
   *
   * @param scope the method reference scope
   * @return a method reference scope to be used in the creation of a MethodReference JavaExpression
   */
  private MethodReferenceScope convert(MethodReferenceScope scope) {
    JavaExpression expression = null;
    if (scope.getExpression() != null) {
      expression = convert(scope.getExpression());
    }
    TypeMirror type = null;
    if (scope.getType() != null) {
      type = scope.getType();
    }
    return new MethodReferenceScope(expression, type, scope.isSuper());
  }

  /**
   * Converts a method reference target for use in the creation of a method reference
   * JavaExpression.
   *
   * @param target the method reference target
   * @return a method reference target to be used in the creation of a method reference
   *     JavaExpression
   */
  private MethodReferenceTarget convert(MethodReferenceTarget target) {
    return new MethodReferenceTarget(
        target.getTypeArguments(), target.getIdentifier(), target.isConstructor());
=======
  protected JavaExpression visitSuperReference(SuperReference superExpr, Void unused) {
    return superExpr;
>>>>>>> 84ce37b9
  }

  @Override
  protected JavaExpression visitUnaryOperation(UnaryOperation unaryOpExpr, Void unused) {
    JavaExpression operand = convert(unaryOpExpr.getOperand());
    return new UnaryOperation(unaryOpExpr.getType(), unaryOpExpr.getOperationKind(), operand);
  }

  @Override
  protected JavaExpression visitUnknown(Unknown unknownExpr, Void unused) {
    return unknownExpr;
  }

  @Override
  protected JavaExpression visitValueLiteral(ValueLiteral literalExpr, Void unused) {
    return literalExpr;
  }
}<|MERGE_RESOLUTION|>--- conflicted
+++ resolved
@@ -103,12 +103,6 @@
   }
 
   @Override
-<<<<<<< HEAD
-  protected JavaExpression visitSuperReference(SuperReference superReference, Void unused) {
-    return superReference;
-  }
-
-  @Override
   protected JavaExpression visitLambda(Lambda lambdaExpr, Void unused) {
     return lambdaExpr;
   }
@@ -152,10 +146,11 @@
   private MethodReferenceTarget convert(MethodReferenceTarget target) {
     return new MethodReferenceTarget(
         target.getTypeArguments(), target.getIdentifier(), target.isConstructor());
-=======
+  }
+
+  @Override
   protected JavaExpression visitSuperReference(SuperReference superExpr, Void unused) {
     return superExpr;
->>>>>>> 84ce37b9
   }
 
   @Override
