package org.checkerframework.dataflow.expression;

import com.sun.source.tree.ArrayAccessTree;
import com.sun.source.tree.BinaryTree;
import com.sun.source.tree.ExpressionTree;
import com.sun.source.tree.IdentifierTree;
import com.sun.source.tree.LiteralTree;
import com.sun.source.tree.MemberSelectTree;
import com.sun.source.tree.MethodInvocationTree;
import com.sun.source.tree.MethodTree;
import com.sun.source.tree.NewArrayTree;
import com.sun.source.tree.NewClassTree;
import com.sun.source.tree.UnaryTree;
import com.sun.source.tree.VariableTree;
import com.sun.source.util.TreePath;
import java.util.ArrayList;
import java.util.List;
import javax.lang.model.element.Element;
import javax.lang.model.element.ExecutableElement;
import javax.lang.model.element.TypeElement;
import javax.lang.model.element.VariableElement;
import javax.lang.model.type.TypeMirror;
import org.checkerframework.checker.interning.qual.EqualsMethod;
import org.checkerframework.checker.nullness.qual.Nullable;
import org.checkerframework.dataflow.analysis.Store;
import org.checkerframework.dataflow.cfg.node.ArrayAccessNode;
import org.checkerframework.dataflow.cfg.node.ArrayCreationNode;
import org.checkerframework.dataflow.cfg.node.BinaryOperationNode;
import org.checkerframework.dataflow.cfg.node.ClassNameNode;
import org.checkerframework.dataflow.cfg.node.ExplicitThisNode;
import org.checkerframework.dataflow.cfg.node.FieldAccessNode;
import org.checkerframework.dataflow.cfg.node.LocalVariableNode;
import org.checkerframework.dataflow.cfg.node.MethodInvocationNode;
import org.checkerframework.dataflow.cfg.node.NarrowingConversionNode;
import org.checkerframework.dataflow.cfg.node.Node;
import org.checkerframework.dataflow.cfg.node.StringConversionNode;
import org.checkerframework.dataflow.cfg.node.SuperNode;
import org.checkerframework.dataflow.cfg.node.ThisNode;
import org.checkerframework.dataflow.cfg.node.UnaryOperationNode;
import org.checkerframework.dataflow.cfg.node.ValueLiteralNode;
import org.checkerframework.dataflow.cfg.node.WideningConversionNode;
import org.checkerframework.javacutil.AnnotationProvider;
import org.checkerframework.javacutil.BugInCF;
import org.checkerframework.javacutil.ElementUtils;
import org.checkerframework.javacutil.TreePathUtil;
import org.checkerframework.javacutil.TreeUtils;

// The syntax that the Checker Framework uses for Java expressions also includes "<self>" and
// "#1" for formal parameters.  However, there are no special subclasses (AST nodes) for those
// extensions.
/**
 * This class represents a Java expression and its type. It does not represent all possible Java
 * expressions (for example, it does not represent a ternary conditional expression {@code ?:}; use
 * {@link org.checkerframework.dataflow.expression.Unknown} for unrepresentable expressions).
 *
 * <p>This class's representation is like an AST: subparts are also expressions. For declared names
 * (fields, local variables, and methods), it also contains an Element.
 *
 * <p>Each subclass represents a different type of expression, such as {@link
 * org.checkerframework.dataflow.expression.MethodCall}, {@link
 * org.checkerframework.dataflow.expression.ArrayAccess}, {@link
 * org.checkerframework.dataflow.expression.LocalVariable}, etc.
 *
 * @see <a href="https://checkerframework.org/manual/#java-expressions-as-arguments">the syntax of
 *     Java expressions supported by the Checker Framework</a>
 */
public abstract class JavaExpression {
    /** The type of this expression. */
    protected final TypeMirror type;

    /**
     * Create a JavaExpression.
     *
     * @param type the type of the expression
     */
    protected JavaExpression(TypeMirror type) {
        assert type != null;
        this.type = type;
    }

    public TypeMirror getType() {
        return type;
    }

    public abstract boolean containsOfClass(Class<? extends JavaExpression> clazz);

    public boolean containsUnknown() {
        return containsOfClass(Unknown.class);
    }

    /**
     * Returns true if the expression is deterministic.
     *
     * @param provider an annotation provider (a type factory)
     * @return true if this expression is deterministic
     */
    public abstract boolean isDeterministic(AnnotationProvider provider);

    /**
     * Returns true if all the expressions in the list are deterministic.
     *
     * @param list the list whose elements to test
     * @param provider an annotation provider (a type factory)
     * @return true if all the expressions in the list are deterministic
     */
    @SuppressWarnings("nullness:dereference.of.nullable") // flow within a lambda
    public static boolean listIsDeterministic(
            List<? extends @Nullable JavaExpression> list, AnnotationProvider provider) {
        return list.stream().allMatch(je -> je == null || je.isDeterministic(provider));
    }

    /**
     * Returns true if and only if the value this expression stands for cannot be changed (with
     * respect to ==) by a method call. This is the case for local variables, the self reference,
     * final field accesses whose receiver is {@link #isUnassignableByOtherCode}, and operations
     * whose operands are all {@link #isUnmodifiableByOtherCode}.
     *
     * @see #isUnmodifiableByOtherCode
     */
    public abstract boolean isUnassignableByOtherCode();

    /**
     * Returns true if and only if the value this expression stands for cannot be changed by a
     * method call, including changes to any of its fields.
     *
     * <p>Approximately, this returns true if the expression is {@link #isUnassignableByOtherCode}
     * and its type is immutable.
     *
     * @see #isUnassignableByOtherCode
     */
    public abstract boolean isUnmodifiableByOtherCode();

    /**
     * Returns true if and only if the two Java expressions are syntactically identical.
     *
     * <p>This exists for use by {@link #containsSyntacticEqualJavaExpression}.
     *
     * @param je the other Java expression to compare to this one
     * @return true if and only if the two Java expressions are syntactically identical
     */
    @EqualsMethod
    public abstract boolean syntacticEquals(JavaExpression je);

    /**
     * Returns true if the corresponding list elements satisfy {@link #syntacticEquals}.
     *
     * @param lst1 the first list to compare
     * @param lst2 the second list to compare
     * @return true if the corresponding list elements satisfy {@link #syntacticEquals}
     */
    static boolean syntacticEqualsList(
            List<? extends @Nullable JavaExpression> lst1,
            List<? extends @Nullable JavaExpression> lst2) {
        if (lst1.size() != lst2.size()) {
            return false;
        }
        for (int i = 0; i < lst1.size(); i++) {
            JavaExpression dim1 = lst1.get(i);
            JavaExpression dim2 = lst2.get(i);
            if (dim1 == null && dim2 == null) {
                continue;
            } else if (dim1 == null || dim2 == null) {
                return false;
            } else {
                if (!dim1.syntacticEquals(dim2)) {
                    return false;
                }
            }
        }
        return true;
    }

    /**
     * Returns true if and only if this contains a JavaExpression that is syntactically equal to
     * {@code other}.
     *
     * @param other the JavaExpression to search for
     * @return true if and only if this contains a JavaExpression that is syntactically equal to
     *     {@code other}
     */
    public abstract boolean containsSyntacticEqualJavaExpression(JavaExpression other);

    /**
     * Returns true if the given list contains a JavaExpression that is syntactically equal to
     * {@code other}.
     *
     * @param list the list in which to search for a match
     * @param other the JavaExpression to search for
     * @return true if and only if the list contains a JavaExpression that is syntactically equal to
     *     {@code other}
     */
    @SuppressWarnings("nullness:dereference.of.nullable") // flow within a lambda
    public static boolean listContainsSyntacticEqualJavaExpression(
            List<? extends @Nullable JavaExpression> list, JavaExpression other) {
        return list.stream()
                .anyMatch(je -> je != null && je.containsSyntacticEqualJavaExpression(other));
    }

    /**
     * Returns true if and only if {@code other} appears anywhere in this or an expression appears
     * in this such that {@code other} might alias this expression, and that expression is
     * modifiable.
     *
     * <p>This is always true, except for cases where the Java type information prevents aliasing
     * and none of the subexpressions can alias 'other'.
     */
    public boolean containsModifiableAliasOf(Store<?> store, JavaExpression other) {
        return this.equals(other) || store.canAlias(this, other);
    }

    /**
     * Format this verbosely, for debugging.
     *
     * @return a verbose string representation of this
     */
    public String toStringDebug() {
        return String.format("%s(%s): %s", getClass().getSimpleName(), type, toString());
    }

    ///
    /// Static methods
    ///

    /**
     * Returns the internal representation (as {@link FieldAccess}) of a {@link FieldAccessNode}.
     * The result may contain {@link Unknown} as receiver.
     *
     * @param node the FieldAccessNode to convert to a JavaExpression
     * @return the internal representation (as {@link FieldAccess}) of a {@link FieldAccessNode}.
     *     Can contain {@link Unknown} as receiver.
     */
    public static FieldAccess fromNodeFieldAccess(FieldAccessNode node) {
        Node receiverNode = node.getReceiver();
        JavaExpression receiver;
        if (node.isStatic()) {
            receiver = new ClassName(receiverNode.getType());
        } else {
            receiver = fromNode(receiverNode);
        }
        return new FieldAccess(receiver, node);
    }

    /**
     * Returns the internal representation (as {@link FieldAccess}) of a {@link FieldAccessNode}.
     * The result may contain {@link Unknown} as receiver.
     *
     * @param node the ArrayAccessNode to convert to a JavaExpression
     * @return the internal representation (as {@link FieldAccess}) of a {@link FieldAccessNode}.
     *     Can contain {@link Unknown} as receiver.
     */
    public static ArrayAccess fromArrayAccess(ArrayAccessNode node) {
        JavaExpression array = fromNode(node.getArray());
        JavaExpression index = fromNode(node.getIndex());
        return new ArrayAccess(node.getType(), array, index);
    }

    /**
     * We ignore operations such as widening and narrowing when computing the internal
     * representation.
     *
     * @param receiverNode a node to convert to a JavaExpression
     * @return the internal representation of the given node. Might contain {@link Unknown}.
     */
    public static JavaExpression fromNode(Node receiverNode) {
        JavaExpression result = null;
        if (receiverNode instanceof FieldAccessNode) {
            FieldAccessNode fan = (FieldAccessNode) receiverNode;

            if (fan.getFieldName().equals("this")) {
                // For some reason, "className.this" is considered a field access.
                // We right this wrong here.
                result = new ThisReference(fan.getReceiver().getType());
            } else if (fan.getFieldName().equals("class")) {
                // "className.class" is considered a field access. This makes sense,
                // since .class is similar to a field access which is the equivalent
                // of a call to getClass(). However for the purposes of dataflow
                // analysis, and value stores, this is the equivalent of a ClassNameNode.
                result = new ClassName(fan.getReceiver().getType());
            } else {
                result = fromNodeFieldAccess(fan);
            }
        } else if (receiverNode instanceof ExplicitThisNode) {
            result = new ThisReference(receiverNode.getType());
        } else if (receiverNode instanceof ThisNode) {
            result = new ThisReference(receiverNode.getType());
        } else if (receiverNode instanceof SuperNode) {
            result = new ThisReference(receiverNode.getType());
        } else if (receiverNode instanceof LocalVariableNode) {
            LocalVariableNode lv = (LocalVariableNode) receiverNode;
            result = LocalVariable.create(lv);
        } else if (receiverNode instanceof ArrayAccessNode) {
            ArrayAccessNode a = (ArrayAccessNode) receiverNode;
            result = fromArrayAccess(a);
        } else if (receiverNode instanceof StringConversionNode) {
            // ignore string conversion
            return fromNode(((StringConversionNode) receiverNode).getOperand());
        } else if (receiverNode instanceof WideningConversionNode) {
            // ignore widening
            return fromNode(((WideningConversionNode) receiverNode).getOperand());
        } else if (receiverNode instanceof NarrowingConversionNode) {
            // ignore narrowing
            return fromNode(((NarrowingConversionNode) receiverNode).getOperand());
        } else if (receiverNode instanceof UnaryOperationNode) {
            UnaryOperationNode uopn = (UnaryOperationNode) receiverNode;
            return new UnaryOperation(uopn, fromNode(uopn.getOperand()));
        } else if (receiverNode instanceof BinaryOperationNode) {
            BinaryOperationNode bopn = (BinaryOperationNode) receiverNode;
            return new BinaryOperation(
                    bopn, fromNode(bopn.getLeftOperand()), fromNode(bopn.getRightOperand()));
        } else if (receiverNode instanceof ClassNameNode) {
            ClassNameNode cn = (ClassNameNode) receiverNode;
            result = new ClassName(cn.getType());
        } else if (receiverNode instanceof ValueLiteralNode) {
            ValueLiteralNode vn = (ValueLiteralNode) receiverNode;
            result = new ValueLiteral(vn.getType(), vn);
        } else if (receiverNode instanceof ArrayCreationNode) {
            ArrayCreationNode an = (ArrayCreationNode) receiverNode;
            List<@Nullable JavaExpression> dimensions = new ArrayList<>();
            for (Node dimension : an.getDimensions()) {
                dimensions.add(fromNode(dimension));
            }
            List<JavaExpression> initializers = new ArrayList<>();
            for (Node initializer : an.getInitializers()) {
                initializers.add(fromNode(initializer));
            }
            result = new ArrayCreation(an.getType(), dimensions, initializers);
        } else if (receiverNode instanceof MethodInvocationNode) {
            MethodInvocationNode mn = (MethodInvocationNode) receiverNode;
            MethodInvocationTree t = mn.getTree();
            if (t == null) {
                throw new BugInCF("Unexpected null tree for node: " + mn);
            }
            assert TreeUtils.isUseOfElement(t) : "@AssumeAssertion(nullness): tree kind";
            ExecutableElement invokedMethod = TreeUtils.elementFromUse(t);

            // Note that the method might be nondeterministic.
            List<JavaExpression> parameters = new ArrayList<>();
            for (Node p : mn.getArguments()) {
                parameters.add(fromNode(p));
            }
            JavaExpression methodReceiver;
            if (ElementUtils.isStatic(invokedMethod)) {
                methodReceiver = new ClassName(mn.getTarget().getReceiver().getType());
            } else {
                methodReceiver = fromNode(mn.getTarget().getReceiver());
            }
            result = new MethodCall(mn.getType(), invokedMethod, methodReceiver, parameters);
        }

        if (result == null) {
            result = new Unknown(receiverNode);
        }
        return result;
    }

    /**
     * Converts a javac {@link ExpressionTree} to a CF JavaExpression. The result might contain
     * {@link Unknown}.
     *
     * <p>We ignore operations such as widening and narrowing when computing the JavaExpression.
     *
     * @param tree a javac tree
     * @return a JavaExpression for the given javac tree
     */
    public static JavaExpression fromTree(ExpressionTree tree) {
        JavaExpression result;
        switch (tree.getKind()) {
            case ARRAY_ACCESS:
                ArrayAccessTree a = (ArrayAccessTree) tree;
                JavaExpression arrayAccessExpression = fromTree(a.getExpression());
                JavaExpression index = fromTree(a.getIndex());
                result = new ArrayAccess(TreeUtils.typeOf(a), arrayAccessExpression, index);
                break;

            case BOOLEAN_LITERAL:
            case CHAR_LITERAL:
            case DOUBLE_LITERAL:
            case FLOAT_LITERAL:
            case INT_LITERAL:
            case LONG_LITERAL:
            case NULL_LITERAL:
            case STRING_LITERAL:
                LiteralTree vn = (LiteralTree) tree;
                result = new ValueLiteral(TreeUtils.typeOf(tree), vn.getValue());
                break;

            case NEW_ARRAY:
                NewArrayTree newArrayTree = (NewArrayTree) tree;
                List<@Nullable JavaExpression> dimensions = new ArrayList<>();
                if (newArrayTree.getDimensions() != null) {
                    for (ExpressionTree dimension : newArrayTree.getDimensions()) {
                        dimensions.add(fromTree(dimension));
                    }
                }
                List<JavaExpression> initializers = new ArrayList<>();
                if (newArrayTree.getInitializers() != null) {
                    for (ExpressionTree initializer : newArrayTree.getInitializers()) {
                        initializers.add(fromTree(initializer));
                    }
                }

                result = new ArrayCreation(TreeUtils.typeOf(tree), dimensions, initializers);
                break;

            case METHOD_INVOCATION:
                MethodInvocationTree mn = (MethodInvocationTree) tree;
                assert TreeUtils.isUseOfElement(mn) : "@AssumeAssertion(nullness): tree kind";
                ExecutableElement invokedMethod = TreeUtils.elementFromUse(mn);

                // Note that the method might be nondeterministic.
                List<JavaExpression> parameters = new ArrayList<>();
                for (ExpressionTree p : mn.getArguments()) {
                    parameters.add(fromTree(p));
                }
                JavaExpression methodReceiver;
                if (ElementUtils.isStatic(invokedMethod)) {
                    methodReceiver = new ClassName(TreeUtils.typeOf(mn.getMethodSelect()));
                } else {
                    methodReceiver = getReceiver(mn);
                }
                TypeMirror resultType = TreeUtils.typeOf(mn);
                result = new MethodCall(resultType, invokedMethod, methodReceiver, parameters);
                break;

            case MEMBER_SELECT:
                result = fromMemberSelect((MemberSelectTree) tree);
                break;

            case IDENTIFIER:
                IdentifierTree identifierTree = (IdentifierTree) tree;
                TypeMirror typeOfId = TreeUtils.typeOf(identifierTree);
                if (identifierTree.getName().contentEquals("this")
                        || identifierTree.getName().contentEquals("super")) {
                    result = new ThisReference(typeOfId);
                    break;
                }
                assert TreeUtils.isUseOfElement(identifierTree)
                        : "@AssumeAssertion(nullness): tree kind";
                Element ele = TreeUtils.elementFromUse(identifierTree);
                if (ElementUtils.isTypeElement(ele)) {
                    result = new ClassName(ele.asType());
                    break;
                }
                result = fromVariableElement(typeOfId, ele);
                break;

            case UNARY_PLUS:
                return fromTree(((UnaryTree) tree).getExpression());
            case BITWISE_COMPLEMENT:
            case LOGICAL_COMPLEMENT:
            case POSTFIX_DECREMENT:
            case POSTFIX_INCREMENT:
            case PREFIX_DECREMENT:
            case PREFIX_INCREMENT:
            case UNARY_MINUS:
                JavaExpression operand = fromTree(((UnaryTree) tree).getExpression());
                return new UnaryOperation(TreeUtils.typeOf(tree), tree.getKind(), operand);

            case CONDITIONAL_AND:
            case CONDITIONAL_OR:
            case DIVIDE:
            case EQUAL_TO:
            case GREATER_THAN:
            case GREATER_THAN_EQUAL:
            case LEFT_SHIFT:
            case LESS_THAN:
            case LESS_THAN_EQUAL:
            case MINUS:
            case MULTIPLY:
            case NOT_EQUAL_TO:
            case OR:
            case PLUS:
            case REMAINDER:
            case RIGHT_SHIFT:
            case UNSIGNED_RIGHT_SHIFT:
            case XOR:
                BinaryTree binaryTree = (BinaryTree) tree;
                JavaExpression left = fromTree(binaryTree.getLeftOperand());
                JavaExpression right = fromTree(binaryTree.getRightOperand());
                return new BinaryOperation(TreeUtils.typeOf(tree), tree.getKind(), left, right);

            default:
                result = null;
        }

        if (result == null) {
            result = new Unknown(tree);
        }
        return result;
    }

    /**
     * Returns the Java expression corresponding to the given variable tree {@code tree}.
     *
     * @param tree a variable tree
     * @return a JavaExpression for {@code tree}
     */
    public static JavaExpression fromVariableTree(VariableTree tree) {
        return fromVariableElement(TreeUtils.typeOf(tree), TreeUtils.elementFromDeclaration(tree));
    }

    /**
     * Returns the Java expression corresponding to the given variable element {@code ele}.
     *
     * @param typeOfEle the type of {@code ele}
     * @param ele element whose JavaExpression is returned
     * @return the Java expression corresponding to the given variable element {@code ele}
     */
    private static JavaExpression fromVariableElement(TypeMirror typeOfEle, Element ele) {
        switch (ele.getKind()) {
            case LOCAL_VARIABLE:
            case RESOURCE_VARIABLE:
            case EXCEPTION_PARAMETER:
            case PARAMETER:
                return new LocalVariable(ele);
            case FIELD:
            case ENUM_CONSTANT:
                // Implicit access expression, such as "this" or a class name
                JavaExpression fieldAccessExpression;
                @SuppressWarnings("nullness:dereference.of.nullable") // a field has enclosing class
                TypeMirror enclosingTypeElement = ElementUtils.enclosingTypeElement(ele).asType();
                if (ElementUtils.isStatic(ele)) {
                    fieldAccessExpression = new ClassName(enclosingTypeElement);
                } else {
                    fieldAccessExpression = new ThisReference(enclosingTypeElement);
                }
                return new FieldAccess(fieldAccessExpression, typeOfEle, (VariableElement) ele);
            default:
                throw new BugInCF(
                        "Unexpected kind of VariableTree: kind: %s element: %s",
                        ele.getKind(), ele);
        }
    }

    /**
     * Creates a JavaExpression from the {@code memberSelectTree}.
     *
     * @param memberSelectTree tree
     * @return a JavaExpression for {@code memberSelectTree}
     */
    private static JavaExpression fromMemberSelect(MemberSelectTree memberSelectTree) {
        TypeMirror expressionType = TreeUtils.typeOf(memberSelectTree.getExpression());
        if (TreeUtils.isClassLiteral(memberSelectTree)) {
            return new ClassName(expressionType);
        }
        assert TreeUtils.isUseOfElement(memberSelectTree) : "@AssumeAssertion(nullness): tree kind";
        Element ele = TreeUtils.elementFromUse(memberSelectTree);
        if (ElementUtils.isTypeElement(ele)) {
            // o instanceof MyClass.InnerClass
            // o instanceof MyClass.InnerInterface
            TypeMirror selectType = TreeUtils.typeOf(memberSelectTree);
            return new ClassName(selectType);
        }
        switch (ele.getKind()) {
            case METHOD:
            case CONSTRUCTOR:
                return fromTree(memberSelectTree.getExpression());
            case ENUM_CONSTANT:
            case FIELD:
                TypeMirror fieldType = TreeUtils.typeOf(memberSelectTree);
                JavaExpression je = fromTree(memberSelectTree.getExpression());
                return new FieldAccess(je, fieldType, (VariableElement) ele);
            default:
                throw new BugInCF("Unexpected element kind: %s element: %s", ele.getKind(), ele);
        }
    }

    /**
     * Returns the formal parameters of the method in which path is enclosed.
     *
     * @param path TreePath that is enclosed by the method
     * @return the formal parameters of the method in which path is enclosed, {@code null} otherwise
     */
    public static @Nullable List<JavaExpression> getParametersOfEnclosingMethod(TreePath path) {
        MethodTree methodTree = TreePathUtil.enclosingMethod(path);
        if (methodTree == null) {
            return null;
        }
        List<JavaExpression> internalArguments = new ArrayList<>();
        for (VariableTree arg : methodTree.getParameters()) {
            internalArguments.add(fromNode(new LocalVariableNode(arg)));
        }
        return internalArguments;
    }

    ///
    /// Obtaining the receiver
    ///

    /**
     * Returns the receiver of the given invocation
     *
     * @param accessTree method or constructor invocation
     * @return the receiver of the given invocation
     */
    public static JavaExpression getReceiver(ExpressionTree accessTree) {
        // TODO: Handle field accesses too?
        assert accessTree instanceof MethodInvocationTree || accessTree instanceof NewClassTree;
        ExpressionTree receiverTree = TreeUtils.getReceiverTree(accessTree);
        if (receiverTree != null) {
            return fromTree(receiverTree);
        } else {
            Element ele = TreeUtils.elementFromUse(accessTree);
            if (ele == null) {
                throw new BugInCF("TreeUtils.elementFromUse(" + accessTree + ") => null");
            }
            return getImplicitReceiver(ele);
        }
    }

    /**
     * Returns the implicit receiver of ele.
     *
     * <p>Returns either a new ClassName or a new ThisReference depending on whether ele is static
     * or not. The passed element must be a field, method, or class.
     *
     * @param ele a field, method, or class
     * @return either a new ClassName or a new ThisReference depending on whether ele is static or
     *     not
     */
    public static JavaExpression getImplicitReceiver(Element ele) {
        TypeElement enclosingClass = ElementUtils.enclosingTypeElement(ele);
        if (enclosingClass == null) {
            throw new BugInCF("getImplicitReceiver's arg has no enclosing class: " + ele);
        }
        TypeMirror enclosingType = enclosingClass.asType();
        if (ElementUtils.isStatic(ele)) {
            return new ClassName(enclosingType);
        } else {
            return new ThisReference(enclosingType);
        }
    }

    /**
     * Returns either a new ClassName or ThisReference JavaExpression object for the enclosingType.
     *
     * <p>The Tree should be an expression or a statement that does not have a receiver or an
     * implicit receiver. For example, a local variable declaration.
     *
     * @param path TreePath to tree
     * @param enclosingType type of the enclosing type
     * @return a new ClassName or ThisReference that is a JavaExpression object for the
     *     enclosingType
     */
    public static JavaExpression getPseudoReceiver(TreePath path, TypeMirror enclosingType) {
        if (TreePathUtil.isTreeInStaticScope(path)) {
            return new ClassName(enclosingType);
        } else {
            return new ThisReference(enclosingType);
        }
    }

    /**
     * Accept method of the visitor pattern.
     *
<<<<<<< HEAD
     * @param <R> result type of the operation
     * @param <P> parameter type
     * @param visitor the visitor to be applied to this JavaExpression
     * @param p the parameter for this operation
=======
     * @param visitor the visitor to be applied to this JavaExpression
     * @param p the parameter for this operation
     * @param <R> result type of the operation
     * @param <P> parameter type
     * @return the result of visiting this
>>>>>>> ced09956
     */
    public abstract <R, P> R accept(JavaExpressionVisitor<R, P> visitor, P p);
}<|MERGE_RESOLUTION|>--- conflicted
+++ resolved
@@ -653,18 +653,11 @@
     /**
      * Accept method of the visitor pattern.
      *
-<<<<<<< HEAD
-     * @param <R> result type of the operation
-     * @param <P> parameter type
-     * @param visitor the visitor to be applied to this JavaExpression
-     * @param p the parameter for this operation
-=======
      * @param visitor the visitor to be applied to this JavaExpression
      * @param p the parameter for this operation
      * @param <R> result type of the operation
      * @param <P> parameter type
      * @return the result of visiting this
->>>>>>> ced09956
      */
     public abstract <R, P> R accept(JavaExpressionVisitor<R, P> visitor, P p);
 }