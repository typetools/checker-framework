package org.checkerframework.dataflow.expression;

import com.sun.source.tree.ArrayAccessTree;
import com.sun.source.tree.BinaryTree;
import com.sun.source.tree.ExpressionTree;
import com.sun.source.tree.IdentifierTree;
import com.sun.source.tree.LiteralTree;
import com.sun.source.tree.MemberSelectTree;
import com.sun.source.tree.MethodInvocationTree;
import com.sun.source.tree.MethodTree;
import com.sun.source.tree.NewArrayTree;
import com.sun.source.tree.NewClassTree;
import com.sun.source.tree.UnaryTree;
import com.sun.source.tree.VariableTree;
import com.sun.source.util.TreePath;
import java.util.ArrayList;
import java.util.Collections;
import java.util.List;
import javax.lang.model.element.Element;
import javax.lang.model.element.ExecutableElement;
import javax.lang.model.element.TypeElement;
import javax.lang.model.element.VariableElement;
import javax.lang.model.type.TypeMirror;
import org.checkerframework.checker.interning.qual.EqualsMethod;
import org.checkerframework.checker.nullness.qual.Nullable;
import org.checkerframework.dataflow.analysis.Store;
import org.checkerframework.dataflow.cfg.node.ArrayAccessNode;
import org.checkerframework.dataflow.cfg.node.ArrayCreationNode;
import org.checkerframework.dataflow.cfg.node.BinaryOperationNode;
import org.checkerframework.dataflow.cfg.node.ClassNameNode;
import org.checkerframework.dataflow.cfg.node.ExplicitThisNode;
import org.checkerframework.dataflow.cfg.node.FieldAccessNode;
import org.checkerframework.dataflow.cfg.node.LocalVariableNode;
import org.checkerframework.dataflow.cfg.node.MethodInvocationNode;
import org.checkerframework.dataflow.cfg.node.NarrowingConversionNode;
import org.checkerframework.dataflow.cfg.node.Node;
import org.checkerframework.dataflow.cfg.node.StringConversionNode;
import org.checkerframework.dataflow.cfg.node.SuperNode;
import org.checkerframework.dataflow.cfg.node.ThisNode;
import org.checkerframework.dataflow.cfg.node.UnaryOperationNode;
import org.checkerframework.dataflow.cfg.node.ValueLiteralNode;
import org.checkerframework.dataflow.cfg.node.WideningConversionNode;
import org.checkerframework.javacutil.AnnotationProvider;
import org.checkerframework.javacutil.BugInCF;
import org.checkerframework.javacutil.ElementUtils;
import org.checkerframework.javacutil.TreePathUtil;
import org.checkerframework.javacutil.TreeUtils;
import org.plumelib.util.CollectionsPlume;

// The syntax that the Checker Framework uses for Java expressions also includes "<self>" and
// "#1" for formal parameters.  However, there are no special subclasses (AST nodes) for those
// extensions.
/**
 * This class represents a Java expression and its type. It does not represent all possible Java
 * expressions (for example, it does not represent a ternary conditional expression {@code ?:}; use
 * {@link org.checkerframework.dataflow.expression.Unknown} for unrepresentable expressions).
 *
 * <p>This class's representation is like an AST: subparts are also expressions. For declared names
 * (fields, local variables, and methods), it also contains an Element.
 *
 * <p>Each subclass represents a different type of expression, such as {@link
 * org.checkerframework.dataflow.expression.MethodCall}, {@link
 * org.checkerframework.dataflow.expression.ArrayAccess}, {@link
 * org.checkerframework.dataflow.expression.LocalVariable}, etc.
 *
 * @see <a href="https://checkerframework.org/manual/#java-expressions-as-arguments">the syntax of
 *     Java expressions supported by the Checker Framework</a>
 */
public abstract class JavaExpression {
    /** The type of this expression. */
    protected final TypeMirror type;

    /**
     * Create a JavaExpression.
     *
     * @param type the type of the expression
     */
    protected JavaExpression(TypeMirror type) {
        assert type != null;
        this.type = type;
    }

    public TypeMirror getType() {
        return type;
    }

    public abstract boolean containsOfClass(Class<? extends JavaExpression> clazz);

    public boolean containsUnknown() {
        return containsOfClass(Unknown.class);
    }

    /**
     * Returns true if the expression is deterministic.
     *
     * @param provider an annotation provider (a type factory)
     * @return true if this expression is deterministic
     */
    public abstract boolean isDeterministic(AnnotationProvider provider);

    /**
     * Returns true if all the expressions in the list are deterministic.
     *
     * @param list the list whose elements to test
     * @param provider an annotation provider (a type factory)
     * @return true if all the expressions in the list are deterministic
     */
    @SuppressWarnings("nullness:dereference.of.nullable") // flow within a lambda
    public static boolean listIsDeterministic(
            List<? extends @Nullable JavaExpression> list, AnnotationProvider provider) {
        return list.stream().allMatch(je -> je == null || je.isDeterministic(provider));
    }

    /**
     * Returns true if and only if the value this expression stands for cannot be changed (with
     * respect to ==) by a method call. This is the case for local variables, the self reference,
     * final field accesses whose receiver is {@link #isUnassignableByOtherCode}, and operations
     * whose operands are all {@link #isUnmodifiableByOtherCode}.
     *
     * @see #isUnmodifiableByOtherCode
     */
    public abstract boolean isUnassignableByOtherCode();

    /**
     * Returns true if and only if the value this expression stands for cannot be changed by a
     * method call, including changes to any of its fields.
     *
     * <p>Approximately, this returns true if the expression is {@link #isUnassignableByOtherCode}
     * and its type is immutable.
     *
     * @see #isUnassignableByOtherCode
     */
    public abstract boolean isUnmodifiableByOtherCode();

    /**
     * Returns true if and only if the two Java expressions are syntactically identical.
     *
     * <p>This exists for use by {@link #containsSyntacticEqualJavaExpression}.
     *
     * @param je the other Java expression to compare to this one
     * @return true if and only if the two Java expressions are syntactically identical
     */
    @EqualsMethod
    public abstract boolean syntacticEquals(JavaExpression je);

    /**
     * Returns true if the corresponding list elements satisfy {@link #syntacticEquals}.
     *
     * @param lst1 the first list to compare
     * @param lst2 the second list to compare
     * @return true if the corresponding list elements satisfy {@link #syntacticEquals}
     */
    static boolean syntacticEqualsList(
            List<? extends @Nullable JavaExpression> lst1,
            List<? extends @Nullable JavaExpression> lst2) {
        if (lst1.size() != lst2.size()) {
            return false;
        }
        for (int i = 0; i < lst1.size(); i++) {
            JavaExpression dim1 = lst1.get(i);
            JavaExpression dim2 = lst2.get(i);
            if (dim1 == null && dim2 == null) {
                continue;
            } else if (dim1 == null || dim2 == null) {
                return false;
            } else {
                if (!dim1.syntacticEquals(dim2)) {
                    return false;
                }
            }
        }
        return true;
    }

    /**
     * Returns true if and only if this contains a JavaExpression that is syntactically equal to
     * {@code other}.
     *
     * @param other the JavaExpression to search for
     * @return true if and only if this contains a JavaExpression that is syntactically equal to
     *     {@code other}
     */
    public abstract boolean containsSyntacticEqualJavaExpression(JavaExpression other);

    /**
     * Returns true if the given list contains a JavaExpression that is syntactically equal to
     * {@code other}.
     *
     * @param list the list in which to search for a match
     * @param other the JavaExpression to search for
     * @return true if and only if the list contains a JavaExpression that is syntactically equal to
     *     {@code other}
     */
    @SuppressWarnings("nullness:dereference.of.nullable") // flow within a lambda
    public static boolean listContainsSyntacticEqualJavaExpression(
            List<? extends @Nullable JavaExpression> list, JavaExpression other) {
        return list.stream()
                .anyMatch(je -> je != null && je.containsSyntacticEqualJavaExpression(other));
    }

    /**
     * Returns true if and only if {@code other} appears anywhere in this or an expression appears
     * in this such that {@code other} might alias this expression, and that expression is
     * modifiable.
     *
     * <p>This is always true, except for cases where the Java type information prevents aliasing
     * and none of the subexpressions can alias 'other'.
     */
    public boolean containsModifiableAliasOf(Store<?> store, JavaExpression other) {
        return this.equals(other) || store.canAlias(this, other);
    }

    /**
     * Format this verbosely, for debugging.
     *
     * @return a verbose string representation of this
     */
    public String toStringDebug() {
        return String.format("%s(%s): %s", getClass().getSimpleName(), type, toString());
    }

    ///
    /// Static methods
    ///

    /**
     * Returns the internal representation (as {@link FieldAccess}) of a {@link FieldAccessNode}.
     * The result may contain {@link Unknown} as receiver.
     *
     * @param node the FieldAccessNode to convert to a JavaExpression
     * @return the internal representation (as {@link FieldAccess}) of a {@link FieldAccessNode}.
     *     Can contain {@link Unknown} as receiver.
     */
    public static FieldAccess fromNodeFieldAccess(FieldAccessNode node) {
        Node receiverNode = node.getReceiver();
        JavaExpression receiver;
        if (node.isStatic()) {
            receiver = new ClassName(receiverNode.getType());
        } else {
            receiver = fromNode(receiverNode);
        }
        return new FieldAccess(receiver, node);
    }

    /**
     * Returns the internal representation (as {@link FieldAccess}) of a {@link FieldAccessNode}.
     * The result may contain {@link Unknown} as receiver.
     *
     * @param node the ArrayAccessNode to convert to a JavaExpression
     * @return the internal representation (as {@link FieldAccess}) of a {@link FieldAccessNode}.
     *     Can contain {@link Unknown} as receiver.
     */
    public static ArrayAccess fromArrayAccess(ArrayAccessNode node) {
        JavaExpression array = fromNode(node.getArray());
        JavaExpression index = fromNode(node.getIndex());
        return new ArrayAccess(node.getType(), array, index);
    }

    /**
     * We ignore operations such as widening and narrowing when computing the internal
     * representation.
     *
     * @param receiverNode a node to convert to a JavaExpression
     * @return the internal representation of the given node. Might contain {@link Unknown}.
     */
    public static JavaExpression fromNode(Node receiverNode) {
        JavaExpression result = null;
        if (receiverNode instanceof FieldAccessNode) {
            FieldAccessNode fan = (FieldAccessNode) receiverNode;

            if (fan.getFieldName().equals("this")) {
                // For some reason, "className.this" is considered a field access.
                // We right this wrong here.
                result = new ThisReference(fan.getReceiver().getType());
            } else if (fan.getFieldName().equals("class")) {
                // "className.class" is considered a field access. This makes sense,
                // since .class is similar to a field access which is the equivalent
                // of a call to getClass(). However for the purposes of dataflow
                // analysis, and value stores, this is the equivalent of a ClassNameNode.
                result = new ClassName(fan.getReceiver().getType());
            } else {
                result = fromNodeFieldAccess(fan);
            }
        } else if (receiverNode instanceof ExplicitThisNode) {
            result = new ThisReference(receiverNode.getType());
        } else if (receiverNode instanceof ThisNode) {
            result = new ThisReference(receiverNode.getType());
        } else if (receiverNode instanceof SuperNode) {
            result = new ThisReference(receiverNode.getType());
        } else if (receiverNode instanceof LocalVariableNode) {
            LocalVariableNode lv = (LocalVariableNode) receiverNode;
            result = new LocalVariable(lv);
        } else if (receiverNode instanceof ArrayAccessNode) {
            ArrayAccessNode a = (ArrayAccessNode) receiverNode;
            result = fromArrayAccess(a);
        } else if (receiverNode instanceof StringConversionNode) {
            // ignore string conversion
            return fromNode(((StringConversionNode) receiverNode).getOperand());
        } else if (receiverNode instanceof WideningConversionNode) {
            // ignore widening
            return fromNode(((WideningConversionNode) receiverNode).getOperand());
        } else if (receiverNode instanceof NarrowingConversionNode) {
            // ignore narrowing
            return fromNode(((NarrowingConversionNode) receiverNode).getOperand());
        } else if (receiverNode instanceof UnaryOperationNode) {
            UnaryOperationNode uopn = (UnaryOperationNode) receiverNode;
            return new UnaryOperation(uopn, fromNode(uopn.getOperand()));
        } else if (receiverNode instanceof BinaryOperationNode) {
            BinaryOperationNode bopn = (BinaryOperationNode) receiverNode;
            return new BinaryOperation(
                    bopn, fromNode(bopn.getLeftOperand()), fromNode(bopn.getRightOperand()));
        } else if (receiverNode instanceof ClassNameNode) {
            ClassNameNode cn = (ClassNameNode) receiverNode;
            result = new ClassName(cn.getType());
        } else if (receiverNode instanceof ValueLiteralNode) {
            ValueLiteralNode vn = (ValueLiteralNode) receiverNode;
            result = new ValueLiteral(vn.getType(), vn);
        } else if (receiverNode instanceof ArrayCreationNode) {
            ArrayCreationNode an = (ArrayCreationNode) receiverNode;
<<<<<<< HEAD
            List<@Nullable JavaExpression> dimensions = new ArrayList<>(an.getDimensions().size());
            for (Node dimension : an.getDimensions()) {
                dimensions.add(fromNode(dimension));
            }
            List<JavaExpression> initializers = new ArrayList<>(an.getInitializers().size());
            for (Node initializer : an.getInitializers()) {
                initializers.add(fromNode(initializer));
            }
=======
            List<@Nullable JavaExpression> dimensions =
                    CollectionsPlume.mapList(JavaExpression::fromNode, an.getDimensions());
            List<JavaExpression> initializers =
                    CollectionsPlume.mapList(JavaExpression::fromNode, an.getInitializers());
>>>>>>> 4f855874
            result = new ArrayCreation(an.getType(), dimensions, initializers);
        } else if (receiverNode instanceof MethodInvocationNode) {
            MethodInvocationNode mn = (MethodInvocationNode) receiverNode;
            MethodInvocationTree t = mn.getTree();
            if (t == null) {
                throw new BugInCF("Unexpected null tree for node: " + mn);
            }
            assert TreeUtils.isUseOfElement(t) : "@AssumeAssertion(nullness): tree kind";
            ExecutableElement invokedMethod = TreeUtils.elementFromUse(t);

            // Note that the method might be nondeterministic.
<<<<<<< HEAD
            List<JavaExpression> parameters = new ArrayList<>(mn.getArguments().size());
            for (Node p : mn.getArguments()) {
                parameters.add(fromNode(p));
            }
=======
            List<JavaExpression> parameters =
                    CollectionsPlume.mapList(JavaExpression::fromNode, mn.getArguments());
>>>>>>> 4f855874
            JavaExpression methodReceiver;
            if (ElementUtils.isStatic(invokedMethod)) {
                methodReceiver = new ClassName(mn.getTarget().getReceiver().getType());
            } else {
                methodReceiver = fromNode(mn.getTarget().getReceiver());
            }
            result = new MethodCall(mn.getType(), invokedMethod, methodReceiver, parameters);
        }

        if (result == null) {
            result = new Unknown(receiverNode);
        }
        return result;
    }

    /**
     * Converts a javac {@link ExpressionTree} to a CF JavaExpression. The result might contain
     * {@link Unknown}.
     *
     * <p>We ignore operations such as widening and narrowing when computing the JavaExpression.
     *
     * @param tree a javac tree
     * @return a JavaExpression for the given javac tree
     */
    public static JavaExpression fromTree(ExpressionTree tree) {
        JavaExpression result;
        switch (tree.getKind()) {
            case ARRAY_ACCESS:
                ArrayAccessTree a = (ArrayAccessTree) tree;
                JavaExpression arrayAccessExpression = fromTree(a.getExpression());
                JavaExpression index = fromTree(a.getIndex());
                result = new ArrayAccess(TreeUtils.typeOf(a), arrayAccessExpression, index);
                break;

            case BOOLEAN_LITERAL:
            case CHAR_LITERAL:
            case DOUBLE_LITERAL:
            case FLOAT_LITERAL:
            case INT_LITERAL:
            case LONG_LITERAL:
            case NULL_LITERAL:
            case STRING_LITERAL:
                LiteralTree vn = (LiteralTree) tree;
                result = new ValueLiteral(TreeUtils.typeOf(tree), vn.getValue());
                break;

            case NEW_ARRAY:
                NewArrayTree newArrayTree = (NewArrayTree) tree;
                List<@Nullable JavaExpression> dimensions;
                if (newArrayTree.getDimensions() == null) {
                    dimensions = Collections.emptyList();
                } else {
                    dimensions = new ArrayList<>(newArrayTree.getDimensions().size());
                    for (ExpressionTree dimension : newArrayTree.getDimensions()) {
                        dimensions.add(fromTree(dimension));
                    }
                }
                List<JavaExpression> initializers;
                if (newArrayTree.getInitializers() == null) {
                    initializers = Collections.emptyList();
                } else {
                    initializers = new ArrayList<>(newArrayTree.getInitializers().size());
                    for (ExpressionTree initializer : newArrayTree.getInitializers()) {
                        initializers.add(fromTree(initializer));
                    }
                }

                result = new ArrayCreation(TreeUtils.typeOf(tree), dimensions, initializers);
                break;

            case METHOD_INVOCATION:
                MethodInvocationTree mn = (MethodInvocationTree) tree;
                assert TreeUtils.isUseOfElement(mn) : "@AssumeAssertion(nullness): tree kind";
                ExecutableElement invokedMethod = TreeUtils.elementFromUse(mn);

                // Note that the method might be nondeterministic.
<<<<<<< HEAD
                List<JavaExpression> parameters = new ArrayList<>(mn.getArguments().size());
                for (ExpressionTree p : mn.getArguments()) {
                    parameters.add(fromTree(p));
                }
=======
                List<JavaExpression> parameters =
                        CollectionsPlume.mapList(JavaExpression::fromTree, mn.getArguments());
>>>>>>> 4f855874
                JavaExpression methodReceiver;
                if (ElementUtils.isStatic(invokedMethod)) {
                    methodReceiver = new ClassName(TreeUtils.typeOf(mn.getMethodSelect()));
                } else {
                    methodReceiver = getReceiver(mn);
                }
                TypeMirror resultType = TreeUtils.typeOf(mn);
                result = new MethodCall(resultType, invokedMethod, methodReceiver, parameters);
                break;

            case MEMBER_SELECT:
                result = fromMemberSelect((MemberSelectTree) tree);
                break;

            case IDENTIFIER:
                IdentifierTree identifierTree = (IdentifierTree) tree;
                TypeMirror typeOfId = TreeUtils.typeOf(identifierTree);
                if (identifierTree.getName().contentEquals("this")
                        || identifierTree.getName().contentEquals("super")) {
                    result = new ThisReference(typeOfId);
                    break;
                }
                assert TreeUtils.isUseOfElement(identifierTree)
                        : "@AssumeAssertion(nullness): tree kind";
                Element ele = TreeUtils.elementFromUse(identifierTree);
                if (ElementUtils.isTypeElement(ele)) {
                    result = new ClassName(ele.asType());
                    break;
                }
                result = fromVariableElement(typeOfId, ele);
                break;

            case UNARY_PLUS:
                return fromTree(((UnaryTree) tree).getExpression());
            case BITWISE_COMPLEMENT:
            case LOGICAL_COMPLEMENT:
            case POSTFIX_DECREMENT:
            case POSTFIX_INCREMENT:
            case PREFIX_DECREMENT:
            case PREFIX_INCREMENT:
            case UNARY_MINUS:
                JavaExpression operand = fromTree(((UnaryTree) tree).getExpression());
                return new UnaryOperation(TreeUtils.typeOf(tree), tree.getKind(), operand);

            case CONDITIONAL_AND:
            case CONDITIONAL_OR:
            case DIVIDE:
            case EQUAL_TO:
            case GREATER_THAN:
            case GREATER_THAN_EQUAL:
            case LEFT_SHIFT:
            case LESS_THAN:
            case LESS_THAN_EQUAL:
            case MINUS:
            case MULTIPLY:
            case NOT_EQUAL_TO:
            case OR:
            case PLUS:
            case REMAINDER:
            case RIGHT_SHIFT:
            case UNSIGNED_RIGHT_SHIFT:
            case XOR:
                BinaryTree binaryTree = (BinaryTree) tree;
                JavaExpression left = fromTree(binaryTree.getLeftOperand());
                JavaExpression right = fromTree(binaryTree.getRightOperand());
                return new BinaryOperation(TreeUtils.typeOf(tree), tree.getKind(), left, right);

            default:
                result = null;
        }

        if (result == null) {
            result = new Unknown(tree);
        }
        return result;
    }

    /**
     * Returns the Java expression corresponding to the given variable tree {@code tree}.
     *
     * @param tree a variable tree
     * @return a JavaExpression for {@code tree}
     */
    public static JavaExpression fromVariableTree(VariableTree tree) {
        return fromVariableElement(TreeUtils.typeOf(tree), TreeUtils.elementFromDeclaration(tree));
    }

    /**
     * Returns the Java expression corresponding to the given variable element {@code ele}.
     *
     * @param typeOfEle the type of {@code ele}
     * @param ele element whose JavaExpression is returned
     * @return the Java expression corresponding to the given variable element {@code ele}
     */
    private static JavaExpression fromVariableElement(TypeMirror typeOfEle, Element ele) {
        switch (ele.getKind()) {
            case LOCAL_VARIABLE:
            case RESOURCE_VARIABLE:
            case EXCEPTION_PARAMETER:
            case PARAMETER:
                return new LocalVariable(ele);
            case FIELD:
            case ENUM_CONSTANT:
                // Implicit access expression, such as "this" or a class name
                JavaExpression fieldAccessExpression;
                @SuppressWarnings("nullness:dereference.of.nullable") // a field has enclosing class
                TypeMirror enclosingTypeElement = ElementUtils.enclosingTypeElement(ele).asType();
                if (ElementUtils.isStatic(ele)) {
                    fieldAccessExpression = new ClassName(enclosingTypeElement);
                } else {
                    fieldAccessExpression = new ThisReference(enclosingTypeElement);
                }
                return new FieldAccess(fieldAccessExpression, typeOfEle, (VariableElement) ele);
            default:
                throw new BugInCF(
                        "Unexpected kind of VariableTree: kind: %s element: %s",
                        ele.getKind(), ele);
        }
    }

    /**
     * Creates a JavaExpression from the {@code memberSelectTree}.
     *
     * @param memberSelectTree tree
     * @return a JavaExpression for {@code memberSelectTree}
     */
    private static JavaExpression fromMemberSelect(MemberSelectTree memberSelectTree) {
        TypeMirror expressionType = TreeUtils.typeOf(memberSelectTree.getExpression());
        if (TreeUtils.isClassLiteral(memberSelectTree)) {
            return new ClassName(expressionType);
        }
        assert TreeUtils.isUseOfElement(memberSelectTree) : "@AssumeAssertion(nullness): tree kind";
        Element ele = TreeUtils.elementFromUse(memberSelectTree);
        if (ElementUtils.isTypeElement(ele)) {
            // o instanceof MyClass.InnerClass
            // o instanceof MyClass.InnerInterface
            TypeMirror selectType = TreeUtils.typeOf(memberSelectTree);
            return new ClassName(selectType);
        }
        switch (ele.getKind()) {
            case METHOD:
            case CONSTRUCTOR:
                return fromTree(memberSelectTree.getExpression());
            case ENUM_CONSTANT:
            case FIELD:
                TypeMirror fieldType = TreeUtils.typeOf(memberSelectTree);
                JavaExpression je = fromTree(memberSelectTree.getExpression());
                return new FieldAccess(je, fieldType, (VariableElement) ele);
            default:
                throw new BugInCF("Unexpected element kind: %s element: %s", ele.getKind(), ele);
        }
    }

    /**
     * Returns the formal parameters of the method in which path is enclosed.
     *
     * @param path TreePath that is enclosed by the method
     * @return the formal parameters of the method in which path is enclosed, {@code null} otherwise
     */
    public static @Nullable List<JavaExpression> getParametersOfEnclosingMethod(TreePath path) {
        MethodTree methodTree = TreePathUtil.enclosingMethod(path);
        if (methodTree == null) {
            return null;
        }
<<<<<<< HEAD
        List<JavaExpression> internalArguments = new ArrayList<>(methodTree.getParameters().size());
        for (VariableTree arg : methodTree.getParameters()) {
            internalArguments.add(fromNode(new LocalVariableNode(arg)));
        }
        return internalArguments;
=======
        return CollectionsPlume.mapList(
                (VariableTree arg) -> fromNode(new LocalVariableNode(arg)),
                methodTree.getParameters());
>>>>>>> 4f855874
    }

    ///
    /// Obtaining the receiver
    ///

    /**
     * Returns the receiver of the given invocation
     *
     * @param accessTree method or constructor invocation
     * @return the receiver of the given invocation
     */
    public static JavaExpression getReceiver(ExpressionTree accessTree) {
        // TODO: Handle field accesses too?
        assert accessTree instanceof MethodInvocationTree || accessTree instanceof NewClassTree;
        ExpressionTree receiverTree = TreeUtils.getReceiverTree(accessTree);
        if (receiverTree != null) {
            return fromTree(receiverTree);
        } else {
            Element ele = TreeUtils.elementFromUse(accessTree);
            if (ele == null) {
                throw new BugInCF("TreeUtils.elementFromUse(" + accessTree + ") => null");
            }
            return getImplicitReceiver(ele);
        }
    }

    /**
     * Returns the implicit receiver of ele.
     *
     * <p>Returns either a new ClassName or a new ThisReference depending on whether ele is static
     * or not. The passed element must be a field, method, or class.
     *
     * @param ele a field, method, or class
     * @return either a new ClassName or a new ThisReference depending on whether ele is static or
     *     not
     */
    public static JavaExpression getImplicitReceiver(Element ele) {
        TypeElement enclosingTypeElement = ElementUtils.enclosingTypeElement(ele);
        if (enclosingTypeElement == null) {
            throw new BugInCF("getImplicitReceiver's arg has no enclosing type: " + ele);
        }
        TypeMirror enclosingType = enclosingTypeElement.asType();
        if (ElementUtils.isStatic(ele)) {
            return new ClassName(enclosingType);
        } else {
            return new ThisReference(enclosingType);
        }
    }

    /**
     * Returns either a new ClassName or ThisReference JavaExpression object for the enclosingType.
     *
     * <p>The Tree should be an expression or a statement that does not have a receiver or an
     * implicit receiver. For example, a local variable declaration.
     *
     * @param path TreePath to tree
     * @param enclosingType type of the enclosing type
     * @return a new ClassName or ThisReference that is a JavaExpression object for the
     *     enclosingType
     */
    public static JavaExpression getPseudoReceiver(TreePath path, TypeMirror enclosingType) {
        if (TreePathUtil.isTreeInStaticScope(path)) {
            return new ClassName(enclosingType);
        } else {
            return new ThisReference(enclosingType);
        }
    }

    /**
     * Accept method of the visitor pattern.
     *
     * @param visitor the visitor to be applied to this JavaExpression
     * @param p the parameter for this operation
     * @param <R> result type of the operation
     * @param <P> parameter type
     * @return the result of visiting this
     */
    public abstract <R, P> R accept(JavaExpressionVisitor<R, P> visitor, P p);
}<|MERGE_RESOLUTION|>--- conflicted
+++ resolved
@@ -317,21 +317,10 @@
             result = new ValueLiteral(vn.getType(), vn);
         } else if (receiverNode instanceof ArrayCreationNode) {
             ArrayCreationNode an = (ArrayCreationNode) receiverNode;
-<<<<<<< HEAD
-            List<@Nullable JavaExpression> dimensions = new ArrayList<>(an.getDimensions().size());
-            for (Node dimension : an.getDimensions()) {
-                dimensions.add(fromNode(dimension));
-            }
-            List<JavaExpression> initializers = new ArrayList<>(an.getInitializers().size());
-            for (Node initializer : an.getInitializers()) {
-                initializers.add(fromNode(initializer));
-            }
-=======
             List<@Nullable JavaExpression> dimensions =
                     CollectionsPlume.mapList(JavaExpression::fromNode, an.getDimensions());
             List<JavaExpression> initializers =
                     CollectionsPlume.mapList(JavaExpression::fromNode, an.getInitializers());
->>>>>>> 4f855874
             result = new ArrayCreation(an.getType(), dimensions, initializers);
         } else if (receiverNode instanceof MethodInvocationNode) {
             MethodInvocationNode mn = (MethodInvocationNode) receiverNode;
@@ -343,15 +332,8 @@
             ExecutableElement invokedMethod = TreeUtils.elementFromUse(t);
 
             // Note that the method might be nondeterministic.
-<<<<<<< HEAD
-            List<JavaExpression> parameters = new ArrayList<>(mn.getArguments().size());
-            for (Node p : mn.getArguments()) {
-                parameters.add(fromNode(p));
-            }
-=======
             List<JavaExpression> parameters =
                     CollectionsPlume.mapList(JavaExpression::fromNode, mn.getArguments());
->>>>>>> 4f855874
             JavaExpression methodReceiver;
             if (ElementUtils.isStatic(invokedMethod)) {
                 methodReceiver = new ClassName(mn.getTarget().getReceiver().getType());
@@ -428,15 +410,8 @@
                 ExecutableElement invokedMethod = TreeUtils.elementFromUse(mn);
 
                 // Note that the method might be nondeterministic.
-<<<<<<< HEAD
-                List<JavaExpression> parameters = new ArrayList<>(mn.getArguments().size());
-                for (ExpressionTree p : mn.getArguments()) {
-                    parameters.add(fromTree(p));
-                }
-=======
                 List<JavaExpression> parameters =
                         CollectionsPlume.mapList(JavaExpression::fromTree, mn.getArguments());
->>>>>>> 4f855874
                 JavaExpression methodReceiver;
                 if (ElementUtils.isStatic(invokedMethod)) {
                     methodReceiver = new ClassName(TreeUtils.typeOf(mn.getMethodSelect()));
@@ -601,17 +576,9 @@
         if (methodTree == null) {
             return null;
         }
-<<<<<<< HEAD
-        List<JavaExpression> internalArguments = new ArrayList<>(methodTree.getParameters().size());
-        for (VariableTree arg : methodTree.getParameters()) {
-            internalArguments.add(fromNode(new LocalVariableNode(arg)));
-        }
-        return internalArguments;
-=======
         return CollectionsPlume.mapList(
                 (VariableTree arg) -> fromNode(new LocalVariableNode(arg)),
                 methodTree.getParameters());
->>>>>>> 4f855874
     }
 
     ///
