--- conflicted
+++ resolved
@@ -171,32 +171,6 @@
         }
       }
     }
-<<<<<<< HEAD
-
-    /**
-     * Returns true if and only if this contains a JavaExpression that is syntactically equal to
-     * {@code other}.
-     *
-     * @param other the JavaExpression to search for
-     * @return true if and only if this contains a JavaExpression that is syntactically equal to
-     *     {@code other}
-     */
-    public abstract boolean containsSyntacticEqualJavaExpression(JavaExpression other);
-
-    /**
-     * Returns true if the given list contains a JavaExpression that is syntactically equal to
-     * {@code other}.
-     *
-     * @param list the list in which to search for a match
-     * @param other the JavaExpression to search for
-     * @return true if and only if the list contains a JavaExpression that is syntactically equal to
-     *     {@code other}
-     */
-    public static boolean listContainsSyntacticEqualJavaExpression(
-            List<? extends @Nullable JavaExpression> list, JavaExpression other) {
-        return list.stream()
-                .anyMatch(je -> je != null && je.containsSyntacticEqualJavaExpression(other));
-=======
     return true;
   }
 
@@ -219,7 +193,6 @@
    * @return true if and only if the list contains a JavaExpression that is syntactically equal to
    *     {@code other}
    */
-  @SuppressWarnings("nullness:dereference.of.nullable") // flow within a lambda
   public static boolean listContainsSyntacticEqualJavaExpression(
       List<? extends @Nullable JavaExpression> list, JavaExpression other) {
     return list.stream()
@@ -265,7 +238,6 @@
       receiver = new ClassName(receiverNode.getType());
     } else {
       receiver = fromNode(receiverNode);
->>>>>>> b8373e6c
     }
     return new FieldAccess(receiver, node);
   }
