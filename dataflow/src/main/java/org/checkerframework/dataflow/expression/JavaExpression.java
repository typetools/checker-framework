package org.checkerframework.dataflow.expression;

import com.sun.source.tree.ArrayAccessTree;
import com.sun.source.tree.BinaryTree;
import com.sun.source.tree.ExpressionTree;
import com.sun.source.tree.IdentifierTree;
import com.sun.source.tree.LambdaExpressionTree;
import com.sun.source.tree.LiteralTree;
import com.sun.source.tree.MemberReferenceTree;
import com.sun.source.tree.MemberSelectTree;
import com.sun.source.tree.MethodInvocationTree;
import com.sun.source.tree.MethodTree;
import com.sun.source.tree.NewArrayTree;
import com.sun.source.tree.NewClassTree;
import com.sun.source.tree.Tree;
import com.sun.source.tree.UnaryTree;
import com.sun.source.tree.VariableTree;
import com.sun.source.util.TreePath;
import java.util.ArrayList;
import java.util.Collections;
import java.util.List;
import javax.lang.model.element.Element;
import javax.lang.model.element.ExecutableElement;
import javax.lang.model.element.Name;
import javax.lang.model.element.TypeElement;
import javax.lang.model.element.VariableElement;
import javax.lang.model.type.TypeKind;
import javax.lang.model.type.TypeMirror;
import org.checkerframework.checker.interning.qual.EqualsMethod;
import org.checkerframework.checker.nullness.qual.NonNull;
import org.checkerframework.checker.nullness.qual.Nullable;
import org.checkerframework.dataflow.analysis.Store;
import org.checkerframework.dataflow.cfg.node.ArrayAccessNode;
import org.checkerframework.dataflow.cfg.node.ArrayCreationNode;
import org.checkerframework.dataflow.cfg.node.BinaryOperationNode;
import org.checkerframework.dataflow.cfg.node.ClassNameNode;
import org.checkerframework.dataflow.cfg.node.ExplicitThisNode;
import org.checkerframework.dataflow.cfg.node.FieldAccessNode;
import org.checkerframework.dataflow.cfg.node.FunctionalInterfaceNode;
import org.checkerframework.dataflow.cfg.node.LocalVariableNode;
import org.checkerframework.dataflow.cfg.node.MethodInvocationNode;
import org.checkerframework.dataflow.cfg.node.NarrowingConversionNode;
import org.checkerframework.dataflow.cfg.node.Node;
import org.checkerframework.dataflow.cfg.node.StringConversionNode;
import org.checkerframework.dataflow.cfg.node.SuperNode;
import org.checkerframework.dataflow.cfg.node.ThisNode;
import org.checkerframework.dataflow.cfg.node.UnaryOperationNode;
import org.checkerframework.dataflow.cfg.node.ValueLiteralNode;
import org.checkerframework.dataflow.cfg.node.WideningConversionNode;
import org.checkerframework.dataflow.qual.Pure;
import org.checkerframework.javacutil.AnnotationProvider;
import org.checkerframework.javacutil.BugInCF;
import org.checkerframework.javacutil.ElementUtils;
import org.checkerframework.javacutil.TreePathUtil;
import org.checkerframework.javacutil.TreeUtils;
import org.checkerframework.javacutil.TypesUtils;
import org.plumelib.util.CollectionsPlume;

// The Lock Checker also supports "<self>" as a JavaExpression, but that is implemented in the Lock
// Checker.
// There are no special subclasses (AST nodes) for "<self>".
/**
 * This class represents a Java expression and its type. It does not represent all possible Java
 * expressions (for example, it does not represent a ternary conditional expression {@code ?:}; use
 * {@link org.checkerframework.dataflow.expression.Unknown} for unrepresentable expressions).
 *
 * <p>This class's representation is like an AST: subparts are also expressions. For declared names
 * (fields, local variables, and methods), it also contains an Element.
 *
 * <p>Each subclass represents a different type of expression, such as {@link
 * org.checkerframework.dataflow.expression.MethodCall}, {@link
 * org.checkerframework.dataflow.expression.ArrayAccess}, {@link
 * org.checkerframework.dataflow.expression.LocalVariable}, etc.
 *
 * @see <a href="https://checkerframework.org/manual/#java-expressions-as-arguments">the syntax of
 *     Java expressions supported by the Checker Framework</a>
 */
@SuppressWarnings("all")
public abstract class JavaExpression {
  /** The type of this expression. */
  protected final TypeMirror type;

  /**
   * Create a JavaExpression.
   *
   * @param type the type of the expression
   */
  protected JavaExpression(TypeMirror type) {
    assert type != null;
    this.type = type;
  }

  public TypeMirror getType() {
    return type;
  }

  /**
   * Returns true if some subexpression is of given class.
   *
   * <p>If you want to debug and determine <em>which</em> subexpression is of the given class, use
   * {@link #containedOfClass}.
   *
   * @param clazz the JavaExpression subclass to search for
   * @return true if some subexpression's class is the given class
   */
  @Pure
  public final boolean containsOfClass(Class<? extends JavaExpression> clazz) {
    return containedOfClass(clazz) != null;
  }

  /**
   * Returns the first subexpression whose class is the given class, or null.
   *
   * <p>This is intended as a diagnostic aid; most clients will use {@link #containsOfClass}.
   *
   * @param <T> the type corresponding to {@code clazz}
   * @param clazz the JavaExpression subclass to search for
   * @return true if some subexpression whose class is the given class
   */
  @Pure
  public abstract <T extends JavaExpression> @Nullable T containedOfClass(Class<T> clazz);

  /**
   * Returns true if some subexpression is {@link Unknown}.
   *
   * <p>If you want to debug and determine <em>which</em> subexpression is of the given class, use
   * {@link #containedUnknown}.
   *
   * @return true if some subexpression is {@link Unknown}
   */
  @Pure
  public final boolean containsUnknown() {
    return containsOfClass(Unknown.class);
  }

  /**
   * Returns the first subexpression whose class is {@link Unknown}, or null.
   *
   * <p>This is intended as a diagnostic aid; most clients will use {@link #containsUnknown}.
   *
   * @return the first subexpression whose class is {@link Unknown}, or null
   */
  @Pure
  public final @Nullable Unknown containedUnknown() {
    return containedOfClass(Unknown.class);
  }

  /**
   * Returns true if the expression is deterministic.
   *
   * @param provider an annotation provider (a type factory)
   * @return true if this expression is deterministic
   */
  @Pure
  public abstract boolean isDeterministic(AnnotationProvider provider);

  /**
   * Returns true if all the expressions in the list are deterministic.
   *
   * @param list the list whose elements to test
   * @param provider an annotation provider (a type factory)
   * @return true if all the expressions in the list are deterministic
   */
  @Pure
  public static boolean listIsDeterministic(
      List<? extends @Nullable JavaExpression> list, AnnotationProvider provider) {
    return list.stream().allMatch(je -> je == null || je.isDeterministic(provider));
  }

  /**
   * Returns true if and only if the value this expression stands for cannot be changed (with
   * respect to ==) by a method call. This is the case for local variables, the self reference,
   * final field accesses whose receiver is {@link #isUnassignableByOtherCode}, and operations whose
   * operands are all {@link #isUnmodifiableByOtherCode}.
   *
   * @return true if no subexpression of this can be assigned to from outside the current method
   *     body
   * @see #isUnmodifiableByOtherCode
   * @deprecated use {@link #isAssignableByOtherCode}
   */
  @Deprecated // 2024-04-30
  @Pure
  public boolean isUnassignableByOtherCode() {
    return !isAssignableByOtherCode();
  }

  /**
   * Returns true if some subexpression of this can be assigned to from outside the current method
   * body.
   *
   * <p>This is false for local variables, the self reference, final field accesses whose receiver
   * is {@link #isUnassignableByOtherCode}, and operations whose operands are all not {@link
   * #isModifiableByOtherCode}.
   *
   * @return true if some subexpression of this can be assigned to from outside the current method
   *     body
   * @see #isModifiableByOtherCode
   */
  // TODO: Make abstract when isUnassignableByOtherCode is removed.
  @Pure
  public boolean isAssignableByOtherCode() {
    return !isUnassignableByOtherCode();
  }

  /**
   * Returns true if and only if the value this expression stands for cannot be changed by a method
   * call, including changes to any of its fields.
   *
   * <p>Approximately, this returns true if the expression is {@link #isUnassignableByOtherCode} and
   * its type is immutable.
   *
   * @return true if the value of this expression cannot be changed from outside the current method
   *     body
   * @see #isUnassignableByOtherCode
   * @deprecated use {@link #isModifiableByOtherCode}
   */
  @Deprecated // 2024-04-30
  @Pure
  public boolean isUnmodifiableByOtherCode() {
    return !isModifiableByOtherCode();
  }

  /**
   * Returns true if the value this expression stands for can be changed by a method call;
   * equivalently, if the value this expression evaluates to can be changed by a side effect from
   * outside the containing method.
   *
   * <p>Approximately, this returns true if the expression is {@link #isAssignableByOtherCode} or
   * its type is mutable. ({@code String} is an immutable type.)
   *
   * @return true if the value of this expression can be changed from outside the current method
   *     body
   * @see #isUnassignableByOtherCode
   */
  // TODO: Make abstract when isUnmodifiableByOtherCode is removed.
  @Pure
  public boolean isModifiableByOtherCode() {
    return !isUnmodifiableByOtherCode();
  }

  /**
   * Returns true if and only if the two Java expressions are syntactically identical.
   *
   * <p>This exists for use by {@link #containsSyntacticEqualJavaExpression}.
   *
   * @param je the other Java expression to compare to this one
   * @return true if and only if the two Java expressions are syntactically identical
   */
  @EqualsMethod
  @Pure
  public abstract boolean syntacticEquals(JavaExpression je);

  /**
   * Returns true if the corresponding list elements satisfy {@link #syntacticEquals}.
   *
   * @param lst1 the first list to compare
   * @param lst2 the second list to compare
   * @return true if the corresponding list elements satisfy {@link #syntacticEquals}
   */
  @Pure
  public static boolean syntacticEqualsList(
      List<? extends @Nullable JavaExpression> lst1,
      List<? extends @Nullable JavaExpression> lst2) {
    if (lst1.size() != lst2.size()) {
      return false;
    }
    for (int i = 0; i < lst1.size(); i++) {
      JavaExpression dim1 = lst1.get(i);
      JavaExpression dim2 = lst2.get(i);
      if (dim1 == null && dim2 == null) {
        continue;
      } else if (dim1 == null || dim2 == null) {
        return false;
      } else {
        if (!dim1.syntacticEquals(dim2)) {
          return false;
        }
      }
    }
    return true;
  }

  /**
   * Returns true if and only if this contains a JavaExpression that is syntactically equal to
   * {@code other}.
   *
   * @param other the JavaExpression to search for
   * @return true if and only if this contains a JavaExpression that is syntactically equal to
   *     {@code other}
   */
  @Pure
  public abstract boolean containsSyntacticEqualJavaExpression(JavaExpression other);

  /**
   * Returns true if the given list contains a JavaExpression that is syntactically equal to {@code
   * other}.
   *
   * @param list the list in which to search for a match
   * @param other the JavaExpression to search for
   * @return true if and only if the list contains a JavaExpression that is syntactically equal to
   *     {@code other}
   */
  @Pure
  public static boolean listContainsSyntacticEqualJavaExpression(
      List<? extends @Nullable JavaExpression> list, JavaExpression other) {
    return list.stream()
        .anyMatch(je -> je != null && je.containsSyntacticEqualJavaExpression(other));
  }

  /**
   * Returns true if and only if {@code other} appears anywhere in this or an expression appears in
   * this such that {@code other} might alias this expression, and that expression is modifiable.
   *
   * <p>This is always true, except for cases where the Java type information prevents aliasing and
   * none of the subexpressions can alias 'other'.
   */
  @Pure
  public boolean containsModifiableAliasOf(Store<?> store, JavaExpression other) {
    return this.equals(other) || store.canAlias(this, other);
  }

  /**
   * Format this verbosely, for debugging.
   *
   * @return a verbose string representation of this
   */
  @Pure
  public String toStringDebug() {
    return String.format("%s(%s): %s", getClass().getSimpleName(), type, toString());
  }

  ///
  /// Static methods
  ///

  /**
   * Returns the Java expression for a {@link FieldAccessNode}. The result may contain {@link
   * Unknown} as receiver.
   *
   * @param node the FieldAccessNode to convert to a JavaExpression
   * @return the {@link FieldAccess} or {@link ClassName} that corresponds to {@code node}
   */
  public static JavaExpression fromNodeFieldAccess(FieldAccessNode node) {
    Node receiverNode = node.getReceiver();
    String fieldName = node.getFieldName();
    if (fieldName.equals("this")) {
      // The CFG represents "className.this" as a FieldAccessNode, but it isn't a field
      // access.
      return new ThisReference(receiverNode.getType());
    } else if (fieldName.equals("class")) {
      // The CFG represents "className.class" as a FieldAccessNode; bit it is a class literal.
      return new ClassName(receiverNode.getType());
    }
    JavaExpression receiver;
    if (node.isStatic()) {
      receiver = new ClassName(receiverNode.getType());
    } else {
      receiver = fromNode(receiverNode);
    }
    return new FieldAccess(receiver, node);
  }

  /**
   * Returns the internal representation (as {@link FieldAccess}) of a {@link FieldAccessNode}. The
   * result may contain {@link Unknown} as receiver.
   *
   * @param node the ArrayAccessNode to convert to a JavaExpression
   * @return the internal representation (as {@link FieldAccess}) of a {@link FieldAccessNode}. Can
   *     contain {@link Unknown} as receiver.
   */
  public static ArrayAccess fromArrayAccess(ArrayAccessNode node) {
    JavaExpression array = fromNode(node.getArray());
    JavaExpression index = fromNode(node.getIndex());
    return new ArrayAccess(node.getType(), array, index);
  }

  /**
   * We ignore operations such as widening and narrowing when computing the internal representation.
   *
   * @param receiverNode a node to convert to a JavaExpression
   * @return the internal representation of the given node. Might contain {@link Unknown}.
   */
  public static JavaExpression fromNode(Node receiverNode) {
    JavaExpression result = null;
    if (receiverNode instanceof FieldAccessNode) {
      result = fromNodeFieldAccess((FieldAccessNode) receiverNode);
    } else if (receiverNode instanceof ExplicitThisNode) {
      result = new ThisReference(receiverNode.getType());
    } else if (receiverNode instanceof ThisNode) {
      result = new ThisReference(receiverNode.getType());
    } else if (receiverNode instanceof SuperNode) {
      result = new SuperReference(receiverNode.getType());
    } else if (receiverNode instanceof LocalVariableNode) {
      LocalVariableNode lv = (LocalVariableNode) receiverNode;
      result = new LocalVariable(lv);
    } else if (receiverNode instanceof ArrayAccessNode) {
      ArrayAccessNode a = (ArrayAccessNode) receiverNode;
      result = fromArrayAccess(a);
    } else if (receiverNode instanceof StringConversionNode) {
      // ignore string conversion
      return fromNode(((StringConversionNode) receiverNode).getOperand());
    } else if (receiverNode instanceof WideningConversionNode) {
      // ignore widening
      return fromNode(((WideningConversionNode) receiverNode).getOperand());
    } else if (receiverNode instanceof NarrowingConversionNode) {
      // ignore narrowing
      return fromNode(((NarrowingConversionNode) receiverNode).getOperand());
    } else if (receiverNode instanceof UnaryOperationNode) {
      UnaryOperationNode uopn = (UnaryOperationNode) receiverNode;
      return new UnaryOperation(uopn, fromNode(uopn.getOperand()));
    } else if (receiverNode instanceof BinaryOperationNode) {
      BinaryOperationNode bopn = (BinaryOperationNode) receiverNode;
      return new BinaryOperation(
          bopn, fromNode(bopn.getLeftOperand()), fromNode(bopn.getRightOperand()));
    } else if (receiverNode instanceof ClassNameNode) {
      ClassNameNode cn = (ClassNameNode) receiverNode;
      result = new ClassName(cn.getType());
    } else if (receiverNode instanceof ValueLiteralNode) {
      ValueLiteralNode vn = (ValueLiteralNode) receiverNode;
      result = new ValueLiteral(vn.getType(), vn);
    } else if (receiverNode instanceof ArrayCreationNode) {
      ArrayCreationNode an = (ArrayCreationNode) receiverNode;
      List<@Nullable JavaExpression> dimensions =
          CollectionsPlume.mapList(JavaExpression::fromNode, an.getDimensions());
      List<JavaExpression> initializers =
          CollectionsPlume.mapList(JavaExpression::fromNode, an.getInitializers());
      result = new ArrayCreation(an.getType(), dimensions, initializers);
    } else if (receiverNode instanceof MethodInvocationNode) {
      MethodInvocationNode mn = (MethodInvocationNode) receiverNode;
      MethodInvocationTree t = mn.getTree();
      if (t == null) {
        throw new BugInCF("Unexpected null tree for node: " + mn);
      }
      assert TreeUtils.isUseOfElement(t) : "@AssumeAssertion(nullness): tree kind";
      ExecutableElement invokedMethod = TreeUtils.elementFromUse(t);

      // Note that the method might be nondeterministic.
      List<JavaExpression> parameters =
          CollectionsPlume.mapList(JavaExpression::fromNode, mn.getArguments());
      JavaExpression methodReceiver;
      if (ElementUtils.isStatic(invokedMethod)) {
        methodReceiver = new ClassName(mn.getTarget().getReceiver().getType());
      } else {
        methodReceiver = fromNode(mn.getTarget().getReceiver());
      }
      result = new MethodCall(mn.getType(), invokedMethod, methodReceiver, parameters);
    } else if (receiverNode instanceof FunctionalInterfaceNode) {
      FunctionalInterfaceNode functionalInterfaceNode = (FunctionalInterfaceNode) receiverNode;
      Tree tree = functionalInterfaceNode.getTree();
      if (tree instanceof LambdaExpressionTree) {
        LambdaExpressionTree lambdaTree = (LambdaExpressionTree) tree;
        List<LocalVariable> parameters = Lambda.createLambdaParameters(lambdaTree);
        return new Lambda(functionalInterfaceNode.getType(), parameters, lambdaTree.getBody());
      } else if (tree instanceof MemberReferenceTree) {
        MemberReferenceTree memberReferenceTree = (MemberReferenceTree) tree;
        MethodReferenceScope scope =
            MethodReferenceScope.fromMemberReferenceTree(memberReferenceTree);
        MethodReferenceTarget target =
            MethodReferenceTarget.fromMemberReferenceTree(memberReferenceTree);
        return new MethodReference(functionalInterfaceNode.getType(), scope, target);
      }
    }

    if (result == null) {
      result = new Unknown(receiverNode);
    }
    return result;
  }

  /**
   * Converts a javac {@link ExpressionTree} to a CF JavaExpression. The result might contain {@link
   * Unknown}.
   *
   * <p>We ignore operations such as widening and narrowing when computing the JavaExpression.
   *
   * @param tree a javac tree
   * @return a JavaExpression for the given javac tree
   */
  public static JavaExpression fromTree(ExpressionTree tree) {
    JavaExpression result;
    switch (tree.getKind()) {
      case ARRAY_ACCESS:
        ArrayAccessTree a = (ArrayAccessTree) tree;
        JavaExpression arrayAccessExpression = fromTree(a.getExpression());
        JavaExpression index = fromTree(a.getIndex());
        result = new ArrayAccess(TreeUtils.typeOf(a), arrayAccessExpression, index);
        break;

      case BOOLEAN_LITERAL:
      case CHAR_LITERAL:
      case DOUBLE_LITERAL:
      case FLOAT_LITERAL:
      case INT_LITERAL:
      case LONG_LITERAL:
      case NULL_LITERAL:
      case STRING_LITERAL:
        LiteralTree vn = (LiteralTree) tree;
        result = new ValueLiteral(TreeUtils.typeOf(tree), vn.getValue());
        break;

      case NEW_ARRAY:
        NewArrayTree newArrayTree = (NewArrayTree) tree;
        List<@Nullable JavaExpression> dimensions;
        if (newArrayTree.getDimensions() == null) {
          dimensions = Collections.emptyList();
        } else {
          dimensions = new ArrayList<>(newArrayTree.getDimensions().size());
          for (ExpressionTree dimension : newArrayTree.getDimensions()) {
            dimensions.add(fromTree(dimension));
          }
        }
        List<JavaExpression> initializers;
        if (newArrayTree.getInitializers() == null) {
          initializers = Collections.emptyList();
        } else {
          initializers = new ArrayList<>(newArrayTree.getInitializers().size());
          for (ExpressionTree initializer : newArrayTree.getInitializers()) {
            initializers.add(fromTree(initializer));
          }
        }

        result = new ArrayCreation(TreeUtils.typeOf(tree), dimensions, initializers);
        break;

      case METHOD_INVOCATION:
        MethodInvocationTree mn = (MethodInvocationTree) tree;
        assert TreeUtils.isUseOfElement(mn) : "@AssumeAssertion(nullness): tree kind";
        ExecutableElement invokedMethod = TreeUtils.elementFromUse(mn);

        // Note that the method might be nondeterministic.
        List<JavaExpression> parameters =
            CollectionsPlume.mapList(JavaExpression::fromTree, mn.getArguments());
        JavaExpression methodReceiver;
        if (ElementUtils.isStatic(invokedMethod)) {
          @SuppressWarnings("nullness:assignment" // enclosingTypeElement(ExecutableElement):
          // @NonNull
          )
          @NonNull TypeElement methodType = ElementUtils.enclosingTypeElement(invokedMethod);
          methodReceiver = new ClassName(methodType.asType());
        } else {
          methodReceiver = getReceiver(mn);
        }
        TypeMirror resultType = TreeUtils.typeOf(mn);
        result = new MethodCall(resultType, invokedMethod, methodReceiver, parameters);
        break;

      case MEMBER_SELECT:
        result = fromMemberSelect((MemberSelectTree) tree);
        break;

      case IDENTIFIER:
        IdentifierTree identifierTree = (IdentifierTree) tree;
        TypeMirror typeOfId = TreeUtils.typeOf(identifierTree);
        Name identifierName = identifierTree.getName();
<<<<<<< HEAD
        if (identifierName.contentEquals("this") || identifierName.contentEquals("super")) {
          result =
              identifierName.contentEquals("this")
                  ? new ThisReference(typeOfId)
                  : new SuperReference(typeOfId);
=======
        if (identifierName.contentEquals("this")) {
          result = new ThisReference(typeOfId);
>>>>>>> 84ce37b9
          break;
        } else if (identifierName.contentEquals("super")) {
          result = new SuperReference(typeOfId);
          break;
        }
        assert TreeUtils.isUseOfElement(identifierTree) : "@AssumeAssertion(nullness): tree kind";
        Element ele = TreeUtils.elementFromUse(identifierTree);
        if (ele == null) {
          result = null;
        } else if (ElementUtils.isTypeElement(ele)) {
          result = new ClassName(ele.asType());
        } else {
          result = fromVariableElement(typeOfId, (VariableElement) ele, identifierTree);
        }
        break;

      case UNARY_PLUS:
        return fromTree(((UnaryTree) tree).getExpression());
      case BITWISE_COMPLEMENT:
      case LOGICAL_COMPLEMENT:
      case POSTFIX_DECREMENT:
      case POSTFIX_INCREMENT:
      case PREFIX_DECREMENT:
      case PREFIX_INCREMENT:
      case UNARY_MINUS:
        JavaExpression operand = fromTree(((UnaryTree) tree).getExpression());
        return new UnaryOperation(TreeUtils.typeOf(tree), tree.getKind(), operand);

      case CONDITIONAL_AND:
      case CONDITIONAL_OR:
      case DIVIDE:
      case EQUAL_TO:
      case GREATER_THAN:
      case GREATER_THAN_EQUAL:
      case LEFT_SHIFT:
      case LESS_THAN:
      case LESS_THAN_EQUAL:
      case MINUS:
      case MULTIPLY:
      case NOT_EQUAL_TO:
      case OR:
      case PLUS:
      case REMAINDER:
      case RIGHT_SHIFT:
      case UNSIGNED_RIGHT_SHIFT:
      case XOR:
        BinaryTree binaryTree = (BinaryTree) tree;
        JavaExpression left = fromTree(binaryTree.getLeftOperand());
        JavaExpression right = fromTree(binaryTree.getRightOperand());
        return new BinaryOperation(TreeUtils.typeOf(tree), tree.getKind(), left, right);

      default:
        result = null;
    }

    if (result == null) {
      result = new Unknown(tree);
    }
    return result;
  }

  /**
   * Returns the Java expression corresponding to the given variable tree {@code tree}.
   *
   * @param tree a variable tree
   * @return a JavaExpression for {@code tree}
   */
  public static JavaExpression fromVariableTree(VariableTree tree) {
    return fromVariableElement(
        TreeUtils.typeOf(tree), TreeUtils.elementFromDeclaration(tree), tree);
  }

  /**
   * Returns the Java expression corresponding to the given variable element {@code ele}.
   *
   * @param typeOfEle the type of {@code ele}
   * @param ele element whose JavaExpression is returned
   * @param tree the tree for the variable
   * @return the Java expression corresponding to the given variable element {@code ele}
   */
  private static JavaExpression fromVariableElement(
      TypeMirror typeOfEle, @Nullable VariableElement ele, Tree tree) {
    if (ele == null) {
      return new Unknown(tree);
    }
    switch (ele.getKind()) {
      case LOCAL_VARIABLE:
      case RESOURCE_VARIABLE:
      case EXCEPTION_PARAMETER:
      case PARAMETER:
        return new LocalVariable(ele);
      case FIELD:
      case ENUM_CONSTANT:
        // Implicit access expression, such as "this" or a class name
        JavaExpression fieldAccessExpression;
        @SuppressWarnings("nullness:dereference.of.nullable") // a field has enclosing class
        TypeMirror enclosingTypeElement = ElementUtils.enclosingTypeElement(ele).asType();
        if (ElementUtils.isStatic(ele)) {
          fieldAccessExpression = new ClassName(enclosingTypeElement);
        } else {
          fieldAccessExpression = new ThisReference(enclosingTypeElement);
        }
        return new FieldAccess(fieldAccessExpression, typeOfEle, ele);
      default:
        if (ElementUtils.isBindingVariable(ele)) {
          return new LocalVariable(ele);
        }
        throw new BugInCF(
            "Unexpected kind of VariableTree: kind: %s element: %s", ele.getKind(), ele);
    }
  }

  /**
   * Creates a JavaExpression from the {@code memberSelectTree}.
   *
   * @param memberSelectTree tree
   * @return a JavaExpression for {@code memberSelectTree}
   */
  private static JavaExpression fromMemberSelect(MemberSelectTree memberSelectTree) {
    TypeMirror expressionType = TreeUtils.typeOf(memberSelectTree.getExpression());
    if (TreeUtils.isClassLiteral(memberSelectTree)) {
      // the identifier is "class"
      return new ClassName(expressionType);
    }
    if (TreeUtils.isExplicitThisDereference(memberSelectTree)) {
      // the identifier is "class"
      return new ThisReference(expressionType);
    }

    assert TreeUtils.isUseOfElement(memberSelectTree) : "@AssumeAssertion(nullness): tree kind";
    Element ele = TreeUtils.elementFromUse(memberSelectTree);
    if (ElementUtils.isTypeElement(ele)) {
      // o instanceof MyClass.InnerClass
      // o instanceof MyClass.InnerInterface
      TypeMirror selectType = TreeUtils.typeOf(memberSelectTree);
      return new ClassName(selectType);
    }
    switch (ele.getKind()) {
      case METHOD:
      case CONSTRUCTOR:
        return fromTree(memberSelectTree.getExpression());
      case ENUM_CONSTANT:
      case FIELD:
        TypeMirror fieldType = TreeUtils.typeOf(memberSelectTree);
        JavaExpression je = fromTree(memberSelectTree.getExpression());
        return new FieldAccess(je, fieldType, (VariableElement) ele);
      default:
        throw new BugInCF("Unexpected element kind: %s element: %s", ele.getKind(), ele);
    }
  }

  /**
   * Returns the parameters of {@code methodEle} as {@link LocalVariable}s.
   *
   * @param methodEle the method element
   * @return list of parameters as {@link LocalVariable}s
   */
  public static List<JavaExpression> getParametersAsLocalVariables(ExecutableElement methodEle) {
    return CollectionsPlume.mapList(LocalVariable::new, methodEle.getParameters());
  }

  /**
   * Returns the parameters of {@code methodEle} as {@link FormalParameter}s.
   *
   * @param methodEle the method element
   * @return list of parameters as {@link FormalParameter}s
   */
  public static List<FormalParameter> getFormalParameters(ExecutableElement methodEle) {
    List<FormalParameter> parameters = new ArrayList<>(methodEle.getParameters().size());
    int oneBasedIndex = 1;
    for (VariableElement variableElement : methodEle.getParameters()) {
      parameters.add(new FormalParameter(oneBasedIndex, variableElement));
      oneBasedIndex++;
    }
    return parameters;
  }

  ///
  /// Obtaining the receiver
  ///

  /**
   * Returns the receiver of the given invocation.
   *
   * @param accessTree a method or constructor invocation
   * @return the receiver of the given invocation
   */
  public static JavaExpression getReceiver(ExpressionTree accessTree) {
    // TODO: Handle field accesses too?
    assert accessTree instanceof MethodInvocationTree || accessTree instanceof NewClassTree;
    ExpressionTree receiverTree = TreeUtils.getReceiverTree(accessTree);
    if (receiverTree != null) {
      return fromTree(receiverTree);
    } else {
      Element ele = TreeUtils.elementFromUse(accessTree);
      if (ele == null) {
        throw new BugInCF("TreeUtils.elementFromUse(" + accessTree + ") => null");
      }
      return getImplicitReceiver(ele);
    }
  }

  /**
   * Returns the initial receiver of a method invocation.
   *
   * <p>For example, for a given method invocation sequence {@code a.b().c.d().e()}, return {@code
   * a}.
   *
   * @param tree a tree
   * @return the initial receiver of a method invocation
   */
  public static JavaExpression getInitialReceiverOfMethodInvocation(ExpressionTree tree) {
    assert tree instanceof MethodInvocationTree;
    ExpressionTree receiverTree = TreeUtils.getReceiverTree(tree);
    while (receiverTree instanceof MethodInvocationNode) {
      receiverTree = TreeUtils.getReceiverTree(receiverTree);
    }
    return JavaExpression.fromTree(receiverTree);
  }

  /**
   * Returns the implicit receiver of ele.
   *
   * <p>Returns either a new ClassName or a new ThisReference depending on whether ele is static or
   * not. The passed element must be a field, method, or class.
   *
   * <p>When this returns a ThisReference, its type is the class that declares {@code ele}, which is
   * not necessarily the type of {@code this} at the invocation site.
   *
   * @param ele a field, method, or class
   * @return either a new ClassName or a new ThisReference depending on whether ele is static or not
   */
  public static JavaExpression getImplicitReceiver(Element ele) {
    TypeElement enclosingTypeElement = ElementUtils.enclosingTypeElement(ele);
    if (enclosingTypeElement == null) {
      throw new BugInCF("getImplicitReceiver's arg has no enclosing type: " + ele);
    }
    TypeMirror enclosingType = enclosingTypeElement.asType();
    if (ElementUtils.isStatic(ele)) {
      return new ClassName(enclosingType);
    } else {
      return new ThisReference(enclosingType);
    }
  }

  /**
   * Returns either a new ClassName or ThisReference JavaExpression object for the enclosingType.
   *
   * <p>The Tree should be an expression or a statement that does not have a receiver or an implicit
   * receiver. For example, a local variable declaration.
   *
   * @param path a tree path
   * @param enclosingType type of the enclosing type
   * @return a new {@link ClassName} or {@link ThisReference} that is a JavaExpression object for
   *     the enclosingType
   */
  public static JavaExpression getPseudoReceiver(TreePath path, TypeMirror enclosingType) {
    if (TreePathUtil.isTreeInStaticScope(path)) {
      return new ClassName(enclosingType);
    } else {
      return new ThisReference(enclosingType);
    }
  }

  /**
   * Accept method of the visitor pattern.
   *
   * @param visitor the visitor to be applied to this JavaExpression
   * @param p the parameter for this operation
   * @param <R> result type of the operation
   * @param <P> parameter type
   * @return the result of visiting this
   */
  public abstract <R, P> R accept(JavaExpressionVisitor<R, P> visitor, P p);

  /**
   * Viewpoint-adapts {@code this} to a field access with receiver {@code receiver}.
   *
   * @param receiver receiver of the field access
   * @return viewpoint-adapted version of this
   */
  public JavaExpression atFieldAccess(JavaExpression receiver) {
    return ViewpointAdaptJavaExpression.viewpointAdapt(this, receiver);
  }

  /**
   * Viewpoint-adapts {@code this} to the {@code methodTree} by converting any {@code
   * FormalParameter} into {@code LocalVariable}s.
   *
   * @param methodTree method declaration tree
   * @return viewpoint-adapted version of this
   */
  public final JavaExpression atMethodBody(MethodTree methodTree) {
    @SuppressWarnings("nullness:argument") // elementFromDeclaration is non-null for a parameter
    List<JavaExpression> parametersJe =
        CollectionsPlume.mapList(
            (VariableTree param) -> new LocalVariable(TreeUtils.elementFromDeclaration(param)),
            methodTree.getParameters());
    return ViewpointAdaptJavaExpression.viewpointAdapt(this, parametersJe);
  }

  /**
   * Viewpoint-adapts {@code this} to the {@code methodInvocationTree}.
   *
   * @param methodInvocationTree method invocation
   * @return viewpoint-adapted version of this
   */
  public final JavaExpression atMethodInvocation(MethodInvocationTree methodInvocationTree) {
    JavaExpression receiverJe = JavaExpression.getReceiver(methodInvocationTree);
    List<JavaExpression> argumentsJe =
        argumentTreesToJavaExpressions(
            TreeUtils.elementFromUse(methodInvocationTree), methodInvocationTree.getArguments());
    return ViewpointAdaptJavaExpression.viewpointAdapt(this, receiverJe, argumentsJe);
  }

  /**
   * Viewpoint-adapts {@code this} to the {@code invocationNode}.
   *
   * @param invocationNode method invocation
   * @return viewpoint-adapted version of this
   */
  public final JavaExpression atMethodInvocation(MethodInvocationNode invocationNode) {
    JavaExpression receiverJe = JavaExpression.fromNode(invocationNode.getTarget().getReceiver());
    List<JavaExpression> argumentsJe =
        CollectionsPlume.mapList(JavaExpression::fromNode, invocationNode.getArguments());
    return ViewpointAdaptJavaExpression.viewpointAdapt(this, receiverJe, argumentsJe);
  }

  /**
   * Viewpoint-adapts {@code this} to the {@code newClassTree}.
   *
   * @param newClassTree constructor invocation
   * @return viewpoint-adapted version of this
   */
  public JavaExpression atConstructorInvocation(NewClassTree newClassTree) {
    JavaExpression receiverJe = JavaExpression.getReceiver(newClassTree);
    List<JavaExpression> argumentsJe =
        argumentTreesToJavaExpressions(
            TreeUtils.elementFromUse(newClassTree), newClassTree.getArguments());
    return ViewpointAdaptJavaExpression.viewpointAdapt(this, receiverJe, argumentsJe);
  }

  /**
   * Converts method or constructor arguments from Trees to JavaExpressions, accounting for varargs.
   *
   * @param method the method or constructor being invoked
   * @param argTrees the arguments to the method or constructor
   * @return the arguments, as JavaExpressions
   */
  private static List<JavaExpression> argumentTreesToJavaExpressions(
      ExecutableElement method, List<? extends ExpressionTree> argTrees) {
    if (isVarArgsInvocation(method, argTrees)) {
      List<JavaExpression> result = new ArrayList<>(method.getParameters().size());
      for (int i = 0; i < method.getParameters().size() - 1; i++) {
        result.add(JavaExpression.fromTree(argTrees.get(i)));
      }

      List<JavaExpression> varargArgs =
          new ArrayList<>(argTrees.size() - method.getParameters().size() + 1);
      for (int i = method.getParameters().size() - 1; i < argTrees.size(); i++) {
        varargArgs.add(JavaExpression.fromTree(argTrees.get(i)));
      }
      Element varargsElement = method.getParameters().get(method.getParameters().size() - 1);
      TypeMirror tm = ElementUtils.getType(varargsElement);
      result.add(new ArrayCreation(tm, Collections.emptyList(), varargArgs));

      return result;
    }

    return CollectionsPlume.mapList(JavaExpression::fromTree, argTrees);
  }

  /**
   * Returns true if method is a varargs method or constructor and its varargs arguments are not
   * passed in an array.
   *
   * @param method the method or constructor
   * @param args the arguments at the call site
   * @return true if method is a varargs method and its varargs arguments are not passed in an array
   */
  private static boolean isVarArgsInvocation(
      ExecutableElement method, List<? extends ExpressionTree> args) {
    if (!method.isVarArgs()) {
      return false;
    }
    if (method.getParameters().size() != args.size()) {
      return true;
    }
    TypeMirror lastArgType = TreeUtils.typeOf(args.get(args.size() - 1));
    if (lastArgType.getKind() != TypeKind.ARRAY) {
      return true;
    }
    List<? extends VariableElement> paramElts = method.getParameters();
    VariableElement lastParamElt = paramElts.get(paramElts.size() - 1);
    return TypesUtils.getArrayDepth(ElementUtils.getType(lastParamElt))
        != TypesUtils.getArrayDepth(lastArgType);
  }
}<|MERGE_RESOLUTION|>--- conflicted
+++ resolved
@@ -4,9 +4,7 @@
 import com.sun.source.tree.BinaryTree;
 import com.sun.source.tree.ExpressionTree;
 import com.sun.source.tree.IdentifierTree;
-import com.sun.source.tree.LambdaExpressionTree;
 import com.sun.source.tree.LiteralTree;
-import com.sun.source.tree.MemberReferenceTree;
 import com.sun.source.tree.MemberSelectTree;
 import com.sun.source.tree.MethodInvocationTree;
 import com.sun.source.tree.MethodTree;
@@ -36,7 +34,6 @@
 import org.checkerframework.dataflow.cfg.node.ClassNameNode;
 import org.checkerframework.dataflow.cfg.node.ExplicitThisNode;
 import org.checkerframework.dataflow.cfg.node.FieldAccessNode;
-import org.checkerframework.dataflow.cfg.node.FunctionalInterfaceNode;
 import org.checkerframework.dataflow.cfg.node.LocalVariableNode;
 import org.checkerframework.dataflow.cfg.node.MethodInvocationNode;
 import org.checkerframework.dataflow.cfg.node.NarrowingConversionNode;
@@ -75,7 +72,6 @@
  * @see <a href="https://checkerframework.org/manual/#java-expressions-as-arguments">the syntax of
  *     Java expressions supported by the Checker Framework</a>
  */
-@SuppressWarnings("all")
 public abstract class JavaExpression {
   /** The type of this expression. */
   protected final TypeMirror type;
@@ -444,21 +440,6 @@
         methodReceiver = fromNode(mn.getTarget().getReceiver());
       }
       result = new MethodCall(mn.getType(), invokedMethod, methodReceiver, parameters);
-    } else if (receiverNode instanceof FunctionalInterfaceNode) {
-      FunctionalInterfaceNode functionalInterfaceNode = (FunctionalInterfaceNode) receiverNode;
-      Tree tree = functionalInterfaceNode.getTree();
-      if (tree instanceof LambdaExpressionTree) {
-        LambdaExpressionTree lambdaTree = (LambdaExpressionTree) tree;
-        List<LocalVariable> parameters = Lambda.createLambdaParameters(lambdaTree);
-        return new Lambda(functionalInterfaceNode.getType(), parameters, lambdaTree.getBody());
-      } else if (tree instanceof MemberReferenceTree) {
-        MemberReferenceTree memberReferenceTree = (MemberReferenceTree) tree;
-        MethodReferenceScope scope =
-            MethodReferenceScope.fromMemberReferenceTree(memberReferenceTree);
-        MethodReferenceTarget target =
-            MethodReferenceTarget.fromMemberReferenceTree(memberReferenceTree);
-        return new MethodReference(functionalInterfaceNode.getType(), scope, target);
-      }
     }
 
     if (result == null) {
@@ -552,16 +533,8 @@
         IdentifierTree identifierTree = (IdentifierTree) tree;
         TypeMirror typeOfId = TreeUtils.typeOf(identifierTree);
         Name identifierName = identifierTree.getName();
-<<<<<<< HEAD
-        if (identifierName.contentEquals("this") || identifierName.contentEquals("super")) {
-          result =
-              identifierName.contentEquals("this")
-                  ? new ThisReference(typeOfId)
-                  : new SuperReference(typeOfId);
-=======
         if (identifierName.contentEquals("this")) {
           result = new ThisReference(typeOfId);
->>>>>>> 84ce37b9
           break;
         } else if (identifierName.contentEquals("super")) {
           result = new SuperReference(typeOfId);
@@ -765,24 +738,6 @@
   }
 
   /**
-   * Returns the initial receiver of a method invocation.
-   *
-   * <p>For example, for a given method invocation sequence {@code a.b().c.d().e()}, return {@code
-   * a}.
-   *
-   * @param tree a tree
-   * @return the initial receiver of a method invocation
-   */
-  public static JavaExpression getInitialReceiverOfMethodInvocation(ExpressionTree tree) {
-    assert tree instanceof MethodInvocationTree;
-    ExpressionTree receiverTree = TreeUtils.getReceiverTree(tree);
-    while (receiverTree instanceof MethodInvocationNode) {
-      receiverTree = TreeUtils.getReceiverTree(receiverTree);
-    }
-    return JavaExpression.fromTree(receiverTree);
-  }
-
-  /**
    * Returns the implicit receiver of ele.
    *
    * <p>Returns either a new ClassName or a new ThisReference depending on whether ele is static or
