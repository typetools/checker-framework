package org.checkerframework.dataflow.expression;

import com.sun.source.tree.ArrayAccessTree;
import com.sun.source.tree.BinaryTree;
import com.sun.source.tree.ExpressionTree;
import com.sun.source.tree.IdentifierTree;
import com.sun.source.tree.LiteralTree;
import com.sun.source.tree.MemberSelectTree;
import com.sun.source.tree.MethodInvocationTree;
import com.sun.source.tree.MethodTree;
import com.sun.source.tree.NewArrayTree;
import com.sun.source.tree.NewClassTree;
import com.sun.source.tree.UnaryTree;
import com.sun.source.tree.VariableTree;
import com.sun.source.util.TreePath;
import java.util.ArrayList;
import java.util.Collections;
import java.util.List;
import javax.lang.model.element.Element;
import javax.lang.model.element.ExecutableElement;
import javax.lang.model.element.TypeElement;
import javax.lang.model.element.VariableElement;
import javax.lang.model.type.TypeKind;
import javax.lang.model.type.TypeMirror;
import org.checkerframework.checker.interning.qual.EqualsMethod;
import org.checkerframework.checker.nullness.qual.Nullable;
import org.checkerframework.dataflow.analysis.Store;
import org.checkerframework.dataflow.cfg.node.ArrayAccessNode;
import org.checkerframework.dataflow.cfg.node.ArrayCreationNode;
import org.checkerframework.dataflow.cfg.node.BinaryOperationNode;
import org.checkerframework.dataflow.cfg.node.ClassNameNode;
import org.checkerframework.dataflow.cfg.node.ExplicitThisNode;
import org.checkerframework.dataflow.cfg.node.FieldAccessNode;
import org.checkerframework.dataflow.cfg.node.LocalVariableNode;
import org.checkerframework.dataflow.cfg.node.MethodInvocationNode;
import org.checkerframework.dataflow.cfg.node.NarrowingConversionNode;
import org.checkerframework.dataflow.cfg.node.Node;
import org.checkerframework.dataflow.cfg.node.StringConversionNode;
import org.checkerframework.dataflow.cfg.node.SuperNode;
import org.checkerframework.dataflow.cfg.node.ThisNode;
import org.checkerframework.dataflow.cfg.node.UnaryOperationNode;
import org.checkerframework.dataflow.cfg.node.ValueLiteralNode;
import org.checkerframework.dataflow.cfg.node.WideningConversionNode;
import org.checkerframework.javacutil.AnnotationProvider;
import org.checkerframework.javacutil.BugInCF;
import org.checkerframework.javacutil.ElementUtils;
import org.checkerframework.javacutil.SystemUtil;
import org.checkerframework.javacutil.TreePathUtil;
import org.checkerframework.javacutil.TreeUtils;
import org.checkerframework.javacutil.TypesUtils;

// The Lock Checker also supports "<self>" as a JavaExpression, but that is implemented in the Lock
// Checker.
// There are no special subclasses (AST nodes) for "<self>".
/**
 * This class represents a Java expression and its type. It does not represent all possible Java
 * expressions (for example, it does not represent a ternary conditional expression {@code ?:}; use
 * {@link org.checkerframework.dataflow.expression.Unknown} for unrepresentable expressions).
 *
 * <p>This class's representation is like an AST: subparts are also expressions. For declared names
 * (fields, local variables, and methods), it also contains an Element.
 *
 * <p>Each subclass represents a different type of expression, such as {@link
 * org.checkerframework.dataflow.expression.MethodCall}, {@link
 * org.checkerframework.dataflow.expression.ArrayAccess}, {@link
 * org.checkerframework.dataflow.expression.LocalVariable}, etc.
 *
 * @see <a href="https://checkerframework.org/manual/#java-expressions-as-arguments">the syntax of
 *     Java expressions supported by the Checker Framework</a>
 */
public abstract class JavaExpression {
    /** The type of this expression. */
    protected final TypeMirror type;

    /**
     * Create a JavaExpression.
     *
     * @param type the type of the expression
     */
    protected JavaExpression(TypeMirror type) {
        assert type != null;
        this.type = type;
    }

    public TypeMirror getType() {
        return type;
    }

    public abstract boolean containsOfClass(Class<? extends JavaExpression> clazz);

    public boolean containsUnknown() {
        return containsOfClass(Unknown.class);
    }

    /**
     * Returns true if the expression is deterministic.
     *
     * @param provider an annotation provider (a type factory)
     * @return true if this expression is deterministic
     */
    public abstract boolean isDeterministic(AnnotationProvider provider);

    /**
     * Returns true if all the expressions in the list are deterministic.
     *
     * @param list the list whose elements to test
     * @param provider an annotation provider (a type factory)
     * @return true if all the expressions in the list are deterministic
     */
    @SuppressWarnings("nullness:dereference.of.nullable") // flow within a lambda
    public static boolean listIsDeterministic(
            List<? extends @Nullable JavaExpression> list, AnnotationProvider provider) {
        return list.stream().allMatch(je -> je == null || je.isDeterministic(provider));
    }

    /**
     * Returns true if and only if the value this expression stands for cannot be changed (with
     * respect to ==) by a method call. This is the case for local variables, the self reference,
     * final field accesses whose receiver is {@link #isUnassignableByOtherCode}, and operations
     * whose operands are all {@link #isUnmodifiableByOtherCode}.
     *
     * @see #isUnmodifiableByOtherCode
     */
    public abstract boolean isUnassignableByOtherCode();

    /**
     * Returns true if and only if the value this expression stands for cannot be changed by a
     * method call, including changes to any of its fields.
     *
     * <p>Approximately, this returns true if the expression is {@link #isUnassignableByOtherCode}
     * and its type is immutable.
     *
     * @see #isUnassignableByOtherCode
     */
    public abstract boolean isUnmodifiableByOtherCode();

    /**
     * Returns true if and only if the two Java expressions are syntactically identical.
     *
     * <p>This exists for use by {@link #containsSyntacticEqualJavaExpression}.
     *
     * @param je the other Java expression to compare to this one
     * @return true if and only if the two Java expressions are syntactically identical
     */
    @EqualsMethod
    public abstract boolean syntacticEquals(JavaExpression je);

    /**
     * Returns true if the corresponding list elements satisfy {@link #syntacticEquals}.
     *
     * @param lst1 the first list to compare
     * @param lst2 the second list to compare
     * @return true if the corresponding list elements satisfy {@link #syntacticEquals}
     */
    static boolean syntacticEqualsList(
            List<? extends @Nullable JavaExpression> lst1,
            List<? extends @Nullable JavaExpression> lst2) {
        if (lst1.size() != lst2.size()) {
            return false;
        }
        for (int i = 0; i < lst1.size(); i++) {
            JavaExpression dim1 = lst1.get(i);
            JavaExpression dim2 = lst2.get(i);
            if (dim1 == null && dim2 == null) {
                continue;
            } else if (dim1 == null || dim2 == null) {
                return false;
            } else {
                if (!dim1.syntacticEquals(dim2)) {
                    return false;
                }
            }
        }
        return true;
    }

    /**
     * Returns true if and only if this contains a JavaExpression that is syntactically equal to
     * {@code other}.
     *
     * @param other the JavaExpression to search for
     * @return true if and only if this contains a JavaExpression that is syntactically equal to
     *     {@code other}
     */
    public abstract boolean containsSyntacticEqualJavaExpression(JavaExpression other);

    /**
     * Returns true if the given list contains a JavaExpression that is syntactically equal to
     * {@code other}.
     *
     * @param list the list in which to search for a match
     * @param other the JavaExpression to search for
     * @return true if and only if the list contains a JavaExpression that is syntactically equal to
     *     {@code other}
     */
    @SuppressWarnings("nullness:dereference.of.nullable") // flow within a lambda
    public static boolean listContainsSyntacticEqualJavaExpression(
            List<? extends @Nullable JavaExpression> list, JavaExpression other) {
        return list.stream()
                .anyMatch(je -> je != null && je.containsSyntacticEqualJavaExpression(other));
    }

    /**
     * Returns true if and only if {@code other} appears anywhere in this or an expression appears
     * in this such that {@code other} might alias this expression, and that expression is
     * modifiable.
     *
     * <p>This is always true, except for cases where the Java type information prevents aliasing
     * and none of the subexpressions can alias 'other'.
     */
    public boolean containsModifiableAliasOf(Store<?> store, JavaExpression other) {
        return this.equals(other) || store.canAlias(this, other);
    }

    /**
     * Format this verbosely, for debugging.
     *
     * @return a verbose string representation of this
     */
    public String toStringDebug() {
        return String.format("%s(%s): %s", getClass().getSimpleName(), type, toString());
    }

    ///
    /// Static methods
    ///

    /**
     * Returns the internal representation (as {@link FieldAccess}) of a {@link FieldAccessNode}.
     * The result may contain {@link Unknown} as receiver.
     *
     * @param node the FieldAccessNode to convert to a JavaExpression
     * @return the internal representation (as {@link FieldAccess}) of a {@link FieldAccessNode}.
     *     Can contain {@link Unknown} as receiver.
     */
    public static FieldAccess fromNodeFieldAccess(FieldAccessNode node) {
        Node receiverNode = node.getReceiver();
        JavaExpression receiver;
        if (node.isStatic()) {
            receiver = new ClassName(receiverNode.getType());
        } else {
            receiver = fromNode(receiverNode);
        }
        return new FieldAccess(receiver, node);
    }

    /**
     * Returns the internal representation (as {@link FieldAccess}) of a {@link FieldAccessNode}.
     * The result may contain {@link Unknown} as receiver.
     *
     * @param node the ArrayAccessNode to convert to a JavaExpression
     * @return the internal representation (as {@link FieldAccess}) of a {@link FieldAccessNode}.
     *     Can contain {@link Unknown} as receiver.
     */
    public static ArrayAccess fromArrayAccess(ArrayAccessNode node) {
        JavaExpression array = fromNode(node.getArray());
        JavaExpression index = fromNode(node.getIndex());
        return new ArrayAccess(node.getType(), array, index);
    }

    /**
     * We ignore operations such as widening and narrowing when computing the internal
     * representation.
     *
     * @param receiverNode a node to convert to a JavaExpression
     * @return the internal representation of the given node. Might contain {@link Unknown}.
     */
    public static JavaExpression fromNode(Node receiverNode) {
        JavaExpression result = null;
        if (receiverNode instanceof FieldAccessNode) {
            FieldAccessNode fan = (FieldAccessNode) receiverNode;

            if (fan.getFieldName().equals("this")) {
                // For some reason, "className.this" is considered a field access.
                // We right this wrong here.
                result = new ThisReference(fan.getReceiver().getType());
            } else if (fan.getFieldName().equals("class")) {
                // "className.class" is considered a field access. This makes sense,
                // since .class is similar to a field access which is the equivalent
                // of a call to getClass(). However for the purposes of dataflow
                // analysis, and value stores, this is the equivalent of a ClassNameNode.
                result = new ClassName(fan.getReceiver().getType());
            } else {
                result = fromNodeFieldAccess(fan);
            }
        } else if (receiverNode instanceof ExplicitThisNode) {
            result = new ThisReference(receiverNode.getType());
        } else if (receiverNode instanceof ThisNode) {
            result = new ThisReference(receiverNode.getType());
        } else if (receiverNode instanceof SuperNode) {
            result = new ThisReference(receiverNode.getType());
        } else if (receiverNode instanceof LocalVariableNode) {
            LocalVariableNode lv = (LocalVariableNode) receiverNode;
            result = new LocalVariable(lv);
        } else if (receiverNode instanceof ArrayAccessNode) {
            ArrayAccessNode a = (ArrayAccessNode) receiverNode;
            result = fromArrayAccess(a);
        } else if (receiverNode instanceof StringConversionNode) {
            // ignore string conversion
            return fromNode(((StringConversionNode) receiverNode).getOperand());
        } else if (receiverNode instanceof WideningConversionNode) {
            // ignore widening
            return fromNode(((WideningConversionNode) receiverNode).getOperand());
        } else if (receiverNode instanceof NarrowingConversionNode) {
            // ignore narrowing
            return fromNode(((NarrowingConversionNode) receiverNode).getOperand());
        } else if (receiverNode instanceof UnaryOperationNode) {
            UnaryOperationNode uopn = (UnaryOperationNode) receiverNode;
            return new UnaryOperation(uopn, fromNode(uopn.getOperand()));
        } else if (receiverNode instanceof BinaryOperationNode) {
            BinaryOperationNode bopn = (BinaryOperationNode) receiverNode;
            return new BinaryOperation(
                    bopn, fromNode(bopn.getLeftOperand()), fromNode(bopn.getRightOperand()));
        } else if (receiverNode instanceof ClassNameNode) {
            ClassNameNode cn = (ClassNameNode) receiverNode;
            result = new ClassName(cn.getType());
        } else if (receiverNode instanceof ValueLiteralNode) {
            ValueLiteralNode vn = (ValueLiteralNode) receiverNode;
            result = new ValueLiteral(vn.getType(), vn);
        } else if (receiverNode instanceof ArrayCreationNode) {
            ArrayCreationNode an = (ArrayCreationNode) receiverNode;
            List<@Nullable JavaExpression> dimensions =
                    SystemUtil.mapList(JavaExpression::fromNode, an.getDimensions());
            List<JavaExpression> initializers =
                    SystemUtil.mapList(JavaExpression::fromNode, an.getInitializers());
            result = new ArrayCreation(an.getType(), dimensions, initializers);
        } else if (receiverNode instanceof MethodInvocationNode) {
            MethodInvocationNode mn = (MethodInvocationNode) receiverNode;
            MethodInvocationTree t = mn.getTree();
            if (t == null) {
                throw new BugInCF("Unexpected null tree for node: " + mn);
            }
            assert TreeUtils.isUseOfElement(t) : "@AssumeAssertion(nullness): tree kind";
            ExecutableElement invokedMethod = TreeUtils.elementFromUse(t);

            // Note that the method might be nondeterministic.
            List<JavaExpression> parameters =
                    SystemUtil.mapList(JavaExpression::fromNode, mn.getArguments());
            JavaExpression methodReceiver;
            if (ElementUtils.isStatic(invokedMethod)) {
                methodReceiver = new ClassName(mn.getTarget().getReceiver().getType());
            } else {
                methodReceiver = fromNode(mn.getTarget().getReceiver());
            }
            result = new MethodCall(mn.getType(), invokedMethod, methodReceiver, parameters);
        }

        if (result == null) {
            result = new Unknown(receiverNode);
        }
        return result;
    }

    /**
     * Converts a javac {@link ExpressionTree} to a CF JavaExpression. The result might contain
     * {@link Unknown}.
     *
     * <p>We ignore operations such as widening and narrowing when computing the JavaExpression.
     *
     * @param tree a javac tree
     * @return a JavaExpression for the given javac tree
     */
    public static JavaExpression fromTree(ExpressionTree tree) {
        JavaExpression result;
        switch (tree.getKind()) {
            case ARRAY_ACCESS:
                ArrayAccessTree a = (ArrayAccessTree) tree;
                JavaExpression arrayAccessExpression = fromTree(a.getExpression());
                JavaExpression index = fromTree(a.getIndex());
                result = new ArrayAccess(TreeUtils.typeOf(a), arrayAccessExpression, index);
                break;

            case BOOLEAN_LITERAL:
            case CHAR_LITERAL:
            case DOUBLE_LITERAL:
            case FLOAT_LITERAL:
            case INT_LITERAL:
            case LONG_LITERAL:
            case NULL_LITERAL:
            case STRING_LITERAL:
                LiteralTree vn = (LiteralTree) tree;
                result = new ValueLiteral(TreeUtils.typeOf(tree), vn.getValue());
                break;

            case NEW_ARRAY:
                NewArrayTree newArrayTree = (NewArrayTree) tree;
                List<@Nullable JavaExpression> dimensions;
                if (newArrayTree.getDimensions() == null) {
                    dimensions = Collections.emptyList();
                } else {
                    dimensions = new ArrayList<>(newArrayTree.getDimensions().size());
                    for (ExpressionTree dimension : newArrayTree.getDimensions()) {
                        dimensions.add(fromTree(dimension));
                    }
                }
                List<JavaExpression> initializers;
                if (newArrayTree.getInitializers() == null) {
                    initializers = Collections.emptyList();
                } else {
                    initializers = new ArrayList<>(newArrayTree.getInitializers().size());
                    for (ExpressionTree initializer : newArrayTree.getInitializers()) {
                        initializers.add(fromTree(initializer));
                    }
                }

                result = new ArrayCreation(TreeUtils.typeOf(tree), dimensions, initializers);
                break;

            case METHOD_INVOCATION:
                MethodInvocationTree mn = (MethodInvocationTree) tree;
                assert TreeUtils.isUseOfElement(mn) : "@AssumeAssertion(nullness): tree kind";
                ExecutableElement invokedMethod = TreeUtils.elementFromUse(mn);

                // Note that the method might be nondeterministic.
                List<JavaExpression> parameters =
                        SystemUtil.mapList(JavaExpression::fromTree, mn.getArguments());
                JavaExpression methodReceiver;
                if (ElementUtils.isStatic(invokedMethod)) {
                    methodReceiver = new ClassName(TreeUtils.typeOf(mn.getMethodSelect()));
                } else {
                    methodReceiver = getReceiver(mn);
                }
                TypeMirror resultType = TreeUtils.typeOf(mn);
                result = new MethodCall(resultType, invokedMethod, methodReceiver, parameters);
                break;

            case MEMBER_SELECT:
                result = fromMemberSelect((MemberSelectTree) tree);
                break;

            case IDENTIFIER:
                IdentifierTree identifierTree = (IdentifierTree) tree;
                TypeMirror typeOfId = TreeUtils.typeOf(identifierTree);
                if (identifierTree.getName().contentEquals("this")
                        || identifierTree.getName().contentEquals("super")) {
                    result = new ThisReference(typeOfId);
                    break;
                }
                assert TreeUtils.isUseOfElement(identifierTree)
                        : "@AssumeAssertion(nullness): tree kind";
                Element ele = TreeUtils.elementFromUse(identifierTree);
                if (ElementUtils.isTypeElement(ele)) {
                    result = new ClassName(ele.asType());
                    break;
                }
                result = fromVariableElement(typeOfId, ele);
                break;

            case UNARY_PLUS:
                return fromTree(((UnaryTree) tree).getExpression());
            case BITWISE_COMPLEMENT:
            case LOGICAL_COMPLEMENT:
            case POSTFIX_DECREMENT:
            case POSTFIX_INCREMENT:
            case PREFIX_DECREMENT:
            case PREFIX_INCREMENT:
            case UNARY_MINUS:
                JavaExpression operand = fromTree(((UnaryTree) tree).getExpression());
                return new UnaryOperation(TreeUtils.typeOf(tree), tree.getKind(), operand);

            case CONDITIONAL_AND:
            case CONDITIONAL_OR:
            case DIVIDE:
            case EQUAL_TO:
            case GREATER_THAN:
            case GREATER_THAN_EQUAL:
            case LEFT_SHIFT:
            case LESS_THAN:
            case LESS_THAN_EQUAL:
            case MINUS:
            case MULTIPLY:
            case NOT_EQUAL_TO:
            case OR:
            case PLUS:
            case REMAINDER:
            case RIGHT_SHIFT:
            case UNSIGNED_RIGHT_SHIFT:
            case XOR:
                BinaryTree binaryTree = (BinaryTree) tree;
                JavaExpression left = fromTree(binaryTree.getLeftOperand());
                JavaExpression right = fromTree(binaryTree.getRightOperand());
                return new BinaryOperation(TreeUtils.typeOf(tree), tree.getKind(), left, right);

            default:
                result = null;
        }

        if (result == null) {
            result = new Unknown(tree);
        }
        return result;
    }

    /**
     * Returns the Java expression corresponding to the given variable tree {@code tree}.
     *
     * @param tree a variable tree
     * @return a JavaExpression for {@code tree}
     */
    public static JavaExpression fromVariableTree(VariableTree tree) {
        return fromVariableElement(TreeUtils.typeOf(tree), TreeUtils.elementFromDeclaration(tree));
    }

    /**
     * Returns the Java expression corresponding to the given variable element {@code ele}.
     *
     * @param typeOfEle the type of {@code ele}
     * @param ele element whose JavaExpression is returned
     * @return the Java expression corresponding to the given variable element {@code ele}
     */
    private static JavaExpression fromVariableElement(TypeMirror typeOfEle, Element ele) {
        switch (ele.getKind()) {
            case LOCAL_VARIABLE:
            case RESOURCE_VARIABLE:
            case EXCEPTION_PARAMETER:
            case PARAMETER:
                return new LocalVariable(ele);
            case FIELD:
            case ENUM_CONSTANT:
                // Implicit access expression, such as "this" or a class name
                JavaExpression fieldAccessExpression;
                @SuppressWarnings("nullness:dereference.of.nullable") // a field has enclosing class
                TypeMirror enclosingTypeElement = ElementUtils.enclosingTypeElement(ele).asType();
                if (ElementUtils.isStatic(ele)) {
                    fieldAccessExpression = new ClassName(enclosingTypeElement);
                } else {
                    fieldAccessExpression = new ThisReference(enclosingTypeElement);
                }
                return new FieldAccess(fieldAccessExpression, typeOfEle, (VariableElement) ele);
            default:
                throw new BugInCF(
                        "Unexpected kind of VariableTree: kind: %s element: %s",
                        ele.getKind(), ele);
        }
    }

    /**
     * Creates a JavaExpression from the {@code memberSelectTree}.
     *
     * @param memberSelectTree tree
     * @return a JavaExpression for {@code memberSelectTree}
     */
    private static JavaExpression fromMemberSelect(MemberSelectTree memberSelectTree) {
        TypeMirror expressionType = TreeUtils.typeOf(memberSelectTree.getExpression());
        if (TreeUtils.isClassLiteral(memberSelectTree)) {
            return new ClassName(expressionType);
        }
        assert TreeUtils.isUseOfElement(memberSelectTree) : "@AssumeAssertion(nullness): tree kind";
        Element ele = TreeUtils.elementFromUse(memberSelectTree);
        if (ElementUtils.isTypeElement(ele)) {
            // o instanceof MyClass.InnerClass
            // o instanceof MyClass.InnerInterface
            TypeMirror selectType = TreeUtils.typeOf(memberSelectTree);
            return new ClassName(selectType);
        }
        switch (ele.getKind()) {
            case METHOD:
            case CONSTRUCTOR:
                return fromTree(memberSelectTree.getExpression());
            case ENUM_CONSTANT:
            case FIELD:
                TypeMirror fieldType = TreeUtils.typeOf(memberSelectTree);
                JavaExpression je = fromTree(memberSelectTree.getExpression());
                return new FieldAccess(je, fieldType, (VariableElement) ele);
            default:
                throw new BugInCF("Unexpected element kind: %s element: %s", ele.getKind(), ele);
        }
    }

    /**
     * Returns the parameters of {@code methodEle} as {@link LocalVariable}s.
<<<<<<< HEAD
     *
     * @param methodEle the method element
     * @return list of parameters as {@link LocalVariable}s
     */
    public static List<JavaExpression> getParametersAsLocalVariables(ExecutableElement methodEle) {
        return SystemUtil.mapList(LocalVariable::new, methodEle.getParameters());
    }

    /**
     * Returns the parameters of {@code methodEle} as {@link FormalParameter}s.
     *
     * @param methodEle the method element
     * @return list of parameters as {@link FormalParameter}s
     */
=======
     *
     * @param methodEle the method element
     * @return list of parameters as {@link LocalVariable}s
     */
    public static List<JavaExpression> getParametersAsLocalVariables(ExecutableElement methodEle) {
        return SystemUtil.mapList(LocalVariable::new, methodEle.getParameters());
    }

    /**
     * Returns the parameters of {@code methodEle} as {@link FormalParameter}s.
     *
     * @param methodEle the method element
     * @return list of parameters as {@link FormalParameter}s
     */
>>>>>>> cad21207
    public static List<FormalParameter> getFormalParameters(ExecutableElement methodEle) {
        List<FormalParameter> parameters = new ArrayList<>(methodEle.getParameters().size());
        int oneBasedIndex = 1;
        for (VariableElement variableElement : methodEle.getParameters()) {
            parameters.add(new FormalParameter(oneBasedIndex, variableElement));
            oneBasedIndex++;
        }
        return parameters;
    }

    ///
    /// Obtaining the receiver
    ///

    /**
     * Returns the receiver of the given invocation
     *
     * @param accessTree method or constructor invocation
     * @return the receiver of the given invocation
     */
    public static JavaExpression getReceiver(ExpressionTree accessTree) {
        // TODO: Handle field accesses too?
        assert accessTree instanceof MethodInvocationTree || accessTree instanceof NewClassTree;
        ExpressionTree receiverTree = TreeUtils.getReceiverTree(accessTree);
        if (receiverTree != null) {
            return fromTree(receiverTree);
        } else {
            Element ele = TreeUtils.elementFromUse(accessTree);
            if (ele == null) {
                throw new BugInCF("TreeUtils.elementFromUse(" + accessTree + ") => null");
            }
            return getImplicitReceiver(ele);
        }
    }

    /**
     * Returns the implicit receiver of ele.
     *
     * <p>Returns either a new ClassName or a new ThisReference depending on whether ele is static
     * or not. The passed element must be a field, method, or class.
     *
     * @param ele a field, method, or class
     * @return either a new ClassName or a new ThisReference depending on whether ele is static or
     *     not
     */
    public static JavaExpression getImplicitReceiver(Element ele) {
        TypeElement enclosingTypeElement = ElementUtils.enclosingTypeElement(ele);
        if (enclosingTypeElement == null) {
            throw new BugInCF("getImplicitReceiver's arg has no enclosing type: " + ele);
        }
        TypeMirror enclosingType = enclosingTypeElement.asType();
        if (ElementUtils.isStatic(ele)) {
            return new ClassName(enclosingType);
        } else {
            return new ThisReference(enclosingType);
        }
    }

    /**
     * Returns either a new ClassName or ThisReference JavaExpression object for the enclosingType.
     *
     * <p>The Tree should be an expression or a statement that does not have a receiver or an
     * implicit receiver. For example, a local variable declaration.
     *
     * @param path TreePath to tree
     * @param enclosingType type of the enclosing type
     * @return a new ClassName or ThisReference that is a JavaExpression object for the
     *     enclosingType
     */
    public static JavaExpression getPseudoReceiver(TreePath path, TypeMirror enclosingType) {
        if (TreePathUtil.isTreeInStaticScope(path)) {
            return new ClassName(enclosingType);
        } else {
            return new ThisReference(enclosingType);
        }
    }

    /**
     * Accept method of the visitor pattern.
     *
     * @param visitor the visitor to be applied to this JavaExpression
     * @param p the parameter for this operation
     * @param <R> result type of the operation
     * @param <P> parameter type
     * @return the result of visiting this
     */
    public abstract <R, P> R accept(JavaExpressionVisitor<R, P> visitor, P p);

    /**
     * Viewpoint-adapts {@code this} to a field access with receiver {@code receiver}.
     *
     * @param receiver receiver of the field access
     * @return viewpoint-adapted version of this
     */
    public JavaExpression atFieldAccess(JavaExpression receiver) {
        return ViewpointAdaptJavaExpression.viewpointAdapt(this, receiver);
    }

    /**
     * Viewpoint-adapts {@code this} to the {@code methodTree} by converting any {@code
     * FormalParameter} into {@code LocalVariable}s.
     *
     * @param methodTree method declaration tree
     * @return viewpoint-adapted version of this
     */
    public final JavaExpression atMethodBody(MethodTree methodTree) {
        List<JavaExpression> parametersJe =
                SystemUtil.mapList(
                        (VariableTree param) ->
                                new LocalVariable(TreeUtils.elementFromDeclaration(param)),
                        methodTree.getParameters());
        return ViewpointAdaptJavaExpression.viewpointAdapt(this, parametersJe);
    }

    /**
     * Viewpoint-adapts {@code this} to the {@code methodInvocationTree}.
     *
     * @param methodInvocationTree method invocation
     * @return viewpoint-adapted version of this
     */
    public final JavaExpression atMethodInvocation(MethodInvocationTree methodInvocationTree) {
        JavaExpression receiverJe = JavaExpression.getReceiver(methodInvocationTree);
        List<JavaExpression> argumentsJe =
                argumentTreesToJavaExpressions(
                        TreeUtils.elementFromUse(methodInvocationTree),
                        methodInvocationTree.getArguments());
        return ViewpointAdaptJavaExpression.viewpointAdapt(this, receiverJe, argumentsJe);
    }

    /**
     * Viewpoint-adapts {@code this} to the {@code invocationNode}.
     *
     * @param invocationNode method invocation
     * @return viewpoint-adapted version of this
     */
    public final JavaExpression atMethodInvocation(MethodInvocationNode invocationNode) {
        JavaExpression receiverJe =
                JavaExpression.fromNode(invocationNode.getTarget().getReceiver());
        List<JavaExpression> argumentsJe =
                SystemUtil.mapList(JavaExpression::fromNode, invocationNode.getArguments());
        return ViewpointAdaptJavaExpression.viewpointAdapt(this, receiverJe, argumentsJe);
    }

    /**
     * Viewpoint-adapts {@code this} to the {@code newClassTree}.
     *
     * @param newClassTree constructor invocation
     * @return viewpoint-adapted version of this
     */
    public JavaExpression atConstructorInvocation(NewClassTree newClassTree) {
        JavaExpression receiverJe = JavaExpression.getReceiver(newClassTree);
        List<JavaExpression> argumentsJe =
                argumentTreesToJavaExpressions(
                        TreeUtils.elementFromUse(newClassTree), newClassTree.getArguments());
        return ViewpointAdaptJavaExpression.viewpointAdapt(this, receiverJe, argumentsJe);
    }

    /**
     * Converts method or constructor arguments from Trees to JavaExpressions, accounting for
     * varargs.
     *
     * @param method the method or constructor being invoked
     * @param argTrees the arguments to the method or constructor
     * @return the arguments, as JavaExpressions
     */
    private static List<JavaExpression> argumentTreesToJavaExpressions(
            ExecutableElement method, List<? extends ExpressionTree> argTrees) {
        if (isVarArgsInvocation(method, argTrees)) {
            List<JavaExpression> result = new ArrayList<>(method.getParameters().size());
            for (int i = 0; i < method.getParameters().size() - 1; i++) {
                result.add(JavaExpression.fromTree(argTrees.get(i)));
            }

            List<JavaExpression> varargArgs =
                    new ArrayList<>(argTrees.size() - method.getParameters().size() + 1);
            for (int i = method.getParameters().size() - 1; i < argTrees.size(); i++) {
                varargArgs.add(JavaExpression.fromTree(argTrees.get(i)));
            }
            Element varargsElement = method.getParameters().get(method.getParameters().size() - 1);
            TypeMirror tm = ElementUtils.getType(varargsElement);
            result.add(new ArrayCreation(tm, Collections.emptyList(), varargArgs));

            return result;
        }

        return SystemUtil.mapList(JavaExpression::fromTree, argTrees);
    }

    /**
     * Returns true if method is a varargs method or constructor and its varargs arguments are not
     * passed in an array.
     *
     * @param method the method or constructor
     * @param args the arguments at the call site
     * @return true if method is a varargs method and its varargs arguments are not passed in an
     *     array
     */
    private static boolean isVarArgsInvocation(
            ExecutableElement method, List<? extends ExpressionTree> args) {
        if (!method.isVarArgs()) {
            return false;
        }
        if (method.getParameters().size() != args.size()) {
            return true;
        }
        TypeMirror lastArgType = TreeUtils.typeOf(args.get(args.size() - 1));
        if (lastArgType.getKind() != TypeKind.ARRAY) {
            return true;
        }
        List<? extends VariableElement> paramElts = method.getParameters();
        VariableElement lastParamElt = paramElts.get(paramElts.size() - 1);
        return TypesUtils.getArrayDepth(ElementUtils.getType(lastParamElt))
                != TypesUtils.getArrayDepth(lastArgType);
    }
}<|MERGE_RESOLUTION|>--- conflicted
+++ resolved
@@ -569,7 +569,6 @@
 
     /**
      * Returns the parameters of {@code methodEle} as {@link LocalVariable}s.
-<<<<<<< HEAD
      *
      * @param methodEle the method element
      * @return list of parameters as {@link LocalVariable}s
@@ -584,22 +583,6 @@
      * @param methodEle the method element
      * @return list of parameters as {@link FormalParameter}s
      */
-=======
-     *
-     * @param methodEle the method element
-     * @return list of parameters as {@link LocalVariable}s
-     */
-    public static List<JavaExpression> getParametersAsLocalVariables(ExecutableElement methodEle) {
-        return SystemUtil.mapList(LocalVariable::new, methodEle.getParameters());
-    }
-
-    /**
-     * Returns the parameters of {@code methodEle} as {@link FormalParameter}s.
-     *
-     * @param methodEle the method element
-     * @return list of parameters as {@link FormalParameter}s
-     */
->>>>>>> cad21207
     public static List<FormalParameter> getFormalParameters(ExecutableElement methodEle) {
         List<FormalParameter> parameters = new ArrayList<>(methodEle.getParameters().size());
         int oneBasedIndex = 1;
