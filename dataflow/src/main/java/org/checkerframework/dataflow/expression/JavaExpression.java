--- conflicted
+++ resolved
@@ -531,10 +531,7 @@
             case PARAMETER:
                 return new LocalVariable(ele);
             case FIELD:
-<<<<<<< HEAD
-=======
             case ENUM_CONSTANT:
->>>>>>> be09c290
                 // Implicit access expression, such as "this" or a class name
                 JavaExpression fieldAccessExpression;
                 @SuppressWarnings("nullness:dereference.of.nullable") // a field has enclosing class
