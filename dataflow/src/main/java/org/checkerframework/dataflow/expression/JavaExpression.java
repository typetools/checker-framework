package org.checkerframework.dataflow.expression;

import com.sun.source.tree.ArrayAccessTree;
import com.sun.source.tree.BinaryTree;
import com.sun.source.tree.ExpressionTree;
import com.sun.source.tree.IdentifierTree;
import com.sun.source.tree.LiteralTree;
import com.sun.source.tree.MemberSelectTree;
import com.sun.source.tree.MethodInvocationTree;
import com.sun.source.tree.MethodTree;
import com.sun.source.tree.NewArrayTree;
import com.sun.source.tree.NewClassTree;
import com.sun.source.tree.UnaryTree;
import com.sun.source.tree.VariableTree;
import com.sun.source.util.TreePath;
import java.util.ArrayList;
import java.util.Collections;
import java.util.List;
import javax.lang.model.element.Element;
import javax.lang.model.element.ExecutableElement;
import javax.lang.model.element.TypeElement;
import javax.lang.model.element.VariableElement;
import javax.lang.model.type.TypeKind;
import javax.lang.model.type.TypeMirror;
import org.checkerframework.checker.interning.qual.EqualsMethod;
import org.checkerframework.checker.nullness.qual.Nullable;
import org.checkerframework.dataflow.analysis.Store;
import org.checkerframework.dataflow.cfg.node.ArrayAccessNode;
import org.checkerframework.dataflow.cfg.node.ArrayCreationNode;
import org.checkerframework.dataflow.cfg.node.BinaryOperationNode;
import org.checkerframework.dataflow.cfg.node.ClassNameNode;
import org.checkerframework.dataflow.cfg.node.ExplicitThisNode;
import org.checkerframework.dataflow.cfg.node.FieldAccessNode;
import org.checkerframework.dataflow.cfg.node.LocalVariableNode;
import org.checkerframework.dataflow.cfg.node.MethodInvocationNode;
import org.checkerframework.dataflow.cfg.node.NarrowingConversionNode;
import org.checkerframework.dataflow.cfg.node.Node;
import org.checkerframework.dataflow.cfg.node.StringConversionNode;
import org.checkerframework.dataflow.cfg.node.SuperNode;
import org.checkerframework.dataflow.cfg.node.ThisNode;
import org.checkerframework.dataflow.cfg.node.UnaryOperationNode;
import org.checkerframework.dataflow.cfg.node.ValueLiteralNode;
import org.checkerframework.dataflow.cfg.node.WideningConversionNode;
import org.checkerframework.javacutil.AnnotationProvider;
import org.checkerframework.javacutil.BugInCF;
import org.checkerframework.javacutil.ElementUtils;
import org.checkerframework.javacutil.SystemUtil;
import org.checkerframework.javacutil.TreePathUtil;
import org.checkerframework.javacutil.TreeUtils;
import org.checkerframework.javacutil.TypesUtils;

// The Lock Checker also supports "<self>" as a JavaExpression, but that is implemented in the Lock
// Checker.
// There are no special subclasses (AST nodes) for "<self>".
/**
 * This class represents a Java expression and its type. It does not represent all possible Java
 * expressions (for example, it does not represent a ternary conditional expression {@code ?:}; use
 * {@link org.checkerframework.dataflow.expression.Unknown} for unrepresentable expressions).
 *
 * <p>This class's representation is like an AST: subparts are also expressions. For declared names
 * (fields, local variables, and methods), it also contains an Element.
 *
 * <p>Each subclass represents a different type of expression, such as {@link
 * org.checkerframework.dataflow.expression.MethodCall}, {@link
 * org.checkerframework.dataflow.expression.ArrayAccess}, {@link
 * org.checkerframework.dataflow.expression.LocalVariable}, etc.
 *
 * @see <a href="https://checkerframework.org/manual/#java-expressions-as-arguments">the syntax of
 *     Java expressions supported by the Checker Framework</a>
 */
public abstract class JavaExpression {
    /** The type of this expression. */
    protected final TypeMirror type;

    /**
     * Create a JavaExpression.
     *
     * @param type the type of the expression
     */
    protected JavaExpression(TypeMirror type) {
        assert type != null;
        this.type = type;
    }

    public TypeMirror getType() {
        return type;
    }

    public abstract boolean containsOfClass(Class<? extends JavaExpression> clazz);

    public boolean containsUnknown() {
        return containsOfClass(Unknown.class);
    }

    /**
     * Returns true if the expression is deterministic.
     *
     * @param provider an annotation provider (a type factory)
     * @return true if this expression is deterministic
     */
    public abstract boolean isDeterministic(AnnotationProvider provider);

    /**
     * Returns true if all the expressions in the list are deterministic.
     *
     * @param list the list whose elements to test
     * @param provider an annotation provider (a type factory)
     * @return true if all the expressions in the list are deterministic
     */
    @SuppressWarnings("nullness:dereference.of.nullable") // flow within a lambda
    public static boolean listIsDeterministic(
            List<? extends @Nullable JavaExpression> list, AnnotationProvider provider) {
        return list.stream().allMatch(je -> je == null || je.isDeterministic(provider));
    }

    /**
     * Returns true if and only if the value this expression stands for cannot be changed (with
     * respect to ==) by a method call. This is the case for local variables, the self reference,
     * final field accesses whose receiver is {@link #isUnassignableByOtherCode}, and operations
     * whose operands are all {@link #isUnmodifiableByOtherCode}.
     *
     * @see #isUnmodifiableByOtherCode
     */
    public abstract boolean isUnassignableByOtherCode();

    /**
     * Returns true if and only if the value this expression stands for cannot be changed by a
     * method call, including changes to any of its fields.
     *
     * <p>Approximately, this returns true if the expression is {@link #isUnassignableByOtherCode}
     * and its type is immutable.
     *
     * @see #isUnassignableByOtherCode
     */
    public abstract boolean isUnmodifiableByOtherCode();

    /**
     * Returns true if and only if the two Java expressions are syntactically identical.
     *
     * <p>This exists for use by {@link #containsSyntacticEqualJavaExpression}.
     *
     * @param je the other Java expression to compare to this one
     * @return true if and only if the two Java expressions are syntactically identical
     */
    @EqualsMethod
    public abstract boolean syntacticEquals(JavaExpression je);

    /**
     * Returns true if the corresponding list elements satisfy {@link #syntacticEquals}.
     *
     * @param lst1 the first list to compare
     * @param lst2 the second list to compare
     * @return true if the corresponding list elements satisfy {@link #syntacticEquals}
     */
    static boolean syntacticEqualsList(
            List<? extends @Nullable JavaExpression> lst1,
            List<? extends @Nullable JavaExpression> lst2) {
        if (lst1.size() != lst2.size()) {
            return false;
        }
        for (int i = 0; i < lst1.size(); i++) {
            JavaExpression dim1 = lst1.get(i);
            JavaExpression dim2 = lst2.get(i);
            if (dim1 == null && dim2 == null) {
                continue;
            } else if (dim1 == null || dim2 == null) {
                return false;
            } else {
                if (!dim1.syntacticEquals(dim2)) {
                    return false;
                }
            }
        }
        return true;
    }

    /**
     * Returns true if and only if this contains a JavaExpression that is syntactically equal to
     * {@code other}.
     *
     * @param other the JavaExpression to search for
     * @return true if and only if this contains a JavaExpression that is syntactically equal to
     *     {@code other}
     */
    public abstract boolean containsSyntacticEqualJavaExpression(JavaExpression other);

    /**
     * Returns true if the given list contains a JavaExpression that is syntactically equal to
     * {@code other}.
     *
     * @param list the list in which to search for a match
     * @param other the JavaExpression to search for
     * @return true if and only if the list contains a JavaExpression that is syntactically equal to
     *     {@code other}
     */
    @SuppressWarnings("nullness:dereference.of.nullable") // flow within a lambda
    public static boolean listContainsSyntacticEqualJavaExpression(
            List<? extends @Nullable JavaExpression> list, JavaExpression other) {
        return list.stream()
                .anyMatch(je -> je != null && je.containsSyntacticEqualJavaExpression(other));
    }

    /**
     * Returns true if and only if {@code other} appears anywhere in this or an expression appears
     * in this such that {@code other} might alias this expression, and that expression is
     * modifiable.
     *
     * <p>This is always true, except for cases where the Java type information prevents aliasing
     * and none of the subexpressions can alias 'other'.
     */
    public boolean containsModifiableAliasOf(Store<?> store, JavaExpression other) {
        return this.equals(other) || store.canAlias(this, other);
    }

    /**
     * Format this verbosely, for debugging.
     *
     * @return a verbose string representation of this
     */
    public String toStringDebug() {
        return String.format("%s(%s): %s", getClass().getSimpleName(), type, toString());
    }

    ///
    /// Static methods
    ///

    /**
     * Returns the internal representation (as {@link FieldAccess}) of a {@link FieldAccessNode}.
     * The result may contain {@link Unknown} as receiver.
     *
     * @param node the FieldAccessNode to convert to a JavaExpression
     * @return the internal representation (as {@link FieldAccess}) of a {@link FieldAccessNode}.
     *     Can contain {@link Unknown} as receiver.
     */
    public static FieldAccess fromNodeFieldAccess(FieldAccessNode node) {
        Node receiverNode = node.getReceiver();
        JavaExpression receiver;
        if (node.isStatic()) {
            receiver = new ClassName(receiverNode.getType());
        } else {
            receiver = fromNode(receiverNode);
        }
        return new FieldAccess(receiver, node);
    }

    /**
     * Returns the internal representation (as {@link FieldAccess}) of a {@link FieldAccessNode}.
     * The result may contain {@link Unknown} as receiver.
     *
     * @param node the ArrayAccessNode to convert to a JavaExpression
     * @return the internal representation (as {@link FieldAccess}) of a {@link FieldAccessNode}.
     *     Can contain {@link Unknown} as receiver.
     */
    public static ArrayAccess fromArrayAccess(ArrayAccessNode node) {
        JavaExpression array = fromNode(node.getArray());
        JavaExpression index = fromNode(node.getIndex());
        return new ArrayAccess(node.getType(), array, index);
    }

    /**
     * We ignore operations such as widening and narrowing when computing the internal
     * representation.
     *
     * @param receiverNode a node to convert to a JavaExpression
     * @return the internal representation of the given node. Might contain {@link Unknown}.
     */
    public static JavaExpression fromNode(Node receiverNode) {
        JavaExpression result = null;
        if (receiverNode instanceof FieldAccessNode) {
            FieldAccessNode fan = (FieldAccessNode) receiverNode;

            if (fan.getFieldName().equals("this")) {
                // For some reason, "className.this" is considered a field access.
                // We right this wrong here.
                result = new ThisReference(fan.getReceiver().getType());
            } else if (fan.getFieldName().equals("class")) {
                // "className.class" is considered a field access. This makes sense,
                // since .class is similar to a field access which is the equivalent
                // of a call to getClass(). However for the purposes of dataflow
                // analysis, and value stores, this is the equivalent of a ClassNameNode.
                result = new ClassName(fan.getReceiver().getType());
            } else {
                result = fromNodeFieldAccess(fan);
            }
        } else if (receiverNode instanceof ExplicitThisNode) {
            result = new ThisReference(receiverNode.getType());
        } else if (receiverNode instanceof ThisNode) {
            result = new ThisReference(receiverNode.getType());
        } else if (receiverNode instanceof SuperNode) {
            result = new ThisReference(receiverNode.getType());
        } else if (receiverNode instanceof LocalVariableNode) {
            LocalVariableNode lv = (LocalVariableNode) receiverNode;
            result = new LocalVariable(lv);
        } else if (receiverNode instanceof ArrayAccessNode) {
            ArrayAccessNode a = (ArrayAccessNode) receiverNode;
            result = fromArrayAccess(a);
        } else if (receiverNode instanceof StringConversionNode) {
            // ignore string conversion
            return fromNode(((StringConversionNode) receiverNode).getOperand());
        } else if (receiverNode instanceof WideningConversionNode) {
            // ignore widening
            return fromNode(((WideningConversionNode) receiverNode).getOperand());
        } else if (receiverNode instanceof NarrowingConversionNode) {
            // ignore narrowing
            return fromNode(((NarrowingConversionNode) receiverNode).getOperand());
        } else if (receiverNode instanceof UnaryOperationNode) {
            UnaryOperationNode uopn = (UnaryOperationNode) receiverNode;
            return new UnaryOperation(uopn, fromNode(uopn.getOperand()));
        } else if (receiverNode instanceof BinaryOperationNode) {
            BinaryOperationNode bopn = (BinaryOperationNode) receiverNode;
            return new BinaryOperation(
                    bopn, fromNode(bopn.getLeftOperand()), fromNode(bopn.getRightOperand()));
        } else if (receiverNode instanceof ClassNameNode) {
            ClassNameNode cn = (ClassNameNode) receiverNode;
            result = new ClassName(cn.getType());
        } else if (receiverNode instanceof ValueLiteralNode) {
            ValueLiteralNode vn = (ValueLiteralNode) receiverNode;
            result = new ValueLiteral(vn.getType(), vn);
        } else if (receiverNode instanceof ArrayCreationNode) {
            ArrayCreationNode an = (ArrayCreationNode) receiverNode;
            List<@Nullable JavaExpression> dimensions =
                    SystemUtil.mapList(JavaExpression::fromNode, an.getDimensions());
            List<JavaExpression> initializers =
                    SystemUtil.mapList(JavaExpression::fromNode, an.getInitializers());
            result = new ArrayCreation(an.getType(), dimensions, initializers);
        } else if (receiverNode instanceof MethodInvocationNode) {
            MethodInvocationNode mn = (MethodInvocationNode) receiverNode;
            MethodInvocationTree t = mn.getTree();
            if (t == null) {
                throw new BugInCF("Unexpected null tree for node: " + mn);
            }
            assert TreeUtils.isUseOfElement(t) : "@AssumeAssertion(nullness): tree kind";
            ExecutableElement invokedMethod = TreeUtils.elementFromUse(t);

            // Note that the method might be nondeterministic.
            List<JavaExpression> parameters =
                    SystemUtil.mapList(JavaExpression::fromNode, mn.getArguments());
            JavaExpression methodReceiver;
            if (ElementUtils.isStatic(invokedMethod)) {
                methodReceiver = new ClassName(mn.getTarget().getReceiver().getType());
            } else {
                methodReceiver = fromNode(mn.getTarget().getReceiver());
            }
            result = new MethodCall(mn.getType(), invokedMethod, methodReceiver, parameters);
        }

        if (result == null) {
            result = new Unknown(receiverNode);
        }
        return result;
    }

    /**
     * Converts a javac {@link ExpressionTree} to a CF JavaExpression. The result might contain
     * {@link Unknown}.
     *
     * <p>We ignore operations such as widening and narrowing when computing the JavaExpression.
     *
     * @param tree a javac tree
     * @return a JavaExpression for the given javac tree
     */
    public static JavaExpression fromTree(ExpressionTree tree) {
        JavaExpression result;
        switch (tree.getKind()) {
            case ARRAY_ACCESS:
                ArrayAccessTree a = (ArrayAccessTree) tree;
                JavaExpression arrayAccessExpression = fromTree(a.getExpression());
                JavaExpression index = fromTree(a.getIndex());
                result = new ArrayAccess(TreeUtils.typeOf(a), arrayAccessExpression, index);
                break;

            case BOOLEAN_LITERAL:
            case CHAR_LITERAL:
            case DOUBLE_LITERAL:
            case FLOAT_LITERAL:
            case INT_LITERAL:
            case LONG_LITERAL:
            case NULL_LITERAL:
            case STRING_LITERAL:
                LiteralTree vn = (LiteralTree) tree;
                result = new ValueLiteral(TreeUtils.typeOf(tree), vn.getValue());
                break;

            case NEW_ARRAY:
                NewArrayTree newArrayTree = (NewArrayTree) tree;
                List<@Nullable JavaExpression> dimensions = new ArrayList<>();
                if (newArrayTree.getDimensions() != null) {
                    for (ExpressionTree dimension : newArrayTree.getDimensions()) {
                        dimensions.add(fromTree(dimension));
                    }
                }
                List<JavaExpression> initializers = new ArrayList<>();
                if (newArrayTree.getInitializers() != null) {
                    for (ExpressionTree initializer : newArrayTree.getInitializers()) {
                        initializers.add(fromTree(initializer));
                    }
                }

                result = new ArrayCreation(TreeUtils.typeOf(tree), dimensions, initializers);
                break;

            case METHOD_INVOCATION:
                MethodInvocationTree mn = (MethodInvocationTree) tree;
                assert TreeUtils.isUseOfElement(mn) : "@AssumeAssertion(nullness): tree kind";
                ExecutableElement invokedMethod = TreeUtils.elementFromUse(mn);

                // Note that the method might be nondeterministic.
                List<JavaExpression> parameters =
                        SystemUtil.mapList(JavaExpression::fromTree, mn.getArguments());
                JavaExpression methodReceiver;
                if (ElementUtils.isStatic(invokedMethod)) {
                    methodReceiver = new ClassName(TreeUtils.typeOf(mn.getMethodSelect()));
                } else {
                    methodReceiver = getReceiver(mn);
                }
                TypeMirror resultType = TreeUtils.typeOf(mn);
                result = new MethodCall(resultType, invokedMethod, methodReceiver, parameters);
                break;

            case MEMBER_SELECT:
                result = fromMemberSelect((MemberSelectTree) tree);
                break;

            case IDENTIFIER:
                IdentifierTree identifierTree = (IdentifierTree) tree;
                TypeMirror typeOfId = TreeUtils.typeOf(identifierTree);
                if (identifierTree.getName().contentEquals("this")
                        || identifierTree.getName().contentEquals("super")) {
                    result = new ThisReference(typeOfId);
                    break;
                }
                assert TreeUtils.isUseOfElement(identifierTree)
                        : "@AssumeAssertion(nullness): tree kind";
                Element ele = TreeUtils.elementFromUse(identifierTree);
                if (ElementUtils.isTypeElement(ele)) {
                    result = new ClassName(ele.asType());
                    break;
                }
                result = fromVariableElement(typeOfId, ele);
                break;

            case UNARY_PLUS:
                return fromTree(((UnaryTree) tree).getExpression());
            case BITWISE_COMPLEMENT:
            case LOGICAL_COMPLEMENT:
            case POSTFIX_DECREMENT:
            case POSTFIX_INCREMENT:
            case PREFIX_DECREMENT:
            case PREFIX_INCREMENT:
            case UNARY_MINUS:
                JavaExpression operand = fromTree(((UnaryTree) tree).getExpression());
                return new UnaryOperation(TreeUtils.typeOf(tree), tree.getKind(), operand);

            case CONDITIONAL_AND:
            case CONDITIONAL_OR:
            case DIVIDE:
            case EQUAL_TO:
            case GREATER_THAN:
            case GREATER_THAN_EQUAL:
            case LEFT_SHIFT:
            case LESS_THAN:
            case LESS_THAN_EQUAL:
            case MINUS:
            case MULTIPLY:
            case NOT_EQUAL_TO:
            case OR:
            case PLUS:
            case REMAINDER:
            case RIGHT_SHIFT:
            case UNSIGNED_RIGHT_SHIFT:
            case XOR:
                BinaryTree binaryTree = (BinaryTree) tree;
                JavaExpression left = fromTree(binaryTree.getLeftOperand());
                JavaExpression right = fromTree(binaryTree.getRightOperand());
                return new BinaryOperation(TreeUtils.typeOf(tree), tree.getKind(), left, right);

            default:
                result = null;
        }

        if (result == null) {
            result = new Unknown(tree);
        }
        return result;
    }

    /**
     * Returns the Java expression corresponding to the given variable tree {@code tree}.
     *
     * @param tree a variable tree
     * @return a JavaExpression for {@code tree}
     */
    public static JavaExpression fromVariableTree(VariableTree tree) {
        return fromVariableElement(TreeUtils.typeOf(tree), TreeUtils.elementFromDeclaration(tree));
    }

    /**
     * Returns the Java expression corresponding to the given variable element {@code ele}.
     *
     * @param typeOfEle the type of {@code ele}
     * @param ele element whose JavaExpression is returned
     * @return the Java expression corresponding to the given variable element {@code ele}
     */
    private static JavaExpression fromVariableElement(TypeMirror typeOfEle, Element ele) {
        switch (ele.getKind()) {
            case LOCAL_VARIABLE:
            case RESOURCE_VARIABLE:
            case EXCEPTION_PARAMETER:
            case PARAMETER:
                return new LocalVariable(ele);
            case FIELD:
            case ENUM_CONSTANT:
                // Implicit access expression, such as "this" or a class name
                JavaExpression fieldAccessExpression;
                @SuppressWarnings("nullness:dereference.of.nullable") // a field has enclosing class
                TypeMirror enclosingTypeElement = ElementUtils.enclosingTypeElement(ele).asType();
                if (ElementUtils.isStatic(ele)) {
                    fieldAccessExpression = new ClassName(enclosingTypeElement);
                } else {
                    fieldAccessExpression = new ThisReference(enclosingTypeElement);
                }
                return new FieldAccess(fieldAccessExpression, typeOfEle, (VariableElement) ele);
            default:
                throw new BugInCF(
                        "Unexpected kind of VariableTree: kind: %s element: %s",
                        ele.getKind(), ele);
        }
    }

    /**
     * Creates a JavaExpression from the {@code memberSelectTree}.
     *
     * @param memberSelectTree tree
     * @return a JavaExpression for {@code memberSelectTree}
     */
    private static JavaExpression fromMemberSelect(MemberSelectTree memberSelectTree) {
        TypeMirror expressionType = TreeUtils.typeOf(memberSelectTree.getExpression());
        if (TreeUtils.isClassLiteral(memberSelectTree)) {
            return new ClassName(expressionType);
        }
        assert TreeUtils.isUseOfElement(memberSelectTree) : "@AssumeAssertion(nullness): tree kind";
        Element ele = TreeUtils.elementFromUse(memberSelectTree);
        if (ElementUtils.isTypeElement(ele)) {
            // o instanceof MyClass.InnerClass
            // o instanceof MyClass.InnerInterface
            TypeMirror selectType = TreeUtils.typeOf(memberSelectTree);
            return new ClassName(selectType);
        }
        switch (ele.getKind()) {
            case METHOD:
            case CONSTRUCTOR:
                return fromTree(memberSelectTree.getExpression());
            case ENUM_CONSTANT:
            case FIELD:
                TypeMirror fieldType = TreeUtils.typeOf(memberSelectTree);
                JavaExpression je = fromTree(memberSelectTree.getExpression());
                return new FieldAccess(je, fieldType, (VariableElement) ele);
            default:
                throw new BugInCF("Unexpected element kind: %s element: %s", ele.getKind(), ele);
        }
    }

    /**
     * Returns the parameters of {@code methodEle} as {@link LocalVariable}s.
     *
     * @param methodEle the method element
     * @return list of parameters as {@link LocalVariable}s
     */
<<<<<<< HEAD
    public static List<JavaExpression> getParametersAsLocalVariables(ExecutableElement methodEle) {
        return SystemUtil.mapList(LocalVariable::new, methodEle.getParameters());
    }

    /**
     * Returns the parameters of {@code methodEle} as {@link FormalParameter}s.
     *
     * @param methodEle the method element
     * @return list of parameters as {@link FormalParameter}s
     */
    public static List<FormalParameter> getFormalParameters(ExecutableElement methodEle) {
        List<FormalParameter> parameters = new ArrayList<>(methodEle.getParameters().size());
        int oneBasedIndex = 1;
        for (VariableElement variableElement : methodEle.getParameters()) {
            parameters.add(new FormalParameter(oneBasedIndex, variableElement));
            oneBasedIndex++;
        }
        return parameters;
=======
    public static @Nullable List<JavaExpression> getParametersOfEnclosingMethod(TreePath path) {
        MethodTree methodTree = TreePathUtil.enclosingMethod(path);
        if (methodTree == null) {
            return null;
        }
        return SystemUtil.mapList(
                (VariableTree arg) -> fromNode(new LocalVariableNode(arg)),
                methodTree.getParameters());
>>>>>>> 7d8d8663
    }

    ///
    /// Obtaining the receiver
    ///

    /**
     * Returns the receiver of the given invocation
     *
     * @param accessTree method or constructor invocation
     * @return the receiver of the given invocation
     */
    public static JavaExpression getReceiver(ExpressionTree accessTree) {
        // TODO: Handle field accesses too?
        assert accessTree instanceof MethodInvocationTree || accessTree instanceof NewClassTree;
        ExpressionTree receiverTree = TreeUtils.getReceiverTree(accessTree);
        if (receiverTree != null) {
            return fromTree(receiverTree);
        } else {
            Element ele = TreeUtils.elementFromUse(accessTree);
            if (ele == null) {
                throw new BugInCF("TreeUtils.elementFromUse(" + accessTree + ") => null");
            }
            return getImplicitReceiver(ele);
        }
    }

    /**
     * Returns the implicit receiver of ele.
     *
     * <p>Returns either a new ClassName or a new ThisReference depending on whether ele is static
     * or not. The passed element must be a field, method, or class.
     *
     * @param ele a field, method, or class
     * @return either a new ClassName or a new ThisReference depending on whether ele is static or
     *     not
     */
    public static JavaExpression getImplicitReceiver(Element ele) {
        TypeElement enclosingTypeElement = ElementUtils.enclosingTypeElement(ele);
        if (enclosingTypeElement == null) {
            throw new BugInCF("getImplicitReceiver's arg has no enclosing type: " + ele);
        }
        TypeMirror enclosingType = enclosingTypeElement.asType();
        if (ElementUtils.isStatic(ele)) {
            return new ClassName(enclosingType);
        } else {
            return new ThisReference(enclosingType);
        }
    }

    /**
     * Returns either a new ClassName or ThisReference JavaExpression object for the enclosingType.
     *
     * <p>The Tree should be an expression or a statement that does not have a receiver or an
     * implicit receiver. For example, a local variable declaration.
     *
     * @param path TreePath to tree
     * @param enclosingType type of the enclosing type
     * @return a new ClassName or ThisReference that is a JavaExpression object for the
     *     enclosingType
     */
    public static JavaExpression getPseudoReceiver(TreePath path, TypeMirror enclosingType) {
        if (TreePathUtil.isTreeInStaticScope(path)) {
            return new ClassName(enclosingType);
        } else {
            return new ThisReference(enclosingType);
        }
    }

    /**
     * Accept method of the visitor pattern.
     *
     * @param visitor the visitor to be applied to this JavaExpression
     * @param p the parameter for this operation
     * @param <R> result type of the operation
     * @param <P> parameter type
     * @return the result of visiting this
     */
    public abstract <R, P> R accept(JavaExpressionVisitor<R, P> visitor, P p);

    /**
     * Viewpoint-adapts {@code this} to a field access with receiver {@code receiver}.
     *
     * @param receiver receiver of the field access
     * @return viewpoint-adapted version of this
     */
    public JavaExpression atFieldAccess(JavaExpression receiver) {
        return ViewpointAdaptJavaExpression.viewpointAdapt(this, receiver);
    }

    /**
     * Viewpoint-adapts {@code this} to the {@code methodTree} by converting any {@code
     * FormalParameter} into {@code LocalVariable}s.
     *
     * @param methodTree method declaration tree
     * @return viewpoint-adapted version of this
     */
    public final JavaExpression atMethodBody(MethodTree methodTree) {
        List<JavaExpression> parametersJe =
                SystemUtil.mapList(
                        (VariableTree param) ->
                                new LocalVariable(TreeUtils.elementFromDeclaration(param)),
                        methodTree.getParameters());
        return ViewpointAdaptJavaExpression.viewpointAdapt(this, parametersJe);
    }

    /**
     * Viewpoint-adapts {@code this} to the {@code methodInvocationTree}.
     *
     * @param methodInvocationTree method invocation
     * @return viewpoint-adapted version of this
     */
    public final JavaExpression atMethodInvocation(MethodInvocationTree methodInvocationTree) {
        JavaExpression receiverJe = JavaExpression.getReceiver(methodInvocationTree);
        List<JavaExpression> argumentsJe =
                argumentTreesToJavaExpressions(
                        TreeUtils.elementFromUse(methodInvocationTree),
                        methodInvocationTree.getArguments());
        return ViewpointAdaptJavaExpression.viewpointAdapt(this, receiverJe, argumentsJe);
    }

    /**
     * Viewpoint-adapts {@code this} to the {@code invocationNode}.
     *
     * @param invocationNode method invocation
     * @return viewpoint-adapted version of this
     */
    public final JavaExpression atMethodInvocation(MethodInvocationNode invocationNode) {
        JavaExpression receiverJe =
                JavaExpression.fromNode(invocationNode.getTarget().getReceiver());
        List<JavaExpression> argumentsJe =
                SystemUtil.mapList(JavaExpression::fromNode, invocationNode.getArguments());
        return ViewpointAdaptJavaExpression.viewpointAdapt(this, receiverJe, argumentsJe);
    }

    /**
     * Viewpoint-adapts {@code this} to the {@code newClassTree}.
     *
     * @param newClassTree constructor invocation
     * @return viewpoint-adapted version of this
     */
    public JavaExpression atConstructorInvocation(NewClassTree newClassTree) {
        JavaExpression receiverJe = JavaExpression.getReceiver(newClassTree);
        List<JavaExpression> argumentsJe =
                argumentTreesToJavaExpressions(
                        TreeUtils.elementFromUse(newClassTree), newClassTree.getArguments());
        return ViewpointAdaptJavaExpression.viewpointAdapt(this, receiverJe, argumentsJe);
    }

    /**
     * Converts method or constructor arguments from Trees to JavaExpressions, accounting for
     * varargs.
     *
     * @param method the method or constructor being invoked
     * @param argTrees the arguments to the method or constructor
     * @return the arguments, as JavaExpressions
     */
    private static List<JavaExpression> argumentTreesToJavaExpressions(
            ExecutableElement method, List<? extends ExpressionTree> argTrees) {
        if (isVarArgsInvocation(method, argTrees)) {
            List<JavaExpression> result = new ArrayList<>(method.getParameters().size());
            for (int i = 0; i < method.getParameters().size() - 1; i++) {
                result.add(JavaExpression.fromTree(argTrees.get(i)));
            }

            List<JavaExpression> varargArgs =
                    new ArrayList<>(argTrees.size() - method.getParameters().size() + 1);
            for (int i = method.getParameters().size() - 1; i < argTrees.size(); i++) {
                varargArgs.add(JavaExpression.fromTree(argTrees.get(i)));
            }
            Element varargsElement = method.getParameters().get(method.getParameters().size() - 1);
            TypeMirror tm = ElementUtils.getType(varargsElement);
            result.add(new ArrayCreation(tm, Collections.emptyList(), varargArgs));

            return result;
        }

        return SystemUtil.mapList(JavaExpression::fromTree, argTrees);
    }

    /**
     * Returns true if method is a varargs method or constructor and its varargs arguments are not
     * passed in an array.
     *
     * @param method the method or constructor
     * @param args the arguments at the call site
     * @return true if method is a varargs method and its varargs arguments are not passed in an
     *     array
     */
    private static boolean isVarArgsInvocation(
            ExecutableElement method, List<? extends ExpressionTree> args) {
        if (!method.isVarArgs()) {
            return false;
        }
        if (method.getParameters().size() != args.size()) {
            return true;
        }
        TypeMirror lastArgType = TreeUtils.typeOf(args.get(args.size() - 1));
        if (lastArgType.getKind() != TypeKind.ARRAY) {
            return true;
        }
        List<? extends VariableElement> paramElts = method.getParameters();
        VariableElement lastParamElt = paramElts.get(paramElts.size() - 1);
        return TypesUtils.getArrayDepth(ElementUtils.getType(lastParamElt))
                != TypesUtils.getArrayDepth(lastArgType);
    }
}<|MERGE_RESOLUTION|>--- conflicted
+++ resolved
@@ -567,7 +567,6 @@
      * @param methodEle the method element
      * @return list of parameters as {@link LocalVariable}s
      */
-<<<<<<< HEAD
     public static List<JavaExpression> getParametersAsLocalVariables(ExecutableElement methodEle) {
         return SystemUtil.mapList(LocalVariable::new, methodEle.getParameters());
     }
@@ -579,6 +578,7 @@
      * @return list of parameters as {@link FormalParameter}s
      */
     public static List<FormalParameter> getFormalParameters(ExecutableElement methodEle) {
+        // TODO: Use mapList
         List<FormalParameter> parameters = new ArrayList<>(methodEle.getParameters().size());
         int oneBasedIndex = 1;
         for (VariableElement variableElement : methodEle.getParameters()) {
@@ -586,16 +586,6 @@
             oneBasedIndex++;
         }
         return parameters;
-=======
-    public static @Nullable List<JavaExpression> getParametersOfEnclosingMethod(TreePath path) {
-        MethodTree methodTree = TreePathUtil.enclosingMethod(path);
-        if (methodTree == null) {
-            return null;
-        }
-        return SystemUtil.mapList(
-                (VariableTree arg) -> fromNode(new LocalVariableNode(arg)),
-                methodTree.getParameters());
->>>>>>> 7d8d8663
     }
 
     ///
