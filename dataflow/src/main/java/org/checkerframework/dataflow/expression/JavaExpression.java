--- conflicted
+++ resolved
@@ -490,9 +490,6 @@
         return result;
     }
 
-<<<<<<< HEAD
-    private static JavaExpression fromMemberSelect(MemberSelectTree memberSelectTree) {
-=======
     /**
      * Returns the Java expression corresponding to the given variable tree {@code tree}.
      *
@@ -539,13 +536,10 @@
     /**
      * Creates a JavaExpression from the {@code memberSelectTree}.
      *
-     * @param provider annotation provider
      * @param memberSelectTree tree
      * @return a JavaExpression for {@code memberSelectTree}
      */
-    private static JavaExpression fromMemberSelect(
-            AnnotationProvider provider, MemberSelectTree memberSelectTree) {
->>>>>>> 66565fae
+    private static JavaExpression fromMemberSelect(MemberSelectTree memberSelectTree) {
         TypeMirror expressionType = TreeUtils.typeOf(memberSelectTree.getExpression());
         if (TreeUtils.isClassLiteral(memberSelectTree)) {
             return new ClassName(expressionType);
