package org.checkerframework.dataflow.analysis;

import com.sun.source.tree.ArrayAccessTree;
import com.sun.source.tree.ExpressionTree;
import com.sun.source.tree.IdentifierTree;
import com.sun.source.tree.LiteralTree;
import com.sun.source.tree.MemberSelectTree;
import com.sun.source.tree.MethodInvocationTree;
import com.sun.source.tree.MethodTree;
import com.sun.source.tree.NewArrayTree;
import com.sun.source.tree.VariableTree;
import com.sun.source.util.TreePath;
import com.sun.tools.javac.code.Symbol.VarSymbol;
import java.util.ArrayList;
import java.util.Collections;
import java.util.List;
import java.util.Objects;
import javax.lang.model.element.Element;
import javax.lang.model.element.ElementKind;
import javax.lang.model.element.ExecutableElement;
import javax.lang.model.element.VariableElement;
import javax.lang.model.type.TypeKind;
import javax.lang.model.type.TypeMirror;
import org.checkerframework.checker.nullness.qual.Nullable;
import org.checkerframework.dataflow.cfg.node.ArrayAccessNode;
import org.checkerframework.dataflow.cfg.node.ArrayCreationNode;
import org.checkerframework.dataflow.cfg.node.ClassNameNode;
import org.checkerframework.dataflow.cfg.node.ExplicitThisLiteralNode;
import org.checkerframework.dataflow.cfg.node.FieldAccessNode;
import org.checkerframework.dataflow.cfg.node.LocalVariableNode;
import org.checkerframework.dataflow.cfg.node.MethodInvocationNode;
import org.checkerframework.dataflow.cfg.node.NarrowingConversionNode;
import org.checkerframework.dataflow.cfg.node.Node;
import org.checkerframework.dataflow.cfg.node.StringConversionNode;
import org.checkerframework.dataflow.cfg.node.SuperNode;
import org.checkerframework.dataflow.cfg.node.ThisLiteralNode;
import org.checkerframework.dataflow.cfg.node.ValueLiteralNode;
import org.checkerframework.dataflow.cfg.node.WideningConversionNode;
import org.checkerframework.dataflow.util.PurityUtils;
import org.checkerframework.javacutil.AnnotationProvider;
import org.checkerframework.javacutil.BugInCF;
import org.checkerframework.javacutil.ElementUtils;
import org.checkerframework.javacutil.TreeUtils;
import org.checkerframework.javacutil.TypeAnnotationUtils;
import org.checkerframework.javacutil.TypesUtils;

/**
 * Collection of classes and helper functions to represent Java expressions about which the
 * org.checkerframework.dataflow analysis can possibly infer facts. Expressions include:
 *
 * <ul>
 *   <li>Field accesses (e.g., <em>o.f</em>)
 *   <li>Local variables (e.g., <em>l</em>)
 *   <li>This reference (e.g., <em>this</em>)
 *   <li>Pure method calls (e.g., <em>o.m()</em>)
 *   <li>Unknown other expressions to mark that something else was present.
 * </ul>
 */
public class FlowExpressions {

    /**
     * @return the internal representation (as {@link FieldAccess}) of a {@link FieldAccessNode}.
     *     Can contain {@link Unknown} as receiver.
     */
    public static FieldAccess internalReprOfFieldAccess(
            AnnotationProvider provider, FieldAccessNode node) {
        Receiver receiver;
        Node receiverNode = node.getReceiver();
        if (node.isStatic()) {
            receiver = new ClassName(receiverNode.getType());
        } else {
            receiver = internalReprOf(provider, receiverNode);
        }
        return new FieldAccess(receiver, node);
    }

    /**
     * @return the internal representation (as {@link FieldAccess}) of a {@link FieldAccessNode}.
     *     Can contain {@link Unknown} as receiver.
     */
    public static ArrayAccess internalReprOfArrayAccess(
            AnnotationProvider provider, ArrayAccessNode node) {
        Receiver receiver = internalReprOf(provider, node.getArray());
        Receiver index = internalReprOf(provider, node.getIndex());
        return new ArrayAccess(node.getType(), receiver, index);
    }

    /**
     * We ignore operations such as widening and narrowing when computing the internal
     * representation.
     *
     * @return the internal representation (as {@link Receiver}) of any {@link Node}. Might contain
     *     {@link Unknown}.
     */
    public static Receiver internalReprOf(AnnotationProvider provider, Node receiverNode) {
        return internalReprOf(provider, receiverNode, false);
    }

    /**
     * We ignore operations such as widening and narrowing when computing the internal
     * representation.
     *
     * @return the internal representation (as {@link Receiver}) of any {@link Node}. Might contain
     *     {@link Unknown}.
     */
    public static Receiver internalReprOf(
            AnnotationProvider provider, Node receiverNode, boolean allowNonDeterministic) {
        Receiver receiver = null;
        if (receiverNode instanceof FieldAccessNode) {
            FieldAccessNode fan = (FieldAccessNode) receiverNode;

            if (fan.getFieldName().equals("this")) {
                // For some reason, "className.this" is considered a field access.
                // We right this wrong here.
                receiver = new ThisReference(fan.getReceiver().getType());
            } else if (fan.getFieldName().equals("class")) {
                // "className.class" is considered a field access. This makes sense,
                // since .class is similar to a field access which is the equivalent
                // of a call to getClass(). However for the purposes of dataflow
                // analysis, and value stores, this is the equivalent of a ClassNameNode.
                receiver = new ClassName(fan.getReceiver().getType());
            } else {
                receiver = internalReprOfFieldAccess(provider, fan);
            }
        } else if (receiverNode instanceof ExplicitThisLiteralNode) {
            receiver = new ThisReference(receiverNode.getType());
        } else if (receiverNode instanceof ThisLiteralNode) {
            receiver = new ThisReference(receiverNode.getType());
        } else if (receiverNode instanceof SuperNode) {
            receiver = new ThisReference(receiverNode.getType());
        } else if (receiverNode instanceof LocalVariableNode) {
            LocalVariableNode lv = (LocalVariableNode) receiverNode;
            receiver = new LocalVariable(lv);
        } else if (receiverNode instanceof ArrayAccessNode) {
            ArrayAccessNode a = (ArrayAccessNode) receiverNode;
            receiver = internalReprOfArrayAccess(provider, a);
        } else if (receiverNode instanceof StringConversionNode) {
            // ignore string conversion
            return internalReprOf(provider, ((StringConversionNode) receiverNode).getOperand());
        } else if (receiverNode instanceof WideningConversionNode) {
            // ignore widening
            return internalReprOf(provider, ((WideningConversionNode) receiverNode).getOperand());
        } else if (receiverNode instanceof NarrowingConversionNode) {
            // ignore narrowing
            return internalReprOf(provider, ((NarrowingConversionNode) receiverNode).getOperand());
        } else if (receiverNode instanceof ClassNameNode) {
            ClassNameNode cn = (ClassNameNode) receiverNode;
            receiver = new ClassName(cn.getType());
        } else if (receiverNode instanceof ValueLiteralNode) {
            ValueLiteralNode vn = (ValueLiteralNode) receiverNode;
            receiver = new ValueLiteral(vn.getType(), vn);
        } else if (receiverNode instanceof ArrayCreationNode) {
            ArrayCreationNode an = (ArrayCreationNode) receiverNode;
            List<Receiver> dimensions = new ArrayList<>();
            for (Node dimension : an.getDimensions()) {
                dimensions.add(internalReprOf(provider, dimension, allowNonDeterministic));
            }
            List<Receiver> initializers = new ArrayList<>();
            for (Node initializer : an.getInitializers()) {
                initializers.add(internalReprOf(provider, initializer, allowNonDeterministic));
            }
            receiver = new ArrayCreation(an.getType(), dimensions, initializers);
        } else if (receiverNode instanceof MethodInvocationNode) {
            MethodInvocationNode mn = (MethodInvocationNode) receiverNode;
            ExecutableElement invokedMethod = TreeUtils.elementFromUse(mn.getTree());

            if (allowNonDeterministic || PurityUtils.isDeterministic(provider, invokedMethod)) {
                List<Receiver> parameters = new ArrayList<>();
                for (Node p : mn.getArguments()) {
                    parameters.add(internalReprOf(provider, p));
                }
                Receiver methodReceiver;
                if (ElementUtils.isStatic(invokedMethod)) {
                    methodReceiver = new ClassName(mn.getTarget().getReceiver().getType());
                } else {
                    methodReceiver = internalReprOf(provider, mn.getTarget().getReceiver());
                }
                receiver = new MethodCall(mn.getType(), invokedMethod, methodReceiver, parameters);
            }
        }

        if (receiver == null) {
            receiver = new Unknown(receiverNode.getType());
        }
        return receiver;
    }

    /**
     * @return the internal representation (as {@link Receiver}) of any {@link ExpressionTree}.
     *     Might contain {@link Unknown}.
     */
    public static Receiver internalReprOf(
            AnnotationProvider provider, ExpressionTree receiverTree) {
        return internalReprOf(provider, receiverTree, true);
    }
    /**
     * We ignore operations such as widening and narrowing when computing the internal
     * representation.
     *
     * @return the internal representation (as {@link Receiver}) of any {@link ExpressionTree}.
     *     Might contain {@link Unknown}.
     */
    public static Receiver internalReprOf(
            AnnotationProvider provider,
            ExpressionTree receiverTree,
            boolean allowNonDeterministic) {
        Receiver receiver;
        switch (receiverTree.getKind()) {
            case ARRAY_ACCESS:
                ArrayAccessTree a = (ArrayAccessTree) receiverTree;
                Receiver arrayAccessExpression = internalReprOf(provider, a.getExpression());
                Receiver index = internalReprOf(provider, a.getIndex());
                receiver = new ArrayAccess(TreeUtils.typeOf(a), arrayAccessExpression, index);
                break;
            case BOOLEAN_LITERAL:
            case CHAR_LITERAL:
            case DOUBLE_LITERAL:
            case FLOAT_LITERAL:
            case INT_LITERAL:
            case LONG_LITERAL:
            case NULL_LITERAL:
            case STRING_LITERAL:
                LiteralTree vn = (LiteralTree) receiverTree;
                receiver = new ValueLiteral(TreeUtils.typeOf(receiverTree), vn.getValue());
                break;
            case NEW_ARRAY:
                NewArrayTree newArrayTree = (NewArrayTree) receiverTree;
                List<Receiver> dimensions = new ArrayList<>();
                if (newArrayTree.getDimensions() != null) {
                    for (ExpressionTree dimension : newArrayTree.getDimensions()) {
                        dimensions.add(internalReprOf(provider, dimension, allowNonDeterministic));
                    }
                }
                List<Receiver> initializers = new ArrayList<>();
                if (newArrayTree.getInitializers() != null) {
                    for (ExpressionTree initializer : newArrayTree.getInitializers()) {
                        initializers.add(
                                internalReprOf(provider, initializer, allowNonDeterministic));
                    }
                }

                receiver =
                        new ArrayCreation(TreeUtils.typeOf(receiverTree), dimensions, initializers);
                break;
            case METHOD_INVOCATION:
                MethodInvocationTree mn = (MethodInvocationTree) receiverTree;
                ExecutableElement invokedMethod = TreeUtils.elementFromUse(mn);
                if (PurityUtils.isDeterministic(provider, invokedMethod) || allowNonDeterministic) {
                    List<Receiver> parameters = new ArrayList<>();
                    for (ExpressionTree p : mn.getArguments()) {
                        parameters.add(internalReprOf(provider, p));
                    }
                    Receiver methodReceiver;
                    if (ElementUtils.isStatic(invokedMethod)) {
                        methodReceiver = new ClassName(TreeUtils.typeOf(mn.getMethodSelect()));
                    } else {
                        ExpressionTree methodReceiverTree = TreeUtils.getReceiverTree(mn);
                        if (methodReceiverTree != null) {
                            methodReceiver = internalReprOf(provider, methodReceiverTree);
                        } else {
                            methodReceiver = internalReprOfImplicitReceiver(invokedMethod);
                        }
                    }
                    TypeMirror type = TreeUtils.typeOf(mn);
                    receiver = new MethodCall(type, invokedMethod, methodReceiver, parameters);
                } else {
                    receiver = null;
                }
                break;
            case MEMBER_SELECT:
                receiver = internalReprOfMemberSelect(provider, (MemberSelectTree) receiverTree);
                break;
            case IDENTIFIER:
                IdentifierTree identifierTree = (IdentifierTree) receiverTree;
                TypeMirror typeOfId = TreeUtils.typeOf(identifierTree);
                if (identifierTree.getName().contentEquals("this")
                        || identifierTree.getName().contentEquals("super")) {
                    receiver = new ThisReference(typeOfId);
                    break;
                }
                Element ele = TreeUtils.elementFromUse(identifierTree);
                switch (ele.getKind()) {
                    case LOCAL_VARIABLE:
                    case RESOURCE_VARIABLE:
                    case EXCEPTION_PARAMETER:
                    case PARAMETER:
                        receiver = new LocalVariable(ele);
                        break;
                    case FIELD:
                        // Implicit access expression, such as "this" or a class name
                        Receiver fieldAccessExpression;
                        TypeMirror enclosingType = ElementUtils.enclosingClass(ele).asType();
                        if (ElementUtils.isStatic(ele)) {
                            fieldAccessExpression = new ClassName(enclosingType);
                        } else {
                            fieldAccessExpression = new ThisReference(enclosingType);
                        }
                        receiver =
                                new FieldAccess(
                                        fieldAccessExpression, typeOfId, (VariableElement) ele);
                        break;
                    case CLASS:
                    case ENUM:
                    case ANNOTATION_TYPE:
                    case INTERFACE:
                        receiver = new ClassName(ele.asType());
                        break;
                    default:
                        receiver = null;
                }
                break;
            default:
                receiver = null;
        }

        if (receiver == null) {
            receiver = new Unknown(TreeUtils.typeOf(receiverTree));
        }
        return receiver;
    }

    /**
     * Returns the implicit receiver of ele.
     *
     * <p>Returns either a new ClassName or a new ThisReference depending on whether ele is static
     * or not. The passed element must be a field, method, or class.
     *
     * @param ele field, method, or class
     * @return either a new ClassName or a new ThisReference depending on whether ele is static or
     *     not
     */
    public static Receiver internalReprOfImplicitReceiver(Element ele) {
        TypeMirror enclosingType = ElementUtils.enclosingClass(ele).asType();
        if (ElementUtils.isStatic(ele)) {
            return new ClassName(enclosingType);
        } else {
            return new ThisReference(enclosingType);
        }
    }

    /**
     * Returns either a new ClassName or ThisReference Receiver object for the enclosingType.
     *
     * <p>The Tree should be an expression or a statement that does not have a receiver or an
     * implicit receiver. For example, a local variable declaration.
     *
     * @param path TreePath to tree
     * @param enclosingType type of the enclosing type
     * @return a new ClassName or ThisReference that is a Receiver object for the enclosingType
     */
    public static Receiver internalReprOfPseudoReceiver(TreePath path, TypeMirror enclosingType) {
        if (TreeUtils.isTreeInStaticScope(path)) {
            return new ClassName(enclosingType);
        } else {
            return new ThisReference(enclosingType);
        }
    }

    private static Receiver internalReprOfMemberSelect(
            AnnotationProvider provider, MemberSelectTree memberSelectTree) {
        TypeMirror expressionType = TreeUtils.typeOf(memberSelectTree.getExpression());
        if (TreeUtils.isClassLiteral(memberSelectTree)) {
            return new ClassName(expressionType);
        }
        Element ele = TreeUtils.elementFromUse(memberSelectTree);
        switch (ele.getKind()) {
            case METHOD:
            case CONSTRUCTOR:
                return internalReprOf(provider, memberSelectTree.getExpression());
            case CLASS: // o instanceof MyClass.InnerClass
            case ENUM:
            case INTERFACE: // o instanceof MyClass.InnerInterface
            case ANNOTATION_TYPE:
                TypeMirror selectType = TreeUtils.typeOf(memberSelectTree);
                return new ClassName(selectType);
            case ENUM_CONSTANT:
            case FIELD:
                TypeMirror fieldType = TreeUtils.typeOf(memberSelectTree);
                Receiver r = internalReprOf(provider, memberSelectTree.getExpression());
                return new FieldAccess(r, fieldType, (VariableElement) ele);
            default:
                throw new BugInCF("Unexpected element kind: %s element: %s", ele.getKind(), ele);
        }
    }

    /**
     * Returns Receiver objects for the formal parameters of the method in which path is enclosed.
     *
     * @param annotationProvider annotationProvider
     * @param path TreePath that is enclosed by the method
     * @return list of Receiver objects for the formal parameters of the method in which path is
     *     enclosed
     */
    public static List<Receiver> getParametersOfEnclosingMethod(
            AnnotationProvider annotationProvider, TreePath path) {
        MethodTree methodTree = TreeUtils.enclosingMethod(path);
        if (methodTree == null) {
            return null;
        }
        List<Receiver> internalArguments = new ArrayList<>();
        for (VariableTree arg : methodTree.getParameters()) {
            internalArguments.add(internalReprOf(annotationProvider, new LocalVariableNode(arg)));
        }
        return internalArguments;
    }

    /**
     * The poorly-named Receiver class is actually a Java AST. Each subclass represents a different
     * type of expression, such as MethodCall, ArrayAccess, LocalVariable, etc.
     */
    public abstract static class Receiver {
        protected final TypeMirror type;

        public Receiver(TypeMirror type) {
            assert type != null;
            this.type = type;
        }

        public TypeMirror getType() {
            return type;
        }

        public abstract boolean containsOfClass(Class<? extends FlowExpressions.Receiver> clazz);

        public boolean containsUnknown() {
            return containsOfClass(Unknown.class);
        }

        /**
         * Returns true if and only if the value this expression stands for cannot be changed (with
         * respect to ==) by a method call. This is the case for local variables, the self reference
         * as well as final field accesses for whose receiver {@link #isUnassignableByOtherCode} is
         * true.
         *
         * @see #isUnmodifiableByOtherCode
         */
        public abstract boolean isUnassignableByOtherCode();

        /**
         * Returns true if and only if the value this expression stands for cannot be changed by a
         * method call, including changes to any of its fields.
         *
         * <p>Approximately, this returns true if the expression is {@link
         * #isUnassignableByOtherCode} and its type is immutable.
         *
         * @see #isUnassignableByOtherCode
         */
        public abstract boolean isUnmodifiableByOtherCode();

        /** @return true if and only if the two receiver are syntactically identical */
        public boolean syntacticEquals(Receiver other) {
            return other == this;
        }

        /**
         * @return true if and only if this receiver contains a receiver that is syntactically equal
         *     to {@code other}.
         */
        public boolean containsSyntacticEqualReceiver(Receiver other) {
            return syntacticEquals(other);
        }

        /**
         * Returns true if and only if {@code other} appears anywhere in this receiver or an
         * expression appears in this receiver such that {@code other} might alias this expression,
         * and that expression is modifiable.
         *
         * <p>This is always true, except for cases where the Java type information prevents
         * aliasing and none of the subexpressions can alias 'other'.
         */
        public boolean containsModifiableAliasOf(Store<?> store, Receiver other) {
            return this.equals(other) || store.canAlias(this, other);
        }
    }

    public static class FieldAccess extends Receiver {
        protected final Receiver receiver;
        protected final VariableElement field;

        public Receiver getReceiver() {
            return receiver;
        }

        public VariableElement getField() {
            return field;
        }

        public FieldAccess(Receiver receiver, FieldAccessNode node) {
            super(node.getType());
            this.receiver = receiver;
            this.field = node.getElement();
        }

        public FieldAccess(Receiver receiver, TypeMirror type, VariableElement fieldElement) {
            super(type);
            this.receiver = receiver;
            this.field = fieldElement;
        }

        public boolean isFinal() {
            return ElementUtils.isFinal(field);
        }

        public boolean isStatic() {
            return ElementUtils.isStatic(field);
        }

        @Override
        public boolean equals(Object obj) {
            if (!(obj instanceof FieldAccess)) {
                return false;
            }
            FieldAccess fa = (FieldAccess) obj;
            return fa.getField().equals(getField()) && fa.getReceiver().equals(getReceiver());
        }

        @Override
        public int hashCode() {
            return Objects.hash(getField(), getReceiver());
        }

        @Override
        public boolean containsModifiableAliasOf(Store<?> store, Receiver other) {
            return super.containsModifiableAliasOf(store, other)
                    || receiver.containsModifiableAliasOf(store, other);
        }

        @Override
        public boolean containsSyntacticEqualReceiver(Receiver other) {
            return syntacticEquals(other) || receiver.containsSyntacticEqualReceiver(other);
        }

        @Override
        public boolean syntacticEquals(Receiver other) {
            if (!(other instanceof FieldAccess)) {
                return false;
            }
            FieldAccess fa = (FieldAccess) other;
            return super.syntacticEquals(other)
                    || (fa.getField().equals(getField())
                            && fa.getReceiver().syntacticEquals(getReceiver()));
        }

        @Override
        public String toString() {
            if (receiver instanceof ClassName) {
                return receiver.getType() + "." + field;
            } else {
                return receiver + "." + field;
            }
        }

        @Override
        public boolean containsOfClass(Class<? extends FlowExpressions.Receiver> clazz) {
            return getClass().equals(clazz) || receiver.containsOfClass(clazz);
        }

        @Override
        public boolean isUnassignableByOtherCode() {
            return isFinal() && getReceiver().isUnassignableByOtherCode();
        }

        @Override
        public boolean isUnmodifiableByOtherCode() {
            return isUnassignableByOtherCode()
                    && TypesUtils.isImmutableTypeInJdk(getReceiver().type);
        }
    }

    public static class ThisReference extends Receiver {
        public ThisReference(TypeMirror type) {
            super(type);
        }

        @Override
        public boolean equals(Object obj) {
            return obj instanceof ThisReference;
        }

        @Override
        public int hashCode() {
            return 0;
        }

        @Override
        public String toString() {
            return "this";
        }

        @Override
        public boolean containsOfClass(Class<? extends FlowExpressions.Receiver> clazz) {
            return getClass().equals(clazz);
        }

        @Override
        public boolean syntacticEquals(Receiver other) {
            return other instanceof ThisReference;
        }

        @Override
        public boolean isUnassignableByOtherCode() {
            return true;
        }

        @Override
        public boolean isUnmodifiableByOtherCode() {
            return TypesUtils.isImmutableTypeInJdk(type);
        }

        @Override
        public boolean containsModifiableAliasOf(Store<?> store, Receiver other) {
            return false; // 'this' is not modifiable
        }
    }

    /**
     * A ClassName represents the occurrence of a class as part of a static field access or method
     * invocation.
     */
    public static class ClassName extends Receiver {
        private final String typeString;

        public ClassName(TypeMirror type) {
            super(type);
            typeString = type.toString();
        }

        @Override
        public boolean equals(Object obj) {
            if (!(obj instanceof ClassName)) {
                return false;
            }
            ClassName other = (ClassName) obj;
            return typeString.equals(other.typeString);
        }

        @Override
        public int hashCode() {
            return Objects.hash(typeString);
        }

        @Override
        public String toString() {
            return typeString + ".class";
        }

        @Override
        public boolean containsOfClass(Class<? extends FlowExpressions.Receiver> clazz) {
            return getClass().equals(clazz);
        }

        @Override
        public boolean syntacticEquals(Receiver other) {
            return this.equals(other);
        }

        @Override
        public boolean isUnassignableByOtherCode() {
            return true;
        }

        @Override
        public boolean isUnmodifiableByOtherCode() {
            return true;
        }

        @Override
        public boolean containsModifiableAliasOf(Store<?> store, Receiver other) {
            return false; // not modifiable
        }
    }

    public static class Unknown extends Receiver {
        public Unknown(TypeMirror type) {
            super(type);
        }

        @Override
        public boolean equals(Object obj) {
            return obj == this;
        }

        @Override
        public int hashCode() {
            return System.identityHashCode(this);
        }

        @Override
        public String toString() {
            return "?";
        }

        @Override
        public boolean containsModifiableAliasOf(Store<?> store, Receiver other) {
            return true;
        }

        @Override
        public boolean containsOfClass(Class<? extends FlowExpressions.Receiver> clazz) {
            return getClass().equals(clazz);
        }

        @Override
        public boolean isUnassignableByOtherCode() {
            return false;
        }

        @Override
        public boolean isUnmodifiableByOtherCode() {
            return false;
        }
    }

    public static class LocalVariable extends Receiver {
        protected final Element element;

        public LocalVariable(LocalVariableNode localVar) {
            super(localVar.getType());
            this.element = localVar.getElement();
        }

        public LocalVariable(Element elem) {
            super(ElementUtils.getType(elem));
            this.element = elem;
        }

        @Override
        public boolean equals(Object obj) {
            if (!(obj instanceof LocalVariable)) {
                return false;
            }

            LocalVariable other = (LocalVariable) obj;
            VarSymbol vs = (VarSymbol) element;
            VarSymbol vsother = (VarSymbol) other.element;
            // The code below isn't just return vs.equals(vsother) because an element might be
            // different between subcheckers.  The owner of a lambda parameter is the enclosing
            // method, so a local variable and a lambda parameter might have the same name and the
            // same owner.  pos is used to differentiate this case.
            return vs.pos == vsother.pos
                    && vsother.name.contentEquals(vs.name)
                    && vsother.owner.toString().equals(vs.owner.toString());
        }

        public Element getElement() {
            return element;
        }

        @Override
        public int hashCode() {
            VarSymbol vs = (VarSymbol) element;
            return Objects.hash(
                    vs.name.toString(),
                    TypeAnnotationUtils.unannotatedType(vs.type).toString(),
                    vs.owner.toString());
        }

        @Override
        public String toString() {
            return element.toString();
        }

        @Override
        public boolean containsOfClass(Class<? extends FlowExpressions.Receiver> clazz) {
            return getClass().equals(clazz);
        }

        @Override
        public boolean syntacticEquals(Receiver other) {
            if (!(other instanceof LocalVariable)) {
                return false;
            }
            LocalVariable l = (LocalVariable) other;
            return l.equals(this);
        }

        @Override
        public boolean containsSyntacticEqualReceiver(Receiver other) {
            return syntacticEquals(other);
        }

        @Override
        public boolean isUnassignableByOtherCode() {
            return true;
        }

        @Override
        public boolean isUnmodifiableByOtherCode() {
            return TypesUtils.isImmutableTypeInJdk(((VarSymbol) element).type);
        }
    }

    public static class ValueLiteral extends Receiver {

        protected final Object value;

        public ValueLiteral(TypeMirror type, ValueLiteralNode node) {
            super(type);
            value = node.getValue();
        }

        public ValueLiteral(TypeMirror type, Object value) {
            super(type);
            this.value = value;
        }

        @Override
        public boolean containsOfClass(Class<? extends FlowExpressions.Receiver> clazz) {
            return getClass().equals(clazz);
        }

        @Override
        public boolean isUnassignableByOtherCode() {
            return true;
        }

        @Override
        public boolean isUnmodifiableByOtherCode() {
            return true;
        }

        @Override
        public boolean equals(Object obj) {
            if (!(obj instanceof ValueLiteral)) {
                return false;
            }
            ValueLiteral other = (ValueLiteral) obj;
            // TODO:  Can this string comparison be cleaned up?
            // Cannot use Types.isSameType(type, other.type) because we don't have a Types object.
            return type.toString().equals(other.type.toString())
                    && Objects.equals(value, other.value);
        }

        @Override
        public String toString() {
            if (TypesUtils.isString(type)) {
                return "\"" + value + "\"";
            } else if (type.getKind() == TypeKind.LONG) {
                return value.toString() + "L";
            }
            return value == null ? "null" : value.toString();
        }

        @Override
        public int hashCode() {
            return Objects.hash(value, type.toString());
        }

        @Override
        public boolean syntacticEquals(Receiver other) {
            return this.equals(other);
        }

        @Override
        public boolean containsModifiableAliasOf(Store<?> store, Receiver other) {
            return false; // not modifiable
        }

        public Object getValue() {
            return value;
        }
    }

    /** A call to a @Deterministic method. */
    public static class MethodCall extends Receiver {

        protected final Receiver receiver;
        protected final List<Receiver> parameters;
        protected final ExecutableElement method;

        public MethodCall(
                TypeMirror type,
                ExecutableElement method,
                Receiver receiver,
                List<Receiver> parameters) {
            super(type);
            this.receiver = receiver;
            this.parameters = parameters;
            this.method = method;
        }

        @Override
        public boolean containsOfClass(Class<? extends FlowExpressions.Receiver> clazz) {
            if (getClass().equals(clazz)) {
                return true;
            }
            if (receiver.containsOfClass(clazz)) {
                return true;
            }
            for (Receiver p : parameters) {
                if (p.containsOfClass(clazz)) {
                    return true;
                }
            }
            return false;
        }

        /** @return the method call receiver (for inspection only - do not modify) */
        public Receiver getReceiver() {
            return receiver;
        }

        /**
         * @return the method call parameters (for inspection only - do not modify any of the
         *     parameters)
         */
        public List<Receiver> getParameters() {
            return Collections.unmodifiableList(parameters);
        }

        /** @return the ExecutableElement for the method call */
        public ExecutableElement getElement() {
            return method;
        }

        @Override
        public boolean isUnassignableByOtherCode() {
            // There is no need to check that the method is deterministic, because a MethodCall is
            // only created for deterministic methods.
            return receiver.isUnmodifiableByOtherCode()
                    && parameters.stream().allMatch(Receiver::isUnmodifiableByOtherCode);
        }

        @Override
        public boolean isUnmodifiableByOtherCode() {
            return isUnassignableByOtherCode();
        }

        @Override
        public boolean containsSyntacticEqualReceiver(Receiver other) {
            return syntacticEquals(other) || receiver.syntacticEquals(other);
        }

        @Override
        public boolean syntacticEquals(Receiver other) {
            if (!(other instanceof MethodCall)) {
                return false;
            }
            MethodCall otherMethod = (MethodCall) other;
            if (!receiver.syntacticEquals(otherMethod.receiver)) {
                return false;
            }
            if (parameters.size() != otherMethod.parameters.size()) {
                return false;
            }
            int i = 0;
            for (Receiver p : parameters) {
                if (!p.syntacticEquals(otherMethod.parameters.get(i))) {
                    return false;
                }
                i++;
            }
            return method.equals(otherMethod.method);
        }

        public boolean containsSyntacticEqualParameter(LocalVariable var) {
            for (Receiver p : parameters) {
                if (p.containsSyntacticEqualReceiver(var)) {
                    return true;
                }
            }
            return false;
        }

        @Override
        public boolean containsModifiableAliasOf(Store<?> store, Receiver other) {
            if (receiver.containsModifiableAliasOf(store, other)) {
                return true;
            }
            for (Receiver p : parameters) {
                if (p.containsModifiableAliasOf(store, other)) {
                    return true;
                }
            }
            return false; // the method call itself is not modifiable
        }

        @Override
        public boolean equals(Object obj) {
            if (!(obj instanceof MethodCall)) {
                return false;
            }
            if (method.getKind() == ElementKind.CONSTRUCTOR) {
                return this == obj;
            }
            MethodCall other = (MethodCall) obj;
            return parameters.equals(other.parameters)
                    && receiver.equals(other.receiver)
                    && method.equals(other.method);
        }

        @Override
        public int hashCode() {
            if (method.getKind() == ElementKind.CONSTRUCTOR) {
                return super.hashCode();
            }
            return Objects.hash(method, receiver, parameters);
        }

        @Override
        public String toString() {
            StringBuilder result = new StringBuilder();
            if (receiver instanceof ClassName) {
                result.append(receiver.getType());
            } else {
                result.append(receiver);
            }
            result.append(".");
            String methodName = method.getSimpleName().toString();
            result.append(methodName);
            result.append("(");
            boolean first = true;
            for (Receiver p : parameters) {
                if (!first) {
                    result.append(", ");
                }
                result.append(p.toString());
                first = false;
            }
            result.append(")");
            return result.toString();
        }
    }

    /** An array access. */
    public static class ArrayAccess extends Receiver {

        protected final Receiver receiver;
        protected final Receiver index;

        public ArrayAccess(TypeMirror type, Receiver receiver, Receiver index) {
            super(type);
            this.receiver = receiver;
            this.index = index;
        }

        @Override
        public boolean containsOfClass(Class<? extends FlowExpressions.Receiver> clazz) {
            if (getClass().equals(clazz)) {
                return true;
            }
            if (receiver.containsOfClass(clazz)) {
                return true;
            }
            return index.containsOfClass(clazz);
        }

        public Receiver getReceiver() {
            return receiver;
        }

        public Receiver getIndex() {
            return index;
        }

        @Override
        public boolean isUnassignableByOtherCode() {
            return false;
        }

        @Override
        public boolean isUnmodifiableByOtherCode() {
            return false;
        }

        @Override
        public boolean containsSyntacticEqualReceiver(Receiver other) {
            return syntacticEquals(other)
                    || receiver.syntacticEquals(other)
                    || index.syntacticEquals(other);
        }

        @Override
        public boolean syntacticEquals(Receiver other) {
            if (!(other instanceof ArrayAccess)) {
                return false;
            }
            ArrayAccess otherArrayAccess = (ArrayAccess) other;
            if (!receiver.syntacticEquals(otherArrayAccess.receiver)) {
                return false;
            }
            return index.syntacticEquals(otherArrayAccess.index);
        }

        @Override
        public boolean containsModifiableAliasOf(Store<?> store, Receiver other) {
            if (receiver.containsModifiableAliasOf(store, other)) {
                return true;
            }
            return index.containsModifiableAliasOf(store, other);
        }

        @Override
        public boolean equals(Object obj) {
            if (!(obj instanceof ArrayAccess)) {
                return false;
            }
            ArrayAccess other = (ArrayAccess) obj;
            return receiver.equals(other.receiver) && index.equals(other.index);
        }

        @Override
        public int hashCode() {
            return Objects.hash(receiver, index);
        }

        @Override
        public String toString() {
            StringBuilder result = new StringBuilder();
            result.append(receiver.toString());
            result.append("[");
            result.append(index.toString());
            result.append("]");
            return result.toString();
        }
    }

    /** FlowExpression for array creations. {@code new String[]()}. */
    public static class ArrayCreation extends Receiver {

        /**
         * List of dimensions expressions. {code null} means that there is no dimension expression.
         */
        protected final List<@Nullable Receiver> dimensions;
        /** List of initializers. */
        protected final List<Receiver> initializers;

        /**
         * Creates an ArrayCreation object.
         *
         * @param type array type
         * @param dimensions list of dimension expressions; {code null} means that there is no
         *     dimension expression
         * @param initializers list of initializer expressions
         */
        public ArrayCreation(
                TypeMirror type, List<@Nullable Receiver> dimensions, List<Receiver> initializers) {
            super(type);
            this.dimensions = dimensions;
            this.initializers = initializers;
        }

        public List<Receiver> getDimensions() {
            return dimensions;
        }

        public List<Receiver> getInitializers() {
            return initializers;
        }

        @Override
        public boolean containsOfClass(Class<? extends FlowExpressions.Receiver> clazz) {
            for (Receiver n : dimensions) {
                if (n != null && n.getClass().equals(clazz)) {
                    return true;
                }
            }
            for (Receiver n : initializers) {
                if (n.getClass().equals(clazz)) {
                    return true;
                }
            }
            return false;
        }

        @Override
        public boolean isUnassignableByOtherCode() {
            return false;
        }

        @Override
        public boolean isUnmodifiableByOtherCode() {
            return false;
        }

        @Override
        public int hashCode() {
            return Objects.hash(dimensions, initializers, getType().toString());
        }

        @Override
        public boolean equals(Object obj) {
            if (!(obj instanceof ArrayCreation)) {
                return false;
            }
            ArrayCreation other = (ArrayCreation) obj;
            return this.dimensions.equals(other.getDimensions())
                    && this.initializers.equals(other.getInitializers())
                    // It might be better to use Types.isSameType(getType(), other.getType()), but I
                    // don't have a Types object.
                    && getType().toString().equals(other.getType().toString());
        }

        @Override
        public boolean syntacticEquals(Receiver other) {
            return this.equals(other);
        }

        @Override
        public boolean containsSyntacticEqualReceiver(Receiver other) {
            return syntacticEquals(other);
        }

        @Override
        public String toString() {
            StringBuilder sb = new StringBuilder();
            sb.append("new " + type);
            if (!dimensions.isEmpty()) {
                boolean needComma = false;
<<<<<<< HEAD
=======
                sb.append(" [");
>>>>>>> 555460fd
                for (Receiver dim : dimensions) {
                    sb.append("[");
                    if (needComma) {
                        sb.append(", ");
                    }
                    sb.append(dim == null ? "" : dim);
                    needComma = true;
                    sb.append("]");
                }
<<<<<<< HEAD
=======
                sb.append("]");
>>>>>>> 555460fd
            }
            if (!initializers.isEmpty()) {
                boolean needComma = false;
                sb.append(" {");
                for (Receiver init : initializers) {
                    if (needComma) {
                        sb.append(", ");
                    }
                    sb.append(init);
                    needComma = true;
                }
                sb.append("}");
            }
            return sb.toString();
        }
    }
}<|MERGE_RESOLUTION|>--- conflicted
+++ resolved
@@ -1207,10 +1207,6 @@
             sb.append("new " + type);
             if (!dimensions.isEmpty()) {
                 boolean needComma = false;
-<<<<<<< HEAD
-=======
-                sb.append(" [");
->>>>>>> 555460fd
                 for (Receiver dim : dimensions) {
                     sb.append("[");
                     if (needComma) {
@@ -1220,10 +1216,6 @@
                     needComma = true;
                     sb.append("]");
                 }
-<<<<<<< HEAD
-=======
-                sb.append("]");
->>>>>>> 555460fd
             }
             if (!initializers.isEmpty()) {
                 boolean needComma = false;
