--- conflicted
+++ resolved
@@ -466,18 +466,6 @@
         }
 
         /**
-<<<<<<< HEAD
-         * Returns true if and only if the value this expression stands for cannot be changed by a
-         * method call. This is the case for
-         *
-         * <ul>
-         *   <li>local variables,
-         *   <li>the self reference,
-         *   <li>final field accesses whose receiver is {@link #isUnmodifiableByOtherCode}, and
-         *   <li>deterministic method calls all of whose arguments (including the receiver) are
-         *       {@link #isUnmodifiableByOtherCode}.
-         * </ul>
-=======
          * Returns true if and only if the value this expression stands for cannot be changed (with
          * respect to ==) by a method call. This is the case for local variables, the self reference
          * as well as final field accesses for whose receiver {@link #isUnassignableByOtherCode} is
@@ -495,7 +483,6 @@
          * #isUnassignableByOtherCode} and its type is immutable.
          *
          * @see #isUnassignableByOtherCode
->>>>>>> f1946a51
          */
         public abstract boolean isUnassignableByOtherCode();
 
