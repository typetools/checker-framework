package org.checkerframework.dataflow.analysis;

import com.sun.source.tree.ClassTree;
import com.sun.source.tree.LambdaExpressionTree;
import com.sun.source.tree.MethodTree;
import com.sun.source.tree.Tree;
import com.sun.source.tree.VariableTree;
import java.util.ArrayList;
import java.util.Comparator;
import java.util.HashMap;
import java.util.IdentityHashMap;
import java.util.List;
import java.util.Map;
import java.util.Objects;
import java.util.PriorityQueue;
import java.util.Set;
import javax.lang.model.element.Element;
import javax.lang.model.type.TypeMirror;
import org.checkerframework.checker.nullness.qual.EnsuresNonNull;
import org.checkerframework.checker.nullness.qual.EnsuresNonNullIf;
import org.checkerframework.checker.nullness.qual.MonotonicNonNull;
import org.checkerframework.checker.nullness.qual.Nullable;
import org.checkerframework.checker.nullness.qual.RequiresNonNull;
import org.checkerframework.dataflow.cfg.ControlFlowGraph;
import org.checkerframework.dataflow.cfg.UnderlyingAST;
import org.checkerframework.dataflow.cfg.UnderlyingAST.CFGLambda;
import org.checkerframework.dataflow.cfg.UnderlyingAST.CFGMethod;
import org.checkerframework.dataflow.cfg.UnderlyingAST.Kind;
import org.checkerframework.dataflow.cfg.block.Block;
import org.checkerframework.dataflow.cfg.block.ConditionalBlock;
import org.checkerframework.dataflow.cfg.block.ExceptionBlock;
import org.checkerframework.dataflow.cfg.block.RegularBlock;
import org.checkerframework.dataflow.cfg.block.SpecialBlock;
import org.checkerframework.dataflow.cfg.node.AssignmentNode;
import org.checkerframework.dataflow.cfg.node.LocalVariableNode;
import org.checkerframework.dataflow.cfg.node.Node;
import org.checkerframework.dataflow.cfg.node.ReturnNode;
import org.checkerframework.javacutil.ElementUtils;
import org.checkerframework.javacutil.Pair;

/**
 * An implementation of an iterative algorithm to solve a org.checkerframework.dataflow problem,
 * given a control flow graph and a transfer function.
 *
 * @param <V> the abstract value type to be tracked by the analysis
 * @param <S> the store type used in the analysis
 * @param <T> the transfer function type that is used to approximated runtime behavior
 */
public class Analysis<
        V extends AbstractValue<V>, S extends Store<S>, T extends TransferFunction<V, S>> {

    /** Is the analysis currently running? */
    protected boolean isRunning = false;

    /** The transfer function for regular nodes. */
    // TODO: make final. Currently, the transferFunction has a reference to the analysis, so it
    // can't be created until the Analysis is initialized.
    protected @Nullable T transferFunction;

    /** The current control flow graph to perform the analysis on. */
    protected @MonotonicNonNull ControlFlowGraph cfg;

    /** Then stores before every basic block (assumed to be 'no information' if not present). */
    protected final IdentityHashMap<Block, S> thenStores;

    /** Else stores before every basic block (assumed to be 'no information' if not present). */
    protected final IdentityHashMap<Block, S> elseStores;

    /**
     * Number of times every block has been analyzed since the last time widening was applied. Null,
     * if maxCountBeforeWidening is -1 which implies widening isn't used for this analysis.
     */
    protected final @Nullable IdentityHashMap<Block, Integer> blockCount;

    /**
     * Number of times a block can be analyzed before widening. -1 implies that widening shouldn't
     * be used.
     */
    protected final int maxCountBeforeWidening;

    /**
     * The transfer inputs before every basic block (assumed to be 'no information' if not present).
     */
    protected final IdentityHashMap<Block, TransferInput<V, S>> inputs;

    /** The stores after every return statement. */
    protected final IdentityHashMap<ReturnNode, TransferResult<V, S>> storesAtReturnStatements;

    /** The worklist used for the fix-point iteration. */
    protected final Worklist worklist;

    /** Abstract values of nodes. */
    protected final IdentityHashMap<Node, V> nodeValues;

    /** Map from (effectively final) local variable elements to their abstract value. */
    public final HashMap<Element, V> finalLocalValues;

    /**
     * The node that is currently handled in the analysis (if it is running). The following
     * invariant holds:
     *
     * <pre>
     *   !isRunning &rArr; (currentNode == null)
     * </pre>
     */
    protected @Nullable Node currentNode;

    /**
     * The tree that is currently being looked at. The transfer function can set this tree to make
     * sure that calls to {@code getValue} will not return information for this given tree.
     */
    protected @Nullable Tree currentTree;

    /** The current transfer input when the analysis is running. */
    protected @Nullable TransferInput<V, S> currentInput;

    /** The tree that is currently being looked at. */
    public @Nullable Tree getCurrentTree() {
        return currentTree;
    }

    public void setCurrentTree(Tree currentTree) {
        this.currentTree = currentTree;
    }

    // `@code`, not `@link`, because dataflow module doesn't depend on framework module.
    /**
     * Construct an object that can perform a org.checkerframework.dataflow analysis over a control
     * flow graph. The transfer function is set by the subclass, e.g., {@code
     * org.checkerframework.framework.flow.CFAbstractAnalysis}, later.
     */
    public Analysis() {
        this(null, -1);
    }

    // `@code`, not `@link`, because dataflow module doesn't depend on framework moduel.
    /**
     * Construct an object that can perform a org.checkerframework.dataflow analysis over a control
     * flow graph. The transfer function is set by the subclass, e.g., {@code
     * org.checkerframework.framework.flow.CFAbstractAnalysis}, later.
     *
     * @param maxCountBeforeWidening number of times a block can be analyzed before widening
     */
    public Analysis(int maxCountBeforeWidening) {
        this(null, maxCountBeforeWidening);
    }

    /**
     * Construct an object that can perform a org.checkerframework.dataflow analysis over a control
     * flow graph, given a transfer function.
     *
     * @param transfer transfer function
     */
    public Analysis(T transfer) {
        this(transfer, -1);
    }

    /**
     * Construct an object that can perform a org.checkerframework.dataflow analysis over a control
     * flow graph, given a transfer function.
     *
     * @param transfer transfer function
     * @param maxCountBeforeWidening number of times a block can be analyzed before widening
     */
    public Analysis(@Nullable T transfer, int maxCountBeforeWidening) {
        this.transferFunction = transfer;
        this.maxCountBeforeWidening = maxCountBeforeWidening;
        this.thenStores = new IdentityHashMap<>();
        this.elseStores = new IdentityHashMap<>();
        this.blockCount = maxCountBeforeWidening == -1 ? null : new IdentityHashMap<>();
        this.inputs = new IdentityHashMap<>();
        this.storesAtReturnStatements = new IdentityHashMap<>();
        this.worklist = new Worklist();
        this.nodeValues = new IdentityHashMap<>();
        this.finalLocalValues = new HashMap<>();
    }

    /**
     * The current transfer function.
     *
     * @return {@link #transferFunction}
     */
    public @Nullable T getTransferFunction() {
        return transferFunction;
    }

    /**
     * Perform the actual analysis.
     *
     * @param cfg the control flow graph used to perform analysis
     */
    public void performAnalysis(ControlFlowGraph cfg) {
        assert !isRunning;
        isRunning = true;

        try {
            init(cfg);

            while (!worklist.isEmpty()) {
                Block b = worklist.poll();
                performAnalysisBlock(b);
            }
        } finally {
            assert isRunning;
            // In case performAnalysisBlock crashed, reset isRunning to false.
            isRunning = false;
        }
    }

    /** Perform the actual analysis on one block. */
    protected void performAnalysisBlock(Block b) {
        switch (b.getType()) {
            case REGULAR_BLOCK:
                {
                    RegularBlock rb = (RegularBlock) b;

                    // apply transfer function to contents
                    TransferInput<V, S> inputBefore = getInputBefore(rb);
                    assert inputBefore != null : "@AssumeAssertion(nullness): invariant";
                    currentInput = inputBefore.copy();
                    TransferResult<V, S> transferResult = null;
                    Node lastNode = null;
                    boolean addToWorklistAgain = false;
                    for (Node n : rb.getContents()) {
                        assert currentInput != null : "@AssumeAssertion(nullness): invariant";
                        transferResult = callTransferFunction(n, currentInput);
                        addToWorklistAgain |= updateNodeValues(n, transferResult);
                        currentInput = new TransferInput<>(n, this, transferResult);
                        lastNode = n;
                    }
                    assert currentInput != null : "@AssumeAssertion(nullness): invariant";
                    // loop will run at least once, making transferResult non-null

                    // propagate store to successors
                    Block succ = rb.getSuccessor();
                    assert succ != null
                            : "@AssumeAssertion(nullness): regular basic block without non-exceptional successor unexpected";
                    propagateStoresTo(
                            succ, lastNode, currentInput, rb.getFlowRule(), addToWorklistAgain);
                    break;
                }

            case EXCEPTION_BLOCK:
                {
                    ExceptionBlock eb = (ExceptionBlock) b;

                    // apply transfer function to content
                    TransferInput<V, S> inputBefore = getInputBefore(eb);
                    assert inputBefore != null : "@AssumeAssertion(nullness): invariant";
                    currentInput = inputBefore.copy();
                    Node node = eb.getNode();
                    TransferResult<V, S> transferResult = callTransferFunction(node, currentInput);
                    boolean addToWorklistAgain = updateNodeValues(node, transferResult);

                    // propagate store to successor
                    Block succ = eb.getSuccessor();
                    if (succ != null) {
                        currentInput = new TransferInput<>(node, this, transferResult);
                        // TODO? Variable wasn't used.
                        // Store.FlowRule storeFlow = eb.getFlowRule();
                        propagateStoresTo(
                                succ, node, currentInput, eb.getFlowRule(), addToWorklistAgain);
                    }

                    // propagate store to exceptional successors
                    for (Map.Entry<TypeMirror, Set<Block>> e :
                            eb.getExceptionalSuccessors().entrySet()) {
                        TypeMirror cause = e.getKey();
                        S exceptionalStore = transferResult.getExceptionalStore(cause);
                        if (exceptionalStore != null) {
                            for (Block exceptionSucc : e.getValue()) {
                                addStoreBefore(
                                        exceptionSucc,
                                        node,
                                        exceptionalStore,
                                        Store.Kind.BOTH,
                                        addToWorklistAgain);
                            }
                        } else {
                            for (Block exceptionSucc : e.getValue()) {
                                addStoreBefore(
                                        exceptionSucc,
                                        node,
                                        inputBefore.copy().getRegularStore(),
                                        Store.Kind.BOTH,
                                        addToWorklistAgain);
                            }
                        }
                    }
                    break;
                }

            case CONDITIONAL_BLOCK:
                {
                    ConditionalBlock cb = (ConditionalBlock) b;

                    // get store before
                    TransferInput<V, S> inputBefore = getInputBefore(cb);
                    assert inputBefore != null : "@AssumeAssertion(nullness): invariant";
                    TransferInput<V, S> input = inputBefore.copy();

                    // propagate store to successor
                    Block thenSucc = cb.getThenSuccessor();
                    Block elseSucc = cb.getElseSuccessor();

                    propagateStoresTo(thenSucc, null, input, cb.getThenFlowRule(), false);
                    propagateStoresTo(elseSucc, null, input, cb.getElseFlowRule(), false);
                    break;
                }

            case SPECIAL_BLOCK:
                {
                    // special basic blocks are empty and cannot throw exceptions,
                    // thus there is no need to perform any analysis.
                    SpecialBlock sb = (SpecialBlock) b;
                    Block succ = sb.getSuccessor();
                    if (succ != null) {
                        TransferInput<V, S> input = getInputBefore(b);
                        assert input != null : "@AssumeAssertion(nullness): invariant";
                        propagateStoresTo(succ, null, input, sb.getFlowRule(), false);
                    }
                    break;
                }

            default:
                assert false;
                break;
        }
    }

    /**
     * Propagate the stores in currentInput to the successor block, succ, according to the flowRule.
     */
    protected void propagateStoresTo(
            Block succ,
            @Nullable Node node,
            TransferInput<V, S> currentInput,
            Store.FlowRule flowRule,
            boolean addToWorklistAgain) {
        switch (flowRule) {
            case EACH_TO_EACH:
                if (currentInput.containsTwoStores()) {
                    addStoreBefore(
                            succ,
                            node,
                            currentInput.getThenStore(),
                            Store.Kind.THEN,
                            addToWorklistAgain);
                    addStoreBefore(
                            succ,
                            node,
                            currentInput.getElseStore(),
                            Store.Kind.ELSE,
                            addToWorklistAgain);
                } else {
                    addStoreBefore(
                            succ,
                            node,
                            currentInput.getRegularStore(),
                            Store.Kind.BOTH,
                            addToWorklistAgain);
                }
                break;
            case THEN_TO_BOTH:
                addStoreBefore(
                        succ,
                        node,
                        currentInput.getThenStore(),
                        Store.Kind.BOTH,
                        addToWorklistAgain);
                break;
            case ELSE_TO_BOTH:
                addStoreBefore(
                        succ,
                        node,
                        currentInput.getElseStore(),
                        Store.Kind.BOTH,
                        addToWorklistAgain);
                break;
            case THEN_TO_THEN:
                addStoreBefore(
                        succ,
                        node,
                        currentInput.getThenStore(),
                        Store.Kind.THEN,
                        addToWorklistAgain);
                break;
            case ELSE_TO_ELSE:
                addStoreBefore(
                        succ,
                        node,
                        currentInput.getElseStore(),
                        Store.Kind.ELSE,
                        addToWorklistAgain);
                break;
        }
    }

    /**
     * Updates the value of node {@code node} to the value of the {@code transferResult}. Returns
     * true if the node's value changed, or a store was updated.
     *
     * @param node a node
     * @param transferResult the transfer result to use
     * @return true if the node's value changed, or a store was updated
     */
    protected boolean updateNodeValues(Node node, TransferResult<V, S> transferResult) {
        V newVal = transferResult.getResultValue();
        boolean nodeValueChanged = false;

        if (newVal != null) {
            V oldVal = nodeValues.get(node);
            nodeValues.put(node, newVal);
            nodeValueChanged = !Objects.equals(oldVal, newVal);
        }

        return nodeValueChanged || transferResult.storeChanged();
    }

    /**
     * Call the transfer function for the given node, and set that node as current node first.
     *
     * @param node a node
     * @param store the input of a transfer function
     * @return the transfer result for the node
     */
    protected TransferResult<V, S> callTransferFunction(Node node, TransferInput<V, S> store) {
        assert transferFunction != null : "@AssumeAssertion(nullness): invariant";
        if (node.isLValue()) {
            // TODO: should the default behavior be to return either a regular
            // transfer result or a conditional transfer result (depending on
            // store.hasTwoStores()), or is the following correct?
            return new RegularTransferResult<>(null, store.getRegularStore());
        }
        store.node = node;
        currentNode = node;
        TransferResult<V, S> transferResult = node.accept(transferFunction, store);
        currentNode = null;
        if (node instanceof ReturnNode) {
            // save a copy of the store to later check if some property held at
            // a given return statement
            storesAtReturnStatements.put((ReturnNode) node, transferResult);
        }
        if (node instanceof AssignmentNode) {
            // store the flow-refined value for effectively final local variables
            AssignmentNode assignment = (AssignmentNode) node;
            Node lhst = assignment.getTarget();
            if (lhst instanceof LocalVariableNode) {
                LocalVariableNode lhs = (LocalVariableNode) lhst;
                Element elem = lhs.getElement();
                if (ElementUtils.isEffectivelyFinal(elem)) {
                    V resval = transferResult.getResultValue();
                    if (resval != null) {
                        finalLocalValues.put(elem, resval);
                    }
                }
            }
        }
        return transferResult;
    }

    /**
     * Initialize the analysis with a new control flow graph.
     *
     * @param cfg the control flow graph to use
     */
    @EnsuresNonNull("this.cfg")
    protected void init(ControlFlowGraph cfg) {
        thenStores.clear();
        elseStores.clear();
        if (blockCount != null) {
            blockCount.clear();
        }
        inputs.clear();
        storesAtReturnStatements.clear();
        nodeValues.clear();
        finalLocalValues.clear();

        this.cfg = cfg;
        worklist.process(cfg);
        worklist.add(cfg.getEntryBlock());

        List<LocalVariableNode> parameters = null;
        UnderlyingAST underlyingAST = cfg.getUnderlyingAST();
        if (underlyingAST.getKind() == Kind.METHOD) {
            MethodTree tree = ((CFGMethod) underlyingAST).getMethod();
            parameters = new ArrayList<>();
            for (VariableTree p : tree.getParameters()) {
                LocalVariableNode var = new LocalVariableNode(p);
                parameters.add(var);
                // TODO: document that LocalVariableNode has no block that it
                // belongs to
            }
        } else if (underlyingAST.getKind() == Kind.LAMBDA) {
            LambdaExpressionTree lambda = ((CFGLambda) underlyingAST).getLambdaTree();
            parameters = new ArrayList<>();
            for (VariableTree p : lambda.getParameters()) {
                LocalVariableNode var = new LocalVariableNode(p);
                parameters.add(var);
                // TODO: document that LocalVariableNode has no block that it
                // belongs to
            }

        } else {
            // nothing to do
        }
        assert transferFunction != null : "@AssumeAssertion(nullness): invariant";
        S initialStore = transferFunction.initialStore(underlyingAST, parameters);
        Block entry = cfg.getEntryBlock();
        thenStores.put(entry, initialStore);
        elseStores.put(entry, initialStore);
        inputs.put(entry, new TransferInput<>(null, this, initialStore));
    }

    /**
     * Add a basic block to the worklist. If {@code b} is already present, the method does nothing.
     */
    protected void addToWorklist(Block b) {
        // TODO: use a more efficient way to check if b is already present
        if (!worklist.contains(b)) {
            worklist.add(b);
        }
    }

    /**
     * Add a store before the basic block {@code b} by merging with the existing stores for that
     * location.
     */
    protected void addStoreBefore(
            Block b, @Nullable Node node, S s, Store.Kind kind, boolean addBlockToWorklist) {
        S thenStore = getStoreBefore(b, Store.Kind.THEN);
        S elseStore = getStoreBefore(b, Store.Kind.ELSE);
        boolean shouldWiden = false;

        if (blockCount != null) {
            Integer count = blockCount.get(b);
            if (count == null) {
                count = 0;
            }
            shouldWiden = count >= maxCountBeforeWidening;
            if (shouldWiden) {
                blockCount.put(b, 0);
            } else {
                blockCount.put(b, count + 1);
            }
        }

        switch (kind) {
            case THEN:
                {
                    // Update the then store
                    S newThenStore = mergeStores(s, thenStore, shouldWiden);
                    if (!newThenStore.equals(thenStore)) {
                        thenStores.put(b, newThenStore);
                        if (elseStore != null) {
                            inputs.put(b, new TransferInput<>(node, this, newThenStore, elseStore));
                            addBlockToWorklist = true;
                        }
                    }
                    break;
                }
            case ELSE:
                {
                    // Update the else store
                    S newElseStore = mergeStores(s, elseStore, shouldWiden);
                    if (!newElseStore.equals(elseStore)) {
                        elseStores.put(b, newElseStore);
                        if (thenStore != null) {
                            inputs.put(b, new TransferInput<>(node, this, thenStore, newElseStore));
                            addBlockToWorklist = true;
                        }
                    }
                    break;
                }
            case BOTH:
                if (thenStore == elseStore) {
                    // Currently there is only one regular store
                    S newStore = mergeStores(s, thenStore, shouldWiden);
                    if (!newStore.equals(thenStore)) {
                        thenStores.put(b, newStore);
                        elseStores.put(b, newStore);
                        inputs.put(b, new TransferInput<>(node, this, newStore));
                        addBlockToWorklist = true;
                    }
                } else {
                    boolean storeChanged = false;

                    S newThenStore = mergeStores(s, thenStore, shouldWiden);
                    if (!newThenStore.equals(thenStore)) {
                        thenStores.put(b, newThenStore);
                        storeChanged = true;
                    }

                    S newElseStore = mergeStores(s, elseStore, shouldWiden);
                    if (!newElseStore.equals(elseStore)) {
                        elseStores.put(b, newElseStore);
                        storeChanged = true;
                    }

                    if (storeChanged) {
                        inputs.put(b, new TransferInput<>(node, this, newThenStore, newElseStore));
                        addBlockToWorklist = true;
                    }
                }
        }

        if (addBlockToWorklist) {
            addToWorklist(b);
        }
    }

    /** Merge two stores, possibly widening the result. */
    private S mergeStores(S newStore, @Nullable S previousStore, boolean shouldWiden) {
        if (previousStore == null) {
            return newStore;
        } else if (shouldWiden) {
            return newStore.widenedUpperBound(previousStore);
        } else {
            return newStore.leastUpperBound(previousStore);
        }
    }

    /**
     * A worklist is a priority queue of blocks in which the order is given by depth-first ordering
     * to place non-loop predecessors ahead of successors.
     */
    protected static class Worklist {

        /** Map all blocks in the CFG to their depth-first order. */
        protected final IdentityHashMap<Block, Integer> depthFirstOrder;

        /** Comparator to allow priority queue to order blocks by their depth-first order. */
        public class DFOComparator implements Comparator<Block> {
            @SuppressWarnings("unboxing.of.nullable")
            @Override
            public int compare(Block b1, Block b2) {
                return depthFirstOrder.get(b1) - depthFirstOrder.get(b2);
            }
        }

        /** The backing priority queue. */
        protected final PriorityQueue<Block> queue;

        public Worklist() {
            depthFirstOrder = new IdentityHashMap<>();
            queue = new PriorityQueue<>(11, new DFOComparator());
        }

        public void process(ControlFlowGraph cfg) {
            depthFirstOrder.clear();
            int count = 1;
            for (Block b : cfg.getDepthFirstOrderedBlocks()) {
                depthFirstOrder.put(b, count++);
            }

            queue.clear();
        }

        /**
         * See {@link PriorityQueue#isEmpty}.
         *
         * @see PriorityQueue#isEmpty
         */
        @EnsuresNonNullIf(result = false, expression = "poll()")
        @SuppressWarnings("nullness:contracts.conditional.postcondition.not.satisfied") // forwarded
        public boolean isEmpty() {
            return queue.isEmpty();
        }

        public boolean contains(Block block) {
            return queue.contains(block);
        }

        public void add(Block block) {
            queue.add(block);
        }

        /**
         * See {@link PriorityQueue#poll}.
         *
         * @see PriorityQueue#poll
         */
        public @Nullable Block poll() {
            return queue.poll();
        }

        @Override
        public String toString() {
            return "Worklist(" + queue + ")";
        }
    }

    /**
     * Read the {@link TransferInput} for a particular basic block (or {@code null} if none exists
     * yet).
     *
     * @param b a block
     * @return the transfer input for the basic block
     */
    public @Nullable TransferInput<V, S> getInput(Block b) {
        return getInputBefore(b);
    }

    /**
<<<<<<< HEAD
     * @param b a block
     * @return the transfer input corresponding to the location right before the basic block
=======
     * Returns the transfer input corresponding to the location right before the basic block {@code
     * b}.
     *
     * @return the transfer input corresponding to the location right before the basic block {@code
     *     b}
>>>>>>> 0cfad063
     */
    protected @Nullable TransferInput<V, S> getInputBefore(Block b) {
        return inputs.get(b);
    }

    /**
     * Returns the store corresponding to the location right before the basic block {@code b}.
     *
     * @return the store corresponding to the location right before the basic block {@code b}
     */
    protected @Nullable S getStoreBefore(Block b, Store.Kind kind) {
        switch (kind) {
            case THEN:
                return readFromStore(thenStores, b);
            case ELSE:
                return readFromStore(elseStores, b);
            default:
                assert false;
                return null;
        }
    }

    /**
     * Read the {@link Store} for a particular basic block from a map of stores (or {@code null} if
     * none exists yet).
     */
    protected static <S> @Nullable S readFromStore(Map<Block, S> stores, Block b) {
        return stores.get(b);
    }

    /** Is the analysis currently running? */
    public boolean isRunning() {
        return isRunning;
    }

    /**
<<<<<<< HEAD
     * @param n a node
     * @return the abstract value for the node, or {@code null} if no information is available. Note
     *     that if the analysis has not finished yet, this value might not represent the final value
     *     for this node.
=======
     * Returns the abstract value for {@link Node} {@code n}, or {@code null} if no information is
     * available. Note that if the analysis has not finished yet, this value might not represent the
     * final value for this node.
     *
     * @return the abstract value for {@link Node} {@code n}, or {@code null} if no information is
     *     available
>>>>>>> 0cfad063
     */
    public @Nullable V getValue(Node n) {
        if (isRunning) {
            // we do not yet have a org.checkerframework.dataflow fact about the current node
            if (currentNode == null
                    || currentNode == n
                    || (currentTree != null && currentTree == n.getTree())) {
                return null;
            }
            // check that 'n' is a subnode of 'node'. Check immediate operands
            // first for efficiency.
            assert !n.isLValue() : "Did not expect an lvalue, but got " + n;
            if (currentNode == n
                    || (!currentNode.getOperands().contains(n)
                            && !currentNode.getTransitiveOperands().contains(n))) {
                return null;
            }
            return nodeValues.get(n);
        }
        return nodeValues.get(n);
    }

    /**
     * Return all current node values.
     *
     * @return {@link #nodeValues}
     */
    public IdentityHashMap<Node, V> getNodeValues() {
        return nodeValues;
    }

    /**
     * Set all current node values to the given map.
     *
     * @param in the current node values
     */
    /*package-private*/ void setNodeValues(IdentityHashMap<Node, V> in) {
        assert !isRunning;
        nodeValues.clear();
        nodeValues.putAll(in);
    }

    /**
<<<<<<< HEAD
     * @param t a tree
     * @return the abstract value for the tree, or {@code null} if no information is available. Note
     *     that if the analysis has not finished yet, this value might not represent the final value
     *     for this node.
=======
     * Returns the abstract value for {@link Tree} {@code t}, or {@code null} if no information is
     * available. Note that if the analysis has not finished yet, this value might not represent the
     * final value for this node.
     *
     * @return the abstract value for {@link Tree} {@code t}, or {@code null} if no information is
     *     available
>>>>>>> 0cfad063
     */
    public @Nullable V getValue(Tree t) {
        // we do not yet have a org.checkerframework.dataflow fact about the current node
        if (t == currentTree) {
            return null;
        }
        Set<Node> nodesCorrespondingToTree = getNodesForTree(t);
        if (nodesCorrespondingToTree == null) {
            return null;
        }
        V merged = null;
        for (Node aNode : nodesCorrespondingToTree) {
            if (aNode.isLValue()) {
                return null;
            }
            V a = getValue(aNode);
            if (merged == null) {
                merged = a;
            } else if (a != null) {
                merged = merged.leastUpperBound(a);
            }
        }
        return merged;
    }

    /**
     * Get the set of {@link Node}s for a given {@link Tree}. Returns null for trees that don't
     * produce a value.
     */
    public @Nullable Set<Node> getNodesForTree(Tree t) {
        if (cfg == null) {
            return null;
        }
        Set<Node> nodes = cfg.getNodesCorrespondingToTree(t);
        return nodes;
    }

    /**
     * Get the {@link MethodTree} of the current CFG if the argument {@link Tree} maps to a {@link
     * Node} in the CFG or null otherwise.
     */
    public @Nullable MethodTree getContainingMethod(Tree t) {
        if (cfg == null) {
            return null;
        }
        MethodTree mt = cfg.getContainingMethod(t);
        return mt;
    }

    /**
     * Get the {@link ClassTree} of the current CFG if the argument {@link Tree} maps to a {@link
     * Node} in the CFG or null otherwise.
     */
    public @Nullable ClassTree getContainingClass(Tree t) {
        if (cfg == null) {
            return null;
        }
        ClassTree ct = cfg.getContainingClass(t);
        return ct;
    }

    /**
     * The transfer results for each return node in the CFG.
     *
     * @return the transfer results for each return node in the CFG
     */
    @RequiresNonNull("cfg")
    public List<Pair<ReturnNode, @Nullable TransferResult<V, S>>> getReturnStatementStores() {
        assert cfg != null : "@AssumeAssertion(nullness): invariant";
        List<Pair<ReturnNode, @Nullable TransferResult<V, S>>> result = new ArrayList<>();
        for (ReturnNode returnNode : cfg.getReturnNodes()) {
            TransferResult<V, S> store = storesAtReturnStatements.get(returnNode);
            result.add(Pair.of(returnNode, store));
        }
        return result;
    }

    /**
     * The result of running the analysis. This is only available once the analysis finished
     * running.
     *
     * @return the result of running the analysis
     */
    @RequiresNonNull("cfg")
    public AnalysisResult<V, S> getResult() {
        assert !isRunning;
        assert cfg != null : "@AssumeAssertion(nullness): invariant";
        return new AnalysisResult<>(
                nodeValues,
                inputs,
                cfg.getTreeLookup(),
                cfg.getUnaryAssignNodeLookup(),
                finalLocalValues);
    }

    /**
     * Returns the regular exit store, or {@code null}, if there is no such store (because the
     * method cannot exit through the regular exit block).
     *
     * @return the regular exit store, or {@code null}, if there is no such store (because the
     *     method cannot exit through the regular exit block)
     */
    @RequiresNonNull("cfg")
    public @Nullable S getRegularExitStore() {
        assert cfg != null : "@AssumeAssertion(nullness): invariant";
        SpecialBlock regularExitBlock = cfg.getRegularExitBlock();
        if (inputs.containsKey(regularExitBlock)) {
            S regularExitStore = inputs.get(regularExitBlock).getRegularStore();
            return regularExitStore;
        } else {
            return null;
        }
    }

    /**
     * Returns the exceptional exit store.
     *
     * @return the exceptional exit store
     */
    @RequiresNonNull("cfg")
    public @Nullable S getExceptionalExitStore() {
        assert cfg != null : "@AssumeAssertion(nullness): invariant";
        SpecialBlock exceptionalExitBlock = cfg.getExceptionalExitBlock();
        if (inputs.containsKey(exceptionalExitBlock)) {
            S exceptionalExitStore = inputs.get(exceptionalExitBlock).getRegularStore();
            return exceptionalExitStore;
        } else {
            return null;
        }
    }
}<|MERGE_RESOLUTION|>--- conflicted
+++ resolved
@@ -702,16 +702,12 @@
     }
 
     /**
-<<<<<<< HEAD
-     * @param b a block
-     * @return the transfer input corresponding to the location right before the basic block
-=======
      * Returns the transfer input corresponding to the location right before the basic block {@code
      * b}.
      *
+     * @param b a block
      * @return the transfer input corresponding to the location right before the basic block {@code
      *     b}
->>>>>>> 0cfad063
      */
     protected @Nullable TransferInput<V, S> getInputBefore(Block b) {
         return inputs.get(b);
@@ -748,19 +744,12 @@
     }
 
     /**
-<<<<<<< HEAD
-     * @param n a node
-     * @return the abstract value for the node, or {@code null} if no information is available. Note
-     *     that if the analysis has not finished yet, this value might not represent the final value
-     *     for this node.
-=======
-     * Returns the abstract value for {@link Node} {@code n}, or {@code null} if no information is
+     * Returns the abstract value for node {@code n}, or {@code null} if no information is
      * available. Note that if the analysis has not finished yet, this value might not represent the
      * final value for this node.
      *
-     * @return the abstract value for {@link Node} {@code n}, or {@code null} if no information is
-     *     available
->>>>>>> 0cfad063
+     * @param n a node
+     * @return the abstract value for node {@code n}, or {@code null} if no information is available
      */
     public @Nullable V getValue(Node n) {
         if (isRunning) {
@@ -804,19 +793,12 @@
     }
 
     /**
-<<<<<<< HEAD
+     * Returns the abstract value for {@code t}, or {@code null} if no information is available.
+     * Note that if the analysis has not finished yet, this value might not represent the final
+     * value for this node.
+     *
      * @param t a tree
-     * @return the abstract value for the tree, or {@code null} if no information is available. Note
-     *     that if the analysis has not finished yet, this value might not represent the final value
-     *     for this node.
-=======
-     * Returns the abstract value for {@link Tree} {@code t}, or {@code null} if no information is
-     * available. Note that if the analysis has not finished yet, this value might not represent the
-     * final value for this node.
-     *
-     * @return the abstract value for {@link Tree} {@code t}, or {@code null} if no information is
-     *     available
->>>>>>> 0cfad063
+     * @return the abstract value for {@code t}, or {@code null} if no information is available
      */
     public @Nullable V getValue(Tree t) {
         // we do not yet have a org.checkerframework.dataflow fact about the current node
