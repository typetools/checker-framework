package org.checkerframework.dataflow.analysis;

import java.util.Map;
import java.util.StringJoiner;
import javax.lang.model.type.TypeMirror;
import org.checkerframework.checker.nullness.qual.Nullable;

/**
 * Implementation of a {@link TransferResult} with just one non-exceptional store. The result of
 * {@code getThenStore} and {@code getElseStore} is equal to the only underlying store.
 *
 * @param <V> type of the abstract value that is tracked
 * @param <S> the store type used in the analysis
 */
public class RegularTransferResult<V extends AbstractValue<V>, S extends Store<S>>
        extends TransferResult<V, S> {

    /** The regular result store. */
    protected final S store;

    /** Whether the store changed. */
    private final boolean storeChanged;

    /**
     * *
     *
     * <p><em>Exceptions</em>: If the corresponding {@link
     * org.checkerframework.dataflow.cfg.node.Node} throws an exception, then it is assumed that no
     * special handling is necessary and the store before the corresponding {@link
     * org.checkerframework.dataflow.cfg.node.Node} will be passed along any exceptional edge.
     *
     * <p><em>Aliasing</em>: {@code resultStore} is not allowed to be used anywhere outside of this
     * class (including use through aliases). Complete control over the object is transfered to this
     * class.
     *
     * @param value the abstract value produced by the transfer function
     * @param resultStore {@link #store}
     * @param storeChanged {@link #storeChanged}
     * @see #RegularTransferResult(AbstractValue, Store, Map, boolean)
     */
    public RegularTransferResult(@Nullable V value, S resultStore, boolean storeChanged) {
        this(value, resultStore, null, storeChanged);
    }

    /**
<<<<<<< HEAD
     * Create a new {@link #RegularTransferResult(AbstractValue, Store)}.
     *
     * @param value the abstract value produced by the transfer function
     * @param resultStore {@link #store}
     * @see #RegularTransferResult(AbstractValue, Store, Map, boolean)
     */
    public RegularTransferResult(@Nullable V value, S resultStore) {
=======
     * See {@link #RegularTransferResult(AbstractValue, Store, Map, boolean)}.
     *
     * @see #RegularTransferResult(AbstractValue, Store, Map, boolean)
     */
    public RegularTransferResult(@Nullable A value, S resultStore) {
>>>>>>> 0cfad063
        this(value, resultStore, false);
    }

    /**
<<<<<<< HEAD
     * Create a new {@link #RegularTransferResult(AbstractValue, Store, Map)}.
     *
     * @param value the abstract value produced by the transfer function
     * @param resultStore {@link #store}
     * @param exceptionalStores {@link #exceptionalStores}
=======
     * See {@link #RegularTransferResult(AbstractValue, Store, Map, boolean)}.
     *
>>>>>>> 0cfad063
     * @see #RegularTransferResult(AbstractValue, Store, Map, boolean)
     */
    public RegularTransferResult(
            @Nullable V value, S resultStore, Map<TypeMirror, S> exceptionalStores) {
        this(value, resultStore, exceptionalStores, false);
    }

    /**
     * Create a {@code TransferResult} with {@code resultStore} as the resulting store. If the
     * corresponding {@link org.checkerframework.dataflow.cfg.node.Node} is a boolean node, then
     * {@code resultStore} is used for both the 'then' and 'else' edge.
     *
     * <p>For the meaning of storeChanged, see {@link
     * org.checkerframework.dataflow.analysis.TransferResult#storeChanged}.
     *
     * <p><em>Exceptions</em>: If the corresponding {@link
     * org.checkerframework.dataflow.cfg.node.Node} throws an exception, then the corresponding
     * store in {@code exceptionalStores} is used. If no exception is found in {@code
     * exceptionalStores}, then it is assumed that no special handling is necessary and the store
     * before the corresponding {@link org.checkerframework.dataflow.cfg.node.Node} will be passed
     * along any exceptional edge.
     *
     * <p><em>Aliasing</em>: {@code resultStore} and any store in {@code exceptionalStores} are not
     * allowed to be used anywhere outside of this class (including use through aliases). Complete
     * control over the objects is transfered to this class.
     *
     * @param value the abstract value produced by the transfer function
     * @param resultStore {@link #store}
     * @param exceptionalStores {@link #exceptionalStores}
     * @param storeChanged {@link #storeChanged}
     */
    public RegularTransferResult(
            @Nullable V value,
            S resultStore,
            @Nullable Map<TypeMirror, S> exceptionalStores,
            boolean storeChanged) {
        super(value, exceptionalStores);
        this.store = resultStore;
        this.storeChanged = storeChanged;
    }

    /** The regular result store. */
    @Override
    public S getRegularStore() {
        return store;
    }

    @Override
    public S getThenStore() {
        return store;
    }

    @Override
    public S getElseStore() {
        // copy the store such that it is the same as the result of getThenStore
        // (that is, identical according to equals), but two different objects.
        return store.copy();
    }

    @Override
    public boolean containsTwoStores() {
        return false;
    }

    @Override
    public String toString() {
        StringJoiner result = new StringJoiner(System.lineSeparator());
        result.add("RegularTransferResult(");
        result.add("  resultValue = " + resultValue);
        result.add("  store = " + store);
        result.add(")");
        return result.toString();
    }

    /**
     * See {@link org.checkerframework.dataflow.analysis.TransferResult#storeChanged()}.
     *
     * @see org.checkerframework.dataflow.analysis.TransferResult#storeChanged()
     */
    @Override
    public boolean storeChanged() {
        return storeChanged;
    }
}<|MERGE_RESOLUTION|>--- conflicted
+++ resolved
@@ -43,7 +43,6 @@
     }
 
     /**
-<<<<<<< HEAD
      * Create a new {@link #RegularTransferResult(AbstractValue, Store)}.
      *
      * @param value the abstract value produced by the transfer function
@@ -51,27 +50,15 @@
      * @see #RegularTransferResult(AbstractValue, Store, Map, boolean)
      */
     public RegularTransferResult(@Nullable V value, S resultStore) {
-=======
-     * See {@link #RegularTransferResult(AbstractValue, Store, Map, boolean)}.
-     *
-     * @see #RegularTransferResult(AbstractValue, Store, Map, boolean)
-     */
-    public RegularTransferResult(@Nullable A value, S resultStore) {
->>>>>>> 0cfad063
         this(value, resultStore, false);
     }
 
     /**
-<<<<<<< HEAD
      * Create a new {@link #RegularTransferResult(AbstractValue, Store, Map)}.
      *
      * @param value the abstract value produced by the transfer function
      * @param resultStore {@link #store}
      * @param exceptionalStores {@link #exceptionalStores}
-=======
-     * See {@link #RegularTransferResult(AbstractValue, Store, Map, boolean)}.
-     *
->>>>>>> 0cfad063
      * @see #RegularTransferResult(AbstractValue, Store, Map, boolean)
      */
     public RegularTransferResult(
