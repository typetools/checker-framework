package org.checkerframework.dataflow.analysis;

import com.sun.source.tree.LambdaExpressionTree;
import com.sun.source.tree.MethodTree;
import java.util.Collections;
import java.util.IdentityHashMap;
import java.util.List;
import java.util.Map;
import java.util.Set;
import javax.lang.model.type.TypeMirror;
import org.checkerframework.checker.interning.qual.FindDistinct;
import org.checkerframework.checker.nullness.qual.Nullable;
import org.checkerframework.checker.nullness.qual.RequiresNonNull;
import org.checkerframework.dataflow.cfg.ControlFlowGraph;
import org.checkerframework.dataflow.cfg.UnderlyingAST;
import org.checkerframework.dataflow.cfg.UnderlyingAST.CFGLambda;
import org.checkerframework.dataflow.cfg.UnderlyingAST.CFGMethod;
import org.checkerframework.dataflow.cfg.block.Block;
import org.checkerframework.dataflow.cfg.block.ConditionalBlock;
import org.checkerframework.dataflow.cfg.block.ExceptionBlock;
import org.checkerframework.dataflow.cfg.block.RegularBlock;
import org.checkerframework.dataflow.cfg.block.SpecialBlock;
import org.checkerframework.dataflow.cfg.node.LocalVariableNode;
import org.checkerframework.dataflow.cfg.node.Node;
import org.checkerframework.dataflow.cfg.node.ReturnNode;
import org.checkerframework.dataflow.qual.SideEffectFree;
import org.checkerframework.javacutil.BugInCF;
import org.checkerframework.javacutil.Pair;
import org.plumelib.util.CollectionsPlume;

/**
 * An implementation of a forward analysis to solve a org.checkerframework.dataflow problem given a
 * control flow graph and a forward transfer function.
 *
 * @param <V> the abstract value type to be tracked by the analysis
 * @param <S> the store type used in the analysis
 * @param <T> the transfer function type that is used to approximate runtime behavior
 */
public class ForwardAnalysisImpl<
                V extends AbstractValue<V>,
                S extends Store<S>,
                T extends ForwardTransferFunction<V, S>>
        extends AbstractAnalysis<V, S, T> implements ForwardAnalysis<V, S, T> {

    /**
     * Number of times each block has been analyzed since the last time widening was applied. Null
     * if maxCountBeforeWidening is -1, which implies widening isn't used for this analysis.
     */
    protected final @Nullable IdentityHashMap<Block, Integer> blockCount;

    /**
     * Number of times a block can be analyzed before widening. -1 implies that widening shouldn't
     * be used.
     */
    protected final int maxCountBeforeWidening;

    /** Then stores before every basic block (assumed to be 'no information' if not present). */
    protected final IdentityHashMap<Block, S> thenStores;

    /** Else stores before every basic block (assumed to be 'no information' if not present). */
    protected final IdentityHashMap<Block, S> elseStores;

    /** The stores after every return statement. */
    protected final IdentityHashMap<ReturnNode, TransferResult<V, S>> storesAtReturnStatements;

    // `@code`, not `@link`, because dataflow module doesn't depend on framework module.
    /**
     * Construct an object that can perform a org.checkerframework.dataflow forward analysis over a
     * control flow graph. When using this constructor, the transfer function is set later by the
     * subclass, e.g., {@code org.checkerframework.framework.flow.CFAbstractAnalysis}.
     *
     * @param maxCountBeforeWidening number of times a block can be analyzed before widening
     */
    public ForwardAnalysisImpl(int maxCountBeforeWidening) {
        super(Direction.FORWARD);
        this.maxCountBeforeWidening = maxCountBeforeWidening;
        this.blockCount = maxCountBeforeWidening == -1 ? null : new IdentityHashMap<>();
        this.thenStores = new IdentityHashMap<>();
        this.elseStores = new IdentityHashMap<>();
        this.storesAtReturnStatements = new IdentityHashMap<>();
    }

    /**
     * Construct an object that can perform a org.checkerframework.dataflow forward analysis over a
     * control flow graph given a transfer function.
     *
     * @param transfer the transfer function
     */
    public ForwardAnalysisImpl(@Nullable T transfer) {
        this(-1);
        this.transferFunction = transfer;
    }

    @Override
    public void performAnalysis(ControlFlowGraph cfg) {
        if (isRunning) {
            throw new BugInCF(
                    "ForwardAnalysisImpl::performAnalysis() shouldn't be called when the analysis is running.");
        }
        isRunning = true;

        try {
            init(cfg);
            while (!worklist.isEmpty()) {
                Block b = worklist.poll();
                performAnalysisBlock(b);
            }
        } finally {
            assert isRunning;
            // In case performAnalysisBlock crashed, reset isRunning to false.
            isRunning = false;
        }
    }

    @Override
    public void performAnalysisBlock(Block b) {
        switch (b.getType()) {
            case REGULAR_BLOCK:
                {
                    RegularBlock rb = (RegularBlock) b;
                    // Apply transfer function to contents
                    TransferInput<V, S> inputBefore = getInputBefore(rb);
                    assert inputBefore != null : "@AssumeAssertion(nullness): invariant";
                    currentInput = inputBefore.copy();
                    Node lastNode = null;
                    boolean addToWorklistAgain = false;
                    for (Node n : rb.getNodes()) {
                        assert currentInput != null : "@AssumeAssertion(nullness): invariant";
                        TransferResult<V, S> transferResult = callTransferFunction(n, currentInput);
                        addToWorklistAgain |= updateNodeValues(n, transferResult);
                        currentInput = new TransferInput<>(n, this, transferResult);
                        lastNode = n;
                    }
                    assert currentInput != null : "@AssumeAssertion(nullness): invariant";
                    // Loop will run at least once, making transferResult non-null
                    // Propagate store to successors
                    Block succ = rb.getSuccessor();
                    assert succ != null
                            : "@AssumeAssertion(nullness): regular basic block without non-exceptional successor unexpected";
                    propagateStoresTo(
                            succ, lastNode, currentInput, rb.getFlowRule(), addToWorklistAgain);
                    break;
                }
            case EXCEPTION_BLOCK:
                {
                    ExceptionBlock eb = (ExceptionBlock) b;
                    // Apply transfer function to content
                    TransferInput<V, S> inputBefore = getInputBefore(eb);
                    assert inputBefore != null : "@AssumeAssertion(nullness): invariant";
                    currentInput = inputBefore.copy();
                    Node node = eb.getNode();
                    TransferResult<V, S> transferResult = callTransferFunction(node, currentInput);
                    boolean addToWorklistAgain = updateNodeValues(node, transferResult);
                    // Propagate store to successor
                    Block succ = eb.getSuccessor();
                    if (succ != null) {
                        currentInput = new TransferInput<>(node, this, transferResult);
                        propagateStoresTo(
                                succ, node, currentInput, eb.getFlowRule(), addToWorklistAgain);
                    }
                    // Propagate store to exceptional successors
                    for (Map.Entry<TypeMirror, Set<Block>> e :
                            eb.getExceptionalSuccessors().entrySet()) {
                        TypeMirror cause = e.getKey();
                        S exceptionalStore = transferResult.getExceptionalStore(cause);
                        if (exceptionalStore != null) {
                            for (Block exceptionSucc : e.getValue()) {
                                addStoreBefore(
                                        exceptionSucc,
                                        node,
                                        exceptionalStore,
                                        Store.Kind.BOTH,
                                        addToWorklistAgain);
                            }
                        } else {
                            for (Block exceptionSucc : e.getValue()) {
                                addStoreBefore(
                                        exceptionSucc,
                                        node,
                                        inputBefore.copy().getRegularStore(),
                                        Store.Kind.BOTH,
                                        addToWorklistAgain);
                            }
                        }
                    }
                    break;
                }
            case CONDITIONAL_BLOCK:
                {
                    ConditionalBlock cb = (ConditionalBlock) b;
                    // Get store before
                    TransferInput<V, S> inputBefore = getInputBefore(cb);
                    assert inputBefore != null : "@AssumeAssertion(nullness): invariant";
                    TransferInput<V, S> input = inputBefore.copy();
                    // Propagate store to successor
                    Block thenSucc = cb.getThenSuccessor();
                    Block elseSucc = cb.getElseSuccessor();
                    propagateStoresTo(thenSucc, null, input, cb.getThenFlowRule(), false);
                    propagateStoresTo(elseSucc, null, input, cb.getElseFlowRule(), false);
                    break;
                }
            case SPECIAL_BLOCK:
                {
                    // Special basic blocks are empty and cannot throw exceptions,
                    // thus there is no need to perform any analysis.
                    SpecialBlock sb = (SpecialBlock) b;
                    Block succ = sb.getSuccessor();
                    if (succ != null) {
                        TransferInput<V, S> input = getInputBefore(b);
                        assert input != null : "@AssumeAssertion(nullness): invariant";
                        propagateStoresTo(succ, null, input, sb.getFlowRule(), false);
                    }
                    break;
                }
            default:
                throw new BugInCF("Unexpected block type: " + b.getType());
        }
    }

    @Override
    public @Nullable TransferInput<V, S> getInput(Block b) {
        return getInputBefore(b);
    }

    @Override
    @SuppressWarnings("nullness:contracts.precondition.override.invalid") // implementation field
    @RequiresNonNull("cfg")
    public List<Pair<ReturnNode, @Nullable TransferResult<V, S>>> getReturnStatementStores() {
        return CollectionsPlume.mapList(
<<<<<<< HEAD
                (ReturnNode returnNode) ->
                        Pair.of(returnNode, storesAtReturnStatements.get(returnNode)),
=======
                returnNode -> Pair.of(returnNode, storesAtReturnStatements.get(returnNode)),
>>>>>>> 4f855874
                cfg.getReturnNodes());
    }

    @Override
    public S runAnalysisFor(
            @FindDistinct Node node,
            Analysis.BeforeOrAfter preOrPost,
            TransferInput<V, S> blockTransferInput,
            IdentityHashMap<Node, V> nodeValues,
            Map<TransferInput<V, S>, IdentityHashMap<Node, TransferResult<V, S>>> analysisCaches) {
        Block block = node.getBlock();
        assert block != null : "@AssumeAssertion(nullness): invariant";
        Node oldCurrentNode = currentNode;

        // Prepare cache
        IdentityHashMap<Node, TransferResult<V, S>> cache;
        if (analysisCaches != null) {
            cache = analysisCaches.get(blockTransferInput);
            if (cache == null) {
                cache = new IdentityHashMap<>();
                analysisCaches.put(blockTransferInput, cache);
            }
        } else {
            cache = null;
        }

        if (isRunning) {
            assert currentInput != null : "@AssumeAssertion(nullness): invariant";
            return currentInput.getRegularStore();
        }
        setNodeValues(nodeValues);
        isRunning = true;
        try {
            switch (block.getType()) {
                case REGULAR_BLOCK:
                    {
                        RegularBlock rb = (RegularBlock) block;
                        // Apply transfer function to contents until we found the node we are
                        // looking for.
                        TransferInput<V, S> store = blockTransferInput;
                        TransferResult<V, S> transferResult;
                        for (Node n : rb.getNodes()) {
                            setCurrentNode(n);
                            if (n == node && preOrPost == Analysis.BeforeOrAfter.BEFORE) {
                                return store.getRegularStore();
                            }
                            if (cache != null && cache.containsKey(n)) {
                                transferResult = cache.get(n);
                            } else {
                                // Copy the store to avoid changing other blocks' transfer inputs in
                                // {@link #inputs}
                                transferResult = callTransferFunction(n, store.copy());
                                if (cache != null) {
                                    cache.put(n, transferResult);
                                }
                            }
                            if (n == node) {
                                return transferResult.getRegularStore();
                            }
                            store = new TransferInput<>(n, this, transferResult);
                        }
                        throw new BugInCF("node %s is not in node.getBlock()=%s", node, block);
                    }
                case EXCEPTION_BLOCK:
                    {
                        ExceptionBlock eb = (ExceptionBlock) block;
                        // Apply the transfer function to content
                        if (eb.getNode() != node) {
                            throw new BugInCF(
                                    "Node should be equal to eb.getNode(). But get: node: "
                                            + node
                                            + "\teb.getNode(): "
                                            + eb.getNode());
                        }
                        if (preOrPost == Analysis.BeforeOrAfter.BEFORE) {
                            return blockTransferInput.getRegularStore();
                        }
                        setCurrentNode(node);
                        // Copy the store to avoid changing other blocks' transfer inputs in {@link
                        // #inputs}
                        TransferResult<V, S> transferResult;
                        if (cache != null && cache.containsKey(node)) {
                            transferResult = cache.get(node);
                        } else {
                            // Copy the store to avoid changing other blocks' transfer inputs in
                            // {@link #inputs}
                            transferResult = callTransferFunction(node, blockTransferInput.copy());
                            if (cache != null) {
                                cache.put(node, transferResult);
                            }
                        }
                        return transferResult.getRegularStore();
                    }
                default:
                    // Only regular blocks and exceptional blocks can hold nodes.
                    throw new BugInCF("Unexpected block type: " + block.getType());
            }
        } finally {
            setCurrentNode(oldCurrentNode);
            isRunning = false;
        }
    }

    @Override
    protected void initFields(ControlFlowGraph cfg) {
        thenStores.clear();
        elseStores.clear();
        if (blockCount != null) {
            blockCount.clear();
        }
        storesAtReturnStatements.clear();
        super.initFields(cfg);
    }

    @Override
    @RequiresNonNull("cfg")
    protected void initInitialInputs() {
        worklist.process(cfg);
        Block entry = cfg.getEntryBlock();
        worklist.add(entry);
        UnderlyingAST underlyingAST = cfg.getUnderlyingAST();
        List<LocalVariableNode> parameters = getParameters(underlyingAST);
        assert transferFunction != null : "@AssumeAssertion(nullness): invariant";
        S initialStore = transferFunction.initialStore(underlyingAST, parameters);
        thenStores.put(entry, initialStore);
        elseStores.put(entry, initialStore);
        inputs.put(entry, new TransferInput<>(null, this, initialStore));
    }

    /**
     * Returns the formal parameters for a method.
     *
     * @param underlyingAST the AST for the method
     * @return the formal parameters for the method
     */
    @SideEffectFree
    private List<LocalVariableNode> getParameters(UnderlyingAST underlyingAST) {
        switch (underlyingAST.getKind()) {
            case METHOD:
                MethodTree tree = ((CFGMethod) underlyingAST).getMethod();
<<<<<<< HEAD
                result = new ArrayList<>(tree.getParameters().size());
                for (VariableTree p : tree.getParameters()) {
                    LocalVariableNode var = new LocalVariableNode(p);
                    result.add(var);
                    // TODO: document that LocalVariableNode has no block that it belongs to
                }
                return result;
            case LAMBDA:
                LambdaExpressionTree lambda = ((CFGLambda) underlyingAST).getLambdaTree();
                result = new ArrayList<>(lambda.getParameters().size());
                for (VariableTree p : lambda.getParameters()) {
                    LocalVariableNode var = new LocalVariableNode(p);
                    result.add(var);
                    // TODO: document that LocalVariableNode has no block that it belongs to
                }
                return result;
=======
                return CollectionsPlume.mapList(
                        // TODO: document that LocalVariableNode has no block that it belongs to
                        LocalVariableNode::new, tree.getParameters());
            case LAMBDA:
                LambdaExpressionTree lambda = ((CFGLambda) underlyingAST).getLambdaTree();
                return CollectionsPlume.mapList(
                        // TODO: document that LocalVariableNode has no block that it belongs to
                        LocalVariableNode::new, lambda.getParameters());
>>>>>>> 4f855874
            default:
                return Collections.emptyList();
        }
    }

    @Override
    protected TransferResult<V, S> callTransferFunction(Node node, TransferInput<V, S> input) {
        TransferResult<V, S> transferResult = super.callTransferFunction(node, input);

        if (node instanceof ReturnNode) {
            // Save a copy of the store to later check if some property holds at a given return
            // statement
            storesAtReturnStatements.put((ReturnNode) node, transferResult);
        }
        return transferResult;
    }

    @Override
    protected void propagateStoresTo(
            Block succ,
            @Nullable Node node,
            TransferInput<V, S> currentInput,
            Store.FlowRule flowRule,
            boolean addToWorklistAgain) {
        switch (flowRule) {
            case EACH_TO_EACH:
                if (currentInput.containsTwoStores()) {
                    addStoreBefore(
                            succ,
                            node,
                            currentInput.getThenStore(),
                            Store.Kind.THEN,
                            addToWorklistAgain);
                    addStoreBefore(
                            succ,
                            node,
                            currentInput.getElseStore(),
                            Store.Kind.ELSE,
                            addToWorklistAgain);
                } else {
                    addStoreBefore(
                            succ,
                            node,
                            currentInput.getRegularStore(),
                            Store.Kind.BOTH,
                            addToWorklistAgain);
                }
                break;
            case THEN_TO_BOTH:
                addStoreBefore(
                        succ,
                        node,
                        currentInput.getThenStore(),
                        Store.Kind.BOTH,
                        addToWorklistAgain);
                break;
            case ELSE_TO_BOTH:
                addStoreBefore(
                        succ,
                        node,
                        currentInput.getElseStore(),
                        Store.Kind.BOTH,
                        addToWorklistAgain);
                break;
            case THEN_TO_THEN:
                addStoreBefore(
                        succ,
                        node,
                        currentInput.getThenStore(),
                        Store.Kind.THEN,
                        addToWorklistAgain);
                break;
            case ELSE_TO_ELSE:
                addStoreBefore(
                        succ,
                        node,
                        currentInput.getElseStore(),
                        Store.Kind.ELSE,
                        addToWorklistAgain);
                break;
            case BOTH_TO_THEN:
                addStoreBefore(
                        succ,
                        node,
                        currentInput.getRegularStore(),
                        Store.Kind.THEN,
                        addToWorklistAgain);
                break;
            case BOTH_TO_ELSE:
                addStoreBefore(
                        succ,
                        node,
                        currentInput.getRegularStore(),
                        Store.Kind.ELSE,
                        addToWorklistAgain);
                break;
        }
    }

    /**
     * Add a store before the basic block {@code b} by merging with the existing stores for that
     * location.
     *
     * @param b a basic block
     * @param node the node of the basic block {@code b}
     * @param s the store being added
     * @param kind the kind of store {@code s}
     * @param addBlockToWorklist whether the basic block {@code b} should be added back to {@code
     *     Worklist}
     */
    protected void addStoreBefore(
            Block b, @Nullable Node node, S s, Store.Kind kind, boolean addBlockToWorklist) {
        S thenStore = getStoreBefore(b, Store.Kind.THEN);
        S elseStore = getStoreBefore(b, Store.Kind.ELSE);
        boolean shouldWiden = false;
        if (blockCount != null) {
            Integer count = blockCount.get(b);
            if (count == null) {
                count = 0;
            }
            shouldWiden = count >= maxCountBeforeWidening;
            if (shouldWiden) {
                blockCount.put(b, 0);
            } else {
                blockCount.put(b, count + 1);
            }
        }
        switch (kind) {
            case THEN:
                {
                    // Update the then store
                    S newThenStore = mergeStores(s, thenStore, shouldWiden);
                    if (!newThenStore.equals(thenStore)) {
                        thenStores.put(b, newThenStore);
                        if (elseStore != null) {
                            inputs.put(b, new TransferInput<>(node, this, newThenStore, elseStore));
                            addBlockToWorklist = true;
                        }
                    }
                    break;
                }
            case ELSE:
                {
                    // Update the else store
                    S newElseStore = mergeStores(s, elseStore, shouldWiden);
                    if (!newElseStore.equals(elseStore)) {
                        elseStores.put(b, newElseStore);
                        if (thenStore != null) {
                            inputs.put(b, new TransferInput<>(node, this, thenStore, newElseStore));
                            addBlockToWorklist = true;
                        }
                    }
                    break;
                }
            case BOTH:
                @SuppressWarnings("interning:not.interned")
                boolean sameStore = (thenStore == elseStore);
                if (sameStore) {
                    // Currently there is only one regular store
                    S newStore = mergeStores(s, thenStore, shouldWiden);
                    if (!newStore.equals(thenStore)) {
                        thenStores.put(b, newStore);
                        elseStores.put(b, newStore);
                        inputs.put(b, new TransferInput<>(node, this, newStore));
                        addBlockToWorklist = true;
                    }
                } else {
                    boolean storeChanged = false;
                    S newThenStore = mergeStores(s, thenStore, shouldWiden);
                    if (!newThenStore.equals(thenStore)) {
                        thenStores.put(b, newThenStore);
                        storeChanged = true;
                    }
                    S newElseStore = mergeStores(s, elseStore, shouldWiden);
                    if (!newElseStore.equals(elseStore)) {
                        elseStores.put(b, newElseStore);
                        storeChanged = true;
                    }
                    if (storeChanged) {
                        inputs.put(b, new TransferInput<>(node, this, newThenStore, newElseStore));
                        addBlockToWorklist = true;
                    }
                }
        }
        if (addBlockToWorklist) {
            addToWorklist(b);
        }
    }

    /**
     * Merge two stores, possibly widening the result.
     *
     * @param newStore the new Store
     * @param previousStore the previous Store
     * @param shouldWiden should widen or not
     * @return the merged Store
     */
    private S mergeStores(S newStore, @Nullable S previousStore, boolean shouldWiden) {
        if (previousStore == null) {
            return newStore;
        } else if (shouldWiden) {
            return newStore.widenedUpperBound(previousStore);
        } else {
            return newStore.leastUpperBound(previousStore);
        }
    }

    /**
     * Return the store corresponding to the location right before the basic block {@code b}.
     *
     * @param b a block
     * @param kind the kind of store which will be returned
     * @return the store corresponding to the location right before the basic block {@code b}
     */
    protected @Nullable S getStoreBefore(Block b, Store.Kind kind) {
        switch (kind) {
            case THEN:
                return readFromStore(thenStores, b);
            case ELSE:
                return readFromStore(elseStores, b);
            default:
                throw new BugInCF("Unexpected Store.Kind: " + kind);
        }
    }

    /**
     * Returns the transfer input corresponding to the location right before the basic block {@code
     * b}.
     *
     * @param b a block
     * @return the transfer input corresponding to the location right before the basic block {@code
     *     b}
     */
    protected @Nullable TransferInput<V, S> getInputBefore(Block b) {
        return inputs.get(b);
    }
}<|MERGE_RESOLUTION|>--- conflicted
+++ resolved
@@ -227,12 +227,7 @@
     @RequiresNonNull("cfg")
     public List<Pair<ReturnNode, @Nullable TransferResult<V, S>>> getReturnStatementStores() {
         return CollectionsPlume.mapList(
-<<<<<<< HEAD
-                (ReturnNode returnNode) ->
-                        Pair.of(returnNode, storesAtReturnStatements.get(returnNode)),
-=======
                 returnNode -> Pair.of(returnNode, storesAtReturnStatements.get(returnNode)),
->>>>>>> 4f855874
                 cfg.getReturnNodes());
     }
 
@@ -373,33 +368,12 @@
         switch (underlyingAST.getKind()) {
             case METHOD:
                 MethodTree tree = ((CFGMethod) underlyingAST).getMethod();
-<<<<<<< HEAD
-                result = new ArrayList<>(tree.getParameters().size());
-                for (VariableTree p : tree.getParameters()) {
-                    LocalVariableNode var = new LocalVariableNode(p);
-                    result.add(var);
-                    // TODO: document that LocalVariableNode has no block that it belongs to
-                }
-                return result;
+                // TODO: document that LocalVariableNode has no block that it belongs to
+                return CollectionsPlume.mapList(LocalVariableNode::new, tree.getParameters());
             case LAMBDA:
                 LambdaExpressionTree lambda = ((CFGLambda) underlyingAST).getLambdaTree();
-                result = new ArrayList<>(lambda.getParameters().size());
-                for (VariableTree p : lambda.getParameters()) {
-                    LocalVariableNode var = new LocalVariableNode(p);
-                    result.add(var);
-                    // TODO: document that LocalVariableNode has no block that it belongs to
-                }
-                return result;
-=======
-                return CollectionsPlume.mapList(
-                        // TODO: document that LocalVariableNode has no block that it belongs to
-                        LocalVariableNode::new, tree.getParameters());
-            case LAMBDA:
-                LambdaExpressionTree lambda = ((CFGLambda) underlyingAST).getLambdaTree();
-                return CollectionsPlume.mapList(
-                        // TODO: document that LocalVariableNode has no block that it belongs to
-                        LocalVariableNode::new, lambda.getParameters());
->>>>>>> 4f855874
+                // TODO: document that LocalVariableNode has no block that it belongs to
+                return CollectionsPlume.mapList(LocalVariableNode::new, lambda.getParameters());
             default:
                 return Collections.emptyList();
         }
