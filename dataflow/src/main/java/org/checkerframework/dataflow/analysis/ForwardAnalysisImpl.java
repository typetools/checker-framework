--- conflicted
+++ resolved
@@ -368,23 +368,12 @@
         switch (underlyingAST.getKind()) {
             case METHOD:
                 MethodTree tree = ((CFGMethod) underlyingAST).getMethod();
-<<<<<<< HEAD
                 // TODO: document that LocalVariableNode has no block that it belongs to
-                return CollectionsPlume.mapList(LocalVariableNode::new, tree.getParameters());
+                return SystemUtil.mapList(LocalVariableNode::new, tree.getParameters());
             case LAMBDA:
                 LambdaExpressionTree lambda = ((CFGLambda) underlyingAST).getLambdaTree();
                 // TODO: document that LocalVariableNode has no block that it belongs to
-                return CollectionsPlume.mapList(LocalVariableNode::new, lambda.getParameters());
-=======
-                return SystemUtil.mapList(
-                        // TODO: document that LocalVariableNode has no block that it belongs to
-                        LocalVariableNode::new, tree.getParameters());
-            case LAMBDA:
-                LambdaExpressionTree lambda = ((CFGLambda) underlyingAST).getLambdaTree();
-                return SystemUtil.mapList(
-                        // TODO: document that LocalVariableNode has no block that it belongs to
-                        LocalVariableNode::new, lambda.getParameters());
->>>>>>> 01fef2c8
+                return SystemUtil.mapList(LocalVariableNode::new, lambda.getParameters());
             default:
                 return Collections.emptyList();
         }
