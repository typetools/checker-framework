--- conflicted
+++ resolved
@@ -422,18 +422,6 @@
                 node, before, transferInput, nodeValues, analysisCaches);
     }
 
-<<<<<<< HEAD
-    /** Checks representation invariants on this. */
-    public void checkRep() {
-        // Require that each node in treeLookup exists in nodeValues.
-        for (Map.Entry<Tree, Set<Node>> entry : treeLookup.entrySet()) {
-            for (Node n : entry.getValue()) {
-                if (!nodeValues.containsKey(n)) {
-                    throw new BugInCF("node %s is in treeLookup but not in nodeValues", n);
-                }
-            }
-        }
-=======
     /**
      * Returns a verbose string representation of this, useful for debugging.
      *
@@ -499,6 +487,17 @@
         }
         result.add("}");
         return result.toString();
->>>>>>> a1bd1bff
+    }
+
+    /** Checks representation invariants on this. */
+    public void checkRep() {
+        // Require that each node in treeLookup exists in nodeValues.
+        for (Map.Entry<Tree, Set<Node>> entry : treeLookup.entrySet()) {
+            for (Node n : entry.getValue()) {
+                if (!nodeValues.containsKey(n)) {
+                    throw new BugInCF("node %s is in treeLookup but not in nodeValues", n);
+                }
+            }
+        }
     }
 }