package org.checkerframework.dataflow.analysis;

import com.sun.source.tree.Tree;
import com.sun.source.tree.UnaryTree;
import java.util.HashMap;
import java.util.IdentityHashMap;
import java.util.Map;
import java.util.Set;
import javax.lang.model.element.Element;
import org.checkerframework.checker.nullness.qual.Nullable;
import org.checkerframework.dataflow.cfg.block.Block;
import org.checkerframework.dataflow.cfg.block.ExceptionBlock;
import org.checkerframework.dataflow.cfg.block.RegularBlock;
import org.checkerframework.dataflow.cfg.node.AssignmentNode;
import org.checkerframework.dataflow.cfg.node.Node;
import org.checkerframework.javacutil.BugInCF;

/**
 * An {@link AnalysisResult} represents the result of a org.checkerframework.dataflow analysis by
 * providing the abstract values given a node or a tree. Note that it does not keep track of custom
 * results computed by some analysis.
 *
 * @param <V> type of the abstract value that is tracked
 * @param <S> the store type used in the analysis
 */
public class AnalysisResult<V extends AbstractValue<V>, S extends Store<S>> {

    /** Abstract values of nodes. */
    protected final IdentityHashMap<Node, V> nodeValues;

    /** Map from AST {@link Tree}s to sets of {@link Node}s. */
    protected final IdentityHashMap<Tree, Set<Node>> treeLookup;

    /** Map from AST {@link UnaryTree}s to corresponding {@link AssignmentNode}s. */
    protected final IdentityHashMap<UnaryTree, AssignmentNode> unaryAssignNodeLookup;

    /** Map from (effectively final) local variable elements to their abstract value. */
    protected final HashMap<Element, V> finalLocalValues;

    /** The stores before every method call. */
    protected final IdentityHashMap<Block, TransferInput<V, S>> stores;

    /**
     * Caches of the analysis results for each input for the block of the node and each node.
     *
     * @see #runAnalysisFor(Node, boolean, TransferInput, IdentityHashMap, Map)
     */
    protected final Map<TransferInput<V, S>, IdentityHashMap<Node, TransferResult<V, S>>>
            analysisCaches;

    /**
     * Initialize with given mappings.
     *
     * @param nodeValues {@link #nodeValues}
     * @param stores {@link #stores}
     * @param treeLookup {@link #treeLookup}
     * @param unaryAssignNodeLookup {@link #unaryAssignNodeLookup}
     * @param finalLocalValues {@link #finalLocalValues}
     * @param analysisCaches {@link #analysisCaches}
     */
    protected AnalysisResult(
            Map<Node, V> nodeValues,
            IdentityHashMap<Block, TransferInput<V, S>> stores,
            IdentityHashMap<Tree, Set<Node>> treeLookup,
            IdentityHashMap<UnaryTree, AssignmentNode> unaryAssignNodeLookup,
            HashMap<Element, V> finalLocalValues,
            Map<TransferInput<V, S>, IdentityHashMap<Node, TransferResult<V, S>>> analysisCaches) {
        this.nodeValues = new IdentityHashMap<>(nodeValues);
        this.treeLookup = new IdentityHashMap<>(treeLookup);
        this.unaryAssignNodeLookup = new IdentityHashMap<>(unaryAssignNodeLookup);
        // TODO: why are stores and finalLocalValues captured?
        this.stores = stores;
        this.finalLocalValues = finalLocalValues;
        this.analysisCaches = analysisCaches;
    }

    /**
     * Initialize with given mappings and empty cache.
     *
     * @param nodeValues {@link #nodeValues}
     * @param stores {@link #stores}
     * @param treeLookup {@link #treeLookup}
     * @param unaryAssignNodeLookup {@link #unaryAssignNodeLookup}
     * @param finalLocalValues {@link #finalLocalValues}
     */
    public AnalysisResult(
            Map<Node, V> nodeValues,
            IdentityHashMap<Block, TransferInput<V, S>> stores,
            IdentityHashMap<Tree, Set<Node>> treeLookup,
            IdentityHashMap<UnaryTree, AssignmentNode> unaryAssignNodeLookup,
            HashMap<Element, V> finalLocalValues) {
        this(
                nodeValues,
                stores,
                treeLookup,
                unaryAssignNodeLookup,
                finalLocalValues,
                new IdentityHashMap<>());
    }

    /**
     * Initialize empty result with specified cache.
     *
     * @param analysisCaches {@link #analysisCaches}
     */
    public AnalysisResult(
            Map<TransferInput<V, S>, IdentityHashMap<Node, TransferResult<V, S>>> analysisCaches) {
        this(
                new IdentityHashMap<>(),
                new IdentityHashMap<>(),
                new IdentityHashMap<>(),
                new IdentityHashMap<>(),
                new HashMap<>(),
                analysisCaches);
    }

    /**
     * Combine with another analysis result.
     *
     * @param other a given analysis result
     */
    public void combine(AnalysisResult<V, S> other) {
        nodeValues.putAll(other.nodeValues);
        mergeTreeLookup(treeLookup, other.treeLookup);
        unaryAssignNodeLookup.putAll(other.unaryAssignNodeLookup);
        stores.putAll(other.stores);
        finalLocalValues.putAll(other.finalLocalValues);
    }

    // Merge all entries from otherTreeLookup into treeLookup. Merge sets if already present.
    private static void mergeTreeLookup(
            IdentityHashMap<Tree, Set<Node>> treeLookup,
            IdentityHashMap<Tree, Set<Node>> otherTreeLookup) {
        for (Map.Entry<Tree, Set<Node>> entry : otherTreeLookup.entrySet()) {
            Set<Node> hit = treeLookup.get(entry.getKey());
            if (hit == null) {
                treeLookup.put(entry.getKey(), entry.getValue());
            } else {
                hit.addAll(entry.getValue());
            }
        }
    }

<<<<<<< HEAD
    /** @return the value of effectively final local variables */
    public HashMap<Element, V> getFinalLocalValues() {
=======
    /**
     * Returns the value of effectively final local variables.
     *
     * @return the value of effectively final local variables
     */
    public HashMap<Element, A> getFinalLocalValues() {
>>>>>>> 0cfad063
        return finalLocalValues;
    }

    /**
<<<<<<< HEAD
     * @param n a node
     * @return the abstract value for the node, or {@code null} if no information is available.
=======
     * Returns the abstract value for {@link Node} {@code n}, or {@code null} if no information is
     * available.
     *
     * @return the abstract value for {@link Node} {@code n}, or {@code null} if no information is
     *     available
>>>>>>> 0cfad063
     */
    public @Nullable V getValue(Node n) {
        return nodeValues.get(n);
    }

    /**
<<<<<<< HEAD
     * @param t a tree
     * @return the abstract value for the tree, or {@code null} if no information is available.
=======
     * Returns the abstract value for {@link Tree} {@code t}, or {@code null} if no information is
     * available.
     *
     * @return the abstract value for {@link Tree} {@code t}, or {@code null} if no information is
     *     available
>>>>>>> 0cfad063
     */
    public @Nullable V getValue(Tree t) {
        Set<Node> nodes = treeLookup.get(t);

        if (nodes == null) {
            return null;
        }
        V merged = null;
        for (Node aNode : nodes) {
            V a = getValue(aNode);
            if (merged == null) {
                merged = a;
            } else if (a != null) {
                merged = merged.leastUpperBound(a);
            }
        }
        return merged;
    }

    /**
     * Returns the {@code Node}s corresponding to a particular {@code Tree}. Multiple {@code Node}s
     * can correspond to a single {@code Tree} because of several reasons:
     *
     * <ol>
     *   <li>In a lambda expression such as {@code () -> 5} the {@code 5} is both an {@code
     *       IntegerLiteralNode} and a {@code LambdaResultExpressionNode}.
     *   <li>Narrowing and widening primitive conversions can result in {@code
     *       NarrowingConversionNode} and {@code WideningConversionNode}.
     *   <li>Automatic String conversion can result in a {@code StringConversionNode}.
     *   <li>Trees for {@code finally} blocks are cloned to achieve a precise CFG. Any {@code Tree}
     *       within a finally block can have multiple corresponding {@code Node}s attached to them.
     * </ol>
     *
     * Callers of this method should always iterate through the returned set, possibly ignoring all
     * {@code Node}s they are not interested in.
     *
     * @return the set of {@link Node}s for a given {@link Tree}
     */
    public @Nullable Set<Node> getNodesForTree(Tree tree) {
        return treeLookup.get(tree);
    }

    /**
     * Return the corresponding {@link AssignmentNode} for a given {@link UnaryTree}.
     *
     * @param tree a unary tree
     * @return the corresponding assignment node
     */
    public AssignmentNode getAssignForUnaryTree(UnaryTree tree) {
        if (!unaryAssignNodeLookup.containsKey(tree)) {
            throw new Error(tree + " is not in unaryAssignNodeLookup");
        }
        return unaryAssignNodeLookup.get(tree);
    }

    /**
     * Returns the store immediately before a given {@link Tree}.
     *
     * @return the store immediately before a given {@link Tree}
     */
    public @Nullable S getStoreBefore(Tree tree) {
        Set<Node> nodes = getNodesForTree(tree);
        if (nodes == null) {
            return null;
        }
        S merged = null;
        for (Node node : nodes) {
            S s = getStoreBefore(node);
            if (merged == null) {
                merged = s;
            } else if (s != null) {
                merged = merged.leastUpperBound(s);
            }
        }
        return merged;
    }

    /**
     * Returns the store immediately before a given {@link Node}.
     *
     * @return the store immediately before a given {@link Node}
     */
    public @Nullable S getStoreBefore(Node node) {
        return runAnalysisFor(node, true);
    }

    /**
     * Returns the store immediately after a given {@link Tree}.
     *
     * @return the store immediately after a given {@link Tree}
     */
    public @Nullable S getStoreAfter(Tree tree) {
        Set<Node> nodes = getNodesForTree(tree);
        if (nodes == null) {
            return null;
        }
        S merged = null;
        for (Node node : nodes) {
            S s = getStoreAfter(node);
            if (merged == null) {
                merged = s;
            } else if (s != null) {
                merged = merged.leastUpperBound(s);
            }
        }
        return merged;
    }

    /**
     * Returns the store immediately after a given {@link Node}.
     *
     * @return the store immediately after a given {@link Node}
     */
    public @Nullable S getStoreAfter(Node node) {
        return runAnalysisFor(node, false);
    }

    /**
     * Runs the analysis again within the block of {@code node} and returns the store at the
     * location of {@code node}. If {@code before} is true, then the store immediately before the
     * {@link Node} {@code node} is returned. Otherwise, the store after {@code node} is returned.
     *
     * <p>If the given {@link Node} cannot be reached (in the control flow graph), then {@code null}
     * is returned.
     */
    protected @Nullable S runAnalysisFor(Node node, boolean before) {
        Block block = node.getBlock();
        assert block != null : "@AssumeAssertion(nullness): invariant";
        TransferInput<V, S> transferInput = stores.get(block);
        if (transferInput == null) {
            return null;
        }
        return runAnalysisFor(node, before, transferInput, nodeValues, analysisCaches);
    }

    /**
     * Runs the analysis again within the block of {@code node} and returns the store at the
     * location of {@code node}. If {@code before} is true, then the store immediately before the
     * {@link Node} {@code node} is returned. Otherwise, the store after {@code node} is returned.
     * If {@code analysisCaches} is not null, this method uses a cache. {@code analysisCaches} is a
     * map to a cache for analysis result from an input of the block of the node. If the cache for
     * {@code transferInput} is not in {@code analysisCaches}, this method create new cache and
     * store it in {@code analysisCaches}. The cache is a map from a node to the analysis result of
     * the node.
     *
     * @param <V> the abstract value type to be tracked by the analysis
     * @param <S> the store type used in the analysis
     * @param node a node
     * @param before indicate before or after the node
     * @param transferInput a transfer input
     * @param nodeValues {@link #nodeValues}
     * @param analysisCaches {@link #analysisCaches}
     * @return store immediately before or after the given node
     */
    public static <V extends AbstractValue<V>, S extends Store<S>> S runAnalysisFor(
            Node node,
            boolean before,
            TransferInput<V, S> transferInput,
            IdentityHashMap<Node, V> nodeValues,
            Map<TransferInput<V, S>, IdentityHashMap<Node, TransferResult<V, S>>> analysisCaches) {
        assert node != null;
        Block block = node.getBlock();
        assert block != null : "@AssumeAssertion(nullness): invariant";
        assert transferInput != null;
        Analysis<V, S, ?> analysis = transferInput.analysis;
        Node oldCurrentNode = analysis.currentNode;

        // Prepare cache
        IdentityHashMap<Node, TransferResult<V, S>> cache;
        if (analysisCaches != null) {
            cache = analysisCaches.get(transferInput);
            if (cache == null) {
                cache = new IdentityHashMap<>();
                analysisCaches.put(transferInput, cache);
            }
        } else {
            cache = null;
        }

        if (analysis.isRunning) {
            assert analysis.currentInput != null : "@AssumeAssertion(nullness): invariant";
            return analysis.currentInput.getRegularStore();
        }
        analysis.setNodeValues(nodeValues);
        analysis.isRunning = true;
        try {
            switch (block.getType()) {
                case REGULAR_BLOCK:
                    {
                        RegularBlock rb = (RegularBlock) block;

                        // Apply transfer function to contents until we found the node we are
                        // looking for.
                        TransferInput<V, S> store = transferInput;
                        TransferResult<V, S> transferResult = null;
                        for (Node n : rb.getContents()) {
                            analysis.currentNode = n;
                            if (n == node && before) {
                                return store.getRegularStore();
                            }
                            if (cache != null && cache.containsKey(n)) {
                                transferResult = cache.get(n);
                            } else {
                                // Copy the store not to change the state in the cache
                                transferResult = analysis.callTransferFunction(n, store.copy());
                                if (cache != null) {
                                    cache.put(n, transferResult);
                                }
                            }
                            if (n == node) {
                                return transferResult.getRegularStore();
                            }
                            store = new TransferInput<>(n, analysis, transferResult);
                        }
                        // This point should never be reached. If the block of 'node' is
                        // 'block', then 'node' must be part of the contents of 'block'.
                        throw new BugInCF("Unexpected code");
                    }

                case EXCEPTION_BLOCK:
                    {
                        ExceptionBlock eb = (ExceptionBlock) block;

                        // apply transfer function to content
                        assert eb.getNode() == node;
                        if (before) {
                            return transferInput.getRegularStore();
                        }
                        analysis.currentNode = node;
                        TransferResult<V, S> transferResult =
                                analysis.callTransferFunction(node, transferInput);
                        return transferResult.getRegularStore();
                    }

                default:
                    // Only regular blocks and exceptional blocks can hold nodes.
                    throw new BugInCF("Unexpected code");
            }
        } finally {
            analysis.currentNode = oldCurrentNode;
            analysis.isRunning = false;
        }
    }
}<|MERGE_RESOLUTION|>--- conflicted
+++ resolved
@@ -141,47 +141,34 @@
         }
     }
 
-<<<<<<< HEAD
-    /** @return the value of effectively final local variables */
+    /**
+     * Returns the value of effectively final local variables.
+     *
+     * @return the value of effectively final local variables
+     */
     public HashMap<Element, V> getFinalLocalValues() {
-=======
-    /**
-     * Returns the value of effectively final local variables.
-     *
-     * @return the value of effectively final local variables
-     */
-    public HashMap<Element, A> getFinalLocalValues() {
->>>>>>> 0cfad063
         return finalLocalValues;
     }
 
     /**
-<<<<<<< HEAD
-     * @param n a node
-     * @return the abstract value for the node, or {@code null} if no information is available.
-=======
      * Returns the abstract value for {@link Node} {@code n}, or {@code null} if no information is
      * available.
      *
+     * @param n a node
      * @return the abstract value for {@link Node} {@code n}, or {@code null} if no information is
      *     available
->>>>>>> 0cfad063
      */
     public @Nullable V getValue(Node n) {
         return nodeValues.get(n);
     }
 
     /**
-<<<<<<< HEAD
-     * @param t a tree
-     * @return the abstract value for the tree, or {@code null} if no information is available.
-=======
      * Returns the abstract value for {@link Tree} {@code t}, or {@code null} if no information is
      * available.
      *
+     * @param t a tree
      * @return the abstract value for {@link Tree} {@code t}, or {@code null} if no information is
      *     available
->>>>>>> 0cfad063
      */
     public @Nullable V getValue(Tree t) {
         Set<Node> nodes = treeLookup.get(t);
