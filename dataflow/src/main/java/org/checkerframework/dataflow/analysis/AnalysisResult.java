--- conflicted
+++ resolved
@@ -463,7 +463,6 @@
                 node, before, transferInput, nodeValues, analysisCaches);
     }
 
-<<<<<<< HEAD
     /**
      * Returns a verbose string representation of this, useful for debugging.
      *
@@ -529,7 +528,8 @@
         }
         result.add("}");
         return result.toString();
-=======
+    }
+
     /** Checks representation invariants on this. */
     public void checkRep() {
         // Require that each node in treeLookup exists in nodeValues.
@@ -541,6 +541,5 @@
                 }
             }
         }
->>>>>>> 6194e5c8
     }
 }