package org.checkerframework.dataflow.util;

import com.sun.source.tree.ArrayAccessTree;
import com.sun.source.tree.AssignmentTree;
import com.sun.source.tree.CatchTree;
import com.sun.source.tree.CompoundAssignmentTree;
import com.sun.source.tree.ExpressionTree;
import com.sun.source.tree.IdentifierTree;
import com.sun.source.tree.MethodInvocationTree;
import com.sun.source.tree.NewClassTree;
import com.sun.source.tree.Tree;
import com.sun.source.util.TreePathScanner;
import java.util.ArrayList;
import java.util.Collection;
import java.util.EnumSet;
import java.util.List;
import javax.lang.model.element.Element;
import org.checkerframework.dataflow.qual.Deterministic;
import org.checkerframework.dataflow.qual.Pure;
import org.checkerframework.dataflow.qual.Pure.Kind;
import org.checkerframework.dataflow.qual.SideEffectFree;
import org.checkerframework.javacutil.AnnotationProvider;
import org.checkerframework.javacutil.InternalUtils;
import org.checkerframework.javacutil.Pair;
import org.checkerframework.javacutil.TreeUtils;

/*>>>
import org.checkerframework.checker.nullness.qual.Nullable;
import org.checkerframework.checker.compilermsgs.qual.CompilerMessageKey;
*/

/**
 * A visitor that determines the purity (as defined by {@link
 * org.checkerframework.dataflow.qual.SideEffectFree}, {@link
 * org.checkerframework.dataflow.qual.Deterministic}, and {@link
 * org.checkerframework.dataflow.qual.Pure}) of a statement or expression. The entry point is method
 * {@link #checkPurity}.
 *
 * @see SideEffectFree
 * @see Deterministic
 * @see Pure
 * @author Stefan Heule
 */
public class PurityChecker {

    /**
     * Compute whether the given statement is side-effect-free, deterministic, or both. Returns a
     * result that can be queried.
     */
    public static PurityResult checkPurity(
            Tree statement, AnnotationProvider annoProvider, boolean assumeSideEffectFree) {
        PurityCheckerHelper helper = new PurityCheckerHelper(annoProvider, assumeSideEffectFree);
        helper.scan(statement, null);
        return helper.presult;
    }

    /**
     * Result of the {@link PurityChecker}. Can be queried regarding whether a given tree was
     * side-effect-free, deterministic, or both; also gives reasons if the answer is "no".
     */
    public static class PurityResult {

        protected final List<Pair<Tree, String>> notSEFreeReasons;
        protected final List<Pair<Tree, String>> notDetReasons;
        protected final List<Pair<Tree, String>> notBothReasons;
        /**
         * Contains all the varieties of purity that the expression has. Starts out with all
         * varieties, and elements are removed from it as violations are found.
         */
        protected EnumSet<Pure.Kind> types;

        public PurityResult() {
            notSEFreeReasons = new ArrayList<>();
            notDetReasons = new ArrayList<>();
            notBothReasons = new ArrayList<>();
            types = EnumSet.allOf(Pure.Kind.class);
        }

        public EnumSet<Pure.Kind> getTypes() {
            return types;
        }

        /**
         * Is the method pure w.r.t. a given set of types?
         *
         * @param kinds the varieties of purity to check
         * @return true if the method is pure with respect to all the given kinds
         */
        public boolean isPure(Collection<Kind> kinds) {
            return types.containsAll(kinds);
        }

        /** Get the {@code reason}s why the method is not side-effect-free. */
        public List<Pair<Tree, String>> getNotSEFreeReasons() {
            return notSEFreeReasons;
        }

        /** Add {@code reason} as a reason why the method is not side-effect free. */
        public void addNotSEFreeReason(Tree t, String msgId) {
            notSEFreeReasons.add(Pair.of(t, msgId));
            types.remove(Kind.SIDE_EFFECT_FREE);
        }

        /** Get the {@code reason}s why the method is not deterministic. */
        public List<Pair<Tree, String>> getNotDetReasons() {
            return notDetReasons;
        }

        /** Add {@code reason} as a reason why the method is not deterministic. */
        public void addNotDetReason(Tree t, String msgId) {
            notDetReasons.add(Pair.of(t, msgId));
            types.remove(Kind.DETERMINISTIC);
        }

        /**
         * Get the {@code reason}s why the method is not both side-effect-free and deterministic.
         */
        public List<Pair<Tree, String>> getNotBothReasons() {
            return notBothReasons;
        }

        /**
         * Add {@code reason} as a reason why the method is not both side-effect free and
         * deterministic.
         */
        public void addNotBothReason(Tree t, String msgId) {
            notBothReasons.add(Pair.of(t, msgId));
            types.remove(Kind.DETERMINISTIC);
            types.remove(Kind.SIDE_EFFECT_FREE);
        }
    }

    // TODO: It would be possible to improve efficiency by visiting fewer nodes.  This would require
    // overriding more visit* methods.  I'm not sure whether such an optimization would be worth it.

    /** Helper class to keep {@link PurityChecker}'s interface clean. */
    protected static class PurityCheckerHelper extends TreePathScanner<Void, Void> {

        PurityResult presult = new PurityResult();

        protected final AnnotationProvider annoProvider;

        /**
         * True if all methods should be assumed to be @SideEffectFree, for the purposes of
         * org.checkerframework.dataflow analysis.
         */
        private final boolean assumeSideEffectFree;

        public PurityCheckerHelper(AnnotationProvider annoProvider, boolean assumeSideEffectFree) {
            this.annoProvider = annoProvider;
            this.assumeSideEffectFree = assumeSideEffectFree;
        }

        // /** Scan a list of nodes. */
        // public void scan(Iterable<? extends Tree> nodes, Void ignore) {
        //     if (nodes != null) {
        //         for (Tree node : nodes) {
        //             scan(node, null);
        //         }
        //     }
        // }

        @Override
        public Void visitCatch(CatchTree node, Void ignore) {
            presult.addNotDetReason(node, "catch");
            return super.visitCatch(node, ignore);
        }

        @Override
        public Void visitMethodInvocation(MethodInvocationTree node, Void ignore) {
            Element elt = TreeUtils.elementFromUse(node);
            String reason = "call";
            if (!PurityUtils.hasPurityAnnotation(annoProvider, elt)) {
                presult.addNotBothReason(node, reason);
            } else {
                boolean det = PurityUtils.isDeterministic(annoProvider, elt);
                boolean seFree =
                        (assumeSideEffectFree || PurityUtils.isSideEffectFree(annoProvider, elt));
                if (!det && !seFree) {
                    presult.addNotBothReason(node, reason);
                } else if (!det) {
                    presult.addNotDetReason(node, reason);
                } else if (!seFree) {
<<<<<<< HEAD
                    presult.addNotSeFreeReason(node, reason);
=======
                    p.addNotSEFreeReason(node, reason);
>>>>>>> 955620e1
                }
            }
            return super.visitMethodInvocation(node, ignore);
        }

        @Override
        public Void visitNewClass(NewClassTree node, Void ignore) {
            Element methodElement = InternalUtils.symbol(node);
            boolean sideEffectFree =
                    (assumeSideEffectFree
                            || PurityUtils.isSideEffectFree(annoProvider, methodElement));
            if (sideEffectFree) {
                presult.addNotDetReason(node, "object.creation");
            } else {
                presult.addNotBothReason(node, "object.creation");
            }
<<<<<<< HEAD
            return super.visitNewClass(node, ignore);
=======
            // The enclosing expression is expr in  expr.new C(...).
            PurityResult r = scan(node.getEnclosingExpression(), p);
            r = scan(node.getArguments(), r);
            r = scan(node.getClassBody(), r);
            return r;
        }

        @Override
        public PurityResult visitNewArray(NewArrayTree node, PurityResult p) {
            PurityResult r = scan(node.getDimensions(), p);
            r = scan(node.getInitializers(), r);
            return r;
        }

        @Override
        public PurityResult visitLambdaExpression(LambdaExpressionTree node, PurityResult p) {
            PurityResult r = scan(node.getParameters(), p);
            r = scan(node.getBody(), r);
            return r;
>>>>>>> 955620e1
        }

        @Override
        public Void visitAssignment(AssignmentTree node, Void ignore) {
            ExpressionTree variable = node.getVariable();
            assignmentCheck(variable);
            return super.visitAssignment(node, ignore);
        }

        protected void assignmentCheck(ExpressionTree variable) {
            if (TreeUtils.isFieldAccess(variable)) {
                // rhs is a field access
                presult.addNotBothReason(variable, "assign.field");
            } else if (variable instanceof ArrayAccessTree) {
                // rhs is array access
                presult.addNotBothReason(variable, "assign.array");
            } else {
                // rhs is a local variable
                assert isLocalVariable(variable);
            }
        }

        protected boolean isLocalVariable(ExpressionTree variable) {
            return variable instanceof IdentifierTree && !TreeUtils.isFieldAccess(variable);
        }

        @Override
        public Void visitCompoundAssignment(CompoundAssignmentTree node, Void ignore) {
            ExpressionTree variable = node.getVariable();
            assignmentCheck(variable);
            return super.visitCompoundAssignment(node, ignore);
        }
    }
}<|MERGE_RESOLUTION|>--- conflicted
+++ resolved
@@ -181,11 +181,7 @@
                 } else if (!det) {
                     presult.addNotDetReason(node, reason);
                 } else if (!seFree) {
-<<<<<<< HEAD
-                    presult.addNotSeFreeReason(node, reason);
-=======
-                    p.addNotSEFreeReason(node, reason);
->>>>>>> 955620e1
+                    presult.addNotSEFreeReason(node, reason);
                 }
             }
             return super.visitMethodInvocation(node, ignore);
@@ -202,29 +198,7 @@
             } else {
                 presult.addNotBothReason(node, "object.creation");
             }
-<<<<<<< HEAD
             return super.visitNewClass(node, ignore);
-=======
-            // The enclosing expression is expr in  expr.new C(...).
-            PurityResult r = scan(node.getEnclosingExpression(), p);
-            r = scan(node.getArguments(), r);
-            r = scan(node.getClassBody(), r);
-            return r;
-        }
-
-        @Override
-        public PurityResult visitNewArray(NewArrayTree node, PurityResult p) {
-            PurityResult r = scan(node.getDimensions(), p);
-            r = scan(node.getInitializers(), r);
-            return r;
-        }
-
-        @Override
-        public PurityResult visitLambdaExpression(LambdaExpressionTree node, PurityResult p) {
-            PurityResult r = scan(node.getParameters(), p);
-            r = scan(node.getBody(), r);
-            return r;
->>>>>>> 955620e1
         }
 
         @Override
