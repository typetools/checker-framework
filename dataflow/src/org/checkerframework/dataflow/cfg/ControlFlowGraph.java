--- conflicted
+++ resolved
@@ -76,13 +76,9 @@
             UnderlyingAST underlyingAST,
             IdentityHashMap<Tree, Node> treeLookup,
             IdentityHashMap<Tree, Node> convertedTreeLookup,
-<<<<<<< HEAD
+            IdentityHashMap<UnaryTree, AssignmentNode> unaryAssignNodeLookup,
             List<ReturnNode> returnNodes,
             IdentityHashMap<Tree, List<Tree>> generatedTreesLookupMap) {
-=======
-            IdentityHashMap<UnaryTree, AssignmentNode> unaryAssignNodeLookup,
-            List<ReturnNode> returnNodes) {
->>>>>>> bd72252d
         super();
         this.entryBlock = entryBlock;
         this.underlyingAST = underlyingAST;
@@ -232,15 +228,14 @@
         return new IdentityHashMap<>(treeLookup);
     }
 
-<<<<<<< HEAD
+    /** @return the copied lookup-map of the assign node for unary operation */
+    public IdentityHashMap<UnaryTree, AssignmentNode> getUnaryAssignNodeLookup() {
+        return new IdentityHashMap<>(unaryAssignNodeLookup);
+    }
+
     /** @return the map to lookup generated {@link Tree}s from {@link Tree} */
     public IdentityHashMap<Tree, List<Tree>> getGeneratedTreesLookup() {
         return new IdentityHashMap<>(generatedTreesLookupMap);
-=======
-    /** @return the copied lookup-map of the assign node for unary operation */
-    public IdentityHashMap<UnaryTree, AssignmentNode> getUnaryAssignNodeLookup() {
-        return new IdentityHashMap<>(unaryAssignNodeLookup);
->>>>>>> bd72252d
     }
 
     /**
