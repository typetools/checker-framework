package org.checkerframework.dataflow.cfg;

/*>>>
import org.checkerframework.checker.nullness.qual.Nullable;
*/

import com.sun.tools.javac.code.Symbol.MethodSymbol;
import com.sun.tools.javac.code.Type;
import com.sun.tools.javac.processing.JavacProcessingEnvironment;
import com.sun.tools.javac.util.Context;
import org.checkerframework.dataflow.analysis.Store;
import org.checkerframework.dataflow.cfg.CFGBuilder.ExtendedNode.ExtendedNodeType;
import org.checkerframework.dataflow.cfg.UnderlyingAST.CFGMethod;
import org.checkerframework.dataflow.cfg.block.Block;
import org.checkerframework.dataflow.cfg.block.Block.BlockType;
import org.checkerframework.dataflow.cfg.block.BlockImpl;
import org.checkerframework.dataflow.cfg.block.ConditionalBlockImpl;
import org.checkerframework.dataflow.cfg.block.ExceptionBlockImpl;
import org.checkerframework.dataflow.cfg.block.RegularBlockImpl;
import org.checkerframework.dataflow.cfg.block.SingleSuccessorBlockImpl;
import org.checkerframework.dataflow.cfg.block.SpecialBlock.SpecialBlockType;
import org.checkerframework.dataflow.cfg.block.SpecialBlockImpl;
import org.checkerframework.dataflow.cfg.node.ArrayAccessNode;
import org.checkerframework.dataflow.cfg.node.ArrayCreationNode;
import org.checkerframework.dataflow.cfg.node.ArrayTypeNode;
import org.checkerframework.dataflow.cfg.node.AssertionErrorNode;
import org.checkerframework.dataflow.cfg.node.AssignmentNode;
import org.checkerframework.dataflow.cfg.node.BitwiseAndNode;
import org.checkerframework.dataflow.cfg.node.BitwiseComplementNode;
import org.checkerframework.dataflow.cfg.node.BitwiseOrNode;
import org.checkerframework.dataflow.cfg.node.BitwiseXorNode;
import org.checkerframework.dataflow.cfg.node.BooleanLiteralNode;
import org.checkerframework.dataflow.cfg.node.CaseNode;
import org.checkerframework.dataflow.cfg.node.CharacterLiteralNode;
import org.checkerframework.dataflow.cfg.node.ClassNameNode;
import org.checkerframework.dataflow.cfg.node.ConditionalAndNode;
import org.checkerframework.dataflow.cfg.node.ConditionalNotNode;
import org.checkerframework.dataflow.cfg.node.ConditionalOrNode;
import org.checkerframework.dataflow.cfg.node.DoubleLiteralNode;
import org.checkerframework.dataflow.cfg.node.EqualToNode;
import org.checkerframework.dataflow.cfg.node.ExplicitThisLiteralNode;
import org.checkerframework.dataflow.cfg.node.FieldAccessNode;
import org.checkerframework.dataflow.cfg.node.FloatLiteralNode;
import org.checkerframework.dataflow.cfg.node.FloatingDivisionNode;
import org.checkerframework.dataflow.cfg.node.FloatingRemainderNode;
import org.checkerframework.dataflow.cfg.node.FunctionalInterfaceNode;
import org.checkerframework.dataflow.cfg.node.GreaterThanNode;
import org.checkerframework.dataflow.cfg.node.GreaterThanOrEqualNode;
import org.checkerframework.dataflow.cfg.node.ImplicitThisLiteralNode;
import org.checkerframework.dataflow.cfg.node.InstanceOfNode;
import org.checkerframework.dataflow.cfg.node.IntegerDivisionNode;
import org.checkerframework.dataflow.cfg.node.IntegerLiteralNode;
import org.checkerframework.dataflow.cfg.node.IntegerRemainderNode;
import org.checkerframework.dataflow.cfg.node.LeftShiftNode;
import org.checkerframework.dataflow.cfg.node.LessThanNode;
import org.checkerframework.dataflow.cfg.node.LessThanOrEqualNode;
import org.checkerframework.dataflow.cfg.node.LocalVariableNode;
import org.checkerframework.dataflow.cfg.node.LongLiteralNode;
import org.checkerframework.dataflow.cfg.node.MarkerNode;
import org.checkerframework.dataflow.cfg.node.MethodAccessNode;
import org.checkerframework.dataflow.cfg.node.MethodInvocationNode;
import org.checkerframework.dataflow.cfg.node.NarrowingConversionNode;
import org.checkerframework.dataflow.cfg.node.Node;
import org.checkerframework.dataflow.cfg.node.NotEqualNode;
import org.checkerframework.dataflow.cfg.node.NullChkNode;
import org.checkerframework.dataflow.cfg.node.NullLiteralNode;
import org.checkerframework.dataflow.cfg.node.NumericalAdditionNode;
import org.checkerframework.dataflow.cfg.node.NumericalMinusNode;
import org.checkerframework.dataflow.cfg.node.NumericalMultiplicationNode;
import org.checkerframework.dataflow.cfg.node.NumericalPlusNode;
import org.checkerframework.dataflow.cfg.node.NumericalSubtractionNode;
import org.checkerframework.dataflow.cfg.node.ObjectCreationNode;
import org.checkerframework.dataflow.cfg.node.PackageNameNode;
import org.checkerframework.dataflow.cfg.node.ParameterizedTypeNode;
import org.checkerframework.dataflow.cfg.node.PrimitiveTypeNode;
import org.checkerframework.dataflow.cfg.node.ReturnNode;
import org.checkerframework.dataflow.cfg.node.SignedRightShiftNode;
import org.checkerframework.dataflow.cfg.node.StringConcatenateAssignmentNode;
import org.checkerframework.dataflow.cfg.node.StringConcatenateNode;
import org.checkerframework.dataflow.cfg.node.StringConversionNode;
import org.checkerframework.dataflow.cfg.node.StringLiteralNode;
import org.checkerframework.dataflow.cfg.node.SuperNode;
import org.checkerframework.dataflow.cfg.node.SynchronizedNode;
import org.checkerframework.dataflow.cfg.node.TernaryExpressionNode;
import org.checkerframework.dataflow.cfg.node.ThisLiteralNode;
import org.checkerframework.dataflow.cfg.node.ThrowNode;
import org.checkerframework.dataflow.cfg.node.TypeCastNode;
import org.checkerframework.dataflow.cfg.node.UnsignedRightShiftNode;
import org.checkerframework.dataflow.cfg.node.ValueLiteralNode;
import org.checkerframework.dataflow.cfg.node.VariableDeclarationNode;
import org.checkerframework.dataflow.cfg.node.WideningConversionNode;
import org.checkerframework.dataflow.qual.TerminatesExecution;
import org.checkerframework.dataflow.util.MostlySingleton;

import org.checkerframework.javacutil.AnnotationProvider;
import org.checkerframework.javacutil.BasicAnnotationProvider;
import org.checkerframework.javacutil.ElementUtils;
import org.checkerframework.javacutil.InternalUtils;
import org.checkerframework.javacutil.Pair;
import org.checkerframework.javacutil.TreeUtils;
import org.checkerframework.javacutil.TypesUtils;
import org.checkerframework.javacutil.trees.TreeBuilder;

import java.util.ArrayList;
import java.util.Arrays;
import java.util.Collections;
import java.util.HashMap;
import java.util.HashSet;
import java.util.IdentityHashMap;
import java.util.LinkedList;
import java.util.List;
import java.util.Map;
import java.util.Map.Entry;
import java.util.Set;

import javax.annotation.processing.ProcessingEnvironment;
import javax.lang.model.element.Element;
import javax.lang.model.element.ExecutableElement;
import javax.lang.model.element.Name;
import javax.lang.model.element.TypeElement;
import javax.lang.model.element.VariableElement;
import javax.lang.model.type.ArrayType;
import javax.lang.model.type.DeclaredType;
import javax.lang.model.type.PrimitiveType;
import javax.lang.model.type.ReferenceType;
import javax.lang.model.type.TypeKind;
import javax.lang.model.type.TypeMirror;
import javax.lang.model.type.TypeVariable;
import javax.lang.model.type.UnionType;
import javax.lang.model.util.Elements;
import javax.lang.model.util.Types;

import com.sun.source.tree.AnnotatedTypeTree;
import com.sun.source.tree.AnnotationTree;
import com.sun.source.tree.ArrayAccessTree;
import com.sun.source.tree.ArrayTypeTree;
import com.sun.source.tree.AssertTree;
import com.sun.source.tree.AssignmentTree;
import com.sun.source.tree.BinaryTree;
import com.sun.source.tree.BlockTree;
import com.sun.source.tree.BreakTree;
import com.sun.source.tree.CaseTree;
import com.sun.source.tree.CatchTree;
import com.sun.source.tree.ClassTree;
import com.sun.source.tree.CompilationUnitTree;
import com.sun.source.tree.CompoundAssignmentTree;
import com.sun.source.tree.ConditionalExpressionTree;
import com.sun.source.tree.ContinueTree;
import com.sun.source.tree.DoWhileLoopTree;
import com.sun.source.tree.EmptyStatementTree;
import com.sun.source.tree.EnhancedForLoopTree;
import com.sun.source.tree.ErroneousTree;
import com.sun.source.tree.ExpressionStatementTree;
import com.sun.source.tree.ExpressionTree;
import com.sun.source.tree.ForLoopTree;
import com.sun.source.tree.IdentifierTree;
import com.sun.source.tree.IfTree;
import com.sun.source.tree.ImportTree;
import com.sun.source.tree.InstanceOfTree;
import com.sun.source.tree.LabeledStatementTree;
import com.sun.source.tree.LambdaExpressionTree;
import com.sun.source.tree.LiteralTree;
import com.sun.source.tree.MemberReferenceTree;
import com.sun.source.tree.MemberSelectTree;
import com.sun.source.tree.MethodInvocationTree;
import com.sun.source.tree.MethodTree;
import com.sun.source.tree.ModifiersTree;
import com.sun.source.tree.NewArrayTree;
import com.sun.source.tree.NewClassTree;
import com.sun.source.tree.ParameterizedTypeTree;
import com.sun.source.tree.ParenthesizedTree;
import com.sun.source.tree.PrimitiveTypeTree;
import com.sun.source.tree.ReturnTree;
import com.sun.source.tree.StatementTree;
import com.sun.source.tree.SwitchTree;
import com.sun.source.tree.SynchronizedTree;
import com.sun.source.tree.ThrowTree;
import com.sun.source.tree.Tree;
import com.sun.source.tree.Tree.Kind;
import com.sun.source.tree.TryTree;
import com.sun.source.tree.TypeCastTree;
import com.sun.source.tree.TypeParameterTree;
import com.sun.source.tree.UnaryTree;
import com.sun.source.tree.UnionTypeTree;
import com.sun.source.tree.VariableTree;
import com.sun.source.tree.WhileLoopTree;
import com.sun.source.tree.WildcardTree;
import com.sun.source.util.TreePath;
import com.sun.source.util.TreePathScanner;
import com.sun.source.util.Trees;

/**
 * Builds the control flow graph of some Java code (either a method, or an
 * arbitrary statement).
 *
 * <p>
 *
 * The translation of the AST to the CFG is split into three phases:
 * <ol>
 * <li><em>Phase one.</em> In the first phase, the AST is translated into a
 * sequence of {@link org.checkerframework.dataflow.cfg.CFGBuilder.ExtendedNode}s. An extended node can either be a
 * {@link Node}, or one of several meta elements such as a conditional or
 * unconditional jump or a node with additional information about exceptions.
 * Some of the extended nodes contain labels (e.g., for the jump target), and
 * phase one additionally creates a mapping from labels to extended nodes.
 * Finally, the list of leaders is computed: A leader is an extended node which
 * will give rise to a basic block in phase two.</li>
 * <li><em>Phase two.</em> In this phase, the sequence of extended nodes is
 * translated to a graph of control flow blocks that contain nodes. The meta
 * elements from phase one are translated into the correct edges.</li>
 * <li><em>Phase three.</em> The control flow graph generated in phase two can
 * contain degenerate basic blocks such as empty regular basic blocks or
 * conditional basic blocks that have the same block as both 'then' and 'else'
 * successor. This phase removes these cases while preserving the control flow
 * structure.</li>
 * </ol>
 *
 * @author Stefan Heule
 *
 */
public class CFGBuilder {

    /** Can assertions be assumed to be disabled? */
    protected final boolean assumeAssertionsDisabled;

    /** Can assertions be assumed to be enabled? */
    protected final boolean assumeAssertionsEnabled;

    public CFGBuilder(boolean assumeAssertionsEnabled, boolean assumeAssertionsDisabled) {
        assert !(assumeAssertionsDisabled && assumeAssertionsEnabled);
        this.assumeAssertionsEnabled = assumeAssertionsEnabled;
        this.assumeAssertionsDisabled = assumeAssertionsDisabled;
    }

    /**
     * Class declarations that have been encountered when building the
     * control-flow graph for a method.
     */
    protected final List<ClassTree> declaredClasses = new LinkedList<>();

    public List<ClassTree> getDeclaredClasses() {
        return declaredClasses;
    }

    /**
     * Lambdas encountered when building the control-flow graph for
     * a method, variable initializer, or initializer.
     */
    protected List<LambdaExpressionTree> declaredLambdas;

    public List<LambdaExpressionTree> getDeclaredLambdas() {
        return declaredLambdas;
    }

    /**
     * Build the control flow graph of some code.
     */
    public static ControlFlowGraph build(
            CompilationUnitTree root, ProcessingEnvironment env,
            UnderlyingAST underlyingAST, boolean assumeAssertionsEnabled, boolean assumeAssertionsDisabled) {
        return new CFGBuilder(assumeAssertionsEnabled, assumeAssertionsDisabled).run(root, env, underlyingAST);
    }

    /**
     * Build the control flow graph of some code (method, initializer block, ...).
     * bodyPath is the TreePath to the body of that code.
     */
    public static ControlFlowGraph build(
            TreePath bodyPath, ProcessingEnvironment env,
            UnderlyingAST underlyingAST, boolean assumeAssertionsEnabled, boolean assumeAssertionsDisabled) {
        return new CFGBuilder(assumeAssertionsEnabled, assumeAssertionsDisabled).run(bodyPath, env, underlyingAST);
    }

    /**
     * Build the control flow graph of a method.
     */
    public static ControlFlowGraph build(
            CompilationUnitTree root, ProcessingEnvironment env,
            MethodTree tree, ClassTree classTree, boolean assumeAssertionsEnabled, boolean assumeAssertionsDisabled) {
        return new CFGBuilder(assumeAssertionsEnabled, assumeAssertionsDisabled).run(root, env, tree, classTree);
    }

    /**
     * Build the control flow graph of some code.
     */
    public static ControlFlowGraph build(
            CompilationUnitTree root, ProcessingEnvironment env,
            UnderlyingAST underlyingAST) {
        return new CFGBuilder(false, false).run(root, env, underlyingAST);
    }

    /**
     * Build the control flow graph of a method.
     */
    public static ControlFlowGraph build(
            CompilationUnitTree root, ProcessingEnvironment env,
            MethodTree tree, ClassTree classTree) {
        return new CFGBuilder(false, false).run(root, env, tree, classTree);
    }

    /**
     * Build the control flow graph of some code.
     */
    public ControlFlowGraph run(
            CompilationUnitTree root, ProcessingEnvironment env,
            UnderlyingAST underlyingAST) {
<<<<<<< HEAD
        declaredClasses = new LinkedList<>();
        declaredLambdas = new LinkedList<>();

=======
        declaredClasses.clear();
>>>>>>> 44112674
        TreeBuilder builder = new TreeBuilder(env);
        AnnotationProvider annotationProvider = new BasicAnnotationProvider();
        PhaseOneResult phase1result = new CFGTranslationPhaseOne().process(
                root, env, underlyingAST, exceptionalExitLabel, builder, annotationProvider);
        ControlFlowGraph phase2result = new CFGTranslationPhaseTwo()
                .process(phase1result);
        ControlFlowGraph phase3result = CFGTranslationPhaseThree
                .process(phase2result);
        return phase3result;
    }

    /**
     * Build the control flow graph of some code (method, initializer block, ...).
     * bodyPath is the TreePath to the body of that code.
     */
    public ControlFlowGraph run(
            TreePath bodyPath, ProcessingEnvironment env,
            UnderlyingAST underlyingAST) {
        declaredClasses.clear();
        TreeBuilder builder = new TreeBuilder(env);
        AnnotationProvider annotationProvider = new BasicAnnotationProvider();
        PhaseOneResult phase1result = new CFGTranslationPhaseOne().process(
                bodyPath, env, underlyingAST, exceptionalExitLabel, builder, annotationProvider);
        ControlFlowGraph phase2result = new CFGTranslationPhaseTwo()
                .process(phase1result);
        ControlFlowGraph phase3result = CFGTranslationPhaseThree
                .process(phase2result);
        return phase3result;
    }

    /**
     * Build the control flow graph of a method.
     */
    public ControlFlowGraph run(
            CompilationUnitTree root, ProcessingEnvironment env,
            MethodTree tree, ClassTree classTree) {
        UnderlyingAST underlyingAST = new CFGMethod(tree, classTree);
        return run(root, env, underlyingAST);
    }

    /* --------------------------------------------------------- */
    /* Extended Node Types and Labels */
    /* --------------------------------------------------------- */

    /** Special label to identify the exceptional exit. */
    protected final Label exceptionalExitLabel = new Label();

    /** Special label to identify the regular exit. */
    protected final Label regularExitLabel = new Label();

    /**
     * An extended node can be one of several things (depending on its
     * {@code type}):
     * <ul>
     * <li><em>NODE</em>. An extended node of this type is just a wrapper for a
     * {@link Node} (that cannot throw exceptions).</li>
     * <li><em>EXCEPTION_NODE</em>. A wrapper for a {@link Node} which can throw
     * exceptions. It contains a label for every possible exception type the
     * node might throw.</li>
     * <li><em>UNCONDITIONAL_JUMP</em>. An unconditional jump to a label.</li>
     * <li><em>TWO_TARGET_CONDITIONAL_JUMP</em>. A conditional jump with two
     * targets for both the 'then' and 'else' branch.</li>
     * </ul>
     */
    protected static abstract class ExtendedNode {

        /**
         * The basic block this extended node belongs to (as determined in phase
         * two).
         */
        protected BlockImpl block;

        /** Type of this node. */
        protected ExtendedNodeType type;

        /** Does this node terminate the execution? (e.g., "System.exit()") */
        protected boolean terminatesExecution = false;

        public ExtendedNode(ExtendedNodeType type) {
            this.type = type;
        }

        /** Extended node types (description see above). */
        public enum ExtendedNodeType {
            NODE, EXCEPTION_NODE, UNCONDITIONAL_JUMP, CONDITIONAL_JUMP
        }

        public ExtendedNodeType getType() {
            return type;
        }

        public boolean getTerminatesExecution() {
            return terminatesExecution;
        }

        public void setTerminatesExecution(boolean terminatesExecution) {
            this.terminatesExecution = terminatesExecution;
        }

        /**
         * @return The node contained in this extended node (only applicable if
         *         the type is {@code NODE} or {@code EXCEPTION_NODE}).
         */
        public Node getNode() {
            assert false;
            return null;
        }

        /**
         * @return The label associated with this extended node (only applicable
         *         if type is {@link ExtendedNodeType#CONDITIONAL_JUMP} or
         *         {@link ExtendedNodeType#UNCONDITIONAL_JUMP}).
         */
        public Label getLabel() {
            assert false;
            return null;
        }

        public BlockImpl getBlock() {
            return block;
        }

        public void setBlock(BlockImpl b) {
            this.block = b;
        }

        @Override
        public String toString() {
            return "ExtendedNode(" + type + ")";
        }
    }

    /**
     * An extended node of type {@code NODE}.
     */
    protected static class NodeHolder extends ExtendedNode {

        protected Node node;

        public NodeHolder(Node node) {
            super(ExtendedNodeType.NODE);
            this.node = node;
        }

        @Override
        public Node getNode() {
            return node;
        }

        @Override
        public String toString() {
            return "NodeHolder(" + node + ")";
        }

    }

    /**
     * An extended node of type {@code EXCEPTION_NODE}.
     */
    protected static class NodeWithExceptionsHolder extends ExtendedNode {

        protected Node node;
        // Map from exception type to labels of successors that may
        // be reached as a result of that exception.
        protected Map<TypeMirror, Set<Label>> exceptions;

        public NodeWithExceptionsHolder(Node node,
                Map<TypeMirror, Set<Label>> exceptions) {
            super(ExtendedNodeType.EXCEPTION_NODE);
            this.node = node;
            this.exceptions = exceptions;
        }

        public Map<TypeMirror, Set<Label>> getExceptions() {
            return exceptions;
        }

        @Override
        public Node getNode() {
            return node;
        }

        @Override
        public String toString() {
            return "NodeWithExceptionsHolder(" + node + ")";
        }

    }

    /**
     * An extended node of type {@link ExtendedNodeType#CONDITIONAL_JUMP}.
     *
     * <p>
     *
     * <em>Important:</em> In the list of extended nodes, there should not be
     * any labels that point to a conditional jump. Furthermore, the node
     * directly ahead of any conditional jump has to be a
     * {@link NodeWithExceptionsHolder} or {@link NodeHolder}, and the node held
     * by that extended node is required to be of boolean type.
     */
    protected static class ConditionalJump extends ExtendedNode {

        protected Label trueSucc;
        protected Label falseSucc;

        protected Store.FlowRule trueFlowRule;
        protected Store.FlowRule falseFlowRule;

        public ConditionalJump(Label trueSucc, Label falseSucc) {
            super(ExtendedNodeType.CONDITIONAL_JUMP);
            this.trueSucc = trueSucc;
            this.falseSucc = falseSucc;
        }

        public Label getThenLabel() {
            return trueSucc;
        }

        public Label getElseLabel() {
            return falseSucc;
        }

        public Store.FlowRule getTrueFlowRule() {
            return trueFlowRule;
        }

        public Store.FlowRule getFalseFlowRule() {
            return falseFlowRule;
        }

        public void setTrueFlowRule(Store.FlowRule rule) {
            trueFlowRule = rule;
        }

        public void setFalseFlowRule(Store.FlowRule rule) {
            falseFlowRule = rule;
        }

        @Override
        public String toString() {
            return "TwoTargetConditionalJump(" + getThenLabel() + ","
                    + getElseLabel() + ")";
        }
    }

    /**
     * An extended node of type {@link ExtendedNodeType#UNCONDITIONAL_JUMP}.
     */
    protected static class UnconditionalJump extends ExtendedNode {

        protected Label jumpTarget;

        public UnconditionalJump(Label jumpTarget) {
            super(ExtendedNodeType.UNCONDITIONAL_JUMP);
            this.jumpTarget = jumpTarget;
        }

        @Override
        public Label getLabel() {
            return jumpTarget;
        }

        @Override
        public String toString() {
            return "JumpMarker(" + getLabel() + ")";
        }
    }

    /**
     * A label is used to refer to other extended nodes using a mapping from
     * labels to extended nodes. Labels get their names either from labeled
     * statements in the source code or from internally generated unique names.
     */
    protected static class Label {
        private static int uid = 0;

        protected String name;

        public Label(String name) {
            this.name = name;
        }

        public Label() {
            this.name = uniqueName();
        }

        @Override
        public String toString() {
            return name;
        }

        /**
         * Return a new unique label name that cannot be confused with a Java
         * source code label.
         *
         * @return a new unique label name
         */
        private static String uniqueName() {
            return "%L" + uid++;
        }
    }

    /**
     * A TryFrame takes a thrown exception type and maps it to a set
     * of possible control-flow successors.
     */
    protected static interface TryFrame {
        /**
         * Given a type of thrown exception, add the set of possible control
         * flow successor {@link Label}s to the argument set.  Return true
         * if the exception is known to be caught by one of those labels and
         * false if it may propagate still further.
         */
        public boolean possibleLabels(TypeMirror thrown, Set<Label> labels);
    }

    /**
     * A TryCatchFrame contains an ordered list of catch labels that apply
     * to exceptions with specific types.
     */
    protected static class TryCatchFrame implements TryFrame {
        protected Types types;

        // An ordered list of pairs because catch blocks are ordered.
        protected List<Pair<TypeMirror, Label>> catchLabels;

        public TryCatchFrame(Types types, List<Pair<TypeMirror, Label>> catchLabels) {
            this.types = types;
            this.catchLabels = catchLabels;
        }

        /**
         * Given a type of thrown exception, add the set of possible control
         * flow successor {@link Label}s to the argument set.  Return true
         * if the exception is known to be caught by one of those labels and
         * false if it may propagate still further.
         */
        @Override
        public boolean possibleLabels(TypeMirror thrown, Set<Label> labels) {
            // A conservative approach would be to say that every catch block
            // might execute for any thrown exception, but we try to do better.
            //
            // We rely on several assumptions that seem to hold as of Java 7.
            // 1) An exception parameter in a catch block must be either
            //    a declared type or a union composed of declared types,
            //    all of which are subtypes of Throwable.
            // 2) A thrown type must either be a declared type or a variable
            //    that extends a declared type, which is a subtype of Throwable.
            //
            // Under those assumptions, if the thrown type (or its bound) is
            // a subtype of the caught type (or one of its alternatives), then
            // the catch block must apply and none of the later ones can apply.
            // Otherwise, if the thrown type (or its bound) is a supertype
            // of the caught type (or one of its alternatives), then the catch
            // block may apply, but so may later ones.
            // Otherwise, the thrown type and the caught type are unrelated
            // declared types, so they do not overlap on any non-null value.

            while (!(thrown instanceof DeclaredType)) {
                assert thrown instanceof TypeVariable :
                    "thrown type must be a variable or a declared type";
                thrown = ((TypeVariable)thrown).getUpperBound();
            }
            DeclaredType declaredThrown = (DeclaredType)thrown;
            assert thrown != null : "thrown type must be bounded by a declared type";

            for (Pair<TypeMirror, Label> pair : catchLabels) {
                TypeMirror caught = pair.first;
                boolean canApply = false;

                if (caught instanceof DeclaredType) {
                    DeclaredType declaredCaught = (DeclaredType)caught;
                    if (types.isSubtype(declaredThrown, declaredCaught)) {
                        // No later catch blocks can apply.
                        labels.add(pair.second);
                        return true;
                    } else if (types.isSubtype(declaredCaught, declaredThrown)) {
                        canApply = true;
                    }
                } else {
                    assert caught instanceof UnionType :
                        "caught type must be a union or a declared type";
                    UnionType caughtUnion = (UnionType)caught;
                    for (TypeMirror alternative : caughtUnion.getAlternatives()) {
                        assert alternative instanceof DeclaredType :
                            "alternatives of an caught union type must be declared types";
                        DeclaredType declaredAlt = (DeclaredType)alternative;
                        if (types.isSubtype(declaredThrown, declaredAlt)) {
                            // No later catch blocks can apply.
                            labels.add(pair.second);
                            return true;
                        } else if (types.isSubtype(declaredAlt, declaredThrown)) {
                            canApply = true;
                        }
                    }
                }

                if (canApply) {
                    labels.add(pair.second);
                }
            }

            return false;
        }
    }

    /**
     * A TryFinallyFrame applies to exceptions of any type
     */
    protected class TryFinallyFrame implements TryFrame {
        protected Label finallyLabel;

        public TryFinallyFrame(Label finallyLabel) {
            this.finallyLabel = finallyLabel;
        }

        @Override
        public boolean possibleLabels(TypeMirror thrown, Set<Label> labels) {
            labels.add(finallyLabel);
            return true;
        }
    }

    /**
     * An exception stack represents the set of all try-catch blocks
     * in effect at a given point in a program.  It maps an exception
     * type to a set of Labels and it maps a block exit (via return or
     * fall-through) to a single Label.
     */
    protected static class TryStack {
        protected Label exitLabel;
        protected LinkedList<TryFrame> frames;

        public TryStack(Label exitLabel) {
            this.exitLabel = exitLabel;
            this.frames = new LinkedList<>();
        }

        public void pushFrame(TryFrame frame) {
            frames.addFirst(frame);
        }

        public void popFrame() {
            frames.removeFirst();
        }

        /**
         * Returns the set of possible {@link Label}s where control may
         * transfer when an exception of the given type is thrown.
         */
        public Set<Label> possibleLabels(TypeMirror thrown) {
            // Work up from the innermost frame until the exception is known to
            // be caught.
            Set<Label> labels = new MostlySingleton<>();
            for (TryFrame frame : frames) {
                if (frame.possibleLabels(thrown, labels)) {
                    return labels;
                }
            }
            labels.add(exitLabel);
            return labels;
        }
    }

    /* --------------------------------------------------------- */
    /* Phase Three */
    /* --------------------------------------------------------- */

    /**
     * Class that performs phase three of the translation process. In
     * particular, the following degenerate cases of basic blocks are removed:
     *
     * <ol>
     * <li>Empty regular basic blocks: These blocks will be removed and their
     * predecessors linked directly to the successor.</li>
     * <li>Conditional basic blocks that have the same basic block as the 'then'
     * and 'else' successor: The conditional basic block will be removed in this
     * case.</li>
     * <li>Two consecutive, non-empty, regular basic blocks where the second
     * block has exactly one predecessor (namely the other of the two blocks):
     * In this case, the two blocks are merged.</li>
     * <li>Some basic blocks might not be reachable from the entryBlock. These
     * basic blocks are removed, and the list of predecessors (in the
     * doubly-linked structure of basic blocks) are adapted correctly.</li>
     * </ol>
     *
     * Eliminating the second type of degenerate cases might introduce cases of
     * the third problem. These are also removed.
     */
    public static class CFGTranslationPhaseThree {

        /**
         * A simple wrapper object that holds a basic block and allows to set
         * one of its successors.
         */
        protected interface PredecessorHolder {
            void setSuccessor(BlockImpl b);

            BlockImpl getBlock();
        }

        /**
         * Perform phase three on the control flow graph {@code cfg}.
         *
         * @param cfg
         *            The control flow graph. Ownership is transfered to this
         *            method and the caller is not allowed to read or modify
         *            {@code cfg} after the call to {@code process} any more.
         * @return The resulting control flow graph.
         */
        public static ControlFlowGraph process(ControlFlowGraph cfg) {
            Set<Block> worklist = cfg.getAllBlocks();
            Set<Block> dontVisit = new HashSet<>();

            // note: this method has to be careful when relinking basic blocks
            // to not forget to adjust the predecessors, too

            // fix predecessor lists by removing any unreachable predecessors
            for (Block c : worklist) {
                BlockImpl cur = (BlockImpl) c;
                for (BlockImpl pred : new HashSet<>(cur.getPredecessors())) {
                    if (!worklist.contains(pred)) {
                        cur.removePredecessor(pred);
                    }
                }
            }

            // remove empty blocks
            for (Block cur : worklist) {
                if (dontVisit.contains(cur)) {
                    continue;
                }

                if (cur.getType() == BlockType.REGULAR_BLOCK) {
                    RegularBlockImpl b = (RegularBlockImpl) cur;
                    if (b.isEmpty()) {
                        Set<RegularBlockImpl> empty = new HashSet<>();
                        Set<PredecessorHolder> predecessors = new HashSet<>();
                        BlockImpl succ = computeNeighborhoodOfEmptyBlock(b,
                                empty, predecessors);
                        for (RegularBlockImpl e : empty) {
                            succ.removePredecessor(e);
                            dontVisit.add(e);
                        }
                        for (PredecessorHolder p : predecessors) {
                            BlockImpl block = p.getBlock();
                            dontVisit.add(block);
                            succ.removePredecessor(block);
                            p.setSuccessor(succ);
                        }
                    }
                }
            }

            // remove useless conditional blocks
            worklist = cfg.getAllBlocks();
            for (Block c : worklist) {
                BlockImpl cur = (BlockImpl) c;

                if (cur.getType() == BlockType.CONDITIONAL_BLOCK) {
                    ConditionalBlockImpl cb = (ConditionalBlockImpl) cur;
                    assert cb.getPredecessors().size() == 1;
                    if (cb.getThenSuccessor() == cb.getElseSuccessor()) {
                        BlockImpl pred = cb.getPredecessors().iterator().next();
                        PredecessorHolder predecessorHolder = getPredecessorHolder(
                                pred, cb);
                        BlockImpl succ = (BlockImpl) cb.getThenSuccessor();
                        succ.removePredecessor(cb);
                        predecessorHolder.setSuccessor(succ);
                    }
                }
            }

            // merge consecutive basic blocks if possible
            worklist = cfg.getAllBlocks();
            for (Block cur : worklist) {
                if (cur.getType() == BlockType.REGULAR_BLOCK) {
                    RegularBlockImpl b = (RegularBlockImpl) cur;
                    Block succ = b.getRegularSuccessor();
                    if (succ.getType() == BlockType.REGULAR_BLOCK) {
                        RegularBlockImpl rs = (RegularBlockImpl) succ;
                        if (rs.getPredecessors().size() == 1) {
                            b.setSuccessor(rs.getRegularSuccessor());
                            b.addNodes(rs.getContents());
                            rs.getRegularSuccessor().removePredecessor(rs);
                        }
                    }
                }
            }

            return cfg;
        }

        /**
         * Compute the set of empty regular basic blocks {@code empty}, starting
         * at {@code start} and going both forward and backwards. Furthermore,
         * compute the predecessors of these empty blocks ({@code predecessors}
         * ), and their single successor (return value).
         *
         * @param start
         *            The starting point of the search (an empty, regular basic
         *            block).
         * @param empty
         *            An empty set to be filled by this method with all empty
         *            basic blocks found (including {@code start}).
         * @param predecessors
         *            An empty set to be filled by this method with all
         *            predecessors.
         * @return The single successor of the set of the empty basic blocks.
         */
        protected static BlockImpl computeNeighborhoodOfEmptyBlock(
                RegularBlockImpl start, Set<RegularBlockImpl> empty,
                Set<PredecessorHolder> predecessors) {

            // get empty neighborhood that come before 'start'
            computeNeighborhoodOfEmptyBlockBackwards(start, empty, predecessors);

            // go forward
            BlockImpl succ = (BlockImpl) start.getSuccessor();
            while (succ.getType() == BlockType.REGULAR_BLOCK) {
                RegularBlockImpl cur = (RegularBlockImpl) succ;
                if (cur.isEmpty()) {
                    computeNeighborhoodOfEmptyBlockBackwards(cur, empty,
                            predecessors);
                    assert empty.contains(cur) : "cur ought to be in empty";
                    succ = (BlockImpl) cur.getSuccessor();
                    if (succ == cur) {
                        // An infinite loop, making exit block unreachable
                        break;
                    }
                } else {
                    break;
                }
            }
            return succ;
        }

        /**
         * Compute the set of empty regular basic blocks {@code empty}, starting
         * at {@code start} and looking only backwards in the control flow
         * graph. Furthermore, compute the predecessors of these empty blocks (
         * {@code predecessors}).
         *
         * @param start
         *            The starting point of the search (an empty, regular basic
         *            block).
         * @param empty
         *            A set to be filled by this method with all empty basic
         *            blocks found (including {@code start}).
         * @param predecessors
         *            A set to be filled by this method with all predecessors.
         */
        protected static void computeNeighborhoodOfEmptyBlockBackwards(
                RegularBlockImpl start, Set<RegularBlockImpl> empty,
                Set<PredecessorHolder> predecessors) {

            RegularBlockImpl cur = start;
            empty.add(cur);
            for (final BlockImpl pred : cur.getPredecessors()) {
                switch (pred.getType()) {
                case SPECIAL_BLOCK:
                    // add pred correctly to predecessor list
                    predecessors.add(getPredecessorHolder(pred, cur));
                    break;
                case CONDITIONAL_BLOCK:
                    // add pred correctly to predecessor list
                    predecessors.add(getPredecessorHolder(pred, cur));
                    break;
                case EXCEPTION_BLOCK:
                    // add pred correctly to predecessor list
                    predecessors.add(getPredecessorHolder(pred, cur));
                    break;
                case REGULAR_BLOCK:
                    RegularBlockImpl r = (RegularBlockImpl) pred;
                    if (r.isEmpty()) {
                        // recursively look backwards
                        if (!empty.contains(r)) {
                            computeNeighborhoodOfEmptyBlockBackwards(r, empty,
                                    predecessors);
                        }
                    } else {
                        // add pred correctly to predecessor list
                        predecessors.add(getPredecessorHolder(pred, cur));
                    }
                    break;
                }
            }
        }

        /**
         * Return a predecessor holder that can be used to set the successor of
         * {@code pred} in the place where previously the edge pointed to
         * {@code cur}. Additionally, the predecessor holder also takes care of
         * unlinking (i.e., removing the {@code pred} from {@code cur's}
         * predecessors).
         */
        protected static PredecessorHolder getPredecessorHolder(
                final BlockImpl pred, final BlockImpl cur) {
            switch (pred.getType()) {
            case SPECIAL_BLOCK:
                SingleSuccessorBlockImpl s = (SingleSuccessorBlockImpl) pred;
                return singleSuccessorHolder(s, cur);
            case CONDITIONAL_BLOCK:
                // add pred correctly to predecessor list
                final ConditionalBlockImpl c = (ConditionalBlockImpl) pred;
                if (c.getThenSuccessor() == cur) {
                    return new PredecessorHolder() {
                        @Override
                        public void setSuccessor(BlockImpl b) {
                            c.setThenSuccessor(b);
                            cur.removePredecessor(pred);
                        }

                        @Override
                        public BlockImpl getBlock() {
                            return c;
                        }
                    };
                } else {
                    assert c.getElseSuccessor() == cur;
                    return new PredecessorHolder() {
                        @Override
                        public void setSuccessor(BlockImpl b) {
                            c.setElseSuccessor(b);
                            cur.removePredecessor(pred);
                        }

                        @Override
                        public BlockImpl getBlock() {
                            return c;
                        }
                    };
                }
            case EXCEPTION_BLOCK:
                // add pred correctly to predecessor list
                final ExceptionBlockImpl e = (ExceptionBlockImpl) pred;
                if (e.getSuccessor() == cur) {
                    return singleSuccessorHolder(e, cur);
                } else {
                    Set<Entry<TypeMirror, Set<Block>>> entrySet = e
                            .getExceptionalSuccessors().entrySet();
                    for (final Entry<TypeMirror, Set<Block>> entry : entrySet) {
                        if (entry.getValue().contains(cur)) {
                            return new PredecessorHolder() {
                                @Override
                                public void setSuccessor(BlockImpl b) {
                                    e.addExceptionalSuccessor(b, entry.getKey());
                                    cur.removePredecessor(pred);
                                }

                                @Override
                                public BlockImpl getBlock() {
                                    return e;
                                }
                            };
                        }
                    }
                }
                assert false;
                break;
            case REGULAR_BLOCK:
                RegularBlockImpl r = (RegularBlockImpl) pred;
                return singleSuccessorHolder(r, cur);
            }
            return null;
        }

        /**
         * @return A {@link PredecessorHolder} that sets the successor of a
         *         single successor block {@code s}.
         */
        protected static PredecessorHolder singleSuccessorHolder(
                final SingleSuccessorBlockImpl s, final BlockImpl old) {
            return new PredecessorHolder() {
                @Override
                public void setSuccessor(BlockImpl b) {
                    s.setSuccessor(b);
                    old.removePredecessor(s);
                }

                @Override
                public BlockImpl getBlock() {
                    return s;
                }
            };
        }
    }

    /* --------------------------------------------------------- */
    /* Phase Two */
    /* --------------------------------------------------------- */

    /** Tuple class with up to three members. */
    protected static class Tuple<A, B, C> {
        public A a;
        public B b;
        public C c;

        public Tuple(A a, B b) {
            this.a = a;
            this.b = b;
        }

        public Tuple(A a, B b, C c) {
            this.a = a;
            this.b = b;
            this.c = c;
        }
    }

    /**
     * Class that performs phase two of the translation process.
     */
    public class CFGTranslationPhaseTwo {

        public CFGTranslationPhaseTwo() {
        }

        /**
         * Perform phase two of the translation.
         *
         * @param in
         *            The result of phase one.
         * @return A control flow graph that might still contain degenerate
         *         basic block (such as empty regular basic blocks or
         *         conditional blocks with the same block as 'then' and 'else'
         *         sucessor).
         */
        public ControlFlowGraph process(PhaseOneResult in) {

            Map<Label, Integer> bindings = in.bindings;
            ArrayList<ExtendedNode> nodeList = in.nodeList;
            Set<Integer> leaders = in.leaders;

            assert in.nodeList.size() > 0;

            // exit blocks
            SpecialBlockImpl regularExitBlock = new SpecialBlockImpl(
                    SpecialBlockType.EXIT);
            SpecialBlockImpl exceptionalExitBlock = new SpecialBlockImpl(
                    SpecialBlockType.EXCEPTIONAL_EXIT);

            // record missing edges that will be added later
            Set<Tuple<? extends SingleSuccessorBlockImpl, Integer, ?>> missingEdges = new MostlySingleton<>();

            // missing exceptional edges
            Set<Tuple<ExceptionBlockImpl, Integer, TypeMirror>> missingExceptionalEdges = new HashSet<>();

            // create start block
            SpecialBlockImpl startBlock = new SpecialBlockImpl(
                    SpecialBlockType.ENTRY);
            missingEdges.add(new Tuple<>(startBlock, 0));

            // loop through all 'leaders' (while dynamically detecting the
            // leaders)
            RegularBlockImpl block = new RegularBlockImpl();
            int i = 0;
            for (ExtendedNode node : nodeList) {
                switch (node.getType()) {
                case NODE:
                    if (leaders.contains(i)) {
                        RegularBlockImpl b = new RegularBlockImpl();
                        block.setSuccessor(b);
                        block = b;
                    }
                    block.addNode(node.getNode());
                    node.setBlock(block);

                    // does this node end the execution (modeled as an edge to
                    // the exceptional exit block)
                    boolean terminatesExecution = node.getTerminatesExecution();
                    if (terminatesExecution) {
                        block.setSuccessor(exceptionalExitBlock);
                        block = new RegularBlockImpl();
                    }
                    break;
                case CONDITIONAL_JUMP: {
                    ConditionalJump cj = (ConditionalJump) node;
                    // Exception nodes may fall through to conditional jumps,
                    // so we set the block which is required for the insertion
                    // of missing edges.
                    node.setBlock(block);
                    assert block != null;
                    final ConditionalBlockImpl cb = new ConditionalBlockImpl();
                    if (cj.getTrueFlowRule() != null) {
                        cb.setThenFlowRule(cj.getTrueFlowRule());
                    }
                    if (cj.getFalseFlowRule() != null) {
                        cb.setElseFlowRule(cj.getFalseFlowRule());
                    }
                    block.setSuccessor(cb);
                    block = new RegularBlockImpl();
                    // use two anonymous SingleSuccessorBlockImpl that set the
                    // 'then' and 'else' successor of the conditional block
                    final Label thenLabel = cj.getThenLabel();
                    final Label elseLabel = cj.getElseLabel();
                    missingEdges.add(new Tuple<>(
                            new SingleSuccessorBlockImpl() {
                                @Override
                                public void setSuccessor(BlockImpl successor) {
                                    cb.setThenSuccessor(successor);
                                }
                            }, bindings.get(thenLabel)));
                    missingEdges.add(new Tuple<>(
                            new SingleSuccessorBlockImpl() {
                                @Override
                                public void setSuccessor(BlockImpl successor) {
                                    cb.setElseSuccessor(successor);
                                }
                            }, bindings.get(elseLabel)));
                    break;
                }
                case UNCONDITIONAL_JUMP:
                    if (leaders.contains(i)) {
                        RegularBlockImpl b = new RegularBlockImpl();
                        block.setSuccessor(b);
                        block = b;
                    }
                    node.setBlock(block);
                    if (node.getLabel() == regularExitLabel) {
                        block.setSuccessor(regularExitBlock);
                    } else if (node.getLabel() == exceptionalExitLabel) {
                        block.setSuccessor(exceptionalExitBlock);
                    } else {
                        missingEdges.add(new Tuple<>(block, bindings.get(node
                                .getLabel())));
                    }
                    block = new RegularBlockImpl();
                    break;
                case EXCEPTION_NODE:
                    NodeWithExceptionsHolder en = (NodeWithExceptionsHolder) node;
                    // create new exception block and link with previous block
                    ExceptionBlockImpl e = new ExceptionBlockImpl();
                    Node nn = en.getNode();
                    e.setNode(nn);
                    node.setBlock(e);
                    block.setSuccessor(e);
                    block = new RegularBlockImpl();

                    // ensure linking between e and next block (normal edge)
                    // Note: do not link to the next block for throw statements
                    // (these throw exceptions for sure)
                    if (!node.getTerminatesExecution())
                        missingEdges.add(new Tuple<>(e, i + 1));

                    // exceptional edges
                    for (Entry<TypeMirror, Set<Label>> entry : en.getExceptions()
                            .entrySet()) {
                        TypeMirror cause = entry.getKey();
                        for (Label label : entry.getValue()) {
                            Integer target = bindings.get(label);
                            missingExceptionalEdges
                                .add(new Tuple<ExceptionBlockImpl, Integer, TypeMirror>(
                                        e, target, cause));
                        }
                    }
                    break;
                }
                i++;
            }

            // add missing edges
            for (Tuple<? extends SingleSuccessorBlockImpl, Integer, ?> p : missingEdges) {
                Integer index = p.b;
                ExtendedNode extendedNode = nodeList.get(index);
                BlockImpl target = extendedNode.getBlock();
                SingleSuccessorBlockImpl source = p.a;
                source.setSuccessor(target);
            }

            // add missing exceptional edges
            for (Tuple<ExceptionBlockImpl, Integer, ?> p : missingExceptionalEdges) {
                Integer index = p.b;
                TypeMirror cause = (TypeMirror) p.c;
                ExceptionBlockImpl source = p.a;
                if (index == null) {
                    // edge to exceptional exit
                    source.addExceptionalSuccessor(exceptionalExitBlock, cause);
                } else {
                    // edge to specific target
                    ExtendedNode extendedNode = nodeList.get(index);
                    BlockImpl target = extendedNode.getBlock();
                    source.addExceptionalSuccessor(target, cause);
                }
            }

            return new ControlFlowGraph(startBlock, regularExitBlock, exceptionalExitBlock, in.underlyingAST,
                    in.treeLookupMap, in.convertedTreeLookupMap, in.returnNodes);
        }
    }

    /* --------------------------------------------------------- */
    /* Phase One */
    /* --------------------------------------------------------- */

    /**
     * A wrapper object to pass around the result of phase one. For a
     * documentation of the fields see {@link CFGTranslationPhaseOne}.
     */
    protected static class PhaseOneResult {

        private final IdentityHashMap<Tree, Node> treeLookupMap;
        private final IdentityHashMap<Tree, Node> convertedTreeLookupMap;
        private final UnderlyingAST underlyingAST;
        private final Map<Label, Integer> bindings;
        private final ArrayList<ExtendedNode> nodeList;
        private final Set<Integer> leaders;
        private final List<ReturnNode> returnNodes;

        public PhaseOneResult(UnderlyingAST underlyingAST,
                IdentityHashMap<Tree, Node> treeLookupMap,
                IdentityHashMap<Tree, Node> convertedTreeLookupMap,
                ArrayList<ExtendedNode> nodeList, Map<Label, Integer> bindings,
                Set<Integer> leaders, List<ReturnNode> returnNodes) {
            this.underlyingAST = underlyingAST;
            this.treeLookupMap = treeLookupMap;
            this.convertedTreeLookupMap = convertedTreeLookupMap;
            this.nodeList = nodeList;
            this.bindings = bindings;
            this.leaders = leaders;
            this.returnNodes = returnNodes;
        }

        @Override
        public String toString() {
            StringBuilder sb = new StringBuilder();
            for (ExtendedNode n : nodeList) {
                sb.append(nodeToString(n));
                sb.append("\n");
            }
            return sb.toString();
        }

        protected String nodeToString(ExtendedNode n) {
            if (n.getType() == ExtendedNodeType.CONDITIONAL_JUMP) {
                ConditionalJump t = (ConditionalJump) n;
                return "TwoTargetConditionalJump("
                        + resolveLabel(t.getThenLabel()) + ","
                        + resolveLabel(t.getElseLabel()) + ")";
            } else if (n.getType() == ExtendedNodeType.UNCONDITIONAL_JUMP) {
                return "UnconditionalJump(" + resolveLabel(n.getLabel()) + ")";
            } else {
                return n.toString();
            }
        }

        private String resolveLabel(Label label) {
            Integer index = bindings.get(label);
            if (index == null) {
                return "null";
            }
            return nodeToString(nodeList.get(index));
        }

    }

    /**
     * Class that performs phase one of the translation process. It generates
     * the following information:
     * <ul>
     * <li>A sequence of extended nodes.</li>
     * <li>A set of bindings from {@link Label}s to positions in the node
     * sequence.</li>
     * <li>A set of leader nodes that give rise to basic blocks in phase two.</li>
     * <li>A lookup map that gives the mapping from AST tree nodes to
     * {@link Node}s.</li>
     * </ul>
     *
     * <p>
     *
     * The return type of this scanner is {@link Node}. For expressions, the
     * corresponding node is returned to allow linking between different nodes.
     *
     * However, for statements there is usually no single {@link Node} that is
     * created, and thus no node is returned (rather, null is returned).
     *
     * <p>
     *
     * Every {@code visit*} method is assumed to add at least one extended node
     * to the list of nodes (which might only be a jump).
     *
     */
    public class CFGTranslationPhaseOne extends TreePathScanner<Node, Void> {

        public CFGTranslationPhaseOne() {
        }

        /**
         * Annotation processing environment and its associated type and tree
         * utilities.
         */
        protected ProcessingEnvironment env;
        protected Elements elements;
        protected Types types;
        protected Trees trees;
        protected TreeBuilder treeBuilder;
        protected AnnotationProvider annotationProvider;

        /**
         * Current {@link Label} to which a break statement with no label should
         * jump, or null if there is no valid destination.
         */
        protected /*@Nullable*/ Label breakTargetL;

        /**
         * Map from AST label Names to CFG {@link Label}s for breaks. Each
         * labeled statement creates two CFG {@link Label}s, one for break and
         * one for continue.
         */
        protected Map<Name, Label> breakLabels;

        /**
         * Current {@link Label} to which a continue statement with no label
         * should jump, or null if there is no valid destination.
         */
        protected /*@Nullable*/ Label continueTargetL;

        /**
         * Map from AST label Names to CFG {@link Label}s for continues. Each
         * labeled statement creates two CFG {@link Label}s, one for break and
         * one for continue.
         */
        protected Map<Name, Label> continueLabels;

        /**
         * Node yielding the value for the lexically enclosing synchronized statement,
         * or null if there is no such statement.
         */
        protected Node synchronizedExpr;

        /**
         * Maps from AST {@link Tree}s to {@link Node}s.  Every Tree that produces
         * a value will have at least one corresponding Node.  Trees
         * that undergo conversions, such as boxing or unboxing, can map to two
         * distinct Nodes.  The Node for the pre-conversion value is stored
         * in the treeLookupMap, while the Node for the post-conversion value
         * is stored in the convertedTreeLookupMap.
         */
        protected IdentityHashMap<Tree, Node> treeLookupMap;

        /** Map from AST {@link Tree}s to post-conversion {@link Node}s. */
        protected IdentityHashMap<Tree, Node> convertedTreeLookupMap;

        /** The list of extended nodes. */
        protected ArrayList<ExtendedNode> nodeList;

        /**
         * The bindings of labels to positions (i.e., indices) in the
         * {@code nodeList}.
         */
        protected Map<Label, Integer> bindings;

        /** The set of leaders (represented as indices into {@code nodeList}). */
        protected Set<Integer> leaders;

        /**
         * All return nodes (if any) encountered. Only includes return
         * statements that actually return something
         */
        private List<ReturnNode> returnNodes;

        /**
         * Nested scopes of try-catch blocks in force at the current
         * program point.
         */
        private TryStack tryStack;

        /**
         * Performs the actual work of phase one.
         *
         * @param bodyPath
         *            path to the body of the underlying AST's method
         * @param env
         *            annotation processing environment containing type
         *            utilities
         * @param underlyingAST
         *            the AST for which the CFG is to be built
         * @param exceptionalExitLabel
         *            the label for exceptional exits from the CFG
         * @param treeBuilder
         *            builder for new AST nodes
         * @param annotationProvider
         *            extracts annotations from AST nodes
         * @return The result of phase one.
         */
        public PhaseOneResult process(
                TreePath bodyPath, ProcessingEnvironment env,
                UnderlyingAST underlyingAST, Label exceptionalExitLabel,
                TreeBuilder treeBuilder, AnnotationProvider annotationProvider) {
            this.env = env;
            this.tryStack = new TryStack(exceptionalExitLabel);
            this.treeBuilder = treeBuilder;
            this.annotationProvider = annotationProvider;
            elements = env.getElementUtils();
            types = env.getTypeUtils();

            // initialize lists and maps
            treeLookupMap = new IdentityHashMap<>();
            convertedTreeLookupMap = new IdentityHashMap<>();
            nodeList = new ArrayList<>();
            bindings = new HashMap<>();
            leaders = new HashSet<>();
            breakLabels = new HashMap<>();
            continueLabels = new HashMap<>();
            returnNodes = new ArrayList<>();

            // traverse AST of the method body
            scan(bodyPath, null);

            // add marker to indicate that the next block will be the exit block
            // Note: if there is a return statement earlier in the method (which
            // is always the case for non-void methods), then this is not
            // strictly necessary. However, it is also not a problem, as it will
            // just generate a degenerated control graph case that will be
            // removed in a later phase.
            nodeList.add(new UnconditionalJump(regularExitLabel));

            return new PhaseOneResult(underlyingAST, treeLookupMap,
                    convertedTreeLookupMap, nodeList,
                    bindings, leaders, returnNodes);
        }

        public PhaseOneResult process(
                CompilationUnitTree root, ProcessingEnvironment env,
                UnderlyingAST underlyingAST, Label exceptionalExitLabel,
                TreeBuilder treeBuilder, AnnotationProvider annotationProvider) {
            trees = Trees.instance(env);
            TreePath bodyPath = trees.getPath(root, underlyingAST.getCode());
            return process(bodyPath, env, underlyingAST, exceptionalExitLabel, treeBuilder, annotationProvider);
        }

        /**
         * Perform any actions required when CFG translation creates a
         * new Tree that is not part of the original AST.
         *
         * @param tree  the newly created Tree
         */
        public void handleArtificialTree(Tree tree) {}

        /* --------------------------------------------------------- */
        /* Nodes and Labels Management */
        /* --------------------------------------------------------- */

        /**
         * Add a node to the lookup map if it not already present.
         *
         * @param node
         *            The node to add to the lookup map.
         */
        protected void addToLookupMap(Node node) {
            Tree tree = node.getTree();
            if (tree != null && !treeLookupMap.containsKey(tree)) {
                treeLookupMap.put(tree, node);
            }
        }

        /**
         * Add a node in the post-conversion lookup map. The node
         * should refer to a Tree and that Tree should already be in
         * the pre-conversion lookup map. This method is used to
         * update the Tree-Node mapping with conversion nodes.
         *
         * @param node
         *            The node to add to the lookup map.
         */
        protected void addToConvertedLookupMap(Node node) {
            Tree tree = node.getTree();
            addToConvertedLookupMap(tree, node);
        }

        /**
         * Add a node in the post-conversion lookup map. The tree
         * argument should already be in the pre-conversion lookup
         * map. This method is used to update the Tree-Node mapping
         * with conversion nodes.
         *
         * @param tree
         *            The tree used as a key in the map.
         * @param node
         *            The node to add to the lookup map.
         */
        protected void addToConvertedLookupMap(Tree tree, Node node) {
            assert tree != null;
            assert treeLookupMap.containsKey(tree);
            convertedTreeLookupMap.put(tree, node);
        }

        /**
         * Extend the list of extended nodes with a node.
         *
         * @param node
         *            The node to add.
         * @return The same node (for convenience).
         */
        protected <T extends Node> T extendWithNode(T node) {
            addToLookupMap(node);
            extendWithExtendedNode(new NodeHolder(node));
            return node;
        }

        /**
         * Extend the list of extended nodes with a node, where
         * <code>node</code> might throw the exception <code>cause</code>.
         *
         * @param node
         *            The node to add.
         * @param cause
         *            An exception that the node might throw.
         * @return The node holder.
         */
        protected NodeWithExceptionsHolder extendWithNodeWithException(Node node, TypeMirror cause) {
            addToLookupMap(node);
            return extendWithNodeWithExceptions(node, Collections.singleton(cause));
        }

        /**
         * Extend the list of extended nodes with a node, where
         * <code>node</code> might throw any of the exception in
         * <code>causes</code>.
         *
         * @param node
         *            The node to add.
         * @param causes
         *            Set of exceptions that the node might throw.
         * @return The node holder.
         */
        protected NodeWithExceptionsHolder extendWithNodeWithExceptions(Node node,
                Set<TypeMirror> causes) {
            addToLookupMap(node);
            Map<TypeMirror, Set<Label>> exceptions = new HashMap<>();
            for (TypeMirror cause : causes) {
                exceptions.put(cause, tryStack.possibleLabels(cause));
            }
            NodeWithExceptionsHolder exNode = new NodeWithExceptionsHolder(
                    node, exceptions);
            extendWithExtendedNode(exNode);
            return exNode;
        }

        /**
         * Insert <code>node</code> after <code>pred</code> in
         * the list of extended nodes, or append to the list if
         * <code>pred</code> is not present.
         *
         * @param node
         *            The node to add.
         * @param pred
         *            The desired predecessor of node.
         * @return The node holder.
         */
        protected <T extends Node> T insertNodeAfter(T node, Node pred) {
            addToLookupMap(node);
            insertExtendedNodeAfter(new NodeHolder(node), pred);
            return node;
        }

        /**
         * Insert a <code>node</code> that might throw the exception
         * <code>cause</code> after <code>pred</code> in the list of
         * extended nodes, or append to the list if <code>pred</code>
         * is not present.
         *
         * @param node
         *            The node to add.
         * @param causes
         *            Set of exceptions that the node might throw.
         * @param pred
         *            The desired predecessor of node.
         * @return The node holder.
         */
        protected NodeWithExceptionsHolder insertNodeWithExceptionsAfter(Node node,
                Set<TypeMirror> causes, Node pred) {
            addToLookupMap(node);
            Map<TypeMirror, Set<Label>> exceptions = new HashMap<>();
            for (TypeMirror cause : causes) {
                exceptions.put(cause, tryStack.possibleLabels(cause));
            }
            NodeWithExceptionsHolder exNode = new NodeWithExceptionsHolder(
                    node, exceptions);
            insertExtendedNodeAfter(exNode, pred);
            return exNode;
        }

        /**
         * Extend the list of extended nodes with an extended node.
         *
         * @param n
         *            The extended node.
         */
        protected void extendWithExtendedNode(ExtendedNode n) {
            nodeList.add(n);
        }

        /**
         * Insert <code>n</code> after the node <code>pred</code> in the
         * list of extended nodes, or append <code>n</code> if <code>pred</code>
         * is not present.
         *
         * @param n
         *            The extended node.
         * @param pred
         *            The desired predecessor.
         */
        protected void insertExtendedNodeAfter(ExtendedNode n, Node pred) {
            int index = -1;
            for (int i = 0; i < nodeList.size(); i++) {
                ExtendedNode inList = nodeList.get(i);
                if (inList instanceof NodeHolder ||
                    inList instanceof NodeWithExceptionsHolder) {
                    if (inList.getNode() == pred) {
                        index = i;
                        break;
                    }
                }
            }
            if (index != -1) {
                nodeList.add(index + 1, n);
            } else {
                nodeList.add(n);
            }
        }

        /**
         * Add the label {@code l} to the extended node that will be placed next
         * in the sequence.
         */
        protected void addLabelForNextNode(Label l) {
            leaders.add(nodeList.size());
            bindings.put(l, nodeList.size());
        }

        /* --------------------------------------------------------- */
        /* Utility Methods */
        /* --------------------------------------------------------- */

        protected long uid = 0;
        protected String uniqueName(String prefix) {
            return prefix + "#num" + uid++;
        }

        /**
         * If the input node is an unboxed primitive type, insert a call to the
         * appropriate valueOf method, otherwise leave it alone.
         *
         * @param node
         *            in input node
         * @return a Node representing the boxed version of the input, which may
         *         simply be the input node
         */
        protected Node box(Node node) {
            // For boxing conversion, see JLS 5.1.7
            if (TypesUtils.isPrimitive(node.getType())) {
                PrimitiveType primitive = types.getPrimitiveType(node.getType()
                        .getKind());
                TypeMirror boxedType = types.getDeclaredType(types
                        .boxedClass(primitive));

                TypeElement boxedElement = (TypeElement)((DeclaredType)boxedType).asElement();
                IdentifierTree classTree = treeBuilder.buildClassUse(boxedElement);
                handleArtificialTree(classTree);
                ClassNameNode className = new ClassNameNode(classTree);
                className.setInSource(false);
                insertNodeAfter(className, node);

                MemberSelectTree valueOfSelect = treeBuilder.buildValueOfMethodAccess(classTree);
                handleArtificialTree(valueOfSelect);
                MethodAccessNode valueOfAccess = new MethodAccessNode(valueOfSelect, className);
                valueOfAccess.setInSource(false);
                insertNodeAfter(valueOfAccess, className);

                MethodInvocationTree valueOfCall =
                    treeBuilder.buildMethodInvocation(valueOfSelect, (ExpressionTree)node.getTree());
                handleArtificialTree(valueOfCall);
                Node boxed = new MethodInvocationNode(valueOfCall, valueOfAccess,
                                                      Collections.singletonList(node),
                                                      getCurrentPath());
                boxed.setInSource(false);
                // Add Throwable to account for unchecked exceptions
                TypeElement throwableElement = elements
                    .getTypeElement("java.lang.Throwable");
                addToConvertedLookupMap(node.getTree(), boxed);
                insertNodeWithExceptionsAfter(boxed,
                        Collections.singleton(throwableElement.asType()), valueOfAccess);
                return boxed;
            } else {
                return node;
            }
        }

        /**
         * If the input node is a boxed type, unbox it, otherwise leave it
         * alone.
         *
         * @param node
         *            in input node
         * @return a Node representing the unboxed version of the input, which
         *         may simply be the input node
         */
        protected Node unbox(Node node) {
            if (TypesUtils.isBoxedPrimitive(node.getType())) {

                MemberSelectTree primValueSelect =
                    treeBuilder.buildPrimValueMethodAccess(node.getTree());
                handleArtificialTree(primValueSelect);
                MethodAccessNode primValueAccess = new MethodAccessNode(primValueSelect, node);
                primValueAccess.setInSource(false);
                // Method access may throw NullPointerException
                TypeElement npeElement = elements
                    .getTypeElement("java.lang.NullPointerException");
                insertNodeWithExceptionsAfter(primValueAccess,
                        Collections.singleton(npeElement.asType()), node);

                MethodInvocationTree primValueCall =
                    treeBuilder.buildMethodInvocation(primValueSelect);
                handleArtificialTree(primValueCall);
                Node unboxed = new MethodInvocationNode(primValueCall, primValueAccess,
                                                        Collections.<Node>emptyList(),
                                                        getCurrentPath());
                unboxed.setInSource(false);

                // Add Throwable to account for unchecked exceptions
                TypeElement throwableElement = elements
                    .getTypeElement("java.lang.Throwable");
                addToConvertedLookupMap(node.getTree(), unboxed);
                insertNodeWithExceptionsAfter(unboxed,
                        Collections.singleton(throwableElement.asType()), primValueAccess);
                return unboxed;
            } else {
                return node;
            }
        }

        private TreeInfo getTreeInfo(Tree tree) {
            final TypeMirror type = InternalUtils.typeOf(tree);
            final boolean boxed = TypesUtils.isBoxedPrimitive(type);
            final TypeMirror unboxedType = boxed ? types.unboxedType(type) : type;

            final boolean bool = TypesUtils.isBooleanType(type);
            final boolean numeric = TypesUtils.isNumeric(unboxedType);

            return new TreeInfo() {
                @Override
                public boolean isNumeric() {
                    return numeric;
                }

                @Override
                public boolean isBoxed() {
                    return boxed;
                }

                @Override
                public boolean isBoolean() {
                    return bool;
                }

                @Override
                public TypeMirror unboxedType() {
                    return unboxedType;
                }
            };
        }

        /**
         * @return the unboxed tree if necessary, as described in JLS 5.1.8
         */
        private Node unboxAsNeeded(Node node, boolean boxed) {
            return boxed ? unbox(node) : node;
        }

        /**
         * Convert the input node to String type, if it isn't already.
         *
         * @param node
         *            an input node
         * @return a Node with the value promoted to String, which may be the
         *         input node
         */
        protected Node stringConversion(Node node) {
            // For string conversion, see JLS 5.1.11
            TypeElement stringElement =
                elements.getTypeElement("java.lang.String");
            if (!TypesUtils.isString(node.getType())) {
                Node converted = new StringConversionNode(node.getTree(), node,
                        stringElement.asType());
                addToConvertedLookupMap(converted);
                insertNodeAfter(converted, node);
                return converted;
            } else {
                return node;
            }
        }

        /**
         * Perform unary numeric promotion on the input node.
         *
         * @param node
         *            a node producing a value of numeric primitive or boxed
         *            type
         * @return a Node with the value promoted to the int, long float or
         *         double, which may be the input node
         */
        protected Node unaryNumericPromotion(Node node) {
            // For unary numeric promotion, see JLS 5.6.1
            node = unbox(node);

            switch (node.getType().getKind()) {
            case BYTE:
            case CHAR:
            case SHORT: {
                TypeMirror intType = types.getPrimitiveType(TypeKind.INT);
                Node widened = new WideningConversionNode(node.getTree(), node, intType);
                addToConvertedLookupMap(widened);
                insertNodeAfter(widened, node);
                return widened;
            }
            default:
                // Nothing to do.
                break;
            }

            return node;
        }

        /**
         * Returns true if the argument type is a numeric primitive or
         * a boxed numeric primitive and false otherwise.
         */
        protected boolean isNumericOrBoxed(TypeMirror type) {
            if (TypesUtils.isBoxedPrimitive(type)) {
                type = types.unboxedType(type);
            }
            return TypesUtils.isNumeric(type);
        }

        /**
         * Compute the type to which two numeric types must be promoted
         * before performing a binary numeric operation on them.  The
         * input types must both be numeric and the output type is primitive.
         *
         * @param left   the type of the left operand
         * @param right  the type of the right operand
         * @return a TypeMirror representing the binary numeric promoted type
         */
        protected TypeMirror binaryPromotedType(TypeMirror left, TypeMirror right) {
            if (TypesUtils.isBoxedPrimitive(left)) {
                left = types.unboxedType(left);
            }
            if (TypesUtils.isBoxedPrimitive(right)) {
                right = types.unboxedType(right);
            }
            TypeKind promotedTypeKind = TypesUtils.widenedNumericType(left, right);
            return types.getPrimitiveType(promotedTypeKind);
        }

        /**
         * Perform binary numeric promotion on the input node to make it match
         * the expression type.
         *
         * @param node
         *            a node producing a value of numeric primitive or boxed
         *            type
         * @param exprType
         *            the type to promote the value to
         * @return a Node with the value promoted to the exprType, which may be
         *         the input node
         */
        protected Node binaryNumericPromotion(Node node, TypeMirror exprType) {
            // For binary numeric promotion, see JLS 5.6.2
            node = unbox(node);

            if (!types.isSameType(node.getType(), exprType)) {
                Node widened = new WideningConversionNode(node.getTree(), node,
                        exprType);
                addToConvertedLookupMap(widened);
                insertNodeAfter(widened, node);
                return widened;
            } else {
                return node;
            }
        }

        /**
         * Perform widening primitive conversion on the input node to make it
         * match the destination type.
         *
         * @param node
         *            a node producing a value of numeric primitive type
         * @param destType
         *            the type to widen the value to
         * @return a Node with the value widened to the exprType, which may be
         *         the input node
         */
        protected Node widen(Node node, TypeMirror destType) {
            // For widening conversion, see JLS 5.1.2
            assert TypesUtils.isPrimitive(node.getType())
                    && TypesUtils.isPrimitive(destType) : "widening must be applied to primitive types";
            if (types.isSubtype(node.getType(), destType)
                    && !types.isSameType(node.getType(), destType)) {
                Node widened = new WideningConversionNode(node.getTree(), node,
                        destType);
                addToConvertedLookupMap(widened);
                insertNodeAfter(widened, node);
                return widened;
            } else {
                return node;
            }
        }

        /**
         * Perform narrowing conversion on the input node to make it match the
         * destination type.
         *
         * @param node
         *            a node producing a value of numeric primitive type
         * @param destType
         *            the type to narrow the value to
         * @return a Node with the value narrowed to the exprType, which may be
         *         the input node
         */
        protected Node narrow(Node node, TypeMirror destType) {
            // For narrowing conversion, see JLS 5.1.3
            assert TypesUtils.isPrimitive(node.getType())
                    && TypesUtils.isPrimitive(destType) : "narrowing must be applied to primitive types";
            if (types.isSubtype(destType, node.getType())
                    && !types.isSameType(destType, node.getType())) {
                Node narrowed = new NarrowingConversionNode(node.getTree(), node,
                        destType);
                addToConvertedLookupMap(narrowed);
                insertNodeAfter(narrowed, node);
                return narrowed;
            } else {
                return node;
            }
        }

        /**
         * Perform narrowing conversion and optionally boxing conversion on the
         * input node to make it match the destination type.
         *
         * @param node
         *            a node producing a value of numeric primitive type
         * @param destType
         *            the type to narrow the value to (possibly boxed)
         * @return a Node with the value narrowed and boxed to the destType,
         *         which may be the input node
         */
        protected Node narrowAndBox(Node node, TypeMirror destType) {
            if (TypesUtils.isBoxedPrimitive(destType)) {
                return box(narrow(node, types.unboxedType(destType)));
            } else {
                return narrow(node, destType);
            }
        }


        /**
         * Return whether a conversion from the type of the node to varType
         * requires narrowing.
         *
         * @param varType  the type of a variable (or general LHS) to be converted to
         * @param node     a node whose value is being converted
         * @return  whether this conversion requires narrowing to succeed
         */
        protected boolean conversionRequiresNarrowing(TypeMirror varType, Node node) {
            // Narrowing is restricted to cases where the left hand side
            // is byte, char, short or Byte, Char, Short and the right
            // hand side is a constant.
            TypeMirror unboxedVarType = TypesUtils.isBoxedPrimitive(varType) ? types
                .unboxedType(varType) : varType;
            TypeKind unboxedVarKind = unboxedVarType.getKind();
            boolean isLeftNarrowableTo = unboxedVarKind == TypeKind.BYTE
                || unboxedVarKind == TypeKind.SHORT
                || unboxedVarKind == TypeKind.CHAR;
            boolean isRightConstant = node instanceof ValueLiteralNode;
            return isLeftNarrowableTo && isRightConstant;
        }


        /**
         * Assignment conversion and method invocation conversion are almost
         * identical, except that assignment conversion allows narrowing. We
         * factor out the common logic here.
         *
         * @param node
         *            a Node producing a value
         * @param varType
         *            the type of a variable
         * @param contextAllowsNarrowing
         *            whether to allow narrowing (for assignment conversion) or
         *            not (for method invocation conversion)
         * @return a Node with the value converted to the type of the variable,
         *         which may be the input node itself
         */
        protected Node commonConvert(Node node, TypeMirror varType,
                boolean contextAllowsNarrowing) {
            // For assignment conversion, see JLS 5.2
            // For method invocation conversion, see JLS 5.3

            // Check for identical types or "identity conversion"
            TypeMirror nodeType = node.getType();
            boolean isSameType = types.isSameType(nodeType, varType);
            if (isSameType) {
                return node;
            }

            boolean isRightNumeric = TypesUtils.isNumeric(nodeType);
            boolean isRightPrimitive = TypesUtils.isPrimitive(nodeType);
            boolean isRightBoxed = TypesUtils.isBoxedPrimitive(nodeType);
            boolean isRightReference = nodeType instanceof ReferenceType;
            boolean isLeftNumeric = TypesUtils.isNumeric(varType);
            boolean isLeftPrimitive = TypesUtils.isPrimitive(varType);
            // boolean isLeftBoxed = TypesUtils.isBoxedPrimitive(varType);
            boolean isLeftReference = varType instanceof ReferenceType;
            boolean isSubtype = types.isSubtype(nodeType, varType);

            if (isRightNumeric && isLeftNumeric && isSubtype) {
                node = widen(node, varType);
                nodeType = node.getType();
            } else if (isRightReference && isLeftReference && isSubtype) {
                // widening reference conversion is a no-op, but if it
                // applies, then later conversions do not.
            } else if (isRightPrimitive && isLeftReference) {
                if (contextAllowsNarrowing && conversionRequiresNarrowing(varType, node)) {
                    node = narrowAndBox(node, varType);
                    nodeType = node.getType();
                } else {
                    node = box(node);
                    nodeType = node.getType();
                }
            } else if (isRightBoxed && isLeftPrimitive) {
                node = unbox(node);
                nodeType = node.getType();

                if (types.isSubtype(nodeType, varType)
                        && !types.isSameType(nodeType, varType)) {
                    node = widen(node, varType);
                    nodeType = node.getType();
                }
            } else if (isRightPrimitive && isLeftPrimitive) {
                if (contextAllowsNarrowing && conversionRequiresNarrowing(varType, node)) {
                    node = narrow(node, varType);
                    nodeType = node.getType();
                }
            }

            // TODO: if checkers need to know about null references of
            // a particular type, add logic for them here.

            return node;
        }

        /**
         * Perform assignment conversion so that it can be assigned to a
         * variable of the given type.
         *
         * @param node
         *            a Node producing a value
         * @param varType
         *            the type of a variable
         * @return a Node with the value converted to the type of the variable,
         *         which may be the input node itself
         */
        protected Node assignConvert(Node node, TypeMirror varType) {
            return commonConvert(node, varType, true);
        }

        /**
         * Perform method invocation conversion so that the node can be passed
         * as a formal parameter of the given type.
         *
         * @param node
         *            a Node producing a value
         * @param formalType
         *            the type of a formal parameter
         * @return a Node with the value converted to the type of the formal,
         *         which may be the input node itself
         */
        protected Node methodInvocationConvert(Node node, TypeMirror formalType) {
            return commonConvert(node, formalType, false);
        }

        /**
         * Given a method element and as list of argument expressions, return a
         * list of {@link Node}s representing the arguments converted for a call
         * of the method. This method applies to both method invocations and
         * constructor calls.
         *
         * @param method
         *            an ExecutableElement representing a method to be called
         * @param actualExprs
         *            a List of argument expressions to a call
         * @return a List of {@link Node}s representing arguments after
         *         conversions required by a call to this method.
         */
        protected List<Node> convertCallArguments(ExecutableElement method,
                List<? extends ExpressionTree> actualExprs) {
            // NOTE: It is important to convert one method argument before
            // generating CFG nodes for the next argument, since label binding
            // expects nodes to be generated in execution order.  Therefore,
            // this method first determines which conversions need to be applied
            // and then iterates over the actual arguments.
            List<? extends VariableElement> formals = method.getParameters();

            ArrayList<Node> convertedNodes = new ArrayList<Node>();

            int numFormals = formals.size();
            int numActuals = actualExprs.size();
            if (method.isVarArgs()) {
                // Create a new array argument if the actuals outnumber
                // the formals, or if the last actual is not assignable
                // to the last formal.
                int lastArgIndex = numFormals - 1;
                TypeMirror lastParamType = formals.get(lastArgIndex).asType();
                List<Node> dimensions = new ArrayList<>();
                List<Node> initializers = new ArrayList<>();

                if (numActuals == numFormals - 1) {
                    // Apply method invocation conversion to all actual
                    // arguments, then create and append an empty array
                    for (int i = 0; i < numActuals; i++) {
                        Node actualVal = scan(actualExprs.get(i), null);
                        convertedNodes.add(methodInvocationConvert(actualVal,
                                formals.get(i).asType()));
                    }

                    Node lastArgument = new ArrayCreationNode(null,
                            lastParamType, dimensions, initializers);
                    extendWithNode(lastArgument);

                    convertedNodes.add(lastArgument);
                } else {
                    TypeMirror actualType = InternalUtils.typeOf(actualExprs
                            .get(lastArgIndex));
                    if (numActuals == numFormals
                            && types.isAssignable(actualType, lastParamType)) {
                        // Normal call with no array creation, apply method
                        // invocation conversion to all arguments.
                        for (int i = 0; i < numActuals; i++) {
                            Node actualVal = scan(actualExprs.get(i), null);
                            convertedNodes.add(methodInvocationConvert(actualVal,
                                    formals.get(i).asType()));
                        }
                    } else {
                        assert lastParamType instanceof ArrayType :
                            "variable argument formal must be an array";
                        // Apply method invocation conversion to lastArgIndex
                        // arguments and use the remaining ones to initialize
                        // an array.
                        for (int i = 0; i < lastArgIndex; i++) {
                            Node actualVal = scan(actualExprs.get(i), null);
                            convertedNodes.add(methodInvocationConvert(actualVal,
                                    formals.get(i).asType()));
                        }

                        TypeMirror elemType =
                            ((ArrayType)lastParamType).getComponentType();
                        for (int i = lastArgIndex; i < numActuals; i++) {
                            Node actualVal = scan(actualExprs.get(i), null);
                            initializers.add(assignConvert(actualVal, elemType));
                        }

                        Node lastArgument = new ArrayCreationNode(null,
                                lastParamType, dimensions, initializers);
                        extendWithNode(lastArgument);
                        convertedNodes.add(lastArgument);
                    }
                }
            } else {
                for (int i = 0; i < numActuals; i++) {
                    Node actualVal = scan(actualExprs.get(i), null);
                    convertedNodes.add(methodInvocationConvert(actualVal,
                            formals.get(i).asType()));
                }
            }

            return convertedNodes;
        }

        /**
         * Convert an operand of a conditional expression to the type of the
         * whole expression.
         *
         * @param node
         *            a node occurring as the second or third operand of
         *            a conditional expression
         * @param destType
         *            the type to promote the value to
         * @return a Node with the value promoted to the destType, which may be
         *         the input node
         */
        protected Node conditionalExprPromotion(Node node, TypeMirror destType) {
            // For rules on converting operands of conditional expressions,
            // JLS 15.25
            TypeMirror nodeType = node.getType();

            // If the operand is already the same type as the whole
            // expression, then do nothing.
            if (types.isSameType(nodeType, destType)) {
                return node;
            }

            // If the operand is a primitive and the whole expression is
            // boxed, then apply boxing.
            if (TypesUtils.isPrimitive(nodeType) &&
                TypesUtils.isBoxedPrimitive(destType)) {
                return box(node);
            }

            // If the operand is byte or Byte and the whole expression is
            // short, then convert to short.
            boolean isBoxedPrimitive = TypesUtils.isBoxedPrimitive(nodeType);
            TypeMirror unboxedNodeType =
                isBoxedPrimitive ? types.unboxedType(nodeType) : nodeType;
            TypeMirror unboxedDestType =
                TypesUtils.isBoxedPrimitive(destType) ?
                types.unboxedType(destType) : destType;
            if (TypesUtils.isNumeric(unboxedNodeType) &&
                TypesUtils.isNumeric(unboxedDestType)) {
                if (unboxedNodeType.getKind() == TypeKind.BYTE &&
                    destType.getKind() == TypeKind.SHORT) {
                    if (isBoxedPrimitive) {
                        node = unbox(node);
                    }
                    return widen(node, destType);
                }

                // If the operand is Byte, Short or Character and the whole expression
                // is the unboxed version of it, then apply unboxing.
                TypeKind destKind = destType.getKind();
                if (destKind == TypeKind.BYTE || destKind == TypeKind.CHAR ||
                    destKind == TypeKind.SHORT) {
                    if (isBoxedPrimitive) {
                        return unbox(node);
                    } else if (nodeType.getKind() == TypeKind.INT) {
                        return narrow(node, destType);
                    }
                }

                return binaryNumericPromotion(node, destType);
            }

            // For the final case in JLS 15.25, apply boxing but not lub.
            if (TypesUtils.isPrimitive(nodeType) &&
                (destType.getKind() == TypeKind.DECLARED ||
                 destType.getKind() == TypeKind.UNION ||
                 destType.getKind() == TypeKind.INTERSECTION)) {
                return box(node);
            }

            return node;
        }

        /**
         * Returns the label {@link Name} of the leaf in the argument path, or
         * null if the leaf is not a labeled statement.
         */
        protected /*@Nullable*/ Name getLabel(TreePath path) {
            if (path.getParentPath() != null) {
                Tree parent = path.getParentPath().getLeaf();
                if (parent.getKind() == Tree.Kind.LABELED_STATEMENT) {
                    return ((LabeledStatementTree) parent).getLabel();
                }
            }
            return null;
        }

        /* --------------------------------------------------------- */
        /* Visitor Methods */
        /* --------------------------------------------------------- */

        @Override
        public Node visitAnnotatedType(AnnotatedTypeTree tree, Void p) {
            return scan(tree.getUnderlyingType(), p);
        }

        @Override
        public Node visitAnnotation(AnnotationTree tree, Void p) {
            assert false : "AnnotationTree is unexpected in AST to CFG translation";
            return null;
        }

        @Override
        public MethodInvocationNode visitMethodInvocation(MethodInvocationTree tree, Void p) {

            // see JLS 15.12.4

            // First, compute the receiver, if any (15.12.4.1)
            // Second, evaluate the actual arguments, left to right and
            // possibly some arguments are stored into an array for variable
            // arguments calls (15.12.4.2)
            // Third, test the receiver, if any, for nullness (15.12.4.4)
            // Fourth, convert the arguments to the type of the formal
            // parameters (15.12.4.5)
            // Fifth, if the method is synchronized, lock the receiving
            // object or class (15.12.4.5)
            ExecutableElement method = TreeUtils.elementFromUse(tree);
            // TODO? Variable wasn't used.
            // boolean isBooleanMethod = TypesUtils.isBooleanType(method.getReturnType());

            ExpressionTree methodSelect = tree.getMethodSelect();
            assert TreeUtils.isMethodAccess(methodSelect) : "Expected a method access, but got: " + methodSelect;

            List<? extends ExpressionTree> actualExprs = tree.getArguments();

            // Look up method to invoke and possibly throw NullPointerException
            Node receiver = getReceiver(methodSelect,
                    TreeUtils.enclosingClass(getCurrentPath()));

            MethodAccessNode target = new MethodAccessNode(methodSelect,
                    receiver);

            ExecutableElement element = TreeUtils.elementFromUse(tree);
            if (ElementUtils.isStatic(element) ||
                receiver instanceof ThisLiteralNode) {
                // No NullPointerException can be thrown, use normal node
                extendWithNode(target);
            } else {
                TypeElement npeElement = elements
                    .getTypeElement("java.lang.NullPointerException");
                extendWithNodeWithException(target, npeElement.asType());
            }

            List<Node> arguments = new ArrayList<>();

            // Don't convert arguments for enum super calls.  The AST contains
            // no actual arguments, while the method element expects two arguments,
            // leading to an exception in convertCallArguments.  Since no actual
            // arguments are present in the AST that is being checked, it shouldn't
            // cause any harm to omit the conversions.
            // See also BaseTypeVisitor.visitMethodInvocation and
            // QualifierPolymorphism.annotate
            if (!TreeUtils.isEnumSuper(tree)) {
                arguments = convertCallArguments(method, actualExprs);
            }

            // TODO: lock the receiver for synchronized methods

            MethodInvocationNode node = new MethodInvocationNode(tree, target, arguments, getCurrentPath());

            Set<TypeMirror> thrownSet = new HashSet<>();
            // Add exceptions explicitly mentioned in the throws clause.
            List<? extends TypeMirror> thrownTypes = element.getThrownTypes();
            thrownSet.addAll(thrownTypes);
            // Add Throwable to account for unchecked exceptions
            TypeElement throwableElement = elements
                    .getTypeElement("java.lang.Throwable");
            thrownSet.add(throwableElement.asType());

            ExtendedNode extendedNode = extendWithNodeWithExceptions(node, thrownSet);

            /* Check for the TerminatesExecution annotation. */
            Element methodElement = InternalUtils.symbol(tree);
            boolean terminatesExecution = annotationProvider.getDeclAnnotation(
                    methodElement, TerminatesExecution.class) != null;
            if (terminatesExecution) {
                extendedNode.setTerminatesExecution(true);
            }

            return node;
        }

        @Override
        public Node visitAssert(AssertTree tree, Void p) {

            // see JLS 14.10

            // If assertions are disabled, then nothing is executed.
            if (assumeAssertionsDisabled) {
                return null;
            }

            // If assertions are enabled, then we can just translate the
            // assertion.
            if (assumeAssertionsEnabled || assumeAssertionsEnabledFor(tree)) {
                translateAssertWithAssertionsEnabled(tree);
                return null;
            }

            // Otherwise, we don't know if assertions are enabled, so we use a
            // variable "ea" and case-split on it. One branch does execute the
            // assertion, while the other assumes assertions are disabled.
            VariableTree ea = getAssertionsEnabledVariable();

            // all necessary labels
            Label assertionEnabled = new Label();
            Label assertionDisabled = new Label();

            extendWithNode(new LocalVariableNode(ea));
            extendWithExtendedNode(new ConditionalJump(assertionEnabled,
                    assertionDisabled));

            // 'then' branch (i.e. check the assertion)
            addLabelForNextNode(assertionEnabled);

            translateAssertWithAssertionsEnabled(tree);

            // 'else' branch
            addLabelForNextNode(assertionDisabled);

            return null;
        }

        /**
         * Should assertions be assumed to be executed for a given
         * {@link AssertTree}? False by default.
         */
        protected boolean assumeAssertionsEnabledFor(AssertTree tree) {
            return false;
        }

        /**
         * The {@link VariableTree} that indicates whether assertions are
         * enabled or not.
         */
        protected VariableTree ea = null;

        /**
         * Get a synthetic {@link VariableTree} that indicates whether assertions are
         * enabled or not.
         */
        protected VariableTree getAssertionsEnabledVariable() {
            if (ea == null) {
                String name = uniqueName("assertionsEnabled");
                MethodTree enclosingMethod = TreeUtils
                        .enclosingMethod(getCurrentPath());
                Element owner;
                if (enclosingMethod != null) {
                    owner = TreeUtils.elementFromDeclaration(enclosingMethod);
                } else {
                    ClassTree enclosingClass = TreeUtils.enclosingClass(getCurrentPath());
                    owner = TreeUtils.elementFromDeclaration(enclosingClass);
                }
                ExpressionTree initializer = null;
                ea = treeBuilder.buildVariableDecl(
                        types.getPrimitiveType(TypeKind.BOOLEAN), name, owner,
                        initializer);
            }
            return ea;
        }

        /**
         * Translates an assertion statement to the correct CFG nodes. The
         * translation assumes that assertions are enabled.
         */
        protected void translateAssertWithAssertionsEnabled(AssertTree tree) {

            // all necessary labels
            Label assertEnd = new Label();
            Label elseEntry = new Label();

            // basic block for the condition
            Node condition = unbox(scan(tree.getCondition(), null));
            ConditionalJump cjump = new ConditionalJump(assertEnd, elseEntry);
            extendWithExtendedNode(cjump);

            // else branch
            Node detail = null;
            addLabelForNextNode(elseEntry);
            if (tree.getDetail() != null) {
                detail = scan(tree.getDetail(), null);
            }
            TypeElement assertException = elements
                    .getTypeElement("java.lang.AssertionError");
            AssertionErrorNode assertNode = new AssertionErrorNode(tree,
                    condition, detail, assertException.asType());
            extendWithNode(assertNode);
            NodeWithExceptionsHolder exNode = extendWithNodeWithException(
                    new ThrowNode(null, assertNode, env.getTypeUtils()), assertException.asType());
            exNode.setTerminatesExecution(true);

            // then branch (nothing happens)
            addLabelForNextNode(assertEnd);
        }

        @Override
        public Node visitAssignment(AssignmentTree tree, Void p) {

            // see JLS 15.26.1

            AssignmentNode assignmentNode;
            ExpressionTree variable = tree.getVariable();
            TypeMirror varType = InternalUtils.typeOf(variable);

            // case 1: field access
            if (TreeUtils.isFieldAccess(variable)) {
                // visit receiver
                Node receiver = getReceiver(variable,
                        TreeUtils.enclosingClass(getCurrentPath()));

                // visit expression
                Node expression = scan(tree.getExpression(), p);
                expression = assignConvert(expression, varType);

                // visit field access (throws null-pointer exception)
                FieldAccessNode target = new FieldAccessNode(variable, receiver);
                target.setLValue();

                Element element = TreeUtils.elementFromUse(variable);
                if (ElementUtils.isStatic(element) ||
                    receiver instanceof ThisLiteralNode) {
                    // No NullPointerException can be thrown, use normal node
                    extendWithNode(target);
                } else {
                    TypeElement npeElement = elements
                            .getTypeElement("java.lang.NullPointerException");
                    extendWithNodeWithException(target, npeElement.asType());
                }

                // add assignment node
                assignmentNode = new AssignmentNode(tree,
                        target, expression);
                extendWithNode(assignmentNode);
            }

            // case 2: other cases
            else {
                Node target = scan(variable, p);
                target.setLValue();

                assignmentNode = translateAssignment(tree, target,
                        tree.getExpression());
            }

            return assignmentNode;
        }

        /**
         * Translate an assignment.
         */
        protected AssignmentNode translateAssignment(Tree tree, Node target,
                ExpressionTree rhs) {
            Node expression = scan(rhs, null);
            return translateAssignment(tree, target, expression);
        }

        /**
         * Translate an assignment where the RHS has already been scanned.
         */
        protected AssignmentNode translateAssignment(Tree tree, Node target,
                Node expression) {
            assert tree instanceof AssignmentTree
                    || tree instanceof VariableTree;
            target.setLValue();
            expression = assignConvert(expression, target.getType());
            AssignmentNode assignmentNode = new AssignmentNode(tree, target,
                    expression);
            extendWithNode(assignmentNode);
            return assignmentNode;
        }

        /**
         * Note 1: Requires <code>tree</code> to be a field or method access
         * tree.
         * <p>
         * Note 2: Visits the receiver and adds all necessary blocks to the CFG.
         *
         * @param tree
         *            the field access tree containing the receiver
         * @param classTree
         *            the ClassTree enclosing the field access
         * @return The receiver of the field access.
         */
        private Node getReceiver(Tree tree, ClassTree classTree) {
            assert TreeUtils.isFieldAccess(tree)
                    || TreeUtils.isMethodAccess(tree);
            if (tree.getKind().equals(Tree.Kind.MEMBER_SELECT)) {
                MemberSelectTree mtree = (MemberSelectTree) tree;
                return scan(mtree.getExpression(), null);
            } else {
                TypeMirror classType = InternalUtils.typeOf(classTree);
                Node node = new ImplicitThisLiteralNode(classType);
                extendWithNode(node);
                return node;
            }
        }

        /**
         * Map an operation with assignment to the corresponding operation
         * without assignment.
         *
         * @param kind  a Tree.Kind representing an operation with assignment
         * @return the Tree.Kind for the same operation without assignment
         */
        protected Tree.Kind withoutAssignment(Tree.Kind kind) {
            switch (kind) {
            case DIVIDE_ASSIGNMENT:
                return Tree.Kind.DIVIDE;
            case MULTIPLY_ASSIGNMENT:
                return Tree.Kind.MULTIPLY;
            case REMAINDER_ASSIGNMENT:
                return Tree.Kind.REMAINDER;
            case MINUS_ASSIGNMENT:
                return Tree.Kind.MINUS;
            case PLUS_ASSIGNMENT:
                return Tree.Kind.PLUS;
            case LEFT_SHIFT_ASSIGNMENT:
                return Tree.Kind.LEFT_SHIFT;
            case RIGHT_SHIFT_ASSIGNMENT:
                return Tree.Kind.RIGHT_SHIFT;
            case UNSIGNED_RIGHT_SHIFT_ASSIGNMENT:
                return Tree.Kind.UNSIGNED_RIGHT_SHIFT;
            case AND_ASSIGNMENT:
                return Tree.Kind.AND;
            case OR_ASSIGNMENT:
                return Tree.Kind.OR;
            case XOR_ASSIGNMENT:
                return Tree.Kind.XOR;
            default:
                return Tree.Kind.ERRONEOUS;
            }
        }


        @Override
        public Node visitCompoundAssignment(CompoundAssignmentTree tree, Void p) {
            // According the JLS 15.26.2, E1 op= E2 is equivalent to
            // E1 = (T) ((E1) op (E2)), where T is the type of E1,
            // except that E1 is evaluated only once.
            //

            Tree.Kind kind = tree.getKind();
            switch (kind) {
            case DIVIDE_ASSIGNMENT:
            case MULTIPLY_ASSIGNMENT:
            case REMAINDER_ASSIGNMENT: {
                // see JLS 15.17 and 15.26.2
                Node targetLHS = scan(tree.getVariable(), p);
                Node value = scan(tree.getExpression(), p);

                TypeMirror exprType = InternalUtils.typeOf(tree);
                TypeMirror leftType = InternalUtils.typeOf(tree.getVariable());
                TypeMirror rightType = InternalUtils.typeOf(tree.getExpression());
                TypeMirror promotedType = binaryPromotedType(leftType, rightType);
                Node targetRHS = binaryNumericPromotion(targetLHS, promotedType);
                value = binaryNumericPromotion(value, promotedType);

                BinaryTree operTree = treeBuilder.buildBinary(promotedType, withoutAssignment(kind),
                        tree.getVariable(), tree.getExpression());
                handleArtificialTree(operTree);
                Node operNode;
                if (kind == Tree.Kind.MULTIPLY_ASSIGNMENT) {
                    operNode = new NumericalMultiplicationNode(operTree, targetRHS, value);
                } else if (kind == Tree.Kind.DIVIDE_ASSIGNMENT) {
                    if (TypesUtils.isIntegral(exprType)) {
                        operNode = new IntegerDivisionNode(operTree, targetRHS, value);
                    } else {
                        operNode = new FloatingDivisionNode(operTree, targetRHS, value);
                    }
                } else {
                    assert kind == Kind.REMAINDER_ASSIGNMENT;
                    if (TypesUtils.isIntegral(exprType)) {
                        operNode = new IntegerRemainderNode(operTree, targetRHS, value);
                    } else {
                        operNode = new FloatingRemainderNode(operTree, targetRHS, value);
                    }
                }
                extendWithNode(operNode);

                TypeCastTree castTree = treeBuilder.buildTypeCast(leftType, operTree);
                handleArtificialTree(castTree);
                TypeCastNode castNode = new TypeCastNode(castTree, operNode, leftType);
                castNode.setInSource(false);
                extendWithNode(castNode);

                AssignmentNode assignNode = new AssignmentNode(tree, targetLHS, castNode);
                extendWithNode(assignNode);
                return assignNode;
            }

            case MINUS_ASSIGNMENT:
            case PLUS_ASSIGNMENT: {
                // see JLS 15.18 and 15.26.2

                Node targetLHS = scan(tree.getVariable(), p);
                Node value = scan(tree.getExpression(), p);

                TypeMirror leftType = InternalUtils.typeOf(tree.getVariable());
                TypeMirror rightType = InternalUtils.typeOf(tree.getExpression());

                if (TypesUtils.isString(leftType) || TypesUtils.isString(rightType)) {
                    assert (kind == Tree.Kind.PLUS_ASSIGNMENT);
                    Node targetRHS = stringConversion(targetLHS);
                    value = stringConversion(value);
                    Node r = new StringConcatenateAssignmentNode(tree, targetRHS, value);
                    extendWithNode(r);
                    return r;
                } else {
                    TypeMirror promotedType = binaryPromotedType(leftType, rightType);
                    Node targetRHS = binaryNumericPromotion(targetLHS, promotedType);
                    value = binaryNumericPromotion(value, promotedType);

                    BinaryTree operTree = treeBuilder.buildBinary(promotedType, withoutAssignment(kind),
                            tree.getVariable(), tree.getExpression());
                    handleArtificialTree(operTree);
                    Node operNode;
                    if (kind == Tree.Kind.PLUS_ASSIGNMENT) {
                        operNode = new NumericalAdditionNode(operTree, targetRHS, value);
                    } else {
                        assert kind == Kind.MINUS_ASSIGNMENT;
                        operNode = new NumericalSubtractionNode(operTree, targetRHS, value);
                    }
                    extendWithNode(operNode);

                    TypeCastTree castTree = treeBuilder.buildTypeCast(leftType, operTree);
                    handleArtificialTree(castTree);
                    TypeCastNode castNode = new TypeCastNode(castTree, operNode, leftType);
                    castNode.setInSource(false);
                    extendWithNode(castNode);

                    // Map the compound assignment tree to an assignment node, which
                    // will have the correct type.
                    AssignmentNode assignNode = new AssignmentNode(tree, targetLHS, castNode);
                    extendWithNode(assignNode);
                    return assignNode;
                }
            }

            case LEFT_SHIFT_ASSIGNMENT:
            case RIGHT_SHIFT_ASSIGNMENT:
            case UNSIGNED_RIGHT_SHIFT_ASSIGNMENT: {
                // see JLS 15.19 and 15.26.2
                Node targetLHS = scan(tree.getVariable(), p);
                Node value = scan(tree.getExpression(), p);

                TypeMirror leftType = InternalUtils.typeOf(tree.getVariable());

                Node targetRHS = unaryNumericPromotion(targetLHS);
                value = unaryNumericPromotion(value);

                BinaryTree operTree = treeBuilder.buildBinary(leftType, withoutAssignment(kind),
                        tree.getVariable(), tree.getExpression());
                handleArtificialTree(operTree);
                Node operNode;
                if (kind == Tree.Kind.LEFT_SHIFT_ASSIGNMENT) {
                    operNode = new LeftShiftNode(operTree, targetRHS, value);
                } else if (kind == Tree.Kind.RIGHT_SHIFT_ASSIGNMENT) {
                    operNode = new SignedRightShiftNode(operTree, targetRHS, value);
                } else {
                    assert kind == Kind.UNSIGNED_RIGHT_SHIFT_ASSIGNMENT;
                    operNode = new UnsignedRightShiftNode(operTree, targetRHS, value);
                }
                extendWithNode(operNode);

                TypeCastTree castTree = treeBuilder.buildTypeCast(leftType, operTree);
                handleArtificialTree(castTree);
                TypeCastNode castNode = new TypeCastNode(castTree, operNode, leftType);
                castNode.setInSource(false);
                extendWithNode(castNode);

                AssignmentNode assignNode = new AssignmentNode(tree, targetLHS, castNode);
                extendWithNode(assignNode);
                return assignNode;
            }

            case AND_ASSIGNMENT:
            case OR_ASSIGNMENT:
            case XOR_ASSIGNMENT:
                // see JLS 15.22
                Node targetLHS = scan(tree.getVariable(), p);
                Node value = scan(tree.getExpression(), p);

                TypeMirror leftType = InternalUtils.typeOf(tree.getVariable());
                TypeMirror rightType = InternalUtils.typeOf(tree.getExpression());

                Node targetRHS = null;
                if (isNumericOrBoxed(leftType) && isNumericOrBoxed(rightType)) {
                    TypeMirror promotedType = binaryPromotedType(leftType, rightType);
                    targetRHS = binaryNumericPromotion(targetLHS, promotedType);
                    value = binaryNumericPromotion(value, promotedType);
                } else if (TypesUtils.isBooleanType(leftType) &&
                           TypesUtils.isBooleanType(rightType)) {
                    targetRHS = unbox(targetLHS);
                    value = unbox(value);
                } else {
                    assert false :
                        "Both argument to logical operation must be numeric or boolean";
                }

                BinaryTree operTree = treeBuilder.buildBinary(leftType, withoutAssignment(kind),
                        tree.getVariable(), tree.getExpression());
                handleArtificialTree(operTree);
                Node operNode;
                if (kind == Tree.Kind.AND_ASSIGNMENT) {
                    operNode = new BitwiseAndNode(operTree, targetRHS, value);
                } else if (kind == Tree.Kind.OR_ASSIGNMENT) {
                    operNode = new BitwiseOrNode(operTree, targetRHS, value);
                } else {
                    assert kind == Kind.XOR_ASSIGNMENT;
                    operNode = new BitwiseXorNode(operTree, targetRHS, value);
                }
                extendWithNode(operNode);

                TypeCastTree castTree = treeBuilder.buildTypeCast(leftType, operTree);
                handleArtificialTree(castTree);
                TypeCastNode castNode = new TypeCastNode(castTree, operNode, leftType);
                castNode.setInSource(false);
                extendWithNode(castNode);

                AssignmentNode assignNode = new AssignmentNode(tree, targetLHS, castNode);
                extendWithNode(assignNode);
                return assignNode;
            default:
                assert false : "unexpected compound assignment type";
                break;
            }
            assert false : "unexpected compound assignment type";
            return null;
        }

        @Override
        public Node visitBinary(BinaryTree tree, Void p) {
            // Note that for binary operations it is important to perform any required
            // promotion on the left operand before generating any Nodes for the right
            // operand, because labels must be inserted AFTER ALL preceding Nodes and
            // BEFORE ALL following Nodes.
            Node r = null;
            Tree leftTree = tree.getLeftOperand();
            Tree rightTree = tree.getRightOperand();

            Tree.Kind kind = tree.getKind();
            switch (kind) {
            case DIVIDE:
            case MULTIPLY:
            case REMAINDER: {
                // see JLS 15.17

                TypeMirror exprType = InternalUtils.typeOf(tree);
                TypeMirror leftType = InternalUtils.typeOf(leftTree);
                TypeMirror rightType = InternalUtils.typeOf(rightTree);
                TypeMirror promotedType = binaryPromotedType(leftType, rightType);

                Node left = binaryNumericPromotion(scan(leftTree, p), promotedType);
                Node right = binaryNumericPromotion(scan(rightTree, p), promotedType);

                if (kind == Tree.Kind.MULTIPLY) {
                    r = new NumericalMultiplicationNode(tree, left, right);
                } else if (kind == Tree.Kind.DIVIDE) {
                    if (TypesUtils.isIntegral(exprType)) {
                        r = new IntegerDivisionNode(tree, left, right);
                    } else {
                        r = new FloatingDivisionNode(tree, left, right);
                    }
                } else {
                    assert kind == Kind.REMAINDER;
                    if (TypesUtils.isIntegral(exprType)) {
                        r = new IntegerRemainderNode(tree, left, right);
                    } else {
                        r = new FloatingRemainderNode(tree, left, right);
                    }
                }
                break;
            }

            case MINUS:
            case PLUS: {
                // see JLS 15.18

                // TypeMirror exprType = InternalUtils.typeOf(tree);
                TypeMirror leftType = InternalUtils.typeOf(leftTree);
                TypeMirror rightType = InternalUtils.typeOf(rightTree);

                if (TypesUtils.isString(leftType) || TypesUtils.isString(rightType)) {
                    assert (kind == Tree.Kind.PLUS);
                    Node left = stringConversion(scan(leftTree, p));
                    Node right = stringConversion(scan(rightTree, p));
                    r = new StringConcatenateNode(tree, left, right);
                } else {
                    TypeMirror promotedType = binaryPromotedType(leftType, rightType);
                    Node left = binaryNumericPromotion(scan(leftTree, p), promotedType);
                    Node right = binaryNumericPromotion(scan(rightTree, p), promotedType);

                    // TODO: Decide whether to deal with floating-point value
                    // set conversion.
                    if (kind == Tree.Kind.PLUS) {
                        r = new NumericalAdditionNode(tree, left, right);
                    } else {
                        assert kind == Kind.MINUS;
                        r = new NumericalSubtractionNode(tree, left, right);
                    }
                }
                break;
            }

            case LEFT_SHIFT:
            case RIGHT_SHIFT:
            case UNSIGNED_RIGHT_SHIFT: {
                // see JLS 15.19

                Node left = unaryNumericPromotion(scan(leftTree, p));
                Node right = unaryNumericPromotion(scan(rightTree, p));

                if (kind == Tree.Kind.LEFT_SHIFT) {
                    r = new LeftShiftNode(tree, left, right);
                } else if (kind == Tree.Kind.RIGHT_SHIFT) {
                    r = new SignedRightShiftNode(tree, left, right);
                } else {
                    assert kind == Kind.UNSIGNED_RIGHT_SHIFT;
                    r = new UnsignedRightShiftNode(tree, left, right);
                }
                break;
            }

            case GREATER_THAN:
            case GREATER_THAN_EQUAL:
            case LESS_THAN:
            case LESS_THAN_EQUAL: {
                // see JLS 15.20.1
                TypeMirror leftType = InternalUtils.typeOf(leftTree);
                if (TypesUtils.isBoxedPrimitive(leftType)) {
                    leftType = types.unboxedType(leftType);
                }

                TypeMirror rightType = InternalUtils.typeOf(rightTree);
                if (TypesUtils.isBoxedPrimitive(rightType)) {
                    rightType = types.unboxedType(rightType);
                }

                TypeMirror promotedType = binaryPromotedType(leftType, rightType);
                Node left = binaryNumericPromotion(scan(leftTree, p), promotedType);
                Node right = binaryNumericPromotion(scan(rightTree, p), promotedType);

                Node node;
                if (kind == Tree.Kind.GREATER_THAN) {
                    node = new GreaterThanNode(tree, left, right);
                } else if (kind == Tree.Kind.GREATER_THAN_EQUAL) {
                    node = new GreaterThanOrEqualNode(tree, left, right);
                } else if (kind == Tree.Kind.LESS_THAN) {
                    node = new LessThanNode(tree, left, right);
                } else {
                    assert kind == Tree.Kind.LESS_THAN_EQUAL;
                    node = new LessThanOrEqualNode(tree, left, right);
                }

                extendWithNode(node);

                return node;
            }

            case EQUAL_TO:
            case NOT_EQUAL_TO: {
                // see JLS 15.21
                TreeInfo leftInfo = getTreeInfo(leftTree);
                TreeInfo rightInfo = getTreeInfo(rightTree);
                Node left = scan(leftTree, p);
                Node right = scan(rightTree, p);

                if (leftInfo.isNumeric() && rightInfo.isNumeric() &&
                   !(leftInfo.isBoxed() && rightInfo.isBoxed())) {
                    // JLS 15.21.1 numerical equality
                    TypeMirror promotedType = binaryPromotedType(leftInfo.unboxedType(),
                                                                 rightInfo.unboxedType());
                    left  = binaryNumericPromotion(left,  promotedType);
                    right = binaryNumericPromotion(right, promotedType);
                } else if (leftInfo.isBoolean() && rightInfo.isBoolean() &&
                          !(leftInfo.isBoxed() && rightInfo.isBoxed())) {
                    // JSL 15.21.2 boolean equality
                    left  = unboxAsNeeded(left,  leftInfo.isBoxed());
                    right = unboxAsNeeded(right, rightInfo.isBoxed());
                }

                Node node;
                if (kind == Tree.Kind.EQUAL_TO) {
                    node = new EqualToNode(tree, left, right);
                } else {
                    assert kind == Kind.NOT_EQUAL_TO;
                    node = new NotEqualNode(tree, left, right);
                }
                extendWithNode(node);

                return node;
            }

            case AND:
            case OR:
            case XOR: {
                // see JLS 15.22
                TypeMirror leftType = InternalUtils.typeOf(leftTree);
                TypeMirror rightType = InternalUtils.typeOf(rightTree);
                boolean isBooleanOp = TypesUtils.isBooleanType(leftType) &&
                    TypesUtils.isBooleanType(rightType);

                Node left;
                Node right;

                if (isBooleanOp) {
                    left = unbox(scan(leftTree, p));
                    right = unbox(scan(rightTree, p));
                } else if (isNumericOrBoxed(leftType) && isNumericOrBoxed(rightType)) {
                    TypeMirror promotedType = binaryPromotedType(leftType, rightType);
                    left = binaryNumericPromotion(scan(leftTree, p), promotedType);
                    right = binaryNumericPromotion(scan(rightTree, p), promotedType);
                } else {
                    left = unbox(scan(leftTree, p));
                    right = unbox(scan(rightTree, p));
                }

                Node node;
                if (kind == Tree.Kind.AND) {
                    node = new BitwiseAndNode(tree, left, right);
                } else if (kind == Tree.Kind.OR) {
                    node = new BitwiseOrNode(tree, left, right);
                } else {
                    assert kind == Kind.XOR;
                    node = new BitwiseXorNode(tree, left, right);
                }

                extendWithNode(node);

                return node;
            }

            case CONDITIONAL_AND:
            case CONDITIONAL_OR: {
                // see JLS 15.23 and 15.24

                // all necessary labels
                Label rightStartL = new Label();
                Label shortCircuitL = new Label();

                // left-hand side
                Node left = scan(leftTree, p);

                ConditionalJump cjump;
                if (kind == Tree.Kind.CONDITIONAL_AND) {
                    cjump = new ConditionalJump(rightStartL, shortCircuitL);
                    cjump.setFalseFlowRule(Store.FlowRule.ELSE_TO_ELSE);
                } else {
                    cjump = new ConditionalJump(shortCircuitL, rightStartL);
                    cjump.setTrueFlowRule(Store.FlowRule.THEN_TO_THEN);
                }
                extendWithExtendedNode(cjump);

                // right-hand side
                addLabelForNextNode(rightStartL);
                Node right = scan(rightTree, p);

                // conditional expression itself
                addLabelForNextNode(shortCircuitL);
                Node node;
                if (kind == Tree.Kind.CONDITIONAL_AND) {
                    node = new ConditionalAndNode(tree, left, right);
                } else {
                    node = new ConditionalOrNode(tree, left, right);
                }
                extendWithNode(node);
                return node;
            }
            default:
                assert false : "unexpected binary tree: " + kind;
                break;
            }
            assert r != null : "unexpected binary tree";
            return extendWithNode(r);
        }

        @Override
        public Node visitBlock(BlockTree tree, Void p) {
            for (StatementTree n : tree.getStatements()) {
                scan(n, null);
            }
            return null;
        }

        @Override
        public Node visitBreak(BreakTree tree, Void p) {
            Name label = tree.getLabel();
            if (label == null) {
                assert breakTargetL != null : "no target for break statement";

                extendWithExtendedNode(new UnconditionalJump(breakTargetL));
            } else {
                assert breakLabels.containsKey(label);

                extendWithExtendedNode(new UnconditionalJump(
                        breakLabels.get(label)));
            }

            return null;
        }

        @Override
        public Node visitSwitch(SwitchTree tree, Void p) {
            SwitchBuilder builder = new SwitchBuilder(tree, p);
            builder.build();
            return null;
        }

        private class SwitchBuilder {
            final private SwitchTree switchTree;
            final private Label[] caseBodyLabels;
            final private Void p;
            private Node switchExpr;

            private SwitchBuilder(SwitchTree tree, Void p) {
                this.switchTree = tree;
                this.caseBodyLabels = new Label[switchTree.getCases().size() + 1];
                this.p = p;
            }

            public void build() {
                Label oldBreakTargetL = breakTargetL;
                breakTargetL = new Label();
                int cases = caseBodyLabels.length-1;
                for(int i=0; i<cases; ++i) {
                    caseBodyLabels[i] = new Label();
                }
                caseBodyLabels[cases] = breakTargetL;

                switchExpr = unbox(scan(switchTree.getExpression(), p));
                extendWithNode(new MarkerNode(switchTree, "start of switch statement", env.getTypeUtils()));

                Integer defaultIndex = null;
                for(int i=0; i<cases; ++i) {
                    CaseTree caseTree = switchTree.getCases().get(i);
                    if (caseTree.getExpression() == null) {
                        defaultIndex = i;
                    } else {
                        buildCase(caseTree, i);
                    }
                }
                if (defaultIndex != null) {
                    // the checks of all cases must happen before the default case,
                    // therefore we build the default case last.
                    // fallthrough is still handled correctly with the caseBodyLabels.
                    buildCase(switchTree.getCases().get(defaultIndex), defaultIndex);
                }

                addLabelForNextNode(breakTargetL);
                breakTargetL = oldBreakTargetL;
            }

            private void buildCase(CaseTree tree, int index) {
                final Label thisBodyL = caseBodyLabels[index];
                final Label nextBodyL = caseBodyLabels[index+1];
                final Label nextCaseL = new Label();

                ExpressionTree exprTree = tree.getExpression();
                if (exprTree != null) {
                    Node expr = scan(exprTree, p);
                    CaseNode test = new CaseNode(tree, switchExpr, expr, env.getTypeUtils());
                    extendWithNode(test);
                    extendWithExtendedNode(new ConditionalJump(thisBodyL, nextCaseL));
                }
                addLabelForNextNode(thisBodyL);
                for (StatementTree stmt : tree.getStatements()) {
                    scan(stmt, p);
                }
                extendWithExtendedNode(new UnconditionalJump(nextBodyL));
                addLabelForNextNode(nextCaseL);
            }
        }

        @Override
        public Node visitCase(CaseTree tree, Void p) {
            throw new AssertionError("case visitor is implemented in SwitchBuilder");
        }

        @Override
        public Node visitCatch(CatchTree tree, Void p) {
            scan(tree.getParameter(), p);
            scan(tree.getBlock(), p);
            return null;
        }

        @Override
        public Node visitClass(ClassTree tree, Void p) {
            declaredClasses.add(tree);
            return null;
        }

        @Override
        public Node visitConditionalExpression(ConditionalExpressionTree tree,
                Void p) {
            // see JLS 15.25
            TypeMirror exprType = InternalUtils.typeOf(tree);

            Label trueStart = new Label();
            Label falseStart = new Label();
            Label merge = new Label();

            Node condition = unbox(scan(tree.getCondition(), p));
            ConditionalJump cjump = new ConditionalJump(trueStart, falseStart);
            extendWithExtendedNode(cjump);

            addLabelForNextNode(trueStart);
            Node trueExpr = scan(tree.getTrueExpression(), p);
            trueExpr = conditionalExprPromotion(trueExpr, exprType);
            extendWithExtendedNode(new UnconditionalJump(merge));

            addLabelForNextNode(falseStart);
            Node falseExpr = scan(tree.getFalseExpression(), p);
            falseExpr = conditionalExprPromotion(falseExpr, exprType);

            addLabelForNextNode(merge);
            Node node = new TernaryExpressionNode(tree, condition, trueExpr, falseExpr);
            extendWithNode(node);

            return node;
        }

        @Override
        public Node visitContinue(ContinueTree tree, Void p) {
            Name label = tree.getLabel();
            if (label == null) {
                assert continueTargetL != null : "no target for continue statement";

                extendWithExtendedNode(new UnconditionalJump(continueTargetL));
            } else {
                assert continueLabels.containsKey(label);

                extendWithExtendedNode(new UnconditionalJump(
                        continueLabels.get(label)));
            }

            return null;
        }

        @Override
        public Node visitDoWhileLoop(DoWhileLoopTree tree, Void p) {
            Name parentLabel = getLabel(getCurrentPath());

            Label loopEntry = new Label();
            Label loopExit = new Label();

            // If the loop is a labeled statement, then its continue
            // target is identical for continues with no label and
            // continues with the loop's label.
            Label conditionStart;
            if (parentLabel != null) {
                conditionStart = continueLabels.get(parentLabel);
            } else {
                conditionStart = new Label();
            }

            Label oldBreakTargetL = breakTargetL;
            breakTargetL = loopExit;

            Label oldContinueTargetL = continueTargetL;
            continueTargetL = conditionStart;

            // Loop body
            addLabelForNextNode(loopEntry);
            if (tree.getStatement() != null) {
                scan(tree.getStatement(), p);
            }

            // Condition
            addLabelForNextNode(conditionStart);
            if (tree.getCondition() != null) {
                unbox(scan(tree.getCondition(), p));
                ConditionalJump cjump = new ConditionalJump(loopEntry, loopExit);
                extendWithExtendedNode(cjump);
            }

            // Loop exit
            addLabelForNextNode(loopExit);

            breakTargetL = oldBreakTargetL;
            continueTargetL = oldContinueTargetL;

            return null;
        }

        @Override
        public Node visitErroneous(ErroneousTree tree, Void p) {
            assert false : "ErroneousTree is unexpected in AST to CFG translation";
            return null;
        }

        @Override
        public Node visitExpressionStatement(ExpressionStatementTree tree,
                Void p) {
            return scan(tree.getExpression(), p);
        }

        @Override
        public Node visitEnhancedForLoop(EnhancedForLoopTree tree, Void p) {
          // see JLS 14.14.2
          Name parentLabel = getLabel(getCurrentPath());

          Label conditionStart = new Label();
          Label loopEntry = new Label();
          Label loopExit = new Label();

          // If the loop is a labeled statement, then its continue
          // target is identical for continues with no label and
          // continues with the loop's label.
          Label updateStart;
          if (parentLabel != null) {
              updateStart = continueLabels.get(parentLabel);
          } else {
              updateStart = new Label();
          }

          Label oldBreakTargetL = breakTargetL;
          breakTargetL = loopExit;

          Label oldContinueTargetL = continueTargetL;
          continueTargetL = updateStart;

          // Distinguish loops over Iterables from loops over arrays.

          TypeElement iterableElement = elements.getTypeElement("java.lang.Iterable");
          TypeMirror iterableType = types.erasure(iterableElement.asType());

          VariableTree variable = tree.getVariable();
          VariableElement variableElement =
              TreeUtils.elementFromDeclaration(variable);
          ExpressionTree expression = tree.getExpression();
          StatementTree statement = tree.getStatement();

          TypeMirror exprType = InternalUtils.typeOf(expression);

          if (types.isSubtype(exprType, iterableType)) {
              // Take the upper bound of a type variable or wildcard
              exprType = TypesUtils.upperBound(exprType);

              assert (exprType instanceof DeclaredType) : "an Iterable must be a DeclaredType";
              DeclaredType declaredExprType = (DeclaredType) exprType;
              declaredExprType.getTypeArguments();

              MemberSelectTree iteratorSelect =
                  treeBuilder.buildIteratorMethodAccess(expression);
              handleArtificialTree(iteratorSelect);

              MethodInvocationTree iteratorCall =
                  treeBuilder.buildMethodInvocation(iteratorSelect);
              handleArtificialTree(iteratorCall);

              TypeMirror iteratorType = InternalUtils.typeOf(iteratorCall);

              // Declare and initialize a new, unique iterator variable
              VariableTree iteratorVariable =
                  treeBuilder.buildVariableDecl(iteratorType, // annotatedIteratorTypeTree,
                                                uniqueName("iter"),
                                                variableElement.getEnclosingElement(),
                                                iteratorCall);
              handleArtificialTree(iteratorVariable);

              VariableDeclarationNode iteratorVariableDecl =
                  new VariableDeclarationNode(iteratorVariable);
              iteratorVariableDecl.setInSource(false);

              extendWithNode(iteratorVariableDecl);

              Node expressionNode = scan(expression, p);

              MethodAccessNode iteratorAccessNode =
                  new MethodAccessNode(iteratorSelect, expressionNode);
              iteratorAccessNode.setInSource(false);
              extendWithNode(iteratorAccessNode);
              MethodInvocationNode iteratorCallNode =
                  new MethodInvocationNode(iteratorCall, iteratorAccessNode,
                                           Collections.<Node>emptyList(), getCurrentPath());
              iteratorCallNode.setInSource(false);
              extendWithNode(iteratorCallNode);

              translateAssignment(iteratorVariable,
                                  new LocalVariableNode(iteratorVariable),
                                  iteratorCallNode);

              // Test the loop ending condition
              addLabelForNextNode(conditionStart);
              IdentifierTree iteratorUse1 =
                  treeBuilder.buildVariableUse(iteratorVariable);
              handleArtificialTree(iteratorUse1);

              LocalVariableNode iteratorReceiverNode =
                  new LocalVariableNode(iteratorUse1);
              iteratorReceiverNode.setInSource(false);
              extendWithNode(iteratorReceiverNode);

              MemberSelectTree hasNextSelect =
                  treeBuilder.buildHasNextMethodAccess(iteratorUse1);
              handleArtificialTree(hasNextSelect);

              MethodAccessNode hasNextAccessNode =
                  new MethodAccessNode(hasNextSelect, iteratorReceiverNode);
              hasNextAccessNode.setInSource(false);
              extendWithNode(hasNextAccessNode);

              MethodInvocationTree hasNextCall =
                  treeBuilder.buildMethodInvocation(hasNextSelect);
              handleArtificialTree(hasNextCall);

              MethodInvocationNode hasNextCallNode =
                  new MethodInvocationNode(hasNextCall, hasNextAccessNode,
                                           Collections.<Node>emptyList(), getCurrentPath());
              hasNextCallNode.setInSource(false);
              extendWithNode(hasNextCallNode);
              extendWithExtendedNode(new ConditionalJump(loopEntry, loopExit));

              // Loop body, starting with declaration of the loop iteration variable
              addLabelForNextNode(loopEntry);
              extendWithNode(new VariableDeclarationNode(variable));

              IdentifierTree iteratorUse2 =
                  treeBuilder.buildVariableUse(iteratorVariable);
              handleArtificialTree(iteratorUse2);

              LocalVariableNode iteratorReceiverNode2 =
                  new LocalVariableNode(iteratorUse2);
              iteratorReceiverNode2.setInSource(false);
              extendWithNode(iteratorReceiverNode2);

              MemberSelectTree nextSelect =
                  treeBuilder.buildNextMethodAccess(iteratorUse2);
              handleArtificialTree(nextSelect);

              MethodAccessNode nextAccessNode =
                  new MethodAccessNode(nextSelect, iteratorReceiverNode2);
              nextAccessNode.setInSource(false);
              extendWithNode(nextAccessNode);

              MethodInvocationTree nextCall =
                  treeBuilder.buildMethodInvocation(nextSelect);
              handleArtificialTree(nextCall);

              MethodInvocationNode nextCallNode =
                  new MethodInvocationNode(nextCall, nextAccessNode,
                                           Collections.<Node>emptyList(), getCurrentPath());
              nextCallNode.setInSource(false);
              extendWithNode(nextCallNode);

              translateAssignment(variable,
                                  new LocalVariableNode(variable),
                                  nextCall);

              if (statement != null) {
                  scan(statement, p);
              }

              // Loop back edge
              addLabelForNextNode(updateStart);
              extendWithExtendedNode(new UnconditionalJump(conditionStart));

          } else {
              // TODO: Shift any labels after the initialization of the
              // temporary array variable.

              TypeMirror arrayType = InternalUtils.typeOf(expression);

              // Declare and initialize a temporary array variable
              VariableTree arrayVariable =
                  treeBuilder.buildVariableDecl(arrayType,
                                                uniqueName("array"),
                                                variableElement.getEnclosingElement(),
                                                expression);
              handleArtificialTree(arrayVariable);

              VariableDeclarationNode arrayVariableNode =
                  new VariableDeclarationNode(arrayVariable);
              arrayVariableNode.setInSource(false);
              extendWithNode(arrayVariableNode);
              Node expressionNode = scan(expression, p);

              translateAssignment(arrayVariable,
                                  new LocalVariableNode(arrayVariable),
                                  expressionNode);

              // Declare and initialize the loop index variable
              TypeMirror intType = types.getPrimitiveType(TypeKind.INT);

              LiteralTree zero =
                  treeBuilder.buildLiteral(new Integer(0));
              handleArtificialTree(zero);

              VariableTree indexVariable =
                  treeBuilder.buildVariableDecl(intType,
                                                uniqueName("index"),
                                                variableElement.getEnclosingElement(),
                                                zero);
              handleArtificialTree(indexVariable);
              VariableDeclarationNode indexVariableNode =
                  new VariableDeclarationNode(indexVariable);
              indexVariableNode.setInSource(false);
              extendWithNode(indexVariableNode);
              IntegerLiteralNode zeroNode =
                  extendWithNode(new IntegerLiteralNode(zero));

              translateAssignment(indexVariable,
                                  new LocalVariableNode(indexVariable),
                                  zeroNode);

              // Compare index to array length
              addLabelForNextNode(conditionStart);
              IdentifierTree indexUse1 =
                  treeBuilder.buildVariableUse(indexVariable);
              handleArtificialTree(indexUse1);
              LocalVariableNode indexNode1 =
                  new LocalVariableNode(indexUse1);
              indexNode1.setInSource(false);
              extendWithNode(indexNode1);

              IdentifierTree arrayUse1 =
                  treeBuilder.buildVariableUse(arrayVariable);
              handleArtificialTree(arrayUse1);
              LocalVariableNode arrayNode1 =
                  extendWithNode(new LocalVariableNode(arrayUse1));

              MemberSelectTree lengthSelect =
                  treeBuilder.buildArrayLengthAccess(arrayUse1);
              handleArtificialTree(lengthSelect);
              FieldAccessNode lengthAccessNode =
                  new FieldAccessNode(lengthSelect, arrayNode1);
              lengthAccessNode.setInSource(false);
              extendWithNode(lengthAccessNode);

              BinaryTree lessThan =
                  treeBuilder.buildLessThan(indexUse1, lengthSelect);
              handleArtificialTree(lessThan);

              LessThanNode lessThanNode =
                  new LessThanNode(lessThan, indexNode1, lengthAccessNode);
              lessThanNode.setInSource(false);
              extendWithNode(lessThanNode);
              extendWithExtendedNode(new ConditionalJump(loopEntry, loopExit));

              // Loop body, starting with declaration of the loop iteration variable
              addLabelForNextNode(loopEntry);
              extendWithNode(new VariableDeclarationNode(variable));

              IdentifierTree arrayUse2 =
                  treeBuilder.buildVariableUse(arrayVariable);
              handleArtificialTree(arrayUse2);
              LocalVariableNode arrayNode2 =
                  new LocalVariableNode(arrayUse2);
              arrayNode2.setInSource(false);
              extendWithNode(arrayNode2);

              IdentifierTree indexUse2 =
                  treeBuilder.buildVariableUse(indexVariable);
              handleArtificialTree(indexUse2);
              LocalVariableNode indexNode2 =
                  new LocalVariableNode(indexUse2);
              indexNode2.setInSource(false);
              extendWithNode(indexNode2);

              ArrayAccessTree arrayAccess =
                  treeBuilder.buildArrayAccess(arrayUse2, indexUse2);
              handleArtificialTree(arrayAccess);
              ArrayAccessNode arrayAccessNode =
                  new ArrayAccessNode(arrayAccess, arrayNode2, indexNode2);
              arrayAccessNode.setInSource(false);
              extendWithNode(arrayAccessNode);
              translateAssignment(variable,
                                  new LocalVariableNode(variable),
                                  arrayAccessNode);

              if (statement != null) {
                  scan(statement, p);
              }

              // Loop back edge
              addLabelForNextNode(updateStart);

              IdentifierTree indexUse3 =
                  treeBuilder.buildVariableUse(indexVariable);
              handleArtificialTree(indexUse3);
              LocalVariableNode indexNode3 =
                  new LocalVariableNode(indexUse3);
              indexNode3.setInSource(false);
              extendWithNode(indexNode3);

              LiteralTree oneTree = treeBuilder.buildLiteral(Integer.valueOf(1));
              handleArtificialTree(oneTree);
              Node one = new IntegerLiteralNode(oneTree);
              one.setInSource(false);
              extendWithNode(one);

              BinaryTree addOneTree = treeBuilder.buildBinary(intType, Tree.Kind.PLUS,
                      indexUse3, oneTree);
              handleArtificialTree(addOneTree);
              Node addOneNode = new NumericalAdditionNode(addOneTree, indexNode3, one);
              addOneNode.setInSource(false);
              extendWithNode(addOneNode);

              AssignmentTree assignTree = treeBuilder.buildAssignment(indexUse3, addOneTree);
              handleArtificialTree(assignTree);
              Node assignNode = new AssignmentNode(assignTree, indexNode3, addOneNode);
              assignNode.setInSource(false);
              extendWithNode(assignNode);

              extendWithExtendedNode(new UnconditionalJump(conditionStart));
          }

          // Loop exit
          addLabelForNextNode(loopExit);

          breakTargetL = oldBreakTargetL;
          continueTargetL = oldContinueTargetL;

          return null;
        }

        @Override
        public Node visitForLoop(ForLoopTree tree, Void p) {
            Name parentLabel = getLabel(getCurrentPath());

            Label conditionStart = new Label();
            Label loopEntry = new Label();
            Label loopExit = new Label();

            // If the loop is a labeled statement, then its continue
            // target is identical for continues with no label and
            // continues with the loop's label.
            Label updateStart;
            if (parentLabel != null) {
                updateStart = continueLabels.get(parentLabel);
            } else {
                updateStart = new Label();
            }

            Label oldBreakTargetL = breakTargetL;
            breakTargetL = loopExit;

            Label oldContinueTargetL = continueTargetL;
            continueTargetL = updateStart;

            // Initializer
            for (StatementTree init : tree.getInitializer()) {
                scan(init, p);
            }

            // Condition
            addLabelForNextNode(conditionStart);
            if (tree.getCondition() != null) {
                unbox(scan(tree.getCondition(), p));
                ConditionalJump cjump = new ConditionalJump(loopEntry, loopExit);
                extendWithExtendedNode(cjump);
            }

            // Loop body
            addLabelForNextNode(loopEntry);
            if (tree.getStatement() != null) {
                scan(tree.getStatement(), p);
            }

            // Update
            addLabelForNextNode(updateStart);
            for (ExpressionStatementTree update : tree.getUpdate()) {
                scan(update, p);
            }

            extendWithExtendedNode(new UnconditionalJump(conditionStart));

            // Loop exit
            addLabelForNextNode(loopExit);

            breakTargetL = oldBreakTargetL;
            continueTargetL = oldContinueTargetL;

            return null;
        }

        @Override
        public Node visitIdentifier(IdentifierTree tree, Void p) {
            Node node;
            if (TreeUtils.isFieldAccess(tree)) {
                Node receiver = getReceiver(tree,
                        TreeUtils.enclosingClass(getCurrentPath()));
                node = new FieldAccessNode(tree, receiver);
            } else {
                Element element = TreeUtils.elementFromUse(tree);
                switch (element.getKind()) {
                case ANNOTATION_TYPE:
                case CLASS:
                case ENUM:
                case INTERFACE:
                case TYPE_PARAMETER:
                    node = new ClassNameNode(tree);
                    break;
                case FIELD:
                    // Note that "this"/"super" is a field, but not a field access.
                    if (element.getSimpleName().contentEquals("this"))
                        node = new ExplicitThisLiteralNode(tree);
                    else
                        node = new SuperNode(tree);
                    break;
                case EXCEPTION_PARAMETER:
                case LOCAL_VARIABLE:
                case RESOURCE_VARIABLE:
                case PARAMETER:
                    node = new LocalVariableNode(tree);
                    break;
                case PACKAGE:
                    node = new PackageNameNode(tree);
                    break;
                default:
                    throw new IllegalArgumentException(
                            "unexpected element kind : " + element.getKind());
                }
            }
            extendWithNode(node);
            return node;
        }

        @Override
        public Node visitIf(IfTree tree, Void p) {
            // all necessary labels
            Label thenEntry = new Label();
            Label elseEntry = new Label();
            Label endIf = new Label();

            // basic block for the condition
            unbox(scan(tree.getCondition(), p));

            ConditionalJump cjump = new ConditionalJump(thenEntry, elseEntry);
            extendWithExtendedNode(cjump);

            // then branch
            addLabelForNextNode(thenEntry);
            StatementTree thenStatement = tree.getThenStatement();
            scan(thenStatement, p);
            extendWithExtendedNode(new UnconditionalJump(endIf));

            // else branch
            addLabelForNextNode(elseEntry);
            StatementTree elseStatement = tree.getElseStatement();
            if (elseStatement != null) {
                scan(elseStatement, p);
            }

            // label the end of the if statement
            addLabelForNextNode(endIf);

            return null;
        }

        @Override
        public Node visitImport(ImportTree tree, Void p) {
            assert false : "ImportTree is unexpected in AST to CFG translation";
            return null;
        }

        @Override
        public Node visitArrayAccess(ArrayAccessTree tree, Void p) {
            Node array = scan(tree.getExpression(), p);
            Node index = unaryNumericPromotion(scan(tree.getIndex(), p));
            return extendWithNode(new ArrayAccessNode(tree, array, index));
        }

        @Override
        public Node visitLabeledStatement(LabeledStatementTree tree, Void p) {
            // This method can set the break target after generating all Nodes
            // in the contained statement, but it can't set the continue target,
            // which may be in the middle of a sequence of nodes. Labeled loops
            // must look up and use the continue Labels.
            Name labelName = tree.getLabel();

            Label breakL = new Label(labelName + "_break");
            Label continueL = new Label(labelName + "_continue");

            breakLabels.put(labelName, breakL);
            continueLabels.put(labelName, continueL);

            scan(tree.getStatement(), p);

            addLabelForNextNode(breakL);

            breakLabels.remove(labelName);
            continueLabels.remove(labelName);

            return null;
        }

        @Override
        public Node visitLiteral(LiteralTree tree, Void p) {
            Node r = null;
            switch (tree.getKind()) {
            case BOOLEAN_LITERAL:
                r = new BooleanLiteralNode(tree);
                break;
            case CHAR_LITERAL:
                r = new CharacterLiteralNode(tree);
                break;
            case DOUBLE_LITERAL:
                r = new DoubleLiteralNode(tree);
                break;
            case FLOAT_LITERAL:
                r = new FloatLiteralNode(tree);
                break;
            case INT_LITERAL:
                r = new IntegerLiteralNode(tree);
                break;
            case LONG_LITERAL:
                r = new LongLiteralNode(tree);
                break;
            case NULL_LITERAL:
                r = new NullLiteralNode(tree);
                break;
            case STRING_LITERAL:
                r = new StringLiteralNode(tree);
                break;
            default:
                assert false : "unexpected literal tree";
                break;
            }
            assert r != null : "unexpected literal tree";
            Node result = extendWithNode(r);
            return result;
        }

        @Override
        public Node visitMethod(MethodTree tree, Void p) {
            assert false : "MethodTree is unexpected in AST to CFG translation";
            return null;
        }

        @Override
        public Node visitModifiers(ModifiersTree tree, Void p) {
            assert false : "ModifiersTree is unexpected in AST to CFG translation";
            return null;
        }

        @Override
        public Node visitNewArray(NewArrayTree tree, Void p) {
            // see JLS 15.10

            ArrayType type = (ArrayType)InternalUtils.typeOf(tree);
            TypeMirror elemType = type.getComponentType();

            List<? extends ExpressionTree> dimensions = tree.getDimensions();
            List<? extends ExpressionTree> initializers = tree
                    .getInitializers();

            List<Node> dimensionNodes = new ArrayList<Node>();
            if (dimensions != null) {
                for (ExpressionTree dim : dimensions) {
                    dimensionNodes.add(unaryNumericPromotion(scan(dim, p)));
                }
            }

            List<Node> initializerNodes = new ArrayList<Node>();
            if (initializers != null) {
                for (ExpressionTree init : initializers) {
                    initializerNodes.add(assignConvert(scan(init, p), elemType));
                }
            }

            Node node = new ArrayCreationNode(tree, type, dimensionNodes,
                    initializerNodes);
            return extendWithNode(node);
        }

        @Override
        public Node visitNewClass(NewClassTree tree, Void p) {
            // see JLS 15.9

            Tree enclosingExpr = tree.getEnclosingExpression();
            if (enclosingExpr != null) {
                scan(enclosingExpr, p);
            }

            // We ignore any class body because its methods should
            // be visited separately.

            // Convert constructor arguments
            ExecutableElement constructor = TreeUtils.elementFromUse(tree);

            List<? extends ExpressionTree> actualExprs = tree.getArguments();

            List<Node> arguments = convertCallArguments(constructor,
                    actualExprs);

            Node constructorNode = scan(tree.getIdentifier(), p);

            Node node = new ObjectCreationNode(tree, constructorNode, arguments);

            Set<TypeMirror> thrownSet = new HashSet<>();
            // Add exceptions explicitly mentioned in the throws clause.
            List<? extends TypeMirror> thrownTypes = constructor.getThrownTypes();
            thrownSet.addAll(thrownTypes);
            // Add Throwable to account for unchecked exceptions
            TypeElement throwableElement = elements
                    .getTypeElement("java.lang.Throwable");
            thrownSet.add(throwableElement.asType());

            extendWithNodeWithExceptions(node, thrownSet);

            return node;
        }

        @Override
        public Node visitParenthesized(ParenthesizedTree tree, Void p) {
            return scan(tree.getExpression(), p);
        }

        @Override
        public Node visitReturn(ReturnTree tree, Void p) {
            ExpressionTree ret = tree.getExpression();
            // TODO: also have a return-node if nothing is returned
            ReturnNode result = null;
            if (ret != null) {
                Node node = scan(ret, p);
                Tree enclosing = TreeUtils.enclosingOfKind(getCurrentPath(), new HashSet<Kind>(Arrays.asList(Kind.METHOD, Kind.LAMBDA_EXPRESSION)));
                if (enclosing.getKind() == Kind.LAMBDA_EXPRESSION) {
                    LambdaExpressionTree lambdaTree = (LambdaExpressionTree) enclosing;
                    TreePath lambdaTreePath = TreePath.getPath(getCurrentPath().getCompilationUnit(), lambdaTree);
                    Context ctx = ((JavacProcessingEnvironment)env).getContext();
                    Element overriddenElement = com.sun.tools.javac.code.Types.instance(ctx).findDescriptorSymbol(
                            ((Type)trees.getTypeMirror(lambdaTreePath)).tsym);

                    result = new ReturnNode(tree, node, env.getTypeUtils(), lambdaTree, (MethodSymbol)overriddenElement);
                } else {
                    result = new ReturnNode(tree, node, env.getTypeUtils(), (MethodTree)enclosing);
                }
                returnNodes.add(result);
                extendWithNode(result);
            }
            extendWithExtendedNode(new UnconditionalJump(regularExitLabel));
            // TODO: return statements should also flow to an enclosing finally block
            return result;
        }

        @Override
        public Node visitMemberSelect(MemberSelectTree tree, Void p) {
            Node expr = scan(tree.getExpression(), p);
            if (!TreeUtils.isFieldAccess(tree)) {
                // Could be a selector of a class or package
                Node result = null;
                Element element = TreeUtils.elementFromUse(tree);
                switch (element.getKind()) {
                case ANNOTATION_TYPE:
                case CLASS:
                case ENUM:
                case INTERFACE:
                    result = extendWithNode(new ClassNameNode(tree, expr));
                    break;
                case PACKAGE:
                    result = extendWithNode(new PackageNameNode(tree, (PackageNameNode) expr));
                    break;
                default:
                    assert false : "Unexpected element kind: " + element.getKind();
                    return null;
                }
                return result;
            }

            Node node = new FieldAccessNode(tree, expr);

            Element element = TreeUtils.elementFromUse(tree);
            if (ElementUtils.isStatic(element) ||
                expr instanceof ImplicitThisLiteralNode ||
                expr instanceof ExplicitThisLiteralNode) {
                // No NullPointerException can be thrown, use normal node
                extendWithNode(node);
            } else {
                TypeElement npeElement = elements
                    .getTypeElement("java.lang.NullPointerException");
                extendWithNodeWithException(node, npeElement.asType());
            }

            return node;
        }

        @Override
        public Node visitEmptyStatement(EmptyStatementTree tree, Void p) {
            return null;
        }

        @Override
        public Node visitSynchronized(SynchronizedTree tree, Void p) {
            // see JLS 14.19

            synchronizedExpr = scan(tree.getExpression(), p);
            SynchronizedNode synchronizedStartNode = new SynchronizedNode(tree, synchronizedExpr, true, env.getTypeUtils());
            extendWithNode(synchronizedStartNode);
            scan(tree.getBlock(), p);
            SynchronizedNode synchronizedEndNode = new SynchronizedNode(tree, synchronizedExpr, false, env.getTypeUtils());
            extendWithNode(synchronizedEndNode);

            return null;
        }

        @Override
        public Node visitThrow(ThrowTree tree, Void p) {
            Node expression = scan(tree.getExpression(), p);
            TypeMirror exception = expression.getType();
            ThrowNode throwsNode = new ThrowNode(tree, expression, env.getTypeUtils());
            NodeWithExceptionsHolder exNode = extendWithNodeWithException(
                    throwsNode, exception);
            exNode.setTerminatesExecution(true);
            return throwsNode;
        }

        @Override
        public Node visitCompilationUnit(CompilationUnitTree tree, Void p) {
            assert false : "CompilationUnitTree is unexpected in AST to CFG translation";
            return null;
        }

        @Override
        public Node visitTry(TryTree tree, Void p) {
            List<? extends CatchTree> catches = tree.getCatches();
            BlockTree finallyBlock = tree.getFinallyBlock();

            extendWithNode(new MarkerNode(tree, "start of try statement", env.getTypeUtils()));

            // TODO: Should we handle try-with-resources blocks by also generating code
            // for automatically closing the resources?
            List<? extends Tree> resources = tree.getResources();
            for (Tree resource : resources) {
                scan(resource, p);
            }

            List<Pair<TypeMirror, Label>> catchLabels = new ArrayList<>();
            for (CatchTree c : catches) {
                TypeMirror type = InternalUtils.typeOf(c.getParameter().getType());
                assert type != null : "exception parameters must have a type";
                catchLabels.add(Pair.of(type, new Label()));
            }

            Label finallyLabel = null;
            if (finallyBlock != null) {
                finallyLabel = new Label();
                tryStack.pushFrame(new TryFinallyFrame(finallyLabel));
            }

            Label doneLabel = new Label();

            tryStack.pushFrame(new TryCatchFrame(types, catchLabels));

            scan(tree.getBlock(), p);
            extendWithExtendedNode(new UnconditionalJump(firstNonNull(finallyLabel, doneLabel)));

            tryStack.popFrame();

            int catchIndex = 0;
            for (CatchTree c : catches) {
                addLabelForNextNode(catchLabels.get(catchIndex).second);
                scan(c, p);
                catchIndex++;
                extendWithExtendedNode(new UnconditionalJump(firstNonNull(finallyLabel, doneLabel)));
            }

            if (finallyLabel != null) {
                tryStack.popFrame();
                addLabelForNextNode(finallyLabel);
                scan(finallyBlock, p);

                TypeMirror throwableType =
                    elements.getTypeElement("java.lang.Throwable").asType();
                extendWithNodeWithException(new MarkerNode(tree, "end of finally block", env.getTypeUtils()),
                                            throwableType);
            }

            addLabelForNextNode(doneLabel);

            return null;
        }

        @Override
        public Node visitParameterizedType(ParameterizedTypeTree tree, Void p) {
            return extendWithNode(new ParameterizedTypeNode(tree));
        }

        @Override
        public Node visitUnionType(UnionTypeTree tree, Void p) {
            assert false : "UnionTypeTree is unexpected in AST to CFG translation";
            return null;
        }

        @Override
        public Node visitArrayType(ArrayTypeTree tree, Void p) {
            return extendWithNode(new ArrayTypeNode(tree));
        }

        @Override
        public Node visitTypeCast(TypeCastTree tree, Void p) {
            Node operand = scan(tree.getExpression(), p);
            TypeMirror type = InternalUtils.typeOf(tree.getType());

            return extendWithNode(new TypeCastNode(tree, operand, type));
        }

        @Override
        public Node visitPrimitiveType(PrimitiveTypeTree tree, Void p) {
            return extendWithNode(new PrimitiveTypeNode(tree));
        }

        @Override
        public Node visitTypeParameter(TypeParameterTree tree, Void p) {
            assert false : "TypeParameterTree is unexpected in AST to CFG translation";
            return null;
        }

        @Override
        public Node visitInstanceOf(InstanceOfTree tree, Void p) {
            Node operand = scan(tree.getExpression(), p);
            TypeMirror refType = InternalUtils.typeOf(tree.getType());
            InstanceOfNode node = new InstanceOfNode(tree, operand, refType,
                    types);
            extendWithNode(node);
            return node;
        }

        @Override
        public Node visitUnary(UnaryTree tree, Void p) {
            Node result = null;
            Tree.Kind kind = tree.getKind();
            switch (kind) {
            case BITWISE_COMPLEMENT:
            case UNARY_MINUS:
            case UNARY_PLUS: {
                // see JLS 15.14 and 15.15
                Node expr = scan(tree.getExpression(), p);
                expr = unaryNumericPromotion(expr);

                // TypeMirror exprType = InternalUtils.typeOf(tree);

                switch (kind) {
                case BITWISE_COMPLEMENT:
                    result = extendWithNode(new BitwiseComplementNode(tree,
                            expr));
                    break;
                case UNARY_MINUS:
                    result = extendWithNode(new NumericalMinusNode(tree, expr));
                    break;
                case UNARY_PLUS:
                    result = extendWithNode(new NumericalPlusNode(tree, expr));
                    break;
                default:
                    assert false;
                    break;
                }
                break;
            }

            case LOGICAL_COMPLEMENT: {
                // see JLS 15.15.6
                Node expr = scan(tree.getExpression(), p);
                result = extendWithNode(new ConditionalNotNode(tree,
                        unbox(expr)));
                break;
            }

            case POSTFIX_DECREMENT:
            case POSTFIX_INCREMENT: {
                ExpressionTree exprTree = tree.getExpression();
                TypeMirror exprType = InternalUtils.typeOf(exprTree);
                TypeMirror oneType = types.getPrimitiveType(TypeKind.INT);
                Node expr = scan(exprTree, p);

                TypeMirror promotedType = binaryPromotedType(exprType, oneType);

                LiteralTree oneTree = treeBuilder.buildLiteral(Integer.valueOf(1));
                handleArtificialTree(oneTree);

                Node exprRHS = binaryNumericPromotion(expr, promotedType);
                Node one = new IntegerLiteralNode(oneTree);
                one.setInSource(false);
                extendWithNode(one);
                one = binaryNumericPromotion(one, promotedType);

                BinaryTree operTree = treeBuilder.buildBinary(promotedType,
                        (kind == Tree.Kind.POSTFIX_INCREMENT ? Tree.Kind.PLUS : Tree.Kind.MINUS),
                        exprTree, oneTree);
                handleArtificialTree(operTree);
                Node operNode;
                if (kind == Tree.Kind.POSTFIX_INCREMENT) {
                    operNode = new NumericalAdditionNode(operTree, exprRHS, one);
                } else {
                    assert kind == Tree.Kind.POSTFIX_DECREMENT;
                    operNode = new NumericalSubtractionNode(operTree, exprRHS, one);
                }
                extendWithNode(operNode);

                Node narrowed = narrowAndBox(operNode, exprType);
                // TODO: By using the assignment as the result of the expression, we
                // act like a pre-increment/decrement.  Fix this by saving the initial
                // value of the expression in a temporary.
                AssignmentNode assignNode = new AssignmentNode(tree, expr, narrowed);
                extendWithNode(assignNode);
                result = assignNode;
                break;
            }
            case PREFIX_DECREMENT:
            case PREFIX_INCREMENT: {
                ExpressionTree exprTree = tree.getExpression();
                TypeMirror exprType = InternalUtils.typeOf(exprTree);
                TypeMirror oneType = types.getPrimitiveType(TypeKind.INT);
                Node expr = scan(exprTree, p);

                TypeMirror promotedType = binaryPromotedType(exprType, oneType);

                LiteralTree oneTree = treeBuilder.buildLiteral(Integer.valueOf(1));
                handleArtificialTree(oneTree);

                Node exprRHS = binaryNumericPromotion(expr, promotedType);
                Node one = new IntegerLiteralNode(oneTree);
                one.setInSource(false);
                extendWithNode(one);
                one = binaryNumericPromotion(one, promotedType);

                BinaryTree operTree = treeBuilder.buildBinary(promotedType,
                        (kind == Tree.Kind.PREFIX_INCREMENT ? Tree.Kind.PLUS : Tree.Kind.MINUS),
                        exprTree, oneTree);
                handleArtificialTree(operTree);
                Node operNode;
                if (kind == Tree.Kind.PREFIX_INCREMENT) {
                    operNode = new NumericalAdditionNode(operTree, exprRHS, one);
                } else {
                    assert kind == Tree.Kind.PREFIX_DECREMENT;
                    operNode = new NumericalSubtractionNode(operTree, exprRHS, one);
                }
                extendWithNode(operNode);

                Node narrowed = narrowAndBox(operNode, exprType);
                AssignmentNode assignNode = new AssignmentNode(tree, expr, narrowed);
                extendWithNode(assignNode);
                result = assignNode;
                break;
            }

            case OTHER:
            default:
                // special node NLLCHK
                if (tree.toString().startsWith("<*nullchk*>")) {
                    Node expr = scan(tree.getExpression(), p);
                    result = extendWithNode(new NullChkNode(tree, expr));
                    break;
                }

                assert false : "Unknown kind (" + kind
                        + ") of unary expression: " + tree;
            }

            return result;
        }

        @Override
        public Node visitVariable(VariableTree tree, Void p) {

            // see JLS 14.4

            boolean isField = TreeUtils.enclosingOfKind(getCurrentPath(), Kind.BLOCK) == null;
            Node node = null;

            ClassTree enclosingClass = TreeUtils
                    .enclosingClass(getCurrentPath());
            TypeElement classElem = TreeUtils
                    .elementFromDeclaration(enclosingClass);
            Node receiver = new ImplicitThisLiteralNode(classElem.asType());

            if (isField) {
                ExpressionTree initializer = tree.getInitializer();
                assert initializer != null;
                node = translateAssignment(
                        tree,
                        new FieldAccessNode(tree, TreeUtils.elementFromDeclaration(tree), receiver),
                        initializer);
            } else {
                // local variable definition
                VariableDeclarationNode decl = new VariableDeclarationNode(tree);
                extendWithNode(decl);

                // initializer

                ExpressionTree initializer = tree.getInitializer();
                if (initializer != null) {
                    node = translateAssignment(tree, new LocalVariableNode(tree, receiver),
                            initializer);
                }
            }

            return node;
        }

        @Override
        public Node visitWhileLoop(WhileLoopTree tree, Void p) {
            Name parentLabel = getLabel(getCurrentPath());

            Label loopEntry = new Label();
            Label loopExit = new Label();

            // If the loop is a labeled statement, then its continue
            // target is identical for continues with no label and
            // continues with the loop's label.
            Label conditionStart;
            if (parentLabel != null) {
                conditionStart = continueLabels.get(parentLabel);
            } else {
                conditionStart = new Label();
            }

            Label oldBreakTargetL = breakTargetL;
            breakTargetL = loopExit;

            Label oldContinueTargetL = continueTargetL;
            continueTargetL = conditionStart;

            // Condition
            addLabelForNextNode(conditionStart);
            if (tree.getCondition() != null) {
                unbox(scan(tree.getCondition(), p));
                ConditionalJump cjump = new ConditionalJump(loopEntry, loopExit);
                extendWithExtendedNode(cjump);
            }

            // Loop body
            addLabelForNextNode(loopEntry);
            if (tree.getStatement() != null) {
                scan(tree.getStatement(), p);
            }
            extendWithExtendedNode(new UnconditionalJump(conditionStart));

            // Loop exit
            addLabelForNextNode(loopExit);

            breakTargetL = oldBreakTargetL;
            continueTargetL = oldContinueTargetL;

            return null;
        }

        @Override
        public Node visitLambdaExpression(LambdaExpressionTree tree, Void p) {
            declaredLambdas.add(tree);
            Node node = new FunctionalInterfaceNode(tree);
            extendWithNode(node);
            return node;
        }

        @Override
        public Node visitMemberReference(MemberReferenceTree tree, Void p) {
            Tree enclosingExpr = tree.getQualifierExpression();
            if (enclosingExpr != null) {
                scan(enclosingExpr, p);
            }

            Node node = new FunctionalInterfaceNode(tree);
            extendWithNode(node);

            return node;
        }

        @Override
        public Node visitWildcard(WildcardTree tree, Void p) {
            assert false : "WildcardTree is unexpected in AST to CFG translation";
            return null;
        }

        @Override
        public Node visitOther(Tree tree, Void p) {
            assert false : "Unknown AST element encountered in AST to CFG translation.";
            return null;
        }
    }

    /**
     * A tuple with 4 named elements.
     */
    private interface TreeInfo {
        boolean isBoxed();
        boolean isNumeric();
        boolean isBoolean();
        TypeMirror unboxedType();
    }

    private static <A> A firstNonNull(A first, A second) {
        if (first != null) {
            return first;
        } else if (second != null) {
            return second;
        } else {
            throw new NullPointerException();
        }
    }

    /* --------------------------------------------------------- */
    /* Utility routines for debugging CFG building */
    /* --------------------------------------------------------- */

    /**
     * Print a set of {@link Block}s and the edges between them. This is useful
     * for examining the results of phase two.
     */
    protected static void printBlocks(Set<Block> blocks) {
        for (Block b : blocks) {
            System.out.print(b.hashCode() + ": " + b);
            switch (b.getType()) {
            case REGULAR_BLOCK:
            case SPECIAL_BLOCK: {
                Block succ = ((SingleSuccessorBlockImpl) b).getSuccessor();
                System.out.println(" -> "
                        + (succ != null ? succ.hashCode() : "||"));
                break;
            }
            case EXCEPTION_BLOCK: {
                Block succ = ((SingleSuccessorBlockImpl) b).getSuccessor();
                System.out.print(" -> "
                                 + (succ != null ? succ.hashCode() : "||") + " {");
                for (Map.Entry<TypeMirror, Set<Block>> entry : ((ExceptionBlockImpl) b).getExceptionalSuccessors().entrySet()) {
                    System.out.print(entry.getKey() + " : " + entry.getValue() + ", ");
                }
                System.out.println("}");
                break;
            }
            case CONDITIONAL_BLOCK: {
                Block tSucc = ((ConditionalBlockImpl) b).getThenSuccessor();
                Block eSucc = ((ConditionalBlockImpl) b).getElseSuccessor();
                System.out.println(" -> T "
                        + (tSucc != null ? tSucc.hashCode() : "||") + " F "
                        + (eSucc != null ? eSucc.hashCode() : "||"));
                break;
            }
            }
        }
    }
}
<|MERGE_RESOLUTION|>--- conflicted
+++ resolved
@@ -246,7 +246,7 @@
      * Lambdas encountered when building the control-flow graph for
      * a method, variable initializer, or initializer.
      */
-    protected List<LambdaExpressionTree> declaredLambdas;
+    protected final List<LambdaExpressionTree> declaredLambdas = new LinkedList<>();
 
     public List<LambdaExpressionTree> getDeclaredLambdas() {
         return declaredLambdas;
@@ -304,13 +304,9 @@
     public ControlFlowGraph run(
             CompilationUnitTree root, ProcessingEnvironment env,
             UnderlyingAST underlyingAST) {
-<<<<<<< HEAD
-        declaredClasses = new LinkedList<>();
-        declaredLambdas = new LinkedList<>();
-
-=======
         declaredClasses.clear();
->>>>>>> 44112674
+        declaredLambdas.clear();
+
         TreeBuilder builder = new TreeBuilder(env);
         AnnotationProvider annotationProvider = new BasicAnnotationProvider();
         PhaseOneResult phase1result = new CFGTranslationPhaseOne().process(
