package org.checkerframework.dataflow.cfg;

/*>>>
import org.checkerframework.checker.nullness.qual.Nullable;
*/

import com.sun.source.tree.AnnotatedTypeTree;
import com.sun.source.tree.AnnotationTree;
import com.sun.source.tree.ArrayAccessTree;
import com.sun.source.tree.ArrayTypeTree;
import com.sun.source.tree.AssertTree;
import com.sun.source.tree.AssignmentTree;
import com.sun.source.tree.BinaryTree;
import com.sun.source.tree.BlockTree;
import com.sun.source.tree.BreakTree;
import com.sun.source.tree.CaseTree;
import com.sun.source.tree.CatchTree;
import com.sun.source.tree.ClassTree;
import com.sun.source.tree.CompilationUnitTree;
import com.sun.source.tree.CompoundAssignmentTree;
import com.sun.source.tree.ConditionalExpressionTree;
import com.sun.source.tree.ContinueTree;
import com.sun.source.tree.DoWhileLoopTree;
import com.sun.source.tree.EmptyStatementTree;
import com.sun.source.tree.EnhancedForLoopTree;
import com.sun.source.tree.ErroneousTree;
import com.sun.source.tree.ExpressionStatementTree;
import com.sun.source.tree.ExpressionTree;
import com.sun.source.tree.ForLoopTree;
import com.sun.source.tree.IdentifierTree;
import com.sun.source.tree.IfTree;
import com.sun.source.tree.ImportTree;
import com.sun.source.tree.InstanceOfTree;
import com.sun.source.tree.LabeledStatementTree;
import com.sun.source.tree.LambdaExpressionTree;
import com.sun.source.tree.LiteralTree;
import com.sun.source.tree.MemberReferenceTree;
import com.sun.source.tree.MemberSelectTree;
import com.sun.source.tree.MethodInvocationTree;
import com.sun.source.tree.MethodTree;
import com.sun.source.tree.ModifiersTree;
import com.sun.source.tree.NewArrayTree;
import com.sun.source.tree.NewClassTree;
import com.sun.source.tree.ParameterizedTypeTree;
import com.sun.source.tree.ParenthesizedTree;
import com.sun.source.tree.PrimitiveTypeTree;
import com.sun.source.tree.ReturnTree;
import com.sun.source.tree.StatementTree;
import com.sun.source.tree.SwitchTree;
import com.sun.source.tree.SynchronizedTree;
import com.sun.source.tree.ThrowTree;
import com.sun.source.tree.Tree;
import com.sun.source.tree.Tree.Kind;
import com.sun.source.tree.TryTree;
import com.sun.source.tree.TypeCastTree;
import com.sun.source.tree.TypeParameterTree;
import com.sun.source.tree.UnaryTree;
import com.sun.source.tree.UnionTypeTree;
import com.sun.source.tree.VariableTree;
import com.sun.source.tree.WhileLoopTree;
import com.sun.source.tree.WildcardTree;
import com.sun.source.util.TreePath;
import com.sun.source.util.TreePathScanner;
import com.sun.source.util.TreeScanner;
import com.sun.source.util.Trees;
import com.sun.tools.javac.code.Symbol.MethodSymbol;
import com.sun.tools.javac.code.Type;
import com.sun.tools.javac.processing.JavacProcessingEnvironment;
import com.sun.tools.javac.util.Context;
import java.util.ArrayList;
import java.util.Arrays;
import java.util.Collections;
import java.util.HashMap;
import java.util.HashSet;
import java.util.IdentityHashMap;
import java.util.LinkedList;
import java.util.List;
import java.util.Map;
import java.util.Map.Entry;
import java.util.Set;
import javax.annotation.processing.ProcessingEnvironment;
import javax.lang.model.element.Element;
import javax.lang.model.element.ExecutableElement;
import javax.lang.model.element.Name;
import javax.lang.model.element.TypeElement;
import javax.lang.model.element.VariableElement;
import javax.lang.model.type.ArrayType;
import javax.lang.model.type.DeclaredType;
import javax.lang.model.type.PrimitiveType;
import javax.lang.model.type.ReferenceType;
import javax.lang.model.type.TypeKind;
import javax.lang.model.type.TypeMirror;
import javax.lang.model.type.TypeVariable;
import javax.lang.model.type.UnionType;
import javax.lang.model.util.Elements;
import javax.lang.model.util.Types;
import org.checkerframework.dataflow.analysis.Store;
import org.checkerframework.dataflow.cfg.CFGBuilder.ExtendedNode.ExtendedNodeType;
import org.checkerframework.dataflow.cfg.UnderlyingAST.CFGMethod;
import org.checkerframework.dataflow.cfg.block.Block;
import org.checkerframework.dataflow.cfg.block.Block.BlockType;
import org.checkerframework.dataflow.cfg.block.BlockImpl;
import org.checkerframework.dataflow.cfg.block.ConditionalBlockImpl;
import org.checkerframework.dataflow.cfg.block.ExceptionBlock;
import org.checkerframework.dataflow.cfg.block.ExceptionBlockImpl;
import org.checkerframework.dataflow.cfg.block.RegularBlock;
import org.checkerframework.dataflow.cfg.block.RegularBlockImpl;
import org.checkerframework.dataflow.cfg.block.SingleSuccessorBlockImpl;
import org.checkerframework.dataflow.cfg.block.SpecialBlock.SpecialBlockType;
import org.checkerframework.dataflow.cfg.block.SpecialBlockImpl;
import org.checkerframework.dataflow.cfg.node.ArrayAccessNode;
import org.checkerframework.dataflow.cfg.node.ArrayCreationNode;
import org.checkerframework.dataflow.cfg.node.ArrayTypeNode;
import org.checkerframework.dataflow.cfg.node.AssertionErrorNode;
import org.checkerframework.dataflow.cfg.node.AssignmentNode;
import org.checkerframework.dataflow.cfg.node.BitwiseAndNode;
import org.checkerframework.dataflow.cfg.node.BitwiseComplementNode;
import org.checkerframework.dataflow.cfg.node.BitwiseOrNode;
import org.checkerframework.dataflow.cfg.node.BitwiseXorNode;
import org.checkerframework.dataflow.cfg.node.BooleanLiteralNode;
import org.checkerframework.dataflow.cfg.node.CaseNode;
import org.checkerframework.dataflow.cfg.node.CharacterLiteralNode;
import org.checkerframework.dataflow.cfg.node.ClassNameNode;
import org.checkerframework.dataflow.cfg.node.ConditionalAndNode;
import org.checkerframework.dataflow.cfg.node.ConditionalNotNode;
import org.checkerframework.dataflow.cfg.node.ConditionalOrNode;
import org.checkerframework.dataflow.cfg.node.DoubleLiteralNode;
import org.checkerframework.dataflow.cfg.node.EqualToNode;
import org.checkerframework.dataflow.cfg.node.ExplicitThisLiteralNode;
import org.checkerframework.dataflow.cfg.node.FieldAccessNode;
import org.checkerframework.dataflow.cfg.node.FloatLiteralNode;
import org.checkerframework.dataflow.cfg.node.FloatingDivisionNode;
import org.checkerframework.dataflow.cfg.node.FloatingRemainderNode;
import org.checkerframework.dataflow.cfg.node.FunctionalInterfaceNode;
import org.checkerframework.dataflow.cfg.node.GreaterThanNode;
import org.checkerframework.dataflow.cfg.node.GreaterThanOrEqualNode;
import org.checkerframework.dataflow.cfg.node.ImplicitThisLiteralNode;
import org.checkerframework.dataflow.cfg.node.InstanceOfNode;
import org.checkerframework.dataflow.cfg.node.IntegerDivisionNode;
import org.checkerframework.dataflow.cfg.node.IntegerLiteralNode;
import org.checkerframework.dataflow.cfg.node.IntegerRemainderNode;
import org.checkerframework.dataflow.cfg.node.LeftShiftNode;
import org.checkerframework.dataflow.cfg.node.LessThanNode;
import org.checkerframework.dataflow.cfg.node.LessThanOrEqualNode;
import org.checkerframework.dataflow.cfg.node.LocalVariableNode;
import org.checkerframework.dataflow.cfg.node.LongLiteralNode;
import org.checkerframework.dataflow.cfg.node.MarkerNode;
import org.checkerframework.dataflow.cfg.node.MethodAccessNode;
import org.checkerframework.dataflow.cfg.node.MethodInvocationNode;
import org.checkerframework.dataflow.cfg.node.NarrowingConversionNode;
import org.checkerframework.dataflow.cfg.node.Node;
import org.checkerframework.dataflow.cfg.node.NotEqualNode;
import org.checkerframework.dataflow.cfg.node.NullChkNode;
import org.checkerframework.dataflow.cfg.node.NullLiteralNode;
import org.checkerframework.dataflow.cfg.node.NumericalAdditionNode;
import org.checkerframework.dataflow.cfg.node.NumericalMinusNode;
import org.checkerframework.dataflow.cfg.node.NumericalMultiplicationNode;
import org.checkerframework.dataflow.cfg.node.NumericalPlusNode;
import org.checkerframework.dataflow.cfg.node.NumericalSubtractionNode;
import org.checkerframework.dataflow.cfg.node.ObjectCreationNode;
import org.checkerframework.dataflow.cfg.node.PackageNameNode;
import org.checkerframework.dataflow.cfg.node.ParameterizedTypeNode;
import org.checkerframework.dataflow.cfg.node.PrimitiveTypeNode;
import org.checkerframework.dataflow.cfg.node.ReturnNode;
import org.checkerframework.dataflow.cfg.node.SignedRightShiftNode;
import org.checkerframework.dataflow.cfg.node.StringConcatenateAssignmentNode;
import org.checkerframework.dataflow.cfg.node.StringConcatenateNode;
import org.checkerframework.dataflow.cfg.node.StringConversionNode;
import org.checkerframework.dataflow.cfg.node.StringLiteralNode;
import org.checkerframework.dataflow.cfg.node.SuperNode;
import org.checkerframework.dataflow.cfg.node.SynchronizedNode;
import org.checkerframework.dataflow.cfg.node.TernaryExpressionNode;
import org.checkerframework.dataflow.cfg.node.ThisLiteralNode;
import org.checkerframework.dataflow.cfg.node.ThrowNode;
import org.checkerframework.dataflow.cfg.node.TypeCastNode;
import org.checkerframework.dataflow.cfg.node.UnsignedRightShiftNode;
import org.checkerframework.dataflow.cfg.node.ValueLiteralNode;
import org.checkerframework.dataflow.cfg.node.VariableDeclarationNode;
import org.checkerframework.dataflow.cfg.node.WideningConversionNode;
import org.checkerframework.dataflow.qual.TerminatesExecution;
import org.checkerframework.dataflow.util.MostlySingleton;
import org.checkerframework.javacutil.AnnotationProvider;
import org.checkerframework.javacutil.BasicAnnotationProvider;
import org.checkerframework.javacutil.ElementUtils;
import org.checkerframework.javacutil.InternalUtils;
import org.checkerframework.javacutil.Pair;
import org.checkerframework.javacutil.TreeUtils;
import org.checkerframework.javacutil.TypesUtils;
import org.checkerframework.javacutil.trees.TreeBuilder;

/**
 * Builds the control flow graph of some Java code (either a method, or an arbitrary statement).
 *
 * <p>The translation of the AST to the CFG is split into three phases:
 *
 * <ol>
 *   <li><em>Phase one.</em> In the first phase, the AST is translated into a sequence of {@link
 *       org.checkerframework.dataflow.cfg.CFGBuilder.ExtendedNode}s. An extended node can either be
 *       a {@link Node}, or one of several meta elements such as a conditional or unconditional jump
 *       or a node with additional information about exceptions. Some of the extended nodes contain
 *       labels (e.g., for the jump target), and phase one additionally creates a mapping from
 *       labels to extended nodes. Finally, the list of leaders is computed: A leader is an extended
 *       node which will give rise to a basic block in phase two.
 *   <li><em>Phase two.</em> In this phase, the sequence of extended nodes is translated to a graph
 *       of control flow blocks that contain nodes. The meta elements from phase one are translated
 *       into the correct edges.
 *   <li><em>Phase three.</em> The control flow graph generated in phase two can contain degenerate
 *       basic blocks such as empty regular basic blocks or conditional basic blocks that have the
 *       same block as both 'then' and 'else' successor. This phase removes these cases while
 *       preserving the control flow structure.
 * </ol>
 *
 * @author Stefan Heule
 */
public class CFGBuilder {

    /** Can assertions be assumed to be disabled? */
    protected final boolean assumeAssertionsDisabled;

    /** Can assertions be assumed to be enabled? */
    protected final boolean assumeAssertionsEnabled;

    public CFGBuilder(boolean assumeAssertionsEnabled, boolean assumeAssertionsDisabled) {
        assert !(assumeAssertionsDisabled && assumeAssertionsEnabled);
        this.assumeAssertionsEnabled = assumeAssertionsEnabled;
        this.assumeAssertionsDisabled = assumeAssertionsDisabled;
    }

    /**
     * Class declarations that have been encountered when building the control-flow graph for a
     * method.
     */
    protected final List<ClassTree> declaredClasses = new LinkedList<>();

    public List<ClassTree> getDeclaredClasses() {
        return declaredClasses;
    }

    /**
     * Lambdas encountered when building the control-flow graph for a method, variable initializer,
     * or initializer.
     */
    protected final List<LambdaExpressionTree> declaredLambdas = new LinkedList<>();

    public List<LambdaExpressionTree> getDeclaredLambdas() {
        return declaredLambdas;
    }

    /** Build the control flow graph of some code. */
    public static ControlFlowGraph build(
            CompilationUnitTree root,
            ProcessingEnvironment env,
            UnderlyingAST underlyingAST,
            boolean assumeAssertionsEnabled,
            boolean assumeAssertionsDisabled) {
        return new CFGBuilder(assumeAssertionsEnabled, assumeAssertionsDisabled)
                .run(root, env, underlyingAST);
    }

    /**
     * Build the control flow graph of some code (method, initializer block, ...). bodyPath is the
     * TreePath to the body of that code.
     */
    public static ControlFlowGraph build(
            TreePath bodyPath,
            ProcessingEnvironment env,
            UnderlyingAST underlyingAST,
            boolean assumeAssertionsEnabled,
            boolean assumeAssertionsDisabled) {
        return new CFGBuilder(assumeAssertionsEnabled, assumeAssertionsDisabled)
                .run(bodyPath, env, underlyingAST);
    }

    /** Build the control flow graph of a method. */
    public static ControlFlowGraph build(
            CompilationUnitTree root,
            ProcessingEnvironment env,
            MethodTree tree,
            ClassTree classTree,
            boolean assumeAssertionsEnabled,
            boolean assumeAssertionsDisabled) {
        return new CFGBuilder(assumeAssertionsEnabled, assumeAssertionsDisabled)
                .run(root, env, tree, classTree);
    }

    /** Build the control flow graph of some code. */
    public static ControlFlowGraph build(
            CompilationUnitTree root, ProcessingEnvironment env, UnderlyingAST underlyingAST) {
        return new CFGBuilder(false, false).run(root, env, underlyingAST);
    }

    /** Build the control flow graph of a method. */
    public static ControlFlowGraph build(
            CompilationUnitTree root,
            ProcessingEnvironment env,
            MethodTree tree,
            ClassTree classTree) {
        return new CFGBuilder(false, false).run(root, env, tree, classTree);
    }

    /** Build the control flow graph of some code. */
    public ControlFlowGraph run(
            CompilationUnitTree root, ProcessingEnvironment env, UnderlyingAST underlyingAST) {
        declaredClasses.clear();
        declaredLambdas.clear();

        TreeBuilder builder = new TreeBuilder(env);
        AnnotationProvider annotationProvider = new BasicAnnotationProvider();
        PhaseOneResult phase1result =
                new CFGTranslationPhaseOne()
                        .process(
                                root,
                                env,
                                underlyingAST,
                                exceptionalExitLabel,
                                builder,
                                annotationProvider);
        ControlFlowGraph phase2result = new CFGTranslationPhaseTwo().process(phase1result);
        ControlFlowGraph phase3result = CFGTranslationPhaseThree.process(phase2result);
        return phase3result;
    }

    /**
     * Build the control flow graph of some code (method, initializer block, ...). bodyPath is the
     * TreePath to the body of that code.
     */
    public ControlFlowGraph run(
            TreePath bodyPath, ProcessingEnvironment env, UnderlyingAST underlyingAST) {
        declaredClasses.clear();
        TreeBuilder builder = new TreeBuilder(env);
        AnnotationProvider annotationProvider = new BasicAnnotationProvider();
        PhaseOneResult phase1result =
                new CFGTranslationPhaseOne()
                        .process(
                                bodyPath,
                                env,
                                underlyingAST,
                                exceptionalExitLabel,
                                builder,
                                annotationProvider);
        ControlFlowGraph phase2result = new CFGTranslationPhaseTwo().process(phase1result);
        ControlFlowGraph phase3result = CFGTranslationPhaseThree.process(phase2result);
        return phase3result;
    }

    /** Build the control flow graph of a method. */
    public ControlFlowGraph run(
            CompilationUnitTree root,
            ProcessingEnvironment env,
            MethodTree tree,
            ClassTree classTree) {
        UnderlyingAST underlyingAST = new CFGMethod(tree, classTree);
        return run(root, env, underlyingAST);
    }

    /* --------------------------------------------------------- */
    /* Extended Node Types and Labels */
    /* --------------------------------------------------------- */

    /** Special label to identify the exceptional exit. */
    protected final Label exceptionalExitLabel = new Label();

    /** Special label to identify the regular exit. */
    protected final Label regularExitLabel = new Label();

    /**
     * An extended node can be one of several things (depending on its {@code type}):
     *
     * <ul>
     *   <li><em>NODE</em>. An extended node of this type is just a wrapper for a {@link Node} (that
     *       cannot throw exceptions).
     *   <li><em>EXCEPTION_NODE</em>. A wrapper for a {@link Node} which can throw exceptions. It
     *       contains a label for every possible exception type the node might throw.
     *   <li><em>UNCONDITIONAL_JUMP</em>. An unconditional jump to a label.
     *   <li><em>TWO_TARGET_CONDITIONAL_JUMP</em>. A conditional jump with two targets for both the
     *       'then' and 'else' branch.
     * </ul>
     */
    protected abstract static class ExtendedNode {

        /** The basic block this extended node belongs to (as determined in phase two). */
        protected BlockImpl block;

        /** Type of this node. */
        protected ExtendedNodeType type;

        /** Does this node terminate the execution? (e.g., "System.exit()") */
        protected boolean terminatesExecution = false;

        public ExtendedNode(ExtendedNodeType type) {
            this.type = type;
        }

        /** Extended node types (description see above). */
        public enum ExtendedNodeType {
            NODE,
            EXCEPTION_NODE,
            UNCONDITIONAL_JUMP,
            CONDITIONAL_JUMP
        }

        public ExtendedNodeType getType() {
            return type;
        }

        public boolean getTerminatesExecution() {
            return terminatesExecution;
        }

        public void setTerminatesExecution(boolean terminatesExecution) {
            this.terminatesExecution = terminatesExecution;
        }

        /**
         * @return the node contained in this extended node (only applicable if the type is {@code
         *     NODE} or {@code EXCEPTION_NODE}).
         */
        public Node getNode() {
            assert false;
            return null;
        }

        /**
         * @return the label associated with this extended node (only applicable if type is {@link
         *     ExtendedNodeType#CONDITIONAL_JUMP} or {@link ExtendedNodeType#UNCONDITIONAL_JUMP}).
         */
        public Label getLabel() {
            assert false;
            return null;
        }

        public BlockImpl getBlock() {
            return block;
        }

        public void setBlock(BlockImpl b) {
            this.block = b;
        }

        @Override
        public String toString() {
            return "ExtendedNode(" + type + ")";
        }
    }

    /** An extended node of type {@code NODE}. */
    protected static class NodeHolder extends ExtendedNode {

        protected Node node;

        public NodeHolder(Node node) {
            super(ExtendedNodeType.NODE);
            this.node = node;
        }

        @Override
        public Node getNode() {
            return node;
        }

        @Override
        public String toString() {
            return "NodeHolder(" + node + ")";
        }
    }

    /** An extended node of type {@code EXCEPTION_NODE}. */
    protected static class NodeWithExceptionsHolder extends ExtendedNode {

        protected Node node;
        /**
         * Map from exception type to labels of successors that may be reached as a result of that
         * exception.
         */
        protected Map<TypeMirror, Set<Label>> exceptions;

        public NodeWithExceptionsHolder(Node node, Map<TypeMirror, Set<Label>> exceptions) {
            super(ExtendedNodeType.EXCEPTION_NODE);
            this.node = node;
            this.exceptions = exceptions;
        }

        public Map<TypeMirror, Set<Label>> getExceptions() {
            return exceptions;
        }

        @Override
        public Node getNode() {
            return node;
        }

        @Override
        public String toString() {
            return "NodeWithExceptionsHolder(" + node + ")";
        }
    }

    /**
     * An extended node of type {@link ExtendedNodeType#CONDITIONAL_JUMP}.
     *
     * <p><em>Important:</em> In the list of extended nodes, there should not be any labels that
     * point to a conditional jump. Furthermore, the node directly ahead of any conditional jump has
     * to be a {@link NodeWithExceptionsHolder} or {@link NodeHolder}, and the node held by that
     * extended node is required to be of boolean type.
     */
    protected static class ConditionalJump extends ExtendedNode {

        protected Label trueSucc;
        protected Label falseSucc;

        protected Store.FlowRule trueFlowRule;
        protected Store.FlowRule falseFlowRule;

        public ConditionalJump(Label trueSucc, Label falseSucc) {
            super(ExtendedNodeType.CONDITIONAL_JUMP);
            this.trueSucc = trueSucc;
            this.falseSucc = falseSucc;
        }

        public Label getThenLabel() {
            return trueSucc;
        }

        public Label getElseLabel() {
            return falseSucc;
        }

        public Store.FlowRule getTrueFlowRule() {
            return trueFlowRule;
        }

        public Store.FlowRule getFalseFlowRule() {
            return falseFlowRule;
        }

        public void setTrueFlowRule(Store.FlowRule rule) {
            trueFlowRule = rule;
        }

        public void setFalseFlowRule(Store.FlowRule rule) {
            falseFlowRule = rule;
        }

        @Override
        public String toString() {
            return "TwoTargetConditionalJump(" + getThenLabel() + "," + getElseLabel() + ")";
        }
    }

    /** An extended node of type {@link ExtendedNodeType#UNCONDITIONAL_JUMP}. */
    protected static class UnconditionalJump extends ExtendedNode {

        protected Label jumpTarget;

        public UnconditionalJump(Label jumpTarget) {
            super(ExtendedNodeType.UNCONDITIONAL_JUMP);
            this.jumpTarget = jumpTarget;
        }

        @Override
        public Label getLabel() {
            return jumpTarget;
        }

        @Override
        public String toString() {
            return "JumpMarker(" + getLabel() + ")";
        }
    }

    /**
     * A label is used to refer to other extended nodes using a mapping from labels to extended
     * nodes. Labels get their names either from labeled statements in the source code or from
     * internally generated unique names.
     */
    protected static class Label {
        private static int uid = 0;

        protected String name;

        public Label(String name) {
            this.name = name;
        }

        public Label() {
            this.name = uniqueName();
        }

        @Override
        public String toString() {
            return name;
        }

        /**
         * Return a new unique label name that cannot be confused with a Java source code label.
         *
         * @return a new unique label name
         */
        private static String uniqueName() {
            return "%L" + uid++;
        }
    }

    /**
     * A TryFrame takes a thrown exception type and maps it to a set of possible control-flow
     * successors.
     */
    protected static interface TryFrame {
        /**
         * Given a type of thrown exception, add the set of possible control flow successor {@link
         * Label}s to the argument set. Return true if the exception is known to be caught by one of
         * those labels and false if it may propagate still further.
         */
        public boolean possibleLabels(TypeMirror thrown, Set<Label> labels);
    }

    /**
     * A TryCatchFrame contains an ordered list of catch labels that apply to exceptions with
     * specific types.
     */
    protected static class TryCatchFrame implements TryFrame {
        protected Types types;

        /** An ordered list of pairs because catch blocks are ordered. */
        protected List<Pair<TypeMirror, Label>> catchLabels;

        public TryCatchFrame(Types types, List<Pair<TypeMirror, Label>> catchLabels) {
            this.types = types;
            this.catchLabels = catchLabels;
        }

        /**
         * Given a type of thrown exception, add the set of possible control flow successor {@link
         * Label}s to the argument set. Return true if the exception is known to be caught by one of
         * those labels and false if it may propagate still further.
         */
        @Override
        public boolean possibleLabels(TypeMirror thrown, Set<Label> labels) {
            // A conservative approach would be to say that every catch block
            // might execute for any thrown exception, but we try to do better.
            //
            // We rely on several assumptions that seem to hold as of Java 7.
            // 1) An exception parameter in a catch block must be either
            //    a declared type or a union composed of declared types,
            //    all of which are subtypes of Throwable.
            // 2) A thrown type must either be a declared type or a variable
            //    that extends a declared type, which is a subtype of Throwable.
            //
            // Under those assumptions, if the thrown type (or its bound) is
            // a subtype of the caught type (or one of its alternatives), then
            // the catch block must apply and none of the later ones can apply.
            // Otherwise, if the thrown type (or its bound) is a supertype
            // of the caught type (or one of its alternatives), then the catch
            // block may apply, but so may later ones.
            // Otherwise, the thrown type and the caught type are unrelated
            // declared types, so they do not overlap on any non-null value.

            while (!(thrown instanceof DeclaredType)) {
                assert thrown instanceof TypeVariable
                        : "thrown type must be a variable or a declared type";
                thrown = ((TypeVariable) thrown).getUpperBound();
            }
            DeclaredType declaredThrown = (DeclaredType) thrown;
            assert thrown != null : "thrown type must be bounded by a declared type";

            for (Pair<TypeMirror, Label> pair : catchLabels) {
                TypeMirror caught = pair.first;
                boolean canApply = false;

                if (caught instanceof DeclaredType) {
                    DeclaredType declaredCaught = (DeclaredType) caught;
                    if (types.isSubtype(declaredThrown, declaredCaught)) {
                        // No later catch blocks can apply.
                        labels.add(pair.second);
                        return true;
                    } else if (types.isSubtype(declaredCaught, declaredThrown)) {
                        canApply = true;
                    }
                } else {
                    assert caught instanceof UnionType
                            : "caught type must be a union or a declared type";
                    UnionType caughtUnion = (UnionType) caught;
                    for (TypeMirror alternative : caughtUnion.getAlternatives()) {
                        assert alternative instanceof DeclaredType
                                : "alternatives of an caught union type must be declared types";
                        DeclaredType declaredAlt = (DeclaredType) alternative;
                        if (types.isSubtype(declaredThrown, declaredAlt)) {
                            // No later catch blocks can apply.
                            labels.add(pair.second);
                            return true;
                        } else if (types.isSubtype(declaredAlt, declaredThrown)) {
                            canApply = true;
                        }
                    }
                }

                if (canApply) {
                    labels.add(pair.second);
                }
            }

            return false;
        }
    }

    /** A TryFinallyFrame applies to exceptions of any type */
    protected static class TryFinallyFrame implements TryFrame {
        protected Label finallyLabel;

        public TryFinallyFrame(Label finallyLabel) {
            this.finallyLabel = finallyLabel;
        }

        @Override
        public boolean possibleLabels(TypeMirror thrown, Set<Label> labels) {
            labels.add(finallyLabel);
            return true;
        }
    }

    /**
     * An exception stack represents the set of all try-catch blocks in effect at a given point in a
     * program. It maps an exception type to a set of Labels and it maps a block exit (via return or
     * fall-through) to a single Label.
     */
    protected static class TryStack {
        protected Label exitLabel;
        protected LinkedList<TryFrame> frames;

        public TryStack(Label exitLabel) {
            this.exitLabel = exitLabel;
            this.frames = new LinkedList<>();
        }

        public void pushFrame(TryFrame frame) {
            frames.addFirst(frame);
        }

        public void popFrame() {
            frames.removeFirst();
        }

        /**
         * Returns the set of possible {@link Label}s where control may transfer when an exception
         * of the given type is thrown.
         */
        public Set<Label> possibleLabels(TypeMirror thrown) {
            // Work up from the innermost frame until the exception is known to
            // be caught.
            Set<Label> labels = new MostlySingleton<>();
            for (TryFrame frame : frames) {
                if (frame.possibleLabels(thrown, labels)) {
                    return labels;
                }
            }
            labels.add(exitLabel);
            return labels;
        }
    }

    /* --------------------------------------------------------- */
    /* Phase Three */
    /* --------------------------------------------------------- */

    /**
     * Class that performs phase three of the translation process. In particular, the following
     * degenerate cases of basic blocks are removed:
     *
     * <ol>
     *   <li>Empty regular basic blocks: These blocks will be removed and their predecessors linked
     *       directly to the successor.
     *   <li>Conditional basic blocks that have the same basic block as the 'then' and 'else'
     *       successor: The conditional basic block will be removed in this case.
     *   <li>Two consecutive, non-empty, regular basic blocks where the second block has exactly one
     *       predecessor (namely the other of the two blocks): In this case, the two blocks are
     *       merged.
     *   <li>Some basic blocks might not be reachable from the entryBlock. These basic blocks are
     *       removed, and the list of predecessors (in the doubly-linked structure of basic blocks)
     *       are adapted correctly.
     * </ol>
     *
     * Eliminating the second type of degenerate cases might introduce cases of the third problem.
     * These are also removed.
     */
    public static class CFGTranslationPhaseThree {

        /**
         * A simple wrapper object that holds a basic block and allows to set one of its successors.
         */
        protected interface PredecessorHolder {
            void setSuccessor(BlockImpl b);

            BlockImpl getBlock();
        }

        /**
         * Perform phase three on the control flow graph {@code cfg}.
         *
         * @param cfg the control flow graph. Ownership is transfered to this method and the caller
         *     is not allowed to read or modify {@code cfg} after the call to {@code process} any
         *     more.
         * @return the resulting control flow graph
         */
        public static ControlFlowGraph process(ControlFlowGraph cfg) {
            Set<Block> worklist = cfg.getAllBlocks();
            Set<Block> dontVisit = new HashSet<>();

            // note: this method has to be careful when relinking basic blocks
            // to not forget to adjust the predecessors, too

            // fix predecessor lists by removing any unreachable predecessors
            for (Block c : worklist) {
                BlockImpl cur = (BlockImpl) c;
                for (BlockImpl pred : new HashSet<>(cur.getPredecessors())) {
                    if (!worklist.contains(pred)) {
                        cur.removePredecessor(pred);
                    }
                }
            }

            // remove empty blocks
            for (Block cur : worklist) {
                if (dontVisit.contains(cur)) {
                    continue;
                }

                if (cur.getType() == BlockType.REGULAR_BLOCK) {
                    RegularBlockImpl b = (RegularBlockImpl) cur;
                    if (b.isEmpty()) {
                        Set<RegularBlockImpl> empty = new HashSet<>();
                        Set<PredecessorHolder> predecessors = new HashSet<>();
                        BlockImpl succ = computeNeighborhoodOfEmptyBlock(b, empty, predecessors);
                        for (RegularBlockImpl e : empty) {
                            succ.removePredecessor(e);
                            dontVisit.add(e);
                        }
                        for (PredecessorHolder p : predecessors) {
                            BlockImpl block = p.getBlock();
                            dontVisit.add(block);
                            succ.removePredecessor(block);
                            p.setSuccessor(succ);
                        }
                    }
                }
            }

            // remove useless conditional blocks
            worklist = cfg.getAllBlocks();
            for (Block c : worklist) {
                BlockImpl cur = (BlockImpl) c;

                if (cur.getType() == BlockType.CONDITIONAL_BLOCK) {
                    ConditionalBlockImpl cb = (ConditionalBlockImpl) cur;
                    assert cb.getPredecessors().size() == 1;
                    if (cb.getThenSuccessor() == cb.getElseSuccessor()) {
                        BlockImpl pred = cb.getPredecessors().iterator().next();
                        PredecessorHolder predecessorHolder = getPredecessorHolder(pred, cb);
                        BlockImpl succ = (BlockImpl) cb.getThenSuccessor();
                        succ.removePredecessor(cb);
                        predecessorHolder.setSuccessor(succ);
                    }
                }
            }

            // merge consecutive basic blocks if possible
            worklist = cfg.getAllBlocks();
            for (Block cur : worklist) {
                if (cur.getType() == BlockType.REGULAR_BLOCK) {
                    RegularBlockImpl b = (RegularBlockImpl) cur;
                    Block succ = b.getRegularSuccessor();
                    if (succ.getType() == BlockType.REGULAR_BLOCK) {
                        RegularBlockImpl rs = (RegularBlockImpl) succ;
                        if (rs.getPredecessors().size() == 1) {
                            b.setSuccessor(rs.getRegularSuccessor());
                            b.addNodes(rs.getContents());
                            rs.getRegularSuccessor().removePredecessor(rs);
                        }
                    }
                }
            }

            // remove generated trees when corresponding nodes are unreachable
            final Set<Tree> allTrees = new HashSet<>();
            for (Block b : cfg.getAllBlocks()) {
                if (b instanceof RegularBlock) {
                    for (Node n : ((RegularBlock) b).getContents()) {
                        allTrees.add(n.getTree());
                    }
                } else if (b instanceof ExceptionBlock) {
                    allTrees.add(((ExceptionBlock) b).getNode().getTree());
                }
            }

            IdentityHashMap<Tree, List<Tree>> generatedTreesLookupMap = new IdentityHashMap<>();
            for (Entry<Tree, List<Tree>> e : cfg.generatedTreesLookupMap.entrySet()) {
                Tree t = e.getKey();
                List<Tree> generatedTrees = new ArrayList<>();
                generatedTreesLookupMap.put(t, generatedTrees);
                for (Tree root : e.getValue()) {
                    ContainsAnyScanner s = new ContainsAnyScanner(allTrees);
                    s.scan(root, null);
                    if (s.contains) {
                        generatedTrees.add(root);
                    }
                }
            }
            cfg.generatedTreesLookupMap = generatedTreesLookupMap;

            return cfg;
        }

        private static class ContainsAnyScanner extends TreeScanner<Void, Void> {
            private boolean contains = false;
            private final Set<Tree> trees;

            ContainsAnyScanner(Set<Tree> trees) {
                this.trees = trees;
            }

            @Override
            public Void scan(Tree node, Void aVoid) {
                if (trees.contains(node)) {
                    contains = true;
                }
                if (!contains) {
                    super.scan(node, aVoid);
                }
                return null;
            }
        }

        /**
         * Compute the set of empty regular basic blocks {@code empty}, starting at {@code start}
         * and going both forward and backwards. Furthermore, compute the predecessors of these
         * empty blocks ({@code predecessors} ), and their single successor (return value).
         *
         * @param start the starting point of the search (an empty, regular basic block)
         * @param empty an empty set to be filled by this method with all empty basic blocks found
         *     (including {@code start}).
         * @param predecessors an empty set to be filled by this method with all predecessors
         * @return the single successor of the set of the empty basic blocks
         */
        protected static BlockImpl computeNeighborhoodOfEmptyBlock(
                RegularBlockImpl start,
                Set<RegularBlockImpl> empty,
                Set<PredecessorHolder> predecessors) {

            // get empty neighborhood that come before 'start'
            computeNeighborhoodOfEmptyBlockBackwards(start, empty, predecessors);

            // go forward
            BlockImpl succ = (BlockImpl) start.getSuccessor();
            while (succ.getType() == BlockType.REGULAR_BLOCK) {
                RegularBlockImpl cur = (RegularBlockImpl) succ;
                if (cur.isEmpty()) {
                    computeNeighborhoodOfEmptyBlockBackwards(cur, empty, predecessors);
                    assert empty.contains(cur) : "cur ought to be in empty";
                    succ = (BlockImpl) cur.getSuccessor();
                    if (succ == cur) {
                        // An infinite loop, making exit block unreachable
                        break;
                    }
                } else {
                    break;
                }
            }
            return succ;
        }

        /**
         * Compute the set of empty regular basic blocks {@code empty}, starting at {@code start}
         * and looking only backwards in the control flow graph. Furthermore, compute the
         * predecessors of these empty blocks ( {@code predecessors}).
         *
         * @param start the starting point of the search (an empty, regular basic block)
         * @param empty a set to be filled by this method with all empty basic blocks found
         *     (including {@code start}).
         * @param predecessors a set to be filled by this method with all predecessors
         */
        protected static void computeNeighborhoodOfEmptyBlockBackwards(
                RegularBlockImpl start,
                Set<RegularBlockImpl> empty,
                Set<PredecessorHolder> predecessors) {

            RegularBlockImpl cur = start;
            empty.add(cur);
            for (final BlockImpl pred : cur.getPredecessors()) {
                switch (pred.getType()) {
                    case SPECIAL_BLOCK:
                        // add pred correctly to predecessor list
                        predecessors.add(getPredecessorHolder(pred, cur));
                        break;
                    case CONDITIONAL_BLOCK:
                        // add pred correctly to predecessor list
                        predecessors.add(getPredecessorHolder(pred, cur));
                        break;
                    case EXCEPTION_BLOCK:
                        // add pred correctly to predecessor list
                        predecessors.add(getPredecessorHolder(pred, cur));
                        break;
                    case REGULAR_BLOCK:
                        RegularBlockImpl r = (RegularBlockImpl) pred;
                        if (r.isEmpty()) {
                            // recursively look backwards
                            if (!empty.contains(r)) {
                                computeNeighborhoodOfEmptyBlockBackwards(r, empty, predecessors);
                            }
                        } else {
                            // add pred correctly to predecessor list
                            predecessors.add(getPredecessorHolder(pred, cur));
                        }
                        break;
                }
            }
        }

        /**
         * Return a predecessor holder that can be used to set the successor of {@code pred} in the
         * place where previously the edge pointed to {@code cur}. Additionally, the predecessor
         * holder also takes care of unlinking (i.e., removing the {@code pred} from {@code cur's}
         * predecessors).
         */
        protected static PredecessorHolder getPredecessorHolder(
                final BlockImpl pred, final BlockImpl cur) {
            switch (pred.getType()) {
                case SPECIAL_BLOCK:
                    SingleSuccessorBlockImpl s = (SingleSuccessorBlockImpl) pred;
                    return singleSuccessorHolder(s, cur);
                case CONDITIONAL_BLOCK:
                    // add pred correctly to predecessor list
                    final ConditionalBlockImpl c = (ConditionalBlockImpl) pred;
                    if (c.getThenSuccessor() == cur) {
                        return new PredecessorHolder() {
                            @Override
                            public void setSuccessor(BlockImpl b) {
                                c.setThenSuccessor(b);
                                cur.removePredecessor(pred);
                            }

                            @Override
                            public BlockImpl getBlock() {
                                return c;
                            }
                        };
                    } else {
                        assert c.getElseSuccessor() == cur;
                        return new PredecessorHolder() {
                            @Override
                            public void setSuccessor(BlockImpl b) {
                                c.setElseSuccessor(b);
                                cur.removePredecessor(pred);
                            }

                            @Override
                            public BlockImpl getBlock() {
                                return c;
                            }
                        };
                    }
                case EXCEPTION_BLOCK:
                    // add pred correctly to predecessor list
                    final ExceptionBlockImpl e = (ExceptionBlockImpl) pred;
                    if (e.getSuccessor() == cur) {
                        return singleSuccessorHolder(e, cur);
                    } else {
                        Set<Entry<TypeMirror, Set<Block>>> entrySet =
                                e.getExceptionalSuccessors().entrySet();
                        for (final Entry<TypeMirror, Set<Block>> entry : entrySet) {
                            if (entry.getValue().contains(cur)) {
                                return new PredecessorHolder() {
                                    @Override
                                    public void setSuccessor(BlockImpl b) {
                                        e.addExceptionalSuccessor(b, entry.getKey());
                                        cur.removePredecessor(pred);
                                    }

                                    @Override
                                    public BlockImpl getBlock() {
                                        return e;
                                    }
                                };
                            }
                        }
                    }
                    assert false;
                    break;
                case REGULAR_BLOCK:
                    RegularBlockImpl r = (RegularBlockImpl) pred;
                    return singleSuccessorHolder(r, cur);
            }
            return null;
        }

        /**
         * @return a {@link PredecessorHolder} that sets the successor of a single successor block
         *     {@code s}.
         */
        protected static PredecessorHolder singleSuccessorHolder(
                final SingleSuccessorBlockImpl s, final BlockImpl old) {
            return new PredecessorHolder() {
                @Override
                public void setSuccessor(BlockImpl b) {
                    s.setSuccessor(b);
                    old.removePredecessor(s);
                }

                @Override
                public BlockImpl getBlock() {
                    return s;
                }
            };
        }
    }

    /* --------------------------------------------------------- */
    /* Phase Two */
    /* --------------------------------------------------------- */

    /** Tuple class with up to three members. */
    protected static class Tuple<A, B, C> {
        public A a;
        public B b;
        public C c;

        public Tuple(A a, B b) {
            this.a = a;
            this.b = b;
        }

        public Tuple(A a, B b, C c) {
            this.a = a;
            this.b = b;
            this.c = c;
        }
    }

    /** Class that performs phase two of the translation process. */
    public class CFGTranslationPhaseTwo {

        public CFGTranslationPhaseTwo() {}

        /**
         * Perform phase two of the translation.
         *
         * @param in the result of phase one
         * @return a control flow graph that might still contain degenerate basic block (such as
         *     empty regular basic blocks or conditional blocks with the same block as 'then' and
         *     'else' sucessor)
         */
        public ControlFlowGraph process(PhaseOneResult in) {

            Map<Label, Integer> bindings = in.bindings;
            ArrayList<ExtendedNode> nodeList = in.nodeList;
            Set<Integer> leaders = in.leaders;

            assert in.nodeList.size() > 0;

            // exit blocks
            SpecialBlockImpl regularExitBlock = new SpecialBlockImpl(SpecialBlockType.EXIT);
            SpecialBlockImpl exceptionalExitBlock =
                    new SpecialBlockImpl(SpecialBlockType.EXCEPTIONAL_EXIT);

            // record missing edges that will be added later
            Set<Tuple<? extends SingleSuccessorBlockImpl, Integer, ?>> missingEdges =
                    new MostlySingleton<>();

            // missing exceptional edges
            Set<Tuple<ExceptionBlockImpl, Integer, TypeMirror>> missingExceptionalEdges =
                    new HashSet<>();

            // create start block
            SpecialBlockImpl startBlock = new SpecialBlockImpl(SpecialBlockType.ENTRY);
            missingEdges.add(new Tuple<>(startBlock, 0));

            // loop through all 'leaders' (while dynamically detecting the
            // leaders)
            RegularBlockImpl block = new RegularBlockImpl();
            int i = 0;
            for (ExtendedNode node : nodeList) {
                switch (node.getType()) {
                    case NODE:
                        if (leaders.contains(i)) {
                            RegularBlockImpl b = new RegularBlockImpl();
                            block.setSuccessor(b);
                            block = b;
                        }
                        block.addNode(node.getNode());
                        node.setBlock(block);

                        // does this node end the execution (modeled as an edge to
                        // the exceptional exit block)
                        boolean terminatesExecution = node.getTerminatesExecution();
                        if (terminatesExecution) {
                            block.setSuccessor(exceptionalExitBlock);
                            block = new RegularBlockImpl();
                        }
                        break;
                    case CONDITIONAL_JUMP:
                        {
                            ConditionalJump cj = (ConditionalJump) node;
                            // Exception nodes may fall through to conditional jumps,
                            // so we set the block which is required for the insertion
                            // of missing edges.
                            node.setBlock(block);
                            assert block != null;
                            final ConditionalBlockImpl cb = new ConditionalBlockImpl();
                            if (cj.getTrueFlowRule() != null) {
                                cb.setThenFlowRule(cj.getTrueFlowRule());
                            }
                            if (cj.getFalseFlowRule() != null) {
                                cb.setElseFlowRule(cj.getFalseFlowRule());
                            }
                            block.setSuccessor(cb);
                            block = new RegularBlockImpl();
                            // use two anonymous SingleSuccessorBlockImpl that set the
                            // 'then' and 'else' successor of the conditional block
                            final Label thenLabel = cj.getThenLabel();
                            final Label elseLabel = cj.getElseLabel();
                            missingEdges.add(
                                    new Tuple<>(
                                            new SingleSuccessorBlockImpl() {
                                                @Override
                                                public void setSuccessor(BlockImpl successor) {
                                                    cb.setThenSuccessor(successor);
                                                }
                                            },
                                            bindings.get(thenLabel)));
                            missingEdges.add(
                                    new Tuple<>(
                                            new SingleSuccessorBlockImpl() {
                                                @Override
                                                public void setSuccessor(BlockImpl successor) {
                                                    cb.setElseSuccessor(successor);
                                                }
                                            },
                                            bindings.get(elseLabel)));
                            break;
                        }
                    case UNCONDITIONAL_JUMP:
                        if (leaders.contains(i)) {
                            RegularBlockImpl b = new RegularBlockImpl();
                            block.setSuccessor(b);
                            block = b;
                        }
                        node.setBlock(block);
                        if (node.getLabel() == regularExitLabel) {
                            block.setSuccessor(regularExitBlock);
                        } else if (node.getLabel() == exceptionalExitLabel) {
                            block.setSuccessor(exceptionalExitBlock);
                        } else {
                            missingEdges.add(new Tuple<>(block, bindings.get(node.getLabel())));
                        }
                        block = new RegularBlockImpl();
                        break;
                    case EXCEPTION_NODE:
                        NodeWithExceptionsHolder en = (NodeWithExceptionsHolder) node;
                        // create new exception block and link with previous block
                        ExceptionBlockImpl e = new ExceptionBlockImpl();
                        Node nn = en.getNode();
                        e.setNode(nn);
                        node.setBlock(e);
                        block.setSuccessor(e);
                        block = new RegularBlockImpl();

                        // ensure linking between e and next block (normal edge)
                        // Note: do not link to the next block for throw statements
                        // (these throw exceptions for sure)
                        if (!node.getTerminatesExecution()) {
                            missingEdges.add(new Tuple<>(e, i + 1));
                        }

                        // exceptional edges
                        for (Entry<TypeMirror, Set<Label>> entry : en.getExceptions().entrySet()) {
                            TypeMirror cause = entry.getKey();
                            for (Label label : entry.getValue()) {
                                Integer target = bindings.get(label);
                                missingExceptionalEdges.add(
                                        new Tuple<ExceptionBlockImpl, Integer, TypeMirror>(
                                                e, target, cause));
                            }
                        }
                        break;
                }
                i++;
            }

            // add missing edges
            for (Tuple<? extends SingleSuccessorBlockImpl, Integer, ?> p : missingEdges) {
                Integer index = p.b;
                ExtendedNode extendedNode = nodeList.get(index);
                BlockImpl target = extendedNode.getBlock();
                SingleSuccessorBlockImpl source = p.a;
                source.setSuccessor(target);
            }

            // add missing exceptional edges
            for (Tuple<ExceptionBlockImpl, Integer, ?> p : missingExceptionalEdges) {
                Integer index = p.b;
                TypeMirror cause = (TypeMirror) p.c;
                ExceptionBlockImpl source = p.a;
                if (index == null) {
                    // edge to exceptional exit
                    source.addExceptionalSuccessor(exceptionalExitBlock, cause);
                } else {
                    // edge to specific target
                    ExtendedNode extendedNode = nodeList.get(index);
                    BlockImpl target = extendedNode.getBlock();
                    source.addExceptionalSuccessor(target, cause);
                }
            }

            return new ControlFlowGraph(
                    startBlock,
                    regularExitBlock,
                    exceptionalExitBlock,
                    in.underlyingAST,
                    in.treeLookupMap,
                    in.convertedTreeLookupMap,
<<<<<<< HEAD
                    in.returnNodes,
                    in.generatedTreesLookupMap);
=======
                    in.unaryAssignNodeLookupMap,
                    in.returnNodes);
>>>>>>> bd72252d
        }
    }

    /* --------------------------------------------------------- */
    /* Phase One */
    /* --------------------------------------------------------- */

    /**
     * A wrapper object to pass around the result of phase one. For a documentation of the fields
     * see {@link CFGTranslationPhaseOne}.
     */
    protected static class PhaseOneResult {

        private final IdentityHashMap<Tree, Node> treeLookupMap;
        private final IdentityHashMap<Tree, Node> convertedTreeLookupMap;
        private final IdentityHashMap<UnaryTree, AssignmentNode> unaryAssignNodeLookupMap;
        private final UnderlyingAST underlyingAST;
        private final Map<Label, Integer> bindings;
        private final ArrayList<ExtendedNode> nodeList;
        private final Set<Integer> leaders;
        private final List<ReturnNode> returnNodes;
        private final IdentityHashMap<Tree, List<Tree>> generatedTreesLookupMap;

        public PhaseOneResult(
                UnderlyingAST underlyingAST,
                IdentityHashMap<Tree, Node> treeLookupMap,
                IdentityHashMap<Tree, Node> convertedTreeLookupMap,
                IdentityHashMap<UnaryTree, AssignmentNode> unaryAssignNodeLookupMap,
                ArrayList<ExtendedNode> nodeList,
                Map<Label, Integer> bindings,
                Set<Integer> leaders,
                List<ReturnNode> returnNodes,
                IdentityHashMap<Tree, List<Tree>> generatedTreesLookupMap) {
            this.underlyingAST = underlyingAST;
            this.treeLookupMap = treeLookupMap;
            this.convertedTreeLookupMap = convertedTreeLookupMap;
            this.unaryAssignNodeLookupMap = unaryAssignNodeLookupMap;
            this.nodeList = nodeList;
            this.bindings = bindings;
            this.leaders = leaders;
            this.returnNodes = returnNodes;
            this.generatedTreesLookupMap = generatedTreesLookupMap;
        }

        @Override
        public String toString() {
            StringBuilder sb = new StringBuilder();
            for (ExtendedNode n : nodeList) {
                sb.append(nodeToString(n));
                sb.append("\n");
            }
            return sb.toString();
        }

        protected String nodeToString(ExtendedNode n) {
            if (n.getType() == ExtendedNodeType.CONDITIONAL_JUMP) {
                ConditionalJump t = (ConditionalJump) n;
                return "TwoTargetConditionalJump("
                        + resolveLabel(t.getThenLabel())
                        + ","
                        + resolveLabel(t.getElseLabel())
                        + ")";
            } else if (n.getType() == ExtendedNodeType.UNCONDITIONAL_JUMP) {
                return "UnconditionalJump(" + resolveLabel(n.getLabel()) + ")";
            } else {
                return n.toString();
            }
        }

        private String resolveLabel(Label label) {
            Integer index = bindings.get(label);
            if (index == null) {
                return "null";
            }
            return nodeToString(nodeList.get(index));
        }
    }

    /**
     * Class that performs phase one of the translation process. It generates the following
     * information:
     *
     * <ul>
     *   <li>A sequence of extended nodes.
     *   <li>A set of bindings from {@link Label}s to positions in the node sequence.
     *   <li>A set of leader nodes that give rise to basic blocks in phase two.
     *   <li>A lookup map that gives the mapping from AST tree nodes to {@link Node}s.
     * </ul>
     *
     * <p>The return type of this scanner is {@link Node}. For expressions, the corresponding node
     * is returned to allow linking between different nodes.
     *
     * <p>However, for statements there is usually no single {@link Node} that is created, and thus
     * no node is returned (rather, null is returned).
     *
     * <p>Every {@code visit*} method is assumed to add at least one extended node to the list of
     * nodes (which might only be a jump).
     */
    public class CFGTranslationPhaseOne extends TreePathScanner<Node, Void> {

        public CFGTranslationPhaseOne() {}

        /** Annotation processing environment and its associated type and tree utilities. */
        protected ProcessingEnvironment env;

        protected Elements elements;
        protected Types types;
        protected Trees trees;
        protected TreeBuilder treeBuilder;
        protected AnnotationProvider annotationProvider;

        /**
         * Current {@link Label} to which a break statement with no label should jump, or null if
         * there is no valid destination.
         */
        protected /*@Nullable*/ Label breakTargetL;

        /**
         * Map from AST label Names to CFG {@link Label}s for breaks. Each labeled statement creates
         * two CFG {@link Label}s, one for break and one for continue.
         */
        protected Map<Name, Label> breakLabels;

        /**
         * Current {@link Label} to which a continue statement with no label should jump, or null if
         * there is no valid destination.
         */
        protected /*@Nullable*/ Label continueTargetL;

        /**
         * Map from AST label Names to CFG {@link Label}s for continues. Each labeled statement
         * creates two CFG {@link Label}s, one for break and one for continue.
         */
        protected Map<Name, Label> continueLabels;

        /**
         * Maps from AST {@link Tree}s to {@link Node}s. Every Tree that produces a value will have
         * at least one corresponding Node. Trees that undergo conversions, such as boxing or
         * unboxing, can map to two distinct Nodes. The Node for the pre-conversion value is stored
         * in the treeLookupMap, while the Node for the post-conversion value is stored in the
         * convertedTreeLookupMap.
         */
        protected IdentityHashMap<Tree, Node> treeLookupMap;

        /** Map from AST {@link Tree}s to post-conversion {@link Node}s. */
        protected IdentityHashMap<Tree, Node> convertedTreeLookupMap;

        /** Map from AST {@link UnaryTree}s to compound {@link AssignmentNode}s. */
        protected IdentityHashMap<UnaryTree, AssignmentNode> unaryAssignNodeLookupMap;

        /** The list of extended nodes. */
        protected ArrayList<ExtendedNode> nodeList;

        /** The bindings of labels to positions (i.e., indices) in the {@code nodeList}. */
        protected Map<Label, Integer> bindings;

        /** The set of leaders (represented as indices into {@code nodeList}). */
        protected Set<Integer> leaders;

        /**
         * All return nodes (if any) encountered. Only includes return statements that actually
         * return something
         */
        private List<ReturnNode> returnNodes;

        protected IdentityHashMap<Tree, List<Tree>> generatedTreesLookupMap;

        /** Nested scopes of try-catch blocks in force at the current program point. */
        private TryStack tryStack;

        /**
         * Performs the actual work of phase one.
         *
         * @param bodyPath path to the body of the underlying AST's method
         * @param env annotation processing environment containing type utilities
         * @param underlyingAST the AST for which the CFG is to be built
         * @param exceptionalExitLabel the label for exceptional exits from the CFG
         * @param treeBuilder builder for new AST nodes
         * @param annotationProvider extracts annotations from AST nodes
         * @return the result of phase one
         */
        public PhaseOneResult process(
                TreePath bodyPath,
                ProcessingEnvironment env,
                UnderlyingAST underlyingAST,
                Label exceptionalExitLabel,
                TreeBuilder treeBuilder,
                AnnotationProvider annotationProvider) {
            this.env = env;
            this.tryStack = new TryStack(exceptionalExitLabel);
            this.treeBuilder = treeBuilder;
            this.annotationProvider = annotationProvider;
            elements = env.getElementUtils();
            types = env.getTypeUtils();
            if (trees == null) {
                trees = Trees.instance(env);
            }

            // initialize lists and maps
            treeLookupMap = new IdentityHashMap<>();
            convertedTreeLookupMap = new IdentityHashMap<>();
            unaryAssignNodeLookupMap = new IdentityHashMap<>();
            nodeList = new ArrayList<>();
            bindings = new HashMap<>();
            leaders = new HashSet<>();
            breakLabels = new HashMap<>();
            continueLabels = new HashMap<>();
            returnNodes = new ArrayList<>();
            generatedTreesLookupMap = new IdentityHashMap<>();

            // traverse AST of the method body
            scan(bodyPath, null);

            // add marker to indicate that the next block will be the exit block
            // Note: if there is a return statement earlier in the method (which
            // is always the case for non-void methods), then this is not
            // strictly necessary. However, it is also not a problem, as it will
            // just generate a degenerated control graph case that will be
            // removed in a later phase.
            nodeList.add(new UnconditionalJump(regularExitLabel));

            return new PhaseOneResult(
                    underlyingAST,
                    treeLookupMap,
                    convertedTreeLookupMap,
                    unaryAssignNodeLookupMap,
                    nodeList,
                    bindings,
                    leaders,
                    returnNodes,
                    generatedTreesLookupMap);
        }

        public PhaseOneResult process(
                CompilationUnitTree root,
                ProcessingEnvironment env,
                UnderlyingAST underlyingAST,
                Label exceptionalExitLabel,
                TreeBuilder treeBuilder,
                AnnotationProvider annotationProvider) {
            trees = Trees.instance(env);
            TreePath bodyPath = trees.getPath(root, underlyingAST.getCode());
            return process(
                    bodyPath,
                    env,
                    underlyingAST,
                    exceptionalExitLabel,
                    treeBuilder,
                    annotationProvider);
        }

        /**
         * Perform any actions required when CFG translation creates a new Tree that is not part of
         * the original AST.
         *
         * @param tree the newly created Tree
         */
        public void handleArtificialTree(Tree tree) {}

        /* --------------------------------------------------------- */
        /* Nodes and Labels Management */
        /* --------------------------------------------------------- */

        /**
         * Add a node to the lookup map if it not already present.
         *
         * @param node the node to add to the lookup map
         */
        protected void addToLookupMap(Node node) {
            Tree tree = node.getTree();
            if (tree == null) {
                return;
            }
            if (!treeLookupMap.containsKey(tree)) {
                treeLookupMap.put(tree, node);
            }

            Tree enclosingParens = parenMapping.get(tree);
            while (enclosingParens != null) {
                treeLookupMap.put(enclosingParens, node);
                enclosingParens = parenMapping.get(enclosingParens);
            }
        }

        /**
         * Add a node in the post-conversion lookup map. The node should refer to a Tree and that
         * Tree should already be in the pre-conversion lookup map. This method is used to update
         * the Tree-Node mapping with conversion nodes.
         *
         * @param node the node to add to the lookup map
         */
        protected void addToConvertedLookupMap(Node node) {
            Tree tree = node.getTree();
            addToConvertedLookupMap(tree, node);
        }

        /**
         * Add a node in the post-conversion lookup map. The tree argument should already be in the
         * pre-conversion lookup map. This method is used to update the Tree-Node mapping with
         * conversion nodes.
         *
         * @param tree the tree used as a key in the map
         * @param node the node to add to the lookup map
         */
        protected void addToConvertedLookupMap(Tree tree, Node node) {
            assert tree != null;
            assert treeLookupMap.containsKey(tree);
            convertedTreeLookupMap.put(tree, node);
        }

        /**
<<<<<<< HEAD
         * Add a tree in the generated-trees lookup map.
         *
         * @param tree the tree used as a key in the map
         * @param generatedTree the tree to add to the lookup map
         */
        protected void addToGeneratedTreesLookupMap(Tree tree, Tree generatedTree) {
            assert tree != null;
            assert generatedTree != null;
            if (!generatedTreesLookupMap.containsKey(tree)) {
                generatedTreesLookupMap.put(tree, new ArrayList<Tree>());
            }
            generatedTreesLookupMap.get(tree).add(generatedTree);
=======
         * Add a unary tree in the compound assign lookup map. This method is used to update the
         * UnaryTree-AssignmentNode mapping with compound assign nodes.
         *
         * @param tree the tree used as a key in the map
         * @param unaryAssignNode the node to add to the lookup map
         */
        protected void addToUnaryAssignLookupMap(UnaryTree tree, AssignmentNode unaryAssignNode) {
            unaryAssignNodeLookupMap.put(tree, unaryAssignNode);
>>>>>>> bd72252d
        }

        /**
         * Extend the list of extended nodes with a node.
         *
         * @param node the node to add
         * @return the same node (for convenience)
         */
        protected <T extends Node> T extendWithNode(T node) {
            addToLookupMap(node);
            extendWithExtendedNode(new NodeHolder(node));
            return node;
        }

        /**
         * Extend the list of extended nodes with a node, where {@code node} might throw the
         * exception {@code cause}.
         *
         * @param node the node to add
         * @param cause an exception that the node might throw
         * @return the node holder
         */
        protected NodeWithExceptionsHolder extendWithNodeWithException(
                Node node, TypeMirror cause) {
            addToLookupMap(node);
            return extendWithNodeWithExceptions(node, Collections.singleton(cause));
        }

        /**
         * Extend the list of extended nodes with a node, where {@code node} might throw any of the
         * exception in {@code causes}.
         *
         * @param node the node to add
         * @param causes set of exceptions that the node might throw
         * @return the node holder
         */
        protected NodeWithExceptionsHolder extendWithNodeWithExceptions(
                Node node, Set<TypeMirror> causes) {
            addToLookupMap(node);
            Map<TypeMirror, Set<Label>> exceptions = new HashMap<>();
            for (TypeMirror cause : causes) {
                exceptions.put(cause, tryStack.possibleLabels(cause));
            }
            NodeWithExceptionsHolder exNode = new NodeWithExceptionsHolder(node, exceptions);
            extendWithExtendedNode(exNode);
            return exNode;
        }

        /**
         * Insert {@code node} after {@code pred} in the list of extended nodes, or append to the
         * list if {@code pred} is not present.
         *
         * @param node the node to add
         * @param pred the desired predecessor of node
         * @return the node holder
         */
        protected <T extends Node> T insertNodeAfter(T node, Node pred) {
            addToLookupMap(node);
            insertExtendedNodeAfter(new NodeHolder(node), pred);
            return node;
        }

        /**
         * Insert a {@code node} that might throw the exception {@code cause} after {@code pred} in
         * the list of extended nodes, or append to the list if {@code pred} is not present.
         *
         * @param node the node to add
         * @param causes set of exceptions that the node might throw
         * @param pred the desired predecessor of node
         * @return the node holder
         */
        protected NodeWithExceptionsHolder insertNodeWithExceptionsAfter(
                Node node, Set<TypeMirror> causes, Node pred) {
            addToLookupMap(node);
            Map<TypeMirror, Set<Label>> exceptions = new HashMap<>();
            for (TypeMirror cause : causes) {
                exceptions.put(cause, tryStack.possibleLabels(cause));
            }
            NodeWithExceptionsHolder exNode = new NodeWithExceptionsHolder(node, exceptions);
            insertExtendedNodeAfter(exNode, pred);
            return exNode;
        }

        /**
         * Extend the list of extended nodes with an extended node.
         *
         * @param n the extended node
         */
        protected void extendWithExtendedNode(ExtendedNode n) {
            nodeList.add(n);
        }

        /**
         * Insert {@code n} after the node {@code pred} in the list of extended nodes, or append
         * {@code n} if {@code pred} is not present.
         *
         * @param n the extended node
         * @param pred the desired predecessor
         */
        protected void insertExtendedNodeAfter(ExtendedNode n, Node pred) {
            int index = -1;
            for (int i = 0; i < nodeList.size(); i++) {
                ExtendedNode inList = nodeList.get(i);
                if (inList instanceof NodeHolder || inList instanceof NodeWithExceptionsHolder) {
                    if (inList.getNode() == pred) {
                        index = i;
                        break;
                    }
                }
            }
            if (index != -1) {
                nodeList.add(index + 1, n);
                // update bindings
                for (Entry<Label, Integer> e : bindings.entrySet()) {
                    if (e.getValue() >= index + 1) {
                        bindings.put(e.getKey(), e.getValue() + 1);
                    }
                }
                // update leaders
                Set<Integer> newLeaders = new HashSet<>();
                for (Integer l : leaders) {
                    if (l >= index + 1) {
                        newLeaders.add(l + 1);
                    } else {
                        newLeaders.add(l);
                    }
                }
                leaders = newLeaders;
            } else {
                nodeList.add(n);
            }
        }

        /**
         * Add the label {@code l} to the extended node that will be placed next in the sequence.
         */
        protected void addLabelForNextNode(Label l) {
            leaders.add(nodeList.size());
            bindings.put(l, nodeList.size());
        }

        /* --------------------------------------------------------- */
        /* Utility Methods */
        /* --------------------------------------------------------- */

        protected long uid = 0;

        protected String uniqueName(String prefix) {
            return prefix + "#num" + uid++;
        }

        /**
         * If the input node is an unboxed primitive type, insert a call to the appropriate valueOf
         * method, otherwise leave it alone.
         *
         * @param node in input node
         * @return a Node representing the boxed version of the input, which may simply be the input
         *     node
         */
        protected Node box(Node node) {
            // For boxing conversion, see JLS 5.1.7
            if (TypesUtils.isPrimitive(node.getType())) {
                PrimitiveType primitive = types.getPrimitiveType(node.getType().getKind());
                TypeMirror boxedType = types.getDeclaredType(types.boxedClass(primitive));

                TypeElement boxedElement = (TypeElement) ((DeclaredType) boxedType).asElement();
                IdentifierTree classTree = treeBuilder.buildClassUse(boxedElement);
                handleArtificialTree(classTree);
                ClassNameNode className = new ClassNameNode(classTree);
                className.setInSource(false);
                insertNodeAfter(className, node);

                MemberSelectTree valueOfSelect = treeBuilder.buildValueOfMethodAccess(classTree);
                handleArtificialTree(valueOfSelect);
                MethodAccessNode valueOfAccess = new MethodAccessNode(valueOfSelect, className);
                valueOfAccess.setInSource(false);
                insertNodeAfter(valueOfAccess, className);

                MethodInvocationTree valueOfCall =
                        treeBuilder.buildMethodInvocation(
                                valueOfSelect, (ExpressionTree) node.getTree());
                handleArtificialTree(valueOfCall);
                Node boxed =
                        new MethodInvocationNode(
                                valueOfCall,
                                valueOfAccess,
                                Collections.singletonList(node),
                                getCurrentPath());
                boxed.setInSource(false);
                // Add Throwable to account for unchecked exceptions
                TypeElement throwableElement = elements.getTypeElement("java.lang.Throwable");
                addToConvertedLookupMap(node.getTree(), boxed);
                insertNodeWithExceptionsAfter(
                        boxed, Collections.singleton(throwableElement.asType()), valueOfAccess);
                return boxed;
            } else {
                return node;
            }
        }

        /**
         * If the input node is a boxed type, unbox it, otherwise leave it alone.
         *
         * @param node in input node
         * @return a Node representing the unboxed version of the input, which may simply be the
         *     input node
         */
        protected Node unbox(Node node) {
            if (TypesUtils.isBoxedPrimitive(node.getType())) {

                MemberSelectTree primValueSelect =
                        treeBuilder.buildPrimValueMethodAccess(node.getTree());
                handleArtificialTree(primValueSelect);
                MethodAccessNode primValueAccess = new MethodAccessNode(primValueSelect, node);
                primValueAccess.setInSource(false);
                // Method access may throw NullPointerException
                TypeElement npeElement = elements.getTypeElement("java.lang.NullPointerException");
                insertNodeWithExceptionsAfter(
                        primValueAccess, Collections.singleton(npeElement.asType()), node);

                MethodInvocationTree primValueCall =
                        treeBuilder.buildMethodInvocation(primValueSelect);
                handleArtificialTree(primValueCall);
                Node unboxed =
                        new MethodInvocationNode(
                                primValueCall,
                                primValueAccess,
                                Collections.<Node>emptyList(),
                                getCurrentPath());
                unboxed.setInSource(false);

                // Add Throwable to account for unchecked exceptions
                TypeElement throwableElement = elements.getTypeElement("java.lang.Throwable");
                addToConvertedLookupMap(node.getTree(), unboxed);
                insertNodeWithExceptionsAfter(
                        unboxed, Collections.singleton(throwableElement.asType()), primValueAccess);
                return unboxed;
            } else {
                return node;
            }
        }

        private TreeInfo getTreeInfo(Tree tree) {
            final TypeMirror type = InternalUtils.typeOf(tree);
            final boolean boxed = TypesUtils.isBoxedPrimitive(type);
            final TypeMirror unboxedType = boxed ? types.unboxedType(type) : type;

            final boolean bool = TypesUtils.isBooleanType(type);
            final boolean numeric = TypesUtils.isNumeric(unboxedType);

            return new TreeInfo() {
                @Override
                public boolean isNumeric() {
                    return numeric;
                }

                @Override
                public boolean isBoxed() {
                    return boxed;
                }

                @Override
                public boolean isBoolean() {
                    return bool;
                }

                @Override
                public TypeMirror unboxedType() {
                    return unboxedType;
                }
            };
        }

        /** @return the unboxed tree if necessary, as described in JLS 5.1.8 */
        private Node unboxAsNeeded(Node node, boolean boxed) {
            return boxed ? unbox(node) : node;
        }

        /**
         * Convert the input node to String type, if it isn't already.
         *
         * @param node an input node
         * @return a Node with the value promoted to String, which may be the input node
         */
        protected Node stringConversion(Node node) {
            // For string conversion, see JLS 5.1.11
            TypeElement stringElement = elements.getTypeElement("java.lang.String");
            if (!TypesUtils.isString(node.getType())) {
                Node converted =
                        new StringConversionNode(node.getTree(), node, stringElement.asType());
                addToConvertedLookupMap(converted);
                insertNodeAfter(converted, node);
                return converted;
            } else {
                return node;
            }
        }

        /**
         * Perform unary numeric promotion on the input node.
         *
         * @param node a node producing a value of numeric primitive or boxed type
         * @return a Node with the value promoted to the int, long float or double, which may be the
         *     input node
         */
        protected Node unaryNumericPromotion(Node node) {
            // For unary numeric promotion, see JLS 5.6.1
            node = unbox(node);

            switch (node.getType().getKind()) {
                case BYTE:
                case CHAR:
                case SHORT:
                    {
                        TypeMirror intType = types.getPrimitiveType(TypeKind.INT);
                        Node widened = new WideningConversionNode(node.getTree(), node, intType);
                        addToConvertedLookupMap(widened);
                        insertNodeAfter(widened, node);
                        return widened;
                    }
                default:
                    // Nothing to do.
                    break;
            }

            return node;
        }

        /**
         * Returns true if the argument type is a numeric primitive or a boxed numeric primitive and
         * false otherwise.
         */
        protected boolean isNumericOrBoxed(TypeMirror type) {
            if (TypesUtils.isBoxedPrimitive(type)) {
                type = types.unboxedType(type);
            }
            return TypesUtils.isNumeric(type);
        }

        /**
         * Compute the type to which two numeric types must be promoted before performing a binary
         * numeric operation on them. The input types must both be numeric and the output type is
         * primitive.
         *
         * @param left the type of the left operand
         * @param right the type of the right operand
         * @return a TypeMirror representing the binary numeric promoted type
         */
        protected TypeMirror binaryPromotedType(TypeMirror left, TypeMirror right) {
            if (TypesUtils.isBoxedPrimitive(left)) {
                left = types.unboxedType(left);
            }
            if (TypesUtils.isBoxedPrimitive(right)) {
                right = types.unboxedType(right);
            }
            TypeKind promotedTypeKind = TypesUtils.widenedNumericType(left, right);
            return types.getPrimitiveType(promotedTypeKind);
        }

        /**
         * Perform binary numeric promotion on the input node to make it match the expression type.
         *
         * @param node a node producing a value of numeric primitive or boxed type
         * @param exprType the type to promote the value to
         * @return a Node with the value promoted to the exprType, which may be the input node
         */
        protected Node binaryNumericPromotion(Node node, TypeMirror exprType) {
            // For binary numeric promotion, see JLS 5.6.2
            node = unbox(node);

            if (!types.isSameType(node.getType(), exprType)) {
                Node widened = new WideningConversionNode(node.getTree(), node, exprType);
                addToConvertedLookupMap(widened);
                insertNodeAfter(widened, node);
                return widened;
            } else {
                return node;
            }
        }

        /**
         * Perform widening primitive conversion on the input node to make it match the destination
         * type.
         *
         * @param node a node producing a value of numeric primitive type
         * @param destType the type to widen the value to
         * @return a Node with the value widened to the exprType, which may be the input node
         */
        protected Node widen(Node node, TypeMirror destType) {
            // For widening conversion, see JLS 5.1.2
            assert TypesUtils.isPrimitive(node.getType()) && TypesUtils.isPrimitive(destType)
                    : "widening must be applied to primitive types";
            if (types.isSubtype(node.getType(), destType)
                    && !types.isSameType(node.getType(), destType)) {
                Node widened = new WideningConversionNode(node.getTree(), node, destType);
                addToConvertedLookupMap(widened);
                insertNodeAfter(widened, node);
                return widened;
            } else {
                return node;
            }
        }

        /**
         * Perform narrowing conversion on the input node to make it match the destination type.
         *
         * @param node a node producing a value of numeric primitive type
         * @param destType the type to narrow the value to
         * @return a Node with the value narrowed to the exprType, which may be the input node
         */
        protected Node narrow(Node node, TypeMirror destType) {
            // For narrowing conversion, see JLS 5.1.3
            assert TypesUtils.isPrimitive(node.getType()) && TypesUtils.isPrimitive(destType)
                    : "narrowing must be applied to primitive types";
            if (types.isSubtype(destType, node.getType())
                    && !types.isSameType(destType, node.getType())) {
                Node narrowed = new NarrowingConversionNode(node.getTree(), node, destType);
                addToConvertedLookupMap(narrowed);
                insertNodeAfter(narrowed, node);
                return narrowed;
            } else {
                return node;
            }
        }

        /**
         * Perform narrowing conversion and optionally boxing conversion on the input node to make
         * it match the destination type.
         *
         * @param node a node producing a value of numeric primitive type
         * @param destType the type to narrow the value to (possibly boxed)
         * @return a Node with the value narrowed and boxed to the destType, which may be the input
         *     node
         */
        protected Node narrowAndBox(Node node, TypeMirror destType) {
            if (TypesUtils.isBoxedPrimitive(destType)) {
                return box(narrow(node, types.unboxedType(destType)));
            } else {
                return narrow(node, destType);
            }
        }

        /**
         * Return whether a conversion from the type of the node to varType requires narrowing.
         *
         * @param varType the type of a variable (or general LHS) to be converted to
         * @param node a node whose value is being converted
         * @return whether this conversion requires narrowing to succeed
         */
        protected boolean conversionRequiresNarrowing(TypeMirror varType, Node node) {
            // Narrowing is restricted to cases where the left hand side
            // is byte, char, short or Byte, Char, Short and the right
            // hand side is a constant.
            TypeMirror unboxedVarType =
                    TypesUtils.isBoxedPrimitive(varType) ? types.unboxedType(varType) : varType;
            TypeKind unboxedVarKind = unboxedVarType.getKind();
            boolean isLeftNarrowableTo =
                    unboxedVarKind == TypeKind.BYTE
                            || unboxedVarKind == TypeKind.SHORT
                            || unboxedVarKind == TypeKind.CHAR;
            boolean isRightConstant = node instanceof ValueLiteralNode;
            return isLeftNarrowableTo && isRightConstant;
        }

        /**
         * Assignment conversion and method invocation conversion are almost identical, except that
         * assignment conversion allows narrowing. We factor out the common logic here.
         *
         * @param node a Node producing a value
         * @param varType the type of a variable
         * @param contextAllowsNarrowing whether to allow narrowing (for assignment conversion) or
         *     not (for method invocation conversion)
         * @return a Node with the value converted to the type of the variable, which may be the
         *     input node itself
         */
        protected Node commonConvert(
                Node node, TypeMirror varType, boolean contextAllowsNarrowing) {
            // For assignment conversion, see JLS 5.2
            // For method invocation conversion, see JLS 5.3

            // Check for identical types or "identity conversion"
            TypeMirror nodeType = node.getType();
            boolean isSameType = types.isSameType(nodeType, varType);
            if (isSameType) {
                return node;
            }

            boolean isRightNumeric = TypesUtils.isNumeric(nodeType);
            boolean isRightPrimitive = TypesUtils.isPrimitive(nodeType);
            boolean isRightBoxed = TypesUtils.isBoxedPrimitive(nodeType);
            boolean isRightReference = nodeType instanceof ReferenceType;
            boolean isLeftNumeric = TypesUtils.isNumeric(varType);
            boolean isLeftPrimitive = TypesUtils.isPrimitive(varType);
            // boolean isLeftBoxed = TypesUtils.isBoxedPrimitive(varType);
            boolean isLeftReference = varType instanceof ReferenceType;
            boolean isSubtype = types.isSubtype(nodeType, varType);

            if (isRightNumeric && isLeftNumeric && isSubtype) {
                node = widen(node, varType);
                nodeType = node.getType();
            } else if (isRightReference && isLeftReference && isSubtype) {
                // widening reference conversion is a no-op, but if it
                // applies, then later conversions do not.
            } else if (isRightPrimitive && isLeftReference) {
                if (contextAllowsNarrowing && conversionRequiresNarrowing(varType, node)) {
                    node = narrowAndBox(node, varType);
                    nodeType = node.getType();
                } else {
                    node = box(node);
                    nodeType = node.getType();
                }
            } else if (isRightBoxed && isLeftPrimitive) {
                node = unbox(node);
                nodeType = node.getType();

                if (types.isSubtype(nodeType, varType) && !types.isSameType(nodeType, varType)) {
                    node = widen(node, varType);
                    nodeType = node.getType();
                }
            } else if (isRightPrimitive && isLeftPrimitive) {
                if (contextAllowsNarrowing && conversionRequiresNarrowing(varType, node)) {
                    node = narrow(node, varType);
                    nodeType = node.getType();
                }
            }

            // TODO: if checkers need to know about null references of
            // a particular type, add logic for them here.

            return node;
        }

        /**
         * Perform assignment conversion so that it can be assigned to a variable of the given type.
         *
         * @param node a Node producing a value
         * @param varType the type of a variable
         * @return a Node with the value converted to the type of the variable, which may be the
         *     input node itself
         */
        protected Node assignConvert(Node node, TypeMirror varType) {
            return commonConvert(node, varType, true);
        }

        /**
         * Perform method invocation conversion so that the node can be passed as a formal parameter
         * of the given type.
         *
         * @param node a Node producing a value
         * @param formalType the type of a formal parameter
         * @return a Node with the value converted to the type of the formal, which may be the input
         *     node itself
         */
        protected Node methodInvocationConvert(Node node, TypeMirror formalType) {
            return commonConvert(node, formalType, false);
        }

        /**
         * Given a method element and as list of argument expressions, return a list of {@link
         * Node}s representing the arguments converted for a call of the method. This method applies
         * to both method invocations and constructor calls.
         *
         * @param method an ExecutableElement representing a method to be called
         * @param actualExprs a List of argument expressions to a call
         * @return a List of {@link Node}s representing arguments after conversions required by a
         *     call to this method
         */
        protected List<Node> convertCallArguments(
                ExecutableElement method, List<? extends ExpressionTree> actualExprs) {
            // NOTE: It is important to convert one method argument before
            // generating CFG nodes for the next argument, since label binding
            // expects nodes to be generated in execution order.  Therefore,
            // this method first determines which conversions need to be applied
            // and then iterates over the actual arguments.
            List<? extends VariableElement> formals = method.getParameters();

            ArrayList<Node> convertedNodes = new ArrayList<Node>();

            int numFormals = formals.size();
            int numActuals = actualExprs.size();
            if (method.isVarArgs()) {
                // Create a new array argument if the actuals outnumber
                // the formals, or if the last actual is not assignable
                // to the last formal.
                int lastArgIndex = numFormals - 1;
                TypeMirror lastParamType = formals.get(lastArgIndex).asType();
                List<Node> dimensions = new ArrayList<>();
                List<Node> initializers = new ArrayList<>();
                if (numActuals == numFormals
                        && types.isAssignable(
                                InternalUtils.typeOf(actualExprs.get(numActuals - 1)),
                                lastParamType)) {
                    // Normal call with no array creation, apply method
                    // invocation conversion to all arguments.
                    for (int i = 0; i < numActuals; i++) {
                        Node actualVal = scan(actualExprs.get(i), null);
                        convertedNodes.add(
                                methodInvocationConvert(actualVal, formals.get(i).asType()));
                    }
                } else {
                    assert lastParamType instanceof ArrayType
                            : "variable argument formal must be an array";
                    // Apply method invocation conversion to lastArgIndex
                    // arguments and use the remaining ones to initialize
                    // an array.
                    for (int i = 0; i < lastArgIndex; i++) {
                        Node actualVal = scan(actualExprs.get(i), null);
                        convertedNodes.add(
                                methodInvocationConvert(actualVal, formals.get(i).asType()));
                    }

                    List<ExpressionTree> inits = new ArrayList<ExpressionTree>();
                    TypeMirror elemType = ((ArrayType) lastParamType).getComponentType();
                    for (int i = lastArgIndex; i < numActuals; i++) {
                        inits.add(actualExprs.get(i));
                        Node actualVal = scan(actualExprs.get(i), null);
                        initializers.add(assignConvert(actualVal, elemType));
                    }

                    NewArrayTree wrappedVarargs = treeBuilder.buildNewArray(elemType, inits);
                    handleArtificialTree(wrappedVarargs);

                    Node lastArgument =
                            new ArrayCreationNode(
                                    wrappedVarargs, lastParamType, dimensions, initializers);
                    extendWithNode(lastArgument);

                    convertedNodes.add(lastArgument);
                }
            } else {
                for (int i = 0; i < numActuals; i++) {
                    Node actualVal = scan(actualExprs.get(i), null);
                    convertedNodes.add(methodInvocationConvert(actualVal, formals.get(i).asType()));
                }
            }

            return convertedNodes;
        }

        /**
         * Convert an operand of a conditional expression to the type of the whole expression.
         *
         * @param node a node occurring as the second or third operand of a conditional expression
         * @param destType the type to promote the value to
         * @return a Node with the value promoted to the destType, which may be the input node
         */
        protected Node conditionalExprPromotion(Node node, TypeMirror destType) {
            // For rules on converting operands of conditional expressions,
            // JLS 15.25
            TypeMirror nodeType = node.getType();

            // If the operand is already the same type as the whole
            // expression, then do nothing.
            if (types.isSameType(nodeType, destType)) {
                return node;
            }

            // If the operand is a primitive and the whole expression is
            // boxed, then apply boxing.
            if (TypesUtils.isPrimitive(nodeType) && TypesUtils.isBoxedPrimitive(destType)) {
                return box(node);
            }

            // If the operand is byte or Byte and the whole expression is
            // short, then convert to short.
            boolean isBoxedPrimitive = TypesUtils.isBoxedPrimitive(nodeType);
            TypeMirror unboxedNodeType = isBoxedPrimitive ? types.unboxedType(nodeType) : nodeType;
            TypeMirror unboxedDestType =
                    TypesUtils.isBoxedPrimitive(destType) ? types.unboxedType(destType) : destType;
            if (TypesUtils.isNumeric(unboxedNodeType) && TypesUtils.isNumeric(unboxedDestType)) {
                if (unboxedNodeType.getKind() == TypeKind.BYTE
                        && destType.getKind() == TypeKind.SHORT) {
                    if (isBoxedPrimitive) {
                        node = unbox(node);
                    }
                    return widen(node, destType);
                }

                // If the operand is Byte, Short or Character and the whole expression
                // is the unboxed version of it, then apply unboxing.
                TypeKind destKind = destType.getKind();
                if (destKind == TypeKind.BYTE
                        || destKind == TypeKind.CHAR
                        || destKind == TypeKind.SHORT) {
                    if (isBoxedPrimitive) {
                        return unbox(node);
                    } else if (nodeType.getKind() == TypeKind.INT) {
                        return narrow(node, destType);
                    }
                }

                return binaryNumericPromotion(node, destType);
            }

            // For the final case in JLS 15.25, apply boxing but not lub.
            if (TypesUtils.isPrimitive(nodeType)
                    && (destType.getKind() == TypeKind.DECLARED
                            || destType.getKind() == TypeKind.UNION
                            || destType.getKind() == TypeKind.INTERSECTION)) {
                return box(node);
            }

            return node;
        }

        /**
         * Returns the label {@link Name} of the leaf in the argument path, or null if the leaf is
         * not a labeled statement.
         */
        protected /*@Nullable*/ Name getLabel(TreePath path) {
            if (path.getParentPath() != null) {
                Tree parent = path.getParentPath().getLeaf();
                if (parent.getKind() == Tree.Kind.LABELED_STATEMENT) {
                    return ((LabeledStatementTree) parent).getLabel();
                }
            }
            return null;
        }

        /* --------------------------------------------------------- */
        /* Visitor Methods */
        /* --------------------------------------------------------- */

        @Override
        public Node visitAnnotatedType(AnnotatedTypeTree tree, Void p) {
            return scan(tree.getUnderlyingType(), p);
        }

        @Override
        public Node visitAnnotation(AnnotationTree tree, Void p) {
            assert false : "AnnotationTree is unexpected in AST to CFG translation";
            return null;
        }

        @Override
        public MethodInvocationNode visitMethodInvocation(MethodInvocationTree tree, Void p) {

            // see JLS 15.12.4

            // First, compute the receiver, if any (15.12.4.1)
            // Second, evaluate the actual arguments, left to right and
            // possibly some arguments are stored into an array for variable
            // arguments calls (15.12.4.2)
            // Third, test the receiver, if any, for nullness (15.12.4.4)
            // Fourth, convert the arguments to the type of the formal
            // parameters (15.12.4.5)
            // Fifth, if the method is synchronized, lock the receiving
            // object or class (15.12.4.5)
            ExecutableElement method = TreeUtils.elementFromUse(tree);
            if (method == null) {
                // The method wasn't found, e.g. because of a compilation error.
                return null;
            }

            // TODO? Variable wasn't used.
            // boolean isBooleanMethod = TypesUtils.isBooleanType(method.getReturnType());

            ExpressionTree methodSelect = tree.getMethodSelect();
            assert TreeUtils.isMethodAccess(methodSelect)
                    : "Expected a method access, but got: " + methodSelect;

            List<? extends ExpressionTree> actualExprs = tree.getArguments();

            // Look up method to invoke and possibly throw NullPointerException
            Node receiver = getReceiver(methodSelect, TreeUtils.enclosingClass(getCurrentPath()));

            MethodAccessNode target = new MethodAccessNode(methodSelect, receiver);

            ExecutableElement element = TreeUtils.elementFromUse(tree);
            if (ElementUtils.isStatic(element) || receiver instanceof ThisLiteralNode) {
                // No NullPointerException can be thrown, use normal node
                extendWithNode(target);
            } else {
                TypeElement npeElement = elements.getTypeElement("java.lang.NullPointerException");
                extendWithNodeWithException(target, npeElement.asType());
            }

            List<Node> arguments = new ArrayList<>();

            // Don't convert arguments for enum super calls.  The AST contains
            // no actual arguments, while the method element expects two arguments,
            // leading to an exception in convertCallArguments.  Since no actual
            // arguments are present in the AST that is being checked, it shouldn't
            // cause any harm to omit the conversions.
            // See also BaseTypeVisitor.visitMethodInvocation and
            // QualifierPolymorphism.annotate
            if (!TreeUtils.isEnumSuper(tree)) {
                arguments = convertCallArguments(method, actualExprs);
            }

            // TODO: lock the receiver for synchronized methods

            MethodInvocationNode node =
                    new MethodInvocationNode(tree, target, arguments, getCurrentPath());

            Set<TypeMirror> thrownSet = new HashSet<>();
            // Add exceptions explicitly mentioned in the throws clause.
            List<? extends TypeMirror> thrownTypes = element.getThrownTypes();
            thrownSet.addAll(thrownTypes);
            // Add Throwable to account for unchecked exceptions
            TypeElement throwableElement = elements.getTypeElement("java.lang.Throwable");
            thrownSet.add(throwableElement.asType());

            ExtendedNode extendedNode = extendWithNodeWithExceptions(node, thrownSet);

            /* Check for the TerminatesExecution annotation. */
            Element methodElement = InternalUtils.symbol(tree);
            boolean terminatesExecution =
                    annotationProvider.getDeclAnnotation(methodElement, TerminatesExecution.class)
                            != null;
            if (terminatesExecution) {
                extendedNode.setTerminatesExecution(true);
            }

            return node;
        }

        @Override
        public Node visitAssert(AssertTree tree, Void p) {

            // see JLS 14.10

            // If assertions are enabled, then we can just translate the
            // assertion.
            if (assumeAssertionsEnabled || assumeAssertionsEnabledFor(tree)) {
                translateAssertWithAssertionsEnabled(tree);
                return null;
            }

            // If assertions are disabled, then nothing is executed.
            if (assumeAssertionsDisabled) {
                return null;
            }

            // Otherwise, we don't know if assertions are enabled, so we use a
            // variable "ea" and case-split on it. One branch does execute the
            // assertion, while the other assumes assertions are disabled.
            VariableTree ea = getAssertionsEnabledVariable();

            // all necessary labels
            Label assertionEnabled = new Label();
            Label assertionDisabled = new Label();

            extendWithNode(new LocalVariableNode(ea));
            extendWithExtendedNode(new ConditionalJump(assertionEnabled, assertionDisabled));

            // 'then' branch (i.e. check the assertion)
            addLabelForNextNode(assertionEnabled);

            translateAssertWithAssertionsEnabled(tree);

            // 'else' branch
            addLabelForNextNode(assertionDisabled);

            return null;
        }

        /**
         * Should assertions be assumed to be executed for a given {@link AssertTree}? False by
         * default.
         */
        protected boolean assumeAssertionsEnabledFor(AssertTree tree) {
            return false;
        }

        /** The {@link VariableTree} that indicates whether assertions are enabled or not. */
        protected VariableTree ea = null;

        /**
         * Get a synthetic {@link VariableTree} that indicates whether assertions are enabled or
         * not.
         */
        protected VariableTree getAssertionsEnabledVariable() {
            if (ea == null) {
                String name = uniqueName("assertionsEnabled");
                Element owner = findOwner();
                ExpressionTree initializer = null;
                ea =
                        treeBuilder.buildVariableDecl(
                                types.getPrimitiveType(TypeKind.BOOLEAN), name, owner, initializer);
            }
            return ea;
        }

        /**
         * Find nearest owner element(Method or Class) which holds current tree
         *
         * @return Nearest owner element of current tree
         */
        private Element findOwner() {
            MethodTree enclosingMethod = TreeUtils.enclosingMethod(getCurrentPath());
            if (enclosingMethod != null) {
                return TreeUtils.elementFromDeclaration(enclosingMethod);
            } else {
                ClassTree enclosingClass = TreeUtils.enclosingClass(getCurrentPath());
                return TreeUtils.elementFromDeclaration(enclosingClass);
            }
        }

        /**
         * Translates an assertion statement to the correct CFG nodes. The translation assumes that
         * assertions are enabled.
         */
        protected void translateAssertWithAssertionsEnabled(AssertTree tree) {

            // all necessary labels
            Label assertEnd = new Label();
            Label elseEntry = new Label();

            // basic block for the condition
            Node condition = unbox(scan(tree.getCondition(), null));
            ConditionalJump cjump = new ConditionalJump(assertEnd, elseEntry);
            extendWithExtendedNode(cjump);

            // else branch
            Node detail = null;
            addLabelForNextNode(elseEntry);
            if (tree.getDetail() != null) {
                detail = scan(tree.getDetail(), null);
            }
            TypeElement assertException = elements.getTypeElement("java.lang.AssertionError");
            AssertionErrorNode assertNode =
                    new AssertionErrorNode(tree, condition, detail, assertException.asType());
            extendWithNode(assertNode);
            NodeWithExceptionsHolder exNode =
                    extendWithNodeWithException(
                            new ThrowNode(null, assertNode, env.getTypeUtils()),
                            assertException.asType());
            exNode.setTerminatesExecution(true);

            // then branch (nothing happens)
            addLabelForNextNode(assertEnd);
        }

        @Override
        public Node visitAssignment(AssignmentTree tree, Void p) {

            // see JLS 15.26.1

            AssignmentNode assignmentNode;
            ExpressionTree variable = tree.getVariable();
            TypeMirror varType = InternalUtils.typeOf(variable);

            // case 1: field access
            if (TreeUtils.isFieldAccess(variable)) {
                // visit receiver
                Node receiver = getReceiver(variable, TreeUtils.enclosingClass(getCurrentPath()));

                // visit expression
                Node expression = scan(tree.getExpression(), p);
                expression = assignConvert(expression, varType);

                // visit field access (throws null-pointer exception)
                FieldAccessNode target = new FieldAccessNode(variable, receiver);
                target.setLValue();

                Element element = TreeUtils.elementFromUse(variable);
                if (ElementUtils.isStatic(element) || receiver instanceof ThisLiteralNode) {
                    // No NullPointerException can be thrown, use normal node
                    extendWithNode(target);
                } else {
                    TypeElement npeElement =
                            elements.getTypeElement("java.lang.NullPointerException");
                    extendWithNodeWithException(target, npeElement.asType());
                }

                // add assignment node
                assignmentNode = new AssignmentNode(tree, target, expression);
                extendWithNode(assignmentNode);
            }

            // case 2: other cases
            else {
                Node target = scan(variable, p);
                target.setLValue();

                assignmentNode = translateAssignment(tree, target, tree.getExpression());
            }

            return assignmentNode;
        }

        /** Translate an assignment. */
        protected AssignmentNode translateAssignment(Tree tree, Node target, ExpressionTree rhs) {
            Node expression = scan(rhs, null);
            return translateAssignment(tree, target, expression);
        }

        /** Translate an assignment where the RHS has already been scanned. */
        protected AssignmentNode translateAssignment(Tree tree, Node target, Node expression) {
            assert tree instanceof AssignmentTree || tree instanceof VariableTree;
            target.setLValue();
            expression = assignConvert(expression, target.getType());
            AssignmentNode assignmentNode = new AssignmentNode(tree, target, expression);
            extendWithNode(assignmentNode);
            return assignmentNode;
        }

        /**
         * Note 1: Requires {@code tree} to be a field or method access tree.
         *
         * <p>Note 2: Visits the receiver and adds all necessary blocks to the CFG.
         *
         * @param tree the field access tree containing the receiver
         * @param classTree the ClassTree enclosing the field access
         * @return the receiver of the field access
         */
        private Node getReceiver(ExpressionTree tree, ClassTree classTree) {
            assert TreeUtils.isFieldAccess(tree) || TreeUtils.isMethodAccess(tree);
            if (tree.getKind().equals(Tree.Kind.MEMBER_SELECT)) {
                MemberSelectTree mtree = (MemberSelectTree) tree;
                return scan(mtree.getExpression(), null);
            } else {
                Element ele = TreeUtils.elementFromUse(tree);
                TypeElement declaringClass = ElementUtils.enclosingClass(ele);
                TypeMirror type = ElementUtils.getType(declaringClass);
                if (ElementUtils.isStatic(ele)) {
                    Node node = new ClassNameNode(type, declaringClass);
                    extendWithNode(node);
                    return node;
                } else {
                    Node node = new ImplicitThisLiteralNode(type);
                    extendWithNode(node);
                    return node;
                }
            }
        }

        /**
         * Map an operation with assignment to the corresponding operation without assignment.
         *
         * @param kind a Tree.Kind representing an operation with assignment
         * @return the Tree.Kind for the same operation without assignment
         */
        protected Tree.Kind withoutAssignment(Tree.Kind kind) {
            switch (kind) {
                case DIVIDE_ASSIGNMENT:
                    return Tree.Kind.DIVIDE;
                case MULTIPLY_ASSIGNMENT:
                    return Tree.Kind.MULTIPLY;
                case REMAINDER_ASSIGNMENT:
                    return Tree.Kind.REMAINDER;
                case MINUS_ASSIGNMENT:
                    return Tree.Kind.MINUS;
                case PLUS_ASSIGNMENT:
                    return Tree.Kind.PLUS;
                case LEFT_SHIFT_ASSIGNMENT:
                    return Tree.Kind.LEFT_SHIFT;
                case RIGHT_SHIFT_ASSIGNMENT:
                    return Tree.Kind.RIGHT_SHIFT;
                case UNSIGNED_RIGHT_SHIFT_ASSIGNMENT:
                    return Tree.Kind.UNSIGNED_RIGHT_SHIFT;
                case AND_ASSIGNMENT:
                    return Tree.Kind.AND;
                case OR_ASSIGNMENT:
                    return Tree.Kind.OR;
                case XOR_ASSIGNMENT:
                    return Tree.Kind.XOR;
                default:
                    return Tree.Kind.ERRONEOUS;
            }
        }

        @Override
        public Node visitCompoundAssignment(CompoundAssignmentTree tree, Void p) {
            // According the JLS 15.26.2, E1 op= E2 is equivalent to
            // E1 = (T) ((E1) op (E2)), where T is the type of E1,
            // except that E1 is evaluated only once.
            //

            Tree.Kind kind = tree.getKind();
            switch (kind) {
                case DIVIDE_ASSIGNMENT:
                case MULTIPLY_ASSIGNMENT:
                case REMAINDER_ASSIGNMENT:
                    {
                        // see JLS 15.17 and 15.26.2
                        Node targetLHS = scan(tree.getVariable(), p);
                        Node value = scan(tree.getExpression(), p);

                        TypeMirror exprType = InternalUtils.typeOf(tree);
                        TypeMirror leftType = InternalUtils.typeOf(tree.getVariable());
                        TypeMirror rightType = InternalUtils.typeOf(tree.getExpression());
                        TypeMirror promotedType = binaryPromotedType(leftType, rightType);
                        Node targetRHS = binaryNumericPromotion(targetLHS, promotedType);
                        value = binaryNumericPromotion(value, promotedType);

                        BinaryTree operTree =
                                treeBuilder.buildBinary(
                                        promotedType,
                                        withoutAssignment(kind),
                                        tree.getVariable(),
                                        tree.getExpression());
                        handleArtificialTree(operTree);
                        Node operNode;
                        if (kind == Tree.Kind.MULTIPLY_ASSIGNMENT) {
                            operNode = new NumericalMultiplicationNode(operTree, targetRHS, value);
                        } else if (kind == Tree.Kind.DIVIDE_ASSIGNMENT) {
                            if (TypesUtils.isIntegral(exprType)) {
                                operNode = new IntegerDivisionNode(operTree, targetRHS, value);

                                TypeElement throwableElement =
                                        elements.getTypeElement("java.lang.ArithmeticException");
                                extendWithNodeWithException(operNode, throwableElement.asType());
                            } else {
                                operNode = new FloatingDivisionNode(operTree, targetRHS, value);
                            }
                        } else {
                            assert kind == Kind.REMAINDER_ASSIGNMENT;
                            if (TypesUtils.isIntegral(exprType)) {
                                operNode = new IntegerRemainderNode(operTree, targetRHS, value);

                                TypeElement throwableElement =
                                        elements.getTypeElement("java.lang.ArithmeticException");
                                extendWithNodeWithException(operNode, throwableElement.asType());
                            } else {
                                operNode = new FloatingRemainderNode(operTree, targetRHS, value);
                            }
                        }
                        extendWithNode(operNode);

                        TypeCastTree castTree = treeBuilder.buildTypeCast(leftType, operTree);
                        handleArtificialTree(castTree);
                        TypeCastNode castNode = new TypeCastNode(castTree, operNode, leftType);
                        castNode.setInSource(false);
                        extendWithNode(castNode);

                        AssignmentNode assignNode = new AssignmentNode(tree, targetLHS, castNode);
                        extendWithNode(assignNode);
                        return assignNode;
                    }

                case MINUS_ASSIGNMENT:
                case PLUS_ASSIGNMENT:
                    {
                        // see JLS 15.18 and 15.26.2

                        Node targetLHS = scan(tree.getVariable(), p);
                        Node value = scan(tree.getExpression(), p);

                        TypeMirror leftType = InternalUtils.typeOf(tree.getVariable());
                        TypeMirror rightType = InternalUtils.typeOf(tree.getExpression());

                        if (TypesUtils.isString(leftType) || TypesUtils.isString(rightType)) {
                            assert (kind == Tree.Kind.PLUS_ASSIGNMENT);
                            Node targetRHS = stringConversion(targetLHS);
                            value = stringConversion(value);
                            Node r = new StringConcatenateAssignmentNode(tree, targetRHS, value);
                            extendWithNode(r);
                            return r;
                        } else {
                            TypeMirror promotedType = binaryPromotedType(leftType, rightType);
                            Node targetRHS = binaryNumericPromotion(targetLHS, promotedType);
                            value = binaryNumericPromotion(value, promotedType);

                            BinaryTree operTree =
                                    treeBuilder.buildBinary(
                                            promotedType,
                                            withoutAssignment(kind),
                                            tree.getVariable(),
                                            tree.getExpression());
                            handleArtificialTree(operTree);
                            Node operNode;
                            if (kind == Tree.Kind.PLUS_ASSIGNMENT) {
                                operNode = new NumericalAdditionNode(operTree, targetRHS, value);
                            } else {
                                assert kind == Kind.MINUS_ASSIGNMENT;
                                operNode = new NumericalSubtractionNode(operTree, targetRHS, value);
                            }
                            extendWithNode(operNode);

                            TypeCastTree castTree = treeBuilder.buildTypeCast(leftType, operTree);
                            handleArtificialTree(castTree);
                            TypeCastNode castNode = new TypeCastNode(castTree, operNode, leftType);
                            castNode.setInSource(false);
                            extendWithNode(castNode);

                            // Map the compound assignment tree to an assignment node, which
                            // will have the correct type.
                            AssignmentNode assignNode =
                                    new AssignmentNode(tree, targetLHS, castNode);
                            extendWithNode(assignNode);
                            return assignNode;
                        }
                    }

                case LEFT_SHIFT_ASSIGNMENT:
                case RIGHT_SHIFT_ASSIGNMENT:
                case UNSIGNED_RIGHT_SHIFT_ASSIGNMENT:
                    {
                        // see JLS 15.19 and 15.26.2
                        Node targetLHS = scan(tree.getVariable(), p);
                        Node value = scan(tree.getExpression(), p);

                        TypeMirror leftType = InternalUtils.typeOf(tree.getVariable());

                        Node targetRHS = unaryNumericPromotion(targetLHS);
                        value = unaryNumericPromotion(value);

                        BinaryTree operTree =
                                treeBuilder.buildBinary(
                                        leftType,
                                        withoutAssignment(kind),
                                        tree.getVariable(),
                                        tree.getExpression());
                        handleArtificialTree(operTree);
                        Node operNode;
                        if (kind == Tree.Kind.LEFT_SHIFT_ASSIGNMENT) {
                            operNode = new LeftShiftNode(operTree, targetRHS, value);
                        } else if (kind == Tree.Kind.RIGHT_SHIFT_ASSIGNMENT) {
                            operNode = new SignedRightShiftNode(operTree, targetRHS, value);
                        } else {
                            assert kind == Kind.UNSIGNED_RIGHT_SHIFT_ASSIGNMENT;
                            operNode = new UnsignedRightShiftNode(operTree, targetRHS, value);
                        }
                        extendWithNode(operNode);

                        TypeCastTree castTree = treeBuilder.buildTypeCast(leftType, operTree);
                        handleArtificialTree(castTree);
                        TypeCastNode castNode = new TypeCastNode(castTree, operNode, leftType);
                        castNode.setInSource(false);
                        extendWithNode(castNode);

                        AssignmentNode assignNode = new AssignmentNode(tree, targetLHS, castNode);
                        extendWithNode(assignNode);
                        return assignNode;
                    }

                case AND_ASSIGNMENT:
                case OR_ASSIGNMENT:
                case XOR_ASSIGNMENT:
                    // see JLS 15.22
                    Node targetLHS = scan(tree.getVariable(), p);
                    Node value = scan(tree.getExpression(), p);

                    TypeMirror leftType = InternalUtils.typeOf(tree.getVariable());
                    TypeMirror rightType = InternalUtils.typeOf(tree.getExpression());

                    Node targetRHS = null;
                    if (isNumericOrBoxed(leftType) && isNumericOrBoxed(rightType)) {
                        TypeMirror promotedType = binaryPromotedType(leftType, rightType);
                        targetRHS = binaryNumericPromotion(targetLHS, promotedType);
                        value = binaryNumericPromotion(value, promotedType);
                    } else if (TypesUtils.isBooleanType(leftType)
                            && TypesUtils.isBooleanType(rightType)) {
                        targetRHS = unbox(targetLHS);
                        value = unbox(value);
                    } else {
                        assert false
                                : "Both argument to logical operation must be numeric or boolean";
                    }

                    BinaryTree operTree =
                            treeBuilder.buildBinary(
                                    leftType,
                                    withoutAssignment(kind),
                                    tree.getVariable(),
                                    tree.getExpression());
                    handleArtificialTree(operTree);
                    Node operNode;
                    if (kind == Tree.Kind.AND_ASSIGNMENT) {
                        operNode = new BitwiseAndNode(operTree, targetRHS, value);
                    } else if (kind == Tree.Kind.OR_ASSIGNMENT) {
                        operNode = new BitwiseOrNode(operTree, targetRHS, value);
                    } else {
                        assert kind == Kind.XOR_ASSIGNMENT;
                        operNode = new BitwiseXorNode(operTree, targetRHS, value);
                    }
                    extendWithNode(operNode);

                    TypeCastTree castTree = treeBuilder.buildTypeCast(leftType, operTree);
                    handleArtificialTree(castTree);
                    TypeCastNode castNode = new TypeCastNode(castTree, operNode, leftType);
                    castNode.setInSource(false);
                    extendWithNode(castNode);

                    AssignmentNode assignNode = new AssignmentNode(tree, targetLHS, castNode);
                    extendWithNode(assignNode);
                    return assignNode;
                default:
                    assert false : "unexpected compound assignment type";
                    break;
            }
            assert false : "unexpected compound assignment type";
            return null;
        }

        @Override
        public Node visitBinary(BinaryTree tree, Void p) {
            // Note that for binary operations it is important to perform any required
            // promotion on the left operand before generating any Nodes for the right
            // operand, because labels must be inserted AFTER ALL preceding Nodes and
            // BEFORE ALL following Nodes.
            Node r = null;
            Tree leftTree = tree.getLeftOperand();
            Tree rightTree = tree.getRightOperand();

            Tree.Kind kind = tree.getKind();
            switch (kind) {
                case DIVIDE:
                case MULTIPLY:
                case REMAINDER:
                    {
                        // see JLS 15.17

                        TypeMirror exprType = InternalUtils.typeOf(tree);
                        TypeMirror leftType = InternalUtils.typeOf(leftTree);
                        TypeMirror rightType = InternalUtils.typeOf(rightTree);
                        TypeMirror promotedType = binaryPromotedType(leftType, rightType);

                        Node left = binaryNumericPromotion(scan(leftTree, p), promotedType);
                        Node right = binaryNumericPromotion(scan(rightTree, p), promotedType);

                        if (kind == Tree.Kind.MULTIPLY) {
                            r = new NumericalMultiplicationNode(tree, left, right);
                        } else if (kind == Tree.Kind.DIVIDE) {
                            if (TypesUtils.isIntegral(exprType)) {
                                r = new IntegerDivisionNode(tree, left, right);

                                TypeElement throwableElement =
                                        elements.getTypeElement("java.lang.ArithmeticException");
                                extendWithNodeWithException(r, throwableElement.asType());
                            } else {
                                r = new FloatingDivisionNode(tree, left, right);
                            }
                        } else {
                            assert kind == Kind.REMAINDER;
                            if (TypesUtils.isIntegral(exprType)) {
                                r = new IntegerRemainderNode(tree, left, right);

                                TypeElement throwableElement =
                                        elements.getTypeElement("java.lang.ArithmeticException");
                                extendWithNodeWithException(r, throwableElement.asType());
                            } else {
                                r = new FloatingRemainderNode(tree, left, right);
                            }
                        }
                        break;
                    }

                case MINUS:
                case PLUS:
                    {
                        // see JLS 15.18

                        // TypeMirror exprType = InternalUtils.typeOf(tree);
                        TypeMirror leftType = InternalUtils.typeOf(leftTree);
                        TypeMirror rightType = InternalUtils.typeOf(rightTree);

                        if (TypesUtils.isString(leftType) || TypesUtils.isString(rightType)) {
                            assert (kind == Tree.Kind.PLUS);
                            Node left = stringConversion(scan(leftTree, p));
                            Node right = stringConversion(scan(rightTree, p));
                            r = new StringConcatenateNode(tree, left, right);
                        } else {
                            TypeMirror promotedType = binaryPromotedType(leftType, rightType);
                            Node left = binaryNumericPromotion(scan(leftTree, p), promotedType);
                            Node right = binaryNumericPromotion(scan(rightTree, p), promotedType);

                            // TODO: Decide whether to deal with floating-point value
                            // set conversion.
                            if (kind == Tree.Kind.PLUS) {
                                r = new NumericalAdditionNode(tree, left, right);
                            } else {
                                assert kind == Kind.MINUS;
                                r = new NumericalSubtractionNode(tree, left, right);
                            }
                        }
                        break;
                    }

                case LEFT_SHIFT:
                case RIGHT_SHIFT:
                case UNSIGNED_RIGHT_SHIFT:
                    {
                        // see JLS 15.19

                        Node left = unaryNumericPromotion(scan(leftTree, p));
                        Node right = unaryNumericPromotion(scan(rightTree, p));

                        if (kind == Tree.Kind.LEFT_SHIFT) {
                            r = new LeftShiftNode(tree, left, right);
                        } else if (kind == Tree.Kind.RIGHT_SHIFT) {
                            r = new SignedRightShiftNode(tree, left, right);
                        } else {
                            assert kind == Kind.UNSIGNED_RIGHT_SHIFT;
                            r = new UnsignedRightShiftNode(tree, left, right);
                        }
                        break;
                    }

                case GREATER_THAN:
                case GREATER_THAN_EQUAL:
                case LESS_THAN:
                case LESS_THAN_EQUAL:
                    {
                        // see JLS 15.20.1
                        TypeMirror leftType = InternalUtils.typeOf(leftTree);
                        if (TypesUtils.isBoxedPrimitive(leftType)) {
                            leftType = types.unboxedType(leftType);
                        }

                        TypeMirror rightType = InternalUtils.typeOf(rightTree);
                        if (TypesUtils.isBoxedPrimitive(rightType)) {
                            rightType = types.unboxedType(rightType);
                        }

                        TypeMirror promotedType = binaryPromotedType(leftType, rightType);
                        Node left = binaryNumericPromotion(scan(leftTree, p), promotedType);
                        Node right = binaryNumericPromotion(scan(rightTree, p), promotedType);

                        Node node;
                        if (kind == Tree.Kind.GREATER_THAN) {
                            node = new GreaterThanNode(tree, left, right);
                        } else if (kind == Tree.Kind.GREATER_THAN_EQUAL) {
                            node = new GreaterThanOrEqualNode(tree, left, right);
                        } else if (kind == Tree.Kind.LESS_THAN) {
                            node = new LessThanNode(tree, left, right);
                        } else {
                            assert kind == Tree.Kind.LESS_THAN_EQUAL;
                            node = new LessThanOrEqualNode(tree, left, right);
                        }

                        extendWithNode(node);

                        return node;
                    }

                case EQUAL_TO:
                case NOT_EQUAL_TO:
                    {
                        // see JLS 15.21
                        TreeInfo leftInfo = getTreeInfo(leftTree);
                        TreeInfo rightInfo = getTreeInfo(rightTree);
                        Node left = scan(leftTree, p);
                        Node right = scan(rightTree, p);

                        if (leftInfo.isNumeric()
                                && rightInfo.isNumeric()
                                && !(leftInfo.isBoxed() && rightInfo.isBoxed())) {
                            // JLS 15.21.1 numerical equality
                            TypeMirror promotedType =
                                    binaryPromotedType(
                                            leftInfo.unboxedType(), rightInfo.unboxedType());
                            left = binaryNumericPromotion(left, promotedType);
                            right = binaryNumericPromotion(right, promotedType);
                        } else if (leftInfo.isBoolean()
                                && rightInfo.isBoolean()
                                && !(leftInfo.isBoxed() && rightInfo.isBoxed())) {
                            // JSL 15.21.2 boolean equality
                            left = unboxAsNeeded(left, leftInfo.isBoxed());
                            right = unboxAsNeeded(right, rightInfo.isBoxed());
                        }

                        Node node;
                        if (kind == Tree.Kind.EQUAL_TO) {
                            node = new EqualToNode(tree, left, right);
                        } else {
                            assert kind == Kind.NOT_EQUAL_TO;
                            node = new NotEqualNode(tree, left, right);
                        }
                        extendWithNode(node);

                        return node;
                    }

                case AND:
                case OR:
                case XOR:
                    {
                        // see JLS 15.22
                        TypeMirror leftType = InternalUtils.typeOf(leftTree);
                        TypeMirror rightType = InternalUtils.typeOf(rightTree);
                        boolean isBooleanOp =
                                TypesUtils.isBooleanType(leftType)
                                        && TypesUtils.isBooleanType(rightType);

                        Node left;
                        Node right;

                        if (isBooleanOp) {
                            left = unbox(scan(leftTree, p));
                            right = unbox(scan(rightTree, p));
                        } else if (isNumericOrBoxed(leftType) && isNumericOrBoxed(rightType)) {
                            TypeMirror promotedType = binaryPromotedType(leftType, rightType);
                            left = binaryNumericPromotion(scan(leftTree, p), promotedType);
                            right = binaryNumericPromotion(scan(rightTree, p), promotedType);
                        } else {
                            left = unbox(scan(leftTree, p));
                            right = unbox(scan(rightTree, p));
                        }

                        Node node;
                        if (kind == Tree.Kind.AND) {
                            node = new BitwiseAndNode(tree, left, right);
                        } else if (kind == Tree.Kind.OR) {
                            node = new BitwiseOrNode(tree, left, right);
                        } else {
                            assert kind == Kind.XOR;
                            node = new BitwiseXorNode(tree, left, right);
                        }

                        extendWithNode(node);

                        return node;
                    }

                case CONDITIONAL_AND:
                case CONDITIONAL_OR:
                    {
                        // see JLS 15.23 and 15.24

                        // all necessary labels
                        Label rightStartL = new Label();
                        Label shortCircuitL = new Label();

                        // left-hand side
                        Node left = scan(leftTree, p);

                        ConditionalJump cjump;
                        if (kind == Tree.Kind.CONDITIONAL_AND) {
                            cjump = new ConditionalJump(rightStartL, shortCircuitL);
                            cjump.setFalseFlowRule(Store.FlowRule.ELSE_TO_ELSE);
                        } else {
                            cjump = new ConditionalJump(shortCircuitL, rightStartL);
                            cjump.setTrueFlowRule(Store.FlowRule.THEN_TO_THEN);
                        }
                        extendWithExtendedNode(cjump);

                        // right-hand side
                        addLabelForNextNode(rightStartL);
                        Node right = scan(rightTree, p);

                        // conditional expression itself
                        addLabelForNextNode(shortCircuitL);
                        Node node;
                        if (kind == Tree.Kind.CONDITIONAL_AND) {
                            node = new ConditionalAndNode(tree, left, right);
                        } else {
                            node = new ConditionalOrNode(tree, left, right);
                        }
                        extendWithNode(node);
                        return node;
                    }
                default:
                    assert false : "unexpected binary tree: " + kind;
                    break;
            }
            assert r != null : "unexpected binary tree";
            return extendWithNode(r);
        }

        @Override
        public Node visitBlock(BlockTree tree, Void p) {
            for (StatementTree n : tree.getStatements()) {
                scan(n, null);
            }
            return null;
        }

        @Override
        public Node visitBreak(BreakTree tree, Void p) {
            Name label = tree.getLabel();
            if (label == null) {
                assert breakTargetL != null : "no target for break statement";

                extendWithExtendedNode(new UnconditionalJump(breakTargetL));
            } else {
                assert breakLabels.containsKey(label);

                extendWithExtendedNode(new UnconditionalJump(breakLabels.get(label)));
            }

            return null;
        }

        @Override
        public Node visitSwitch(SwitchTree tree, Void p) {
            SwitchBuilder builder = new SwitchBuilder(tree, p);
            builder.build();
            return null;
        }

        private class SwitchBuilder {
            private final SwitchTree switchTree;
            private final Label[] caseBodyLabels;
            private final Void p;
            private Node switchExpr;

            private SwitchBuilder(SwitchTree tree, Void p) {
                this.switchTree = tree;
                this.caseBodyLabels = new Label[switchTree.getCases().size() + 1];
                this.p = p;
            }

            public void build() {
                Label oldBreakTargetL = breakTargetL;
                breakTargetL = new Label();
                int cases = caseBodyLabels.length - 1;
                for (int i = 0; i < cases; ++i) {
                    caseBodyLabels[i] = new Label();
                }
                caseBodyLabels[cases] = breakTargetL;

                TypeMirror switchExprType = InternalUtils.typeOf(switchTree.getExpression());
                VariableTree variable =
                        treeBuilder.buildVariableDecl(
                                switchExprType, uniqueName("switch"), findOwner(), null);
                handleArtificialTree(variable);

                VariableDeclarationNode variableNode = new VariableDeclarationNode(variable);
                variableNode.setInSource(false);
                extendWithNode(variableNode);

                ExpressionTree variableUse = treeBuilder.buildVariableUse(variable);
                handleArtificialTree(variable);

                LocalVariableNode variableUseNode = new LocalVariableNode(variableUse);
                variableUseNode.setInSource(false);
                extendWithNode(variableUseNode);

                Node switchExprNode = unbox(scan(switchTree.getExpression(), p));

                AssignmentTree assign =
                        treeBuilder.buildAssignment(variableUse, switchTree.getExpression());
                handleArtificialTree(assign);

                switchExpr = new AssignmentNode(assign, variableUseNode, switchExprNode);
                switchExpr.setInSource(false);
                extendWithNode(switchExpr);

                extendWithNode(
                        new MarkerNode(
                                switchTree, "start of switch statement", env.getTypeUtils()));

                Integer defaultIndex = null;
                for (int i = 0; i < cases; ++i) {
                    CaseTree caseTree = switchTree.getCases().get(i);
                    if (caseTree.getExpression() == null) {
                        defaultIndex = i;
                    } else {
                        buildCase(caseTree, i);
                    }
                }
                if (defaultIndex != null) {
                    // the checks of all cases must happen before the default case,
                    // therefore we build the default case last.
                    // fallthrough is still handled correctly with the caseBodyLabels.
                    buildCase(switchTree.getCases().get(defaultIndex), defaultIndex);
                }

                addLabelForNextNode(breakTargetL);
                breakTargetL = oldBreakTargetL;
            }

            private void buildCase(CaseTree tree, int index) {
                final Label thisBodyL = caseBodyLabels[index];
                final Label nextBodyL = caseBodyLabels[index + 1];
                final Label nextCaseL = new Label();

                ExpressionTree exprTree = tree.getExpression();
                if (exprTree != null) {
                    Node expr = scan(exprTree, p);
                    CaseNode test = new CaseNode(tree, switchExpr, expr, env.getTypeUtils());
                    extendWithNode(test);
                    extendWithExtendedNode(new ConditionalJump(thisBodyL, nextCaseL));
                }
                addLabelForNextNode(thisBodyL);
                for (StatementTree stmt : tree.getStatements()) {
                    scan(stmt, p);
                }
                extendWithExtendedNode(new UnconditionalJump(nextBodyL));
                addLabelForNextNode(nextCaseL);
            }
        }

        @Override
        public Node visitCase(CaseTree tree, Void p) {
            throw new AssertionError("case visitor is implemented in SwitchBuilder");
        }

        @Override
        public Node visitCatch(CatchTree tree, Void p) {
            scan(tree.getParameter(), p);
            scan(tree.getBlock(), p);
            return null;
        }

        @Override
        public Node visitClass(ClassTree tree, Void p) {
            declaredClasses.add(tree);
            return null;
        }

        @Override
        public Node visitConditionalExpression(ConditionalExpressionTree tree, Void p) {
            // see JLS 15.25
            TypeMirror exprType = InternalUtils.typeOf(tree);

            Label trueStart = new Label();
            Label falseStart = new Label();
            Label merge = new Label();

            Node condition = unbox(scan(tree.getCondition(), p));
            ConditionalJump cjump = new ConditionalJump(trueStart, falseStart);
            extendWithExtendedNode(cjump);

            addLabelForNextNode(trueStart);
            Node trueExpr = scan(tree.getTrueExpression(), p);
            trueExpr = conditionalExprPromotion(trueExpr, exprType);
            extendWithExtendedNode(new UnconditionalJump(merge));

            addLabelForNextNode(falseStart);
            Node falseExpr = scan(tree.getFalseExpression(), p);
            falseExpr = conditionalExprPromotion(falseExpr, exprType);

            addLabelForNextNode(merge);
            Node node = new TernaryExpressionNode(tree, condition, trueExpr, falseExpr);
            extendWithNode(node);

            return node;
        }

        @Override
        public Node visitContinue(ContinueTree tree, Void p) {
            Name label = tree.getLabel();
            if (label == null) {
                assert continueTargetL != null : "no target for continue statement";

                extendWithExtendedNode(new UnconditionalJump(continueTargetL));
            } else {
                assert continueLabels.containsKey(label);

                extendWithExtendedNode(new UnconditionalJump(continueLabels.get(label)));
            }

            return null;
        }

        @Override
        public Node visitDoWhileLoop(DoWhileLoopTree tree, Void p) {
            Name parentLabel = getLabel(getCurrentPath());

            Label loopEntry = new Label();
            Label loopExit = new Label();

            // If the loop is a labeled statement, then its continue
            // target is identical for continues with no label and
            // continues with the loop's label.
            Label conditionStart;
            if (parentLabel != null) {
                conditionStart = continueLabels.get(parentLabel);
            } else {
                conditionStart = new Label();
            }

            Label oldBreakTargetL = breakTargetL;
            breakTargetL = loopExit;

            Label oldContinueTargetL = continueTargetL;
            continueTargetL = conditionStart;

            // Loop body
            addLabelForNextNode(loopEntry);
            if (tree.getStatement() != null) {
                scan(tree.getStatement(), p);
            }

            // Condition
            addLabelForNextNode(conditionStart);
            if (tree.getCondition() != null) {
                unbox(scan(tree.getCondition(), p));
                ConditionalJump cjump = new ConditionalJump(loopEntry, loopExit);
                extendWithExtendedNode(cjump);
            }

            // Loop exit
            addLabelForNextNode(loopExit);

            breakTargetL = oldBreakTargetL;
            continueTargetL = oldContinueTargetL;

            return null;
        }

        @Override
        public Node visitErroneous(ErroneousTree tree, Void p) {
            assert false : "ErroneousTree is unexpected in AST to CFG translation";
            return null;
        }

        @Override
        public Node visitExpressionStatement(ExpressionStatementTree tree, Void p) {
            return scan(tree.getExpression(), p);
        }

        @Override
        public Node visitEnhancedForLoop(EnhancedForLoopTree tree, Void p) {
            // see JLS 14.14.2
            Name parentLabel = getLabel(getCurrentPath());

            Label conditionStart = new Label();
            Label loopEntry = new Label();
            Label loopExit = new Label();

            // If the loop is a labeled statement, then its continue
            // target is identical for continues with no label and
            // continues with the loop's label.
            Label updateStart;
            if (parentLabel != null) {
                updateStart = continueLabels.get(parentLabel);
            } else {
                updateStart = new Label();
            }

            Label oldBreakTargetL = breakTargetL;
            breakTargetL = loopExit;

            Label oldContinueTargetL = continueTargetL;
            continueTargetL = updateStart;

            // Distinguish loops over Iterables from loops over arrays.

            TypeElement iterableElement = elements.getTypeElement("java.lang.Iterable");
            TypeMirror iterableType = types.erasure(iterableElement.asType());

            VariableTree variable = tree.getVariable();
            VariableElement variableElement = TreeUtils.elementFromDeclaration(variable);
            ExpressionTree expression = tree.getExpression();
            StatementTree statement = tree.getStatement();

            TypeMirror exprType = InternalUtils.typeOf(expression);

            if (types.isSubtype(exprType, iterableType)) {
                // Take the upper bound of a type variable or wildcard
                exprType = TypesUtils.upperBound(exprType);

                assert (exprType instanceof DeclaredType) : "an Iterable must be a DeclaredType";
                DeclaredType declaredExprType = (DeclaredType) exprType;
                declaredExprType.getTypeArguments();

                MemberSelectTree iteratorSelect = treeBuilder.buildIteratorMethodAccess(expression);
                handleArtificialTree(iteratorSelect);

                MethodInvocationTree iteratorCall =
                        treeBuilder.buildMethodInvocation(iteratorSelect);
                handleArtificialTree(iteratorCall);

                VariableTree iteratorVariable =
                        createEnhancedForLoopIteratorVariable(iteratorCall, variableElement);
                handleArtificialTree(iteratorVariable);

                VariableDeclarationNode iteratorVariableDecl =
                        new VariableDeclarationNode(iteratorVariable);
                iteratorVariableDecl.setInSource(false);

                extendWithNode(iteratorVariableDecl);

                Node expressionNode = scan(expression, p);

                MethodAccessNode iteratorAccessNode =
                        new MethodAccessNode(iteratorSelect, expressionNode);
                iteratorAccessNode.setInSource(false);
                extendWithNode(iteratorAccessNode);
                MethodInvocationNode iteratorCallNode =
                        new MethodInvocationNode(
                                iteratorCall,
                                iteratorAccessNode,
                                Collections.<Node>emptyList(),
                                getCurrentPath());
                iteratorCallNode.setInSource(false);
                extendWithNode(iteratorCallNode);

                translateAssignment(
                        iteratorVariable,
                        new LocalVariableNode(iteratorVariable),
                        iteratorCallNode);

                // Test the loop ending condition
                addLabelForNextNode(conditionStart);
                IdentifierTree iteratorUse1 = treeBuilder.buildVariableUse(iteratorVariable);
                handleArtificialTree(iteratorUse1);

                LocalVariableNode iteratorReceiverNode = new LocalVariableNode(iteratorUse1);
                iteratorReceiverNode.setInSource(false);
                extendWithNode(iteratorReceiverNode);

                MemberSelectTree hasNextSelect = treeBuilder.buildHasNextMethodAccess(iteratorUse1);
                handleArtificialTree(hasNextSelect);

                MethodAccessNode hasNextAccessNode =
                        new MethodAccessNode(hasNextSelect, iteratorReceiverNode);
                hasNextAccessNode.setInSource(false);
                extendWithNode(hasNextAccessNode);

                MethodInvocationTree hasNextCall = treeBuilder.buildMethodInvocation(hasNextSelect);
                handleArtificialTree(hasNextCall);

                MethodInvocationNode hasNextCallNode =
                        new MethodInvocationNode(
                                hasNextCall,
                                hasNextAccessNode,
                                Collections.<Node>emptyList(),
                                getCurrentPath());
                hasNextCallNode.setInSource(false);
                extendWithNode(hasNextCallNode);
                extendWithExtendedNode(new ConditionalJump(loopEntry, loopExit));

                // Loop body, starting with declaration of the loop iteration variable
                addLabelForNextNode(loopEntry);
                extendWithNode(new VariableDeclarationNode(variable));

                IdentifierTree iteratorUse2 = treeBuilder.buildVariableUse(iteratorVariable);
                handleArtificialTree(iteratorUse2);

                LocalVariableNode iteratorReceiverNode2 = new LocalVariableNode(iteratorUse2);
                iteratorReceiverNode2.setInSource(false);
                extendWithNode(iteratorReceiverNode2);

                MemberSelectTree nextSelect = treeBuilder.buildNextMethodAccess(iteratorUse2);
                handleArtificialTree(nextSelect);

                MethodAccessNode nextAccessNode =
                        new MethodAccessNode(nextSelect, iteratorReceiverNode2);
                nextAccessNode.setInSource(false);
                extendWithNode(nextAccessNode);

                MethodInvocationTree nextCall = treeBuilder.buildMethodInvocation(nextSelect);
                handleArtificialTree(nextCall);

                MethodInvocationNode nextCallNode =
                        new MethodInvocationNode(
                                nextCall,
                                nextAccessNode,
                                Collections.<Node>emptyList(),
                                getCurrentPath());
                nextCallNode.setInSource(false);
                extendWithNode(nextCallNode);

                translateAssignment(variable, new LocalVariableNode(variable), nextCall);

                if (statement != null) {
                    scan(statement, p);
                }

                // Loop back edge
                addLabelForNextNode(updateStart);
                extendWithExtendedNode(new UnconditionalJump(conditionStart));

            } else {
                // TODO: Shift any labels after the initialization of the
                // temporary array variable.

                VariableTree arrayVariable =
                        createEnhancedForLoopArrayVariable(expression, variableElement);
                handleArtificialTree(arrayVariable);

                VariableDeclarationNode arrayVariableNode =
                        new VariableDeclarationNode(arrayVariable);
                arrayVariableNode.setInSource(false);
                extendWithNode(arrayVariableNode);
                Node expressionNode = scan(expression, p);

                translateAssignment(
                        arrayVariable, new LocalVariableNode(arrayVariable), expressionNode);

                // Declare and initialize the loop index variable
                TypeMirror intType = types.getPrimitiveType(TypeKind.INT);

                LiteralTree zero = treeBuilder.buildLiteral(Integer.valueOf(0));
                handleArtificialTree(zero);

                VariableTree indexVariable =
                        treeBuilder.buildVariableDecl(
                                intType,
                                uniqueName("index"),
                                variableElement.getEnclosingElement(),
                                zero);
                handleArtificialTree(indexVariable);
                VariableDeclarationNode indexVariableNode =
                        new VariableDeclarationNode(indexVariable);
                indexVariableNode.setInSource(false);
                extendWithNode(indexVariableNode);
                IntegerLiteralNode zeroNode = extendWithNode(new IntegerLiteralNode(zero));

                translateAssignment(indexVariable, new LocalVariableNode(indexVariable), zeroNode);

                // Compare index to array length
                addLabelForNextNode(conditionStart);
                IdentifierTree indexUse1 = treeBuilder.buildVariableUse(indexVariable);
                handleArtificialTree(indexUse1);
                LocalVariableNode indexNode1 = new LocalVariableNode(indexUse1);
                indexNode1.setInSource(false);
                extendWithNode(indexNode1);

                IdentifierTree arrayUse1 = treeBuilder.buildVariableUse(arrayVariable);
                handleArtificialTree(arrayUse1);
                LocalVariableNode arrayNode1 = extendWithNode(new LocalVariableNode(arrayUse1));

                MemberSelectTree lengthSelect = treeBuilder.buildArrayLengthAccess(arrayUse1);
                handleArtificialTree(lengthSelect);
                FieldAccessNode lengthAccessNode = new FieldAccessNode(lengthSelect, arrayNode1);
                lengthAccessNode.setInSource(false);
                extendWithNode(lengthAccessNode);

                BinaryTree lessThan = treeBuilder.buildLessThan(indexUse1, lengthSelect);
                handleArtificialTree(lessThan);

                LessThanNode lessThanNode =
                        new LessThanNode(lessThan, indexNode1, lengthAccessNode);
                lessThanNode.setInSource(false);
                extendWithNode(lessThanNode);
                extendWithExtendedNode(new ConditionalJump(loopEntry, loopExit));

                // Loop body, starting with declaration of the loop iteration variable
                addLabelForNextNode(loopEntry);
                extendWithNode(new VariableDeclarationNode(variable));

                IdentifierTree arrayUse2 = treeBuilder.buildVariableUse(arrayVariable);
                handleArtificialTree(arrayUse2);
                LocalVariableNode arrayNode2 = new LocalVariableNode(arrayUse2);
                arrayNode2.setInSource(false);
                extendWithNode(arrayNode2);

                IdentifierTree indexUse2 = treeBuilder.buildVariableUse(indexVariable);
                handleArtificialTree(indexUse2);
                LocalVariableNode indexNode2 = new LocalVariableNode(indexUse2);
                indexNode2.setInSource(false);
                extendWithNode(indexNode2);

                ArrayAccessTree arrayAccess = treeBuilder.buildArrayAccess(arrayUse2, indexUse2);
                handleArtificialTree(arrayAccess);
                ArrayAccessNode arrayAccessNode =
                        new ArrayAccessNode(arrayAccess, arrayNode2, indexNode2);
                arrayAccessNode.setInSource(false);
                extendWithNode(arrayAccessNode);
                translateAssignment(variable, new LocalVariableNode(variable), arrayAccessNode);
                Element npeElement = elements.getTypeElement("java.lang.NullPointerException");
                extendWithNodeWithException(arrayAccessNode, npeElement.asType());

                if (statement != null) {
                    scan(statement, p);
                }

                // Loop back edge
                addLabelForNextNode(updateStart);

                IdentifierTree indexUse3 = treeBuilder.buildVariableUse(indexVariable);
                handleArtificialTree(indexUse3);
                LocalVariableNode indexNode3 = new LocalVariableNode(indexUse3);
                indexNode3.setInSource(false);
                extendWithNode(indexNode3);

                LiteralTree oneTree = treeBuilder.buildLiteral(Integer.valueOf(1));
                handleArtificialTree(oneTree);
                Node one = new IntegerLiteralNode(oneTree);
                one.setInSource(false);
                extendWithNode(one);

                BinaryTree addOneTree =
                        treeBuilder.buildBinary(intType, Tree.Kind.PLUS, indexUse3, oneTree);
                handleArtificialTree(addOneTree);
                Node addOneNode = new NumericalAdditionNode(addOneTree, indexNode3, one);
                addOneNode.setInSource(false);
                extendWithNode(addOneNode);

                AssignmentTree assignTree = treeBuilder.buildAssignment(indexUse3, addOneTree);
                handleArtificialTree(assignTree);
                Node assignNode = new AssignmentNode(assignTree, indexNode3, addOneNode);
                assignNode.setInSource(false);
                extendWithNode(assignNode);

                extendWithExtendedNode(new UnconditionalJump(conditionStart));
            }

            // Loop exit
            addLabelForNextNode(loopExit);

            breakTargetL = oldBreakTargetL;
            continueTargetL = oldContinueTargetL;

            return null;
        }

        protected VariableTree createEnhancedForLoopIteratorVariable(
                MethodInvocationTree iteratorCall, VariableElement variableElement) {
            TypeMirror iteratorType = InternalUtils.typeOf(iteratorCall);

            // Declare and initialize a new, unique iterator variable
            VariableTree iteratorVariable =
                    treeBuilder.buildVariableDecl(
                            iteratorType, // annotatedIteratorTypeTree,
                            uniqueName("iter"),
                            variableElement.getEnclosingElement(),
                            iteratorCall);
            return iteratorVariable;
        }

        protected VariableTree createEnhancedForLoopArrayVariable(
                ExpressionTree expression, VariableElement variableElement) {
            TypeMirror arrayType = InternalUtils.typeOf(expression);

            // Declare and initialize a temporary array variable
            VariableTree arrayVariable =
                    treeBuilder.buildVariableDecl(
                            arrayType,
                            uniqueName("array"),
                            variableElement.getEnclosingElement(),
                            expression);
            return arrayVariable;
        }

        @Override
        public Node visitForLoop(ForLoopTree tree, Void p) {
            Name parentLabel = getLabel(getCurrentPath());

            Label conditionStart = new Label();
            Label loopEntry = new Label();
            Label loopExit = new Label();

            // If the loop is a labeled statement, then its continue
            // target is identical for continues with no label and
            // continues with the loop's label.
            Label updateStart;
            if (parentLabel != null) {
                updateStart = continueLabels.get(parentLabel);
            } else {
                updateStart = new Label();
            }

            Label oldBreakTargetL = breakTargetL;
            breakTargetL = loopExit;

            Label oldContinueTargetL = continueTargetL;
            continueTargetL = updateStart;

            // Initializer
            for (StatementTree init : tree.getInitializer()) {
                scan(init, p);
            }

            // Condition
            addLabelForNextNode(conditionStart);
            if (tree.getCondition() != null) {
                unbox(scan(tree.getCondition(), p));
                ConditionalJump cjump = new ConditionalJump(loopEntry, loopExit);
                extendWithExtendedNode(cjump);
            }

            // Loop body
            addLabelForNextNode(loopEntry);
            if (tree.getStatement() != null) {
                scan(tree.getStatement(), p);
            }

            // Update
            addLabelForNextNode(updateStart);
            for (ExpressionStatementTree update : tree.getUpdate()) {
                scan(update, p);
            }

            extendWithExtendedNode(new UnconditionalJump(conditionStart));

            // Loop exit
            addLabelForNextNode(loopExit);

            breakTargetL = oldBreakTargetL;
            continueTargetL = oldContinueTargetL;

            return null;
        }

        @Override
        public Node visitIdentifier(IdentifierTree tree, Void p) {
            Node node;
            if (TreeUtils.isFieldAccess(tree)) {
                Node receiver = getReceiver(tree, TreeUtils.enclosingClass(getCurrentPath()));
                node = new FieldAccessNode(tree, receiver);
            } else {
                Element element = TreeUtils.elementFromUse(tree);
                switch (element.getKind()) {
                    case ANNOTATION_TYPE:
                    case CLASS:
                    case ENUM:
                    case INTERFACE:
                    case TYPE_PARAMETER:
                        node = new ClassNameNode(tree);
                        break;
                    case FIELD:
                        // Note that "this"/"super" is a field, but not a field access.
                        if (element.getSimpleName().contentEquals("this")) {
                            node = new ExplicitThisLiteralNode(tree);
                        } else {
                            node = new SuperNode(tree);
                        }
                        break;
                    case EXCEPTION_PARAMETER:
                    case LOCAL_VARIABLE:
                    case RESOURCE_VARIABLE:
                    case PARAMETER:
                        node = new LocalVariableNode(tree);
                        break;
                    case PACKAGE:
                        node = new PackageNameNode(tree);
                        break;
                    default:
                        throw new IllegalArgumentException(
                                "unexpected element kind : " + element.getKind());
                }
            }
            extendWithNode(node);
            return node;
        }

        @Override
        public Node visitIf(IfTree tree, Void p) {
            // all necessary labels
            Label thenEntry = new Label();
            Label elseEntry = new Label();
            Label endIf = new Label();

            // basic block for the condition
            unbox(scan(tree.getCondition(), p));

            ConditionalJump cjump = new ConditionalJump(thenEntry, elseEntry);
            extendWithExtendedNode(cjump);

            // then branch
            addLabelForNextNode(thenEntry);
            StatementTree thenStatement = tree.getThenStatement();
            scan(thenStatement, p);
            extendWithExtendedNode(new UnconditionalJump(endIf));

            // else branch
            addLabelForNextNode(elseEntry);
            StatementTree elseStatement = tree.getElseStatement();
            if (elseStatement != null) {
                scan(elseStatement, p);
            }

            // label the end of the if statement
            addLabelForNextNode(endIf);

            return null;
        }

        @Override
        public Node visitImport(ImportTree tree, Void p) {
            assert false : "ImportTree is unexpected in AST to CFG translation";
            return null;
        }

        @Override
        public Node visitArrayAccess(ArrayAccessTree tree, Void p) {
            Node array = scan(tree.getExpression(), p);
            Node index = unaryNumericPromotion(scan(tree.getIndex(), p));
            Node arrayAccess = extendWithNode(new ArrayAccessNode(tree, array, index));
            Element aioobeElement =
                    elements.getTypeElement("java.lang.ArrayIndexOutOfBoundsException");
            extendWithNodeWithException(arrayAccess, aioobeElement.asType());
            Element npeElement = elements.getTypeElement("java.lang.NullPointerException");
            extendWithNodeWithException(arrayAccess, npeElement.asType());
            return arrayAccess;
        }

        @Override
        public Node visitLabeledStatement(LabeledStatementTree tree, Void p) {
            // This method can set the break target after generating all Nodes
            // in the contained statement, but it can't set the continue target,
            // which may be in the middle of a sequence of nodes. Labeled loops
            // must look up and use the continue Labels.
            Name labelName = tree.getLabel();

            Label breakL = new Label(labelName + "_break");
            Label continueL = new Label(labelName + "_continue");

            breakLabels.put(labelName, breakL);
            continueLabels.put(labelName, continueL);

            scan(tree.getStatement(), p);

            addLabelForNextNode(breakL);

            breakLabels.remove(labelName);
            continueLabels.remove(labelName);

            return null;
        }

        @Override
        public Node visitLiteral(LiteralTree tree, Void p) {
            Node r = null;
            switch (tree.getKind()) {
                case BOOLEAN_LITERAL:
                    r = new BooleanLiteralNode(tree);
                    break;
                case CHAR_LITERAL:
                    r = new CharacterLiteralNode(tree);
                    break;
                case DOUBLE_LITERAL:
                    r = new DoubleLiteralNode(tree);
                    break;
                case FLOAT_LITERAL:
                    r = new FloatLiteralNode(tree);
                    break;
                case INT_LITERAL:
                    r = new IntegerLiteralNode(tree);
                    break;
                case LONG_LITERAL:
                    r = new LongLiteralNode(tree);
                    break;
                case NULL_LITERAL:
                    r = new NullLiteralNode(tree);
                    break;
                case STRING_LITERAL:
                    r = new StringLiteralNode(tree);
                    break;
                default:
                    assert false : "unexpected literal tree";
                    break;
            }
            assert r != null : "unexpected literal tree";
            Node result = extendWithNode(r);
            return result;
        }

        @Override
        public Node visitMethod(MethodTree tree, Void p) {
            assert false : "MethodTree is unexpected in AST to CFG translation";
            return null;
        }

        @Override
        public Node visitModifiers(ModifiersTree tree, Void p) {
            assert false : "ModifiersTree is unexpected in AST to CFG translation";
            return null;
        }

        @Override
        public Node visitNewArray(NewArrayTree tree, Void p) {
            // see JLS 15.10

            ArrayType type = (ArrayType) InternalUtils.typeOf(tree);
            TypeMirror elemType = type.getComponentType();

            List<? extends ExpressionTree> dimensions = tree.getDimensions();
            List<? extends ExpressionTree> initializers = tree.getInitializers();

            List<Node> dimensionNodes = new ArrayList<Node>();
            if (dimensions != null) {
                for (ExpressionTree dim : dimensions) {
                    dimensionNodes.add(unaryNumericPromotion(scan(dim, p)));
                }
            }

            List<Node> initializerNodes = new ArrayList<Node>();
            if (initializers != null) {
                for (ExpressionTree init : initializers) {
                    initializerNodes.add(assignConvert(scan(init, p), elemType));
                }
            }

            Node node = new ArrayCreationNode(tree, type, dimensionNodes, initializerNodes);
            return extendWithNode(node);
        }

        @Override
        public Node visitNewClass(NewClassTree tree, Void p) {
            // see JLS 15.9

            Tree enclosingExpr = tree.getEnclosingExpression();
            if (enclosingExpr != null) {
                scan(enclosingExpr, p);
            }

            // We ignore any class body because its methods should
            // be visited separately.
            // TODO: For anonymous classes we want to propagate the current store
            // to the anonymous class.
            // See Issues 266, 811.

            // Convert constructor arguments
            ExecutableElement constructor = TreeUtils.elementFromUse(tree);

            List<? extends ExpressionTree> actualExprs = tree.getArguments();

            List<Node> arguments = convertCallArguments(constructor, actualExprs);

            // TODO: for anonymous classes, don't use the identifier alone.
            // See Issue 890.
            Node constructorNode = scan(tree.getIdentifier(), p);

            Node node = new ObjectCreationNode(tree, constructorNode, arguments);

            Set<TypeMirror> thrownSet = new HashSet<>();
            // Add exceptions explicitly mentioned in the throws clause.
            List<? extends TypeMirror> thrownTypes = constructor.getThrownTypes();
            thrownSet.addAll(thrownTypes);
            // Add Throwable to account for unchecked exceptions
            TypeElement throwableElement = elements.getTypeElement("java.lang.Throwable");
            thrownSet.add(throwableElement.asType());

            extendWithNodeWithExceptions(node, thrownSet);

            return node;
        }

        /**
         * Maps a {@code Tree} its directly enclosing {@code ParenthesizedTree} if one exists.
         *
         * <p>This map is used by {@link CFGTranslationPhaseOne#addToLookupMap(Node)} to associate a
         * {@code ParenthesizedTree} with the dataflow {@code Node} that was used during inference.
         * This map is necessary because dataflow does not create a {@code Node} for a {@code
         * ParenthesizedTree.}
         */
        private final Map<Tree, ParenthesizedTree> parenMapping = new HashMap<>();

        @Override
        public Node visitParenthesized(ParenthesizedTree tree, Void p) {
            parenMapping.put(tree.getExpression(), tree);
            return scan(tree.getExpression(), p);
        }

        @Override
        public Node visitReturn(ReturnTree tree, Void p) {
            ExpressionTree ret = tree.getExpression();
            // TODO: also have a return-node if nothing is returned
            ReturnNode result = null;
            if (ret != null) {
                Node node = scan(ret, p);
                Tree enclosing =
                        TreeUtils.enclosingOfKind(
                                getCurrentPath(),
                                new HashSet<Kind>(
                                        Arrays.asList(Kind.METHOD, Kind.LAMBDA_EXPRESSION)));
                if (enclosing.getKind() == Kind.LAMBDA_EXPRESSION) {
                    LambdaExpressionTree lambdaTree = (LambdaExpressionTree) enclosing;
                    TreePath lambdaTreePath =
                            TreePath.getPath(getCurrentPath().getCompilationUnit(), lambdaTree);
                    Context ctx = ((JavacProcessingEnvironment) env).getContext();
                    Element overriddenElement =
                            com.sun.tools.javac.code.Types.instance(ctx)
                                    .findDescriptorSymbol(
                                            ((Type) trees.getTypeMirror(lambdaTreePath)).tsym);

                    result =
                            new ReturnNode(
                                    tree,
                                    node,
                                    env.getTypeUtils(),
                                    lambdaTree,
                                    (MethodSymbol) overriddenElement);
                } else {
                    result = new ReturnNode(tree, node, env.getTypeUtils(), (MethodTree) enclosing);
                }
                returnNodes.add(result);
                extendWithNode(result);
            }
            extendWithExtendedNode(new UnconditionalJump(regularExitLabel));
            // TODO: return statements should also flow to an enclosing finally block
            return result;
        }

        @Override
        public Node visitMemberSelect(MemberSelectTree tree, Void p) {
            Node expr = scan(tree.getExpression(), p);
            if (!TreeUtils.isFieldAccess(tree)) {
                // Could be a selector of a class or package
                Node result = null;
                Element element = TreeUtils.elementFromUse(tree);
                switch (element.getKind()) {
                    case ANNOTATION_TYPE:
                    case CLASS:
                    case ENUM:
                    case INTERFACE:
                        result = extendWithNode(new ClassNameNode(tree, expr));
                        break;
                    case PACKAGE:
                        result = extendWithNode(new PackageNameNode(tree, (PackageNameNode) expr));
                        break;
                    default:
                        assert false : "Unexpected element kind: " + element.getKind();
                        return null;
                }
                return result;
            }

            Node node = new FieldAccessNode(tree, expr);

            Element element = TreeUtils.elementFromUse(tree);
            if (ElementUtils.isStatic(element)
                    || expr instanceof ImplicitThisLiteralNode
                    || expr instanceof ExplicitThisLiteralNode) {
                // No NullPointerException can be thrown, use normal node
                extendWithNode(node);
            } else {
                TypeElement npeElement = elements.getTypeElement("java.lang.NullPointerException");
                extendWithNodeWithException(node, npeElement.asType());
            }

            return node;
        }

        @Override
        public Node visitEmptyStatement(EmptyStatementTree tree, Void p) {
            return null;
        }

        @Override
        public Node visitSynchronized(SynchronizedTree tree, Void p) {
            // see JLS 14.19

            Node synchronizedExpr = scan(tree.getExpression(), p);
            SynchronizedNode synchronizedStartNode =
                    new SynchronizedNode(tree, synchronizedExpr, true, env.getTypeUtils());
            extendWithNode(synchronizedStartNode);
            scan(tree.getBlock(), p);
            SynchronizedNode synchronizedEndNode =
                    new SynchronizedNode(tree, synchronizedExpr, false, env.getTypeUtils());
            extendWithNode(synchronizedEndNode);

            return null;
        }

        @Override
        public Node visitThrow(ThrowTree tree, Void p) {
            Node expression = scan(tree.getExpression(), p);
            TypeMirror exception = expression.getType();
            ThrowNode throwsNode = new ThrowNode(tree, expression, env.getTypeUtils());
            NodeWithExceptionsHolder exNode = extendWithNodeWithException(throwsNode, exception);
            exNode.setTerminatesExecution(true);
            return throwsNode;
        }

        @Override
        public Node visitCompilationUnit(CompilationUnitTree tree, Void p) {
            assert false : "CompilationUnitTree is unexpected in AST to CFG translation";
            return null;
        }

        @Override
        public Node visitTry(TryTree tree, Void p) {
            List<? extends CatchTree> catches = tree.getCatches();
            BlockTree finallyBlock = tree.getFinallyBlock();

            extendWithNode(new MarkerNode(tree, "start of try statement", env.getTypeUtils()));

            // TODO: Should we handle try-with-resources blocks by also generating code
            // for automatically closing the resources?
            List<? extends Tree> resources = tree.getResources();
            for (Tree resource : resources) {
                scan(resource, p);
            }

            List<Pair<TypeMirror, Label>> catchLabels = new ArrayList<>();
            for (CatchTree c : catches) {
                TypeMirror type = InternalUtils.typeOf(c.getParameter().getType());
                assert type != null : "exception parameters must have a type";
                catchLabels.add(Pair.of(type, new Label()));
            }

            Label finallyLabel = null;
            Label exceptionalFinallyLabel = null;
            if (finallyBlock != null) {
                finallyLabel = new Label();
                exceptionalFinallyLabel = new Label();
                tryStack.pushFrame(new TryFinallyFrame(exceptionalFinallyLabel));
            }

            Label doneLabel = new Label();

            tryStack.pushFrame(new TryCatchFrame(types, catchLabels));

            scan(tree.getBlock(), p);
            extendWithExtendedNode(new UnconditionalJump(firstNonNull(finallyLabel, doneLabel)));

            tryStack.popFrame();

            int catchIndex = 0;
            for (CatchTree c : catches) {
                addLabelForNextNode(catchLabels.get(catchIndex).second);
                scan(c, p);
                catchIndex++;
                extendWithExtendedNode(
                        new UnconditionalJump(firstNonNull(finallyLabel, doneLabel)));
            }

            if (finallyLabel != null) {
                tryStack.popFrame();

                boolean hasExceptionalPath = hasExceptionalPath(exceptionalFinallyLabel);

                if (hasExceptionalPath) {
                    addLabelForNextNode(exceptionalFinallyLabel);
                    scan(finallyBlock, p);

                    TypeMirror throwableType =
                            elements.getTypeElement("java.lang.Throwable").asType();
                    NodeWithExceptionsHolder throwing =
                            extendWithNodeWithException(
                                    new MarkerNode(
                                            tree, "end of finally block", env.getTypeUtils()),
                                    throwableType);
                    throwing.setTerminatesExecution(true);

                    addLabelForNextNode(finallyLabel);
                    BlockTree successfulFinallyBlock = treeBuilder.copy(finallyBlock);
                    addToGeneratedTreesLookupMap(finallyBlock, successfulFinallyBlock);
                    scan(successfulFinallyBlock, p);
                    extendWithNode(
                            new MarkerNode(tree, "end of finally block", env.getTypeUtils()));
                    extendWithExtendedNode(new UnconditionalJump(doneLabel));
                } else {
                    addLabelForNextNode(finallyLabel);
                    scan(finallyBlock, p);

                    extendWithNode(
                            new MarkerNode(tree, "end of finally block", env.getTypeUtils()));
                    extendWithExtendedNode(new UnconditionalJump(doneLabel));
                }
            }

            addLabelForNextNode(doneLabel);

            return null;
        }

        private boolean hasExceptionalPath(Label target) {
            for (ExtendedNode node : nodeList) {
                if (node instanceof NodeWithExceptionsHolder) {
                    NodeWithExceptionsHolder exceptionalNode = (NodeWithExceptionsHolder) node;
                    for (Set<Label> labels : exceptionalNode.getExceptions().values()) {
                        if (labels.contains(target)) {
                            return true;
                        }
                    }
                }
            }
            return false;
        }

        @Override
        public Node visitParameterizedType(ParameterizedTypeTree tree, Void p) {
            return extendWithNode(new ParameterizedTypeNode(tree));
        }

        @Override
        public Node visitUnionType(UnionTypeTree tree, Void p) {
            assert false : "UnionTypeTree is unexpected in AST to CFG translation";
            return null;
        }

        @Override
        public Node visitArrayType(ArrayTypeTree tree, Void p) {
            return extendWithNode(new ArrayTypeNode(tree));
        }

        @Override
        public Node visitTypeCast(TypeCastTree tree, Void p) {
            final Node operand = scan(tree.getExpression(), p);
            final TypeMirror type = InternalUtils.typeOf(tree.getType());
            final Node node = new TypeCastNode(tree, operand, type);
            final TypeElement cceElement = elements.getTypeElement("java.lang.ClassCastException");

            extendWithNodeWithException(node, cceElement.asType());
            return node;
        }

        @Override
        public Node visitPrimitiveType(PrimitiveTypeTree tree, Void p) {
            return extendWithNode(new PrimitiveTypeNode(tree));
        }

        @Override
        public Node visitTypeParameter(TypeParameterTree tree, Void p) {
            assert false : "TypeParameterTree is unexpected in AST to CFG translation";
            return null;
        }

        @Override
        public Node visitInstanceOf(InstanceOfTree tree, Void p) {
            Node operand = scan(tree.getExpression(), p);
            TypeMirror refType = InternalUtils.typeOf(tree.getType());
            InstanceOfNode node = new InstanceOfNode(tree, operand, refType, types);
            extendWithNode(node);
            return node;
        }

        @Override
        public Node visitUnary(UnaryTree tree, Void p) {
            Node result = null;
            Tree.Kind kind = tree.getKind();
            switch (kind) {
                case BITWISE_COMPLEMENT:
                case UNARY_MINUS:
                case UNARY_PLUS:
                    {
                        // see JLS 15.14 and 15.15
                        Node expr = scan(tree.getExpression(), p);
                        expr = unaryNumericPromotion(expr);

                        // TypeMirror exprType = InternalUtils.typeOf(tree);

                        switch (kind) {
                            case BITWISE_COMPLEMENT:
                                result = extendWithNode(new BitwiseComplementNode(tree, expr));
                                break;
                            case UNARY_MINUS:
                                result = extendWithNode(new NumericalMinusNode(tree, expr));
                                break;
                            case UNARY_PLUS:
                                result = extendWithNode(new NumericalPlusNode(tree, expr));
                                break;
                            default:
                                assert false;
                                break;
                        }
                        break;
                    }

                case LOGICAL_COMPLEMENT:
                    {
                        // see JLS 15.15.6
                        Node expr = scan(tree.getExpression(), p);
                        result = extendWithNode(new ConditionalNotNode(tree, unbox(expr)));
                        break;
                    }

                case POSTFIX_DECREMENT:
                case POSTFIX_INCREMENT:
                case PREFIX_DECREMENT:
                case PREFIX_INCREMENT:
                    {
                        ExpressionTree exprTree = tree.getExpression();
                        Node expr = scan(exprTree, p);

                        boolean isIncrement =
                                kind == Tree.Kind.POSTFIX_INCREMENT
                                        || kind == Kind.PREFIX_INCREMENT;
                        boolean isPostfix =
                                kind == Tree.Kind.POSTFIX_INCREMENT
                                        || kind == Kind.POSTFIX_DECREMENT;
                        AssignmentNode unaryAssign =
                                createIncrementOrDecrementAssign(
                                        isPostfix ? null : tree, expr, isIncrement);
                        addToUnaryAssignLookupMap(tree, unaryAssign);

                        if (isPostfix) {
                            TypeMirror exprType = InternalUtils.typeOf(exprTree);
                            VariableTree tempVarDecl =
                                    treeBuilder.buildVariableDecl(
                                            exprType,
                                            uniqueName("tempPostfix"),
                                            findOwner(),
                                            tree.getExpression());
                            handleArtificialTree(tempVarDecl);
                            VariableDeclarationNode tempVarDeclNode =
                                    new VariableDeclarationNode(tempVarDecl);
                            tempVarDeclNode.setInSource(false);
                            extendWithNode(tempVarDeclNode);

                            Tree tempVar = treeBuilder.buildVariableUse(tempVarDecl);
                            handleArtificialTree(tempVar);
                            Node tempVarNode = new LocalVariableNode(tempVar);
                            tempVarNode.setInSource(false);
                            extendWithNode(tempVarNode);

                            AssignmentNode tempAssignNode =
                                    new AssignmentNode(tree, tempVarNode, expr);
                            tempAssignNode.setInSource(false);
                            extendWithNode(tempAssignNode);

                            Tree resultExpr = treeBuilder.buildVariableUse(tempVarDecl);
                            handleArtificialTree(resultExpr);
                            result = new LocalVariableNode(resultExpr);
                            result.setInSource(false);
                            extendWithNode(result);
                        } else {
                            result = unaryAssign;
                        }
                        break;
                    }

                case OTHER:
                default:
                    // special node NLLCHK
                    if (tree.toString().startsWith("<*nullchk*>")) {
                        Node expr = scan(tree.getExpression(), p);
                        result = extendWithNode(new NullChkNode(tree, expr));
                        break;
                    }

                    assert false : "Unknown kind (" + kind + ") of unary expression: " + tree;
            }

            return result;
        }

        /**
         * Create assignment node which represent increment or decrement.
         *
         * @param target Target tree for assignment node. If it's null, corresponding assignment
         *     tree will be generated.
         * @param expr Expression node to be incremented or decremented
         * @param isIncrement True when it's increment
         * @return Assignment node for corresponding increment or decrement
         */
        private AssignmentNode createIncrementOrDecrementAssign(
                Tree target, Node expr, boolean isIncrement) {
            ExpressionTree exprTree = (ExpressionTree) expr.getTree();
            TypeMirror exprType = expr.getType();
            TypeMirror oneType = types.getPrimitiveType(TypeKind.INT);
            TypeMirror promotedType = binaryPromotedType(exprType, oneType);

            LiteralTree oneTree = treeBuilder.buildLiteral(Integer.valueOf(1));
            handleArtificialTree(oneTree);

            Node exprRHS = binaryNumericPromotion(expr, promotedType);
            Node one = new IntegerLiteralNode(oneTree);
            one.setInSource(false);
            extendWithNode(one);
            one = binaryNumericPromotion(one, promotedType);

            BinaryTree operTree =
                    treeBuilder.buildBinary(
                            promotedType,
                            isIncrement ? Tree.Kind.PLUS : Tree.Kind.MINUS,
                            exprTree,
                            oneTree);
            handleArtificialTree(operTree);

            Node operNode;
            if (isIncrement) {
                operNode = new NumericalAdditionNode(operTree, exprRHS, one);
            } else {
                operNode = new NumericalSubtractionNode(operTree, exprRHS, one);
            }
            operNode.setInSource(false);
            extendWithNode(operNode);

            Node narrowed = narrowAndBox(operNode, exprType);

            if (target == null) {
                target = treeBuilder.buildAssignment(exprTree, (ExpressionTree) narrowed.getTree());
                handleArtificialTree(target);
            }

            AssignmentNode assignNode = new AssignmentNode(target, expr, narrowed);
            assignNode.setInSource(false);
            return extendWithNode(assignNode);
        }

        @Override
        public Node visitVariable(VariableTree tree, Void p) {

            // see JLS 14.4

            boolean isField =
                    getCurrentPath().getParentPath() != null
                            && getCurrentPath().getParentPath().getLeaf().getKind() == Kind.CLASS;
            Node node = null;

            ClassTree enclosingClass = TreeUtils.enclosingClass(getCurrentPath());
            TypeElement classElem = TreeUtils.elementFromDeclaration(enclosingClass);
            Node receiver = new ImplicitThisLiteralNode(classElem.asType());

            if (isField) {
                ExpressionTree initializer = tree.getInitializer();
                assert initializer != null;
                node =
                        translateAssignment(
                                tree,
                                new FieldAccessNode(
                                        tree, TreeUtils.elementFromDeclaration(tree), receiver),
                                initializer);
            } else {
                // local variable definition
                VariableDeclarationNode decl = new VariableDeclarationNode(tree);
                extendWithNode(decl);

                // initializer

                ExpressionTree initializer = tree.getInitializer();
                if (initializer != null) {
                    node =
                            translateAssignment(
                                    tree, new LocalVariableNode(tree, receiver), initializer);
                }
            }

            return node;
        }

        @Override
        public Node visitWhileLoop(WhileLoopTree tree, Void p) {
            Name parentLabel = getLabel(getCurrentPath());

            Label loopEntry = new Label();
            Label loopExit = new Label();

            // If the loop is a labeled statement, then its continue
            // target is identical for continues with no label and
            // continues with the loop's label.
            Label conditionStart;
            if (parentLabel != null) {
                conditionStart = continueLabels.get(parentLabel);
            } else {
                conditionStart = new Label();
            }

            Label oldBreakTargetL = breakTargetL;
            breakTargetL = loopExit;

            Label oldContinueTargetL = continueTargetL;
            continueTargetL = conditionStart;

            // Condition
            addLabelForNextNode(conditionStart);
            if (tree.getCondition() != null) {
                unbox(scan(tree.getCondition(), p));
                ConditionalJump cjump = new ConditionalJump(loopEntry, loopExit);
                extendWithExtendedNode(cjump);
            }

            // Loop body
            addLabelForNextNode(loopEntry);
            if (tree.getStatement() != null) {
                scan(tree.getStatement(), p);
            }
            extendWithExtendedNode(new UnconditionalJump(conditionStart));

            // Loop exit
            addLabelForNextNode(loopExit);

            breakTargetL = oldBreakTargetL;
            continueTargetL = oldContinueTargetL;

            return null;
        }

        @Override
        public Node visitLambdaExpression(LambdaExpressionTree tree, Void p) {
            declaredLambdas.add(tree);
            Node node = new FunctionalInterfaceNode(tree);
            extendWithNode(node);
            return node;
        }

        @Override
        public Node visitMemberReference(MemberReferenceTree tree, Void p) {
            Tree enclosingExpr = tree.getQualifierExpression();
            if (enclosingExpr != null) {
                scan(enclosingExpr, p);
            }

            Node node = new FunctionalInterfaceNode(tree);
            extendWithNode(node);

            return node;
        }

        @Override
        public Node visitWildcard(WildcardTree tree, Void p) {
            assert false : "WildcardTree is unexpected in AST to CFG translation";
            return null;
        }

        @Override
        public Node visitOther(Tree tree, Void p) {
            assert false : "Unknown AST element encountered in AST to CFG translation.";
            return null;
        }
    }

    /** A tuple with 4 named elements. */
    private interface TreeInfo {
        boolean isBoxed();

        boolean isNumeric();

        boolean isBoolean();

        TypeMirror unboxedType();
    }

    private static <A> A firstNonNull(A first, A second) {
        if (first != null) {
            return first;
        } else if (second != null) {
            return second;
        } else {
            throw new NullPointerException();
        }
    }

    /* --------------------------------------------------------- */
    /* Utility routines for debugging CFG building */
    /* --------------------------------------------------------- */

    /**
     * Print a set of {@link Block}s and the edges between them. This is useful for examining the
     * results of phase two.
     */
    protected static void printBlocks(Set<Block> blocks) {
        for (Block b : blocks) {
            System.out.print(b.hashCode() + ": " + b);
            switch (b.getType()) {
                case REGULAR_BLOCK:
                case SPECIAL_BLOCK:
                    {
                        Block succ = ((SingleSuccessorBlockImpl) b).getSuccessor();
                        System.out.println(" -> " + (succ != null ? succ.hashCode() : "||"));
                        break;
                    }
                case EXCEPTION_BLOCK:
                    {
                        Block succ = ((SingleSuccessorBlockImpl) b).getSuccessor();
                        System.out.print(" -> " + (succ != null ? succ.hashCode() : "||") + " {");
                        for (Map.Entry<TypeMirror, Set<Block>> entry :
                                ((ExceptionBlockImpl) b).getExceptionalSuccessors().entrySet()) {
                            System.out.print(entry.getKey() + " : " + entry.getValue() + ", ");
                        }
                        System.out.println("}");
                        break;
                    }
                case CONDITIONAL_BLOCK:
                    {
                        Block tSucc = ((ConditionalBlockImpl) b).getThenSuccessor();
                        Block eSucc = ((ConditionalBlockImpl) b).getElseSuccessor();
                        System.out.println(
                                " -> T "
                                        + (tSucc != null ? tSucc.hashCode() : "||")
                                        + " F "
                                        + (eSucc != null ? eSucc.hashCode() : "||"));
                        break;
                    }
            }
        }
    }
}<|MERGE_RESOLUTION|>--- conflicted
+++ resolved
@@ -1316,13 +1316,9 @@
                     in.underlyingAST,
                     in.treeLookupMap,
                     in.convertedTreeLookupMap,
-<<<<<<< HEAD
+                    in.unaryAssignNodeLookupMap,
                     in.returnNodes,
                     in.generatedTreesLookupMap);
-=======
-                    in.unaryAssignNodeLookupMap,
-                    in.returnNodes);
->>>>>>> bd72252d
         }
     }
 
@@ -1634,7 +1630,17 @@
         }
 
         /**
-<<<<<<< HEAD
+         * Add a unary tree in the compound assign lookup map. This method is used to update the
+         * UnaryTree-AssignmentNode mapping with compound assign nodes.
+         *
+         * @param tree the tree used as a key in the map
+         * @param unaryAssignNode the node to add to the lookup map
+         */
+        protected void addToUnaryAssignLookupMap(UnaryTree tree, AssignmentNode unaryAssignNode) {
+            unaryAssignNodeLookupMap.put(tree, unaryAssignNode);
+        }
+
+        /**
          * Add a tree in the generated-trees lookup map.
          *
          * @param tree the tree used as a key in the map
@@ -1647,16 +1653,6 @@
                 generatedTreesLookupMap.put(tree, new ArrayList<Tree>());
             }
             generatedTreesLookupMap.get(tree).add(generatedTree);
-=======
-         * Add a unary tree in the compound assign lookup map. This method is used to update the
-         * UnaryTree-AssignmentNode mapping with compound assign nodes.
-         *
-         * @param tree the tree used as a key in the map
-         * @param unaryAssignNode the node to add to the lookup map
-         */
-        protected void addToUnaryAssignLookupMap(UnaryTree tree, AssignmentNode unaryAssignNode) {
-            unaryAssignNodeLookupMap.put(tree, unaryAssignNode);
->>>>>>> bd72252d
         }
 
         /**
