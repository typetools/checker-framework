package org.checkerframework.dataflow.cfg;

/*>>>
import org.checkerframework.checker.nullness.qual.Nullable;
*/

import org.checkerframework.dataflow.analysis.Store;
import org.checkerframework.dataflow.cfg.CFGBuilder.ExtendedNode.ExtendedNodeType;
import org.checkerframework.dataflow.cfg.UnderlyingAST.CFGMethod;
import org.checkerframework.dataflow.cfg.block.Block;
import org.checkerframework.dataflow.cfg.block.Block.BlockType;
import org.checkerframework.dataflow.cfg.block.BlockImpl;
import org.checkerframework.dataflow.cfg.block.ConditionalBlockImpl;
import org.checkerframework.dataflow.cfg.block.ExceptionBlockImpl;
import org.checkerframework.dataflow.cfg.block.RegularBlockImpl;
import org.checkerframework.dataflow.cfg.block.SingleSuccessorBlockImpl;
import org.checkerframework.dataflow.cfg.block.SpecialBlock.SpecialBlockType;
import org.checkerframework.dataflow.cfg.block.SpecialBlockImpl;
import org.checkerframework.dataflow.cfg.node.ArrayAccessNode;
import org.checkerframework.dataflow.cfg.node.ArrayCreationNode;
import org.checkerframework.dataflow.cfg.node.ArrayTypeNode;
import org.checkerframework.dataflow.cfg.node.AssertionErrorNode;
import org.checkerframework.dataflow.cfg.node.AssignmentNode;
import org.checkerframework.dataflow.cfg.node.BitwiseAndNode;
import org.checkerframework.dataflow.cfg.node.BitwiseComplementNode;
import org.checkerframework.dataflow.cfg.node.BitwiseOrNode;
import org.checkerframework.dataflow.cfg.node.BitwiseXorNode;
import org.checkerframework.dataflow.cfg.node.BooleanLiteralNode;
import org.checkerframework.dataflow.cfg.node.CaseNode;
import org.checkerframework.dataflow.cfg.node.CharacterLiteralNode;
import org.checkerframework.dataflow.cfg.node.ClassNameNode;
import org.checkerframework.dataflow.cfg.node.ConditionalAndNode;
import org.checkerframework.dataflow.cfg.node.ConditionalNotNode;
import org.checkerframework.dataflow.cfg.node.ConditionalOrNode;
import org.checkerframework.dataflow.cfg.node.DoubleLiteralNode;
import org.checkerframework.dataflow.cfg.node.EqualToNode;
import org.checkerframework.dataflow.cfg.node.ExplicitThisLiteralNode;
import org.checkerframework.dataflow.cfg.node.FieldAccessNode;
import org.checkerframework.dataflow.cfg.node.FloatLiteralNode;
import org.checkerframework.dataflow.cfg.node.FloatingDivisionNode;
import org.checkerframework.dataflow.cfg.node.FloatingRemainderNode;
import org.checkerframework.dataflow.cfg.node.FunctionalInterfaceNode;
import org.checkerframework.dataflow.cfg.node.GreaterThanNode;
import org.checkerframework.dataflow.cfg.node.GreaterThanOrEqualNode;
import org.checkerframework.dataflow.cfg.node.ImplicitThisLiteralNode;
import org.checkerframework.dataflow.cfg.node.InstanceOfNode;
import org.checkerframework.dataflow.cfg.node.IntegerDivisionNode;
import org.checkerframework.dataflow.cfg.node.IntegerLiteralNode;
import org.checkerframework.dataflow.cfg.node.IntegerRemainderNode;
import org.checkerframework.dataflow.cfg.node.LeftShiftNode;
import org.checkerframework.dataflow.cfg.node.LessThanNode;
import org.checkerframework.dataflow.cfg.node.LessThanOrEqualNode;
import org.checkerframework.dataflow.cfg.node.LocalVariableNode;
import org.checkerframework.dataflow.cfg.node.LongLiteralNode;
import org.checkerframework.dataflow.cfg.node.MarkerNode;
import org.checkerframework.dataflow.cfg.node.MethodAccessNode;
import org.checkerframework.dataflow.cfg.node.MethodInvocationNode;
import org.checkerframework.dataflow.cfg.node.NarrowingConversionNode;
import org.checkerframework.dataflow.cfg.node.Node;
import org.checkerframework.dataflow.cfg.node.NotEqualNode;
import org.checkerframework.dataflow.cfg.node.NullChkNode;
import org.checkerframework.dataflow.cfg.node.NullLiteralNode;
import org.checkerframework.dataflow.cfg.node.NumericalAdditionNode;
import org.checkerframework.dataflow.cfg.node.NumericalMinusNode;
import org.checkerframework.dataflow.cfg.node.NumericalMultiplicationNode;
import org.checkerframework.dataflow.cfg.node.NumericalPlusNode;
import org.checkerframework.dataflow.cfg.node.NumericalSubtractionNode;
import org.checkerframework.dataflow.cfg.node.ObjectCreationNode;
import org.checkerframework.dataflow.cfg.node.PackageNameNode;
import org.checkerframework.dataflow.cfg.node.ParameterizedTypeNode;
import org.checkerframework.dataflow.cfg.node.PrimitiveTypeNode;
import org.checkerframework.dataflow.cfg.node.ReturnNode;
import org.checkerframework.dataflow.cfg.node.SignedRightShiftNode;
import org.checkerframework.dataflow.cfg.node.StringConcatenateAssignmentNode;
import org.checkerframework.dataflow.cfg.node.StringConcatenateNode;
import org.checkerframework.dataflow.cfg.node.StringConversionNode;
import org.checkerframework.dataflow.cfg.node.StringLiteralNode;
import org.checkerframework.dataflow.cfg.node.SuperNode;
import org.checkerframework.dataflow.cfg.node.SynchronizedNode;
import org.checkerframework.dataflow.cfg.node.TernaryExpressionNode;
import org.checkerframework.dataflow.cfg.node.ThisLiteralNode;
import org.checkerframework.dataflow.cfg.node.ThrowNode;
import org.checkerframework.dataflow.cfg.node.TypeCastNode;
import org.checkerframework.dataflow.cfg.node.UnsignedRightShiftNode;
import org.checkerframework.dataflow.cfg.node.ValueLiteralNode;
import org.checkerframework.dataflow.cfg.node.VariableDeclarationNode;
import org.checkerframework.dataflow.cfg.node.WideningConversionNode;
import org.checkerframework.dataflow.qual.TerminatesExecution;

import org.checkerframework.javacutil.AnnotationProvider;
import org.checkerframework.javacutil.BasicAnnotationProvider;
import org.checkerframework.javacutil.ElementUtils;
import org.checkerframework.javacutil.InternalUtils;
import org.checkerframework.javacutil.Pair;
import org.checkerframework.javacutil.TreeUtils;
import org.checkerframework.javacutil.TypesUtils;
import org.checkerframework.javacutil.trees.TreeBuilder;

import java.util.ArrayList;
import java.util.Collections;
import java.util.HashMap;
import java.util.HashSet;
import java.util.IdentityHashMap;
import java.util.LinkedList;
import java.util.List;
import java.util.Map;
import java.util.Map.Entry;
import java.util.Set;

import javax.annotation.processing.ProcessingEnvironment;
import javax.lang.model.element.Element;
import javax.lang.model.element.ExecutableElement;
import javax.lang.model.element.Name;
import javax.lang.model.element.TypeElement;
import javax.lang.model.element.VariableElement;
import javax.lang.model.type.ArrayType;
import javax.lang.model.type.DeclaredType;
import javax.lang.model.type.PrimitiveType;
import javax.lang.model.type.ReferenceType;
import javax.lang.model.type.TypeKind;
import javax.lang.model.type.TypeMirror;
import javax.lang.model.type.TypeVariable;
import javax.lang.model.type.UnionType;
import javax.lang.model.util.Elements;
import javax.lang.model.util.Types;

import com.sun.source.tree.AnnotatedTypeTree;
import com.sun.source.tree.AnnotationTree;
import com.sun.source.tree.ArrayAccessTree;
import com.sun.source.tree.ArrayTypeTree;
import com.sun.source.tree.AssertTree;
import com.sun.source.tree.AssignmentTree;
import com.sun.source.tree.BinaryTree;
import com.sun.source.tree.BlockTree;
import com.sun.source.tree.BreakTree;
import com.sun.source.tree.CaseTree;
import com.sun.source.tree.CatchTree;
import com.sun.source.tree.ClassTree;
import com.sun.source.tree.CompilationUnitTree;
import com.sun.source.tree.CompoundAssignmentTree;
import com.sun.source.tree.ConditionalExpressionTree;
import com.sun.source.tree.ContinueTree;
import com.sun.source.tree.DoWhileLoopTree;
import com.sun.source.tree.EmptyStatementTree;
import com.sun.source.tree.EnhancedForLoopTree;
import com.sun.source.tree.ErroneousTree;
import com.sun.source.tree.ExpressionStatementTree;
import com.sun.source.tree.ExpressionTree;
import com.sun.source.tree.ForLoopTree;
import com.sun.source.tree.IdentifierTree;
import com.sun.source.tree.IfTree;
import com.sun.source.tree.ImportTree;
import com.sun.source.tree.InstanceOfTree;
import com.sun.source.tree.LabeledStatementTree;
import com.sun.source.tree.LambdaExpressionTree;
import com.sun.source.tree.LiteralTree;
import com.sun.source.tree.MemberReferenceTree;
import com.sun.source.tree.MemberSelectTree;
import com.sun.source.tree.MethodInvocationTree;
import com.sun.source.tree.MethodTree;
import com.sun.source.tree.ModifiersTree;
import com.sun.source.tree.NewArrayTree;
import com.sun.source.tree.NewClassTree;
import com.sun.source.tree.ParameterizedTypeTree;
import com.sun.source.tree.ParenthesizedTree;
import com.sun.source.tree.PrimitiveTypeTree;
import com.sun.source.tree.ReturnTree;
import com.sun.source.tree.StatementTree;
import com.sun.source.tree.SwitchTree;
import com.sun.source.tree.SynchronizedTree;
import com.sun.source.tree.ThrowTree;
import com.sun.source.tree.Tree;
import com.sun.source.tree.Tree.Kind;
import com.sun.source.tree.TryTree;
import com.sun.source.tree.TypeCastTree;
import com.sun.source.tree.TypeParameterTree;
import com.sun.source.tree.UnaryTree;
import com.sun.source.tree.UnionTypeTree;
import com.sun.source.tree.VariableTree;
import com.sun.source.tree.WhileLoopTree;
import com.sun.source.tree.WildcardTree;
import com.sun.source.util.TreePath;
import com.sun.source.util.TreePathScanner;
import com.sun.source.util.Trees;

/**
 * Builds the control flow graph of some Java code (either a method, or an
 * arbitrary statement).
 *
 * <p>
 *
 * The translation of the AST to the CFG is split into three phases:
 * <ol>
 * <li><em>Phase one.</em> In the first phase, the AST is translated into a
 * sequence of {@link org.checkerframework.dataflow.cfg.CFGBuilder.ExtendedNode}s. An extended node can either be a
 * {@link Node}, or one of several meta elements such as a conditional or
 * unconditional jump or a node with additional information about exceptions.
 * Some of the extended nodes contain labels (e.g., for the jump target), and
 * phase one additionally creates a mapping from labels to extended nodes.
 * Finally, the list of leaders is computed: A leader is an extended node which
 * will give rise to a basic block in phase two.</li>
 * <li><em>Phase two.</em> In this phase, the sequence of extended nodes is
 * translated to a graph of control flow blocks that contain nodes. The meta
 * elements from phase one are translated into the correct edges.</li>
 * <li><em>Phase three.</em> The control flow graph generated in phase two can
 * contain degenerate basic blocks such as empty regular basic blocks or
 * conditional basic blocks that have the same block as both 'then' and 'else'
 * successor. This phase removes these cases while preserving the control flow
 * structure.</li>
 * </ol>
 *
 * @author Stefan Heule
 *
 */
public class CFGBuilder {

    /** Can assertions be assumed to be disabled? */
    protected final boolean assumeAssertionsDisabled;

    /** Can assertions be assumed to be enabled? */
    protected final boolean assumeAssertionsEnabled;

    public CFGBuilder(boolean assumeAssertionsEnabled, boolean assumeAssertionsDisabled) {
        assert !(assumeAssertionsDisabled && assumeAssertionsEnabled);
        this.assumeAssertionsEnabled = assumeAssertionsEnabled;
        this.assumeAssertionsDisabled = assumeAssertionsDisabled;
    }

    /**
     * Class declarations that have been encountered when building the
     * control-flow graph for a method.
     */
    protected List<ClassTree> declaredClasses;

    public List<ClassTree> getDeclaredClasses() {
        return declaredClasses;
    }

    /**
     * Build the control flow graph of some code.
     */
    public static ControlFlowGraph build(
            CompilationUnitTree root, ProcessingEnvironment env,
            UnderlyingAST underlyingAST, boolean assumeAssertionsEnabled, boolean assumeAssertionsDisabled) {
        return new CFGBuilder(assumeAssertionsEnabled, assumeAssertionsDisabled).run(root, env, underlyingAST);
    }

    /**
     * Build the control flow graph of a method.
     */
    public static ControlFlowGraph build(
            CompilationUnitTree root, ProcessingEnvironment env,
            MethodTree tree, ClassTree classTree, boolean assumeAssertionsEnabled, boolean assumeAssertionsDisabled) {
        return new CFGBuilder(assumeAssertionsEnabled, assumeAssertionsDisabled).run(root, env, tree, classTree);
    }

    /**
     * Build the control flow graph of some code.
     */
    public static ControlFlowGraph build(
            CompilationUnitTree root, ProcessingEnvironment env,
            UnderlyingAST underlyingAST) {
        return new CFGBuilder(false, false).run(root, env, underlyingAST);
    }

    /**
     * Build the control flow graph of a method.
     */
    public static ControlFlowGraph build(
            CompilationUnitTree root, ProcessingEnvironment env,
            MethodTree tree, ClassTree classTree) {
        return new CFGBuilder(false, false).run(root, env, tree, classTree);
    }

    /**
     * Build the control flow graph of some code.
     */
    public ControlFlowGraph run(
            CompilationUnitTree root, ProcessingEnvironment env,
            UnderlyingAST underlyingAST) {
        declaredClasses = new LinkedList<>();
        TreeBuilder builder = new TreeBuilder(env);
        AnnotationProvider annotationProvider = new BasicAnnotationProvider();
        PhaseOneResult phase1result = new CFGTranslationPhaseOne().process(
                root, env, underlyingAST, exceptionalExitLabel, builder, annotationProvider);
        ControlFlowGraph phase2result = new CFGTranslationPhaseTwo()
                .process(phase1result);
        ControlFlowGraph phase3result = CFGTranslationPhaseThree
                .process(phase2result);
        return phase3result;
    }

    /**
     * Build the control flow graph of a method.
     */
    public ControlFlowGraph run(
            CompilationUnitTree root, ProcessingEnvironment env,
            MethodTree tree, ClassTree classTree) {
        UnderlyingAST underlyingAST = new CFGMethod(tree, classTree);
        return run(root, env, underlyingAST);
    }

    /* --------------------------------------------------------- */
    /* Extended Node Types and Labels */
    /* --------------------------------------------------------- */

    /** Special label to identify the exceptional exit. */
    protected final Label exceptionalExitLabel = new Label();

    /** Special label to identify the regular exit. */
    protected final Label regularExitLabel = new Label();

    /**
     * An extended node can be one of several things (depending on its
     * {@code type}):
     * <ul>
     * <li><em>NODE</em>. An extended node of this type is just a wrapper for a
     * {@link Node} (that cannot throw exceptions).</li>
     * <li><em>EXCEPTION_NODE</em>. A wrapper for a {@link Node} which can throw
     * exceptions. It contains a label for every possible exception type the
     * node might throw.</li>
     * <li><em>UNCONDITIONAL_JUMP</em>. An unconditional jump to a label.</li>
     * <li><em>TWO_TARGET_CONDITIONAL_JUMP</em>. A conditional jump with two
     * targets for both the 'then' and 'else' branch.</li>
     * </ul>
     */
    protected static abstract class ExtendedNode {

        /**
         * The basic block this extended node belongs to (as determined in phase
         * two).
         */
        protected BlockImpl block;

        /** Type of this node. */
        protected ExtendedNodeType type;

        /** Does this node terminate the execution? (e.g., "System.exit()") */
        protected boolean terminatesExecution = false;

        public ExtendedNode(ExtendedNodeType type) {
            this.type = type;
        }

        /** Extended node types (description see above). */
        public enum ExtendedNodeType {
            NODE, EXCEPTION_NODE, UNCONDITIONAL_JUMP, CONDITIONAL_JUMP
        }

        public ExtendedNodeType getType() {
            return type;
        }

        public boolean getTerminatesExecution() {
            return terminatesExecution;
        }

        public void setTerminatesExecution(boolean terminatesExecution) {
            this.terminatesExecution = terminatesExecution;
        }

        /**
         * @return The node contained in this extended node (only applicable if
         *         the type is {@code NODE} or {@code EXCEPTION_NODE}).
         */
        public Node getNode() {
            assert false;
            return null;
        }

        /**
         * @return The label associated with this extended node (only applicable
         *         if type is {@link ExtendedNodeType#CONDITIONAL_JUMP} or
         *         {@link ExtendedNodeType#UNCONDITIONAL_JUMP}).
         */
        public Label getLabel() {
            assert false;
            return null;
        }

        public BlockImpl getBlock() {
            return block;
        }

        public void setBlock(BlockImpl b) {
            this.block = b;
        }

        @Override
        public String toString() {
            return "ExtendedNode(" + type + ")";
        }
    }

    /**
     * An extended node of type {@code NODE}.
     */
    protected static class NodeHolder extends ExtendedNode {

        protected Node node;

        public NodeHolder(Node node) {
            super(ExtendedNodeType.NODE);
            this.node = node;
        }

        @Override
        public Node getNode() {
            return node;
        }

        @Override
        public String toString() {
            return "NodeHolder(" + node + ")";
        }

    }

    /**
     * An extended node of type {@code EXCEPTION_NODE}.
     */
    protected static class NodeWithExceptionsHolder extends ExtendedNode {

        protected Node node;
        // Map from exception type to labels of successors that may
        // be reached as a result of that exception.
        protected Map<TypeMirror, Set<Label>> exceptions;

        public NodeWithExceptionsHolder(Node node,
                Map<TypeMirror, Set<Label>> exceptions) {
            super(ExtendedNodeType.EXCEPTION_NODE);
            this.node = node;
            this.exceptions = exceptions;
        }

        public Map<TypeMirror, Set<Label>> getExceptions() {
            return exceptions;
        }

        @Override
        public Node getNode() {
            return node;
        }

        @Override
        public String toString() {
            return "NodeWithExceptionsHolder(" + node + ")";
        }

    }

    /**
     * An extended node of type {@link ExtendedNodeType#CONDITIONAL_JUMP}.
     *
     * <p>
     *
     * <em>Important:</em> In the list of extended nodes, there should not be
     * any labels that point to a conditional jump. Furthermore, the node
     * directly ahead of any conditional jump has to be a
     * {@link NodeWithExceptionsHolder} or {@link NodeHolder}, and the node held
     * by that extended node is required to be of boolean type.
     */
    protected static class ConditionalJump extends ExtendedNode {

        protected Label trueSucc;
        protected Label falseSucc;

        protected Store.FlowRule trueFlowRule;
        protected Store.FlowRule falseFlowRule;

        public ConditionalJump(Label trueSucc, Label falseSucc) {
            super(ExtendedNodeType.CONDITIONAL_JUMP);
            this.trueSucc = trueSucc;
            this.falseSucc = falseSucc;
        }

        public Label getThenLabel() {
            return trueSucc;
        }

        public Label getElseLabel() {
            return falseSucc;
        }

        public Store.FlowRule getTrueFlowRule() {
            return trueFlowRule;
        }

        public Store.FlowRule getFalseFlowRule() {
            return falseFlowRule;
        }

        public void setTrueFlowRule(Store.FlowRule rule) {
            trueFlowRule = rule;
        }

        public void setFalseFlowRule(Store.FlowRule rule) {
            falseFlowRule = rule;
        }

        @Override
        public String toString() {
            return "TwoTargetConditionalJump(" + getThenLabel() + ","
                    + getElseLabel() + ")";
        }
    }

    /**
     * An extended node of type {@link ExtendedNodeType#UNCONDITIONAL_JUMP}.
     */
    protected static class UnconditionalJump extends ExtendedNode {

        protected Label jumpTarget;

        public UnconditionalJump(Label jumpTarget) {
            super(ExtendedNodeType.UNCONDITIONAL_JUMP);
            this.jumpTarget = jumpTarget;
        }

        @Override
        public Label getLabel() {
            return jumpTarget;
        }

        @Override
        public String toString() {
            return "JumpMarker(" + getLabel() + ")";
        }
    }

    /**
     * A label is used to refer to other extended nodes using a mapping from
     * labels to extended nodes. Labels get their names either from labeled
     * statements in the source code or from internally generated unique names.
     */
    protected static class Label {
        private static int uid = 0;

        protected String name;

        public Label(String name) {
            this.name = name;
        }

        public Label() {
            this.name = uniqueName();
        }

        @Override
        public String toString() {
            return name;
        }

        /**
         * Return a new unique label name that cannot be confused with a Java
         * source code label.
         *
         * @return a new unique label name
         */
        private static String uniqueName() {
            return "%L" + uid++;
        }
    }

    /**
     * A TryFrame takes a thrown exception type and maps it to a set
     * of possible control-flow successors.
     */
    protected static interface TryFrame {
        /**
         * Given a type of thrown exception, add the set of possible control
         * flow successor {@link Label}s to the argument set.  Return true
         * if the exception is known to be caught by one of those labels and
         * false if it may propagate still further.
         */
        public boolean possibleLabels(TypeMirror thrown, Set<Label> labels);
    }

    /**
     * A TryCatchFrame contains an ordered list of catch labels that apply
     * to exceptions with specific types.
     */
    protected static class TryCatchFrame implements TryFrame {
        protected Types types;

        // An ordered list of pairs because catch blocks are ordered.
        protected List<Pair<TypeMirror, Label>> catchLabels;

        public TryCatchFrame(Types types, List<Pair<TypeMirror, Label>> catchLabels) {
            this.types = types;
            this.catchLabels = catchLabels;
        }

        /**
         * Given a type of thrown exception, add the set of possible control
         * flow successor {@link Label}s to the argument set.  Return true
         * if the exception is known to be caught by one of those labels and
         * false if it may propagate still further.
         */
        @Override
        public boolean possibleLabels(TypeMirror thrown, Set<Label> labels) {
            // A conservative approach would be to say that every catch block
            // might execute for any thrown exception, but we try to do better.
            //
            // We rely on several assumptions that seem to hold as of Java 7.
            // 1) An exception parameter in a catch block must be either
            //    a declared type or a union composed of declared types,
            //    all of which are subtypes of Throwable.
            // 2) A thrown type must either be a declared type or a variable
            //    that extends a declared type, which is a subtype of Throwable.
            //
            // Under those assumptions, if the thrown type (or its bound) is
            // a subtype of the caught type (or one of its alternatives), then
            // the catch block must apply and none of the later ones can apply.
            // Otherwise, if the thrown type (or its bound) is a supertype
            // of the caught type (or one of its alternatives), then the catch
            // block may apply, but so may later ones.
            // Otherwise, the thrown type and the caught type are unrelated
            // declared types, so they do not overlap on any non-null value.

            while (!(thrown instanceof DeclaredType)) {
                assert thrown instanceof TypeVariable :
                    "thrown type must be a variable or a declared type";
                thrown = ((TypeVariable)thrown).getUpperBound();
            }
            DeclaredType declaredThrown = (DeclaredType)thrown;
            assert thrown != null : "thrown type must be bounded by a declared type";

            for (Pair<TypeMirror, Label> pair : catchLabels) {
                TypeMirror caught = pair.first;
                boolean canApply = false;

                if (caught instanceof DeclaredType) {
                    DeclaredType declaredCaught = (DeclaredType)caught;
                    if (types.isSubtype(declaredThrown, declaredCaught)) {
                        // No later catch blocks can apply.
                        labels.add(pair.second);
                        return true;
                    } else if (types.isSubtype(declaredCaught, declaredThrown)) {
                        canApply = true;
                    }
                } else {
                    assert caught instanceof UnionType :
                        "caught type must be a union or a declared type";
                    UnionType caughtUnion = (UnionType)caught;
                    for (TypeMirror alternative : caughtUnion.getAlternatives()) {
                        assert alternative instanceof DeclaredType :
                            "alternatives of an caught union type must be declared types";
                        DeclaredType declaredAlt = (DeclaredType)alternative;
                        if (types.isSubtype(declaredThrown, declaredAlt)) {
                            // No later catch blocks can apply.
                            labels.add(pair.second);
                            return true;
                        } else if (types.isSubtype(declaredAlt, declaredThrown)) {
                            canApply = true;
                        }
                    }
                }

                if (canApply) {
                    labels.add(pair.second);
                }
            }

            return false;
        }
    }

    /**
     * A TryFinallyFrame applies to exceptions of any type
     */
    protected class TryFinallyFrame implements TryFrame {
        protected Label finallyLabel;

        public TryFinallyFrame(Label finallyLabel) {
            this.finallyLabel = finallyLabel;
        }

        @Override
        public boolean possibleLabels(TypeMirror thrown, Set<Label> labels) {
            labels.add(finallyLabel);
            return true;
        }
    }

    /**
     * An exception stack represents the set of all try-catch blocks
     * in effect at a given point in a program.  It maps an exception
     * type to a set of Labels and it maps a block exit (via return or
     * fall-through) to a single Label.
     */
    protected static class TryStack {
        protected Label exitLabel;
        protected LinkedList<TryFrame> frames;

        public TryStack(Label exitLabel) {
            this.exitLabel = exitLabel;
            this.frames = new LinkedList<>();
        }

        public void pushFrame(TryFrame frame) {
            frames.addFirst(frame);
        }

        public void popFrame() {
            frames.removeFirst();
        }

        /**
         * Returns the set of possible {@link Label}s where control may
         * transfer when an exception of the given type is thrown.
         */
        public Set<Label> possibleLabels(TypeMirror thrown) {
            // Work up from the innermost frame until the exception is known to
            // be caught.
            Set<Label> labels = new HashSet<>();
            for (TryFrame frame : frames) {
                if (frame.possibleLabels(thrown, labels)) {
                    return labels;
                }
            }
            labels.add(exitLabel);
            return labels;
        }
    }

    /* --------------------------------------------------------- */
    /* Phase Three */
    /* --------------------------------------------------------- */

    /**
     * Class that performs phase three of the translation process. In
     * particular, the following degenerate cases of basic blocks are removed:
     *
     * <ol>
     * <li>Empty regular basic blocks: These blocks will be removed and their
     * predecessors linked directly to the successor.</li>
     * <li>Conditional basic blocks that have the same basic block as the 'then'
     * and 'else' successor: The conditional basic block will be removed in this
     * case.</li>
     * <li>Two consecutive, non-empty, regular basic blocks where the second
     * block has exactly one predecessor (namely the other of the two blocks):
     * In this case, the two blocks are merged.</li>
     * <li>Some basic blocks might not be reachable from the entryBlock. These
     * basic blocks are removed, and the list of predecessors (in the
     * doubly-linked structure of basic blocks) are adapted correctly.</li>
     * </ol>
     *
     * Eliminating the second type of degenerate cases might introduce cases of
     * the third problem. These are also removed.
     */
    public static class CFGTranslationPhaseThree {

        /**
         * A simple wrapper object that holds a basic block and allows to set
         * one of its successors.
         */
        protected interface PredecessorHolder {
            void setSuccessor(BlockImpl b);

            BlockImpl getBlock();
        }

        /**
         * Perform phase three on the control flow graph {@code cfg}.
         *
         * @param cfg
         *            The control flow graph. Ownership is transfered to this
         *            method and the caller is not allowed to read or modify
         *            {@code cfg} after the call to {@code process} any more.
         * @return The resulting control flow graph.
         */
        public static ControlFlowGraph process(ControlFlowGraph cfg) {
            Set<Block> worklist = cfg.getAllBlocks();
            Set<Block> dontVisit = new HashSet<>();

            // note: this method has to be careful when relinking basic blocks
            // to not forget to adjust the predecessors, too

            // fix predecessor lists by removing any unreachable predecessors
            for (Block c : worklist) {
                BlockImpl cur = (BlockImpl) c;
                for (BlockImpl pred : new HashSet<>(cur.getPredecessors())) {
                    if (!worklist.contains(pred)) {
                        cur.removePredecessor(pred);
                    }
                }
            }

            // remove empty blocks
            for (Block cur : worklist) {
                if (dontVisit.contains(cur)) {
                    continue;
                }

                if (cur.getType() == BlockType.REGULAR_BLOCK) {
                    RegularBlockImpl b = (RegularBlockImpl) cur;
                    if (b.isEmpty()) {
                        Set<RegularBlockImpl> empty = new HashSet<>();
                        Set<PredecessorHolder> predecessors = new HashSet<>();
                        BlockImpl succ = computeNeighborhoodOfEmptyBlock(b,
                                empty, predecessors);
                        for (RegularBlockImpl e : empty) {
                            succ.removePredecessor(e);
                            dontVisit.add(e);
                        }
                        for (PredecessorHolder p : predecessors) {
                            BlockImpl block = p.getBlock();
                            dontVisit.add(block);
                            succ.removePredecessor(block);
                            p.setSuccessor(succ);
                        }
                    }
                }
            }

            // remove useless conditional blocks
            worklist = cfg.getAllBlocks();
            for (Block c : worklist) {
                BlockImpl cur = (BlockImpl) c;

                if (cur.getType() == BlockType.CONDITIONAL_BLOCK) {
                    ConditionalBlockImpl cb = (ConditionalBlockImpl) cur;
                    assert cb.getPredecessors().size() == 1;
                    if (cb.getThenSuccessor() == cb.getElseSuccessor()) {
                        BlockImpl pred = cb.getPredecessors().iterator().next();
                        PredecessorHolder predecessorHolder = getPredecessorHolder(
                                pred, cb);
                        BlockImpl succ = (BlockImpl) cb.getThenSuccessor();
                        succ.removePredecessor(cb);
                        predecessorHolder.setSuccessor(succ);
                    }
                }
            }

            // merge consecutive basic blocks if possible
            worklist = cfg.getAllBlocks();
            for (Block cur : worklist) {
                if (cur.getType() == BlockType.REGULAR_BLOCK) {
                    RegularBlockImpl b = (RegularBlockImpl) cur;
                    Block succ = b.getRegularSuccessor();
                    if (succ.getType() == BlockType.REGULAR_BLOCK) {
                        RegularBlockImpl rs = (RegularBlockImpl) succ;
                        if (rs.getPredecessors().size() == 1) {
                            b.setSuccessor(rs.getRegularSuccessor());
                            b.addNodes(rs.getContents());
                            rs.getRegularSuccessor().removePredecessor(rs);
                        }
                    }
                }
            }

            return cfg;
        }

        /**
         * Compute the set of empty regular basic blocks {@code empty}, starting
         * at {@code start} and going both forward and backwards. Furthermore,
         * compute the predecessors of these empty blocks ({@code predecessors}
         * ), and their single successor (return value).
         *
         * @param start
         *            The starting point of the search (an empty, regular basic
         *            block).
         * @param empty
         *            An empty set to be filled by this method with all empty
         *            basic blocks found (including {@code start}).
         * @param predecessors
         *            An empty set to be filled by this method with all
         *            predecessors.
         * @return The single successor of the set of the empty basic blocks.
         */
        protected static BlockImpl computeNeighborhoodOfEmptyBlock(
                RegularBlockImpl start, Set<RegularBlockImpl> empty,
                Set<PredecessorHolder> predecessors) {

            // get empty neighborhood that come before 'start'
            computeNeighborhoodOfEmptyBlockBackwards(start, empty, predecessors);

            // go forward
            BlockImpl succ = (BlockImpl) start.getSuccessor();
            while (succ.getType() == BlockType.REGULAR_BLOCK) {
                RegularBlockImpl cur = (RegularBlockImpl) succ;
                if (cur.isEmpty()) {
                    computeNeighborhoodOfEmptyBlockBackwards(cur, empty,
                            predecessors);
                    assert empty.contains(cur) : "cur ought to be in empty";
                    succ = (BlockImpl) cur.getSuccessor();
                    if (succ == cur) {
                        // An infinite loop, making exit block unreachable
                        break;
                    }
                } else {
                    break;
                }
            }
            return succ;
        }

        /**
         * Compute the set of empty regular basic blocks {@code empty}, starting
         * at {@code start} and looking only backwards in the control flow
         * graph. Furthermore, compute the predecessors of these empty blocks (
         * {@code predecessors}).
         *
         * @param start
         *            The starting point of the search (an empty, regular basic
         *            block).
         * @param empty
         *            A set to be filled by this method with all empty basic
         *            blocks found (including {@code start}).
         * @param predecessors
         *            A set to be filled by this method with all predecessors.
         */
        protected static void computeNeighborhoodOfEmptyBlockBackwards(
                RegularBlockImpl start, Set<RegularBlockImpl> empty,
                Set<PredecessorHolder> predecessors) {

            RegularBlockImpl cur = start;
            empty.add(cur);
            for (final BlockImpl pred : cur.getPredecessors()) {
                switch (pred.getType()) {
                case SPECIAL_BLOCK:
                    // add pred correctly to predecessor list
                    predecessors.add(getPredecessorHolder(pred, cur));
                    break;
                case CONDITIONAL_BLOCK:
                    // add pred correctly to predecessor list
                    predecessors.add(getPredecessorHolder(pred, cur));
                    break;
                case EXCEPTION_BLOCK:
                    // add pred correctly to predecessor list
                    predecessors.add(getPredecessorHolder(pred, cur));
                    break;
                case REGULAR_BLOCK:
                    RegularBlockImpl r = (RegularBlockImpl) pred;
                    if (r.isEmpty()) {
                        // recursively look backwards
                        if (!empty.contains(r)) {
                            computeNeighborhoodOfEmptyBlockBackwards(r, empty,
                                    predecessors);
                        }
                    } else {
                        // add pred correctly to predecessor list
                        predecessors.add(getPredecessorHolder(pred, cur));
                    }
                    break;
                }
            }
        }

        /**
         * Return a predecessor holder that can be used to set the successor of
         * {@code pred} in the place where previously the edge pointed to
         * {@code cur}. Additionally, the predecessor holder also takes care of
         * unlinking (i.e., removing the {@code pred} from {@code cur's}
         * predecessors).
         */
        protected static PredecessorHolder getPredecessorHolder(
                final BlockImpl pred, final BlockImpl cur) {
            switch (pred.getType()) {
            case SPECIAL_BLOCK:
                SingleSuccessorBlockImpl s = (SingleSuccessorBlockImpl) pred;
                return singleSuccessorHolder(s, cur);
            case CONDITIONAL_BLOCK:
                // add pred correctly to predecessor list
                final ConditionalBlockImpl c = (ConditionalBlockImpl) pred;
                if (c.getThenSuccessor() == cur) {
                    return new PredecessorHolder() {
                        @Override
                        public void setSuccessor(BlockImpl b) {
                            c.setThenSuccessor(b);
                            cur.removePredecessor(pred);
                        }

                        @Override
                        public BlockImpl getBlock() {
                            return c;
                        }
                    };
                } else {
                    assert c.getElseSuccessor() == cur;
                    return new PredecessorHolder() {
                        @Override
                        public void setSuccessor(BlockImpl b) {
                            c.setElseSuccessor(b);
                            cur.removePredecessor(pred);
                        }

                        @Override
                        public BlockImpl getBlock() {
                            return c;
                        }
                    };
                }
            case EXCEPTION_BLOCK:
                // add pred correctly to predecessor list
                final ExceptionBlockImpl e = (ExceptionBlockImpl) pred;
                if (e.getSuccessor() == cur) {
                    return singleSuccessorHolder(e, cur);
                } else {
                    Set<Entry<TypeMirror, Set<Block>>> entrySet = e
                            .getExceptionalSuccessors().entrySet();
                    for (final Entry<TypeMirror, Set<Block>> entry : entrySet) {
                        if (entry.getValue().contains(cur)) {
                            return new PredecessorHolder() {
                                @Override
                                public void setSuccessor(BlockImpl b) {
                                    e.addExceptionalSuccessor(b, entry.getKey());
                                    cur.removePredecessor(pred);
                                }

                                @Override
                                public BlockImpl getBlock() {
                                    return e;
                                }
                            };
                        }
                    }
                }
                assert false;
                break;
            case REGULAR_BLOCK:
                RegularBlockImpl r = (RegularBlockImpl) pred;
                return singleSuccessorHolder(r, cur);
            }
            return null;
        }

        /**
         * @return A {@link PredecessorHolder} that sets the successor of a
         *         single successor block {@code s}.
         */
        protected static PredecessorHolder singleSuccessorHolder(
                final SingleSuccessorBlockImpl s, final BlockImpl old) {
            return new PredecessorHolder() {
                @Override
                public void setSuccessor(BlockImpl b) {
                    s.setSuccessor(b);
                    old.removePredecessor(s);
                }

                @Override
                public BlockImpl getBlock() {
                    return s;
                }
            };
        }
    }

    /* --------------------------------------------------------- */
    /* Phase Two */
    /* --------------------------------------------------------- */

    /** Tuple class with up to three members. */
    protected static class Tuple<A, B, C> {
        public A a;
        public B b;
        public C c;

        public Tuple(A a, B b) {
            this.a = a;
            this.b = b;
        }

        public Tuple(A a, B b, C c) {
            this.a = a;
            this.b = b;
            this.c = c;
        }
    }

    /**
     * Class that performs phase two of the translation process.
     */
    public class CFGTranslationPhaseTwo {

        public CFGTranslationPhaseTwo() {
        }

        /**
         * Perform phase two of the translation.
         *
         * @param in
         *            The result of phase one.
         * @return A control flow graph that might still contain degenerate
         *         basic block (such as empty regular basic blocks or
         *         conditional blocks with the same block as 'then' and 'else'
         *         sucessor).
         */
        public ControlFlowGraph process(PhaseOneResult in) {

            Map<Label, Integer> bindings = in.bindings;
            ArrayList<ExtendedNode> nodeList = in.nodeList;
            Set<Integer> leaders = in.leaders;

            assert in.nodeList.size() > 0;

            // exit blocks
            SpecialBlockImpl regularExitBlock = new SpecialBlockImpl(
                    SpecialBlockType.EXIT);
            SpecialBlockImpl exceptionalExitBlock = new SpecialBlockImpl(
                    SpecialBlockType.EXCEPTIONAL_EXIT);

            // record missing edges that will be added later
            Set<Tuple<? extends SingleSuccessorBlockImpl, Integer, ?>> missingEdges = new HashSet<>();

            // missing exceptional edges
            Set<Tuple<ExceptionBlockImpl, Integer, TypeMirror>> missingExceptionalEdges = new HashSet<>();

            // create start block
            SpecialBlockImpl startBlock = new SpecialBlockImpl(
                    SpecialBlockType.ENTRY);
            missingEdges.add(new Tuple<>(startBlock, 0));

            // loop through all 'leaders' (while dynamically detecting the
            // leaders)
            RegularBlockImpl block = new RegularBlockImpl();
            int i = 0;
            for (ExtendedNode node : nodeList) {
                switch (node.getType()) {
                case NODE:
                    if (leaders.contains(i)) {
                        RegularBlockImpl b = new RegularBlockImpl();
                        block.setSuccessor(b);
                        block = b;
                    }
                    block.addNode(node.getNode());
                    node.setBlock(block);

                    // does this node end the execution (modeled as an edge to
                    // the exceptional exit block)
                    boolean terminatesExecution = node.getTerminatesExecution();
                    if (terminatesExecution) {
                        block.setSuccessor(exceptionalExitBlock);
                        block = new RegularBlockImpl();
                    }
                    break;
                case CONDITIONAL_JUMP: {
                    ConditionalJump cj = (ConditionalJump) node;
                    // Exception nodes may fall through to conditional jumps,
                    // so we set the block which is required for the insertion
                    // of missing edges.
                    node.setBlock(block);
                    assert block != null;
                    final ConditionalBlockImpl cb = new ConditionalBlockImpl();
                    if (cj.getTrueFlowRule() != null) {
                        cb.setThenFlowRule(cj.getTrueFlowRule());
                    }
                    if (cj.getFalseFlowRule() != null) {
                        cb.setElseFlowRule(cj.getFalseFlowRule());
                    }
                    block.setSuccessor(cb);
                    block = new RegularBlockImpl();
                    // use two anonymous SingleSuccessorBlockImpl that set the
                    // 'then' and 'else' successor of the conditional block
                    final Label thenLabel = cj.getThenLabel();
                    final Label elseLabel = cj.getElseLabel();
                    missingEdges.add(new Tuple<>(
                            new SingleSuccessorBlockImpl() {
                                @Override
                                public void setSuccessor(BlockImpl successor) {
                                    cb.setThenSuccessor(successor);
                                }
                            }, bindings.get(thenLabel)));
                    missingEdges.add(new Tuple<>(
                            new SingleSuccessorBlockImpl() {
                                @Override
                                public void setSuccessor(BlockImpl successor) {
                                    cb.setElseSuccessor(successor);
                                }
                            }, bindings.get(elseLabel)));
                    break;
                }
                case UNCONDITIONAL_JUMP:
                    if (leaders.contains(i)) {
                        RegularBlockImpl b = new RegularBlockImpl();
                        block.setSuccessor(b);
                        block = b;
                    }
                    node.setBlock(block);
                    if (node.getLabel() == regularExitLabel) {
                        block.setSuccessor(regularExitBlock);
                    } else if (node.getLabel() == exceptionalExitLabel) {
                        block.setSuccessor(exceptionalExitBlock);
                    } else {
                        missingEdges.add(new Tuple<>(block, bindings.get(node
                                .getLabel())));
                    }
                    block = new RegularBlockImpl();
                    break;
                case EXCEPTION_NODE:
                    NodeWithExceptionsHolder en = (NodeWithExceptionsHolder) node;
                    // create new exception block and link with previous block
                    ExceptionBlockImpl e = new ExceptionBlockImpl();
                    Node nn = en.getNode();
                    e.setNode(nn);
                    node.setBlock(e);
                    block.setSuccessor(e);
                    block = new RegularBlockImpl();

                    // ensure linking between e and next block (normal edge)
                    // Note: do not link to the next block for throw statements
                    // (these throw exceptions for sure)
                    if (!node.getTerminatesExecution())
                        missingEdges.add(new Tuple<>(e, i + 1));

                    // exceptional edges
                    for (Entry<TypeMirror, Set<Label>> entry : en.getExceptions()
                            .entrySet()) {
                        TypeMirror cause = entry.getKey();
                        for (Label label : entry.getValue()) {
                            Integer target = bindings.get(label);
                            missingExceptionalEdges
                                .add(new Tuple<ExceptionBlockImpl, Integer, TypeMirror>(
                                        e, target, cause));
                        }
                    }
                    break;
                }
                i++;
            }

            // add missing edges
            for (Tuple<? extends SingleSuccessorBlockImpl, Integer, ?> p : missingEdges) {
                Integer index = p.b;
                ExtendedNode extendedNode = nodeList.get(index);
                BlockImpl target = extendedNode.getBlock();
                SingleSuccessorBlockImpl source = p.a;
                source.setSuccessor(target);
            }

            // add missing exceptional edges
            for (Tuple<ExceptionBlockImpl, Integer, ?> p : missingExceptionalEdges) {
                Integer index = p.b;
                TypeMirror cause = (TypeMirror) p.c;
                ExceptionBlockImpl source = p.a;
                if (index == null) {
                    // edge to exceptional exit
                    source.addExceptionalSuccessor(exceptionalExitBlock, cause);
                } else {
                    // edge to specific target
                    ExtendedNode extendedNode = nodeList.get(index);
                    BlockImpl target = extendedNode.getBlock();
                    source.addExceptionalSuccessor(target, cause);
                }
            }

            return new ControlFlowGraph(startBlock, regularExitBlock, exceptionalExitBlock, in.underlyingAST,
                    in.treeLookupMap, in.convertedTreeLookupMap, in.returnNodes);
        }
    }

    /* --------------------------------------------------------- */
    /* Phase One */
    /* --------------------------------------------------------- */

    /**
     * A wrapper object to pass around the result of phase one. For a
     * documentation of the fields see {@link CFGTranslationPhaseOne}.
     */
    protected static class PhaseOneResult {

        private final IdentityHashMap<Tree, Node> treeLookupMap;
        private final IdentityHashMap<Tree, Node> convertedTreeLookupMap;
        private final UnderlyingAST underlyingAST;
        private final Map<Label, Integer> bindings;
        private final ArrayList<ExtendedNode> nodeList;
        private final Set<Integer> leaders;
        private final List<ReturnNode> returnNodes;

        public PhaseOneResult(UnderlyingAST underlyingAST,
                IdentityHashMap<Tree, Node> treeLookupMap,
                IdentityHashMap<Tree, Node> convertedTreeLookupMap,
                ArrayList<ExtendedNode> nodeList, Map<Label, Integer> bindings,
                Set<Integer> leaders, List<ReturnNode> returnNodes) {
            this.underlyingAST = underlyingAST;
            this.treeLookupMap = treeLookupMap;
            this.convertedTreeLookupMap = convertedTreeLookupMap;
            this.nodeList = nodeList;
            this.bindings = bindings;
            this.leaders = leaders;
            this.returnNodes = returnNodes;
        }

        @Override
        public String toString() {
            StringBuilder sb = new StringBuilder();
            for (ExtendedNode n : nodeList) {
                sb.append(nodeToString(n));
                sb.append("\n");
            }
            return sb.toString();
        }

        protected String nodeToString(ExtendedNode n) {
            if (n.getType() == ExtendedNodeType.CONDITIONAL_JUMP) {
                ConditionalJump t = (ConditionalJump) n;
                return "TwoTargetConditionalJump("
                        + resolveLabel(t.getThenLabel()) + ","
                        + resolveLabel(t.getElseLabel()) + ")";
            } else if (n.getType() == ExtendedNodeType.UNCONDITIONAL_JUMP) {
                return "UnconditionalJump(" + resolveLabel(n.getLabel()) + ")";
            } else {
                return n.toString();
            }
        }

        private String resolveLabel(Label label) {
            Integer index = bindings.get(label);
            if (index == null) {
                return "null";
            }
            return nodeToString(nodeList.get(index));
        }

    }

    /**
     * Class that performs phase one of the translation process. It generates
     * the following information:
     * <ul>
     * <li>A sequence of extended nodes.</li>
     * <li>A set of bindings from {@link Label}s to positions in the node
     * sequence.</li>
     * <li>A set of leader nodes that give rise to basic blocks in phase two.</li>
     * <li>A lookup map that gives the mapping from AST tree nodes to
     * {@link Node}s.</li>
     * </ul>
     *
     * <p>
     *
     * The return type of this scanner is {@link Node}. For expressions, the
     * corresponding node is returned to allow linking between different nodes.
     *
     * However, for statements there is usually no single {@link Node} that is
     * created, and thus no node is returned (rather, null is returned).
     *
     * <p>
     *
     * Every {@code visit*} method is assumed to add at least one extended node
     * to the list of nodes (which might only be a jump).
     *
     */
    public class CFGTranslationPhaseOne extends TreePathScanner<Node, Void> {

        public CFGTranslationPhaseOne() {
        }

        /**
         * Annotation processing environment and its associated type and tree
         * utilities.
         */
        protected ProcessingEnvironment env;
        protected Elements elements;
        protected Types types;
        protected Trees trees;
        protected TreeBuilder treeBuilder;
        protected AnnotationProvider annotationProvider;

        /**
         * Current {@link Label} to which a break statement with no label should
         * jump, or null if there is no valid destination.
         */
        protected /*@Nullable*/ Label breakTargetL;

        /**
         * Map from AST label Names to CFG {@link Label}s for breaks. Each
         * labeled statement creates two CFG {@link Label}s, one for break and
         * one for continue.
         */
        protected Map<Name, Label> breakLabels;

        /**
         * Current {@link Label} to which a continue statement with no label
         * should jump, or null if there is no valid destination.
         */
        protected /*@Nullable*/ Label continueTargetL;

        /**
         * Map from AST label Names to CFG {@link Label}s for continues. Each
         * labeled statement creates two CFG {@link Label}s, one for break and
         * one for continue.
         */
        protected Map<Name, Label> continueLabels;

        /**
         * Node yielding the value for the lexically enclosing switch statement,
         * or null if there is no such statement.
         */
        protected Node switchExpr;

        /**
         * Node yielding the value for the lexically enclosing synchronized statement,
         * or null if there is no such statement.
         */
        protected Node synchronizedExpr;

        /**
         * Maps from AST {@link Tree}s to {@link Node}s.  Every Tree that produces
         * a value will have at least one corresponding Node.  Trees
         * that undergo conversions, such as boxing or unboxing, can map to two
         * distinct Nodes.  The Node for the pre-conversion value is stored
         * in the treeLookupMap, while the Node for the post-conversion value
         * is stored in the convertedTreeLookupMap.
         */
        protected IdentityHashMap<Tree, Node> treeLookupMap;

        /** Map from AST {@link Tree}s to post-conversion {@link Node}s. */
        protected IdentityHashMap<Tree, Node> convertedTreeLookupMap;

        /** The list of extended nodes. */
        protected ArrayList<ExtendedNode> nodeList;

        /**
         * The bindings of labels to positions (i.e., indices) in the
         * {@code nodeList}.
         */
        protected Map<Label, Integer> bindings;

        /** The set of leaders (represented as indices into {@code nodeList}). */
        protected Set<Integer> leaders;

        /**
         * All return nodes (if any) encountered. Only includes return
         * statements that actually return something
         */
        private List<ReturnNode> returnNodes;

        /**
         * Nested scopes of try-catch blocks in force at the current
         * program point.
         */
        private TryStack tryStack;

        /**
         * Performs the actual work of phase one.
         *
         * @param root
         *            compilation unit tree containing the method
         * @param env
         *            annotation processing environment containing type
         *            utilities
         * @param underlyingAST
         *            the AST for which the CFG is to be built
         * @param exceptionalExitLabel
         *            the label for exceptional exits from the CFG
         * @param treeBuilder
         *            builder for new AST nodes
         * @param annotationProvider
         *            extracts annotations from AST nodes
         * @return The result of phase one.
         */
        public PhaseOneResult process(
                CompilationUnitTree root, ProcessingEnvironment env,
                UnderlyingAST underlyingAST, Label exceptionalExitLabel,
                TreeBuilder treeBuilder, AnnotationProvider annotationProvider) {
            this.env = env;
            this.tryStack = new TryStack(exceptionalExitLabel);
            this.treeBuilder = treeBuilder;
            this.annotationProvider = annotationProvider;
            elements = env.getElementUtils();
            types = env.getTypeUtils();
            trees = Trees.instance(env);

            // initialize lists and maps
            treeLookupMap = new IdentityHashMap<>();
            convertedTreeLookupMap = new IdentityHashMap<>();
            nodeList = new ArrayList<>();
            bindings = new HashMap<>();
            leaders = new HashSet<>();
            breakLabels = new HashMap<>();
            continueLabels = new HashMap<>();
            returnNodes = new ArrayList<>();

            // traverse AST of the method body
            TreePath bodyPath = trees.getPath(root, underlyingAST.getCode());
            scan(bodyPath, null);

            // add marker to indicate that the next block will be the exit block
            // Note: if there is a return statement earlier in the method (which
            // is always the case for non-void methods), then this is not
            // strictly necessary. However, it is also not a problem, as it will
            // just generate a degenerated control graph case that will be
            // removed in a later phase.
            nodeList.add(new UnconditionalJump(regularExitLabel));

            return new PhaseOneResult(underlyingAST, treeLookupMap,
                    convertedTreeLookupMap, nodeList,
                    bindings, leaders, returnNodes);
        }

        /**
         * Perform any actions required when CFG translation creates a
         * new Tree that is not part of the original AST.
         *
         * @param tree  the newly created Tree
         */
        public void handleArtificialTree(Tree tree) {}

        /* --------------------------------------------------------- */
        /* Nodes and Labels Management */
        /* --------------------------------------------------------- */

        /**
         * Add a node to the lookup map if it not already present.
         *
         * @param node
         *            The node to add to the lookup map.
         */
        protected void addToLookupMap(Node node) {
            Tree tree = node.getTree();
            if (tree != null && !treeLookupMap.containsKey(tree)) {
                treeLookupMap.put(tree, node);
            }
        }

        /**
         * Add a node in the post-conversion lookup map. The node
         * should refer to a Tree and that Tree should already be in
         * the pre-conversion lookup map. This method is used to
         * update the Tree-Node mapping with conversion nodes.
         *
         * @param node
         *            The node to add to the lookup map.
         */
        protected void addToConvertedLookupMap(Node node) {
            Tree tree = node.getTree();
            addToConvertedLookupMap(tree, node);
        }

        /**
         * Add a node in the post-conversion lookup map. The tree
         * argument should already be in the pre-conversion lookup
         * map. This method is used to update the Tree-Node mapping
         * with conversion nodes.
         *
         * @param tree
         *            The tree used as a key in the map.
         * @param node
         *            The node to add to the lookup map.
         */
        protected void addToConvertedLookupMap(Tree tree, Node node) {
            assert tree != null;
            assert treeLookupMap.containsKey(tree);
            convertedTreeLookupMap.put(tree, node);
        }

        /**
         * Extend the list of extended nodes with a node.
         *
         * @param node
         *            The node to add.
         * @return The same node (for convenience).
         */
        protected <T extends Node> T extendWithNode(T node) {
            addToLookupMap(node);
            extendWithExtendedNode(new NodeHolder(node));
            return node;
        }

        /**
         * Extend the list of extended nodes with a node, where
         * <code>node</code> might throw the exception <code>cause</code>.
         *
         * @param node
         *            The node to add.
         * @param cause
         *            An exception that the node might throw.
         * @return The node holder.
         */
        protected NodeWithExceptionsHolder extendWithNodeWithException(Node node, TypeMirror cause) {
            addToLookupMap(node);
            return extendWithNodeWithExceptions(node, Collections.singleton(cause));
        }

        /**
         * Extend the list of extended nodes with a node, where
         * <code>node</code> might throw any of the exception in
         * <code>causes</code>.
         *
         * @param node
         *            The node to add.
         * @param causes
         *            Set of exceptions that the node might throw.
         * @return The node holder.
         */
        protected NodeWithExceptionsHolder extendWithNodeWithExceptions(Node node,
                Set<TypeMirror> causes) {
            addToLookupMap(node);
            Map<TypeMirror, Set<Label>> exceptions = new HashMap<>();
            for (TypeMirror cause : causes) {
                exceptions.put(cause, tryStack.possibleLabels(cause));
            }
            NodeWithExceptionsHolder exNode = new NodeWithExceptionsHolder(
                    node, exceptions);
            extendWithExtendedNode(exNode);
            return exNode;
        }

        /**
         * Insert <code>node</code> after <code>pred</code> in
         * the list of extended nodes, or append to the list if
         * <code>pred</code> is not present.
         *
         * @param node
         *            The node to add.
         * @param pred
         *            The desired predecessor of node.
         * @return The node holder.
         */
        protected <T extends Node> T insertNodeAfter(T node, Node pred) {
            addToLookupMap(node);
            insertExtendedNodeAfter(new NodeHolder(node), pred);
            return node;
        }

        /**
         * Insert a <code>node</code> that might throw the exception
         * <code>cause</code> after <code>pred</code> in the list of
         * extended nodes, or append to the list if <code>pred</code>
         * is not present.
         *
         * @param node
         *            The node to add.
         * @param causes
         *            Set of exceptions that the node might throw.
         * @param pred
         *            The desired predecessor of node.
         * @return The node holder.
         */
        protected NodeWithExceptionsHolder insertNodeWithExceptionsAfter(Node node,
                Set<TypeMirror> causes, Node pred) {
            addToLookupMap(node);
            Map<TypeMirror, Set<Label>> exceptions = new HashMap<>();
            for (TypeMirror cause : causes) {
                exceptions.put(cause, tryStack.possibleLabels(cause));
            }
            NodeWithExceptionsHolder exNode = new NodeWithExceptionsHolder(
                    node, exceptions);
            insertExtendedNodeAfter(exNode, pred);
            return exNode;
        }

        /**
         * Extend the list of extended nodes with an extended node.
         *
         * @param n
         *            The extended node.
         */
        protected void extendWithExtendedNode(ExtendedNode n) {
            nodeList.add(n);
        }

        /**
         * Insert <code>n</code> after the node <code>pred</code> in the
         * list of extended nodes, or append <code>n</code> if <code>pred</code>
         * is not present.
         *
         * @param n
         *            The extended node.
         * @param pred
         *            The desired predecessor.
         */
        protected void insertExtendedNodeAfter(ExtendedNode n, Node pred) {
            int index = -1;
            for (int i = 0; i < nodeList.size(); i++) {
                ExtendedNode inList = nodeList.get(i);
                if (inList instanceof NodeHolder ||
                    inList instanceof NodeWithExceptionsHolder) {
                    if (inList.getNode() == pred) {
                        index = i;
                        break;
                    }
                }
            }
            if (index != -1) {
                nodeList.add(index + 1, n);
            } else {
                nodeList.add(n);
            }
        }

        /**
         * Add the label {@code l} to the extended node that will be placed next
         * in the sequence.
         */
        protected void addLabelForNextNode(Label l) {
            leaders.add(nodeList.size());
            bindings.put(l, nodeList.size());
        }

        /* --------------------------------------------------------- */
        /* Utility Methods */
        /* --------------------------------------------------------- */

        protected long uid = 0;
        protected String uniqueName(String prefix) {
            return prefix + "#num" + uid++;
        }

        /**
         * If the input node is an unboxed primitive type, insert a call to the
         * appropriate valueOf method, otherwise leave it alone.
         *
         * @param node
         *            in input node
         * @return a Node representing the boxed version of the input, which may
         *         simply be the input node
         */
        protected Node box(Node node) {
            // For boxing conversion, see JLS 5.1.7
            if (TypesUtils.isPrimitive(node.getType())) {
                PrimitiveType primitive = types.getPrimitiveType(node.getType()
                        .getKind());
                TypeMirror boxedType = types.getDeclaredType(types
                        .boxedClass(primitive));

                TypeElement boxedElement = (TypeElement)((DeclaredType)boxedType).asElement();
                IdentifierTree classTree = treeBuilder.buildClassUse(boxedElement);
                handleArtificialTree(classTree);
                ClassNameNode className = new ClassNameNode(classTree);
                className.setInSource(false);
                insertNodeAfter(className, node);

                MemberSelectTree valueOfSelect = treeBuilder.buildValueOfMethodAccess(classTree);
                handleArtificialTree(valueOfSelect);
                MethodAccessNode valueOfAccess = new MethodAccessNode(valueOfSelect, className);
                valueOfAccess.setInSource(false);
                insertNodeAfter(valueOfAccess, className);

                MethodInvocationTree valueOfCall =
                    treeBuilder.buildMethodInvocation(valueOfSelect, (ExpressionTree)node.getTree());
                handleArtificialTree(valueOfCall);
                Node boxed = new MethodInvocationNode(valueOfCall, valueOfAccess,
                                                      Collections.singletonList(node),
                                                      getCurrentPath());
                boxed.setInSource(false);
                // Add Throwable to account for unchecked exceptions
                TypeElement throwableElement = elements
                    .getTypeElement("java.lang.Throwable");
                addToConvertedLookupMap(node.getTree(), boxed);
                insertNodeWithExceptionsAfter(boxed,
                        Collections.singleton(throwableElement.asType()), valueOfAccess);
                return boxed;
            } else {
                return node;
            }
        }

        /**
         * If the input node is a boxed type, unbox it, otherwise leave it
         * alone.
         *
         * @param node
         *            in input node
         * @return a Node representing the unboxed version of the input, which
         *         may simply be the input node
         */
        protected Node unbox(Node node) {
            if (TypesUtils.isBoxedPrimitive(node.getType())) {

                MemberSelectTree primValueSelect =
                    treeBuilder.buildPrimValueMethodAccess(node.getTree());
                handleArtificialTree(primValueSelect);
                MethodAccessNode primValueAccess = new MethodAccessNode(primValueSelect, node);
                primValueAccess.setInSource(false);
                // Method access may throw NullPointerException
                TypeElement npeElement = elements
                    .getTypeElement("java.lang.NullPointerException");
                insertNodeWithExceptionsAfter(primValueAccess,
                        Collections.singleton(npeElement.asType()), node);

                MethodInvocationTree primValueCall =
                    treeBuilder.buildMethodInvocation(primValueSelect);
                handleArtificialTree(primValueCall);
                Node unboxed = new MethodInvocationNode(primValueCall, primValueAccess,
                                                        Collections.<Node>emptyList(),
                                                        getCurrentPath());
                unboxed.setInSource(false);

                // Add Throwable to account for unchecked exceptions
                TypeElement throwableElement = elements
                    .getTypeElement("java.lang.Throwable");
                addToConvertedLookupMap(node.getTree(), unboxed);
                insertNodeWithExceptionsAfter(unboxed,
                        Collections.singleton(throwableElement.asType()), primValueAccess);
                return unboxed;
            } else {
                return node;
            }
        }

        private TreeInfo getTreeInfo(Tree tree) {
            final TypeMirror type = InternalUtils.typeOf(tree);
            final boolean boxed = TypesUtils.isBoxedPrimitive(type);
            final TypeMirror unboxedType = boxed ? types.unboxedType(type) : type;

            final boolean bool = TypesUtils.isBooleanType(type);
            final boolean numeric = TypesUtils.isNumeric(unboxedType);

            return new TreeInfo() {
                @Override
                public boolean isNumeric() {
                    return numeric;
                }

                @Override
                public boolean isBoxed() {
                    return boxed;
                }

                @Override
                public boolean isBoolean() {
                    return bool;
                }

                @Override
                public TypeMirror unboxedType() {
                    return unboxedType;
                }
            };
        }

        /**
         * @return the unboxed tree if necessary, as described in JLS 5.1.8
         */
        private Node unboxAsNeeded(Node node, boolean boxed) {
            return boxed ? unbox(node) : node;
        }

        /**
         * Convert the input node to String type, if it isn't already.
         *
         * @param node
         *            an input node
         * @return a Node with the value promoted to String, which may be the
         *         input node
         */
        protected Node stringConversion(Node node) {
            // For string conversion, see JLS 5.1.11
            TypeElement stringElement =
                elements.getTypeElement("java.lang.String");
            if (!TypesUtils.isString(node.getType())) {
                Node converted = new StringConversionNode(node.getTree(), node,
                        stringElement.asType());
                addToConvertedLookupMap(converted);
                insertNodeAfter(converted, node);
                return converted;
            } else {
                return node;
            }
        }

        /**
         * Perform unary numeric promotion on the input node.
         *
         * @param node
         *            a node producing a value of numeric primitive or boxed
         *            type
         * @return a Node with the value promoted to the int, long float or
         *         double, which may be the input node
         */
        protected Node unaryNumericPromotion(Node node) {
            // For unary numeric promotion, see JLS 5.6.1
            node = unbox(node);

            switch (node.getType().getKind()) {
            case BYTE:
            case CHAR:
            case SHORT: {
                TypeMirror intType = types.getPrimitiveType(TypeKind.INT);
                Node widened = new WideningConversionNode(node.getTree(), node, intType);
                addToConvertedLookupMap(widened);
                insertNodeAfter(widened, node);
                return widened;
            }
            default:
                // Nothing to do.
                break;
            }

            return node;
        }

        /**
         * Returns true if the argument type is a numeric primitive or
         * a boxed numeric primitive and false otherwise.
         */
        protected boolean isNumericOrBoxed(TypeMirror type) {
            if (TypesUtils.isBoxedPrimitive(type)) {
                type = types.unboxedType(type);
            }
            return TypesUtils.isNumeric(type);
        }

        /**
         * Compute the type to which two numeric types must be promoted
         * before performing a binary numeric operation on them.  The
         * input types must both be numeric and the output type is primitive.
         *
         * @param left   the type of the left operand
         * @param right  the type of the right operand
         * @return a TypeMirror representing the binary numeric promoted type
         */
        protected TypeMirror binaryPromotedType(TypeMirror left, TypeMirror right) {
            if (TypesUtils.isBoxedPrimitive(left)) {
                left = types.unboxedType(left);
            }
            if (TypesUtils.isBoxedPrimitive(right)) {
                right = types.unboxedType(right);
            }
            TypeKind promotedTypeKind = TypesUtils.widenedNumericType(left, right);
            return types.getPrimitiveType(promotedTypeKind);
        }

        /**
         * Perform binary numeric promotion on the input node to make it match
         * the expression type.
         *
         * @param node
         *            a node producing a value of numeric primitive or boxed
         *            type
         * @param exprType
         *            the type to promote the value to
         * @return a Node with the value promoted to the exprType, which may be
         *         the input node
         */
        protected Node binaryNumericPromotion(Node node, TypeMirror exprType) {
            // For binary numeric promotion, see JLS 5.6.2
            node = unbox(node);

            if (!types.isSameType(node.getType(), exprType)) {
                Node widened = new WideningConversionNode(node.getTree(), node,
                        exprType);
                addToConvertedLookupMap(widened);
                insertNodeAfter(widened, node);
                return widened;
            } else {
                return node;
            }
        }

        /**
         * Perform widening primitive conversion on the input node to make it
         * match the destination type.
         *
         * @param node
         *            a node producing a value of numeric primitive type
         * @param destType
         *            the type to widen the value to
         * @return a Node with the value widened to the exprType, which may be
         *         the input node
         */
        protected Node widen(Node node, TypeMirror destType) {
            // For widening conversion, see JLS 5.1.2
            assert TypesUtils.isPrimitive(node.getType())
                    && TypesUtils.isPrimitive(destType) : "widening must be applied to primitive types";
            if (types.isSubtype(node.getType(), destType)
                    && !types.isSameType(node.getType(), destType)) {
                Node widened = new WideningConversionNode(node.getTree(), node,
                        destType);
                addToConvertedLookupMap(widened);
                insertNodeAfter(widened, node);
                return widened;
            } else {
                return node;
            }
        }

        /**
         * Perform narrowing conversion on the input node to make it match the
         * destination type.
         *
         * @param node
         *            a node producing a value of numeric primitive type
         * @param destType
         *            the type to narrow the value to
         * @return a Node with the value narrowed to the exprType, which may be
         *         the input node
         */
        protected Node narrow(Node node, TypeMirror destType) {
            // For narrowing conversion, see JLS 5.1.3
            assert TypesUtils.isPrimitive(node.getType())
                    && TypesUtils.isPrimitive(destType) : "narrowing must be applied to primitive types";
            if (types.isSubtype(destType, node.getType())
                    && !types.isSameType(destType, node.getType())) {
                Node narrowed = new NarrowingConversionNode(node.getTree(), node,
                        destType);
                addToConvertedLookupMap(narrowed);
                insertNodeAfter(narrowed, node);
                return narrowed;
            } else {
                return node;
            }
        }

        /**
         * Perform narrowing conversion and optionally boxing conversion on the
         * input node to make it match the destination type.
         *
         * @param node
         *            a node producing a value of numeric primitive type
         * @param destType
         *            the type to narrow the value to (possibly boxed)
         * @return a Node with the value narrowed and boxed to the destType,
         *         which may be the input node
         */
        protected Node narrowAndBox(Node node, TypeMirror destType) {
            if (TypesUtils.isBoxedPrimitive(destType)) {
                return box(narrow(node, types.unboxedType(destType)));
            } else {
                return narrow(node, destType);
            }
        }


        /**
         * Return whether a conversion from the type of the node to varType
         * requires narrowing.
         *
         * @param varType  the type of a variable (or general LHS) to be converted to
         * @param node     a node whose value is being converted
         * @return  whether this conversion requires narrowing to succeed
         */
        protected boolean conversionRequiresNarrowing(TypeMirror varType, Node node) {
            // Narrowing is restricted to cases where the left hand side
            // is byte, char, short or Byte, Char, Short and the right
            // hand side is a constant.
            TypeMirror unboxedVarType = TypesUtils.isBoxedPrimitive(varType) ? types
                .unboxedType(varType) : varType;
            TypeKind unboxedVarKind = unboxedVarType.getKind();
            boolean isLeftNarrowableTo = unboxedVarKind == TypeKind.BYTE
                || unboxedVarKind == TypeKind.SHORT
                || unboxedVarKind == TypeKind.CHAR;
            boolean isRightConstant = node instanceof ValueLiteralNode;
            return isLeftNarrowableTo && isRightConstant;
        }


        /**
         * Assignment conversion and method invocation conversion are almost
         * identical, except that assignment conversion allows narrowing. We
         * factor out the common logic here.
         *
         * @param node
         *            a Node producing a value
         * @param varType
         *            the type of a variable
         * @param contextAllowsNarrowing
         *            whether to allow narrowing (for assignment conversion) or
         *            not (for method invocation conversion)
         * @return a Node with the value converted to the type of the variable,
         *         which may be the input node itself
         */
        protected Node commonConvert(Node node, TypeMirror varType,
                boolean contextAllowsNarrowing) {
            // For assignment conversion, see JLS 5.2
            // For method invocation conversion, see JLS 5.3

            // Check for identical types or "identity conversion"
            TypeMirror nodeType = node.getType();
            boolean isSameType = types.isSameType(nodeType, varType);
            if (isSameType) {
                return node;
            }

            boolean isRightNumeric = TypesUtils.isNumeric(nodeType);
            boolean isRightPrimitive = TypesUtils.isPrimitive(nodeType);
            boolean isRightBoxed = TypesUtils.isBoxedPrimitive(nodeType);
            boolean isRightReference = nodeType instanceof ReferenceType;
            boolean isLeftNumeric = TypesUtils.isNumeric(varType);
            boolean isLeftPrimitive = TypesUtils.isPrimitive(varType);
            // boolean isLeftBoxed = TypesUtils.isBoxedPrimitive(varType);
            boolean isLeftReference = varType instanceof ReferenceType;
            boolean isSubtype = types.isSubtype(nodeType, varType);

            if (isRightNumeric && isLeftNumeric && isSubtype) {
                node = widen(node, varType);
                nodeType = node.getType();
            } else if (isRightReference && isLeftReference && isSubtype) {
                // widening reference conversion is a no-op, but if it
                // applies, then later conversions do not.
            } else if (isRightPrimitive && isLeftReference) {
                if (contextAllowsNarrowing && conversionRequiresNarrowing(varType, node)) {
                    node = narrowAndBox(node, varType);
                    nodeType = node.getType();
                } else {
                    node = box(node);
                    nodeType = node.getType();
                }
            } else if (isRightBoxed && isLeftPrimitive) {
                node = unbox(node);
                nodeType = node.getType();

                if (types.isSubtype(nodeType, varType)
                        && !types.isSameType(nodeType, varType)) {
                    node = widen(node, varType);
                    nodeType = node.getType();
                }
            } else if (isRightPrimitive && isLeftPrimitive) {
                if (contextAllowsNarrowing && conversionRequiresNarrowing(varType, node)) {
                    node = narrow(node, varType);
                    nodeType = node.getType();
                }
            }

            // TODO: if checkers need to know about null references of
            // a particular type, add logic for them here.

            return node;
        }

        /**
         * Perform assignment conversion so that it can be assigned to a
         * variable of the given type.
         *
         * @param node
         *            a Node producing a value
         * @param varType
         *            the type of a variable
         * @return a Node with the value converted to the type of the variable,
         *         which may be the input node itself
         */
        protected Node assignConvert(Node node, TypeMirror varType) {
            return commonConvert(node, varType, true);
        }

        /**
         * Perform method invocation conversion so that the node can be passed
         * as a formal parameter of the given type.
         *
         * @param node
         *            a Node producing a value
         * @param formalType
         *            the type of a formal parameter
         * @return a Node with the value converted to the type of the formal,
         *         which may be the input node itself
         */
        protected Node methodInvocationConvert(Node node, TypeMirror formalType) {
            return commonConvert(node, formalType, false);
        }

        /**
         * Given a method element and as list of argument expressions, return a
         * list of {@link Node}s representing the arguments converted for a call
         * of the method. This method applies to both method invocations and
         * constructor calls.
         *
         * @param method
         *            an ExecutableElement representing a method to be called
         * @param actualExprs
         *            a List of argument expressions to a call
         * @return a List of {@link Node}s representing arguments after
         *         conversions required by a call to this method.
         */
        protected List<Node> convertCallArguments(ExecutableElement method,
                List<? extends ExpressionTree> actualExprs) {
            // NOTE: It is important to convert one method argument before
            // generating CFG nodes for the next argument, since label binding
            // expects nodes to be generated in execution order.  Therefore,
            // this method first determines which conversions need to be applied
            // and then iterates over the actual arguments.
            List<? extends VariableElement> formals = method.getParameters();

            ArrayList<Node> convertedNodes = new ArrayList<Node>();

            int numFormals = formals.size();
            int numActuals = actualExprs.size();
            if (method.isVarArgs()) {
                // Create a new array argument if the actuals outnumber
                // the formals, or if the last actual is not assignable
                // to the last formal.
                int lastArgIndex = numFormals - 1;
                TypeMirror lastParamType = formals.get(lastArgIndex).asType();
                List<Node> dimensions = new ArrayList<>();
                List<Node> initializers = new ArrayList<>();

                if (numActuals == numFormals - 1) {
                    // Apply method invocation conversion to all actual
                    // arguments, then create and append an empty array
                    for (int i = 0; i < numActuals; i++) {
                        Node actualVal = scan(actualExprs.get(i), null);
                        convertedNodes.add(methodInvocationConvert(actualVal,
                                formals.get(i).asType()));
                    }

                    Node lastArgument = new ArrayCreationNode(null,
                            lastParamType, dimensions, initializers);
                    extendWithNode(lastArgument);

                    convertedNodes.add(lastArgument);
                } else {
                    TypeMirror actualType = InternalUtils.typeOf(actualExprs
                            .get(lastArgIndex));
                    if (numActuals == numFormals
                            && types.isAssignable(actualType, lastParamType)) {
                        // Normal call with no array creation, apply method
                        // invocation conversion to all arguments.
                        for (int i = 0; i < numActuals; i++) {
                            Node actualVal = scan(actualExprs.get(i), null);
                            convertedNodes.add(methodInvocationConvert(actualVal,
                                    formals.get(i).asType()));
                        }
                    } else {
                        assert lastParamType instanceof ArrayType :
                            "variable argument formal must be an array";
                        // Apply method invocation conversion to lastArgIndex
                        // arguments and use the remaining ones to initialize
                        // an array.
                        for (int i = 0; i < lastArgIndex; i++) {
                            Node actualVal = scan(actualExprs.get(i), null);
                            convertedNodes.add(methodInvocationConvert(actualVal,
                                    formals.get(i).asType()));
                        }

                        TypeMirror elemType =
                            ((ArrayType)lastParamType).getComponentType();
                        for (int i = lastArgIndex; i < numActuals; i++) {
                            Node actualVal = scan(actualExprs.get(i), null);
                            initializers.add(assignConvert(actualVal, elemType));
                        }

                        Node lastArgument = new ArrayCreationNode(null,
                                lastParamType, dimensions, initializers);
                        extendWithNode(lastArgument);
                        convertedNodes.add(lastArgument);
                    }
                }
            } else {
                for (int i = 0; i < numActuals; i++) {
                    Node actualVal = scan(actualExprs.get(i), null);
                    convertedNodes.add(methodInvocationConvert(actualVal,
                            formals.get(i).asType()));
                }
            }

            return convertedNodes;
        }

        /**
         * Convert an operand of a conditional expression to the type of the
         * whole expression.
         *
         * @param node
         *            a node occurring as the second or third operand of
         *            a conditional expression
         * @param destType
         *            the type to promote the value to
         * @return a Node with the value promoted to the destType, which may be
         *         the input node
         */
        protected Node conditionalExprPromotion(Node node, TypeMirror destType) {
            // For rules on converting operands of conditional expressions,
            // JLS 15.25
            TypeMirror nodeType = node.getType();

            // If the operand is already the same type as the whole
            // expression, then do nothing.
            if (types.isSameType(nodeType, destType)) {
                return node;
            }

            // If the operand is a primitive and the whole expression is
            // boxed, then apply boxing.
            if (TypesUtils.isPrimitive(nodeType) &&
                TypesUtils.isBoxedPrimitive(destType)) {
                return box(node);
            }

            // If the operand is byte or Byte and the whole expression is
            // short, then convert to short.
            boolean isBoxedPrimitive = TypesUtils.isBoxedPrimitive(nodeType);
            TypeMirror unboxedNodeType =
                isBoxedPrimitive ? types.unboxedType(nodeType) : nodeType;
            TypeMirror unboxedDestType =
                TypesUtils.isBoxedPrimitive(destType) ?
                types.unboxedType(destType) : destType;
            if (TypesUtils.isNumeric(unboxedNodeType) &&
                TypesUtils.isNumeric(unboxedDestType)) {
                if (unboxedNodeType.getKind() == TypeKind.BYTE &&
                    destType.getKind() == TypeKind.SHORT) {
                    if (isBoxedPrimitive) {
                        node = unbox(node);
                    }
                    return widen(node, destType);
                }

                // If the operand is Byte, Short or Character and the whole expression
                // is the unboxed version of it, then apply unboxing.
                TypeKind destKind = destType.getKind();
                if (destKind == TypeKind.BYTE || destKind == TypeKind.CHAR ||
                    destKind == TypeKind.SHORT) {
                    if (isBoxedPrimitive) {
                        return unbox(node);
                    } else if (nodeType.getKind() == TypeKind.INT) {
                        return narrow(node, destType);
                    }
                }

                return binaryNumericPromotion(node, destType);
            }

            // For the final case in JLS 15.25, apply boxing but not lub.
            if (TypesUtils.isPrimitive(nodeType) &&
                (destType.getKind() == TypeKind.DECLARED ||
                 destType.getKind() == TypeKind.UNION ||
                 destType.getKind() == TypeKind.INTERSECTION)) {
                return box(node);
            }

            return node;
        }

        /**
         * Returns the label {@link Name} of the leaf in the argument path, or
         * null if the leaf is not a labeled statement.
         */
        protected /*@Nullable*/ Name getLabel(TreePath path) {
            if (path.getParentPath() != null) {
                Tree parent = path.getParentPath().getLeaf();
                if (parent.getKind() == Tree.Kind.LABELED_STATEMENT) {
                    return ((LabeledStatementTree) parent).getLabel();
                }
            }
            return null;
        }

        /* --------------------------------------------------------- */
        /* Visitor Methods */
        /* --------------------------------------------------------- */

        @Override
        public Node visitAnnotatedType(AnnotatedTypeTree tree, Void p) {
            return scan(tree.getUnderlyingType(), p);
        }

        @Override
        public Node visitAnnotation(AnnotationTree tree, Void p) {
            assert false : "AnnotationTree is unexpected in AST to CFG translation";
            return null;
        }

        @Override
        public MethodInvocationNode visitMethodInvocation(MethodInvocationTree tree, Void p) {

            // see JLS 15.12.4

            // First, compute the receiver, if any (15.12.4.1)
            // Second, evaluate the actual arguments, left to right and
            // possibly some arguments are stored into an array for variable
            // arguments calls (15.12.4.2)
            // Third, test the receiver, if any, for nullness (15.12.4.4)
            // Fourth, convert the arguments to the type of the formal
            // parameters (15.12.4.5)
            // Fifth, if the method is synchronized, lock the receiving
            // object or class (15.12.4.5)
            ExecutableElement method = TreeUtils.elementFromUse(tree);
            // TODO? Variable wasn't used.
            // boolean isBooleanMethod = TypesUtils.isBooleanType(method.getReturnType());

            ExpressionTree methodSelect = tree.getMethodSelect();
            assert TreeUtils.isMethodAccess(methodSelect) : "Expected a method access, but got: " + methodSelect;

            List<? extends ExpressionTree> actualExprs = tree.getArguments();

            // Look up method to invoke and possibly throw NullPointerException
            Node receiver = getReceiver(methodSelect,
                    TreeUtils.enclosingClass(getCurrentPath()));

            MethodAccessNode target = new MethodAccessNode(methodSelect,
                    receiver);

            ExecutableElement element = TreeUtils.elementFromUse(tree);
            if (ElementUtils.isStatic(element) ||
                receiver instanceof ThisLiteralNode) {
                // No NullPointerException can be thrown, use normal node
                extendWithNode(target);
            } else {
                TypeElement npeElement = elements
                    .getTypeElement("java.lang.NullPointerException");
                extendWithNodeWithException(target, npeElement.asType());
            }

            List<Node> arguments = new ArrayList<>();

            // Don't convert arguments for enum super calls.  The AST contains
            // no actual arguments, while the method element expects two arguments,
            // leading to an exception in convertCallArguments.  Since no actual
            // arguments are present in the AST that is being checked, it shouldn't
            // cause any harm to omit the conversions.
            // See also BaseTypeVisitor.visitMethodInvocation and
            // QualifierPolymorphism.annotate
            if (!TreeUtils.isEnumSuper(tree)) {
                arguments = convertCallArguments(method, actualExprs);
            }

            // TODO: lock the receiver for synchronized methods

            MethodInvocationNode node = new MethodInvocationNode(tree, target, arguments, getCurrentPath());

            Set<TypeMirror> thrownSet = new HashSet<>();
            // Add exceptions explicitly mentioned in the throws clause.
            List<? extends TypeMirror> thrownTypes = element.getThrownTypes();
            thrownSet.addAll(thrownTypes);
            // Add Throwable to account for unchecked exceptions
            TypeElement throwableElement = elements
                    .getTypeElement("java.lang.Throwable");
            thrownSet.add(throwableElement.asType());

            ExtendedNode extendedNode = extendWithNodeWithExceptions(node, thrownSet);

            /* Check for the TerminatesExecution annotation. */
            Element methodElement = InternalUtils.symbol(tree);
            boolean terminatesExecution = annotationProvider.getDeclAnnotation(
                    methodElement, TerminatesExecution.class) != null;
            if (terminatesExecution) {
                extendedNode.setTerminatesExecution(true);
            }

            return node;
        }

        @Override
        public Node visitAssert(AssertTree tree, Void p) {

            // see JLS 14.10

            // If assertions are disabled, then nothing is executed.
            if (assumeAssertionsDisabled) {
                return null;
            }

            // If assertions are enabled, then we can just translate the
            // assertion.
            if (assumeAssertionsEnabled || assumeAssertionsEnabledFor(tree)) {
                translateAssertWithAssertionsEnabled(tree);
                return null;
            }

            // Otherwise, we don't know if assertions are enabled, so we use a
            // variable "ea" and case-split on it. One branch does execute the
            // assertion, while the other assumes assertions are disabled.
            VariableTree ea = getAssertionsEnabledVariable();

            // all necessary labels
            Label assertionEnabled = new Label();
            Label assertionDisabled = new Label();

            extendWithNode(new LocalVariableNode(ea));
            extendWithExtendedNode(new ConditionalJump(assertionEnabled,
                    assertionDisabled));

            // 'then' branch (i.e. check the assertion)
            addLabelForNextNode(assertionEnabled);

            translateAssertWithAssertionsEnabled(tree);

            // 'else' branch
            addLabelForNextNode(assertionDisabled);

            return null;
        }

        /**
         * Should assertions be assumed to be executed for a given
         * {@link AssertTree}? False by default.
         */
        protected boolean assumeAssertionsEnabledFor(AssertTree tree) {
            return false;
        }

        /**
         * The {@link VariableTree} that indicates whether assertions are
         * enabled or not.
         */
        protected VariableTree ea = null;

        /**
         * Get a synthetic {@link VariableTree} that indicates whether assertions are
         * enabled or not.
         */
        protected VariableTree getAssertionsEnabledVariable() {
            if (ea == null) {
                String name = uniqueName("assertionsEnabled");
                MethodTree enclosingMethod = TreeUtils
                        .enclosingMethod(getCurrentPath());
                Element owner;
                if (enclosingMethod != null) {
                    owner = TreeUtils.elementFromDeclaration(enclosingMethod);
                } else {
                    ClassTree enclosingClass = TreeUtils.enclosingClass(getCurrentPath());
                    owner = TreeUtils.elementFromDeclaration(enclosingClass);
                }
                ExpressionTree initializer = null;
                ea = treeBuilder.buildVariableDecl(
                        types.getPrimitiveType(TypeKind.BOOLEAN), name, owner,
                        initializer);
            }
            return ea;
        }

        /**
         * Translates an assertion statement to the correct CFG nodes. The
         * translation assumes that assertions are enabled.
         */
        protected void translateAssertWithAssertionsEnabled(AssertTree tree) {

            // all necessary labels
            Label assertEnd = new Label();
            Label elseEntry = new Label();

            // basic block for the condition
            Node condition = unbox(scan(tree.getCondition(), null));
            ConditionalJump cjump = new ConditionalJump(assertEnd, elseEntry);
            extendWithExtendedNode(cjump);

            // else branch
            Node detail = null;
            addLabelForNextNode(elseEntry);
            if (tree.getDetail() != null) {
                detail = scan(tree.getDetail(), null);
            }
            TypeElement assertException = elements
                    .getTypeElement("java.lang.AssertionError");
            AssertionErrorNode assertNode = new AssertionErrorNode(tree,
                    condition, detail, assertException.asType());
            extendWithNode(assertNode);
            NodeWithExceptionsHolder exNode = extendWithNodeWithException(
                    new ThrowNode(null, assertNode, env.getTypeUtils()), assertException.asType());
            exNode.setTerminatesExecution(true);

            // then branch (nothing happens)
            addLabelForNextNode(assertEnd);
        }

        @Override
        public Node visitAssignment(AssignmentTree tree, Void p) {

            // see JLS 15.26.1

            AssignmentNode assignmentNode;
            ExpressionTree variable = tree.getVariable();
            TypeMirror varType = InternalUtils.typeOf(variable);

            // case 1: field access
            if (TreeUtils.isFieldAccess(variable)) {
                // visit receiver
                Node receiver = getReceiver(variable,
                        TreeUtils.enclosingClass(getCurrentPath()));

                // visit expression
                Node expression = scan(tree.getExpression(), p);
                expression = assignConvert(expression, varType);

                // visit field access (throws null-pointer exception)
                FieldAccessNode target = new FieldAccessNode(variable, receiver);
                target.setLValue();

                Element element = TreeUtils.elementFromUse(variable);
                if (ElementUtils.isStatic(element) ||
                    receiver instanceof ThisLiteralNode) {
                    // No NullPointerException can be thrown, use normal node
                    extendWithNode(target);
                } else {
                    TypeElement npeElement = elements
                            .getTypeElement("java.lang.NullPointerException");
                    extendWithNodeWithException(target, npeElement.asType());
                }

                // add assignment node
                assignmentNode = new AssignmentNode(tree,
                        target, expression);
                extendWithNode(assignmentNode);
            }

            // case 2: other cases
            else {
                Node target = scan(variable, p);
                target.setLValue();

                assignmentNode = translateAssignment(tree, target,
                        tree.getExpression());
            }

            return assignmentNode;
        }

        /**
         * Translate an assignment.
         */
        protected AssignmentNode translateAssignment(Tree tree, Node target,
                ExpressionTree rhs) {
            Node expression = scan(rhs, null);
            return translateAssignment(tree, target, expression);
        }

        /**
         * Translate an assignment where the RHS has already been scanned.
         */
        protected AssignmentNode translateAssignment(Tree tree, Node target,
                Node expression) {
            assert tree instanceof AssignmentTree
                    || tree instanceof VariableTree;
            target.setLValue();
            expression = assignConvert(expression, target.getType());
            AssignmentNode assignmentNode = new AssignmentNode(tree, target,
                    expression);
            extendWithNode(assignmentNode);
            return assignmentNode;
        }

        /**
         * Note 1: Requires <code>tree</code> to be a field or method access
         * tree.
         * <p>
         * Note 2: Visits the receiver and adds all necessary blocks to the CFG.
         *
         * @param tree
         *            the field access tree containing the receiver
         * @param classTree
         *            the ClassTree enclosing the field access
         * @return The receiver of the field access.
         */
        private Node getReceiver(Tree tree, ClassTree classTree) {
            assert TreeUtils.isFieldAccess(tree)
                    || TreeUtils.isMethodAccess(tree);
            if (tree.getKind().equals(Tree.Kind.MEMBER_SELECT)) {
                MemberSelectTree mtree = (MemberSelectTree) tree;
                return scan(mtree.getExpression(), null);
            } else {
                TypeMirror classType = InternalUtils.typeOf(classTree);
                Node node = new ImplicitThisLiteralNode(classType);
                extendWithNode(node);
                return node;
            }
        }

        /**
         * Map an operation with assignment to the corresponding operation
         * without assignment.
         *
         * @param kind  a Tree.Kind representing an operation with assignment
         * @return the Tree.Kind for the same operation without assignment
         */
        protected Tree.Kind withoutAssignment(Tree.Kind kind) {
            switch (kind) {
            case DIVIDE_ASSIGNMENT:
                return Tree.Kind.DIVIDE;
            case MULTIPLY_ASSIGNMENT:
                return Tree.Kind.MULTIPLY;
            case REMAINDER_ASSIGNMENT:
                return Tree.Kind.REMAINDER;
            case MINUS_ASSIGNMENT:
                return Tree.Kind.MINUS;
            case PLUS_ASSIGNMENT:
                return Tree.Kind.PLUS;
            case LEFT_SHIFT_ASSIGNMENT:
                return Tree.Kind.LEFT_SHIFT;
            case RIGHT_SHIFT_ASSIGNMENT:
                return Tree.Kind.RIGHT_SHIFT;
            case UNSIGNED_RIGHT_SHIFT_ASSIGNMENT:
                return Tree.Kind.UNSIGNED_RIGHT_SHIFT;
            case AND_ASSIGNMENT:
                return Tree.Kind.AND;
            case OR_ASSIGNMENT:
                return Tree.Kind.OR;
            case XOR_ASSIGNMENT:
                return Tree.Kind.XOR;
            default:
                return Tree.Kind.ERRONEOUS;
            }
        }


        @Override
        public Node visitCompoundAssignment(CompoundAssignmentTree tree, Void p) {
            // According the JLS 15.26.2, E1 op= E2 is equivalent to
            // E1 = (T) ((E1) op (E2)), where T is the type of E1,
            // except that E1 is evaluated only once.
            //

            Tree.Kind kind = tree.getKind();
            switch (kind) {
            case DIVIDE_ASSIGNMENT:
            case MULTIPLY_ASSIGNMENT:
            case REMAINDER_ASSIGNMENT: {
                // see JLS 15.17 and 15.26.2
                Node targetLHS = scan(tree.getVariable(), p);
                Node value = scan(tree.getExpression(), p);

                TypeMirror exprType = InternalUtils.typeOf(tree);
                TypeMirror leftType = InternalUtils.typeOf(tree.getVariable());
                TypeMirror rightType = InternalUtils.typeOf(tree.getExpression());
                TypeMirror promotedType = binaryPromotedType(leftType, rightType);
                Node targetRHS = binaryNumericPromotion(targetLHS, promotedType);
                value = binaryNumericPromotion(value, promotedType);

                BinaryTree operTree = treeBuilder.buildBinary(promotedType, withoutAssignment(kind),
                        tree.getVariable(), tree.getExpression());
                handleArtificialTree(operTree);
                Node operNode;
                if (kind == Tree.Kind.MULTIPLY_ASSIGNMENT) {
                    operNode = new NumericalMultiplicationNode(operTree, targetRHS, value);
                } else if (kind == Tree.Kind.DIVIDE_ASSIGNMENT) {
                    if (TypesUtils.isIntegral(exprType)) {
                        operNode = new IntegerDivisionNode(operTree, targetRHS, value);
                    } else {
                        operNode = new FloatingDivisionNode(operTree, targetRHS, value);
                    }
                } else {
                    assert kind == Kind.REMAINDER_ASSIGNMENT;
                    if (TypesUtils.isIntegral(exprType)) {
                        operNode = new IntegerRemainderNode(operTree, targetRHS, value);
                    } else {
                        operNode = new FloatingRemainderNode(operTree, targetRHS, value);
                    }
                }
                extendWithNode(operNode);

                TypeCastTree castTree = treeBuilder.buildTypeCast(leftType, operTree);
                handleArtificialTree(castTree);
                TypeCastNode castNode = new TypeCastNode(castTree, operNode, leftType);
                castNode.setInSource(false);
                extendWithNode(castNode);

                AssignmentNode assignNode = new AssignmentNode(tree, targetLHS, castNode);
                extendWithNode(assignNode);
                return assignNode;
            }

            case MINUS_ASSIGNMENT:
            case PLUS_ASSIGNMENT: {
                // see JLS 15.18 and 15.26.2

                Node targetLHS = scan(tree.getVariable(), p);
                Node value = scan(tree.getExpression(), p);

                TypeMirror leftType = InternalUtils.typeOf(tree.getVariable());
                TypeMirror rightType = InternalUtils.typeOf(tree.getExpression());

                if (TypesUtils.isString(leftType) || TypesUtils.isString(rightType)) {
                    assert (kind == Tree.Kind.PLUS_ASSIGNMENT);
                    Node targetRHS = stringConversion(targetLHS);
                    value = stringConversion(value);
                    Node r = new StringConcatenateAssignmentNode(tree, targetRHS, value);
                    extendWithNode(r);
                    return r;
                } else {
                    TypeMirror promotedType = binaryPromotedType(leftType, rightType);
                    Node targetRHS = binaryNumericPromotion(targetLHS, promotedType);
                    value = binaryNumericPromotion(value, promotedType);

                    BinaryTree operTree = treeBuilder.buildBinary(promotedType, withoutAssignment(kind),
                            tree.getVariable(), tree.getExpression());
                    handleArtificialTree(operTree);
                    Node operNode;
                    if (kind == Tree.Kind.PLUS_ASSIGNMENT) {
                        operNode = new NumericalAdditionNode(operTree, targetRHS, value);
                    } else {
                        assert kind == Kind.MINUS_ASSIGNMENT;
                        operNode = new NumericalSubtractionNode(operTree, targetRHS, value);
                    }
                    extendWithNode(operNode);

                    TypeCastTree castTree = treeBuilder.buildTypeCast(leftType, operTree);
                    handleArtificialTree(castTree);
                    TypeCastNode castNode = new TypeCastNode(castTree, operNode, leftType);
                    castNode.setInSource(false);
                    extendWithNode(castNode);

                    // Map the compound assignment tree to an assignment node, which
                    // will have the correct type.
                    AssignmentNode assignNode = new AssignmentNode(tree, targetLHS, castNode);
                    extendWithNode(assignNode);
                    return assignNode;
                }
            }

            case LEFT_SHIFT_ASSIGNMENT:
            case RIGHT_SHIFT_ASSIGNMENT:
            case UNSIGNED_RIGHT_SHIFT_ASSIGNMENT: {
                // see JLS 15.19 and 15.26.2
                Node targetLHS = scan(tree.getVariable(), p);
                Node value = scan(tree.getExpression(), p);

                TypeMirror leftType = InternalUtils.typeOf(tree.getVariable());

                Node targetRHS = unaryNumericPromotion(targetLHS);
                value = unaryNumericPromotion(value);

                BinaryTree operTree = treeBuilder.buildBinary(leftType, withoutAssignment(kind),
                        tree.getVariable(), tree.getExpression());
                handleArtificialTree(operTree);
                Node operNode;
                if (kind == Tree.Kind.LEFT_SHIFT_ASSIGNMENT) {
                    operNode = new LeftShiftNode(operTree, targetRHS, value);
                } else if (kind == Tree.Kind.RIGHT_SHIFT_ASSIGNMENT) {
                    operNode = new SignedRightShiftNode(operTree, targetRHS, value);
                } else {
                    assert kind == Kind.UNSIGNED_RIGHT_SHIFT_ASSIGNMENT;
                    operNode = new UnsignedRightShiftNode(operTree, targetRHS, value);
                }
                extendWithNode(operNode);

                TypeCastTree castTree = treeBuilder.buildTypeCast(leftType, operTree);
                handleArtificialTree(castTree);
                TypeCastNode castNode = new TypeCastNode(castTree, operNode, leftType);
                castNode.setInSource(false);
                extendWithNode(castNode);

                AssignmentNode assignNode = new AssignmentNode(tree, targetLHS, castNode);
                extendWithNode(assignNode);
                return assignNode;
            }

            case AND_ASSIGNMENT:
            case OR_ASSIGNMENT:
            case XOR_ASSIGNMENT:
                // see JLS 15.22
                Node targetLHS = scan(tree.getVariable(), p);
                Node value = scan(tree.getExpression(), p);

                TypeMirror leftType = InternalUtils.typeOf(tree.getVariable());
                TypeMirror rightType = InternalUtils.typeOf(tree.getExpression());

                Node targetRHS = null;
                if (isNumericOrBoxed(leftType) && isNumericOrBoxed(rightType)) {
                    TypeMirror promotedType = binaryPromotedType(leftType, rightType);
                    targetRHS = binaryNumericPromotion(targetLHS, promotedType);
                    value = binaryNumericPromotion(value, promotedType);
                } else if (TypesUtils.isBooleanType(leftType) &&
                           TypesUtils.isBooleanType(rightType)) {
                    targetRHS = unbox(targetLHS);
                    value = unbox(value);
                } else {
                    assert false :
                        "Both argument to logical operation must be numeric or boolean";
                }

                BinaryTree operTree = treeBuilder.buildBinary(leftType, withoutAssignment(kind),
                        tree.getVariable(), tree.getExpression());
                handleArtificialTree(operTree);
                Node operNode;
                if (kind == Tree.Kind.AND_ASSIGNMENT) {
                    operNode = new BitwiseAndNode(operTree, targetRHS, value);
                } else if (kind == Tree.Kind.OR_ASSIGNMENT) {
                    operNode = new BitwiseOrNode(operTree, targetRHS, value);
                } else {
                    assert kind == Kind.XOR_ASSIGNMENT;
                    operNode = new BitwiseXorNode(operTree, targetRHS, value);
                }
                extendWithNode(operNode);

                TypeCastTree castTree = treeBuilder.buildTypeCast(leftType, operTree);
                handleArtificialTree(castTree);
                TypeCastNode castNode = new TypeCastNode(castTree, operNode, leftType);
                castNode.setInSource(false);
                extendWithNode(castNode);

                AssignmentNode assignNode = new AssignmentNode(tree, targetLHS, castNode);
                extendWithNode(assignNode);
                return assignNode;
            default:
                assert false : "unexpected compound assignment type";
                break;
            }
            assert false : "unexpected compound assignment type";
            return null;
        }

        @Override
        public Node visitBinary(BinaryTree tree, Void p) {
            // Note that for binary operations it is important to perform any required
            // promotion on the left operand before generating any Nodes for the right
            // operand, because labels must be inserted AFTER ALL preceding Nodes and
            // BEFORE ALL following Nodes.
            Node r = null;
            Tree leftTree = tree.getLeftOperand();
            Tree rightTree = tree.getRightOperand();

            Tree.Kind kind = tree.getKind();
            switch (kind) {
            case DIVIDE:
            case MULTIPLY:
            case REMAINDER: {
                // see JLS 15.17

                TypeMirror exprType = InternalUtils.typeOf(tree);
                TypeMirror leftType = InternalUtils.typeOf(leftTree);
                TypeMirror rightType = InternalUtils.typeOf(rightTree);
                TypeMirror promotedType = binaryPromotedType(leftType, rightType);

                Node left = binaryNumericPromotion(scan(leftTree, p), promotedType);
                Node right = binaryNumericPromotion(scan(rightTree, p), promotedType);

                if (kind == Tree.Kind.MULTIPLY) {
                    r = new NumericalMultiplicationNode(tree, left, right);
                } else if (kind == Tree.Kind.DIVIDE) {
                    if (TypesUtils.isIntegral(exprType)) {
                        r = new IntegerDivisionNode(tree, left, right);
                    } else {
                        r = new FloatingDivisionNode(tree, left, right);
                    }
                } else {
                    assert kind == Kind.REMAINDER;
                    if (TypesUtils.isIntegral(exprType)) {
                        r = new IntegerRemainderNode(tree, left, right);
                    } else {
                        r = new FloatingRemainderNode(tree, left, right);
                    }
                }
                break;
            }

            case MINUS:
            case PLUS: {
                // see JLS 15.18

                // TypeMirror exprType = InternalUtils.typeOf(tree);
                TypeMirror leftType = InternalUtils.typeOf(leftTree);
                TypeMirror rightType = InternalUtils.typeOf(rightTree);

                if (TypesUtils.isString(leftType) || TypesUtils.isString(rightType)) {
                    assert (kind == Tree.Kind.PLUS);
                    Node left = stringConversion(scan(leftTree, p));
                    Node right = stringConversion(scan(rightTree, p));
                    r = new StringConcatenateNode(tree, left, right);
                } else {
                    TypeMirror promotedType = binaryPromotedType(leftType, rightType);
                    Node left = binaryNumericPromotion(scan(leftTree, p), promotedType);
                    Node right = binaryNumericPromotion(scan(rightTree, p), promotedType);

                    // TODO: Decide whether to deal with floating-point value
                    // set conversion.
                    if (kind == Tree.Kind.PLUS) {
                        r = new NumericalAdditionNode(tree, left, right);
                    } else {
                        assert kind == Kind.MINUS;
                        r = new NumericalSubtractionNode(tree, left, right);
                    }
                }
                break;
            }

            case LEFT_SHIFT:
            case RIGHT_SHIFT:
            case UNSIGNED_RIGHT_SHIFT: {
                // see JLS 15.19

                Node left = unaryNumericPromotion(scan(leftTree, p));
                Node right = unaryNumericPromotion(scan(rightTree, p));

                if (kind == Tree.Kind.LEFT_SHIFT) {
                    r = new LeftShiftNode(tree, left, right);
                } else if (kind == Tree.Kind.RIGHT_SHIFT) {
                    r = new SignedRightShiftNode(tree, left, right);
                } else {
                    assert kind == Kind.UNSIGNED_RIGHT_SHIFT;
                    r = new UnsignedRightShiftNode(tree, left, right);
                }
                break;
            }

            case GREATER_THAN:
            case GREATER_THAN_EQUAL:
            case LESS_THAN:
            case LESS_THAN_EQUAL: {
                // see JLS 15.20.1
                TypeMirror leftType = InternalUtils.typeOf(leftTree);
                if (TypesUtils.isBoxedPrimitive(leftType)) {
                    leftType = types.unboxedType(leftType);
                }

                TypeMirror rightType = InternalUtils.typeOf(rightTree);
                if (TypesUtils.isBoxedPrimitive(rightType)) {
                    rightType = types.unboxedType(rightType);
                }

                TypeMirror promotedType = binaryPromotedType(leftType, rightType);
                Node left = binaryNumericPromotion(scan(leftTree, p), promotedType);
                Node right = binaryNumericPromotion(scan(rightTree, p), promotedType);

                Node node;
                if (kind == Tree.Kind.GREATER_THAN) {
                    node = new GreaterThanNode(tree, left, right);
                } else if (kind == Tree.Kind.GREATER_THAN_EQUAL) {
                    node = new GreaterThanOrEqualNode(tree, left, right);
                } else if (kind == Tree.Kind.LESS_THAN) {
                    node = new LessThanNode(tree, left, right);
                } else {
                    assert kind == Tree.Kind.LESS_THAN_EQUAL;
                    node = new LessThanOrEqualNode(tree, left, right);
                }

                extendWithNode(node);

                return node;
            }

            case EQUAL_TO:
            case NOT_EQUAL_TO: {
                // see JLS 15.21
                TreeInfo leftInfo = getTreeInfo(leftTree);
                TreeInfo rightInfo = getTreeInfo(rightTree);
                Node left = scan(leftTree, p);
                Node right = scan(rightTree, p);

                if (leftInfo.isNumeric() && rightInfo.isNumeric() &&
                   !(leftInfo.isBoxed() && rightInfo.isBoxed())) {
                    // JLS 15.21.1 numerical equality
                    TypeMirror promotedType = binaryPromotedType(leftInfo.unboxedType(),
                                                                 rightInfo.unboxedType());
                    left  = binaryNumericPromotion(left,  promotedType);
                    right = binaryNumericPromotion(right, promotedType);
                } else if (leftInfo.isBoolean() && rightInfo.isBoolean() &&
                          !(leftInfo.isBoxed() && rightInfo.isBoxed())) {
                    // JSL 15.21.2 boolean equality
                    left  = unboxAsNeeded(left,  leftInfo.isBoxed());
                    right = unboxAsNeeded(right, rightInfo.isBoxed());
                }

                Node node;
                if (kind == Tree.Kind.EQUAL_TO) {
                    node = new EqualToNode(tree, left, right);
                } else {
                    assert kind == Kind.NOT_EQUAL_TO;
                    node = new NotEqualNode(tree, left, right);
                }
                extendWithNode(node);

                return node;
            }

            case AND:
            case OR:
            case XOR: {
                // see JLS 15.22
                TypeMirror leftType = InternalUtils.typeOf(leftTree);
                TypeMirror rightType = InternalUtils.typeOf(rightTree);
                boolean isBooleanOp = TypesUtils.isBooleanType(leftType) &&
                    TypesUtils.isBooleanType(rightType);

                Node left;
                Node right;

                if (isBooleanOp) {
                    left = unbox(scan(leftTree, p));
                    right = unbox(scan(rightTree, p));
                } else if (isNumericOrBoxed(leftType) && isNumericOrBoxed(rightType)) {
                    TypeMirror promotedType = binaryPromotedType(leftType, rightType);
                    left = binaryNumericPromotion(scan(leftTree, p), promotedType);
                    right = binaryNumericPromotion(scan(rightTree, p), promotedType);
                } else {
                    left = unbox(scan(leftTree, p));
                    right = unbox(scan(rightTree, p));
                }

                Node node;
                if (kind == Tree.Kind.AND) {
                    node = new BitwiseAndNode(tree, left, right);
                } else if (kind == Tree.Kind.OR) {
                    node = new BitwiseOrNode(tree, left, right);
                } else {
                    assert kind == Kind.XOR;
                    node = new BitwiseXorNode(tree, left, right);
                }

                extendWithNode(node);

                return node;
            }

            case CONDITIONAL_AND:
            case CONDITIONAL_OR: {
                // see JLS 15.23 and 15.24

                // all necessary labels
                Label rightStartL = new Label();
                Label shortCircuitL = new Label();

                // left-hand side
                Node left = scan(leftTree, p);

                ConditionalJump cjump;
                if (kind == Tree.Kind.CONDITIONAL_AND) {
                    cjump = new ConditionalJump(rightStartL, shortCircuitL);
                    cjump.setFalseFlowRule(Store.FlowRule.ELSE_TO_ELSE);
                } else {
                    cjump = new ConditionalJump(shortCircuitL, rightStartL);
                    cjump.setTrueFlowRule(Store.FlowRule.THEN_TO_THEN);
                }
                extendWithExtendedNode(cjump);

                // right-hand side
                addLabelForNextNode(rightStartL);
                Node right = scan(rightTree, p);

                // conditional expression itself
                addLabelForNextNode(shortCircuitL);
                Node node;
                if (kind == Tree.Kind.CONDITIONAL_AND) {
                    node = new ConditionalAndNode(tree, left, right);
                } else {
                    node = new ConditionalOrNode(tree, left, right);
                }
                extendWithNode(node);
                return node;
            }
            default:
                assert false : "unexpected binary tree: " + kind;
                break;
            }
            assert r != null : "unexpected binary tree";
            return extendWithNode(r);
        }

        @Override
        public Node visitBlock(BlockTree tree, Void p) {
            for (StatementTree n : tree.getStatements()) {
                scan(n, null);
            }
            return null;
        }

        @Override
        public Node visitBreak(BreakTree tree, Void p) {
            Name label = tree.getLabel();
            if (label == null) {
                assert breakTargetL != null : "no target for break statement";

                extendWithExtendedNode(new UnconditionalJump(breakTargetL));
            } else {
                assert breakLabels.containsKey(label);

                extendWithExtendedNode(new UnconditionalJump(
                        breakLabels.get(label)));
            }

            return null;
        }

        @Override
        public Node visitCase(CaseTree tree, Void p) {
            assert switchExpr != null : "no switch expression in case";

            Tree exprTree = tree.getExpression();
            if (exprTree != null) {
                // a case with a constant expression
                Label thisBlockL = new Label();
                Label nextCaseL = new Label();

                Node expr = scan(exprTree, p);
                CaseNode test = new CaseNode(tree, switchExpr, expr, env.getTypeUtils());
                extendWithNode(test);
                extendWithExtendedNode(new ConditionalJump(thisBlockL,
                        nextCaseL));
                addLabelForNextNode(thisBlockL);
                for (StatementTree stmt : tree.getStatements()) {
                    scan(stmt, p);
                }
                addLabelForNextNode(nextCaseL);
            } else {
                // the default case
                for (StatementTree stmt : tree.getStatements()) {
                    scan(stmt, p);
                }
            }
            return null;
        }

        @Override
        public Node visitCatch(CatchTree tree, Void p) {
            scan(tree.getParameter(), p);
            scan(tree.getBlock(), p);
            return null;
        }

        @Override
        public Node visitClass(ClassTree tree, Void p) {
            declaredClasses.add(tree);
            return null;
        }

        @Override
        public Node visitConditionalExpression(ConditionalExpressionTree tree,
                Void p) {
            // see JLS 15.25
            TypeMirror exprType = InternalUtils.typeOf(tree);

            Label trueStart = new Label();
            Label falseStart = new Label();
            Label merge = new Label();

            Node condition = unbox(scan(tree.getCondition(), p));
            ConditionalJump cjump = new ConditionalJump(trueStart, falseStart);
            extendWithExtendedNode(cjump);

            addLabelForNextNode(trueStart);
            Node trueExpr = scan(tree.getTrueExpression(), p);
            trueExpr = conditionalExprPromotion(trueExpr, exprType);
            extendWithExtendedNode(new UnconditionalJump(merge));

            addLabelForNextNode(falseStart);
            Node falseExpr = scan(tree.getFalseExpression(), p);
            falseExpr = conditionalExprPromotion(falseExpr, exprType);

            addLabelForNextNode(merge);
            Node node = new TernaryExpressionNode(tree, condition, trueExpr, falseExpr);
            extendWithNode(node);

            return node;
        }

        @Override
        public Node visitContinue(ContinueTree tree, Void p) {
            Name label = tree.getLabel();
            if (label == null) {
                assert continueTargetL != null : "no target for continue statement";

                extendWithExtendedNode(new UnconditionalJump(continueTargetL));
            } else {
                assert continueLabels.containsKey(label);

                extendWithExtendedNode(new UnconditionalJump(
                        continueLabels.get(label)));
            }

            return null;
        }

        @Override
        public Node visitDoWhileLoop(DoWhileLoopTree tree, Void p) {
            Name parentLabel = getLabel(getCurrentPath());

            Label loopEntry = new Label();
            Label loopExit = new Label();

            // If the loop is a labeled statement, then its continue
            // target is identical for continues with no label and
            // continues with the loop's label.
            Label conditionStart;
            if (parentLabel != null) {
                conditionStart = continueLabels.get(parentLabel);
            } else {
                conditionStart = new Label();
            }

            Label oldBreakTargetL = breakTargetL;
            breakTargetL = loopExit;

            Label oldContinueTargetL = continueTargetL;
            continueTargetL = conditionStart;

            // Loop body
            addLabelForNextNode(loopEntry);
            if (tree.getStatement() != null) {
                scan(tree.getStatement(), p);
            }

            // Condition
            addLabelForNextNode(conditionStart);
            if (tree.getCondition() != null) {
                unbox(scan(tree.getCondition(), p));
                ConditionalJump cjump = new ConditionalJump(loopEntry, loopExit);
                extendWithExtendedNode(cjump);
            }

            // Loop exit
            addLabelForNextNode(loopExit);

            breakTargetL = oldBreakTargetL;
            continueTargetL = oldContinueTargetL;

            return null;
        }

        @Override
        public Node visitErroneous(ErroneousTree tree, Void p) {
            assert false : "ErroneousTree is unexpected in AST to CFG translation";
            return null;
        }

        @Override
        public Node visitExpressionStatement(ExpressionStatementTree tree,
                Void p) {
            return scan(tree.getExpression(), p);
        }

        // TODO(Charlie): Desugar for loops based on unannotated types for CF-independent
        // uses.
        @Override
        public Node visitEnhancedForLoop(EnhancedForLoopTree tree, Void p) {
            assert false : "EnhancedForLoopTree is not implemented in base CFGBuilder yet";
            return null;
        }

        @Override
        public Node visitForLoop(ForLoopTree tree, Void p) {
            Name parentLabel = getLabel(getCurrentPath());

            Label conditionStart = new Label();
            Label loopEntry = new Label();
            Label loopExit = new Label();

            // If the loop is a labeled statement, then its continue
            // target is identical for continues with no label and
            // continues with the loop's label.
            Label updateStart;
            if (parentLabel != null) {
                updateStart = continueLabels.get(parentLabel);
            } else {
                updateStart = new Label();
            }

            Label oldBreakTargetL = breakTargetL;
            breakTargetL = loopExit;

            Label oldContinueTargetL = continueTargetL;
            continueTargetL = updateStart;

            // Initializer
            for (StatementTree init : tree.getInitializer()) {
                scan(init, p);
            }

            // Condition
            addLabelForNextNode(conditionStart);
            if (tree.getCondition() != null) {
                unbox(scan(tree.getCondition(), p));
                ConditionalJump cjump = new ConditionalJump(loopEntry, loopExit);
                extendWithExtendedNode(cjump);
            }

            // Loop body
            addLabelForNextNode(loopEntry);
            if (tree.getStatement() != null) {
                scan(tree.getStatement(), p);
            }

            // Update
            addLabelForNextNode(updateStart);
            for (ExpressionStatementTree update : tree.getUpdate()) {
                scan(update, p);
            }

            extendWithExtendedNode(new UnconditionalJump(conditionStart));

            // Loop exit
            addLabelForNextNode(loopExit);

            breakTargetL = oldBreakTargetL;
            continueTargetL = oldContinueTargetL;

            return null;
        }

        @Override
        public Node visitIdentifier(IdentifierTree tree, Void p) {
            Node node;
            if (TreeUtils.isFieldAccess(tree)) {
                Node receiver = getReceiver(tree,
                        TreeUtils.enclosingClass(getCurrentPath()));
                node = new FieldAccessNode(tree, receiver);
            } else {
                Element element = TreeUtils.elementFromUse(tree);
                switch (element.getKind()) {
                case ANNOTATION_TYPE:
                case CLASS:
                case ENUM:
                case INTERFACE:
                case TYPE_PARAMETER:
                    node = new ClassNameNode(tree);
                    break;
                case FIELD:
                    // Note that "this"/"super" is a field, but not a field access.
                    if (element.getSimpleName().contentEquals("this"))
                        node = new ExplicitThisLiteralNode(tree);
                    else
                        node = new SuperNode(tree);
                    break;
                case EXCEPTION_PARAMETER:
                case LOCAL_VARIABLE:
                case RESOURCE_VARIABLE:
                case PARAMETER:
                    node = new LocalVariableNode(tree);
                    break;
                case PACKAGE:
                    node = new PackageNameNode(tree);
                    break;
                default:
                    throw new IllegalArgumentException(
                            "unexpected element kind : " + element.getKind());
                }
            }
            extendWithNode(node);
            return node;
        }

        @Override
        public Node visitIf(IfTree tree, Void p) {
            // all necessary labels
            Label thenEntry = new Label();
            Label elseEntry = new Label();
            Label endIf = new Label();

            // basic block for the condition
            unbox(scan(tree.getCondition(), p));

            ConditionalJump cjump = new ConditionalJump(thenEntry, elseEntry);
            extendWithExtendedNode(cjump);

            // then branch
            addLabelForNextNode(thenEntry);
            StatementTree thenStatement = tree.getThenStatement();
            scan(thenStatement, p);
            extendWithExtendedNode(new UnconditionalJump(endIf));

            // else branch
            addLabelForNextNode(elseEntry);
            StatementTree elseStatement = tree.getElseStatement();
            if (elseStatement != null) {
                scan(elseStatement, p);
            }

            // label the end of the if statement
            addLabelForNextNode(endIf);

            return null;
        }

        @Override
        public Node visitImport(ImportTree tree, Void p) {
            assert false : "ImportTree is unexpected in AST to CFG translation";
            return null;
        }

        @Override
        public Node visitArrayAccess(ArrayAccessTree tree, Void p) {
            Node array = scan(tree.getExpression(), p);
            Node index = unaryNumericPromotion(scan(tree.getIndex(), p));
            return extendWithNode(new ArrayAccessNode(tree, array, index));
        }

        @Override
        public Node visitLabeledStatement(LabeledStatementTree tree, Void p) {
            // This method can set the break target after generating all Nodes
            // in the contained statement, but it can't set the continue target,
            // which may be in the middle of a sequence of nodes. Labeled loops
            // must look up and use the continue Labels.
            Name labelName = tree.getLabel();

            Label breakL = new Label(labelName + "_break");
            Label continueL = new Label(labelName + "_continue");

            breakLabels.put(labelName, breakL);
            continueLabels.put(labelName, continueL);

            scan(tree.getStatement(), p);

            addLabelForNextNode(breakL);

            breakLabels.remove(labelName);
            continueLabels.remove(labelName);

            return null;
        }

        @Override
        public Node visitLiteral(LiteralTree tree, Void p) {
            Node r = null;
            switch (tree.getKind()) {
            case BOOLEAN_LITERAL:
                r = new BooleanLiteralNode(tree);
                break;
            case CHAR_LITERAL:
                r = new CharacterLiteralNode(tree);
                break;
            case DOUBLE_LITERAL:
                r = new DoubleLiteralNode(tree);
                break;
            case FLOAT_LITERAL:
                r = new FloatLiteralNode(tree);
                break;
            case INT_LITERAL:
                r = new IntegerLiteralNode(tree);
                break;
            case LONG_LITERAL:
                r = new LongLiteralNode(tree);
                break;
            case NULL_LITERAL:
                r = new NullLiteralNode(tree);
                break;
            case STRING_LITERAL:
                r = new StringLiteralNode(tree);
                break;
            default:
                assert false : "unexpected literal tree";
                break;
            }
            assert r != null : "unexpected literal tree";
            Node result = extendWithNode(r);
            return result;
        }

        @Override
        public Node visitMethod(MethodTree tree, Void p) {
            assert false : "MethodTree is unexpected in AST to CFG translation";
            return null;
        }

        @Override
        public Node visitModifiers(ModifiersTree tree, Void p) {
            assert false : "ModifiersTree is unexpected in AST to CFG translation";
            return null;
        }

        @Override
        public Node visitNewArray(NewArrayTree tree, Void p) {
            // see JLS 15.10

            ArrayType type = (ArrayType)InternalUtils.typeOf(tree);
            TypeMirror elemType = type.getComponentType();

            List<? extends ExpressionTree> dimensions = tree.getDimensions();
            List<? extends ExpressionTree> initializers = tree
                    .getInitializers();

            List<Node> dimensionNodes = new ArrayList<Node>();
            if (dimensions != null) {
                for (ExpressionTree dim : dimensions) {
                    dimensionNodes.add(unaryNumericPromotion(scan(dim, p)));
                }
            }

            List<Node> initializerNodes = new ArrayList<Node>();
            if (initializers != null) {
                for (ExpressionTree init : initializers) {
                    initializerNodes.add(assignConvert(scan(init, p), elemType));
                }
            }

            Node node = new ArrayCreationNode(tree, type, dimensionNodes,
                    initializerNodes);
            return extendWithNode(node);
        }

        @Override
        public Node visitNewClass(NewClassTree tree, Void p) {
            // see JLS 15.9

            Tree enclosingExpr = tree.getEnclosingExpression();
            if (enclosingExpr != null) {
                scan(enclosingExpr, p);
            }

            // We ignore any class body because its methods should
            // be visited separately.

            // Convert constructor arguments
            ExecutableElement constructor = TreeUtils.elementFromUse(tree);

            List<? extends ExpressionTree> actualExprs = tree.getArguments();

            List<Node> arguments = convertCallArguments(constructor,
                    actualExprs);

            Node constructorNode = scan(tree.getIdentifier(), p);

            Node node = new ObjectCreationNode(tree, constructorNode, arguments);

            Set<TypeMirror> thrownSet = new HashSet<>();
            // Add exceptions explicitly mentioned in the throws clause.
            List<? extends TypeMirror> thrownTypes = constructor.getThrownTypes();
            thrownSet.addAll(thrownTypes);
            // Add Throwable to account for unchecked exceptions
            TypeElement throwableElement = elements
                    .getTypeElement("java.lang.Throwable");
            thrownSet.add(throwableElement.asType());

            extendWithNodeWithExceptions(node, thrownSet);

            return node;
        }

        @Override
        public Node visitParenthesized(ParenthesizedTree tree, Void p) {
            return scan(tree.getExpression(), p);
        }

        @Override
        public Node visitReturn(ReturnTree tree, Void p) {
            ExpressionTree ret = tree.getExpression();
            // TODO: also have a return-node if nothing is returned
            ReturnNode result = null;
            if (ret != null) {
                Node node = scan(ret, p);
                result = new ReturnNode(tree, node, env.getTypeUtils(), TreeUtils.enclosingMethod(getCurrentPath()));
                returnNodes.add(result);
                extendWithNode(result);
            }
            extendWithExtendedNode(new UnconditionalJump(regularExitLabel));
            // TODO: return statements should also flow to an enclosing finally block
            return result;
        }

        @Override
        public Node visitMemberSelect(MemberSelectTree tree, Void p) {
            Node expr = scan(tree.getExpression(), p);
            if (!TreeUtils.isFieldAccess(tree)) {
                // Could be a selector of a class or package
                Node result = null;
                Element element = TreeUtils.elementFromUse(tree);
                switch (element.getKind()) {
                case ANNOTATION_TYPE:
                case CLASS:
                case ENUM:
                case INTERFACE:
                    result = extendWithNode(new ClassNameNode(tree, expr));
                    break;
                case PACKAGE:
                    result = extendWithNode(new PackageNameNode(tree, (PackageNameNode) expr));
                    break;
                default:
                    assert false : "Unexpected element kind: " + element.getKind();
                    return null;
                }
                return result;
            }

            Node node = new FieldAccessNode(tree, expr);

            Element element = TreeUtils.elementFromUse(tree);
            if (ElementUtils.isStatic(element) ||
                expr instanceof ImplicitThisLiteralNode ||
                expr instanceof ExplicitThisLiteralNode) {
                // No NullPointerException can be thrown, use normal node
                extendWithNode(node);
            } else {
                TypeElement npeElement = elements
                    .getTypeElement("java.lang.NullPointerException");
                extendWithNodeWithException(node, npeElement.asType());
            }

            return node;
        }

        @Override
        public Node visitEmptyStatement(EmptyStatementTree tree, Void p) {
            return null;
        }

        @Override
        public Node visitSwitch(SwitchTree tree, Void p) {
            switchExpr = unbox(scan(tree.getExpression(), p));

            extendWithNode(new MarkerNode(tree, "start of switch statement", env.getTypeUtils()));

            Label oldBreakTargetL = breakTargetL;
            breakTargetL = new Label();

            for (CaseTree caseTree : tree.getCases()) {
                scan(caseTree, p);
            }

            addLabelForNextNode(breakTargetL);

            breakTargetL = oldBreakTargetL;

            return null;
        }

        @Override
        public Node visitSynchronized(SynchronizedTree tree, Void p) {
            // see JLS 14.19

            synchronizedExpr = scan(tree.getExpression(), p);
            SynchronizedNode synchronizedStartNode = new SynchronizedNode(tree, synchronizedExpr, true, env.getTypeUtils());
            extendWithNode(synchronizedStartNode);
            scan(tree.getBlock(), p);
            SynchronizedNode synchronizedEndNode = new SynchronizedNode(tree, synchronizedExpr, false, env.getTypeUtils());
            extendWithNode(synchronizedEndNode);

            return null;
        }

        @Override
        public Node visitThrow(ThrowTree tree, Void p) {
            Node expression = scan(tree.getExpression(), p);
            TypeMirror exception = expression.getType();
            ThrowNode throwsNode = new ThrowNode(tree, expression, env.getTypeUtils());
            NodeWithExceptionsHolder exNode = extendWithNodeWithException(
                    throwsNode, exception);
            exNode.setTerminatesExecution(true);
            return throwsNode;
        }

        @Override
        public Node visitCompilationUnit(CompilationUnitTree tree, Void p) {
            assert false : "CompilationUnitTree is unexpected in AST to CFG translation";
            return null;
        }

        @Override
        public Node visitTry(TryTree tree, Void p) {
            List<? extends CatchTree> catches = tree.getCatches();
            BlockTree finallyBlock = tree.getFinallyBlock();

            extendWithNode(new MarkerNode(tree, "start of try statement", env.getTypeUtils()));

            // TODO: Should we handle try-with-resources blocks by also generating code
            // for automatically closing the resources?
            List<? extends Tree> resources = tree.getResources();
            for (Tree resource : resources) {
                scan(resource, p);
            }

            List<Pair<TypeMirror, Label>> catchLabels = new ArrayList<>();
            for (CatchTree c : catches) {
                TypeMirror type = InternalUtils.typeOf(c.getParameter().getType());
                assert type != null : "exception parameters must have a type";
                catchLabels.add(Pair.of(type, new Label()));
            }

            Label finallyLabel = null;
            if (finallyBlock != null) {
                finallyLabel = new Label();
                tryStack.pushFrame(new TryFinallyFrame(finallyLabel));
            }

            Label doneLabel = new Label();

            tryStack.pushFrame(new TryCatchFrame(types, catchLabels));

            scan(tree.getBlock(), p);
            extendWithExtendedNode(new UnconditionalJump(firstNonNull(finallyLabel, doneLabel)));

            tryStack.popFrame();

            int catchIndex = 0;
            for (CatchTree c : catches) {
                addLabelForNextNode(catchLabels.get(catchIndex).second);
                scan(c, p);
                catchIndex++;
                extendWithExtendedNode(new UnconditionalJump(firstNonNull(finallyLabel, doneLabel)));
            }

            if (finallyLabel != null) {
                tryStack.popFrame();
                addLabelForNextNode(finallyLabel);
                scan(finallyBlock, p);

                TypeMirror throwableType =
                    elements.getTypeElement("java.lang.Throwable").asType();
                extendWithNodeWithException(new MarkerNode(tree, "end of finally block", env.getTypeUtils()),
                                            throwableType);
            }

            addLabelForNextNode(doneLabel);

            return null;
        }

        @Override
        public Node visitParameterizedType(ParameterizedTypeTree tree, Void p) {
            return extendWithNode(new ParameterizedTypeNode(tree));
        }

        @Override
        public Node visitUnionType(UnionTypeTree tree, Void p) {
            assert false : "UnionTypeTree is unexpected in AST to CFG translation";
            return null;
        }

        @Override
        public Node visitArrayType(ArrayTypeTree tree, Void p) {
            return extendWithNode(new ArrayTypeNode(tree));
        }

        @Override
        public Node visitTypeCast(TypeCastTree tree, Void p) {
            Node operand = scan(tree.getExpression(), p);
            TypeMirror type = InternalUtils.typeOf(tree.getType());

            return extendWithNode(new TypeCastNode(tree, operand, type));
        }

        @Override
        public Node visitPrimitiveType(PrimitiveTypeTree tree, Void p) {
            return extendWithNode(new PrimitiveTypeNode(tree));
        }

        @Override
        public Node visitTypeParameter(TypeParameterTree tree, Void p) {
            assert false : "TypeParameterTree is unexpected in AST to CFG translation";
            return null;
        }

        @Override
        public Node visitInstanceOf(InstanceOfTree tree, Void p) {
            Node operand = scan(tree.getExpression(), p);
            TypeMirror refType = InternalUtils.typeOf(tree.getType());
            InstanceOfNode node = new InstanceOfNode(tree, operand, refType,
                    types);
            extendWithNode(node);
            return node;
        }

        @Override
        public Node visitUnary(UnaryTree tree, Void p) {
            Node result = null;
            Tree.Kind kind = tree.getKind();
            switch (kind) {
            case BITWISE_COMPLEMENT:
            case UNARY_MINUS:
            case UNARY_PLUS: {
                // see JLS 15.14 and 15.15
                Node expr = scan(tree.getExpression(), p);
                expr = unaryNumericPromotion(expr);

                // TypeMirror exprType = InternalUtils.typeOf(tree);

                switch (kind) {
                case BITWISE_COMPLEMENT:
                    result = extendWithNode(new BitwiseComplementNode(tree,
                            expr));
                    break;
                case UNARY_MINUS:
                    result = extendWithNode(new NumericalMinusNode(tree, expr));
                    break;
                case UNARY_PLUS:
                    result = extendWithNode(new NumericalPlusNode(tree, expr));
                    break;
                default:
                    assert false;
                    break;
                }
                break;
            }

            case LOGICAL_COMPLEMENT: {
                // see JLS 15.15.6
                Node expr = scan(tree.getExpression(), p);
                result = extendWithNode(new ConditionalNotNode(tree,
                        unbox(expr)));
                break;
            }

            case POSTFIX_DECREMENT:
            case POSTFIX_INCREMENT: {
                ExpressionTree exprTree = tree.getExpression();
                TypeMirror exprType = InternalUtils.typeOf(exprTree);
                TypeMirror oneType = types.getPrimitiveType(TypeKind.INT);
                Node expr = scan(exprTree, p);

                TypeMirror promotedType = binaryPromotedType(exprType, oneType);

                LiteralTree oneTree = treeBuilder.buildLiteral(Integer.valueOf(1));
                handleArtificialTree(oneTree);

                Node exprRHS = binaryNumericPromotion(expr, promotedType);
                Node one = new IntegerLiteralNode(oneTree);
                one.setInSource(false);
                extendWithNode(one);
                one = binaryNumericPromotion(one, promotedType);

                BinaryTree operTree = treeBuilder.buildBinary(promotedType,
                        (kind == Tree.Kind.POSTFIX_INCREMENT ? Tree.Kind.PLUS : Tree.Kind.MINUS),
                        exprTree, oneTree);
                handleArtificialTree(operTree);
                Node operNode;
                if (kind == Tree.Kind.POSTFIX_INCREMENT) {
                    operNode = new NumericalAdditionNode(operTree, exprRHS, one);
                } else {
                    assert kind == Tree.Kind.POSTFIX_DECREMENT;
                    operNode = new NumericalSubtractionNode(operTree, exprRHS, one);
                }
                extendWithNode(operNode);

                Node narrowed = narrowAndBox(operNode, exprType);
                // TODO: By using the assignment as the result of the expression, we
                // act like a pre-increment/decrement.  Fix this by saving the initial
                // value of the expression in a temporary.
                AssignmentNode assignNode = new AssignmentNode(tree, expr, narrowed);
                extendWithNode(assignNode);
                result = assignNode;
                break;
            }
            case PREFIX_DECREMENT:
            case PREFIX_INCREMENT: {
                ExpressionTree exprTree = tree.getExpression();
                TypeMirror exprType = InternalUtils.typeOf(exprTree);
                TypeMirror oneType = types.getPrimitiveType(TypeKind.INT);
                Node expr = scan(exprTree, p);

                TypeMirror promotedType = binaryPromotedType(exprType, oneType);

                LiteralTree oneTree = treeBuilder.buildLiteral(Integer.valueOf(1));
                handleArtificialTree(oneTree);

                Node exprRHS = binaryNumericPromotion(expr, promotedType);
                Node one = new IntegerLiteralNode(oneTree);
                one.setInSource(false);
                extendWithNode(one);
                one = binaryNumericPromotion(one, promotedType);

                BinaryTree operTree = treeBuilder.buildBinary(promotedType,
                        (kind == Tree.Kind.PREFIX_INCREMENT ? Tree.Kind.PLUS : Tree.Kind.MINUS),
                        exprTree, oneTree);
                handleArtificialTree(operTree);
                Node operNode;
                if (kind == Tree.Kind.PREFIX_INCREMENT) {
                    operNode = new NumericalAdditionNode(operTree, exprRHS, one);
                } else {
                    assert kind == Tree.Kind.PREFIX_DECREMENT;
                    operNode = new NumericalSubtractionNode(operTree, exprRHS, one);
                }
                extendWithNode(operNode);

                Node narrowed = narrowAndBox(operNode, exprType);
                AssignmentNode assignNode = new AssignmentNode(tree, expr, narrowed);
                extendWithNode(assignNode);
                result = assignNode;
                break;
            }

            case OTHER:
            default:
                // special node NLLCHK
                if (tree.toString().startsWith("<*nullchk*>")) {
                    Node expr = scan(tree.getExpression(), p);
                    result = extendWithNode(new NullChkNode(tree, expr));
                    break;
                }

                assert false : "Unknown kind (" + kind
                        + ") of unary expression: " + tree;
            }

            return result;
        }

        @Override
        public Node visitVariable(VariableTree tree, Void p) {

            // see JLS 14.4

            boolean isField = TreeUtils.enclosingOfKind(getCurrentPath(), Kind.BLOCK) == null;
            Node node = null;

            ClassTree enclosingClass = TreeUtils
                    .enclosingClass(getCurrentPath());
            TypeElement classElem = TreeUtils
                    .elementFromDeclaration(enclosingClass);
            Node receiver = new ImplicitThisLiteralNode(classElem.asType());

            if (isField) {
                ExpressionTree initializer = tree.getInitializer();
                assert initializer != null;
                node = translateAssignment(
                        tree,
                        new FieldAccessNode(tree, TreeUtils.elementFromDeclaration(tree), receiver),
                        initializer);
            } else {
                // local variable definition
                VariableDeclarationNode decl = new VariableDeclarationNode(tree);
                extendWithNode(decl);

                // initializer

                ExpressionTree initializer = tree.getInitializer();
                if (initializer != null) {
                    node = translateAssignment(tree, new LocalVariableNode(tree, receiver),
                            initializer);
                }
            }

            return node;
        }

        @Override
        public Node visitWhileLoop(WhileLoopTree tree, Void p) {
            Name parentLabel = getLabel(getCurrentPath());

            Label loopEntry = new Label();
            Label loopExit = new Label();

            // If the loop is a labeled statement, then its continue
            // target is identical for continues with no label and
            // continues with the loop's label.
            Label conditionStart;
            if (parentLabel != null) {
                conditionStart = continueLabels.get(parentLabel);
            } else {
                conditionStart = new Label();
            }

            Label oldBreakTargetL = breakTargetL;
            breakTargetL = loopExit;

            Label oldContinueTargetL = continueTargetL;
            continueTargetL = conditionStart;

            // Condition
            addLabelForNextNode(conditionStart);
            if (tree.getCondition() != null) {
                unbox(scan(tree.getCondition(), p));
                ConditionalJump cjump = new ConditionalJump(loopEntry, loopExit);
                extendWithExtendedNode(cjump);
            }

            // Loop body
            addLabelForNextNode(loopEntry);
            if (tree.getStatement() != null) {
                scan(tree.getStatement(), p);
            }
            extendWithExtendedNode(new UnconditionalJump(conditionStart));

            // Loop exit
            addLabelForNextNode(loopExit);

            breakTargetL = oldBreakTargetL;
            continueTargetL = oldContinueTargetL;

            return null;
        }

        @Override
        public Node visitLambdaExpression(LambdaExpressionTree tree, Void p) {
            Node node = new FunctionalInterfaceNode(tree);
            extendWithNode(node);
            return node;
        }

        @Override
        public Node visitMemberReference(MemberReferenceTree tree, Void p) {
            Tree enclosingExpr = tree.getQualifierExpression();
            if (enclosingExpr != null) {
                scan(enclosingExpr, p);
            }

            Node node = new FunctionalInterfaceNode(tree);
            extendWithNode(node);

            return node;
        }

        @Override
        public Node visitWildcard(WildcardTree tree, Void p) {
            assert false : "WildcardTree is unexpected in AST to CFG translation";
            return null;
        }

        @Override
        public Node visitOther(Tree tree, Void p) {
            assert false : "Unknown AST element encountered in AST to CFG translation.";
            return null;
        }
    }

<<<<<<< HEAD
    private static <A> A firstNonNull(A first, A second) {
        if (first != null) {
            return first;
        } else if (second != null) {
            return second;
        } else {
            throw new NullPointerException();
        }
=======
    /**
     * A tuple with 4 named elements.
     */
    private interface TreeInfo {
        boolean isBoxed();
        boolean isNumeric();
        boolean isBoolean();
        TypeMirror unboxedType();
>>>>>>> b3b977d3
    }

    /* --------------------------------------------------------- */
    /* Utility routines for debugging CFG building */
    /* --------------------------------------------------------- */

    /**
     * Print a set of {@link Block}s and the edges between them. This is useful
     * for examining the results of phase two.
     */
    protected static void printBlocks(Set<Block> blocks) {
        for (Block b : blocks) {
            System.out.print(b.hashCode() + ": " + b);
            switch (b.getType()) {
            case REGULAR_BLOCK:
            case SPECIAL_BLOCK: {
                Block succ = ((SingleSuccessorBlockImpl) b).getSuccessor();
                System.out.println(" -> "
                        + (succ != null ? succ.hashCode() : "||"));
                break;
            }
            case EXCEPTION_BLOCK: {
                Block succ = ((SingleSuccessorBlockImpl) b).getSuccessor();
                System.out.print(" -> "
                                 + (succ != null ? succ.hashCode() : "||") + " {");
                for (Map.Entry<TypeMirror, Set<Block>> entry : ((ExceptionBlockImpl) b).getExceptionalSuccessors().entrySet()) {
                    System.out.print(entry.getKey() + " : " + entry.getValue() + ", ");
                }
                System.out.println("}");
                break;
            }
            case CONDITIONAL_BLOCK: {
                Block tSucc = ((ConditionalBlockImpl) b).getThenSuccessor();
                Block eSucc = ((ConditionalBlockImpl) b).getElseSuccessor();
                System.out.println(" -> T "
                        + (tSucc != null ? tSucc.hashCode() : "||") + " F "
                        + (eSucc != null ? eSucc.hashCode() : "||"));
                break;
            }
            }
        }
    }
}<|MERGE_RESOLUTION|>--- conflicted
+++ resolved
@@ -4058,16 +4058,6 @@
         }
     }
 
-<<<<<<< HEAD
-    private static <A> A firstNonNull(A first, A second) {
-        if (first != null) {
-            return first;
-        } else if (second != null) {
-            return second;
-        } else {
-            throw new NullPointerException();
-        }
-=======
     /**
      * A tuple with 4 named elements.
      */
@@ -4076,7 +4066,16 @@
         boolean isNumeric();
         boolean isBoolean();
         TypeMirror unboxedType();
->>>>>>> b3b977d3
+    }
+
+    private static <A> A firstNonNull(A first, A second) {
+        if (first != null) {
+            return first;
+        } else if (second != null) {
+            return second;
+        } else {
+            throw new NullPointerException();
+        }
     }
 
     /* --------------------------------------------------------- */
