package org.checkerframework.dataflow.cfg;

/*>>>
import org.checkerframework.checker.nullness.qual.Nullable;
*/

import com.sun.source.tree.AnnotatedTypeTree;
import com.sun.source.tree.AnnotationTree;
import com.sun.source.tree.ArrayAccessTree;
import com.sun.source.tree.ArrayTypeTree;
import com.sun.source.tree.AssertTree;
import com.sun.source.tree.AssignmentTree;
import com.sun.source.tree.BinaryTree;
import com.sun.source.tree.BlockTree;
import com.sun.source.tree.BreakTree;
import com.sun.source.tree.CaseTree;
import com.sun.source.tree.CatchTree;
import com.sun.source.tree.ClassTree;
import com.sun.source.tree.CompilationUnitTree;
import com.sun.source.tree.CompoundAssignmentTree;
import com.sun.source.tree.ConditionalExpressionTree;
import com.sun.source.tree.ContinueTree;
import com.sun.source.tree.DoWhileLoopTree;
import com.sun.source.tree.EmptyStatementTree;
import com.sun.source.tree.EnhancedForLoopTree;
import com.sun.source.tree.ErroneousTree;
import com.sun.source.tree.ExpressionStatementTree;
import com.sun.source.tree.ExpressionTree;
import com.sun.source.tree.ForLoopTree;
import com.sun.source.tree.IdentifierTree;
import com.sun.source.tree.IfTree;
import com.sun.source.tree.ImportTree;
import com.sun.source.tree.InstanceOfTree;
import com.sun.source.tree.LabeledStatementTree;
import com.sun.source.tree.LambdaExpressionTree;
import com.sun.source.tree.LiteralTree;
import com.sun.source.tree.MemberReferenceTree;
import com.sun.source.tree.MemberSelectTree;
import com.sun.source.tree.MethodInvocationTree;
import com.sun.source.tree.MethodTree;
import com.sun.source.tree.ModifiersTree;
import com.sun.source.tree.NewArrayTree;
import com.sun.source.tree.NewClassTree;
import com.sun.source.tree.ParameterizedTypeTree;
import com.sun.source.tree.ParenthesizedTree;
import com.sun.source.tree.PrimitiveTypeTree;
import com.sun.source.tree.ReturnTree;
import com.sun.source.tree.StatementTree;
import com.sun.source.tree.SwitchTree;
import com.sun.source.tree.SynchronizedTree;
import com.sun.source.tree.ThrowTree;
import com.sun.source.tree.Tree;
import com.sun.source.tree.Tree.Kind;
import com.sun.source.tree.TryTree;
import com.sun.source.tree.TypeCastTree;
import com.sun.source.tree.TypeParameterTree;
import com.sun.source.tree.UnaryTree;
import com.sun.source.tree.UnionTypeTree;
import com.sun.source.tree.VariableTree;
import com.sun.source.tree.WhileLoopTree;
import com.sun.source.tree.WildcardTree;
import com.sun.source.util.TreePath;
import com.sun.source.util.TreePathScanner;
import com.sun.source.util.Trees;
import com.sun.tools.javac.code.Symbol.MethodSymbol;
import com.sun.tools.javac.code.Type;
import com.sun.tools.javac.processing.JavacProcessingEnvironment;
import com.sun.tools.javac.util.Context;
import java.util.ArrayDeque;
import java.util.ArrayList;
import java.util.Arrays;
import java.util.Collections;
import java.util.HashMap;
import java.util.HashSet;
import java.util.IdentityHashMap;
import java.util.List;
import java.util.Map;
import java.util.Map.Entry;
import java.util.Set;
import javax.annotation.processing.ProcessingEnvironment;
import javax.lang.model.element.Element;
import javax.lang.model.element.ExecutableElement;
import javax.lang.model.element.Name;
import javax.lang.model.element.TypeElement;
import javax.lang.model.element.VariableElement;
import javax.lang.model.type.ArrayType;
import javax.lang.model.type.DeclaredType;
import javax.lang.model.type.PrimitiveType;
import javax.lang.model.type.ReferenceType;
import javax.lang.model.type.TypeKind;
import javax.lang.model.type.TypeMirror;
import javax.lang.model.type.TypeVariable;
import javax.lang.model.type.UnionType;
import javax.lang.model.util.Elements;
import javax.lang.model.util.Types;
import org.checkerframework.dataflow.analysis.Store;
import org.checkerframework.dataflow.cfg.CFGBuilder.ExtendedNode.ExtendedNodeType;
import org.checkerframework.dataflow.cfg.UnderlyingAST.CFGMethod;
import org.checkerframework.dataflow.cfg.block.Block;
import org.checkerframework.dataflow.cfg.block.Block.BlockType;
import org.checkerframework.dataflow.cfg.block.BlockImpl;
import org.checkerframework.dataflow.cfg.block.ConditionalBlockImpl;
import org.checkerframework.dataflow.cfg.block.ExceptionBlockImpl;
import org.checkerframework.dataflow.cfg.block.RegularBlockImpl;
import org.checkerframework.dataflow.cfg.block.SingleSuccessorBlockImpl;
import org.checkerframework.dataflow.cfg.block.SpecialBlock.SpecialBlockType;
import org.checkerframework.dataflow.cfg.block.SpecialBlockImpl;
import org.checkerframework.dataflow.cfg.node.ArrayAccessNode;
import org.checkerframework.dataflow.cfg.node.ArrayCreationNode;
import org.checkerframework.dataflow.cfg.node.ArrayTypeNode;
import org.checkerframework.dataflow.cfg.node.AssertionErrorNode;
import org.checkerframework.dataflow.cfg.node.AssignmentNode;
import org.checkerframework.dataflow.cfg.node.BitwiseAndNode;
import org.checkerframework.dataflow.cfg.node.BitwiseComplementNode;
import org.checkerframework.dataflow.cfg.node.BitwiseOrNode;
import org.checkerframework.dataflow.cfg.node.BitwiseXorNode;
import org.checkerframework.dataflow.cfg.node.BooleanLiteralNode;
import org.checkerframework.dataflow.cfg.node.CaseNode;
import org.checkerframework.dataflow.cfg.node.CharacterLiteralNode;
import org.checkerframework.dataflow.cfg.node.ClassNameNode;
import org.checkerframework.dataflow.cfg.node.ConditionalAndNode;
import org.checkerframework.dataflow.cfg.node.ConditionalNotNode;
import org.checkerframework.dataflow.cfg.node.ConditionalOrNode;
import org.checkerframework.dataflow.cfg.node.DoubleLiteralNode;
import org.checkerframework.dataflow.cfg.node.EqualToNode;
import org.checkerframework.dataflow.cfg.node.ExplicitThisLiteralNode;
import org.checkerframework.dataflow.cfg.node.FieldAccessNode;
import org.checkerframework.dataflow.cfg.node.FloatLiteralNode;
import org.checkerframework.dataflow.cfg.node.FloatingDivisionNode;
import org.checkerframework.dataflow.cfg.node.FloatingRemainderNode;
import org.checkerframework.dataflow.cfg.node.FunctionalInterfaceNode;
import org.checkerframework.dataflow.cfg.node.GreaterThanNode;
import org.checkerframework.dataflow.cfg.node.GreaterThanOrEqualNode;
import org.checkerframework.dataflow.cfg.node.ImplicitThisLiteralNode;
import org.checkerframework.dataflow.cfg.node.InstanceOfNode;
import org.checkerframework.dataflow.cfg.node.IntegerDivisionNode;
import org.checkerframework.dataflow.cfg.node.IntegerLiteralNode;
import org.checkerframework.dataflow.cfg.node.IntegerRemainderNode;
import org.checkerframework.dataflow.cfg.node.LambdaResultExpressionNode;
import org.checkerframework.dataflow.cfg.node.LeftShiftNode;
import org.checkerframework.dataflow.cfg.node.LessThanNode;
import org.checkerframework.dataflow.cfg.node.LessThanOrEqualNode;
import org.checkerframework.dataflow.cfg.node.LocalVariableNode;
import org.checkerframework.dataflow.cfg.node.LongLiteralNode;
import org.checkerframework.dataflow.cfg.node.MarkerNode;
import org.checkerframework.dataflow.cfg.node.MethodAccessNode;
import org.checkerframework.dataflow.cfg.node.MethodInvocationNode;
import org.checkerframework.dataflow.cfg.node.NarrowingConversionNode;
import org.checkerframework.dataflow.cfg.node.Node;
import org.checkerframework.dataflow.cfg.node.NotEqualNode;
import org.checkerframework.dataflow.cfg.node.NullChkNode;
import org.checkerframework.dataflow.cfg.node.NullLiteralNode;
import org.checkerframework.dataflow.cfg.node.NumericalAdditionNode;
import org.checkerframework.dataflow.cfg.node.NumericalMinusNode;
import org.checkerframework.dataflow.cfg.node.NumericalMultiplicationNode;
import org.checkerframework.dataflow.cfg.node.NumericalPlusNode;
import org.checkerframework.dataflow.cfg.node.NumericalSubtractionNode;
import org.checkerframework.dataflow.cfg.node.ObjectCreationNode;
import org.checkerframework.dataflow.cfg.node.PackageNameNode;
import org.checkerframework.dataflow.cfg.node.ParameterizedTypeNode;
import org.checkerframework.dataflow.cfg.node.PrimitiveTypeNode;
import org.checkerframework.dataflow.cfg.node.ReturnNode;
import org.checkerframework.dataflow.cfg.node.SignedRightShiftNode;
import org.checkerframework.dataflow.cfg.node.StringConcatenateAssignmentNode;
import org.checkerframework.dataflow.cfg.node.StringConcatenateNode;
import org.checkerframework.dataflow.cfg.node.StringConversionNode;
import org.checkerframework.dataflow.cfg.node.StringLiteralNode;
import org.checkerframework.dataflow.cfg.node.SuperNode;
import org.checkerframework.dataflow.cfg.node.SynchronizedNode;
import org.checkerframework.dataflow.cfg.node.TernaryExpressionNode;
import org.checkerframework.dataflow.cfg.node.ThisLiteralNode;
import org.checkerframework.dataflow.cfg.node.ThrowNode;
import org.checkerframework.dataflow.cfg.node.TypeCastNode;
import org.checkerframework.dataflow.cfg.node.UnsignedRightShiftNode;
import org.checkerframework.dataflow.cfg.node.ValueLiteralNode;
import org.checkerframework.dataflow.cfg.node.VariableDeclarationNode;
import org.checkerframework.dataflow.cfg.node.WideningConversionNode;
import org.checkerframework.dataflow.qual.TerminatesExecution;
import org.checkerframework.dataflow.util.IdentityMostlySingleton;
import org.checkerframework.dataflow.util.MostlySingleton;
import org.checkerframework.javacutil.AnnotationProvider;
import org.checkerframework.javacutil.BasicAnnotationProvider;
import org.checkerframework.javacutil.ElementUtils;
import org.checkerframework.javacutil.Pair;
import org.checkerframework.javacutil.TreeUtils;
import org.checkerframework.javacutil.TypesUtils;
import org.checkerframework.javacutil.trees.TreeBuilder;

/**
 * Builds the control flow graph of some Java code (either a method, or an arbitrary statement).
 *
 * <p>The translation of the AST to the CFG is split into three phases:
 *
 * <ol>
 *   <li><em>Phase one.</em> In the first phase, the AST is translated into a sequence of {@link
 *       org.checkerframework.dataflow.cfg.CFGBuilder.ExtendedNode}s. An extended node can either be
 *       a {@link Node}, or one of several meta elements such as a conditional or unconditional jump
 *       or a node with additional information about exceptions. Some of the extended nodes contain
 *       labels (e.g., for the jump target), and phase one additionally creates a mapping from
 *       labels to extended nodes. Finally, the list of leaders is computed: A leader is an extended
 *       node which will give rise to a basic block in phase two.
 *   <li><em>Phase two.</em> In this phase, the sequence of extended nodes is translated to a graph
 *       of control flow blocks that contain nodes. The meta elements from phase one are translated
 *       into the correct edges.
 *   <li><em>Phase three.</em> The control flow graph generated in phase two can contain degenerate
 *       basic blocks such as empty regular basic blocks or conditional basic blocks that have the
 *       same block as both 'then' and 'else' successor. This phase removes these cases while
 *       preserving the control flow structure.
 * </ol>
 *
 * @author Stefan Heule
 */
public class CFGBuilder {

    /** Can assertions be assumed to be disabled? */
    protected final boolean assumeAssertionsDisabled;

    /** Can assertions be assumed to be enabled? */
    protected final boolean assumeAssertionsEnabled;

    public CFGBuilder(boolean assumeAssertionsEnabled, boolean assumeAssertionsDisabled) {
        assert !(assumeAssertionsDisabled && assumeAssertionsEnabled);
        this.assumeAssertionsEnabled = assumeAssertionsEnabled;
        this.assumeAssertionsDisabled = assumeAssertionsDisabled;
    }

    /**
     * Class declarations that have been encountered when building the control-flow graph for a
     * method.
     */
    protected final List<ClassTree> declaredClasses = new ArrayList<>();

    public List<ClassTree> getDeclaredClasses() {
        return declaredClasses;
    }

    /**
     * Lambdas encountered when building the control-flow graph for a method, variable initializer,
     * or initializer.
     */
    protected final List<LambdaExpressionTree> declaredLambdas = new ArrayList<>();

    public List<LambdaExpressionTree> getDeclaredLambdas() {
        return declaredLambdas;
    }

    /** Build the control flow graph of some code. */
    public static ControlFlowGraph build(
            CompilationUnitTree root,
            ProcessingEnvironment env,
            UnderlyingAST underlyingAST,
            boolean assumeAssertionsEnabled,
            boolean assumeAssertionsDisabled) {
        return new CFGBuilder(assumeAssertionsEnabled, assumeAssertionsDisabled)
                .run(root, env, underlyingAST);
    }

    /**
     * Build the control flow graph of some code (method, initializer block, ...). bodyPath is the
     * TreePath to the body of that code.
     */
    public static ControlFlowGraph build(
            TreePath bodyPath,
            ProcessingEnvironment env,
            UnderlyingAST underlyingAST,
            boolean assumeAssertionsEnabled,
            boolean assumeAssertionsDisabled) {
        return new CFGBuilder(assumeAssertionsEnabled, assumeAssertionsDisabled)
                .run(bodyPath, env, underlyingAST);
    }

    /** Build the control flow graph of a method. */
    public static ControlFlowGraph build(
            CompilationUnitTree root,
            ProcessingEnvironment env,
            MethodTree tree,
            ClassTree classTree,
            boolean assumeAssertionsEnabled,
            boolean assumeAssertionsDisabled) {
        return new CFGBuilder(assumeAssertionsEnabled, assumeAssertionsDisabled)
                .run(root, env, tree, classTree);
    }

    /** Build the control flow graph of some code. */
    public static ControlFlowGraph build(
            CompilationUnitTree root, ProcessingEnvironment env, UnderlyingAST underlyingAST) {
        return new CFGBuilder(false, false).run(root, env, underlyingAST);
    }

    /** Build the control flow graph of a method. */
    public static ControlFlowGraph build(
            CompilationUnitTree root,
            ProcessingEnvironment env,
            MethodTree tree,
            ClassTree classTree) {
        return new CFGBuilder(false, false).run(root, env, tree, classTree);
    }

    /** Build the control flow graph of some code. */
    public ControlFlowGraph run(
            CompilationUnitTree root, ProcessingEnvironment env, UnderlyingAST underlyingAST) {
        declaredClasses.clear();
        declaredLambdas.clear();

        TreeBuilder builder = new TreeBuilder(env);
        AnnotationProvider annotationProvider = new BasicAnnotationProvider();
        PhaseOneResult phase1result =
                new CFGTranslationPhaseOne()
                        .process(
                                root,
                                env,
                                underlyingAST,
                                exceptionalExitLabel,
                                builder,
                                annotationProvider);
        ControlFlowGraph phase2result = new CFGTranslationPhaseTwo().process(phase1result);
        ControlFlowGraph phase3result = CFGTranslationPhaseThree.process(phase2result);
        return phase3result;
    }

    /**
     * Build the control flow graph of some code (method, initializer block, ...). bodyPath is the
     * TreePath to the body of that code.
     */
    public ControlFlowGraph run(
            TreePath bodyPath, ProcessingEnvironment env, UnderlyingAST underlyingAST) {
        declaredClasses.clear();
        TreeBuilder builder = new TreeBuilder(env);
        AnnotationProvider annotationProvider = new BasicAnnotationProvider();
        PhaseOneResult phase1result =
                new CFGTranslationPhaseOne()
                        .process(
                                bodyPath,
                                env,
                                underlyingAST,
                                exceptionalExitLabel,
                                builder,
                                annotationProvider);
        ControlFlowGraph phase2result = new CFGTranslationPhaseTwo().process(phase1result);
        ControlFlowGraph phase3result = CFGTranslationPhaseThree.process(phase2result);
        return phase3result;
    }

    /** Build the control flow graph of a method. */
    public ControlFlowGraph run(
            CompilationUnitTree root,
            ProcessingEnvironment env,
            MethodTree tree,
            ClassTree classTree) {
        UnderlyingAST underlyingAST = new CFGMethod(tree, classTree);
        return run(root, env, underlyingAST);
    }

    /* --------------------------------------------------------- */
    /* Extended Node Types and Labels */
    /* --------------------------------------------------------- */

    /** Special label to identify the exceptional exit. */
    protected final Label exceptionalExitLabel = new Label();

    /** Special label to identify the regular exit. */
    protected final Label regularExitLabel = new Label();

    /**
     * An extended node can be one of several things (depending on its {@code type}):
     *
     * <ul>
     *   <li><em>NODE</em>. An extended node of this type is just a wrapper for a {@link Node} (that
     *       cannot throw exceptions).
     *   <li><em>EXCEPTION_NODE</em>. A wrapper for a {@link Node} which can throw exceptions. It
     *       contains a label for every possible exception type the node might throw.
     *   <li><em>UNCONDITIONAL_JUMP</em>. An unconditional jump to a label.
     *   <li><em>TWO_TARGET_CONDITIONAL_JUMP</em>. A conditional jump with two targets for both the
     *       'then' and 'else' branch.
     * </ul>
     */
    protected abstract static class ExtendedNode {

        /** The basic block this extended node belongs to (as determined in phase two). */
        protected BlockImpl block;

        /** Type of this node. */
        protected ExtendedNodeType type;

        /** Does this node terminate the execution? (e.g., "System.exit()") */
        protected boolean terminatesExecution = false;

        public ExtendedNode(ExtendedNodeType type) {
            this.type = type;
        }

        /** Extended node types (description see above). */
        public enum ExtendedNodeType {
            NODE,
            EXCEPTION_NODE,
            UNCONDITIONAL_JUMP,
            CONDITIONAL_JUMP
        }

        public ExtendedNodeType getType() {
            return type;
        }

        public boolean getTerminatesExecution() {
            return terminatesExecution;
        }

        public void setTerminatesExecution(boolean terminatesExecution) {
            this.terminatesExecution = terminatesExecution;
        }

        /**
         * @return the node contained in this extended node (only applicable if the type is {@code
         *     NODE} or {@code EXCEPTION_NODE}).
         */
        public Node getNode() {
            assert false;
            return null;
        }

        /**
         * @return the label associated with this extended node (only applicable if type is {@link
         *     ExtendedNodeType#CONDITIONAL_JUMP} or {@link ExtendedNodeType#UNCONDITIONAL_JUMP}).
         */
        public Label getLabel() {
            assert false;
            return null;
        }

        public BlockImpl getBlock() {
            return block;
        }

        public void setBlock(BlockImpl b) {
            this.block = b;
        }

        @Override
        public String toString() {
            return "ExtendedNode(" + type + ")";
        }
    }

    /** An extended node of type {@code NODE}. */
    protected static class NodeHolder extends ExtendedNode {

        protected Node node;

        public NodeHolder(Node node) {
            super(ExtendedNodeType.NODE);
            this.node = node;
        }

        @Override
        public Node getNode() {
            return node;
        }

        @Override
        public String toString() {
            return "NodeHolder(" + node + ")";
        }
    }

    /** An extended node of type {@code EXCEPTION_NODE}. */
    protected static class NodeWithExceptionsHolder extends ExtendedNode {

        protected Node node;
        /**
         * Map from exception type to labels of successors that may be reached as a result of that
         * exception.
         */
        protected Map<TypeMirror, Set<Label>> exceptions;

        public NodeWithExceptionsHolder(Node node, Map<TypeMirror, Set<Label>> exceptions) {
            super(ExtendedNodeType.EXCEPTION_NODE);
            this.node = node;
            this.exceptions = exceptions;
        }

        public Map<TypeMirror, Set<Label>> getExceptions() {
            return exceptions;
        }

        @Override
        public Node getNode() {
            return node;
        }

        @Override
        public String toString() {
            return "NodeWithExceptionsHolder(" + node + ")";
        }
    }

    /**
     * An extended node of type {@link ExtendedNodeType#CONDITIONAL_JUMP}.
     *
     * <p><em>Important:</em> In the list of extended nodes, there should not be any labels that
     * point to a conditional jump. Furthermore, the node directly ahead of any conditional jump has
     * to be a {@link NodeWithExceptionsHolder} or {@link NodeHolder}, and the node held by that
     * extended node is required to be of boolean type.
     */
    protected static class ConditionalJump extends ExtendedNode {

        protected Label trueSucc;
        protected Label falseSucc;

        protected Store.FlowRule trueFlowRule;
        protected Store.FlowRule falseFlowRule;

        public ConditionalJump(Label trueSucc, Label falseSucc) {
            super(ExtendedNodeType.CONDITIONAL_JUMP);
            this.trueSucc = trueSucc;
            this.falseSucc = falseSucc;
        }

        public Label getThenLabel() {
            return trueSucc;
        }

        public Label getElseLabel() {
            return falseSucc;
        }

        public Store.FlowRule getTrueFlowRule() {
            return trueFlowRule;
        }

        public Store.FlowRule getFalseFlowRule() {
            return falseFlowRule;
        }

        public void setTrueFlowRule(Store.FlowRule rule) {
            trueFlowRule = rule;
        }

        public void setFalseFlowRule(Store.FlowRule rule) {
            falseFlowRule = rule;
        }

        @Override
        public String toString() {
            return "TwoTargetConditionalJump(" + getThenLabel() + "," + getElseLabel() + ")";
        }
    }

    /** An extended node of type {@link ExtendedNodeType#UNCONDITIONAL_JUMP}. */
    protected static class UnconditionalJump extends ExtendedNode {

        protected Label jumpTarget;

        public UnconditionalJump(Label jumpTarget) {
            super(ExtendedNodeType.UNCONDITIONAL_JUMP);
            this.jumpTarget = jumpTarget;
        }

        @Override
        public Label getLabel() {
            return jumpTarget;
        }

        @Override
        public String toString() {
            return "JumpMarker(" + getLabel() + ")";
        }
    }

    /**
     * A label is used to refer to other extended nodes using a mapping from labels to extended
     * nodes. Labels get their names either from labeled statements in the source code or from
     * internally generated unique names.
     */
    protected static class Label {
        private static int uid = 0;

        protected final String name;

        public Label(String name) {
            this.name = name;
        }

        public Label() {
            this.name = uniqueName();
        }

        @Override
        public String toString() {
            return name;
        }

        /**
         * Return a new unique label name that cannot be confused with a Java source code label.
         *
         * @return a new unique label name
         */
        private static String uniqueName() {
            return "%L" + uid++;
        }
    }

    /**
     * A TryFrame takes a thrown exception type and maps it to a set of possible control-flow
     * successors.
     */
    protected static interface TryFrame {
        /**
         * Given a type of thrown exception, add the set of possible control flow successor {@link
         * Label}s to the argument set. Return true if the exception is known to be caught by one of
         * those labels and false if it may propagate still further.
         */
        public boolean possibleLabels(TypeMirror thrown, Set<Label> labels);
    }

    /**
     * A TryCatchFrame contains an ordered list of catch labels that apply to exceptions with
     * specific types.
     */
    protected static class TryCatchFrame implements TryFrame {
        protected Types types;

        /** An ordered list of pairs because catch blocks are ordered. */
        protected List<Pair<TypeMirror, Label>> catchLabels;

        public TryCatchFrame(Types types, List<Pair<TypeMirror, Label>> catchLabels) {
            this.types = types;
            this.catchLabels = catchLabels;
        }

        @Override
        public String toString() {
            StringBuilder sb = new StringBuilder();
            if (this.catchLabels.isEmpty()) {
                sb.append("TryCatchFrame: no catch labels.\n");
            } else {
                sb.append("TryCatchFrame: ");
            }
            for (Pair<TypeMirror, Label> ptml : this.catchLabels) {
                sb.append(ptml.first.toString());
                sb.append(" -> ");
                sb.append(ptml.second.toString());
                sb.append('\n');
            }
            return sb.toString();
        }

        /**
         * Given a type of thrown exception, add the set of possible control flow successor {@link
         * Label}s to the argument set. Return true if the exception is known to be caught by one of
         * those labels and false if it may propagate still further.
         */
        @Override
        public boolean possibleLabels(TypeMirror thrown, Set<Label> labels) {
            // A conservative approach would be to say that every catch block
            // might execute for any thrown exception, but we try to do better.
            //
            // We rely on several assumptions that seem to hold as of Java 7.
            // 1) An exception parameter in a catch block must be either
            //    a declared type or a union composed of declared types,
            //    all of which are subtypes of Throwable.
            // 2) A thrown type must either be a declared type or a variable
            //    that extends a declared type, which is a subtype of Throwable.
            //
            // Under those assumptions, if the thrown type (or its bound) is
            // a subtype of the caught type (or one of its alternatives), then
            // the catch block must apply and none of the later ones can apply.
            // Otherwise, if the thrown type (or its bound) is a supertype
            // of the caught type (or one of its alternatives), then the catch
            // block may apply, but so may later ones.
            // Otherwise, the thrown type and the caught type are unrelated
            // declared types, so they do not overlap on any non-null value.

            while (!(thrown instanceof DeclaredType)) {
                assert thrown instanceof TypeVariable
                        : "thrown type must be a variable or a declared type";
                thrown = ((TypeVariable) thrown).getUpperBound();
            }
            DeclaredType declaredThrown = (DeclaredType) thrown;
            assert thrown != null : "thrown type must be bounded by a declared type";

            for (Pair<TypeMirror, Label> pair : catchLabels) {
                TypeMirror caught = pair.first;
                boolean canApply = false;

                if (caught instanceof DeclaredType) {
                    DeclaredType declaredCaught = (DeclaredType) caught;
                    if (types.isSubtype(declaredThrown, declaredCaught)) {
                        // No later catch blocks can apply.
                        labels.add(pair.second);
                        return true;
                    } else if (types.isSubtype(declaredCaught, declaredThrown)) {
                        canApply = true;
                    }
                } else {
                    assert caught instanceof UnionType
                            : "caught type must be a union or a declared type";
                    UnionType caughtUnion = (UnionType) caught;
                    for (TypeMirror alternative : caughtUnion.getAlternatives()) {
                        assert alternative instanceof DeclaredType
                                : "alternatives of an caught union type must be declared types";
                        DeclaredType declaredAlt = (DeclaredType) alternative;
                        if (types.isSubtype(declaredThrown, declaredAlt)) {
                            // No later catch blocks can apply.
                            labels.add(pair.second);
                            return true;
                        } else if (types.isSubtype(declaredAlt, declaredThrown)) {
                            canApply = true;
                        }
                    }
                }

                if (canApply) {
                    labels.add(pair.second);
                }
            }

            return false;
        }
    }

    /** A TryFinallyFrame applies to exceptions of any type */
    protected static class TryFinallyFrame implements TryFrame {
        protected Label finallyLabel;

        public TryFinallyFrame(Label finallyLabel) {
            this.finallyLabel = finallyLabel;
        }

        @Override
        public String toString() {
            StringBuilder sb = new StringBuilder();
            sb.append("TryFinallyFrame: finallyLabel: " + finallyLabel + '\n');
            return sb.toString();
        }

        @Override
        public boolean possibleLabels(TypeMirror thrown, Set<Label> labels) {
            labels.add(finallyLabel);
            return true;
        }
    }

    /**
     * An exception stack represents the set of all try-catch blocks in effect at a given point in a
     * program. It maps an exception type to a set of Labels and it maps a block exit (via return or
     * fall-through) to a single Label.
     */
    protected static class TryStack {
        protected Label exitLabel;
        protected ArrayDeque<TryFrame> frames;

        public TryStack(Label exitLabel) {
            this.exitLabel = exitLabel;
            this.frames = new ArrayDeque<>();
        }

        public void pushFrame(TryFrame frame) {
            frames.addFirst(frame);
        }

        public void popFrame() {
            frames.removeFirst();
        }

        /**
         * Returns the set of possible {@link Label}s where control may transfer when an exception
         * of the given type is thrown.
         */
        public Set<Label> possibleLabels(TypeMirror thrown) {
            // Work up from the innermost frame until the exception is known to
            // be caught.
            Set<Label> labels = new MostlySingleton<>();
            for (TryFrame frame : frames) {
                if (frame.possibleLabels(thrown, labels)) {
                    return labels;
                }
            }
            labels.add(exitLabel);
            return labels;
        }

        @Override
        public String toString() {
            StringBuilder sb = new StringBuilder();
            sb.append("TryStack: exitLabel: " + this.exitLabel + '\n');
            if (this.frames.isEmpty()) {
                sb.append("No TryFrames.\n");
            }
            for (TryFrame tf : this.frames) {
                sb.append(tf.toString());
            }
            return sb.toString();
        }
    }

    /**
     * A map that keeps track of new labels added within a try block. For names that are outside of
     * the try block, the finally label is returned. This ensures that a finally block is executed
     * when control flows outside of the try block.
     */
    @SuppressWarnings("serial")
    protected static class TryFinallyScopeMap extends HashMap<Name, Label> {
        private final Label finallyLabel;

        protected TryFinallyScopeMap(Label finallyLabel) {
            this.finallyLabel = finallyLabel;
        }

        @Override
        public Label get(Object key) {
            if (super.containsKey(key)) {
                return super.get(key);
            } else {
                return finallyLabel;
            }
        }

        @Override
        public boolean containsKey(Object key) {
            return true;
        }
    }

    /* --------------------------------------------------------- */
    /* Phase Three */
    /* --------------------------------------------------------- */

    /**
     * Class that performs phase three of the translation process. In particular, the following
     * degenerate cases of basic blocks are removed:
     *
     * <ol>
     *   <li>Empty regular basic blocks: These blocks will be removed and their predecessors linked
     *       directly to the successor.
     *   <li>Conditional basic blocks that have the same basic block as the 'then' and 'else'
     *       successor: The conditional basic block will be removed in this case.
     *   <li>Two consecutive, non-empty, regular basic blocks where the second block has exactly one
     *       predecessor (namely the other of the two blocks): In this case, the two blocks are
     *       merged.
     *   <li>Some basic blocks might not be reachable from the entryBlock. These basic blocks are
     *       removed, and the list of predecessors (in the doubly-linked structure of basic blocks)
     *       are adapted correctly.
     * </ol>
     *
     * Eliminating the second type of degenerate cases might introduce cases of the third problem.
     * These are also removed.
     */
    public static class CFGTranslationPhaseThree {

        /**
         * A simple wrapper object that holds a basic block and allows to set one of its successors.
         */
        protected interface PredecessorHolder {
            void setSuccessor(BlockImpl b);

            BlockImpl getBlock();
        }

        /**
         * Perform phase three on the control flow graph {@code cfg}.
         *
         * @param cfg the control flow graph. Ownership is transfered to this method and the caller
         *     is not allowed to read or modify {@code cfg} after the call to {@code process} any
         *     more.
         * @return the resulting control flow graph
         */
        public static ControlFlowGraph process(ControlFlowGraph cfg) {
            Set<Block> worklist = cfg.getAllBlocks();
            Set<Block> dontVisit = new HashSet<>();

            // note: this method has to be careful when relinking basic blocks
            // to not forget to adjust the predecessors, too

            // fix predecessor lists by removing any unreachable predecessors
            for (Block c : worklist) {
                BlockImpl cur = (BlockImpl) c;
                for (BlockImpl pred : new HashSet<>(cur.getPredecessors())) {
                    if (!worklist.contains(pred)) {
                        cur.removePredecessor(pred);
                    }
                }
            }

            // remove empty blocks
            for (Block cur : worklist) {
                if (dontVisit.contains(cur)) {
                    continue;
                }

                if (cur.getType() == BlockType.REGULAR_BLOCK) {
                    RegularBlockImpl b = (RegularBlockImpl) cur;
                    if (b.isEmpty()) {
                        Set<RegularBlockImpl> empty = new HashSet<>();
                        Set<PredecessorHolder> predecessors = new HashSet<>();
                        BlockImpl succ = computeNeighborhoodOfEmptyBlock(b, empty, predecessors);
                        for (RegularBlockImpl e : empty) {
                            succ.removePredecessor(e);
                            dontVisit.add(e);
                        }
                        for (PredecessorHolder p : predecessors) {
                            BlockImpl block = p.getBlock();
                            dontVisit.add(block);
                            succ.removePredecessor(block);
                            p.setSuccessor(succ);
                        }
                    }
                }
            }

            // remove useless conditional blocks
            worklist = cfg.getAllBlocks();
            for (Block c : worklist) {
                BlockImpl cur = (BlockImpl) c;

                if (cur.getType() == BlockType.CONDITIONAL_BLOCK) {
                    ConditionalBlockImpl cb = (ConditionalBlockImpl) cur;
                    assert cb.getPredecessors().size() == 1;
                    if (cb.getThenSuccessor() == cb.getElseSuccessor()) {
                        BlockImpl pred = cb.getPredecessors().iterator().next();
                        PredecessorHolder predecessorHolder = getPredecessorHolder(pred, cb);
                        BlockImpl succ = (BlockImpl) cb.getThenSuccessor();
                        succ.removePredecessor(cb);
                        predecessorHolder.setSuccessor(succ);
                    }
                }
            }

            // merge consecutive basic blocks if possible
            worklist = cfg.getAllBlocks();
            for (Block cur : worklist) {
                if (cur.getType() == BlockType.REGULAR_BLOCK) {
                    RegularBlockImpl b = (RegularBlockImpl) cur;
                    Block succ = b.getRegularSuccessor();
                    if (succ.getType() == BlockType.REGULAR_BLOCK) {
                        RegularBlockImpl rs = (RegularBlockImpl) succ;
                        if (rs.getPredecessors().size() == 1) {
                            b.setSuccessor(rs.getRegularSuccessor());
                            b.addNodes(rs.getContents());
                            rs.getRegularSuccessor().removePredecessor(rs);
                        }
                    }
                }
            }
            return cfg;
        }

        /**
         * Compute the set of empty regular basic blocks {@code empty}, starting at {@code start}
         * and going both forward and backwards. Furthermore, compute the predecessors of these
         * empty blocks ({@code predecessors} ), and their single successor (return value).
         *
         * @param start the starting point of the search (an empty, regular basic block)
         * @param empty an empty set to be filled by this method with all empty basic blocks found
         *     (including {@code start}).
         * @param predecessors an empty set to be filled by this method with all predecessors
         * @return the single successor of the set of the empty basic blocks
         */
        protected static BlockImpl computeNeighborhoodOfEmptyBlock(
                RegularBlockImpl start,
                Set<RegularBlockImpl> empty,
                Set<PredecessorHolder> predecessors) {

            // get empty neighborhood that come before 'start'
            computeNeighborhoodOfEmptyBlockBackwards(start, empty, predecessors);

            // go forward
            BlockImpl succ = (BlockImpl) start.getSuccessor();
            while (succ.getType() == BlockType.REGULAR_BLOCK) {
                RegularBlockImpl cur = (RegularBlockImpl) succ;
                if (cur.isEmpty()) {
                    computeNeighborhoodOfEmptyBlockBackwards(cur, empty, predecessors);
                    assert empty.contains(cur) : "cur ought to be in empty";
                    succ = (BlockImpl) cur.getSuccessor();
                    if (succ == cur) {
                        // An infinite loop, making exit block unreachable
                        break;
                    }
                } else {
                    break;
                }
            }
            return succ;
        }

        /**
         * Compute the set of empty regular basic blocks {@code empty}, starting at {@code start}
         * and looking only backwards in the control flow graph. Furthermore, compute the
         * predecessors of these empty blocks ( {@code predecessors}).
         *
         * @param start the starting point of the search (an empty, regular basic block)
         * @param empty a set to be filled by this method with all empty basic blocks found
         *     (including {@code start}).
         * @param predecessors a set to be filled by this method with all predecessors
         */
        protected static void computeNeighborhoodOfEmptyBlockBackwards(
                RegularBlockImpl start,
                Set<RegularBlockImpl> empty,
                Set<PredecessorHolder> predecessors) {

            RegularBlockImpl cur = start;
            empty.add(cur);
            for (final BlockImpl pred : cur.getPredecessors()) {
                switch (pred.getType()) {
                    case SPECIAL_BLOCK:
                        // add pred correctly to predecessor list
                        predecessors.add(getPredecessorHolder(pred, cur));
                        break;
                    case CONDITIONAL_BLOCK:
                        // add pred correctly to predecessor list
                        predecessors.add(getPredecessorHolder(pred, cur));
                        break;
                    case EXCEPTION_BLOCK:
                        // add pred correctly to predecessor list
                        predecessors.add(getPredecessorHolder(pred, cur));
                        break;
                    case REGULAR_BLOCK:
                        RegularBlockImpl r = (RegularBlockImpl) pred;
                        if (r.isEmpty()) {
                            // recursively look backwards
                            if (!empty.contains(r)) {
                                computeNeighborhoodOfEmptyBlockBackwards(r, empty, predecessors);
                            }
                        } else {
                            // add pred correctly to predecessor list
                            predecessors.add(getPredecessorHolder(pred, cur));
                        }
                        break;
                }
            }
        }

        /**
         * Return a predecessor holder that can be used to set the successor of {@code pred} in the
         * place where previously the edge pointed to {@code cur}. Additionally, the predecessor
         * holder also takes care of unlinking (i.e., removing the {@code pred} from {@code cur's}
         * predecessors).
         */
        protected static PredecessorHolder getPredecessorHolder(
                final BlockImpl pred, final BlockImpl cur) {
            switch (pred.getType()) {
                case SPECIAL_BLOCK:
                    SingleSuccessorBlockImpl s = (SingleSuccessorBlockImpl) pred;
                    return singleSuccessorHolder(s, cur);
                case CONDITIONAL_BLOCK:
                    // add pred correctly to predecessor list
                    final ConditionalBlockImpl c = (ConditionalBlockImpl) pred;
                    if (c.getThenSuccessor() == cur) {
                        return new PredecessorHolder() {
                            @Override
                            public void setSuccessor(BlockImpl b) {
                                c.setThenSuccessor(b);
                                cur.removePredecessor(pred);
                            }

                            @Override
                            public BlockImpl getBlock() {
                                return c;
                            }
                        };
                    } else {
                        assert c.getElseSuccessor() == cur;
                        return new PredecessorHolder() {
                            @Override
                            public void setSuccessor(BlockImpl b) {
                                c.setElseSuccessor(b);
                                cur.removePredecessor(pred);
                            }

                            @Override
                            public BlockImpl getBlock() {
                                return c;
                            }
                        };
                    }
                case EXCEPTION_BLOCK:
                    // add pred correctly to predecessor list
                    final ExceptionBlockImpl e = (ExceptionBlockImpl) pred;
                    if (e.getSuccessor() == cur) {
                        return singleSuccessorHolder(e, cur);
                    } else {
                        Set<Entry<TypeMirror, Set<Block>>> entrySet =
                                e.getExceptionalSuccessors().entrySet();
                        for (final Entry<TypeMirror, Set<Block>> entry : entrySet) {
                            if (entry.getValue().contains(cur)) {
                                return new PredecessorHolder() {
                                    @Override
                                    public void setSuccessor(BlockImpl b) {
                                        e.addExceptionalSuccessor(b, entry.getKey());
                                        cur.removePredecessor(pred);
                                    }

                                    @Override
                                    public BlockImpl getBlock() {
                                        return e;
                                    }
                                };
                            }
                        }
                    }
                    assert false;
                    break;
                case REGULAR_BLOCK:
                    RegularBlockImpl r = (RegularBlockImpl) pred;
                    return singleSuccessorHolder(r, cur);
            }
            return null;
        }

        /**
         * @return a {@link PredecessorHolder} that sets the successor of a single successor block
         *     {@code s}.
         */
        protected static PredecessorHolder singleSuccessorHolder(
                final SingleSuccessorBlockImpl s, final BlockImpl old) {
            return new PredecessorHolder() {
                @Override
                public void setSuccessor(BlockImpl b) {
                    s.setSuccessor(b);
                    old.removePredecessor(s);
                }

                @Override
                public BlockImpl getBlock() {
                    return s;
                }
            };
        }
    }

    /* --------------------------------------------------------- */
    /* Phase Two */
    /* --------------------------------------------------------- */

    /** Tuple class with up to three members. */
    protected static class Tuple<A, B, C> {
        public A a;
        public B b;
        public C c;

        public Tuple(A a, B b) {
            this.a = a;
            this.b = b;
        }

        public Tuple(A a, B b, C c) {
            this.a = a;
            this.b = b;
            this.c = c;
        }
    }

    /** Class that performs phase two of the translation process. */
    public class CFGTranslationPhaseTwo {

        public CFGTranslationPhaseTwo() {}

        /**
         * Perform phase two of the translation.
         *
         * @param in the result of phase one
         * @return a control flow graph that might still contain degenerate basic block (such as
         *     empty regular basic blocks or conditional blocks with the same block as 'then' and
         *     'else' sucessor)
         */
        public ControlFlowGraph process(PhaseOneResult in) {

            Map<Label, Integer> bindings = in.bindings;
            ArrayList<ExtendedNode> nodeList = in.nodeList;
            Set<Integer> leaders = in.leaders;

            assert in.nodeList.size() > 0;

            // exit blocks
            SpecialBlockImpl regularExitBlock = new SpecialBlockImpl(SpecialBlockType.EXIT);
            SpecialBlockImpl exceptionalExitBlock =
                    new SpecialBlockImpl(SpecialBlockType.EXCEPTIONAL_EXIT);

            // record missing edges that will be added later
            Set<Tuple<? extends SingleSuccessorBlockImpl, Integer, ?>> missingEdges =
                    new MostlySingleton<>();

            // missing exceptional edges
            Set<Tuple<ExceptionBlockImpl, Integer, TypeMirror>> missingExceptionalEdges =
                    new HashSet<>();

            // create start block
            SpecialBlockImpl startBlock = new SpecialBlockImpl(SpecialBlockType.ENTRY);
            missingEdges.add(new Tuple<>(startBlock, 0));

            // loop through all 'leaders' (while dynamically detecting the
            // leaders)
            RegularBlockImpl block = new RegularBlockImpl();
            int i = 0;
            for (ExtendedNode node : nodeList) {
                switch (node.getType()) {
                    case NODE:
                        if (leaders.contains(i)) {
                            RegularBlockImpl b = new RegularBlockImpl();
                            block.setSuccessor(b);
                            block = b;
                        }
                        block.addNode(node.getNode());
                        node.setBlock(block);

                        // does this node end the execution (modeled as an edge to
                        // the exceptional exit block)
                        boolean terminatesExecution = node.getTerminatesExecution();
                        if (terminatesExecution) {
                            block.setSuccessor(exceptionalExitBlock);
                            block = new RegularBlockImpl();
                        }
                        break;
                    case CONDITIONAL_JUMP:
                        {
                            ConditionalJump cj = (ConditionalJump) node;
                            // Exception nodes may fall through to conditional jumps,
                            // so we set the block which is required for the insertion
                            // of missing edges.
                            node.setBlock(block);
                            assert block != null;
                            final ConditionalBlockImpl cb = new ConditionalBlockImpl();
                            if (cj.getTrueFlowRule() != null) {
                                cb.setThenFlowRule(cj.getTrueFlowRule());
                            }
                            if (cj.getFalseFlowRule() != null) {
                                cb.setElseFlowRule(cj.getFalseFlowRule());
                            }
                            block.setSuccessor(cb);
                            block = new RegularBlockImpl();
                            // use two anonymous SingleSuccessorBlockImpl that set the
                            // 'then' and 'else' successor of the conditional block
                            final Label thenLabel = cj.getThenLabel();
                            final Label elseLabel = cj.getElseLabel();
                            missingEdges.add(
                                    new Tuple<>(
                                            new SingleSuccessorBlockImpl(BlockType.REGULAR_BLOCK) {
                                                @Override
                                                public void setSuccessor(BlockImpl successor) {
                                                    cb.setThenSuccessor(successor);
                                                }
                                            },
                                            bindings.get(thenLabel)));
                            missingEdges.add(
                                    new Tuple<>(
                                            new SingleSuccessorBlockImpl(BlockType.REGULAR_BLOCK) {
                                                @Override
                                                public void setSuccessor(BlockImpl successor) {
                                                    cb.setElseSuccessor(successor);
                                                }
                                            },
                                            bindings.get(elseLabel)));
                            break;
                        }
                    case UNCONDITIONAL_JUMP:
                        if (leaders.contains(i)) {
                            RegularBlockImpl b = new RegularBlockImpl();
                            block.setSuccessor(b);
                            block = b;
                        }
                        node.setBlock(block);
                        if (node.getLabel() == regularExitLabel) {
                            block.setSuccessor(regularExitBlock);
                        } else if (node.getLabel() == exceptionalExitLabel) {
                            block.setSuccessor(exceptionalExitBlock);
                        } else {
                            missingEdges.add(new Tuple<>(block, bindings.get(node.getLabel())));
                        }
                        block = new RegularBlockImpl();
                        break;
                    case EXCEPTION_NODE:
                        NodeWithExceptionsHolder en = (NodeWithExceptionsHolder) node;
                        // create new exception block and link with previous block
                        ExceptionBlockImpl e = new ExceptionBlockImpl();
                        Node nn = en.getNode();
                        e.setNode(nn);
                        node.setBlock(e);
                        block.setSuccessor(e);
                        block = new RegularBlockImpl();

                        // ensure linking between e and next block (normal edge)
                        // Note: do not link to the next block for throw statements
                        // (these throw exceptions for sure)
                        if (!node.getTerminatesExecution()) {
                            missingEdges.add(new Tuple<>(e, i + 1));
                        }

                        // exceptional edges
                        for (Entry<TypeMirror, Set<Label>> entry : en.getExceptions().entrySet()) {
                            TypeMirror cause = entry.getKey();
                            for (Label label : entry.getValue()) {
                                Integer target = bindings.get(label);
                                missingExceptionalEdges.add(
                                        new Tuple<ExceptionBlockImpl, Integer, TypeMirror>(
                                                e, target, cause));
                            }
                        }
                        break;
                }
                i++;
            }

            // add missing edges
            for (Tuple<? extends SingleSuccessorBlockImpl, Integer, ?> p : missingEdges) {
                Integer index = p.b;
                ExtendedNode extendedNode = nodeList.get(index);
                BlockImpl target = extendedNode.getBlock();
                SingleSuccessorBlockImpl source = p.a;
                source.setSuccessor(target);
            }

            // add missing exceptional edges
            for (Tuple<ExceptionBlockImpl, Integer, ?> p : missingExceptionalEdges) {
                Integer index = p.b;
                TypeMirror cause = (TypeMirror) p.c;
                ExceptionBlockImpl source = p.a;
                if (index == null) {
                    // edge to exceptional exit
                    source.addExceptionalSuccessor(exceptionalExitBlock, cause);
                } else {
                    // edge to specific target
                    ExtendedNode extendedNode = nodeList.get(index);
                    BlockImpl target = extendedNode.getBlock();
                    source.addExceptionalSuccessor(target, cause);
                }
            }

            return new ControlFlowGraph(
                    startBlock,
                    regularExitBlock,
                    exceptionalExitBlock,
                    in.underlyingAST,
                    in.treeLookupMap,
                    in.convertedTreeLookupMap,
                    in.unaryAssignNodeLookupMap,
                    in.returnNodes);
        }
    }

    /* --------------------------------------------------------- */
    /* Phase One */
    /* --------------------------------------------------------- */

    /**
     * A wrapper object to pass around the result of phase one. For a documentation of the fields
     * see {@link CFGTranslationPhaseOne}.
     */
    protected static class PhaseOneResult {

        private final IdentityHashMap<Tree, Set<Node>> treeLookupMap;
        private final IdentityHashMap<Tree, Set<Node>> convertedTreeLookupMap;
        private final IdentityHashMap<UnaryTree, AssignmentNode> unaryAssignNodeLookupMap;
        private final UnderlyingAST underlyingAST;
        private final Map<Label, Integer> bindings;
        private final ArrayList<ExtendedNode> nodeList;
        private final Set<Integer> leaders;
        private final List<ReturnNode> returnNodes;

        public PhaseOneResult(
                UnderlyingAST underlyingAST,
                IdentityHashMap<Tree, Set<Node>> treeLookupMap,
                IdentityHashMap<Tree, Set<Node>> convertedTreeLookupMap,
                IdentityHashMap<UnaryTree, AssignmentNode> unaryAssignNodeLookupMap,
                ArrayList<ExtendedNode> nodeList,
                Map<Label, Integer> bindings,
                Set<Integer> leaders,
                List<ReturnNode> returnNodes) {
            this.underlyingAST = underlyingAST;
            this.treeLookupMap = treeLookupMap;
            this.convertedTreeLookupMap = convertedTreeLookupMap;
            this.unaryAssignNodeLookupMap = unaryAssignNodeLookupMap;
            this.nodeList = nodeList;
            this.bindings = bindings;
            this.leaders = leaders;
            this.returnNodes = returnNodes;
        }

        @Override
        public String toString() {
            StringBuilder sb = new StringBuilder();
            for (ExtendedNode n : nodeList) {
                sb.append(nodeToString(n));
                sb.append("\n");
            }
            return sb.toString();
        }

        protected String nodeToString(ExtendedNode n) {
            if (n.getType() == ExtendedNodeType.CONDITIONAL_JUMP) {
                ConditionalJump t = (ConditionalJump) n;
                return "TwoTargetConditionalJump("
                        + resolveLabel(t.getThenLabel())
                        + ","
                        + resolveLabel(t.getElseLabel())
                        + ")";
            } else if (n.getType() == ExtendedNodeType.UNCONDITIONAL_JUMP) {
                return "UnconditionalJump(" + resolveLabel(n.getLabel()) + ")";
            } else {
                return n.toString();
            }
        }

        private String resolveLabel(Label label) {
            Integer index = bindings.get(label);
            if (index == null) {
                return "null";
            }
            return nodeToString(nodeList.get(index));
        }
    }

    /**
     * Class that performs phase one of the translation process. It generates the following
     * information:
     *
     * <ul>
     *   <li>A sequence of extended nodes.
     *   <li>A set of bindings from {@link Label}s to positions in the node sequence.
     *   <li>A set of leader nodes that give rise to basic blocks in phase two.
     *   <li>A lookup map that gives the mapping from AST tree nodes to {@link Node}s.
     * </ul>
     *
     * <p>The return type of this scanner is {@link Node}. For expressions, the corresponding node
     * is returned to allow linking between different nodes.
     *
     * <p>However, for statements there is usually no single {@link Node} that is created, and thus
     * no node is returned (rather, null is returned).
     *
     * <p>Every {@code visit*} method is assumed to add at least one extended node to the list of
     * nodes (which might only be a jump).
     */
    public class CFGTranslationPhaseOne extends TreePathScanner<Node, Void> {

        public CFGTranslationPhaseOne() {}

        /** Annotation processing environment and its associated type and tree utilities. */
        protected ProcessingEnvironment env;

        protected Elements elements;
        protected Types types;
        protected Trees trees;
        protected TreeBuilder treeBuilder;
        protected AnnotationProvider annotationProvider;

        /**
         * Current {@link Label} to which a return statement should jump, or null if there is no
         * valid destination.
         */
        protected /*@Nullable*/ Label returnTargetL;

        /**
         * Current {@link Label} to which a break statement with no label should jump, or null if
         * there is no valid destination.
         */
        protected /*@Nullable*/ Label breakTargetL;

        /**
         * Map from AST label Names to CFG {@link Label}s for breaks. Each labeled statement creates
         * two CFG {@link Label}s, one for break and one for continue.
         */
        protected Map<Name, Label> breakLabels;

        /**
         * Current {@link Label} to which a continue statement with no label should jump, or null if
         * there is no valid destination.
         */
        protected /*@Nullable*/ Label continueTargetL;

        /**
         * Map from AST label Names to CFG {@link Label}s for continues. Each labeled statement
         * creates two CFG {@link Label}s, one for break and one for continue.
         */
        protected Map<Name, Label> continueLabels;

        /**
         * Maps from AST {@link Tree}s to {@link Node}s. Every Tree that produces a value will have
         * at least one corresponding Node. Trees that undergo conversions, such as boxing or
         * unboxing, can map to two distinct Nodes. The Node for the pre-conversion value is stored
         * in the treeLookupMap, while the Node for the post-conversion value is stored in the
         * convertedTreeLookupMap.
         */
        protected IdentityHashMap<Tree, Set<Node>> treeLookupMap;

        /** Map from AST {@link Tree}s to post-conversion {@link Node}s. */
        protected IdentityHashMap<Tree, Set<Node>> convertedTreeLookupMap;

        /** Map from AST {@link UnaryTree}s to compound {@link AssignmentNode}s. */
        protected IdentityHashMap<UnaryTree, AssignmentNode> unaryAssignNodeLookupMap;

        /** The list of extended nodes. */
        protected ArrayList<ExtendedNode> nodeList;

        /** The bindings of labels to positions (i.e., indices) in the {@code nodeList}. */
        protected Map<Label, Integer> bindings;

        /** The set of leaders (represented as indices into {@code nodeList}). */
        protected Set<Integer> leaders;

        /**
         * All return nodes (if any) encountered. Only includes return statements that actually
         * return something
         */
        private List<ReturnNode> returnNodes;

        /** Nested scopes of try-catch blocks in force at the current program point. */
        private TryStack tryStack;

        /**
         * Performs the actual work of phase one.
         *
         * @param bodyPath path to the body of the underlying AST's method
         * @param env annotation processing environment containing type utilities
         * @param underlyingAST the AST for which the CFG is to be built
         * @param exceptionalExitLabel the label for exceptional exits from the CFG
         * @param treeBuilder builder for new AST nodes
         * @param annotationProvider extracts annotations from AST nodes
         * @return the result of phase one
         */
        public PhaseOneResult process(
                TreePath bodyPath,
                ProcessingEnvironment env,
                UnderlyingAST underlyingAST,
                Label exceptionalExitLabel,
                TreeBuilder treeBuilder,
                AnnotationProvider annotationProvider) {
            this.env = env;
            this.treeBuilder = treeBuilder;
            this.annotationProvider = annotationProvider;
            elements = env.getElementUtils();
            types = env.getTypeUtils();
            if (trees == null) {
                trees = Trees.instance(env);
            }

            // initialize lists and maps
            treeLookupMap = new IdentityHashMap<>();
            convertedTreeLookupMap = new IdentityHashMap<>();
            unaryAssignNodeLookupMap = new IdentityHashMap<>();
            nodeList = new ArrayList<>();
            bindings = new HashMap<>();
            leaders = new HashSet<>();
<<<<<<< HEAD

            tryStack = new TryStack(exceptionalExitLabel);
=======
>>>>>>> fb838e21
            returnTargetL = regularExitLabel;
            breakLabels = new HashMap<>();
            continueLabels = new HashMap<>();
            returnNodes = new ArrayList<>();

            // traverse AST of the method body
            Node finalNode = scan(bodyPath, null);

            // If we are building the CFG for a lambda with a single expression as the body, then add an extra node
            // for the result of that lambda
            if (underlyingAST.getKind() == UnderlyingAST.Kind.LAMBDA) {
                LambdaExpressionTree lambdaTree =
                        ((UnderlyingAST.CFGLambda) underlyingAST).getLambdaTree();
                if (lambdaTree.getBodyKind() == LambdaExpressionTree.BodyKind.EXPRESSION) {
                    Node resultNode =
                            new LambdaResultExpressionNode(
                                    (ExpressionTree) lambdaTree.getBody(),
                                    finalNode,
                                    env.getTypeUtils());
                    extendWithNode(resultNode);
                }
            }

            // add marker to indicate that the next block will be the exit block
            // Note: if there is a return statement earlier in the method (which
            // is always the case for non-void methods), then this is not
            // strictly necessary. However, it is also not a problem, as it will
            // just generate a degenerated control graph case that will be
            // removed in a later phase.
            nodeList.add(new UnconditionalJump(regularExitLabel));

            return new PhaseOneResult(
                    underlyingAST,
                    treeLookupMap,
                    convertedTreeLookupMap,
                    unaryAssignNodeLookupMap,
                    nodeList,
                    bindings,
                    leaders,
                    returnNodes);
        }

        public PhaseOneResult process(
                CompilationUnitTree root,
                ProcessingEnvironment env,
                UnderlyingAST underlyingAST,
                Label exceptionalExitLabel,
                TreeBuilder treeBuilder,
                AnnotationProvider annotationProvider) {
            trees = Trees.instance(env);
            // TODO: Isn't this costly? Can't we ask a type factory?
            TreePath bodyPath = trees.getPath(root, underlyingAST.getCode());
            assert bodyPath != null;
            return process(
                    bodyPath,
                    env,
                    underlyingAST,
                    exceptionalExitLabel,
                    treeBuilder,
                    annotationProvider);
        }

        /**
         * Perform any actions required when CFG translation creates a new Tree that is not part of
         * the original AST.
         *
         * @param tree the newly created Tree
         */
        public void handleArtificialTree(Tree tree) {}

        /* --------------------------------------------------------- */
        /* Nodes and Labels Management */
        /* --------------------------------------------------------- */

        /**
         * Add a node to the lookup map if it not already present.
         *
         * @param node the node to add to the lookup map
         */
        protected void addToLookupMap(Node node) {
            Tree tree = node.getTree();
            if (tree == null) {
                return;
            }
            Set<Node> existing = treeLookupMap.get(tree);
            if (existing == null) {
                treeLookupMap.put(tree, new IdentityMostlySingleton<>(node));
            } else if (!existing.contains(node)) {
                existing.add(node);
            } else {
                // Nothing to do if existing already contains the Node.
            }

            Tree enclosingParens = parenMapping.get(tree);
            while (enclosingParens != null) {
                Set<Node> exp = treeLookupMap.get(enclosingParens);
                if (exp == null) {
                    treeLookupMap.put(enclosingParens, new IdentityMostlySingleton<>(node));
                } else if (!existing.contains(node)) {
                    exp.add(node);
                }
                enclosingParens = parenMapping.get(enclosingParens);
            }
        }

        /**
         * Add a node in the post-conversion lookup map. The node should refer to a Tree and that
         * Tree should already be in the pre-conversion lookup map. This method is used to update
         * the Tree-Node mapping with conversion nodes.
         *
         * @param node the node to add to the lookup map
         */
        protected void addToConvertedLookupMap(Node node) {
            Tree tree = node.getTree();
            addToConvertedLookupMap(tree, node);
        }

        /**
         * Add a node in the post-conversion lookup map. The tree argument should already be in the
         * pre-conversion lookup map. This method is used to update the Tree-Node mapping with
         * conversion nodes.
         *
         * @param tree the tree used as a key in the map
         * @param node the node to add to the lookup map
         */
        protected void addToConvertedLookupMap(Tree tree, Node node) {
            assert tree != null;
            assert treeLookupMap.containsKey(tree);
            Set<Node> existing = convertedTreeLookupMap.get(tree);
            if (existing == null) {
                convertedTreeLookupMap.put(tree, new IdentityMostlySingleton<>(node));
            } else if (!existing.contains(node)) {
                existing.add(node);
            } else {
                // Nothing to do if existing already contains the Node.
            }
        }

        /**
         * Add a unary tree in the compound assign lookup map. This method is used to update the
         * UnaryTree-AssignmentNode mapping with compound assign nodes.
         *
         * @param tree the tree used as a key in the map
         * @param unaryAssignNode the node to add to the lookup map
         */
        protected void addToUnaryAssignLookupMap(UnaryTree tree, AssignmentNode unaryAssignNode) {
            unaryAssignNodeLookupMap.put(tree, unaryAssignNode);
        }

        /**
         * Extend the list of extended nodes with a node.
         *
         * @param node the node to add
         * @return the same node (for convenience)
         */
        protected <T extends Node> T extendWithNode(T node) {
            addToLookupMap(node);
            extendWithExtendedNode(new NodeHolder(node));
            return node;
        }

        /**
         * Extend the list of extended nodes with a node, where {@code node} might throw the
         * exception {@code cause}.
         *
         * @param node the node to add
         * @param cause an exception that the node might throw
         * @return the node holder
         */
        protected NodeWithExceptionsHolder extendWithNodeWithException(
                Node node, TypeMirror cause) {
            addToLookupMap(node);
            return extendWithNodeWithExceptions(node, Collections.singleton(cause));
        }

        /**
         * Extend the list of extended nodes with a node, where {@code node} might throw any of the
         * exception in {@code causes}.
         *
         * @param node the node to add
         * @param causes set of exceptions that the node might throw
         * @return the node holder
         */
        protected NodeWithExceptionsHolder extendWithNodeWithExceptions(
                Node node, Set<TypeMirror> causes) {
            addToLookupMap(node);
            Map<TypeMirror, Set<Label>> exceptions = new HashMap<>();
            for (TypeMirror cause : causes) {
                exceptions.put(cause, tryStack.possibleLabels(cause));
            }
            NodeWithExceptionsHolder exNode = new NodeWithExceptionsHolder(node, exceptions);
            extendWithExtendedNode(exNode);
            return exNode;
        }

        /**
         * Insert {@code node} after {@code pred} in the list of extended nodes, or append to the
         * list if {@code pred} is not present.
         *
         * @param node the node to add
         * @param pred the desired predecessor of node
         * @return the node holder
         */
        protected <T extends Node> T insertNodeAfter(T node, Node pred) {
            addToLookupMap(node);
            insertExtendedNodeAfter(new NodeHolder(node), pred);
            return node;
        }

        /**
         * Insert a {@code node} that might throw the exception {@code cause} after {@code pred} in
         * the list of extended nodes, or append to the list if {@code pred} is not present.
         *
         * @param node the node to add
         * @param causes set of exceptions that the node might throw
         * @param pred the desired predecessor of node
         * @return the node holder
         */
        protected NodeWithExceptionsHolder insertNodeWithExceptionsAfter(
                Node node, Set<TypeMirror> causes, Node pred) {
            addToLookupMap(node);
            Map<TypeMirror, Set<Label>> exceptions = new HashMap<>();
            for (TypeMirror cause : causes) {
                exceptions.put(cause, tryStack.possibleLabels(cause));
            }
            NodeWithExceptionsHolder exNode = new NodeWithExceptionsHolder(node, exceptions);
            insertExtendedNodeAfter(exNode, pred);
            return exNode;
        }

        /**
         * Extend the list of extended nodes with an extended node.
         *
         * @param n the extended node
         */
        protected void extendWithExtendedNode(ExtendedNode n) {
            nodeList.add(n);
        }

        /**
         * Insert {@code n} after the node {@code pred} in the list of extended nodes, or append
         * {@code n} if {@code pred} is not present.
         *
         * @param n the extended node
         * @param pred the desired predecessor
         */
        protected void insertExtendedNodeAfter(ExtendedNode n, Node pred) {
            int index = -1;
            for (int i = 0; i < nodeList.size(); i++) {
                ExtendedNode inList = nodeList.get(i);
                if (inList instanceof NodeHolder || inList instanceof NodeWithExceptionsHolder) {
                    if (inList.getNode() == pred) {
                        index = i;
                        break;
                    }
                }
            }
            if (index != -1) {
                nodeList.add(index + 1, n);
                // update bindings
                for (Entry<Label, Integer> e : bindings.entrySet()) {
                    if (e.getValue() >= index + 1) {
                        bindings.put(e.getKey(), e.getValue() + 1);
                    }
                }
                // update leaders
                Set<Integer> newLeaders = new HashSet<>();
                for (Integer l : leaders) {
                    if (l >= index + 1) {
                        newLeaders.add(l + 1);
                    } else {
                        newLeaders.add(l);
                    }
                }
                leaders = newLeaders;
            } else {
                nodeList.add(n);
            }
        }

        /**
         * Add the label {@code l} to the extended node that will be placed next in the sequence.
         */
        protected void addLabelForNextNode(Label l) {
            assert !bindings.containsKey(l);
            leaders.add(nodeList.size());
            bindings.put(l, nodeList.size());
        }

        /* --------------------------------------------------------- */
        /* Utility Methods */
        /* --------------------------------------------------------- */

        protected long uid = 0;

        protected String uniqueName(String prefix) {
            return prefix + "#num" + uid++;
        }

        /**
         * If the input node is an unboxed primitive type, insert a call to the appropriate valueOf
         * method, otherwise leave it alone.
         *
         * @param node in input node
         * @return a Node representing the boxed version of the input, which may simply be the input
         *     node
         */
        protected Node box(Node node) {
            // For boxing conversion, see JLS 5.1.7
            if (TypesUtils.isPrimitive(node.getType())) {
                PrimitiveType primitive = types.getPrimitiveType(node.getType().getKind());
                TypeMirror boxedType = types.getDeclaredType(types.boxedClass(primitive));

                TypeElement boxedElement = (TypeElement) ((DeclaredType) boxedType).asElement();
                IdentifierTree classTree = treeBuilder.buildClassUse(boxedElement);
                handleArtificialTree(classTree);
                ClassNameNode className = new ClassNameNode(classTree);
                className.setInSource(false);
                insertNodeAfter(className, node);

                MemberSelectTree valueOfSelect = treeBuilder.buildValueOfMethodAccess(classTree);
                handleArtificialTree(valueOfSelect);
                MethodAccessNode valueOfAccess = new MethodAccessNode(valueOfSelect, className);
                valueOfAccess.setInSource(false);
                insertNodeAfter(valueOfAccess, className);

                MethodInvocationTree valueOfCall =
                        treeBuilder.buildMethodInvocation(
                                valueOfSelect, (ExpressionTree) node.getTree());
                handleArtificialTree(valueOfCall);
                Node boxed =
                        new MethodInvocationNode(
                                valueOfCall,
                                valueOfAccess,
                                Collections.singletonList(node),
                                getCurrentPath());
                boxed.setInSource(false);
                // Add Throwable to account for unchecked exceptions
                TypeElement throwableElement = elements.getTypeElement("java.lang.Throwable");
                addToConvertedLookupMap(node.getTree(), boxed);
                insertNodeWithExceptionsAfter(
                        boxed, Collections.singleton(throwableElement.asType()), valueOfAccess);
                return boxed;
            } else {
                return node;
            }
        }

        /**
         * If the input node is a boxed type, unbox it, otherwise leave it alone.
         *
         * @param node in input node
         * @return a Node representing the unboxed version of the input, which may simply be the
         *     input node
         */
        protected Node unbox(Node node) {
            if (TypesUtils.isBoxedPrimitive(node.getType())) {

                MemberSelectTree primValueSelect =
                        treeBuilder.buildPrimValueMethodAccess(node.getTree());
                handleArtificialTree(primValueSelect);
                MethodAccessNode primValueAccess = new MethodAccessNode(primValueSelect, node);
                primValueAccess.setInSource(false);
                // Method access may throw NullPointerException
                TypeElement npeElement = elements.getTypeElement("java.lang.NullPointerException");
                insertNodeWithExceptionsAfter(
                        primValueAccess, Collections.singleton(npeElement.asType()), node);

                MethodInvocationTree primValueCall =
                        treeBuilder.buildMethodInvocation(primValueSelect);
                handleArtificialTree(primValueCall);
                Node unboxed =
                        new MethodInvocationNode(
                                primValueCall,
                                primValueAccess,
                                Collections.emptyList(),
                                getCurrentPath());
                unboxed.setInSource(false);

                // Add Throwable to account for unchecked exceptions
                TypeElement throwableElement = elements.getTypeElement("java.lang.Throwable");
                addToConvertedLookupMap(node.getTree(), unboxed);
                insertNodeWithExceptionsAfter(
                        unboxed, Collections.singleton(throwableElement.asType()), primValueAccess);
                return unboxed;
            } else {
                return node;
            }
        }

        private TreeInfo getTreeInfo(Tree tree) {
            final TypeMirror type = TreeUtils.typeOf(tree);
            final boolean boxed = TypesUtils.isBoxedPrimitive(type);
            final TypeMirror unboxedType = boxed ? types.unboxedType(type) : type;

            final boolean bool = TypesUtils.isBooleanType(type);
            final boolean numeric = TypesUtils.isNumeric(unboxedType);

            return new TreeInfo() {
                @Override
                public boolean isNumeric() {
                    return numeric;
                }

                @Override
                public boolean isBoxed() {
                    return boxed;
                }

                @Override
                public boolean isBoolean() {
                    return bool;
                }

                @Override
                public TypeMirror unboxedType() {
                    return unboxedType;
                }
            };
        }

        /** @return the unboxed tree if necessary, as described in JLS 5.1.8 */
        private Node unboxAsNeeded(Node node, boolean boxed) {
            return boxed ? unbox(node) : node;
        }

        /**
         * Convert the input node to String type, if it isn't already.
         *
         * @param node an input node
         * @return a Node with the value promoted to String, which may be the input node
         */
        protected Node stringConversion(Node node) {
            // For string conversion, see JLS 5.1.11
            TypeElement stringElement = elements.getTypeElement("java.lang.String");
            if (!TypesUtils.isString(node.getType())) {
                Node converted =
                        new StringConversionNode(node.getTree(), node, stringElement.asType());
                addToConvertedLookupMap(converted);
                insertNodeAfter(converted, node);
                return converted;
            } else {
                return node;
            }
        }

        /**
         * Perform unary numeric promotion on the input node.
         *
         * @param node a node producing a value of numeric primitive or boxed type
         * @return a Node with the value promoted to the int, long float or double, which may be the
         *     input node
         */
        protected Node unaryNumericPromotion(Node node) {
            // For unary numeric promotion, see JLS 5.6.1
            node = unbox(node);

            switch (node.getType().getKind()) {
                case BYTE:
                case CHAR:
                case SHORT:
                    {
                        TypeMirror intType = types.getPrimitiveType(TypeKind.INT);
                        Node widened = new WideningConversionNode(node.getTree(), node, intType);
                        addToConvertedLookupMap(widened);
                        insertNodeAfter(widened, node);
                        return widened;
                    }
                default:
                    // Nothing to do.
                    break;
            }

            return node;
        }

        /**
         * Returns true if the argument type is a numeric primitive or a boxed numeric primitive and
         * false otherwise.
         */
        protected boolean isNumericOrBoxed(TypeMirror type) {
            if (TypesUtils.isBoxedPrimitive(type)) {
                type = types.unboxedType(type);
            }
            return TypesUtils.isNumeric(type);
        }

        /**
         * Compute the type to which two numeric types must be promoted before performing a binary
         * numeric operation on them. The input types must both be numeric and the output type is
         * primitive.
         *
         * @param left the type of the left operand
         * @param right the type of the right operand
         * @return a TypeMirror representing the binary numeric promoted type
         */
        protected TypeMirror binaryPromotedType(TypeMirror left, TypeMirror right) {
            if (TypesUtils.isBoxedPrimitive(left)) {
                left = types.unboxedType(left);
            }
            if (TypesUtils.isBoxedPrimitive(right)) {
                right = types.unboxedType(right);
            }
            TypeKind promotedTypeKind = TypesUtils.widenedNumericType(left, right);
            return types.getPrimitiveType(promotedTypeKind);
        }

        /**
         * Perform binary numeric promotion on the input node to make it match the expression type.
         *
         * @param node a node producing a value of numeric primitive or boxed type
         * @param exprType the type to promote the value to
         * @return a Node with the value promoted to the exprType, which may be the input node
         */
        protected Node binaryNumericPromotion(Node node, TypeMirror exprType) {
            // For binary numeric promotion, see JLS 5.6.2
            node = unbox(node);

            if (!types.isSameType(node.getType(), exprType)) {
                Node widened = new WideningConversionNode(node.getTree(), node, exprType);
                addToConvertedLookupMap(widened);
                insertNodeAfter(widened, node);
                return widened;
            } else {
                return node;
            }
        }

        /**
         * Perform widening primitive conversion on the input node to make it match the destination
         * type.
         *
         * @param node a node producing a value of numeric primitive type
         * @param destType the type to widen the value to
         * @return a Node with the value widened to the exprType, which may be the input node
         */
        protected Node widen(Node node, TypeMirror destType) {
            // For widening conversion, see JLS 5.1.2
            assert TypesUtils.isPrimitive(node.getType()) && TypesUtils.isPrimitive(destType)
                    : "widening must be applied to primitive types";
            if (types.isSubtype(node.getType(), destType)
                    && !types.isSameType(node.getType(), destType)) {
                Node widened = new WideningConversionNode(node.getTree(), node, destType);
                addToConvertedLookupMap(widened);
                insertNodeAfter(widened, node);
                return widened;
            } else {
                return node;
            }
        }

        /**
         * Perform narrowing conversion on the input node to make it match the destination type.
         *
         * @param node a node producing a value of numeric primitive type
         * @param destType the type to narrow the value to
         * @return a Node with the value narrowed to the exprType, which may be the input node
         */
        protected Node narrow(Node node, TypeMirror destType) {
            // For narrowing conversion, see JLS 5.1.3
            assert TypesUtils.isPrimitive(node.getType()) && TypesUtils.isPrimitive(destType)
                    : "narrowing must be applied to primitive types";
            if (types.isSubtype(destType, node.getType())
                    && !types.isSameType(destType, node.getType())) {
                Node narrowed = new NarrowingConversionNode(node.getTree(), node, destType);
                addToConvertedLookupMap(narrowed);
                insertNodeAfter(narrowed, node);
                return narrowed;
            } else {
                return node;
            }
        }

        /**
         * Perform narrowing conversion and optionally boxing conversion on the input node to make
         * it match the destination type.
         *
         * @param node a node producing a value of numeric primitive type
         * @param destType the type to narrow the value to (possibly boxed)
         * @return a Node with the value narrowed and boxed to the destType, which may be the input
         *     node
         */
        protected Node narrowAndBox(Node node, TypeMirror destType) {
            if (TypesUtils.isBoxedPrimitive(destType)) {
                return box(narrow(node, types.unboxedType(destType)));
            } else {
                return narrow(node, destType);
            }
        }

        /**
         * Return whether a conversion from the type of the node to varType requires narrowing.
         *
         * @param varType the type of a variable (or general LHS) to be converted to
         * @param node a node whose value is being converted
         * @return whether this conversion requires narrowing to succeed
         */
        protected boolean conversionRequiresNarrowing(TypeMirror varType, Node node) {
            // Narrowing is restricted to cases where the left hand side
            // is byte, char, short or Byte, Char, Short and the right
            // hand side is a constant.
            TypeMirror unboxedVarType =
                    TypesUtils.isBoxedPrimitive(varType) ? types.unboxedType(varType) : varType;
            TypeKind unboxedVarKind = unboxedVarType.getKind();
            boolean isLeftNarrowableTo =
                    unboxedVarKind == TypeKind.BYTE
                            || unboxedVarKind == TypeKind.SHORT
                            || unboxedVarKind == TypeKind.CHAR;
            boolean isRightConstant = node instanceof ValueLiteralNode;
            return isLeftNarrowableTo && isRightConstant;
        }

        /**
         * Assignment conversion and method invocation conversion are almost identical, except that
         * assignment conversion allows narrowing. We factor out the common logic here.
         *
         * @param node a Node producing a value
         * @param varType the type of a variable
         * @param contextAllowsNarrowing whether to allow narrowing (for assignment conversion) or
         *     not (for method invocation conversion)
         * @return a Node with the value converted to the type of the variable, which may be the
         *     input node itself
         */
        protected Node commonConvert(
                Node node, TypeMirror varType, boolean contextAllowsNarrowing) {
            // For assignment conversion, see JLS 5.2
            // For method invocation conversion, see JLS 5.3

            // Check for identical types or "identity conversion"
            TypeMirror nodeType = node.getType();
            boolean isSameType = types.isSameType(nodeType, varType);
            if (isSameType) {
                return node;
            }

            boolean isRightNumeric = TypesUtils.isNumeric(nodeType);
            boolean isRightPrimitive = TypesUtils.isPrimitive(nodeType);
            boolean isRightBoxed = TypesUtils.isBoxedPrimitive(nodeType);
            boolean isRightReference = nodeType instanceof ReferenceType;
            boolean isLeftNumeric = TypesUtils.isNumeric(varType);
            boolean isLeftPrimitive = TypesUtils.isPrimitive(varType);
            // boolean isLeftBoxed = TypesUtils.isBoxedPrimitive(varType);
            boolean isLeftReference = varType instanceof ReferenceType;
            boolean isSubtype = types.isSubtype(nodeType, varType);

            if (isRightNumeric && isLeftNumeric && isSubtype) {
                node = widen(node, varType);
                nodeType = node.getType();
            } else if (isRightReference && isLeftReference && isSubtype) {
                // widening reference conversion is a no-op, but if it
                // applies, then later conversions do not.
            } else if (isRightPrimitive && isLeftReference) {
                if (contextAllowsNarrowing && conversionRequiresNarrowing(varType, node)) {
                    node = narrowAndBox(node, varType);
                    nodeType = node.getType();
                } else {
                    node = box(node);
                    nodeType = node.getType();
                }
            } else if (isRightBoxed && isLeftPrimitive) {
                node = unbox(node);
                nodeType = node.getType();

                if (types.isSubtype(nodeType, varType) && !types.isSameType(nodeType, varType)) {
                    node = widen(node, varType);
                    nodeType = node.getType();
                }
            } else if (isRightPrimitive && isLeftPrimitive) {
                if (contextAllowsNarrowing && conversionRequiresNarrowing(varType, node)) {
                    node = narrow(node, varType);
                    nodeType = node.getType();
                }
            }

            // TODO: if checkers need to know about null references of
            // a particular type, add logic for them here.

            return node;
        }

        /**
         * Perform assignment conversion so that it can be assigned to a variable of the given type.
         *
         * @param node a Node producing a value
         * @param varType the type of a variable
         * @return a Node with the value converted to the type of the variable, which may be the
         *     input node itself
         */
        protected Node assignConvert(Node node, TypeMirror varType) {
            return commonConvert(node, varType, true);
        }

        /**
         * Perform method invocation conversion so that the node can be passed as a formal parameter
         * of the given type.
         *
         * @param node a Node producing a value
         * @param formalType the type of a formal parameter
         * @return a Node with the value converted to the type of the formal, which may be the input
         *     node itself
         */
        protected Node methodInvocationConvert(Node node, TypeMirror formalType) {
            return commonConvert(node, formalType, false);
        }

        /**
         * Given a method element and as list of argument expressions, return a list of {@link
         * Node}s representing the arguments converted for a call of the method. This method applies
         * to both method invocations and constructor calls.
         *
         * @param method an ExecutableElement representing a method to be called
         * @param actualExprs a List of argument expressions to a call
         * @return a List of {@link Node}s representing arguments after conversions required by a
         *     call to this method
         */
        protected List<Node> convertCallArguments(
                ExecutableElement method, List<? extends ExpressionTree> actualExprs) {
            // NOTE: It is important to convert one method argument before
            // generating CFG nodes for the next argument, since label binding
            // expects nodes to be generated in execution order.  Therefore,
            // this method first determines which conversions need to be applied
            // and then iterates over the actual arguments.
            List<? extends VariableElement> formals = method.getParameters();

            ArrayList<Node> convertedNodes = new ArrayList<Node>();

            int numFormals = formals.size();
            int numActuals = actualExprs.size();
            if (method.isVarArgs()) {
                // Create a new array argument if the actuals outnumber
                // the formals, or if the last actual is not assignable
                // to the last formal.
                int lastArgIndex = numFormals - 1;
                TypeMirror lastParamType = formals.get(lastArgIndex).asType();
                List<Node> dimensions = new ArrayList<>();
                List<Node> initializers = new ArrayList<>();
                if (numActuals == numFormals
                        && types.isAssignable(
                                TreeUtils.typeOf(actualExprs.get(numActuals - 1)), lastParamType)) {
                    // Normal call with no array creation, apply method
                    // invocation conversion to all arguments.
                    for (int i = 0; i < numActuals; i++) {
                        Node actualVal = scan(actualExprs.get(i), null);
                        convertedNodes.add(
                                methodInvocationConvert(actualVal, formals.get(i).asType()));
                    }
                } else {
                    assert lastParamType instanceof ArrayType
                            : "variable argument formal must be an array";
                    // Apply method invocation conversion to lastArgIndex
                    // arguments and use the remaining ones to initialize
                    // an array.
                    for (int i = 0; i < lastArgIndex; i++) {
                        Node actualVal = scan(actualExprs.get(i), null);
                        convertedNodes.add(
                                methodInvocationConvert(actualVal, formals.get(i).asType()));
                    }

                    List<ExpressionTree> inits = new ArrayList<ExpressionTree>();
                    TypeMirror elemType = ((ArrayType) lastParamType).getComponentType();
                    for (int i = lastArgIndex; i < numActuals; i++) {
                        inits.add(actualExprs.get(i));
                        Node actualVal = scan(actualExprs.get(i), null);
                        initializers.add(assignConvert(actualVal, elemType));
                    }

                    NewArrayTree wrappedVarargs = treeBuilder.buildNewArray(elemType, inits);
                    handleArtificialTree(wrappedVarargs);

                    Node lastArgument =
                            new ArrayCreationNode(
                                    wrappedVarargs, lastParamType, dimensions, initializers);
                    extendWithNode(lastArgument);

                    convertedNodes.add(lastArgument);
                }
            } else {
                for (int i = 0; i < numActuals; i++) {
                    Node actualVal = scan(actualExprs.get(i), null);
                    convertedNodes.add(methodInvocationConvert(actualVal, formals.get(i).asType()));
                }
            }

            return convertedNodes;
        }

        /**
         * Convert an operand of a conditional expression to the type of the whole expression.
         *
         * @param node a node occurring as the second or third operand of a conditional expression
         * @param destType the type to promote the value to
         * @return a Node with the value promoted to the destType, which may be the input node
         */
        protected Node conditionalExprPromotion(Node node, TypeMirror destType) {
            // For rules on converting operands of conditional expressions,
            // JLS 15.25
            TypeMirror nodeType = node.getType();

            // If the operand is already the same type as the whole
            // expression, then do nothing.
            if (types.isSameType(nodeType, destType)) {
                return node;
            }

            // If the operand is a primitive and the whole expression is
            // boxed, then apply boxing.
            if (TypesUtils.isPrimitive(nodeType) && TypesUtils.isBoxedPrimitive(destType)) {
                return box(node);
            }

            // If the operand is byte or Byte and the whole expression is
            // short, then convert to short.
            boolean isBoxedPrimitive = TypesUtils.isBoxedPrimitive(nodeType);
            TypeMirror unboxedNodeType = isBoxedPrimitive ? types.unboxedType(nodeType) : nodeType;
            TypeMirror unboxedDestType =
                    TypesUtils.isBoxedPrimitive(destType) ? types.unboxedType(destType) : destType;
            if (TypesUtils.isNumeric(unboxedNodeType) && TypesUtils.isNumeric(unboxedDestType)) {
                if (unboxedNodeType.getKind() == TypeKind.BYTE
                        && destType.getKind() == TypeKind.SHORT) {
                    if (isBoxedPrimitive) {
                        node = unbox(node);
                    }
                    return widen(node, destType);
                }

                // If the operand is Byte, Short or Character and the whole expression
                // is the unboxed version of it, then apply unboxing.
                TypeKind destKind = destType.getKind();
                if (destKind == TypeKind.BYTE
                        || destKind == TypeKind.CHAR
                        || destKind == TypeKind.SHORT) {
                    if (isBoxedPrimitive) {
                        return unbox(node);
                    } else if (nodeType.getKind() == TypeKind.INT) {
                        return narrow(node, destType);
                    }
                }

                return binaryNumericPromotion(node, destType);
            }

            // For the final case in JLS 15.25, apply boxing but not lub.
            if (TypesUtils.isPrimitive(nodeType)
                    && (destType.getKind() == TypeKind.DECLARED
                            || destType.getKind() == TypeKind.UNION
                            || destType.getKind() == TypeKind.INTERSECTION)) {
                return box(node);
            }

            return node;
        }

        /**
         * Returns the label {@link Name} of the leaf in the argument path, or null if the leaf is
         * not a labeled statement.
         */
        protected /*@Nullable*/ Name getLabel(TreePath path) {
            if (path.getParentPath() != null) {
                Tree parent = path.getParentPath().getLeaf();
                if (parent.getKind() == Tree.Kind.LABELED_STATEMENT) {
                    return ((LabeledStatementTree) parent).getLabel();
                }
            }
            return null;
        }

        /* --------------------------------------------------------- */
        /* Visitor Methods */
        /* --------------------------------------------------------- */

        @Override
        public Node visitAnnotatedType(AnnotatedTypeTree tree, Void p) {
            return scan(tree.getUnderlyingType(), p);
        }

        @Override
        public Node visitAnnotation(AnnotationTree tree, Void p) {
            assert false : "AnnotationTree is unexpected in AST to CFG translation";
            return null;
        }

        @Override
        public MethodInvocationNode visitMethodInvocation(MethodInvocationTree tree, Void p) {

            // see JLS 15.12.4

            // First, compute the receiver, if any (15.12.4.1)
            // Second, evaluate the actual arguments, left to right and
            // possibly some arguments are stored into an array for variable
            // arguments calls (15.12.4.2)
            // Third, test the receiver, if any, for nullness (15.12.4.4)
            // Fourth, convert the arguments to the type of the formal
            // parameters (15.12.4.5)
            // Fifth, if the method is synchronized, lock the receiving
            // object or class (15.12.4.5)
            ExecutableElement method = TreeUtils.elementFromUse(tree);
            if (method == null) {
                // The method wasn't found, e.g. because of a compilation error.
                return null;
            }

            // TODO? Variable wasn't used.
            // boolean isBooleanMethod = TypesUtils.isBooleanType(method.getReturnType());

            ExpressionTree methodSelect = tree.getMethodSelect();
            assert TreeUtils.isMethodAccess(methodSelect)
                    : "Expected a method access, but got: " + methodSelect;

            List<? extends ExpressionTree> actualExprs = tree.getArguments();

            // Look up method to invoke and possibly throw NullPointerException
            Node receiver = getReceiver(methodSelect, TreeUtils.enclosingClass(getCurrentPath()));

            MethodAccessNode target = new MethodAccessNode(methodSelect, receiver);

            ExecutableElement element = TreeUtils.elementFromUse(tree);
            if (ElementUtils.isStatic(element) || receiver instanceof ThisLiteralNode) {
                // No NullPointerException can be thrown, use normal node
                extendWithNode(target);
            } else {
                TypeElement npeElement = elements.getTypeElement("java.lang.NullPointerException");
                extendWithNodeWithException(target, npeElement.asType());
            }

            List<Node> arguments = new ArrayList<>();

            // Don't convert arguments for enum super calls.  The AST contains
            // no actual arguments, while the method element expects two arguments,
            // leading to an exception in convertCallArguments.  Since no actual
            // arguments are present in the AST that is being checked, it shouldn't
            // cause any harm to omit the conversions.
            // See also BaseTypeVisitor.visitMethodInvocation and
            // QualifierPolymorphism.annotate
            if (!TreeUtils.isEnumSuper(tree)) {
                arguments = convertCallArguments(method, actualExprs);
            }

            // TODO: lock the receiver for synchronized methods

            MethodInvocationNode node =
                    new MethodInvocationNode(tree, target, arguments, getCurrentPath());

            Set<TypeMirror> thrownSet = new HashSet<>();
            // Add exceptions explicitly mentioned in the throws clause.
            List<? extends TypeMirror> thrownTypes = element.getThrownTypes();
            thrownSet.addAll(thrownTypes);
            // Add Throwable to account for unchecked exceptions
            TypeElement throwableElement = elements.getTypeElement("java.lang.Throwable");
            thrownSet.add(throwableElement.asType());

            ExtendedNode extendedNode = extendWithNodeWithExceptions(node, thrownSet);

            /* Check for the TerminatesExecution annotation. */
            Element methodElement = TreeUtils.elementFromTree(tree);
            boolean terminatesExecution =
                    annotationProvider.getDeclAnnotation(methodElement, TerminatesExecution.class)
                            != null;
            if (terminatesExecution) {
                extendedNode.setTerminatesExecution(true);
            }

            return node;
        }

        @Override
        public Node visitAssert(AssertTree tree, Void p) {

            // see JLS 14.10

            // If assertions are enabled, then we can just translate the
            // assertion.
            if (assumeAssertionsEnabled || assumeAssertionsEnabledFor(tree)) {
                translateAssertWithAssertionsEnabled(tree);
                return null;
            }

            // If assertions are disabled, then nothing is executed.
            if (assumeAssertionsDisabled) {
                return null;
            }

            // Otherwise, we don't know if assertions are enabled, so we use a
            // variable "ea" and case-split on it. One branch does execute the
            // assertion, while the other assumes assertions are disabled.
            VariableTree ea = getAssertionsEnabledVariable();

            // all necessary labels
            Label assertionEnabled = new Label();
            Label assertionDisabled = new Label();

            extendWithNode(new LocalVariableNode(ea));
            extendWithExtendedNode(new ConditionalJump(assertionEnabled, assertionDisabled));

            // 'then' branch (i.e. check the assertion)
            addLabelForNextNode(assertionEnabled);

            translateAssertWithAssertionsEnabled(tree);

            // 'else' branch
            addLabelForNextNode(assertionDisabled);

            return null;
        }

        /**
         * Should assertions be assumed to be executed for a given {@link AssertTree}? False by
         * default.
         */
        protected boolean assumeAssertionsEnabledFor(AssertTree tree) {
            return false;
        }

        /** The {@link VariableTree} that indicates whether assertions are enabled or not. */
        protected VariableTree ea = null;

        /**
         * Get a synthetic {@link VariableTree} that indicates whether assertions are enabled or
         * not.
         */
        protected VariableTree getAssertionsEnabledVariable() {
            if (ea == null) {
                String name = uniqueName("assertionsEnabled");
                Element owner = findOwner();
                ExpressionTree initializer = null;
                ea =
                        treeBuilder.buildVariableDecl(
                                types.getPrimitiveType(TypeKind.BOOLEAN), name, owner, initializer);
            }
            return ea;
        }

        /**
         * Find nearest owner element(Method or Class) which holds current tree
         *
         * @return Nearest owner element of current tree
         */
        private Element findOwner() {
            MethodTree enclosingMethod = TreeUtils.enclosingMethod(getCurrentPath());
            if (enclosingMethod != null) {
                return TreeUtils.elementFromDeclaration(enclosingMethod);
            } else {
                ClassTree enclosingClass = TreeUtils.enclosingClass(getCurrentPath());
                return TreeUtils.elementFromDeclaration(enclosingClass);
            }
        }

        /**
         * Translates an assertion statement to the correct CFG nodes. The translation assumes that
         * assertions are enabled.
         */
        protected void translateAssertWithAssertionsEnabled(AssertTree tree) {

            // all necessary labels
            Label assertEnd = new Label();
            Label elseEntry = new Label();

            // basic block for the condition
            Node condition = unbox(scan(tree.getCondition(), null));
            ConditionalJump cjump = new ConditionalJump(assertEnd, elseEntry);
            extendWithExtendedNode(cjump);

            // else branch
            Node detail = null;
            addLabelForNextNode(elseEntry);
            if (tree.getDetail() != null) {
                detail = scan(tree.getDetail(), null);
            }
            TypeElement assertException = elements.getTypeElement("java.lang.AssertionError");
            AssertionErrorNode assertNode =
                    new AssertionErrorNode(tree, condition, detail, assertException.asType());
            extendWithNode(assertNode);
            NodeWithExceptionsHolder exNode =
                    extendWithNodeWithException(
                            new ThrowNode(null, assertNode, env.getTypeUtils()),
                            assertException.asType());
            exNode.setTerminatesExecution(true);

            // then branch (nothing happens)
            addLabelForNextNode(assertEnd);
        }

        @Override
        public Node visitAssignment(AssignmentTree tree, Void p) {

            // see JLS 15.26.1

            AssignmentNode assignmentNode;
            ExpressionTree variable = tree.getVariable();
            TypeMirror varType = TreeUtils.typeOf(variable);

            // case 1: field access
            if (TreeUtils.isFieldAccess(variable)) {
                // visit receiver
                Node receiver = getReceiver(variable, TreeUtils.enclosingClass(getCurrentPath()));

                // visit expression
                Node expression = scan(tree.getExpression(), p);
                expression = assignConvert(expression, varType);

                // visit field access (throws null-pointer exception)
                FieldAccessNode target = new FieldAccessNode(variable, receiver);
                target.setLValue();

                Element element = TreeUtils.elementFromUse(variable);
                if (ElementUtils.isStatic(element) || receiver instanceof ThisLiteralNode) {
                    // No NullPointerException can be thrown, use normal node
                    extendWithNode(target);
                } else {
                    TypeElement npeElement =
                            elements.getTypeElement("java.lang.NullPointerException");
                    extendWithNodeWithException(target, npeElement.asType());
                }

                // add assignment node
                assignmentNode = new AssignmentNode(tree, target, expression);
                extendWithNode(assignmentNode);
            }

            // case 2: other cases
            else {
                Node target = scan(variable, p);
                target.setLValue();

                assignmentNode = translateAssignment(tree, target, tree.getExpression());
            }

            return assignmentNode;
        }

        /** Translate an assignment. */
        protected AssignmentNode translateAssignment(Tree tree, Node target, ExpressionTree rhs) {
            Node expression = scan(rhs, null);
            return translateAssignment(tree, target, expression);
        }

        /** Translate an assignment where the RHS has already been scanned. */
        protected AssignmentNode translateAssignment(Tree tree, Node target, Node expression) {
            assert tree instanceof AssignmentTree || tree instanceof VariableTree;
            target.setLValue();
            expression = assignConvert(expression, target.getType());
            AssignmentNode assignmentNode = new AssignmentNode(tree, target, expression);
            extendWithNode(assignmentNode);
            return assignmentNode;
        }

        /**
         * Note 1: Requires {@code tree} to be a field or method access tree.
         *
         * <p>Note 2: Visits the receiver and adds all necessary blocks to the CFG.
         *
         * @param tree the field access tree containing the receiver
         * @param classTree the ClassTree enclosing the field access
         * @return the receiver of the field access
         */
        private Node getReceiver(ExpressionTree tree, ClassTree classTree) {
            assert TreeUtils.isFieldAccess(tree) || TreeUtils.isMethodAccess(tree);
            if (tree.getKind().equals(Tree.Kind.MEMBER_SELECT)) {
                MemberSelectTree mtree = (MemberSelectTree) tree;
                return scan(mtree.getExpression(), null);
            } else {
                Element ele = TreeUtils.elementFromUse(tree);
                TypeElement declaringClass = ElementUtils.enclosingClass(ele);
                TypeMirror type = ElementUtils.getType(declaringClass);
                if (ElementUtils.isStatic(ele)) {
                    Node node = new ClassNameNode(type, declaringClass);
                    extendWithNode(node);
                    return node;
                } else {
                    Node node = new ImplicitThisLiteralNode(type);
                    extendWithNode(node);
                    return node;
                }
            }
        }

        /**
         * Map an operation with assignment to the corresponding operation without assignment.
         *
         * @param kind a Tree.Kind representing an operation with assignment
         * @return the Tree.Kind for the same operation without assignment
         */
        protected Tree.Kind withoutAssignment(Tree.Kind kind) {
            switch (kind) {
                case DIVIDE_ASSIGNMENT:
                    return Tree.Kind.DIVIDE;
                case MULTIPLY_ASSIGNMENT:
                    return Tree.Kind.MULTIPLY;
                case REMAINDER_ASSIGNMENT:
                    return Tree.Kind.REMAINDER;
                case MINUS_ASSIGNMENT:
                    return Tree.Kind.MINUS;
                case PLUS_ASSIGNMENT:
                    return Tree.Kind.PLUS;
                case LEFT_SHIFT_ASSIGNMENT:
                    return Tree.Kind.LEFT_SHIFT;
                case RIGHT_SHIFT_ASSIGNMENT:
                    return Tree.Kind.RIGHT_SHIFT;
                case UNSIGNED_RIGHT_SHIFT_ASSIGNMENT:
                    return Tree.Kind.UNSIGNED_RIGHT_SHIFT;
                case AND_ASSIGNMENT:
                    return Tree.Kind.AND;
                case OR_ASSIGNMENT:
                    return Tree.Kind.OR;
                case XOR_ASSIGNMENT:
                    return Tree.Kind.XOR;
                default:
                    return Tree.Kind.ERRONEOUS;
            }
        }

        @Override
        public Node visitCompoundAssignment(CompoundAssignmentTree tree, Void p) {
            // According the JLS 15.26.2, E1 op= E2 is equivalent to
            // E1 = (T) ((E1) op (E2)), where T is the type of E1,
            // except that E1 is evaluated only once.
            //

            Tree.Kind kind = tree.getKind();
            switch (kind) {
                case DIVIDE_ASSIGNMENT:
                case MULTIPLY_ASSIGNMENT:
                case REMAINDER_ASSIGNMENT:
                    {
                        // see JLS 15.17 and 15.26.2
                        Node targetLHS = scan(tree.getVariable(), p);
                        Node value = scan(tree.getExpression(), p);

                        TypeMirror exprType = TreeUtils.typeOf(tree);
                        TypeMirror leftType = TreeUtils.typeOf(tree.getVariable());
                        TypeMirror rightType = TreeUtils.typeOf(tree.getExpression());
                        TypeMirror promotedType = binaryPromotedType(leftType, rightType);
                        Node targetRHS = binaryNumericPromotion(targetLHS, promotedType);
                        value = binaryNumericPromotion(value, promotedType);

                        BinaryTree operTree =
                                treeBuilder.buildBinary(
                                        promotedType,
                                        withoutAssignment(kind),
                                        tree.getVariable(),
                                        tree.getExpression());
                        handleArtificialTree(operTree);
                        Node operNode;
                        if (kind == Tree.Kind.MULTIPLY_ASSIGNMENT) {
                            operNode = new NumericalMultiplicationNode(operTree, targetRHS, value);
                        } else if (kind == Tree.Kind.DIVIDE_ASSIGNMENT) {
                            if (TypesUtils.isIntegral(exprType)) {
                                operNode = new IntegerDivisionNode(operTree, targetRHS, value);

                                TypeElement throwableElement =
                                        elements.getTypeElement("java.lang.ArithmeticException");
                                extendWithNodeWithException(operNode, throwableElement.asType());
                            } else {
                                operNode = new FloatingDivisionNode(operTree, targetRHS, value);
                            }
                        } else {
                            assert kind == Kind.REMAINDER_ASSIGNMENT;
                            if (TypesUtils.isIntegral(exprType)) {
                                operNode = new IntegerRemainderNode(operTree, targetRHS, value);

                                TypeElement throwableElement =
                                        elements.getTypeElement("java.lang.ArithmeticException");
                                extendWithNodeWithException(operNode, throwableElement.asType());
                            } else {
                                operNode = new FloatingRemainderNode(operTree, targetRHS, value);
                            }
                        }
                        extendWithNode(operNode);

                        TypeCastTree castTree = treeBuilder.buildTypeCast(leftType, operTree);
                        handleArtificialTree(castTree);
                        TypeCastNode castNode = new TypeCastNode(castTree, operNode, leftType);
                        castNode.setInSource(false);
                        extendWithNode(castNode);

                        AssignmentNode assignNode = new AssignmentNode(tree, targetLHS, castNode);
                        extendWithNode(assignNode);
                        return assignNode;
                    }

                case MINUS_ASSIGNMENT:
                case PLUS_ASSIGNMENT:
                    {
                        // see JLS 15.18 and 15.26.2

                        Node targetLHS = scan(tree.getVariable(), p);
                        Node value = scan(tree.getExpression(), p);

                        TypeMirror leftType = TreeUtils.typeOf(tree.getVariable());
                        TypeMirror rightType = TreeUtils.typeOf(tree.getExpression());

                        if (TypesUtils.isString(leftType) || TypesUtils.isString(rightType)) {
                            assert (kind == Tree.Kind.PLUS_ASSIGNMENT);
                            Node targetRHS = stringConversion(targetLHS);
                            value = stringConversion(value);
                            Node r = new StringConcatenateAssignmentNode(tree, targetRHS, value);
                            extendWithNode(r);
                            return r;
                        } else {
                            TypeMirror promotedType = binaryPromotedType(leftType, rightType);
                            Node targetRHS = binaryNumericPromotion(targetLHS, promotedType);
                            value = binaryNumericPromotion(value, promotedType);

                            BinaryTree operTree =
                                    treeBuilder.buildBinary(
                                            promotedType,
                                            withoutAssignment(kind),
                                            tree.getVariable(),
                                            tree.getExpression());
                            handleArtificialTree(operTree);
                            Node operNode;
                            if (kind == Tree.Kind.PLUS_ASSIGNMENT) {
                                operNode = new NumericalAdditionNode(operTree, targetRHS, value);
                            } else {
                                assert kind == Kind.MINUS_ASSIGNMENT;
                                operNode = new NumericalSubtractionNode(operTree, targetRHS, value);
                            }
                            extendWithNode(operNode);

                            TypeCastTree castTree = treeBuilder.buildTypeCast(leftType, operTree);
                            handleArtificialTree(castTree);
                            TypeCastNode castNode = new TypeCastNode(castTree, operNode, leftType);
                            castNode.setInSource(false);
                            extendWithNode(castNode);

                            // Map the compound assignment tree to an assignment node, which
                            // will have the correct type.
                            AssignmentNode assignNode =
                                    new AssignmentNode(tree, targetLHS, castNode);
                            extendWithNode(assignNode);
                            return assignNode;
                        }
                    }

                case LEFT_SHIFT_ASSIGNMENT:
                case RIGHT_SHIFT_ASSIGNMENT:
                case UNSIGNED_RIGHT_SHIFT_ASSIGNMENT:
                    {
                        // see JLS 15.19 and 15.26.2
                        Node targetLHS = scan(tree.getVariable(), p);
                        Node value = scan(tree.getExpression(), p);

                        TypeMirror leftType = TreeUtils.typeOf(tree.getVariable());

                        Node targetRHS = unaryNumericPromotion(targetLHS);
                        value = unaryNumericPromotion(value);

                        BinaryTree operTree =
                                treeBuilder.buildBinary(
                                        leftType,
                                        withoutAssignment(kind),
                                        tree.getVariable(),
                                        tree.getExpression());
                        handleArtificialTree(operTree);
                        Node operNode;
                        if (kind == Tree.Kind.LEFT_SHIFT_ASSIGNMENT) {
                            operNode = new LeftShiftNode(operTree, targetRHS, value);
                        } else if (kind == Tree.Kind.RIGHT_SHIFT_ASSIGNMENT) {
                            operNode = new SignedRightShiftNode(operTree, targetRHS, value);
                        } else {
                            assert kind == Kind.UNSIGNED_RIGHT_SHIFT_ASSIGNMENT;
                            operNode = new UnsignedRightShiftNode(operTree, targetRHS, value);
                        }
                        extendWithNode(operNode);

                        TypeCastTree castTree = treeBuilder.buildTypeCast(leftType, operTree);
                        handleArtificialTree(castTree);
                        TypeCastNode castNode = new TypeCastNode(castTree, operNode, leftType);
                        castNode.setInSource(false);
                        extendWithNode(castNode);

                        AssignmentNode assignNode = new AssignmentNode(tree, targetLHS, castNode);
                        extendWithNode(assignNode);
                        return assignNode;
                    }

                case AND_ASSIGNMENT:
                case OR_ASSIGNMENT:
                case XOR_ASSIGNMENT:
                    // see JLS 15.22
                    Node targetLHS = scan(tree.getVariable(), p);
                    Node value = scan(tree.getExpression(), p);

                    TypeMirror leftType = TreeUtils.typeOf(tree.getVariable());
                    TypeMirror rightType = TreeUtils.typeOf(tree.getExpression());

                    Node targetRHS = null;
                    if (isNumericOrBoxed(leftType) && isNumericOrBoxed(rightType)) {
                        TypeMirror promotedType = binaryPromotedType(leftType, rightType);
                        targetRHS = binaryNumericPromotion(targetLHS, promotedType);
                        value = binaryNumericPromotion(value, promotedType);
                    } else if (TypesUtils.isBooleanType(leftType)
                            && TypesUtils.isBooleanType(rightType)) {
                        targetRHS = unbox(targetLHS);
                        value = unbox(value);
                    } else {
                        assert false
                                : "Both argument to logical operation must be numeric or boolean";
                    }

                    BinaryTree operTree =
                            treeBuilder.buildBinary(
                                    leftType,
                                    withoutAssignment(kind),
                                    tree.getVariable(),
                                    tree.getExpression());
                    handleArtificialTree(operTree);
                    Node operNode;
                    if (kind == Tree.Kind.AND_ASSIGNMENT) {
                        operNode = new BitwiseAndNode(operTree, targetRHS, value);
                    } else if (kind == Tree.Kind.OR_ASSIGNMENT) {
                        operNode = new BitwiseOrNode(operTree, targetRHS, value);
                    } else {
                        assert kind == Kind.XOR_ASSIGNMENT;
                        operNode = new BitwiseXorNode(operTree, targetRHS, value);
                    }
                    extendWithNode(operNode);

                    TypeCastTree castTree = treeBuilder.buildTypeCast(leftType, operTree);
                    handleArtificialTree(castTree);
                    TypeCastNode castNode = new TypeCastNode(castTree, operNode, leftType);
                    castNode.setInSource(false);
                    extendWithNode(castNode);

                    AssignmentNode assignNode = new AssignmentNode(tree, targetLHS, castNode);
                    extendWithNode(assignNode);
                    return assignNode;
                default:
                    assert false : "unexpected compound assignment type";
                    break;
            }
            assert false : "unexpected compound assignment type";
            return null;
        }

        @Override
        public Node visitBinary(BinaryTree tree, Void p) {
            // Note that for binary operations it is important to perform any required
            // promotion on the left operand before generating any Nodes for the right
            // operand, because labels must be inserted AFTER ALL preceding Nodes and
            // BEFORE ALL following Nodes.
            Node r = null;
            Tree leftTree = tree.getLeftOperand();
            Tree rightTree = tree.getRightOperand();

            Tree.Kind kind = tree.getKind();
            switch (kind) {
                case DIVIDE:
                case MULTIPLY:
                case REMAINDER:
                    {
                        // see JLS 15.17

                        TypeMirror exprType = TreeUtils.typeOf(tree);
                        TypeMirror leftType = TreeUtils.typeOf(leftTree);
                        TypeMirror rightType = TreeUtils.typeOf(rightTree);
                        TypeMirror promotedType = binaryPromotedType(leftType, rightType);

                        Node left = binaryNumericPromotion(scan(leftTree, p), promotedType);
                        Node right = binaryNumericPromotion(scan(rightTree, p), promotedType);

                        if (kind == Tree.Kind.MULTIPLY) {
                            r = new NumericalMultiplicationNode(tree, left, right);
                        } else if (kind == Tree.Kind.DIVIDE) {
                            if (TypesUtils.isIntegral(exprType)) {
                                r = new IntegerDivisionNode(tree, left, right);

                                TypeElement throwableElement =
                                        elements.getTypeElement("java.lang.ArithmeticException");
                                extendWithNodeWithException(r, throwableElement.asType());
                            } else {
                                r = new FloatingDivisionNode(tree, left, right);
                            }
                        } else {
                            assert kind == Kind.REMAINDER;
                            if (TypesUtils.isIntegral(exprType)) {
                                r = new IntegerRemainderNode(tree, left, right);

                                TypeElement throwableElement =
                                        elements.getTypeElement("java.lang.ArithmeticException");
                                extendWithNodeWithException(r, throwableElement.asType());
                            } else {
                                r = new FloatingRemainderNode(tree, left, right);
                            }
                        }
                        break;
                    }

                case MINUS:
                case PLUS:
                    {
                        // see JLS 15.18

                        // TypeMirror exprType = InternalUtils.typeOf(tree);
                        TypeMirror leftType = TreeUtils.typeOf(leftTree);
                        TypeMirror rightType = TreeUtils.typeOf(rightTree);

                        if (TypesUtils.isString(leftType) || TypesUtils.isString(rightType)) {
                            assert (kind == Tree.Kind.PLUS);
                            Node left = stringConversion(scan(leftTree, p));
                            Node right = stringConversion(scan(rightTree, p));
                            r = new StringConcatenateNode(tree, left, right);
                        } else {
                            TypeMirror promotedType = binaryPromotedType(leftType, rightType);
                            Node left = binaryNumericPromotion(scan(leftTree, p), promotedType);
                            Node right = binaryNumericPromotion(scan(rightTree, p), promotedType);

                            // TODO: Decide whether to deal with floating-point value
                            // set conversion.
                            if (kind == Tree.Kind.PLUS) {
                                r = new NumericalAdditionNode(tree, left, right);
                            } else {
                                assert kind == Kind.MINUS;
                                r = new NumericalSubtractionNode(tree, left, right);
                            }
                        }
                        break;
                    }

                case LEFT_SHIFT:
                case RIGHT_SHIFT:
                case UNSIGNED_RIGHT_SHIFT:
                    {
                        // see JLS 15.19

                        Node left = unaryNumericPromotion(scan(leftTree, p));
                        Node right = unaryNumericPromotion(scan(rightTree, p));

                        if (kind == Tree.Kind.LEFT_SHIFT) {
                            r = new LeftShiftNode(tree, left, right);
                        } else if (kind == Tree.Kind.RIGHT_SHIFT) {
                            r = new SignedRightShiftNode(tree, left, right);
                        } else {
                            assert kind == Kind.UNSIGNED_RIGHT_SHIFT;
                            r = new UnsignedRightShiftNode(tree, left, right);
                        }
                        break;
                    }

                case GREATER_THAN:
                case GREATER_THAN_EQUAL:
                case LESS_THAN:
                case LESS_THAN_EQUAL:
                    {
                        // see JLS 15.20.1
                        TypeMirror leftType = TreeUtils.typeOf(leftTree);
                        if (TypesUtils.isBoxedPrimitive(leftType)) {
                            leftType = types.unboxedType(leftType);
                        }

                        TypeMirror rightType = TreeUtils.typeOf(rightTree);
                        if (TypesUtils.isBoxedPrimitive(rightType)) {
                            rightType = types.unboxedType(rightType);
                        }

                        TypeMirror promotedType = binaryPromotedType(leftType, rightType);
                        Node left = binaryNumericPromotion(scan(leftTree, p), promotedType);
                        Node right = binaryNumericPromotion(scan(rightTree, p), promotedType);

                        Node node;
                        if (kind == Tree.Kind.GREATER_THAN) {
                            node = new GreaterThanNode(tree, left, right);
                        } else if (kind == Tree.Kind.GREATER_THAN_EQUAL) {
                            node = new GreaterThanOrEqualNode(tree, left, right);
                        } else if (kind == Tree.Kind.LESS_THAN) {
                            node = new LessThanNode(tree, left, right);
                        } else {
                            assert kind == Tree.Kind.LESS_THAN_EQUAL;
                            node = new LessThanOrEqualNode(tree, left, right);
                        }

                        extendWithNode(node);

                        return node;
                    }

                case EQUAL_TO:
                case NOT_EQUAL_TO:
                    {
                        // see JLS 15.21
                        TreeInfo leftInfo = getTreeInfo(leftTree);
                        TreeInfo rightInfo = getTreeInfo(rightTree);
                        Node left = scan(leftTree, p);
                        Node right = scan(rightTree, p);

                        if (leftInfo.isNumeric()
                                && rightInfo.isNumeric()
                                && !(leftInfo.isBoxed() && rightInfo.isBoxed())) {
                            // JLS 15.21.1 numerical equality
                            TypeMirror promotedType =
                                    binaryPromotedType(
                                            leftInfo.unboxedType(), rightInfo.unboxedType());
                            left = binaryNumericPromotion(left, promotedType);
                            right = binaryNumericPromotion(right, promotedType);
                        } else if (leftInfo.isBoolean()
                                && rightInfo.isBoolean()
                                && !(leftInfo.isBoxed() && rightInfo.isBoxed())) {
                            // JSL 15.21.2 boolean equality
                            left = unboxAsNeeded(left, leftInfo.isBoxed());
                            right = unboxAsNeeded(right, rightInfo.isBoxed());
                        }

                        Node node;
                        if (kind == Tree.Kind.EQUAL_TO) {
                            node = new EqualToNode(tree, left, right);
                        } else {
                            assert kind == Kind.NOT_EQUAL_TO;
                            node = new NotEqualNode(tree, left, right);
                        }
                        extendWithNode(node);

                        return node;
                    }

                case AND:
                case OR:
                case XOR:
                    {
                        // see JLS 15.22
                        TypeMirror leftType = TreeUtils.typeOf(leftTree);
                        TypeMirror rightType = TreeUtils.typeOf(rightTree);
                        boolean isBooleanOp =
                                TypesUtils.isBooleanType(leftType)
                                        && TypesUtils.isBooleanType(rightType);

                        Node left;
                        Node right;

                        if (isBooleanOp) {
                            left = unbox(scan(leftTree, p));
                            right = unbox(scan(rightTree, p));
                        } else if (isNumericOrBoxed(leftType) && isNumericOrBoxed(rightType)) {
                            TypeMirror promotedType = binaryPromotedType(leftType, rightType);
                            left = binaryNumericPromotion(scan(leftTree, p), promotedType);
                            right = binaryNumericPromotion(scan(rightTree, p), promotedType);
                        } else {
                            left = unbox(scan(leftTree, p));
                            right = unbox(scan(rightTree, p));
                        }

                        Node node;
                        if (kind == Tree.Kind.AND) {
                            node = new BitwiseAndNode(tree, left, right);
                        } else if (kind == Tree.Kind.OR) {
                            node = new BitwiseOrNode(tree, left, right);
                        } else {
                            assert kind == Kind.XOR;
                            node = new BitwiseXorNode(tree, left, right);
                        }

                        extendWithNode(node);

                        return node;
                    }

                case CONDITIONAL_AND:
                case CONDITIONAL_OR:
                    {
                        // see JLS 15.23 and 15.24

                        // all necessary labels
                        Label rightStartL = new Label();
                        Label shortCircuitL = new Label();

                        // left-hand side
                        Node left = scan(leftTree, p);

                        ConditionalJump cjump;
                        if (kind == Tree.Kind.CONDITIONAL_AND) {
                            cjump = new ConditionalJump(rightStartL, shortCircuitL);
                            cjump.setFalseFlowRule(Store.FlowRule.ELSE_TO_ELSE);
                        } else {
                            cjump = new ConditionalJump(shortCircuitL, rightStartL);
                            cjump.setTrueFlowRule(Store.FlowRule.THEN_TO_THEN);
                        }
                        extendWithExtendedNode(cjump);

                        // right-hand side
                        addLabelForNextNode(rightStartL);
                        Node right = scan(rightTree, p);

                        // conditional expression itself
                        addLabelForNextNode(shortCircuitL);
                        Node node;
                        if (kind == Tree.Kind.CONDITIONAL_AND) {
                            node = new ConditionalAndNode(tree, left, right);
                        } else {
                            node = new ConditionalOrNode(tree, left, right);
                        }
                        extendWithNode(node);
                        return node;
                    }
                default:
                    assert false : "unexpected binary tree: " + kind;
                    break;
            }
            assert r != null : "unexpected binary tree";
            return extendWithNode(r);
        }

        @Override
        public Node visitBlock(BlockTree tree, Void p) {
            for (StatementTree n : tree.getStatements()) {
                scan(n, null);
            }
            return null;
        }

        @Override
        public Node visitBreak(BreakTree tree, Void p) {
            Name label = tree.getLabel();
            if (label == null) {
                assert breakTargetL != null : "no target for break statement";

                extendWithExtendedNode(new UnconditionalJump(breakTargetL));
            } else {
                assert breakLabels.containsKey(label);

                extendWithExtendedNode(new UnconditionalJump(breakLabels.get(label)));
            }

            return null;
        }

        @Override
        public Node visitSwitch(SwitchTree tree, Void p) {
            SwitchBuilder builder = new SwitchBuilder(tree, p);
            builder.build();
            return null;
        }

        private class SwitchBuilder {
            private final SwitchTree switchTree;
            private final Label[] caseBodyLabels;
            private final Void p;
            private Node switchExpr;

            private SwitchBuilder(SwitchTree tree, Void p) {
                this.switchTree = tree;
                this.caseBodyLabels = new Label[switchTree.getCases().size() + 1];
                this.p = p;
            }

            public void build() {
                Label oldBreakTargetL = breakTargetL;
                breakTargetL = new Label();
                int cases = caseBodyLabels.length - 1;
                for (int i = 0; i < cases; ++i) {
                    caseBodyLabels[i] = new Label();
                }
                caseBodyLabels[cases] = breakTargetL;

                TypeMirror switchExprType = TreeUtils.typeOf(switchTree.getExpression());
                VariableTree variable =
                        treeBuilder.buildVariableDecl(
                                switchExprType, uniqueName("switch"), findOwner(), null);
                handleArtificialTree(variable);

                VariableDeclarationNode variableNode = new VariableDeclarationNode(variable);
                variableNode.setInSource(false);
                extendWithNode(variableNode);

                ExpressionTree variableUse = treeBuilder.buildVariableUse(variable);
                handleArtificialTree(variable);

                LocalVariableNode variableUseNode = new LocalVariableNode(variableUse);
                variableUseNode.setInSource(false);
                extendWithNode(variableUseNode);

                Node switchExprNode = unbox(scan(switchTree.getExpression(), p));

                AssignmentTree assign =
                        treeBuilder.buildAssignment(variableUse, switchTree.getExpression());
                handleArtificialTree(assign);

                switchExpr = new AssignmentNode(assign, variableUseNode, switchExprNode);
                switchExpr.setInSource(false);
                extendWithNode(switchExpr);

                extendWithNode(
                        new MarkerNode(
                                switchTree, "start of switch statement", env.getTypeUtils()));

                Integer defaultIndex = null;
                for (int i = 0; i < cases; ++i) {
                    CaseTree caseTree = switchTree.getCases().get(i);
                    if (caseTree.getExpression() == null) {
                        defaultIndex = i;
                    } else {
                        buildCase(caseTree, i);
                    }
                }
                if (defaultIndex != null) {
                    // the checks of all cases must happen before the default case,
                    // therefore we build the default case last.
                    // fallthrough is still handled correctly with the caseBodyLabels.
                    buildCase(switchTree.getCases().get(defaultIndex), defaultIndex);
                }

                addLabelForNextNode(breakTargetL);
                breakTargetL = oldBreakTargetL;
            }

            private void buildCase(CaseTree tree, int index) {
                final Label thisBodyL = caseBodyLabels[index];
                final Label nextBodyL = caseBodyLabels[index + 1];
                final Label nextCaseL = new Label();

                ExpressionTree exprTree = tree.getExpression();
                if (exprTree != null) {
                    Node expr = scan(exprTree, p);
                    CaseNode test = new CaseNode(tree, switchExpr, expr, env.getTypeUtils());
                    extendWithNode(test);
                    extendWithExtendedNode(new ConditionalJump(thisBodyL, nextCaseL));
                }
                addLabelForNextNode(thisBodyL);
                for (StatementTree stmt : tree.getStatements()) {
                    scan(stmt, p);
                }
                extendWithExtendedNode(new UnconditionalJump(nextBodyL));
                addLabelForNextNode(nextCaseL);
            }
        }

        @Override
        public Node visitCase(CaseTree tree, Void p) {
            throw new AssertionError("case visitor is implemented in SwitchBuilder");
        }

        @Override
        public Node visitCatch(CatchTree tree, Void p) {
            scan(tree.getParameter(), p);
            scan(tree.getBlock(), p);
            return null;
        }

        @Override
        public Node visitClass(ClassTree tree, Void p) {
            declaredClasses.add(tree);
            return null;
        }

        @Override
        public Node visitConditionalExpression(ConditionalExpressionTree tree, Void p) {
            // see JLS 15.25
            TypeMirror exprType = TreeUtils.typeOf(tree);

            Label trueStart = new Label();
            Label falseStart = new Label();
            Label merge = new Label();

            Node condition = unbox(scan(tree.getCondition(), p));
            ConditionalJump cjump = new ConditionalJump(trueStart, falseStart);
            extendWithExtendedNode(cjump);

            addLabelForNextNode(trueStart);
            Node trueExpr = scan(tree.getTrueExpression(), p);
            trueExpr = conditionalExprPromotion(trueExpr, exprType);
            extendWithExtendedNode(new UnconditionalJump(merge));

            addLabelForNextNode(falseStart);
            Node falseExpr = scan(tree.getFalseExpression(), p);
            falseExpr = conditionalExprPromotion(falseExpr, exprType);

            addLabelForNextNode(merge);
            Node node = new TernaryExpressionNode(tree, condition, trueExpr, falseExpr);
            extendWithNode(node);

            return node;
        }

        @Override
        public Node visitContinue(ContinueTree tree, Void p) {
            Name label = tree.getLabel();
            if (label == null) {
                assert continueTargetL != null : "no target for continue statement";

                extendWithExtendedNode(new UnconditionalJump(continueTargetL));
            } else {
                assert continueLabels.containsKey(label);

                extendWithExtendedNode(new UnconditionalJump(continueLabels.get(label)));
            }

            return null;
        }

        @Override
        public Node visitDoWhileLoop(DoWhileLoopTree tree, Void p) {
            Name parentLabel = getLabel(getCurrentPath());

            Label loopEntry = new Label();
            Label loopExit = new Label();

            // If the loop is a labeled statement, then its continue
            // target is identical for continues with no label and
            // continues with the loop's label.
            Label conditionStart;
            if (parentLabel != null) {
                conditionStart = continueLabels.get(parentLabel);
            } else {
                conditionStart = new Label();
            }

            Label oldBreakTargetL = breakTargetL;
            breakTargetL = loopExit;

            Label oldContinueTargetL = continueTargetL;
            continueTargetL = conditionStart;

            // Loop body
            addLabelForNextNode(loopEntry);
            if (tree.getStatement() != null) {
                scan(tree.getStatement(), p);
            }

            // Condition
            addLabelForNextNode(conditionStart);
            if (tree.getCondition() != null) {
                unbox(scan(tree.getCondition(), p));
                ConditionalJump cjump = new ConditionalJump(loopEntry, loopExit);
                extendWithExtendedNode(cjump);
            }

            // Loop exit
            addLabelForNextNode(loopExit);

            breakTargetL = oldBreakTargetL;
            continueTargetL = oldContinueTargetL;

            return null;
        }

        @Override
        public Node visitErroneous(ErroneousTree tree, Void p) {
            assert false : "ErroneousTree is unexpected in AST to CFG translation";
            return null;
        }

        @Override
        public Node visitExpressionStatement(ExpressionStatementTree tree, Void p) {
            return scan(tree.getExpression(), p);
        }

        @Override
        public Node visitEnhancedForLoop(EnhancedForLoopTree tree, Void p) {
            // see JLS 14.14.2
            Name parentLabel = getLabel(getCurrentPath());

            Label conditionStart = new Label();
            Label loopEntry = new Label();
            Label loopExit = new Label();

            // If the loop is a labeled statement, then its continue
            // target is identical for continues with no label and
            // continues with the loop's label.
            Label updateStart;
            if (parentLabel != null) {
                updateStart = continueLabels.get(parentLabel);
            } else {
                updateStart = new Label();
            }

            Label oldBreakTargetL = breakTargetL;
            breakTargetL = loopExit;

            Label oldContinueTargetL = continueTargetL;
            continueTargetL = updateStart;

            // Distinguish loops over Iterables from loops over arrays.

            TypeElement iterableElement = elements.getTypeElement("java.lang.Iterable");
            TypeMirror iterableType = types.erasure(iterableElement.asType());

            VariableTree variable = tree.getVariable();
            VariableElement variableElement = TreeUtils.elementFromDeclaration(variable);
            ExpressionTree expression = tree.getExpression();
            StatementTree statement = tree.getStatement();

            TypeMirror exprType = TreeUtils.typeOf(expression);

            if (types.isSubtype(exprType, iterableType)) {
                // Take the upper bound of a type variable or wildcard
                exprType = TypesUtils.upperBound(exprType);

                assert (exprType instanceof DeclaredType) : "an Iterable must be a DeclaredType";
                DeclaredType declaredExprType = (DeclaredType) exprType;
                declaredExprType.getTypeArguments();

                MemberSelectTree iteratorSelect = treeBuilder.buildIteratorMethodAccess(expression);
                handleArtificialTree(iteratorSelect);

                MethodInvocationTree iteratorCall =
                        treeBuilder.buildMethodInvocation(iteratorSelect);
                handleArtificialTree(iteratorCall);

                VariableTree iteratorVariable =
                        createEnhancedForLoopIteratorVariable(iteratorCall, variableElement);
                handleArtificialTree(iteratorVariable);

                VariableDeclarationNode iteratorVariableDecl =
                        new VariableDeclarationNode(iteratorVariable);
                iteratorVariableDecl.setInSource(false);

                extendWithNode(iteratorVariableDecl);

                Node expressionNode = scan(expression, p);

                MethodAccessNode iteratorAccessNode =
                        new MethodAccessNode(iteratorSelect, expressionNode);
                iteratorAccessNode.setInSource(false);
                extendWithNode(iteratorAccessNode);
                MethodInvocationNode iteratorCallNode =
                        new MethodInvocationNode(
                                iteratorCall,
                                iteratorAccessNode,
                                Collections.emptyList(),
                                getCurrentPath());
                iteratorCallNode.setInSource(false);
                extendWithNode(iteratorCallNode);

                translateAssignment(
                        iteratorVariable,
                        new LocalVariableNode(iteratorVariable),
                        iteratorCallNode);

                // Test the loop ending condition
                addLabelForNextNode(conditionStart);
                IdentifierTree iteratorUse1 = treeBuilder.buildVariableUse(iteratorVariable);
                handleArtificialTree(iteratorUse1);

                LocalVariableNode iteratorReceiverNode = new LocalVariableNode(iteratorUse1);
                iteratorReceiverNode.setInSource(false);
                extendWithNode(iteratorReceiverNode);

                MemberSelectTree hasNextSelect = treeBuilder.buildHasNextMethodAccess(iteratorUse1);
                handleArtificialTree(hasNextSelect);

                MethodAccessNode hasNextAccessNode =
                        new MethodAccessNode(hasNextSelect, iteratorReceiverNode);
                hasNextAccessNode.setInSource(false);
                extendWithNode(hasNextAccessNode);

                MethodInvocationTree hasNextCall = treeBuilder.buildMethodInvocation(hasNextSelect);
                handleArtificialTree(hasNextCall);

                MethodInvocationNode hasNextCallNode =
                        new MethodInvocationNode(
                                hasNextCall,
                                hasNextAccessNode,
                                Collections.emptyList(),
                                getCurrentPath());
                hasNextCallNode.setInSource(false);
                extendWithNode(hasNextCallNode);
                extendWithExtendedNode(new ConditionalJump(loopEntry, loopExit));

                // Loop body, starting with declaration of the loop iteration variable
                addLabelForNextNode(loopEntry);
                extendWithNode(new VariableDeclarationNode(variable));

                IdentifierTree iteratorUse2 = treeBuilder.buildVariableUse(iteratorVariable);
                handleArtificialTree(iteratorUse2);

                LocalVariableNode iteratorReceiverNode2 = new LocalVariableNode(iteratorUse2);
                iteratorReceiverNode2.setInSource(false);
                extendWithNode(iteratorReceiverNode2);

                MemberSelectTree nextSelect = treeBuilder.buildNextMethodAccess(iteratorUse2);
                handleArtificialTree(nextSelect);

                MethodAccessNode nextAccessNode =
                        new MethodAccessNode(nextSelect, iteratorReceiverNode2);
                nextAccessNode.setInSource(false);
                extendWithNode(nextAccessNode);

                MethodInvocationTree nextCall = treeBuilder.buildMethodInvocation(nextSelect);
                handleArtificialTree(nextCall);

                MethodInvocationNode nextCallNode =
                        new MethodInvocationNode(
                                nextCall,
                                nextAccessNode,
                                Collections.emptyList(),
                                getCurrentPath());
                nextCallNode.setInSource(false);
                extendWithNode(nextCallNode);

                translateAssignment(variable, new LocalVariableNode(variable), nextCall);

                if (statement != null) {
                    scan(statement, p);
                }

                // Loop back edge
                addLabelForNextNode(updateStart);
                extendWithExtendedNode(new UnconditionalJump(conditionStart));

            } else {
                // TODO: Shift any labels after the initialization of the
                // temporary array variable.

                VariableTree arrayVariable =
                        createEnhancedForLoopArrayVariable(expression, variableElement);
                handleArtificialTree(arrayVariable);

                VariableDeclarationNode arrayVariableNode =
                        new VariableDeclarationNode(arrayVariable);
                arrayVariableNode.setInSource(false);
                extendWithNode(arrayVariableNode);
                Node expressionNode = scan(expression, p);

                translateAssignment(
                        arrayVariable, new LocalVariableNode(arrayVariable), expressionNode);

                // Declare and initialize the loop index variable
                TypeMirror intType = types.getPrimitiveType(TypeKind.INT);

                LiteralTree zero = treeBuilder.buildLiteral(Integer.valueOf(0));
                handleArtificialTree(zero);

                VariableTree indexVariable =
                        treeBuilder.buildVariableDecl(
                                intType,
                                uniqueName("index"),
                                variableElement.getEnclosingElement(),
                                zero);
                handleArtificialTree(indexVariable);
                VariableDeclarationNode indexVariableNode =
                        new VariableDeclarationNode(indexVariable);
                indexVariableNode.setInSource(false);
                extendWithNode(indexVariableNode);
                IntegerLiteralNode zeroNode = extendWithNode(new IntegerLiteralNode(zero));

                translateAssignment(indexVariable, new LocalVariableNode(indexVariable), zeroNode);

                // Compare index to array length
                addLabelForNextNode(conditionStart);
                IdentifierTree indexUse1 = treeBuilder.buildVariableUse(indexVariable);
                handleArtificialTree(indexUse1);
                LocalVariableNode indexNode1 = new LocalVariableNode(indexUse1);
                indexNode1.setInSource(false);
                extendWithNode(indexNode1);

                IdentifierTree arrayUse1 = treeBuilder.buildVariableUse(arrayVariable);
                handleArtificialTree(arrayUse1);
                LocalVariableNode arrayNode1 = extendWithNode(new LocalVariableNode(arrayUse1));

                MemberSelectTree lengthSelect = treeBuilder.buildArrayLengthAccess(arrayUse1);
                handleArtificialTree(lengthSelect);
                FieldAccessNode lengthAccessNode = new FieldAccessNode(lengthSelect, arrayNode1);
                lengthAccessNode.setInSource(false);
                extendWithNode(lengthAccessNode);

                BinaryTree lessThan = treeBuilder.buildLessThan(indexUse1, lengthSelect);
                handleArtificialTree(lessThan);

                LessThanNode lessThanNode =
                        new LessThanNode(lessThan, indexNode1, lengthAccessNode);
                lessThanNode.setInSource(false);
                extendWithNode(lessThanNode);
                extendWithExtendedNode(new ConditionalJump(loopEntry, loopExit));

                // Loop body, starting with declaration of the loop iteration variable
                addLabelForNextNode(loopEntry);
                extendWithNode(new VariableDeclarationNode(variable));

                IdentifierTree arrayUse2 = treeBuilder.buildVariableUse(arrayVariable);
                handleArtificialTree(arrayUse2);
                LocalVariableNode arrayNode2 = new LocalVariableNode(arrayUse2);
                arrayNode2.setInSource(false);
                extendWithNode(arrayNode2);

                IdentifierTree indexUse2 = treeBuilder.buildVariableUse(indexVariable);
                handleArtificialTree(indexUse2);
                LocalVariableNode indexNode2 = new LocalVariableNode(indexUse2);
                indexNode2.setInSource(false);
                extendWithNode(indexNode2);

                ArrayAccessTree arrayAccess = treeBuilder.buildArrayAccess(arrayUse2, indexUse2);
                handleArtificialTree(arrayAccess);
                ArrayAccessNode arrayAccessNode =
                        new ArrayAccessNode(arrayAccess, arrayNode2, indexNode2);
                arrayAccessNode.setInSource(false);
                extendWithNode(arrayAccessNode);
                translateAssignment(variable, new LocalVariableNode(variable), arrayAccessNode);
                Element npeElement = elements.getTypeElement("java.lang.NullPointerException");
                extendWithNodeWithException(arrayAccessNode, npeElement.asType());

                if (statement != null) {
                    scan(statement, p);
                }

                // Loop back edge
                addLabelForNextNode(updateStart);

                IdentifierTree indexUse3 = treeBuilder.buildVariableUse(indexVariable);
                handleArtificialTree(indexUse3);
                LocalVariableNode indexNode3 = new LocalVariableNode(indexUse3);
                indexNode3.setInSource(false);
                extendWithNode(indexNode3);

                LiteralTree oneTree = treeBuilder.buildLiteral(Integer.valueOf(1));
                handleArtificialTree(oneTree);
                Node one = new IntegerLiteralNode(oneTree);
                one.setInSource(false);
                extendWithNode(one);

                BinaryTree addOneTree =
                        treeBuilder.buildBinary(intType, Tree.Kind.PLUS, indexUse3, oneTree);
                handleArtificialTree(addOneTree);
                Node addOneNode = new NumericalAdditionNode(addOneTree, indexNode3, one);
                addOneNode.setInSource(false);
                extendWithNode(addOneNode);

                AssignmentTree assignTree = treeBuilder.buildAssignment(indexUse3, addOneTree);
                handleArtificialTree(assignTree);
                Node assignNode = new AssignmentNode(assignTree, indexNode3, addOneNode);
                assignNode.setInSource(false);
                extendWithNode(assignNode);

                extendWithExtendedNode(new UnconditionalJump(conditionStart));
            }

            // Loop exit
            addLabelForNextNode(loopExit);

            breakTargetL = oldBreakTargetL;
            continueTargetL = oldContinueTargetL;

            return null;
        }

        protected VariableTree createEnhancedForLoopIteratorVariable(
                MethodInvocationTree iteratorCall, VariableElement variableElement) {
            TypeMirror iteratorType = TreeUtils.typeOf(iteratorCall);

            // Declare and initialize a new, unique iterator variable
            VariableTree iteratorVariable =
                    treeBuilder.buildVariableDecl(
                            iteratorType, // annotatedIteratorTypeTree,
                            uniqueName("iter"),
                            variableElement.getEnclosingElement(),
                            iteratorCall);
            return iteratorVariable;
        }

        protected VariableTree createEnhancedForLoopArrayVariable(
                ExpressionTree expression, VariableElement variableElement) {
            TypeMirror arrayType = TreeUtils.typeOf(expression);

            // Declare and initialize a temporary array variable
            VariableTree arrayVariable =
                    treeBuilder.buildVariableDecl(
                            arrayType,
                            uniqueName("array"),
                            variableElement.getEnclosingElement(),
                            expression);
            return arrayVariable;
        }

        @Override
        public Node visitForLoop(ForLoopTree tree, Void p) {
            Name parentLabel = getLabel(getCurrentPath());

            Label conditionStart = new Label();
            Label loopEntry = new Label();
            Label loopExit = new Label();

            // If the loop is a labeled statement, then its continue
            // target is identical for continues with no label and
            // continues with the loop's label.
            Label updateStart;
            if (parentLabel != null) {
                updateStart = continueLabels.get(parentLabel);
            } else {
                updateStart = new Label();
            }

            Label oldBreakTargetL = breakTargetL;
            breakTargetL = loopExit;

            Label oldContinueTargetL = continueTargetL;
            continueTargetL = updateStart;

            // Initializer
            for (StatementTree init : tree.getInitializer()) {
                scan(init, p);
            }

            // Condition
            addLabelForNextNode(conditionStart);
            if (tree.getCondition() != null) {
                unbox(scan(tree.getCondition(), p));
                ConditionalJump cjump = new ConditionalJump(loopEntry, loopExit);
                extendWithExtendedNode(cjump);
            }

            // Loop body
            addLabelForNextNode(loopEntry);
            if (tree.getStatement() != null) {
                scan(tree.getStatement(), p);
            }

            // Update
            addLabelForNextNode(updateStart);
            for (ExpressionStatementTree update : tree.getUpdate()) {
                scan(update, p);
            }

            extendWithExtendedNode(new UnconditionalJump(conditionStart));

            // Loop exit
            addLabelForNextNode(loopExit);

            breakTargetL = oldBreakTargetL;
            continueTargetL = oldContinueTargetL;

            return null;
        }

        @Override
        public Node visitIdentifier(IdentifierTree tree, Void p) {
            Node node;
            if (TreeUtils.isFieldAccess(tree)) {
                Node receiver = getReceiver(tree, TreeUtils.enclosingClass(getCurrentPath()));
                node = new FieldAccessNode(tree, receiver);
            } else {
                Element element = TreeUtils.elementFromUse(tree);
                switch (element.getKind()) {
                    case ANNOTATION_TYPE:
                    case CLASS:
                    case ENUM:
                    case INTERFACE:
                    case TYPE_PARAMETER:
                        node = new ClassNameNode(tree);
                        break;
                    case FIELD:
                        // Note that "this"/"super" is a field, but not a field access.
                        if (element.getSimpleName().contentEquals("this")) {
                            node = new ExplicitThisLiteralNode(tree);
                        } else {
                            node = new SuperNode(tree);
                        }
                        break;
                    case EXCEPTION_PARAMETER:
                    case LOCAL_VARIABLE:
                    case RESOURCE_VARIABLE:
                    case PARAMETER:
                        node = new LocalVariableNode(tree);
                        break;
                    case PACKAGE:
                        node = new PackageNameNode(tree);
                        break;
                    default:
                        throw new IllegalArgumentException(
                                "unexpected element kind : " + element.getKind());
                }
            }
            extendWithNode(node);
            return node;
        }

        @Override
        public Node visitIf(IfTree tree, Void p) {
            // all necessary labels
            Label thenEntry = new Label();
            Label elseEntry = new Label();
            Label endIf = new Label();

            // basic block for the condition
            unbox(scan(tree.getCondition(), p));

            ConditionalJump cjump = new ConditionalJump(thenEntry, elseEntry);
            extendWithExtendedNode(cjump);

            // then branch
            addLabelForNextNode(thenEntry);
            StatementTree thenStatement = tree.getThenStatement();
            scan(thenStatement, p);
            extendWithExtendedNode(new UnconditionalJump(endIf));

            // else branch
            addLabelForNextNode(elseEntry);
            StatementTree elseStatement = tree.getElseStatement();
            if (elseStatement != null) {
                scan(elseStatement, p);
            }

            // label the end of the if statement
            addLabelForNextNode(endIf);

            return null;
        }

        @Override
        public Node visitImport(ImportTree tree, Void p) {
            assert false : "ImportTree is unexpected in AST to CFG translation";
            return null;
        }

        @Override
        public Node visitArrayAccess(ArrayAccessTree tree, Void p) {
            Node array = scan(tree.getExpression(), p);
            Node index = unaryNumericPromotion(scan(tree.getIndex(), p));
            Node arrayAccess = extendWithNode(new ArrayAccessNode(tree, array, index));
            Element aioobeElement =
                    elements.getTypeElement("java.lang.ArrayIndexOutOfBoundsException");
            extendWithNodeWithException(arrayAccess, aioobeElement.asType());
            Element npeElement = elements.getTypeElement("java.lang.NullPointerException");
            extendWithNodeWithException(arrayAccess, npeElement.asType());
            return arrayAccess;
        }

        @Override
        public Node visitLabeledStatement(LabeledStatementTree tree, Void p) {
            // This method can set the break target after generating all Nodes
            // in the contained statement, but it can't set the continue target,
            // which may be in the middle of a sequence of nodes. Labeled loops
            // must look up and use the continue Labels.
            Name labelName = tree.getLabel();

            Label breakL = new Label(labelName + "_break");
            Label continueL = new Label(labelName + "_continue");

            breakLabels.put(labelName, breakL);
            continueLabels.put(labelName, continueL);

            scan(tree.getStatement(), p);

            addLabelForNextNode(breakL);

            breakLabels.remove(labelName);
            continueLabels.remove(labelName);

            return null;
        }

        @Override
        public Node visitLiteral(LiteralTree tree, Void p) {
            Node r = null;
            switch (tree.getKind()) {
                case BOOLEAN_LITERAL:
                    r = new BooleanLiteralNode(tree);
                    break;
                case CHAR_LITERAL:
                    r = new CharacterLiteralNode(tree);
                    break;
                case DOUBLE_LITERAL:
                    r = new DoubleLiteralNode(tree);
                    break;
                case FLOAT_LITERAL:
                    r = new FloatLiteralNode(tree);
                    break;
                case INT_LITERAL:
                    r = new IntegerLiteralNode(tree);
                    break;
                case LONG_LITERAL:
                    r = new LongLiteralNode(tree);
                    break;
                case NULL_LITERAL:
                    r = new NullLiteralNode(tree);
                    break;
                case STRING_LITERAL:
                    r = new StringLiteralNode(tree);
                    break;
                default:
                    assert false : "unexpected literal tree";
                    break;
            }
            assert r != null : "unexpected literal tree";
            Node result = extendWithNode(r);
            return result;
        }

        @Override
        public Node visitMethod(MethodTree tree, Void p) {
            assert false : "MethodTree is unexpected in AST to CFG translation";
            return null;
        }

        @Override
        public Node visitModifiers(ModifiersTree tree, Void p) {
            assert false : "ModifiersTree is unexpected in AST to CFG translation";
            return null;
        }

        @Override
        public Node visitNewArray(NewArrayTree tree, Void p) {
            // see JLS 15.10

            ArrayType type = (ArrayType) TreeUtils.typeOf(tree);
            TypeMirror elemType = type.getComponentType();

            List<? extends ExpressionTree> dimensions = tree.getDimensions();
            List<? extends ExpressionTree> initializers = tree.getInitializers();

            List<Node> dimensionNodes = new ArrayList<Node>();
            if (dimensions != null) {
                for (ExpressionTree dim : dimensions) {
                    dimensionNodes.add(unaryNumericPromotion(scan(dim, p)));
                }
            }

            List<Node> initializerNodes = new ArrayList<Node>();
            if (initializers != null) {
                for (ExpressionTree init : initializers) {
                    initializerNodes.add(assignConvert(scan(init, p), elemType));
                }
            }

            Node node = new ArrayCreationNode(tree, type, dimensionNodes, initializerNodes);
            return extendWithNode(node);
        }

        @Override
        public Node visitNewClass(NewClassTree tree, Void p) {
            // see JLS 15.9

            Tree enclosingExpr = tree.getEnclosingExpression();
            if (enclosingExpr != null) {
                scan(enclosingExpr, p);
            }

            // We ignore any class body because its methods should
            // be visited separately.
            // TODO: For anonymous classes we want to propagate the current store
            // to the anonymous class.
            // See Issues 266, 811.

            // Convert constructor arguments
            ExecutableElement constructor = TreeUtils.elementFromUse(tree);

            List<? extends ExpressionTree> actualExprs = tree.getArguments();

            List<Node> arguments = convertCallArguments(constructor, actualExprs);

            // TODO: for anonymous classes, don't use the identifier alone.
            // See Issue 890.
            Node constructorNode = scan(tree.getIdentifier(), p);

            Node node = new ObjectCreationNode(tree, constructorNode, arguments);

            Set<TypeMirror> thrownSet = new HashSet<>();
            // Add exceptions explicitly mentioned in the throws clause.
            List<? extends TypeMirror> thrownTypes = constructor.getThrownTypes();
            thrownSet.addAll(thrownTypes);
            // Add Throwable to account for unchecked exceptions
            TypeElement throwableElement = elements.getTypeElement("java.lang.Throwable");
            thrownSet.add(throwableElement.asType());

            extendWithNodeWithExceptions(node, thrownSet);

            return node;
        }

        /**
         * Maps a {@code Tree} its directly enclosing {@code ParenthesizedTree} if one exists.
         *
         * <p>This map is used by {@link CFGTranslationPhaseOne#addToLookupMap(Node)} to associate a
         * {@code ParenthesizedTree} with the dataflow {@code Node} that was used during inference.
         * This map is necessary because dataflow does not create a {@code Node} for a {@code
         * ParenthesizedTree.}
         */
        private final Map<Tree, ParenthesizedTree> parenMapping = new HashMap<>();

        @Override
        public Node visitParenthesized(ParenthesizedTree tree, Void p) {
            parenMapping.put(tree.getExpression(), tree);
            return scan(tree.getExpression(), p);
        }

        @Override
        public Node visitReturn(ReturnTree tree, Void p) {
            ExpressionTree ret = tree.getExpression();
            // TODO: also have a return-node if nothing is returned
            ReturnNode result = null;
            if (ret != null) {
                Node node = scan(ret, p);
                Tree enclosing =
                        TreeUtils.enclosingOfKind(
                                getCurrentPath(),
                                new HashSet<Kind>(
                                        Arrays.asList(Kind.METHOD, Kind.LAMBDA_EXPRESSION)));
                if (enclosing.getKind() == Kind.LAMBDA_EXPRESSION) {
                    LambdaExpressionTree lambdaTree = (LambdaExpressionTree) enclosing;
                    TreePath lambdaTreePath =
                            TreePath.getPath(getCurrentPath().getCompilationUnit(), lambdaTree);
                    Context ctx = ((JavacProcessingEnvironment) env).getContext();
                    Element overriddenElement =
                            com.sun.tools.javac.code.Types.instance(ctx)
                                    .findDescriptorSymbol(
                                            ((Type) trees.getTypeMirror(lambdaTreePath)).tsym);

                    result =
                            new ReturnNode(
                                    tree,
                                    node,
                                    env.getTypeUtils(),
                                    lambdaTree,
                                    (MethodSymbol) overriddenElement);
                } else {
                    result = new ReturnNode(tree, node, env.getTypeUtils(), (MethodTree) enclosing);
                }
                returnNodes.add(result);
                extendWithNode(result);
            }

            extendWithExtendedNode(new UnconditionalJump(this.returnTargetL));

            // TODO: return statements flow to an enclosing finally, but we need a way to get
            // the finally to flow back to the original return.

            return result;
        }

        @Override
        public Node visitMemberSelect(MemberSelectTree tree, Void p) {
            Node expr = scan(tree.getExpression(), p);
            if (!TreeUtils.isFieldAccess(tree)) {
                // Could be a selector of a class or package
                Node result = null;
                Element element = TreeUtils.elementFromUse(tree);
                switch (element.getKind()) {
                    case ANNOTATION_TYPE:
                    case CLASS:
                    case ENUM:
                    case INTERFACE:
                        result = extendWithNode(new ClassNameNode(tree, expr));
                        break;
                    case PACKAGE:
                        result = extendWithNode(new PackageNameNode(tree, (PackageNameNode) expr));
                        break;
                    default:
                        assert false : "Unexpected element kind: " + element.getKind();
                        return null;
                }
                return result;
            }

            Node node = new FieldAccessNode(tree, expr);

            Element element = TreeUtils.elementFromUse(tree);
            if (ElementUtils.isStatic(element)
                    || expr instanceof ImplicitThisLiteralNode
                    || expr instanceof ExplicitThisLiteralNode) {
                // No NullPointerException can be thrown, use normal node
                extendWithNode(node);
            } else {
                TypeElement npeElement = elements.getTypeElement("java.lang.NullPointerException");
                extendWithNodeWithException(node, npeElement.asType());
            }

            return node;
        }

        @Override
        public Node visitEmptyStatement(EmptyStatementTree tree, Void p) {
            return null;
        }

        @Override
        public Node visitSynchronized(SynchronizedTree tree, Void p) {
            // see JLS 14.19

            Node synchronizedExpr = scan(tree.getExpression(), p);
            SynchronizedNode synchronizedStartNode =
                    new SynchronizedNode(tree, synchronizedExpr, true, env.getTypeUtils());
            extendWithNode(synchronizedStartNode);
            scan(tree.getBlock(), p);
            SynchronizedNode synchronizedEndNode =
                    new SynchronizedNode(tree, synchronizedExpr, false, env.getTypeUtils());
            extendWithNode(synchronizedEndNode);

            return null;
        }

        @Override
        public Node visitThrow(ThrowTree tree, Void p) {
            Node expression = scan(tree.getExpression(), p);
            TypeMirror exception = expression.getType();
            ThrowNode throwsNode = new ThrowNode(tree, expression, env.getTypeUtils());
            NodeWithExceptionsHolder exNode = extendWithNodeWithException(throwsNode, exception);
            exNode.setTerminatesExecution(true);
            return throwsNode;
        }

        @Override
        public Node visitCompilationUnit(CompilationUnitTree tree, Void p) {
            assert false : "CompilationUnitTree is unexpected in AST to CFG translation";
            return null;
        }

        @Override
        public Node visitTry(TryTree tree, Void p) {
            List<? extends CatchTree> catches = tree.getCatches();
            BlockTree finallyBlock = tree.getFinallyBlock();

            // TODO: Should we handle try-with-resources blocks by also generating code
            // for automatically closing the resources?
            List<? extends Tree> resources = tree.getResources();
            for (Tree resource : resources) {
                scan(resource, p);
            }

            List<Pair<TypeMirror, Label>> catchLabels = new ArrayList<>();
            for (CatchTree c : catches) {
                TypeMirror type = TreeUtils.typeOf(c.getParameter().getType());
                assert type != null : "exception parameters must have a type";
                catchLabels.add(Pair.of(type, new Label()));
            }

            // Store return/break/continue labels, just in case we need them for a finally block.
            Label oldReturnTargetL = returnTargetL;
            Label oldBreakTargetL = breakTargetL;
            Map<Name, Label> oldBreakLabels = breakLabels;
            Label oldContinueTargetL = continueTargetL;
            Map<Name, Label> oldContinueLabels = continueLabels;

            Label finallyLabel = null;
            Label exceptionalFinallyLabel = null;
            Label returnFinallyLabel = null;
            Label breakFinallyLabel = null;
            Label continueFinallyLabel = null;

            if (finallyBlock != null) {
                finallyLabel = new Label();
<<<<<<< HEAD

                exceptionalFinallyLabel = new Label();
                tryStack.pushFrame(new TryFinallyFrame(exceptionalFinallyLabel));

                returnFinallyLabel = new Label();
                returnTargetL = returnFinallyLabel;

                breakFinallyLabel = new Label();
                breakTargetL = breakFinallyLabel;
                // TODO: we probably need a separate clone of the finally block for each labeled break!
                breakLabels = new TryFinallyScopeMap(breakFinallyLabel);

                continueFinallyLabel = new Label();
                continueTargetL = continueFinallyLabel;
                // TODO: we probably need a separate clone of the finally block for each labeled continue!
                continueLabels = new TryFinallyScopeMap(continueFinallyLabel);
=======
                // exceptionalFinallyLabel = new Label(); // #293
                // tryStack.pushFrame(new TryFinallyFrame(exceptionalFinallyLabel));
                tryStack.pushFrame(new TryFinallyFrame(finallyLabel));
                returnTargetL = finallyLabel;
                breakTargetL = finallyLabel;
                breakLabels = new TryFinallyScopeMap(finallyLabel);
                continueTargetL = finallyLabel;
                continueLabels = new TryFinallyScopeMap(finallyLabel);
>>>>>>> fb838e21
            }

            Label doneLabel = new Label();

            tryStack.pushFrame(new TryCatchFrame(types, catchLabels));

            extendWithNode(
                    new MarkerNode(
                            tree, "start of try block #" + tree.hashCode(), env.getTypeUtils()));
            scan(tree.getBlock(), p);
            extendWithNode(
                    new MarkerNode(
                            tree, "end of try block #" + tree.hashCode(), env.getTypeUtils()));

            extendWithExtendedNode(new UnconditionalJump(firstNonNull(finallyLabel, doneLabel)));

            tryStack.popFrame();

            int catchIndex = 0;
            for (CatchTree c : catches) {
                addLabelForNextNode(catchLabels.get(catchIndex).second);
                extendWithNode(
                        new MarkerNode(
                                tree,
                                "start of catch block for " + c.getClass() + " #" + tree.hashCode(),
                                env.getTypeUtils()));
                scan(c, p);
                extendWithNode(
                        new MarkerNode(
                                tree,
                                "end of catch block for " + c.getClass() + " #" + tree.hashCode(),
                                env.getTypeUtils()));

                catchIndex++;
                extendWithExtendedNode(
                        new UnconditionalJump(firstNonNull(finallyLabel, doneLabel)));
            }

            // Reset values before analyzing the finally block!
            returnTargetL = oldReturnTargetL;
            breakTargetL = oldBreakTargetL;
            breakLabels = oldBreakLabels;
            continueTargetL = oldContinueTargetL;
            continueLabels = oldContinueLabels;

            if (finallyLabel != null) {
                tryStack.popFrame();

<<<<<<< HEAD
                // Scan 'finallyBlock' for only 'finallyLabel' (a successful path)
                // because there is no path to 'exceptionalFinallyLabel'.
=======
                // if (hasExceptionalPath(exceptionalFinallyLabel)) {  // #293
                // If an exceptional path exists, scan 'finallyBlock' for 'exceptionalFinallyLabel',
                // and scan copied 'finallyBlock' for 'finallyLabel' (a successful path). If there
                // is no successful path, it will be removed in later phase.
                // addLabelForNextNode(exceptionalFinallyLabel);

>>>>>>> fb838e21
                addLabelForNextNode(finallyLabel);
                extendWithNode(
                        new MarkerNode(
                                tree,
                                "start of finally block #" + tree.hashCode(),
                                env.getTypeUtils()));
                scan(finallyBlock, p);
                extendWithNode(
                        new MarkerNode(
                                tree,
                                "end of finally block #" + tree.hashCode(),
                                env.getTypeUtils()));
                extendWithExtendedNode(new UnconditionalJump(doneLabel));

                if (hasExceptionalPath(exceptionalFinallyLabel)) {
                    // If an exceptional path exists, scan 'finallyBlock' for 'exceptionalFinallyLabel',
                    // and scan copied 'finallyBlock' for 'finallyLabel' (a successful path). If there
                    // is no successful path, it will be removed in later phase.
                    // TODO: Don't we need a separate finally block for each kind of exception?
                    addLabelForNextNode(exceptionalFinallyLabel);
                    extendWithNode(
                            new MarkerNode(
                                    tree,
                                    "start of finally block for Throwable",
                                    env.getTypeUtils()));

                    scan(finallyBlock, p);

                    TypeMirror throwableType =
                            elements.getTypeElement("java.lang.Throwable").asType();
                    NodeWithExceptionsHolder throwing =
                            extendWithNodeWithException(
                                    new MarkerNode(
                                            tree,
                                            "end of finally block for Throwable",
                                            env.getTypeUtils()),
                                    throwableType);

                    throwing.setTerminatesExecution(true);
                }

                { // TODO: Find some way to check whether a return occurred
                    addLabelForNextNode(returnFinallyLabel);
                    extendWithNode(
                            new MarkerNode(
                                    tree,
                                    "start of finally block for return #" + tree.hashCode(),
                                    env.getTypeUtils()));
                    scan(finallyBlock, p);
                    extendWithNode(
                            new MarkerNode(
                                    tree,
                                    "end of finally block for return #" + tree.hashCode(),
                                    env.getTypeUtils()));
                    extendWithExtendedNode(new UnconditionalJump(returnTargetL));
                }

                if (breakTargetL != null) {
                    // TODO: Find some way to check whether a break occurred
                    addLabelForNextNode(breakFinallyLabel);
                    extendWithNode(
                            new MarkerNode(
                                    tree,
                                    "start of finally block for break #" + tree.hashCode(),
                                    env.getTypeUtils()));
                    scan(finallyBlock, p);
                    extendWithNode(
                            new MarkerNode(
                                    tree,
                                    "end of finally block for break #" + tree.hashCode(),
                                    env.getTypeUtils()));
                    extendWithExtendedNode(new UnconditionalJump(breakTargetL));
                }

                if (continueTargetL != null) {
                    // TODO: Find some way to check whether a continue occurred
                    addLabelForNextNode(continueFinallyLabel);
                    extendWithNode(
                            new MarkerNode(
                                    tree,
                                    "start of finally block for continue #" + tree.hashCode(),
                                    env.getTypeUtils()));
                    scan(finallyBlock, p);
                    extendWithNode(
                            new MarkerNode(
                                    tree,
                                    "end of finally block for continue #" + tree.hashCode(),
                                    env.getTypeUtils()));
                    extendWithExtendedNode(new UnconditionalJump(continueTargetL));
                }
            }

            addLabelForNextNode(doneLabel);

            // TODO: if there was control flow, e.g. a return, in the try block,
            // we need to add an edge to that same location again.

            return null;
        }

        /**
         * Returns whether an exceptional node for {@code target} exists in {@link #nodeList} or
         * not.
         *
         * @param target label for exception
         * @return true when an exceptional node for {@code target} exists in {@link #nodeList}
         */
        private boolean hasExceptionalPath(Label target) {
            for (ExtendedNode node : nodeList) {
                if (node instanceof NodeWithExceptionsHolder) {
                    NodeWithExceptionsHolder exceptionalNode = (NodeWithExceptionsHolder) node;
                    for (Set<Label> labels : exceptionalNode.getExceptions().values()) {
                        if (labels.contains(target)) {
                            return true;
                        }
                    }
                }
            }
            return false;
        }

        @Override
        public Node visitParameterizedType(ParameterizedTypeTree tree, Void p) {
            return extendWithNode(new ParameterizedTypeNode(tree));
        }

        @Override
        public Node visitUnionType(UnionTypeTree tree, Void p) {
            assert false : "UnionTypeTree is unexpected in AST to CFG translation";
            return null;
        }

        @Override
        public Node visitArrayType(ArrayTypeTree tree, Void p) {
            return extendWithNode(new ArrayTypeNode(tree));
        }

        @Override
        public Node visitTypeCast(TypeCastTree tree, Void p) {
            final Node operand = scan(tree.getExpression(), p);
            final TypeMirror type = TreeUtils.typeOf(tree.getType());
            final Node node = new TypeCastNode(tree, operand, type);
            final TypeElement cceElement = elements.getTypeElement("java.lang.ClassCastException");

            extendWithNodeWithException(node, cceElement.asType());
            return node;
        }

        @Override
        public Node visitPrimitiveType(PrimitiveTypeTree tree, Void p) {
            return extendWithNode(new PrimitiveTypeNode(tree));
        }

        @Override
        public Node visitTypeParameter(TypeParameterTree tree, Void p) {
            assert false : "TypeParameterTree is unexpected in AST to CFG translation";
            return null;
        }

        @Override
        public Node visitInstanceOf(InstanceOfTree tree, Void p) {
            Node operand = scan(tree.getExpression(), p);
            TypeMirror refType = TreeUtils.typeOf(tree.getType());
            InstanceOfNode node = new InstanceOfNode(tree, operand, refType, types);
            extendWithNode(node);
            return node;
        }

        @Override
        public Node visitUnary(UnaryTree tree, Void p) {
            Node result = null;
            Tree.Kind kind = tree.getKind();
            switch (kind) {
                case BITWISE_COMPLEMENT:
                case UNARY_MINUS:
                case UNARY_PLUS:
                    {
                        // see JLS 15.14 and 15.15
                        Node expr = scan(tree.getExpression(), p);
                        expr = unaryNumericPromotion(expr);

                        // TypeMirror exprType = InternalUtils.typeOf(tree);

                        switch (kind) {
                            case BITWISE_COMPLEMENT:
                                result = extendWithNode(new BitwiseComplementNode(tree, expr));
                                break;
                            case UNARY_MINUS:
                                result = extendWithNode(new NumericalMinusNode(tree, expr));
                                break;
                            case UNARY_PLUS:
                                result = extendWithNode(new NumericalPlusNode(tree, expr));
                                break;
                            default:
                                assert false;
                                break;
                        }
                        break;
                    }

                case LOGICAL_COMPLEMENT:
                    {
                        // see JLS 15.15.6
                        Node expr = scan(tree.getExpression(), p);
                        result = extendWithNode(new ConditionalNotNode(tree, unbox(expr)));
                        break;
                    }

                case POSTFIX_DECREMENT:
                case POSTFIX_INCREMENT:
                case PREFIX_DECREMENT:
                case PREFIX_INCREMENT:
                    {
                        ExpressionTree exprTree = tree.getExpression();
                        Node expr = scan(exprTree, p);

                        boolean isIncrement =
                                kind == Tree.Kind.POSTFIX_INCREMENT
                                        || kind == Kind.PREFIX_INCREMENT;
                        boolean isPostfix =
                                kind == Tree.Kind.POSTFIX_INCREMENT
                                        || kind == Kind.POSTFIX_DECREMENT;
                        AssignmentNode unaryAssign =
                                createIncrementOrDecrementAssign(
                                        isPostfix ? null : tree, expr, isIncrement);
                        addToUnaryAssignLookupMap(tree, unaryAssign);

                        if (isPostfix) {
                            TypeMirror exprType = TreeUtils.typeOf(exprTree);
                            VariableTree tempVarDecl =
                                    treeBuilder.buildVariableDecl(
                                            exprType,
                                            uniqueName("tempPostfix"),
                                            findOwner(),
                                            tree.getExpression());
                            handleArtificialTree(tempVarDecl);
                            VariableDeclarationNode tempVarDeclNode =
                                    new VariableDeclarationNode(tempVarDecl);
                            tempVarDeclNode.setInSource(false);
                            extendWithNode(tempVarDeclNode);

                            Tree tempVar = treeBuilder.buildVariableUse(tempVarDecl);
                            handleArtificialTree(tempVar);
                            Node tempVarNode = new LocalVariableNode(tempVar);
                            tempVarNode.setInSource(false);
                            extendWithNode(tempVarNode);

                            AssignmentNode tempAssignNode =
                                    new AssignmentNode(tree, tempVarNode, expr);
                            tempAssignNode.setInSource(false);
                            extendWithNode(tempAssignNode);

                            Tree resultExpr = treeBuilder.buildVariableUse(tempVarDecl);
                            handleArtificialTree(resultExpr);
                            result = new LocalVariableNode(resultExpr);
                            result.setInSource(false);
                            extendWithNode(result);
                        } else {
                            result = unaryAssign;
                        }
                        break;
                    }

                case OTHER:
                default:
                    // special node NLLCHK
                    if (tree.toString().startsWith("<*nullchk*>")) {
                        Node expr = scan(tree.getExpression(), p);
                        result = extendWithNode(new NullChkNode(tree, expr));
                        break;
                    }

                    assert false : "Unknown kind (" + kind + ") of unary expression: " + tree;
            }

            return result;
        }

        /**
         * Create assignment node which represent increment or decrement.
         *
         * @param target Target tree for assignment node. If it's null, corresponding assignment
         *     tree will be generated.
         * @param expr Expression node to be incremented or decremented
         * @param isIncrement True when it's increment
         * @return Assignment node for corresponding increment or decrement
         */
        private AssignmentNode createIncrementOrDecrementAssign(
                Tree target, Node expr, boolean isIncrement) {
            ExpressionTree exprTree = (ExpressionTree) expr.getTree();
            TypeMirror exprType = expr.getType();
            TypeMirror oneType = types.getPrimitiveType(TypeKind.INT);
            TypeMirror promotedType = binaryPromotedType(exprType, oneType);

            LiteralTree oneTree = treeBuilder.buildLiteral(Integer.valueOf(1));
            handleArtificialTree(oneTree);

            Node exprRHS = binaryNumericPromotion(expr, promotedType);
            Node one = new IntegerLiteralNode(oneTree);
            one.setInSource(false);
            extendWithNode(one);
            one = binaryNumericPromotion(one, promotedType);

            BinaryTree operTree =
                    treeBuilder.buildBinary(
                            promotedType,
                            isIncrement ? Tree.Kind.PLUS : Tree.Kind.MINUS,
                            exprTree,
                            oneTree);
            handleArtificialTree(operTree);

            Node operNode;
            if (isIncrement) {
                operNode = new NumericalAdditionNode(operTree, exprRHS, one);
            } else {
                operNode = new NumericalSubtractionNode(operTree, exprRHS, one);
            }
            operNode.setInSource(false);
            extendWithNode(operNode);

            Node narrowed = narrowAndBox(operNode, exprType);

            if (target == null) {
                target = treeBuilder.buildAssignment(exprTree, (ExpressionTree) narrowed.getTree());
                handleArtificialTree(target);
            }

            AssignmentNode assignNode = new AssignmentNode(target, expr, narrowed);
            assignNode.setInSource(false);
            return extendWithNode(assignNode);
        }

        @Override
        public Node visitVariable(VariableTree tree, Void p) {

            // see JLS 14.4

            boolean isField =
                    getCurrentPath().getParentPath() != null
                            && getCurrentPath().getParentPath().getLeaf().getKind() == Kind.CLASS;
            Node node = null;

            ClassTree enclosingClass = TreeUtils.enclosingClass(getCurrentPath());
            TypeElement classElem = TreeUtils.elementFromDeclaration(enclosingClass);
            Node receiver = new ImplicitThisLiteralNode(classElem.asType());

            if (isField) {
                ExpressionTree initializer = tree.getInitializer();
                assert initializer != null;
                node =
                        translateAssignment(
                                tree,
                                new FieldAccessNode(
                                        tree, TreeUtils.elementFromDeclaration(tree), receiver),
                                initializer);
            } else {
                // local variable definition
                VariableDeclarationNode decl = new VariableDeclarationNode(tree);
                extendWithNode(decl);

                // initializer

                ExpressionTree initializer = tree.getInitializer();
                if (initializer != null) {
                    node =
                            translateAssignment(
                                    tree, new LocalVariableNode(tree, receiver), initializer);
                }
            }

            return node;
        }

        @Override
        public Node visitWhileLoop(WhileLoopTree tree, Void p) {
            Name parentLabel = getLabel(getCurrentPath());

            Label loopEntry = new Label();
            Label loopExit = new Label();

            // If the loop is a labeled statement, then its continue
            // target is identical for continues with no label and
            // continues with the loop's label.
            Label conditionStart;
            if (parentLabel != null) {
                conditionStart = continueLabels.get(parentLabel);
            } else {
                conditionStart = new Label();
            }

            Label oldBreakTargetL = breakTargetL;
            breakTargetL = loopExit;

            Label oldContinueTargetL = continueTargetL;
            continueTargetL = conditionStart;

            // Condition
            addLabelForNextNode(conditionStart);
            if (tree.getCondition() != null) {
                unbox(scan(tree.getCondition(), p));
                ConditionalJump cjump = new ConditionalJump(loopEntry, loopExit);
                extendWithExtendedNode(cjump);
            }

            // Loop body
            addLabelForNextNode(loopEntry);
            if (tree.getStatement() != null) {
                scan(tree.getStatement(), p);
            }
            extendWithExtendedNode(new UnconditionalJump(conditionStart));

            // Loop exit
            addLabelForNextNode(loopExit);

            breakTargetL = oldBreakTargetL;
            continueTargetL = oldContinueTargetL;

            return null;
        }

        @Override
        public Node visitLambdaExpression(LambdaExpressionTree tree, Void p) {
            declaredLambdas.add(tree);
            Node node = new FunctionalInterfaceNode(tree);
            extendWithNode(node);
            return node;
        }

        @Override
        public Node visitMemberReference(MemberReferenceTree tree, Void p) {
            Tree enclosingExpr = tree.getQualifierExpression();
            if (enclosingExpr != null) {
                scan(enclosingExpr, p);
            }

            Node node = new FunctionalInterfaceNode(tree);
            extendWithNode(node);

            return node;
        }

        @Override
        public Node visitWildcard(WildcardTree tree, Void p) {
            assert false : "WildcardTree is unexpected in AST to CFG translation";
            return null;
        }

        @Override
        public Node visitOther(Tree tree, Void p) {
            assert false : "Unknown AST element encountered in AST to CFG translation.";
            return null;
        }
    }

    /** A tuple with 4 named elements. */
    private interface TreeInfo {
        boolean isBoxed();

        boolean isNumeric();

        boolean isBoolean();

        TypeMirror unboxedType();
    }

    private static <A> A firstNonNull(A first, A second) {
        if (first != null) {
            return first;
        } else if (second != null) {
            return second;
        } else {
            throw new NullPointerException();
        }
    }

    /* --------------------------------------------------------- */
    /* Utility routines for debugging CFG building */
    /* --------------------------------------------------------- */

    /**
     * Print a set of {@link Block}s and the edges between them. This is useful for examining the
     * results of phase two.
     */
    protected static void printBlocks(Set<Block> blocks) {
        for (Block b : blocks) {
            System.out.print(b.hashCode() + ": " + b);
            switch (b.getType()) {
                case REGULAR_BLOCK:
                case SPECIAL_BLOCK:
                    {
                        Block succ = ((SingleSuccessorBlockImpl) b).getSuccessor();
                        System.out.println(" -> " + (succ != null ? succ.hashCode() : "||"));
                        break;
                    }
                case EXCEPTION_BLOCK:
                    {
                        Block succ = ((SingleSuccessorBlockImpl) b).getSuccessor();
                        System.out.print(" -> " + (succ != null ? succ.hashCode() : "||") + " {");
                        for (Map.Entry<TypeMirror, Set<Block>> entry :
                                ((ExceptionBlockImpl) b).getExceptionalSuccessors().entrySet()) {
                            System.out.print(entry.getKey() + " : " + entry.getValue() + ", ");
                        }
                        System.out.println("}");
                        break;
                    }
                case CONDITIONAL_BLOCK:
                    {
                        Block tSucc = ((ConditionalBlockImpl) b).getThenSuccessor();
                        Block eSucc = ((ConditionalBlockImpl) b).getElseSuccessor();
                        System.out.println(
                                " -> T "
                                        + (tSucc != null ? tSucc.hashCode() : "||")
                                        + " F "
                                        + (eSucc != null ? eSucc.hashCode() : "||"));
                        break;
                    }
            }
        }
    }
}<|MERGE_RESOLUTION|>--- conflicted
+++ resolved
@@ -1538,11 +1538,8 @@
             nodeList = new ArrayList<>();
             bindings = new HashMap<>();
             leaders = new HashSet<>();
-<<<<<<< HEAD
 
             tryStack = new TryStack(exceptionalExitLabel);
-=======
->>>>>>> fb838e21
             returnTargetL = regularExitLabel;
             breakLabels = new HashMap<>();
             continueLabels = new HashMap<>();
@@ -4268,7 +4265,6 @@
 
             if (finallyBlock != null) {
                 finallyLabel = new Label();
-<<<<<<< HEAD
 
                 exceptionalFinallyLabel = new Label();
                 tryStack.pushFrame(new TryFinallyFrame(exceptionalFinallyLabel));
@@ -4285,16 +4281,6 @@
                 continueTargetL = continueFinallyLabel;
                 // TODO: we probably need a separate clone of the finally block for each labeled continue!
                 continueLabels = new TryFinallyScopeMap(continueFinallyLabel);
-=======
-                // exceptionalFinallyLabel = new Label(); // #293
-                // tryStack.pushFrame(new TryFinallyFrame(exceptionalFinallyLabel));
-                tryStack.pushFrame(new TryFinallyFrame(finallyLabel));
-                returnTargetL = finallyLabel;
-                breakTargetL = finallyLabel;
-                breakLabels = new TryFinallyScopeMap(finallyLabel);
-                continueTargetL = finallyLabel;
-                continueLabels = new TryFinallyScopeMap(finallyLabel);
->>>>>>> fb838e21
             }
 
             Label doneLabel = new Label();
@@ -4343,17 +4329,8 @@
             if (finallyLabel != null) {
                 tryStack.popFrame();
 
-<<<<<<< HEAD
                 // Scan 'finallyBlock' for only 'finallyLabel' (a successful path)
                 // because there is no path to 'exceptionalFinallyLabel'.
-=======
-                // if (hasExceptionalPath(exceptionalFinallyLabel)) {  // #293
-                // If an exceptional path exists, scan 'finallyBlock' for 'exceptionalFinallyLabel',
-                // and scan copied 'finallyBlock' for 'finallyLabel' (a successful path). If there
-                // is no successful path, it will be removed in later phase.
-                // addLabelForNextNode(exceptionalFinallyLabel);
-
->>>>>>> fb838e21
                 addLabelForNextNode(finallyLabel);
                 extendWithNode(
                         new MarkerNode(
