--- conflicted
+++ resolved
@@ -235,7 +235,6 @@
 
         Context context = new Context();
         JavaCompiler javac = new JavaCompiler(context);
-<<<<<<< HEAD
         // TODO: find way to do this in JDK 9
         // javac.attrParseOnly = true;
         // effect used to be:
@@ -243,10 +242,6 @@
 
         JavacFileManager fileManager = (JavacFileManager) context
                 .get(JavaFileManager.class);
-=======
-        javac.attrParseOnly = true;
-        JavacFileManager fileManager = (JavacFileManager) context.get(JavaFileManager.class);
->>>>>>> 1d8a78b3
 
         JavaFileObject l =
                 fileManager.getJavaFileObjectsFromStrings(List.of(file)).iterator().next();
