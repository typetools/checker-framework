package org.checkerframework.dataflow.analysis;

import com.sun.source.tree.ArrayAccessTree;
import com.sun.source.tree.ExpressionTree;
import com.sun.source.tree.IdentifierTree;
import com.sun.source.tree.LiteralTree;
import com.sun.source.tree.MemberSelectTree;
import com.sun.source.tree.MethodInvocationTree;
import com.sun.source.tree.MethodTree;
import com.sun.source.tree.VariableTree;
import com.sun.source.util.TreePath;
import com.sun.tools.javac.code.Symbol.VarSymbol;
import java.util.ArrayList;
import java.util.Collections;
import java.util.List;
import javax.lang.model.element.Element;
import javax.lang.model.element.ExecutableElement;
import javax.lang.model.element.VariableElement;
import javax.lang.model.type.TypeKind;
import javax.lang.model.type.TypeMirror;
import org.checkerframework.dataflow.cfg.node.ArrayAccessNode;
import org.checkerframework.dataflow.cfg.node.ArrayCreationNode;
import org.checkerframework.dataflow.cfg.node.ClassNameNode;
import org.checkerframework.dataflow.cfg.node.ExplicitThisLiteralNode;
import org.checkerframework.dataflow.cfg.node.FieldAccessNode;
import org.checkerframework.dataflow.cfg.node.LocalVariableNode;
import org.checkerframework.dataflow.cfg.node.MethodInvocationNode;
import org.checkerframework.dataflow.cfg.node.NarrowingConversionNode;
import org.checkerframework.dataflow.cfg.node.Node;
import org.checkerframework.dataflow.cfg.node.StringConversionNode;
import org.checkerframework.dataflow.cfg.node.SuperNode;
import org.checkerframework.dataflow.cfg.node.ThisLiteralNode;
import org.checkerframework.dataflow.cfg.node.ValueLiteralNode;
import org.checkerframework.dataflow.cfg.node.WideningConversionNode;
import org.checkerframework.dataflow.util.HashCodeUtils;
import org.checkerframework.dataflow.util.PurityUtils;
import org.checkerframework.javacutil.AnnotationProvider;
import org.checkerframework.javacutil.ElementUtils;
import org.checkerframework.javacutil.ErrorReporter;
import org.checkerframework.javacutil.InternalUtils;
import org.checkerframework.javacutil.TreeUtils;
import org.checkerframework.javacutil.TypesUtils;

/**
 * Collection of classes and helper functions to represent Java expressions about which the
 * org.checkerframework.dataflow analysis can possibly infer facts. Expressions include:
 *
 * <ul>
 *   <li>Field accesses (e.g., <em>o.f</em>)
 *   <li>Local variables (e.g., <em>l</em>)
 *   <li>This reference (e.g., <em>this</em>)
 *   <li>Pure method calls (e.g., <em>o.m()</em>)
 *   <li>Unknown other expressions to mark that something else was present.
 * </ul>
 *
 * @author Stefan Heule
 */
public class FlowExpressions {

    /**
     * @return the internal representation (as {@link FieldAccess}) of a {@link FieldAccessNode}.
     *     Can contain {@link Unknown} as receiver.
     */
    public static FieldAccess internalReprOfFieldAccess(
            AnnotationProvider provider, FieldAccessNode node) {
        Receiver receiver;
        Node receiverNode = node.getReceiver();
        if (node.isStatic()) {
            receiver = new ClassName(receiverNode.getType());
        } else {
            receiver = internalReprOf(provider, receiverNode);
        }
        return new FieldAccess(receiver, node);
    }

    /**
     * @return the internal representation (as {@link FieldAccess}) of a {@link FieldAccessNode}.
     *     Can contain {@link Unknown} as receiver.
     */
    public static ArrayAccess internalReprOfArrayAccess(
            AnnotationProvider provider, ArrayAccessNode node) {
        Receiver receiver = internalReprOf(provider, node.getArray());
        Receiver index = internalReprOf(provider, node.getIndex());
        return new ArrayAccess(node.getType(), receiver, index);
    }

    /**
     * We ignore operations such as widening and narrowing when computing the internal
     * representation.
     *
     * @return the internal representation (as {@link Receiver}) of any {@link Node}. Might contain
     *     {@link Unknown}.
     */
    public static Receiver internalReprOf(AnnotationProvider provider, Node receiverNode) {
        return internalReprOf(provider, receiverNode, false);
    }

    /**
     * We ignore operations such as widening and narrowing when computing the internal
     * representation.
     *
     * @return the internal representation (as {@link Receiver}) of any {@link Node}. Might contain
     *     {@link Unknown}.
     */
    public static Receiver internalReprOf(
            AnnotationProvider provider, Node receiverNode, boolean allowNonDeterministic) {
        Receiver receiver = null;
        if (receiverNode instanceof FieldAccessNode) {
            FieldAccessNode fan = (FieldAccessNode) receiverNode;

            if (fan.getFieldName().equals("this")) {
                // For some reason, "className.this" is considered a field access.
                // We right this wrong here.
                receiver = new ThisReference(fan.getReceiver().getType());
            } else if (fan.getFieldName().equals("class")) {
                // "className.class" is considered a field access. This makes sense,
                // since .class is similar to a field access which is the equivalent
                // of a call to getClass(). However for the purposes of dataflow
                // analysis, and value stores, this is the equivalent of a ClassNameNode.
                receiver = new ClassName(fan.getReceiver().getType());
            } else {
                receiver = internalReprOfFieldAccess(provider, fan);
            }
        } else if (receiverNode instanceof ExplicitThisLiteralNode) {
            receiver = new ThisReference(receiverNode.getType());
        } else if (receiverNode instanceof ThisLiteralNode) {
            receiver = new ThisReference(receiverNode.getType());
        } else if (receiverNode instanceof SuperNode) {
            receiver = new ThisReference(receiverNode.getType());
        } else if (receiverNode instanceof LocalVariableNode) {
            LocalVariableNode lv = (LocalVariableNode) receiverNode;
            receiver = new LocalVariable(lv);
        } else if (receiverNode instanceof ArrayAccessNode) {
            ArrayAccessNode a = (ArrayAccessNode) receiverNode;
            receiver = internalReprOfArrayAccess(provider, a);
        } else if (receiverNode instanceof StringConversionNode) {
            // ignore string conversion
            return internalReprOf(provider, ((StringConversionNode) receiverNode).getOperand());
        } else if (receiverNode instanceof WideningConversionNode) {
            // ignore widening
            return internalReprOf(provider, ((WideningConversionNode) receiverNode).getOperand());
        } else if (receiverNode instanceof NarrowingConversionNode) {
            // ignore narrowing
            return internalReprOf(provider, ((NarrowingConversionNode) receiverNode).getOperand());
        } else if (receiverNode instanceof ClassNameNode) {
            ClassNameNode cn = (ClassNameNode) receiverNode;
            receiver = new ClassName(cn.getType());
        } else if (receiverNode instanceof ValueLiteralNode) {
            ValueLiteralNode vn = (ValueLiteralNode) receiverNode;
            receiver = new ValueLiteral(vn.getType(), vn);
        } else if (receiverNode instanceof ArrayCreationNode) {
            ArrayCreationNode an = (ArrayCreationNode) receiverNode;
            receiver = new ArrayCreation(an.getType(), an.getDimensions(), an.getInitializers());
        } else if (receiverNode instanceof MethodInvocationNode) {
            MethodInvocationNode mn = (MethodInvocationNode) receiverNode;
            ExecutableElement invokedMethod = TreeUtils.elementFromUse(mn.getTree());

            // check if this represents a boxing operation of a constant, in which
            // case we treat the method call as deterministic, because there is no way
            // to behave differently in two executions where two constants are being used.
            boolean considerDeterministic = false;
            if (invokedMethod.toString().equals("valueOf(long)")
                    && mn.getTarget().getReceiver().toString().equals("Long")) {
                Node arg = mn.getArgument(0);
                if (arg instanceof ValueLiteralNode) {
                    considerDeterministic = true;
                }
            }

            if (PurityUtils.isDeterministic(provider, invokedMethod)
                    || allowNonDeterministic
                    || considerDeterministic) {
                List<Receiver> parameters = new ArrayList<>();
                for (Node p : mn.getArguments()) {
                    parameters.add(internalReprOf(provider, p));
                }
                Receiver methodReceiver;
                if (ElementUtils.isStatic(invokedMethod)) {
                    methodReceiver = new ClassName(mn.getTarget().getReceiver().getType());
                } else {
                    methodReceiver = internalReprOf(provider, mn.getTarget().getReceiver());
                }
                receiver = new MethodCall(mn.getType(), invokedMethod, methodReceiver, parameters);
            }
        }

        if (receiver == null) {
            receiver = new Unknown(receiverNode.getType());
        }
        return receiver;
    }

    /**
     * @return the internal representation (as {@link Receiver}) of any {@link ExpressionTree}.
     *     Might contain {@link Unknown}.
     */
    public static Receiver internalReprOf(
            AnnotationProvider provider, ExpressionTree receiverTree) {
        return internalReprOf(provider, receiverTree, true);
    }
    /**
     * We ignore operations such as widening and narrowing when computing the internal
     * representation.
     *
     * @return the internal representation (as {@link Receiver}) of any {@link ExpressionTree}.
     *     Might contain {@link Unknown}.
     */
    public static Receiver internalReprOf(
            AnnotationProvider provider,
            ExpressionTree receiverTree,
            boolean allowNonDeterministic) {
        Receiver receiver = null;
        switch (receiverTree.getKind()) {
            case ARRAY_ACCESS:
                ArrayAccessTree a = (ArrayAccessTree) receiverTree;
                Receiver arrayAccessExpression = internalReprOf(provider, a.getExpression());
                Receiver index = internalReprOf(provider, a.getIndex());
                receiver = new ArrayAccess(InternalUtils.typeOf(a), arrayAccessExpression, index);
                break;
            case BOOLEAN_LITERAL:
            case CHAR_LITERAL:
            case DOUBLE_LITERAL:
            case FLOAT_LITERAL:
            case INT_LITERAL:
            case LONG_LITERAL:
            case NULL_LITERAL:
            case STRING_LITERAL:
                LiteralTree vn = (LiteralTree) receiverTree;
                receiver = new ValueLiteral(InternalUtils.typeOf(receiverTree), vn.getValue());
                break;
            case NEW_ARRAY:
                receiver =
                        new ArrayCreation(
                                InternalUtils.typeOf(receiverTree),
                                Collections.<Node>emptyList(),
                                Collections.<Node>emptyList());
                break;
            case METHOD_INVOCATION:
                MethodInvocationTree mn = (MethodInvocationTree) receiverTree;
                ExecutableElement invokedMethod = TreeUtils.elementFromUse(mn);
                if (PurityUtils.isDeterministic(provider, invokedMethod) || allowNonDeterministic) {
                    List<Receiver> parameters = new ArrayList<>();
                    for (ExpressionTree p : mn.getArguments()) {
                        parameters.add(internalReprOf(provider, p));
                    }
                    Receiver methodReceiver;
                    if (ElementUtils.isStatic(invokedMethod)) {
                        methodReceiver = new ClassName(InternalUtils.typeOf(mn.getMethodSelect()));
                    } else {
                        methodReceiver = internalReprOf(provider, mn.getMethodSelect());
                    }
                    TypeMirror type = InternalUtils.typeOf(mn);
                    receiver = new MethodCall(type, invokedMethod, methodReceiver, parameters);
                }
                break;
            case MEMBER_SELECT:
                receiver = internalRepOfMemberSelect(provider, (MemberSelectTree) receiverTree);
                break;
            case IDENTIFIER:
                IdentifierTree identifierTree = (IdentifierTree) receiverTree;
                TypeMirror typeOfId = InternalUtils.typeOf(identifierTree);
                if (identifierTree.getName().contentEquals("this")
                        || identifierTree.getName().contentEquals("super")) {
                    receiver = new ThisReference(typeOfId);
                    break;
                }
                Element ele = TreeUtils.elementFromUse(identifierTree);
                switch (ele.getKind()) {
                    case LOCAL_VARIABLE:
                    case RESOURCE_VARIABLE:
                    case EXCEPTION_PARAMETER:
                    case PARAMETER:
                        receiver = new LocalVariable(ele);
                        break;
                    case FIELD:
                        // Implicit access expression, such as "this" or a class name
                        Receiver fieldAccessExpression;
                        TypeMirror enclosingType = ElementUtils.enclosingClass(ele).asType();
                        if (ElementUtils.isStatic(ele)) {
                            fieldAccessExpression = new ClassName(enclosingType);
                        } else {
                            fieldAccessExpression = new ThisReference(enclosingType);
                        }
                        receiver =
                                new FieldAccess(
                                        fieldAccessExpression, typeOfId, (VariableElement) ele);
                        break;
                }
        }

        if (receiver == null) {
            receiver = new Unknown(InternalUtils.typeOf(receiverTree));
        }
        return receiver;
    }

    /**
     * Returns the implicit receiver of ele.
     *
     * <p>Returns either a new ClassName or a new ThisReference depending on whether ele is static
     * or not. The passed element must be a field, method, or class.
     *
     * @param ele field, method, or class
     * @return either a new ClassName or a new ThisReference depending on whether ele is static or
     *     not
     */
    public static Receiver internalRepOfImplicitReceiver(Element ele) {
        TypeMirror enclosingType = ElementUtils.enclosingClass(ele).asType();
        if (ElementUtils.isStatic(ele)) {
            return new ClassName(enclosingType);
        } else {
            return new ThisReference(enclosingType);
        }
    }

    /**
<<<<<<< HEAD
     * Returns either a new ClassName or ThisReference Receiver for the given tree.
     *
     * <p>The Tree should be an expression or a statement that does not have a receiver (or an
     * implicit receiver). For example, a local variable declaration.
     *
     * @param path TreePath to tree
     * @param enclosingType type of the enclosing type
     * @return a new ClassName or ThisReference that is the pseudo receiver of tree
=======
     * Returns either a new ClassName or ThisReference Receiver object for the enclosingType
     *
     * <p>The Tree should be an expression or a statement that does not have a receiver or an
     * implicit receiver. For example, a local variable declaration.
     *
     * @param path TreePath to tree
     * @param enclosingType type of the enclosing type
     * @return a new ClassName or ThisReference that is a Receiver object for the enclosingType
>>>>>>> 13f9be9b
     */
    public static Receiver internalRepOfPseudoReceiver(TreePath path, TypeMirror enclosingType) {
        if (TreeUtils.isTreeInStaticScope(path)) {
            return new ClassName(enclosingType);
        } else {
            return new ThisReference(enclosingType);
        }
    }

    private static Receiver internalRepOfMemberSelect(
            AnnotationProvider provider, MemberSelectTree memberSelectTree) {
        TypeMirror expressionType = InternalUtils.typeOf(memberSelectTree.getExpression());
        if (TreeUtils.isClassLiteral(memberSelectTree)) {
            return new ClassName(expressionType);
        }
        Element ele = TreeUtils.elementFromUse(memberSelectTree);
        switch (ele.getKind()) {
            case METHOD:
            case CONSTRUCTOR:
                return internalReprOf(provider, memberSelectTree.getExpression());
            case CLASS: // o instanceof MyClass.InnerClass
            case ENUM:
            case INTERFACE: // o instanceof MyClass.InnerInterface
            case ANNOTATION_TYPE:
                return new ClassName(expressionType);
            case ENUM_CONSTANT:
            case FIELD:
                Receiver r = internalReprOf(provider, memberSelectTree.getExpression());
                return new FieldAccess(r, ElementUtils.getType(ele), (VariableElement) ele);
            default:
                ErrorReporter.errorAbort(
                        "Unexpected element kind: %s element: %s", ele.getKind(), ele);
                return null;
        }
    }

<<<<<<< HEAD
    public static List<Receiver> getParametersOfEnclosingMethod(
            AnnotationProvider factory, TreePath path) {
=======
    /**
     * Returns Receiver objects for the formal parameters of the method in which path is enclosed.
     *
     * @param annotationProvider annotationProvider
     * @param path TreePath that is enclosed by the method
     * @return Receiver objects for the formal parameters of the method in which path is enclosed.
     */
    public static List<Receiver> getParametersOfEnclosingMethod(
            AnnotationProvider annotationProvider, TreePath path) {
>>>>>>> 13f9be9b
        MethodTree methodTree = TreeUtils.enclosingMethod(path);
        if (methodTree == null) {
            return null;
        }
        List<Receiver> internalArguments = new ArrayList<>();
        for (VariableTree arg : methodTree.getParameters()) {
<<<<<<< HEAD
            internalArguments.add(internalReprOf(factory, new LocalVariableNode(arg)));
=======
            internalArguments.add(internalReprOf(annotationProvider, new LocalVariableNode(arg)));
>>>>>>> 13f9be9b
        }
        return internalArguments;
    }

    public abstract static class Receiver {
        protected final TypeMirror type;

        public Receiver(TypeMirror type) {
            assert type != null;
            this.type = type;
        }

        public TypeMirror getType() {
            return type;
        }

        public abstract boolean containsOfClass(Class<? extends FlowExpressions.Receiver> clazz);

        public boolean containsUnknown() {
            return containsOfClass(Unknown.class);
        }

        /**
         * Returns true if and only if the value this expression stands for cannot be changed by a
         * method call. This is the case for local variables, the self reference as well as final
         * field accesses for whose receiver {@link #isUnmodifiableByOtherCode} is true.
         */
        public abstract boolean isUnmodifiableByOtherCode();

        /** @return true if and only if the two receiver are syntactically identical */
        public boolean syntacticEquals(Receiver other) {
            return other == this;
        }

        /**
         * @return true if and only if this receiver contains a receiver that is syntactically equal
         *     to {@code other}.
         */
        public boolean containsSyntacticEqualReceiver(Receiver other) {
            return syntacticEquals(other);
        }

        /**
         * Returns true if and only if {@code other} appears anywhere in this receiver or an
         * expression appears in this receiver such that {@code other} might alias this expression,
         * and that expression is modifiable.
         *
         * <p>This is always true, except for cases where the Java type information prevents
         * aliasing and none of the subexpressions can alias 'other'.
         */
        public boolean containsModifiableAliasOf(Store<?> store, Receiver other) {
            return this.equals(other) || store.canAlias(this, other);
        }
    }

    public static class FieldAccess extends Receiver {
        protected Receiver receiver;
        protected VariableElement field;

        public Receiver getReceiver() {
            return receiver;
        }

        public VariableElement getField() {
            return field;
        }

        public FieldAccess(Receiver receiver, FieldAccessNode node) {
            super(node.getType());
            this.receiver = receiver;
            this.field = node.getElement();
        }

        public FieldAccess(Receiver receiver, TypeMirror type, VariableElement fieldElement) {
            super(type);
            this.receiver = receiver;
            this.field = fieldElement;
        }

        public boolean isFinal() {
            return ElementUtils.isFinal(field);
        }

        public boolean isStatic() {
            return ElementUtils.isStatic(field);
        }

        @Override
        public boolean equals(Object obj) {
            if (obj == null || !(obj instanceof FieldAccess)) {
                return false;
            }
            FieldAccess fa = (FieldAccess) obj;
            return fa.getField().equals(getField()) && fa.getReceiver().equals(getReceiver());
        }

        @Override
        public int hashCode() {
            return HashCodeUtils.hash(getField(), getReceiver());
        }

        @Override
        public boolean containsModifiableAliasOf(Store<?> store, Receiver other) {
            return super.containsModifiableAliasOf(store, other)
                    || receiver.containsModifiableAliasOf(store, other);
        }

        @Override
        public boolean containsSyntacticEqualReceiver(Receiver other) {
            return syntacticEquals(other) || receiver.containsSyntacticEqualReceiver(other);
        }

        @Override
        public boolean syntacticEquals(Receiver other) {
            if (!(other instanceof FieldAccess)) {
                return false;
            }
            FieldAccess fa = (FieldAccess) other;
            return super.syntacticEquals(other)
                    || fa.getField().equals(getField())
                            && fa.getReceiver().syntacticEquals(getReceiver());
        }

        @Override
        public String toString() {
            if (receiver instanceof ClassName) {
                return receiver.getType() + "." + field;
            } else {
                return receiver + "." + field;
            }
        }

        @Override
        public boolean containsOfClass(Class<? extends FlowExpressions.Receiver> clazz) {
            return getClass().equals(clazz) || receiver.containsOfClass(clazz);
        }

        @Override
        public boolean isUnmodifiableByOtherCode() {
            return isFinal() && getReceiver().isUnmodifiableByOtherCode();
        }
    }

    public static class ThisReference extends Receiver {
        public ThisReference(TypeMirror type) {
            super(type);
        }

        @Override
        public boolean equals(Object obj) {
            return obj != null && obj instanceof ThisReference;
        }

        @Override
        public int hashCode() {
            return HashCodeUtils.hash(0);
        }

        @Override
        public String toString() {
            return "this";
        }

        @Override
        public boolean containsOfClass(Class<? extends FlowExpressions.Receiver> clazz) {
            return getClass().equals(clazz);
        }

        @Override
        public boolean syntacticEquals(Receiver other) {
            return other instanceof ThisReference;
        }

        @Override
        public boolean isUnmodifiableByOtherCode() {
            return true;
        }

        @Override
        public boolean containsModifiableAliasOf(Store<?> store, Receiver other) {
            return false; // 'this' is not modifiable
        }
    }

    /**
     * A ClassName represents the occurrence of a class as part of a static field access or method
     * invocation.
     */
    public static class ClassName extends Receiver {
        public ClassName(TypeMirror type) {
            super(type);
        }

        @Override
        public boolean equals(Object obj) {
            if (obj == null || !(obj instanceof ClassName)) {
                return false;
            }
            ClassName other = (ClassName) obj;
            return getType().toString().equals(other.getType().toString());
        }

        @Override
        public int hashCode() {
            return HashCodeUtils.hash(getType().toString());
        }

        @Override
        public String toString() {
            return getType().toString() + ".class";
        }

        @Override
        public boolean containsOfClass(Class<? extends FlowExpressions.Receiver> clazz) {
            return getClass().equals(clazz);
        }

        @Override
        public boolean syntacticEquals(Receiver other) {
            return this.equals(other);
        }

        @Override
        public boolean isUnmodifiableByOtherCode() {
            return true;
        }

        @Override
        public boolean containsModifiableAliasOf(Store<?> store, Receiver other) {
            return false; // not modifiable
        }
    }

    public static class Unknown extends Receiver {
        public Unknown(TypeMirror type) {
            super(type);
        }

        @Override
        public boolean equals(Object obj) {
            return obj == this;
        }

        @Override
        public int hashCode() {
            return System.identityHashCode(this);
        }

        @Override
        public String toString() {
            return "?";
        }

        @Override
        public boolean containsModifiableAliasOf(Store<?> store, Receiver other) {
            return true;
        }

        @Override
        public boolean containsOfClass(Class<? extends FlowExpressions.Receiver> clazz) {
            return getClass().equals(clazz);
        }

        @Override
        public boolean isUnmodifiableByOtherCode() {
            return false;
        }
    }

    public static class LocalVariable extends Receiver {
        protected Element element;

        public LocalVariable(LocalVariableNode localVar) {
            super(localVar.getType());
            this.element = localVar.getElement();
        }

        public LocalVariable(Element elem) {
            super(ElementUtils.getType(elem));
            this.element = elem;
        }

        @Override
        public boolean equals(Object obj) {
            if (obj == null || !(obj instanceof LocalVariable)) {
                return false;
            }
            LocalVariable other = (LocalVariable) obj;
            VarSymbol vs = (VarSymbol) element;
            VarSymbol vsother = (VarSymbol) other.element;
            // Use type.unannotatedType().toString().equals(...) instead of Types.isSameType(...)
            // because Types requires a processing environment, and FlowExpressions is
            // designed to be independent of processing environment.  See also
            // calls to getType().toString() in FlowExpressions.
            return vsother.name.contentEquals(vs.name)
                    && vsother.type
                            .unannotatedType()
                            .toString()
                            .equals(vs.type.unannotatedType().toString())
                    && vsother.owner.toString().equals(vs.owner.toString());
        }

        public Element getElement() {
            return element;
        }

        @Override
        public int hashCode() {
            VarSymbol vs = (VarSymbol) element;
            return HashCodeUtils.hash(
                    vs.name.toString(), vs.type.unannotatedType().toString(), vs.owner.toString());
        }

        @Override
        public String toString() {
            return element.toString();
        }

        @Override
        public boolean containsOfClass(Class<? extends FlowExpressions.Receiver> clazz) {
            return getClass().equals(clazz);
        }

        @Override
        public boolean syntacticEquals(Receiver other) {
            if (!(other instanceof LocalVariable)) {
                return false;
            }
            LocalVariable l = (LocalVariable) other;
            return l.equals(this);
        }

        @Override
        public boolean containsSyntacticEqualReceiver(Receiver other) {
            return syntacticEquals(other);
        }

        @Override
        public boolean isUnmodifiableByOtherCode() {
            return true;
        }
    }

    public static class ValueLiteral extends Receiver {

        protected final Object value;

        public ValueLiteral(TypeMirror type, ValueLiteralNode node) {
            super(type);
            value = node.getValue();
        }

        public ValueLiteral(TypeMirror type, Object value) {
            super(type);
            this.value = value;
        }

        @Override
        public boolean containsOfClass(Class<? extends FlowExpressions.Receiver> clazz) {
            return getClass().equals(clazz);
        }

        @Override
        public boolean isUnmodifiableByOtherCode() {
            return true;
        }

        @Override
        public boolean equals(Object obj) {
            if (obj == null || !(obj instanceof ValueLiteral)) {
                return false;
            }
            ValueLiteral other = (ValueLiteral) obj;
            if (value == null) {
                return type.toString().equals(other.type.toString()) && other.value == null;
            }
            return type.toString().equals(other.type.toString()) && value.equals(other.value);
        }

        @Override
        public String toString() {
            if (TypesUtils.isString(type)) {
                return "\"" + value + "\"";
            } else if (type.getKind() == TypeKind.LONG) {
                return value.toString() + "L";
            }
            return value == null ? "null" : value.toString();
        }

        @Override
        public int hashCode() {
            return HashCodeUtils.hash(value, type.toString());
        }

        @Override
        public boolean syntacticEquals(Receiver other) {
            return this.equals(other);
        }

        @Override
        public boolean containsModifiableAliasOf(Store<?> store, Receiver other) {
            return false; // not modifiable
        }
    }

    /** A method call. */
    public static class MethodCall extends Receiver {

        protected final Receiver receiver;
        protected final List<Receiver> parameters;
        protected final ExecutableElement method;

        public MethodCall(
                TypeMirror type,
                ExecutableElement method,
                Receiver receiver,
                List<Receiver> parameters) {
            super(type);
            this.receiver = receiver;
            this.parameters = parameters;
            this.method = method;
        }

        @Override
        public boolean containsOfClass(Class<? extends FlowExpressions.Receiver> clazz) {
            if (getClass().equals(clazz)) {
                return true;
            }
            if (receiver.containsOfClass(clazz)) {
                return true;
            }
            for (Receiver p : parameters) {
                if (p.containsOfClass(clazz)) {
                    return true;
                }
            }
            return false;
        }

        /** @return the method call receiver (for inspection only - do not modify) */
        public Receiver getReceiver() {
            return receiver;
        }

        /**
         * @return the method call parameters (for inspection only - do not modify any of the
         *     parameters)
         */
        public List<Receiver> getParameters() {
            return Collections.unmodifiableList(parameters);
        }

        /** @return the ExecutableElement for the method call */
        public ExecutableElement getElement() {
            return method;
        }

        @Override
        public boolean isUnmodifiableByOtherCode() {
            return false;
        }

        @Override
        public boolean containsSyntacticEqualReceiver(Receiver other) {
            return syntacticEquals(other) || receiver.syntacticEquals(other);
        }

        @Override
        public boolean syntacticEquals(Receiver other) {
            if (!(other instanceof MethodCall)) {
                return false;
            }
            MethodCall otherMethod = (MethodCall) other;
            if (!receiver.syntacticEquals(otherMethod.receiver)) {
                return false;
            }
            if (parameters.size() != otherMethod.parameters.size()) {
                return false;
            }
            int i = 0;
            for (Receiver p : parameters) {
                if (!p.syntacticEquals(otherMethod.parameters.get(i))) {
                    return false;
                }
                i++;
            }
            return method.equals(otherMethod.method);
        }

        public boolean containsSyntacticEqualParameter(LocalVariable var) {
            for (Receiver p : parameters) {
                if (p.containsSyntacticEqualReceiver(var)) {
                    return true;
                }
            }
            return false;
        }

        @Override
        public boolean containsModifiableAliasOf(Store<?> store, Receiver other) {
            if (receiver.containsModifiableAliasOf(store, other)) {
                return true;
            }
            for (Receiver p : parameters) {
                if (p.containsModifiableAliasOf(store, other)) {
                    return true;
                }
            }
            return false; // the method call itself is not modifiable
        }

        @Override
        public boolean equals(Object obj) {
            if (obj == null || !(obj instanceof MethodCall)) {
                return false;
            }
            MethodCall other = (MethodCall) obj;
            int i = 0;
            for (Receiver p : parameters) {
                if (!p.equals(other.parameters.get(i))) {
                    return false;
                }
                i++;
            }
            return receiver.equals(other.receiver) && method.equals(other.method);
        }

        @Override
        public int hashCode() {
            int hash = HashCodeUtils.hash(method, receiver);
            for (Receiver p : parameters) {
                hash = HashCodeUtils.hash(hash, p);
            }
            return hash;
        }

        @Override
        public String toString() {
            StringBuilder result = new StringBuilder();
            if (receiver instanceof ClassName) {
                result.append(receiver.getType());
            } else {
                result.append(receiver);
            }
            result.append(".");
            String methodName = method.getSimpleName().toString();
            result.append(methodName);
            result.append("(");
            boolean first = true;
            for (Receiver p : parameters) {
                if (!first) {
                    result.append(", ");
                }
                result.append(p.toString());
                first = false;
            }
            result.append(")");
            return result.toString();
        }
    }

    /** A deterministic method call. */
    public static class ArrayAccess extends Receiver {

        protected final Receiver receiver;
        protected final Receiver index;

        public ArrayAccess(TypeMirror type, Receiver receiver, Receiver index) {
            super(type);
            this.receiver = receiver;
            this.index = index;
        }

        @Override
        public boolean containsOfClass(Class<? extends FlowExpressions.Receiver> clazz) {
            if (getClass().equals(clazz)) {
                return true;
            }
            if (receiver.containsOfClass(clazz)) {
                return true;
            }
            return index.containsOfClass(clazz);
        }

        public Receiver getReceiver() {
            return receiver;
        }

        public Receiver getIndex() {
            return index;
        }

        @Override
        public boolean isUnmodifiableByOtherCode() {
            return false;
        }

        @Override
        public boolean containsSyntacticEqualReceiver(Receiver other) {
            return syntacticEquals(other)
                    || receiver.syntacticEquals(other)
                    || index.syntacticEquals(other);
        }

        @Override
        public boolean syntacticEquals(Receiver other) {
            if (!(other instanceof ArrayAccess)) {
                return false;
            }
            ArrayAccess otherArrayAccess = (ArrayAccess) other;
            if (!receiver.syntacticEquals(otherArrayAccess.receiver)) {
                return false;
            }
            return index.syntacticEquals(otherArrayAccess.index);
        }

        @Override
        public boolean containsModifiableAliasOf(Store<?> store, Receiver other) {
            if (receiver.containsModifiableAliasOf(store, other)) {
                return true;
            }
            return index.containsModifiableAliasOf(store, other);
        }

        @Override
        public boolean equals(Object obj) {
            if (obj == null || !(obj instanceof ArrayAccess)) {
                return false;
            }
            ArrayAccess other = (ArrayAccess) obj;
            return receiver.equals(other.receiver) && index.equals(other.index);
        }

        @Override
        public int hashCode() {
            return HashCodeUtils.hash(receiver, index);
        }

        @Override
        public String toString() {
            StringBuilder result = new StringBuilder();
            result.append(receiver.toString());
            result.append("[");
            result.append(index.toString());
            result.append("]");
            return result.toString();
        }
    }

    public static class ArrayCreation extends Receiver {

        protected List<Node> dimensions;
        protected List<Node> initializers;

        public ArrayCreation(TypeMirror type, List<Node> dimensions, List<Node> initializers) {
            super(type);
            this.dimensions = dimensions;
            this.initializers = initializers;
        }

        public List<Node> getDimensions() {
            return dimensions;
        }

        public List<Node> getInitializers() {
            return initializers;
        }

        @Override
        public boolean containsOfClass(Class<? extends Receiver> clazz) {
            for (Node n : dimensions) {
                if (n.getClass().equals(clazz)) return true;
            }
            for (Node n : initializers) {
                if (n.getClass().equals(clazz)) return true;
            }
            return false;
        }

        @Override
        public boolean isUnmodifiableByOtherCode() {
            return false;
        }

        @Override
        public int hashCode() {
            final int prime = 31;
            int result = 1;
            result = prime * result + ((dimensions == null) ? 0 : dimensions.hashCode());
            result = prime * result + ((initializers == null) ? 0 : initializers.hashCode());
            result = prime * result + HashCodeUtils.hash(getType().toString());
            return result;
        }

        @Override
        public boolean equals(Object obj) {
            if (obj == null || !(obj instanceof ArrayCreation)) {
                return false;
            }
            ArrayCreation other = (ArrayCreation) obj;
            return this.dimensions.equals(other.getDimensions())
                    && this.initializers.equals(other.getInitializers())
                    && getType().toString().equals(other.getType().toString());
        }

        @Override
        public boolean syntacticEquals(Receiver other) {
            return this.equals(other);
        }

        @Override
        public boolean containsSyntacticEqualReceiver(Receiver other) {
            return syntacticEquals(other);
        }

        @Override
        public String toString() {
            StringBuffer sb = new StringBuffer();
            sb.append("new " + type);
            if (!dimensions.isEmpty()) {
                boolean needComma = false;
                sb.append(" (");
                for (Node dim : dimensions) {
                    if (needComma) {
                        sb.append(", ");
                    }
                    sb.append(dim);
                    needComma = true;
                }
                sb.append(")");
            }
            if (!initializers.isEmpty()) {
                boolean needComma = false;
                sb.append(" = {");
                for (Node init : initializers) {
                    if (needComma) {
                        sb.append(", ");
                    }
                    sb.append(init);
                    needComma = true;
                }
                sb.append("}");
            }
            return sb.toString();
        }
    }
}<|MERGE_RESOLUTION|>--- conflicted
+++ resolved
@@ -314,16 +314,6 @@
     }
 
     /**
-<<<<<<< HEAD
-     * Returns either a new ClassName or ThisReference Receiver for the given tree.
-     *
-     * <p>The Tree should be an expression or a statement that does not have a receiver (or an
-     * implicit receiver). For example, a local variable declaration.
-     *
-     * @param path TreePath to tree
-     * @param enclosingType type of the enclosing type
-     * @return a new ClassName or ThisReference that is the pseudo receiver of tree
-=======
      * Returns either a new ClassName or ThisReference Receiver object for the enclosingType
      *
      * <p>The Tree should be an expression or a statement that does not have a receiver or an
@@ -332,7 +322,6 @@
      * @param path TreePath to tree
      * @param enclosingType type of the enclosing type
      * @return a new ClassName or ThisReference that is a Receiver object for the enclosingType
->>>>>>> 13f9be9b
      */
     public static Receiver internalRepOfPseudoReceiver(TreePath path, TypeMirror enclosingType) {
         if (TreeUtils.isTreeInStaticScope(path)) {
@@ -369,10 +358,6 @@
         }
     }
 
-<<<<<<< HEAD
-    public static List<Receiver> getParametersOfEnclosingMethod(
-            AnnotationProvider factory, TreePath path) {
-=======
     /**
      * Returns Receiver objects for the formal parameters of the method in which path is enclosed.
      *
@@ -382,18 +367,13 @@
      */
     public static List<Receiver> getParametersOfEnclosingMethod(
             AnnotationProvider annotationProvider, TreePath path) {
->>>>>>> 13f9be9b
         MethodTree methodTree = TreeUtils.enclosingMethod(path);
         if (methodTree == null) {
             return null;
         }
         List<Receiver> internalArguments = new ArrayList<>();
         for (VariableTree arg : methodTree.getParameters()) {
-<<<<<<< HEAD
-            internalArguments.add(internalReprOf(factory, new LocalVariableNode(arg)));
-=======
             internalArguments.add(internalReprOf(annotationProvider, new LocalVariableNode(arg)));
->>>>>>> 13f9be9b
         }
         return internalArguments;
     }
