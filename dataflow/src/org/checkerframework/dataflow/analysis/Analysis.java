--- conflicted
+++ resolved
@@ -744,16 +744,16 @@
     public AnalysisResult<A, S> getResult() {
         assert !isRunning;
         IdentityHashMap<Tree, Node> treeLookup = cfg.getTreeLookup();
-<<<<<<< HEAD
+        IdentityHashMap<UnaryTree, AssignmentNode> unaryAssignNodeLookup =
+                cfg.getUnaryAssignNodeLookup();
         IdentityHashMap<Tree, List<Tree>> generatedTreesLookup = cfg.getGeneratedTreesLookup();
         return new AnalysisResult<>(
-                nodeValues, inputs, treeLookup, finalLocalValues, generatedTreesLookup);
-=======
-        IdentityHashMap<UnaryTree, AssignmentNode> unaryAssignNodeLookup =
-                cfg.getUnaryAssignNodeLookup();
-        return new AnalysisResult<>(
-                nodeValues, inputs, treeLookup, unaryAssignNodeLookup, finalLocalValues);
->>>>>>> bd72252d
+                nodeValues,
+                inputs,
+                treeLookup,
+                unaryAssignNodeLookup,
+                finalLocalValues,
+                generatedTreesLookup);
     }
 
     /**
