--- conflicted
+++ resolved
@@ -5,11 +5,8 @@
 */
 
 import com.sun.source.tree.Tree;
-<<<<<<< HEAD
+import com.sun.source.tree.UnaryTree;
 import java.util.Collections;
-=======
-import com.sun.source.tree.UnaryTree;
->>>>>>> bd72252d
 import java.util.HashMap;
 import java.util.IdentityHashMap;
 import java.util.List;
@@ -46,10 +43,9 @@
     /** The stores before every method call. */
     protected final IdentityHashMap<Block, TransferInput<A, S>> stores;
 
-<<<<<<< HEAD
     /** Map from AST {@link Tree}s to generated {@link Tree}s. */
     protected final IdentityHashMap<Tree, List<Tree>> generatedTreesLookup;
-=======
+
     /**
      * Caches of the analysis results for each input for the block of the node and each node.
      *
@@ -57,30 +53,22 @@
      */
     protected final Map<TransferInput<A, S>, IdentityHashMap<Node, TransferResult<A, S>>>
             analysisCaches;
->>>>>>> bd72252d
 
     /** Initialize with a given node-value mapping. */
     public AnalysisResult(
             Map<Node, A> nodeValues,
             IdentityHashMap<Block, TransferInput<A, S>> stores,
             IdentityHashMap<Tree, Node> treeLookup,
-<<<<<<< HEAD
+            IdentityHashMap<UnaryTree, AssignmentNode> unaryAssignNodeLookup,
             HashMap<Element, A> finalLocalValues,
             IdentityHashMap<Tree, List<Tree>> generatedTreesLookup) {
-=======
-            IdentityHashMap<UnaryTree, AssignmentNode> unaryAssignNodeLookup,
-            HashMap<Element, A> finalLocalValues) {
->>>>>>> bd72252d
         this.nodeValues = new IdentityHashMap<>(nodeValues);
         this.treeLookup = new IdentityHashMap<>(treeLookup);
         this.unaryAssignNodeLookup = new IdentityHashMap<>(unaryAssignNodeLookup);
         this.stores = stores;
         this.finalLocalValues = finalLocalValues;
-<<<<<<< HEAD
         this.generatedTreesLookup = new IdentityHashMap<>(generatedTreesLookup);
-=======
         this.analysisCaches = new IdentityHashMap<>();
->>>>>>> bd72252d
     }
 
     /** Initialize empty result. */
@@ -90,9 +78,7 @@
         unaryAssignNodeLookup = new IdentityHashMap<>();
         stores = new IdentityHashMap<>();
         finalLocalValues = new HashMap<>();
-<<<<<<< HEAD
         generatedTreesLookup = new IdentityHashMap<>();
-=======
         analysisCaches = new IdentityHashMap<>();
     }
 
@@ -104,33 +90,18 @@
         this.unaryAssignNodeLookup = new IdentityHashMap<>();
         this.stores = new IdentityHashMap<>();
         this.finalLocalValues = new HashMap<>();
+        this.generatedTreesLookup = new IdentityHashMap<>();
         this.analysisCaches = analysisCaches;
->>>>>>> bd72252d
     }
 
     /** Combine with another analysis result. */
     public void combine(AnalysisResult<A, S> other) {
-<<<<<<< HEAD
-        for (Entry<Node, A> e : other.nodeValues.entrySet()) {
-            nodeValues.put(e.getKey(), e.getValue());
-        }
-        for (Entry<Tree, Node> e : other.treeLookup.entrySet()) {
-            treeLookup.put(e.getKey(), e.getValue());
-        }
-        for (Entry<Block, TransferInput<A, S>> e : other.stores.entrySet()) {
-            stores.put(e.getKey(), e.getValue());
-        }
-        for (Entry<Element, A> e : other.finalLocalValues.entrySet()) {
-            finalLocalValues.put(e.getKey(), e.getValue());
-        }
-        generatedTreesLookup.putAll(other.generatedTreesLookup);
-=======
         nodeValues.putAll(other.nodeValues);
         treeLookup.putAll(other.treeLookup);
         unaryAssignNodeLookup.putAll(other.unaryAssignNodeLookup);
         stores.putAll(other.stores);
         finalLocalValues.putAll(other.finalLocalValues);
->>>>>>> bd72252d
+        generatedTreesLookup.putAll(other.generatedTreesLookup);
     }
 
     /** @return the value of effectively final local variables */
@@ -160,19 +131,18 @@
         return treeLookup.get(tree);
     }
 
-<<<<<<< HEAD
+    /** @return the corresponding {@link AssignmentNode} for a given {@link UnaryTree}. */
+    public AssignmentNode getAssignForUnaryTree(UnaryTree tree) {
+        assert unaryAssignNodeLookup.containsKey(tree) : tree + " is not in unaryAssignNodeLookup";
+        return unaryAssignNodeLookup.get(tree);
+    }
+
     /** @return the generated {@link Tree}s for a given {@link Tree}. */
     public List<Tree> getGeneratedTrees(Tree tree) {
         if (generatedTreesLookup.containsKey(tree)) {
             return generatedTreesLookup.get(tree);
         }
         return Collections.emptyList();
-=======
-    /** @return the corresponding {@link AssignmentNode} for a given {@link UnaryTree}. */
-    public AssignmentNode getAssignForUnaryTree(UnaryTree tree) {
-        assert unaryAssignNodeLookup.containsKey(tree) : tree + " is not in unaryAssignNodeLookup";
-        return unaryAssignNodeLookup.get(tree);
->>>>>>> bd72252d
     }
 
     /** @return the store immediately before a given {@link Tree}. */
