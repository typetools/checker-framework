% -*- mode: latex; TeX-master: "dataflow"; TeX-command-default: "PDF"; -*-
%% Put local variables at beginning of file because Emacs function
%% `hack-local-variables` only looks backwards 3000 characters for the "Local
%% Variables" block, that number is hardcoded, and the "LocalWords" part of this
%% file is longer than that.


\section{Introduction}

This document describes a \emph{Dataflow Framework} for the Java
programming language.  This is an industrial-strength framework.
The Dataflow Framework is used in the
\href{https://checkerframework.org/}{Checker Framework},
Google's \href{http://errorprone.info/}{Error Prone},
Uber's \href{https://github.com/uber/NullAway}{NullAway},
Meta's \href{https://engineering.fb.com/2022/11/22/developer-tools/meta-java-nullsafe/}{Nullsafe},
and in other contexts.

The primary purpose of the Dataflow Framework is to estimate values:
for each line of source code, it determines properties for
each variable, that are true for every value the variable might contain.

The Dataflow Framework's result (\autoref{sec:analysis_result_class})
is an abstract value for each expression (an estimate of the
expression's run-time value) and a store at each program point.  A
store maps variables and other expressions to abstract
values.

As a pre-pass, the Dataflow Framework transforms an input
AST into a control flow graph (\autoref{sec:cfg}) consisting of basic
blocks made up of nodes representing single operations.  An analysis
operates over the control flow graph.  The effect of a single node on
the dataflow store is represented by a transfer function, which takes
an input store and a node and produces an output store.  Once the
analysis reaches a fixed point, the result can be accessed by client
code.

The \emph{easiest way} to create a dataflow analysis for Java is to use the
Checker Framework.  The Checker Framework performs type checking along with
flow-sensitive type inference, which is equivalent to a dataflow analysis or
an abstract interpretation.
In the Checker Framework, the abstract values to be computed are
annotated types.  You would define a type hierarchy corresponding to the
lattice for your dataflow analysis.
An individual checker can customize its analysis by
extending the abstract value class and by overriding the behavior of
the transfer function for particular node types.
This approach requires you to write very little code.  The downside is
that it will run relatively slowly because of the Checker Framework's rich
functionality.  If you do not need that functionality, you can write a
faster analysis directly on the Dataflow Framework.  Some users first
create an analysis using the Checker Framework, and then if it is not fast
enough, they rewrite it for the Dataflow Framework.

The Dataflow Framework was
designed with several goals in mind.  First, to encourage use
beyond the Checker Framework, it is written as a separate package that can be
built and used with no dependence on the Checker Framework.  Second,
the framework supports analysis but not
transformation, so it provides information that can be used by a type
checker or an IDE, but it does not support optimization.  Third, the
framework aims to minimize the burden on developers who build on top
of it.  In particular, the hierarchy of analysis classes is designed
to reduce the effort required to implement a new flow-sensitive type
checker in the Checker Framework. The
\href{https://docs.google.com/document/d/1oYzbOrrS4ZEEx4wQgIHbijNzcI5CiQAq_-1NrOS8JME/edit?usp=sharing}{Dataflow User's Guide}
gives an introduction to customizing dataflow to add checker-specific
enhancements.

% \begin{workinprogress}
%     Paragraphs colored in gray with a gray bar on the left side (just
%     like this one) contain questions, additional comments or indicate
%     missing parts. Eventually, these paragraphs will be removed.
% \end{workinprogress}


\subsection{Potential version conflicts if you export the Dataflow Framework}

If your tool uses the Dataflow Framework, then \textbf{please shade the
  Dataflow Framework in your tool}.  You can do this using the Maven Shade
Plugin, \url{https://maven.apache.org/plugins/maven-shade-plugin/}, or the
Gradle Shadow Plugin, \url{https://imperceptiblethoughts.com/shadow/}.
If you cannot shade the Checker Framework and Dataflow Framework classes, then
please ask the Checker Framework developers to create a shaded artifact
just for you, every time they release the Checker Framework.
See \code{dataflow/build.gradle} for instructions.

The reason to shade the Dataflow Framework is to permit users to run multiple tools.
Suppose that two tools both utilize the Dataflow Framework.
If the two tools use different versions of the Dataflow Framework,
then it may be impossible for users to run both tools due to a version conflict.
The Checker Framework uses an unshaded version the Dataflow Framework,
since the Dataflow Framework is part of the Checker Framework.
If you do not shade the Dataflow Framework in your tool, then users will
not be able to use both your tool and the Checker Framework (or any other
tool that does not shade the Checker Framework and Dataflow Framework classes).


\section{Organization}

\subsection{Projects}
% TODO: Update

The source code of the combined Checker Framework and Dataflow
Framework is divided into multiple projects: \code{javacutil},
\code{dataflow}, \code{framework}, and \code{checker},
which can be built into distinct jar files.  \code{checker.jar} is a fat
jar that contains all of these, plus the Stub Parser.

\code{javacutil} provides convenient interfaces to routines in
Oracle's javac library.  There are utility classes for interacting
with annotations, elements, trees and types, as well as
\code{InternalUtils}, which gives direct access to internal features
of javac that are not part of a supported interface.  There are
interfaces or abstract classes for reporting errors, for processing
types in an AST, and for providing the annotations present on an
Element.
The \code{org.checkerframework.javacutil.trees} package provides a
class to parse expressions into javac Trees (\code{TreeParser}), a
class to build new Trees from  scratch (\code{TreeBuilder}), and a
class to represent newly introduced variables that are not part of an
input program (\code{DetachedVarSymbol}).

\code{dataflow} contains the classes to represent and construct
control flow graphs and the base classes required for flow analysis.
These classes are described in detail in \autoref{sec:node_classes}.

\code{framework} contains the framework aspects of the Checker
Framework, including the derived classes for flow analysis of
annotated types which are described later in this document.

\code{checker} contains the type system-specific checkers.

The \code{dataflow} project depends only on \code{javacutil}.


\subsection{Classes}

This section gives an overview of the major Java classes and
interfaces in the implementation of the Dataflow Framework and the
flow-sensitive type checking feature of the Checker Framework.  It
includes both the base classes in the \code{dataflow} project and the
derived classes in the \code{framework} project.  The class and
interface declarations are given with full package names to indicate
which project they belong to.

\subsubsection{Nodes}
\label{sec:node_classes}

Dataflow doesn't actually work on trees; it works on Nodes.
A Node class represents an individual operation of a program,
including arithmetic operations, logical operations, method calls,
variable references, array accesses, etc.
Nodes
simplify writing a dataflow analysis by separating the dataflow
analysis from the original source code.
\autoref{tab:nodes} on page~\pageref{tab:nodes} lists
the Node types.

\begin{verbatim}
package org.checkerframework.dataflow.cfg.node;

abstract class Node
class *Node extends Node
\end{verbatim}


\subsubsection{Blocks}
\label{sec:block_classes}

The Block
classes represent basic blocks.

\begin{verbatim}
package org.checkerframework.dataflow.cfg.block;

interface Block
abstract class BlockImpl implements Block
interface SingleSuccessorBlock extends Block
abstract class SingleSuccessorBlockImpl extends BlockImpl implements SingleSuccessorBlock
\end{verbatim}

A RegularBlock contains no exception-raising operations and has a
single control-flow successor.

\begin{verbatim}
package org.checkerframework.dataflow.cfg.block;
interface RegularBlock extends SingleSuccessorBlock
class RegularBlockImpl extends SingleSuccessorBlockImpl implements RegularBlock
\end{verbatim}

An ExceptionBlock contains a single operation that may raise an
exception, with one or more exceptional successors and a single normal
control-flow successor.

\begin{verbatim}
package org.checkerframework.dataflow.cfg.block;
interface ExceptionBlock extends SingleSuccessorBlock
class ExceptionBlockImpl extends SingleSuccessorBlockImpl implements ExceptionBlock
\end{verbatim}

A SpecialBlock represents method entry or exit, including exceptional
exit which is represented separately from normal exit.

\begin{verbatim}
package org.checkerframework.dataflow.cfg.block;
interface SpecialBlock extends SingleSuccessorBlock
class SpecialBlockImpl extends SingleSuccessorBlockImpl implements SpecialBlock
\end{verbatim}

A ConditionalBlock contains no operations at all.  It represents a
control-flow split to either a `then' or an `else' successor based on
the immediately preceding boolean-valued Node.

\begin{verbatim}
package org.checkerframework.dataflow.cfg.block;
interface ConditionalBlock extends Block
class ConditionalBlockImpl extends BlockImpl implements ConditionalBlock
\end{verbatim}



\subsubsection{ControlFlowGraph}
\label{sec:control_flow_graph_class}

A ControlFlowGraph represents the body of a method or an initializer
expression as a graph of Blocks with distinguished entry, exit, and
exceptional exit SpecialBlocks.  ControlFlowGraphs are produced by the
CFGBuilder classes and are treated as immutable once they are built.

\begin{verbatim}
package org.checkerframework.dataflow.cfg;
class ControlFlowGraph
\end{verbatim}

\subsubsubsection{CFGBuilder}
\label{sec:cfg_builder_classes}

The CFGBuilder classes visit an AST and produce a corresponding
ControlFlowGraph as described in \autoref{sec:ast_to_cfg_translation}.

\begin{verbatim}
package org.checkerframework.dataflow.cfg;
class CFGBuilder
\end{verbatim}

The Checker Framework derives from CFGBuilder in order to desugar
enhanced for loops that make explicit use of type annotations provided
by the checker in use.

\begin{verbatim}
package org.checkerframework.framework.flow;
class CFCFGBuilder extends CFGBuilder
\end{verbatim}

\subsubsubsection{CFGVisualizeLauncher}
\label{sec:cfg_visualize_launcher_class}

The CFGVisualizeLauncher generates a DOT or String representation of
the control flow graph for a given method in a given class.

\begin{verbatim}
package org.checkerframework.dataflow.cfg;
class CFGVisualizeLauncher
\end{verbatim}

\subsubsection{JavaExpressions}
\label{sec:flow_expressions_class}

The Dataflow Framework records the abstract values of certain
expressions, called JavaExpressions: local variables, field accesses,
array accesses, references to \code{this}, and pure method calls.
JavaExpressions are keys in the store of abstract values.

\begin{verbatim}
package org.checkerframework.dataflow.analysis;
class JavaExpressions
\end{verbatim}

Java expressions that appear in method pre- and postconditions are
parsed into JavaExpressions using helper routines in
\code{org.checkerframework.framework.util.JavaExpressionParseUtil}.


\subsubsection{AbstractValue}
\label{sec:abstract_value_classes}

AbstractValue is the internal representation of dataflow information
produced by an analysis.  An AbstractValue is an estimate about the
run-time values that an expression may evaluate to.  The client of the
Dataflow Framework defines the abstract value, so the information may
vary widely among different users of the Dataflow Framework, but they
share a common feature that one can compute the least upper bound of
two AbstractValues.

\begin{verbatim}
package org.checkerframework.dataflow.analysis;
interface AbstractValue<V extends AbstractValue<V>>
\end{verbatim}

For the Checker Framework, abstract values are essentially
AnnotatedTypeMirrors.

\begin{verbatim}
package org.checkerframework.framework.flow;
abstract class CFAbstractValue<V extends CFAbstractValue<V>> implements AbstractValue<V>
class CFValue extends CFAbstractValue<CFValue>
\end{verbatim}

For the Nullness Checker, abstract values additionally track the
meaning of PolyNull, which may be either Nullable or NonNull.  The
meaning of PolyNull can change when a PolyNull value is compared to
the null literal, which is specific to the Nullness Checker.  Other
checkers often also support a Poly* qualifier, but only the
Nullness Checker tracks the meaning of its poly qualifier using the
dataflow analysis.

\begin{verbatim}
package org.checkerframework.checker.nullness;
class NullnessValue extends CFAbstractValue<NullnessValue>
\end{verbatim}


\subsubsection{Store}
\label{sec:store_classes}

A Store is a set of dataflow facts computed by an analysis, so it is a
mapping from JavaExpressions to AbstractValues.  As with
AbstractValues, one can take the least upper bound of two Stores.

\begin{verbatim}
package org.checkerframework.dataflow.analysis;
interface Store<S extends Store<S>>
\end{verbatim}

The Checker Framework store restricts the type of abstract values it
may contain.

\begin{verbatim}
package org.checkerframework.framework.flow;
abstract class CFAbstractStore<V extends CFAbstractValue<V>,
        S extends CFAbstractStore<V, S>>
    implements Store<S>
class CFStore extends CFAbstractStore<CFValue, CFStore>
\end{verbatim}

An InitializationStore tracks which fields of the `self' reference
have been initialized.

\begin{verbatim}
package org.checkerframework.checker.initialization;
class InitializationStore<V extends CFAbstractValue<V>,
        S extends InitializationStore<V, S>>
    extends CFAbstractStore<V, S>
\end{verbatim}

A NullnessStore additionally tracks the meaning of PolyNull.

\begin{verbatim}
package org.checkerframework.checker.nullness;
class NullnessStore extends InitializationStore<NullnessValue, NullnessStore>
\end{verbatim}


\subsubsection{Transfer functions}
\label{sec:transfer_functions}

A transfer function (\autoref{sec:transfer_function_classes}) is
explicitly represented as a node visitor that takes a TransferInput
(\autoref{sec:transfer_input_classes}) and produces a TransferResult
(\autoref{sec:transfer_result_classes}).

\subsubsubsection{TransferInput}
\label{sec:transfer_input_classes}

The TransferInput represents the set of dataflow facts known to be
true immediately before the node to be analyzed.  A TransferInput may
contain a single store, or a pair of `then' and `else' stores when
following a boolean-valued expression.

\begin{verbatim}
package org.checkerframework.dataflow.analysis;
class TransferInput<V extends AbstractValue<V>,
        S extends Store<S>>
\end{verbatim}

\subsubsubsection{TransferResult}
\label{sec:transfer_result_classes}

A TransferResult is the output of a transfer function.  In other
words, it is the set of dataflow facts known to be true immediately
after a node.  A Boolean-valued expression produces a
ConditionalTransferResult that contains both a `then' and an `else'
store, while most other Nodes produce a RegularTransferResult with a
single store.

\begin{verbatim}
package class org.checkerframework.dataflow.analysis;
abstract TransferResult<V extends AbstractValue<V>,
        S extends Store<S>>
class ConditionalTransferResult<V extends AbstractValue<V>,
        S extends Store<S>>
    extends TransferResult<A, S>
class RegularTransferResult<V extends AbstractValue<V>,
        S extends Store<S>>
    extends TransferResult<A, S>
\end{verbatim}

\subsubsubsection{TransferFunction}
\label{sec:transfer_function_classes}

A TransferFunction is a NodeVisitor that takes an input and produces an output.

\begin{verbatim}
package org.checkerframework.dataflow.analysis;
interface TransferFunction<V extends AbstractValue<V>,
        S extends Store<S>>
    extends NodeVisitor<TransferResult<V, S>, TransferInput<V, S>>
interface ForwardTransferFunction<V extends AbstractValue<V>,
        S extends Store<S>>
    extends TransferFunction<V, S>
interface BackwardTransferFunction<V extends AbstractValue<V>,
        S extends Store<S>>
    extends TransferFunction<V, S>
\end{verbatim}

The Checker Framework defines a derived class of TransferFunction to
serve as the default for most checkers.  The class constrains the type
of abstract values and it overrides many node visitor methods to
refine the abstract values in their TransferResults.

\begin{verbatim}
package org.checkerframework.framework.flow;
abstract class CFAbstractTransfer<V extends CFAbstractValue<V>,
        S extends CFAbstractStore<V, S>,
        T extends CFAbstractTransfer<V, S, T>>
    extends AbstractNodeVisitor<TransferResult<V, S>, TransferInput<V, S>>
    implements ForwardTransferFunction<V, S>

class CFTransfer extends CFAbstractTransfer<CFValue, CFStore, CFTransfer>
\end{verbatim}

The Initialization Checker's transfer function tracks which fields of
the `self' reference have been initialized.

\begin{verbatim}
package org.checkerframework.checker.initialization;
class InitializationTransfer<V extends CFAbstractValue<V>,
        T extends InitializationTransfer<V, T, S>,
        S extends InitializationStore<V, S>>
    extends CFAbstractTransfer<V, S, T>
\end{verbatim}

The Regex Checker's transfer function overrides visitMethodInvocation
to special-case the \code{isRegex} and \code{asRegex} methods.

\begin{verbatim}
package org.checkerframework.checker.regex;
class RegexTransfer extends CFAbstractTransfer<CFValue, CFStore, RegexTransfer>
\end{verbatim}


\subsubsection{Analysis}
\label{sec:analysis_classes}

An Analysis performs iterative dataflow analysis over a control flow
graph using a given transfer function.  Both forward and backward
analyses are supported.

\begin{verbatim}
package org.checkerframework.dataflow.analysis;
interface Analysis<V extends AbstractValue<V>,
        S extends Store<S>,
        T extends TransferFunction<V, S>>
abstract class AbstractAnalysis<V extends AbstractValue<V>,
        S extends Store<S>,
        T extends TransferFunction<V, S>>
    implements Analysis<V, S, T>
interface ForwardAnalysis<V extends AbstractValue<V>,
        S extends Store<S>,
        T extends ForwardTransferFunction<V, S>>
    extends Analysis<V, S, T>
interface BackwardAnalysis<V extends AbstractValue<V>,
        S extends Store<S>,
        T extends BackwardTransferFunction<V, S>>
    extends Analysis<V, S, T>
\end{verbatim}

The Checker Framework defines a derived class of Analysis for use as
the default analysis of most checkers.  This class adds information
about the type hierarchy being analyzed and acts as a factory for
abstract values, stores, and the transfer function.

\begin{verbatim}
package org.checkerframework.framework.flow;
abstract class CFAbstractAnalysis<V extends CFAbstractValue<V>,
        S extends CFAbstractStore<V, S>,
        T extends CFAbstractTransfer<V, S, T>>
    extends ForwardAnalysisImpl<V, S, T>

class CFAnalysis extends CFAbstractAnalysis<CFValue, CFStore, CFTransfer>
\end{verbatim}

The Nullness Checkers' analysis overrides the factory methods for
abstract values, stores, and the transfer function.

\begin{verbatim}
package org.checkerframework.checker.nullness;
class NullnessAnalysis extends CFAbstractAnalysis<NullnessValue,
        NullnessStore, NullnessTransfer>
\end{verbatim}

The RegexChecker's analysis overrides the factory methods for abstract
values, stores, and the transfer function.

\begin{verbatim}
package org.checkerframework.checker.regex;
class RegexAnalysis extends CFAbstractAnalysis<CFValue, CFStore, RegexTransfer>
\end{verbatim}


\subsubsection{AnalysisResult}
\label{sec:analysis_result_class}

An AnalysisResult preserves the dataflow information computed by an
Analysis for later use by clients.  The information consists of an
AbstractValue for each node in the CFG and a Store that is valid at
the start of each Block.  The AnalysisResult class can return
AbstractValues for either Nodes or Trees and it can re-run the
transfer function to compute Stores that are valid immediately before
or after any Tree.

\begin{verbatim}
package org.checkerframework.dataflow.analysis;
class AnalysisResult<V extends AbstractValue<V>,
        S extends Store<S>>
\end{verbatim}


\subsubsection{AnnotatedTypeFactory}
\label{sec:annotated_type_factory_classes}

AnnotatedTypeFactorys are not part of the Dataflow Framework, per se,
but they are parameterized by the Dataflow Framework classes that they
use.

\begin{verbatim}
package org.checkerframework.framework.type;
class AnnotatedTypeFactory implements AnnotationProvider
\end{verbatim}

In the Checker Framework, dataflow analysis is performed on demand,
one class at a time, the first time that a ClassTree is passed to
getAnnotatedType.  This is implemented in the abstract class
GenericAnnotatedTypeFactory with concrete implementation in
BaseAnnotatedTypeFactory.

\begin{verbatim}
package org.checkerframework.framework.type;
abstract class GenericAnnotatedTypeFactory<Checker extends BaseTypeChecker<?>,
        Value extends CFAbstractValue<Value>,
        Store extends CFAbstractStore<Value, Store>,
        TransferFunction extends CFAbstractTransfer<Value, Store, TransferFunction>,
        FlowAnalysis extends CFAbstractAnalysis<Value, Store, TransferFunction>>
    extends AnnotatedTypeFactory

package org.checkerframework.common.basetype;
class BaseAnnotatedTypeFactory
    extends GenericAnnotatedTypeFactory<CFValue, CFStore, CFTransfer, CFAnalysis>
\end{verbatim}


\section{The Control-Flow Graph}
\label{sec:cfg}

A control-flow graph (CFG) represents a single method or field
initialization.  (The Dataflow Framework performs an intra-procedural
analysis.  This analysis is modular and every method is considered in
isolation.)
This section also describes the translation from the abstract syntax tree
(AST) to the CFG\@.
We start with a simple example, then give a more formal
definition of the CFG and its properties, and finally describe the
translation from the AST to the CFG.

As is standard, a control-flow graph is a set of
basic blocks that are linked by control-flow edges. Possibly less
standard, every basic block consists of a sequence of so-called nodes,
each of which represents a minimal Java operation or expression.


\flow{CFGSimple}{.33}{1.1}{A simple Java code snippet to introduce the CFG.
In CFG visualizations, special basic blocks are shown as ovals;
conditional basic blocks are polygons with eight sides; and regular and exception
basic blocks are rectangles.}

Consider the method \code{test} of \autoref{fig:CFGSimple}. The if
conditional got translated to a \emph{conditional basic block}
(octagon) with two successors. There are also two special basic blocks
(ovals) to denote the entry and exit point of the method.


\subsection{Formal Definition of the Control-Flow Graph}
\label{sec:cfg-formal}

The control-flow graph models all paths that can possibly be taken by an
execution of the method.

\begin{definition}[Control-Flow Graph]
    A \emph{control-flow graph} consists of a set of \emph{basic
      blocks} and a set of directed edges between these basic blocks,
    some of which are labeled.
\end{definition}

\begin{definition}[Basic Block]
    A \emph{basic block} is a sequence of \emph{nodes}, where the only
    control flow between the nodes inside
    the basic block is sequential.  Furthermore, there is no
    control flow occurring between those nodes and nodes of other basic
    blocks, except between the last node of one block $b_1$ and the first node
    of another block $b_2$, if $b_2$ is a successor of $b_1$.  A basic
    block may have multiple successors.
\end{definition}



\begin{definition}[Types of Basic Blocks]
    There are four \emph{types} of basic blocks in a control-flow graph:
    \begin{enumerate}
        \item \textbf{Regular basic block.} A \emph{regular basic
          block} contains any non-empty sequence of nodes and has
          exactly one successor.  None of the nodes in the block can
          throw an exception at run time.

        \item \textbf{Special basic blocks.} A \emph{special basic
          block} contains the empty sequence of nodes (i.e., is empty)
          and denotes either the entry or one of the exit blocks of a
          method. There are three types of special basic blocks:
        \begin{itemize}
            \item Entry block. This basic block is the (only) entry
              point of the method and thus is the only basic block
              without predecessors.
            \item Exit block. This basic block denotes the (normal)
              exit of a method, and it has no successors.
            \item Exceptional exit block, which indicates exceptional
              termination of the method. As an exit block, this block
              has no successors.
        \end{itemize}
        Every method has exactly one entry block, zero or one exit blocks,
        and zero or one exceptional exit blocks. There is always
        either an exit block, an exceptional exit block, or both.

        \item \textbf{Exception basic block.} An \emph{exception basic
          block} contains exactly one node that \emph{might} throw an
          exception at run time (e.g., a method call).  There are zero
          or one non-exceptional successors (only a basic block containing a
          \code{throw} statement does not have a non-exceptional
          successor).  There are one or more
          exceptional successors (see \autoref{def:edges}). In all
          cases there is at least one successor (regular or
          exceptional).

        \item \textbf{Conditional basic block.} A \emph{conditional
          basic block} does not contain any nodes and is used as a
          \emph{split point} after the execution of a node of boolean
          type. It has exactly two successors (both non-exceptional):
          the \emph{then} successor that is reached when the previous node
          evaluates to true and the \emph{else} successor that is reached
          when the previous node evaluates to false.  There is always
          exactly a single predecessor block for every conditional
          basic block, which is either a regular basic block or an
          exception basic block. In both cases, the last node in the
          predecessor will be of boolean type and the boolean value
          controls which successor of the conditional block is
          executed.
    \end{enumerate}
\end{definition}

The Java implementation of the four block types above is described in
\autoref{sec:block_classes}.

\begin{definition}[Control-Flow Graph Edges]
\label{def:edges}
The basic blocks of a control-flow graph are connected by directed
\emph{edges}.  If $b_1$ and $b_2$ are connected by a directed edge
$(b_1,b_2)$, we call $b_1$ a predecessor of $b_2$, and we call $b_2$
a successor of $b_1$.  In a control-flow graph, there are three
types of edges:
\begin{enumerate}
    \item \textbf{Exceptional edges}. An \emph{exceptional edge}
      connects an exception basic block with its exceptional
      successors, and it is labeled by the most general exception that
      might cause execution to take this edge during run time.  Note
      that the outgoing exceptional edges of a basic block do not need
      to have mutually exclusive labels; the semantics is that the
      control flow follows the most specific edge. For instance, if
      one edge is labeled with type \code{A} and another is labeled
      with type \code{B} where \code{B} is a subtype of \code{A}, then
      the execution only takes the first edge if the exception is of a
      subtype of \code{A}, but not a subtype of \code{B}.

\begin{workinprogress}
There is not necessarily a most specific exception type in the program
text; in that case, does the translation add a most specific case that will
never be executed at run time?

In general, what is the relation of the ordering in source code to the
one here?
\end{workinprogress}

    There is at most one successor for every exception type.

    \item \textbf{Conditional edges}. A \emph{conditional edge} is a
      non-exceptional edge that connects a conditional basic block
      with one of its successors, and is labeled with either ``true''
      or ``false''.

    \item \textbf{Regular, non-conditional edge.} Any other edge is a
      \emph{regular edge}, and does not carry a label. Only regular
      basic blocks, the entry basic block, and exception basic blocks
      have outgoing regular edges.
\end{enumerate}
\end{definition}


\begin{definition}[Nodes]
    \label{def:node}
    A \emph{node} is a minimal Java operation or expression.  It is
    minimal in the sense that it cannot be decomposed further into
    subparts between which control flow occurs. Examples for such
    nodes include integer literals, an addition node (which performs
    the mathematical addition of two nodes) or a method call.  Control
    flow such as \code{if} and \code{break} are not represented as
    nodes.  The full list of nodes is given in \autoref{tab:nodes} and
    several of them are described in more detail in
    \autoref{sec:noteworthy-translations}.

    It is important to note that, even though nodes can contain
    references to other nodes, it is only the ``top-level'' node which
    is considered at that point in the basic block. In the example of
    the addition node, this means that only the addition operation is
    to be executed, and its operands would occur earlier in the
    control-flow graph (as they are evaluated first, before performing
    the addition).
\end{definition}

In the visualization, a string representation of the node is used,
followed by the node type in square brackets. Note that the string
representation often also includes more than just the ``top-level''
node. For instance, the addition expression \code{a + b[0];} will
appear as ``a + b[0] [ NumericalAddition ]'' rather than ``a'' plus
some temporary variable.  This is done for clarity, so that it is easy
to see what expressions are summed up and because we don't create
internal names for expression results.

\autoref{tab:nodes} lists all node types in the framework.
All classes are in package \code{org.checkerframework.dataflow.cfg.node}.

% Defining a command for node types makes it easier to determine all the
% node types that the manual discusses.  One can compare this list with the
% source code to ensure that every node type is listed.
\newcommand{\nodetype}[1]{\code{#1}}

    \begin{longtable}{lp{0.4\linewidth}l}
        \midrule
        \multicolumn{3}{c}{\autoref{tab:nodes}: All node types in the Dataflow Framework.} \\ \\
        \textbf{Node type} & \textbf{Notes} & \textbf{Example} \\ \midrule \endfirsthead

        \textbf{Node type} & \textbf{Notes} & \textbf{Example} \\ \midrule \endhead
        \hline \multicolumn{3}{|c|}{{Continued on next page}} \\ \hline \endfoot
        \endlastfoot

        \nodetype{Node} & The base class of all nodes & \\
        \midrule

        \nodetype{ValueLiteralNode} & The base class of literal value nodes & \\
        \nodetype{BooleanLiteralNode} & & \code{true} \\
        \nodetype{CharacterLiteralNode} & & \code{'c'} \\
        \nodetype{DoubleLiteralNode} & & \code{3.14159} \\
        \nodetype{FloatLiteralNode} & & \code{1.414f} \\
        \nodetype{IntegerLiteralNode} & & \code{42} \\
        \nodetype{LongLiteralNode} & & \code{1024L} \\
        \nodetype{NullLiteralNode} & & \code{null} \\
        \nodetype{ShortLiteralNode} & & \code{512} \\
        \nodetype{StringLiteralNode} & & \code{"memo"} \\
        \midrule

        & Accessor expressions & \\
        \nodetype{ArrayAccessNode} & & \code{args[i]} \\
        \nodetype{FieldAccessNode} & & \code{f}, \code{obj.f} \\
        \nodetype{MethodAccessNode} & & \code{obj.hashCode} \\
        \nodetype{LocalVariableNode} & Use of a local variable, either as l-value or r-value & \\
        \nodetype{ThisNode} & Base class of references to \code{this} & \\
        \nodetype{ExplicitThisNode} & Explicit use of \code{this} in an expression & \\
        \nodetype{ImplicitThisNode} & Implicit use of \code{this} in an expression & \\
        \nodetype{SuperNode} & Explicit use of \code{super} in expression & \code{super(x, y)} \\
        \midrule

        \nodetype{MethodInvocationNode} & Note that access and invocation are distinct & \code{hashCode()} \\
        \midrule

        & Expression supertypes & \\
        \nodetype{BinaryOperationNode} & Base class of binary expression nodes & \\
        \nodetype{UnaryOperationNode} & Base class of unary expression nodes & \\

        & Arithmetic and logical operations & \\
        \nodetype{BitwiseAndNode} & & a \& \code{b} \\
        \nodetype{BitwiseComplementNode} & & \verb|~b| \\
        \nodetype{BitwiseOrNode} & & \code{a | b} \\
        \nodetype{BitwiseXorNode} & & \code{a ^ b} \\
        \nodetype{ConditionalAndNode} & Short-circuiting & a \&\& \code{b} \\
        \nodetype{ConditionalNotNode} & & \code{!a} \\
        \nodetype{ConditionalOrNode} & Short-circuiting & \code{a || b} \\
        \nodetype{FloatingDivisionNode} & & \code{1.0 / 2.0} \\
        \nodetype{FloatingRemainderNode} & & \code{13.0 \% 4.0} \\
        \nodetype{LeftShiftNode} & & \code{x << 3} \\
        \nodetype{IntegerDivisionNode} & & \code{3 / 2} \\
        \nodetype{IntegerRemainderNode} & & \code{13 \% 4} \\
        \nodetype{NumericalAdditionNode} & & \code{x + y} \\
        \nodetype{NumericalMinusNode} & & \code{-x} \\
        \nodetype{NumericalMultiplicationNode} & & \code{x * y} \\
        \nodetype{NumericalPlusNode} & & \code{+x} \\
        \nodetype{NumericalSubtractionNode} & & \code{x - y} \\
        \nodetype{SignedRightShiftNode} & & \code{x >> 3} \\
        \nodetype{StringConcatenateNode} & & \code{s + ".txt"} \\
        \nodetype{SwitchExpressionNode} & & \\
        \nodetype{TernaryExpressionNode} & & \code{c ? t : f} \\
        \nodetype{UnsignedRightShiftNode} & & \code{x >>> 5} \\
        \midrule

        & Relational operations & \\
        \nodetype{EqualToNode} & & \code{x == y} \\
        \nodetype{NotEqualNode} & & \code{x != y} \\
        \nodetype{GreaterThanNode} & & \code{x > y} \\
        \nodetype{GreaterThanOrEqualNode} & & \code{x >= y} \\
        \nodetype{LessThanNode} & & \code{x < y} \\
        \nodetype{LessThanOrEqualNode} & & \code{x <= y} \\
        \midrule

        \code{SwitchExpression} & A switch expression (not statement!) & \\

        \nodetype{CaseNode} & Case of a switch.  Acts as an equality test. & \\
        \midrule

        \nodetype{AssignmentNode} & & \code{x = 1} \\
        \nodetype{StringConcatenateAssignmentNode} & A compound \code{String} assignment. & \code{s += ".txt"} \\
        \midrule

        \nodetype{ArrayCreationNode} & & \code{new double[]} \\
        \nodetype{ObjectCreationNode} & & \code{new Object()} \\
        \midrule

        \nodetype{FunctionalInterfaceNode} & A member reference or lambda & \\
        \midrule

        \nodetype{TypeCastNode} & & \code{(float) 42} \\
        \nodetype{InstanceOfNode} & & \code{x instanceof Float} \\
        \midrule

        & Conversion nodes & \\
<<<<<<< HEAD
        \nodetype{NarrowingConversionNode} & Implicit conversion & \\
        \nodetype{StringConversionNode} & Might be implicit & \code{obj.toString()} \\
        \nodetype{WideningConversionNode} & Implicit conversion & \\
=======
        \nodetype{NarrowingConversionNode} & Implicit conversion. & \\
        \nodetype{StringConversionNode} & Might be implicit. & \code{obj.toString()} \\
        \nodetype{WideningConversionNode} & Implicit conversion. & \\
>>>>>>> 42970d9e
        \midrule

        \midrule
        & \textbf{Non-value nodes} & \\

        & Types appearing in expressions, such as \code{MyType.class} & \\
        \nodetype{ArrayTypeNode} & & \\
        \nodetype{ParameterizedTypeNode} & & \\
        \nodetype{PrimitiveTypeNode} & & \\
        \midrule

        \nodetype{ClassNameNode} & Identifier referring to Java class or interface & \code{java.util.HashMap} \\
        \nodetype{PackageNameNode} & Identifier referring to Java package & \code{java.util} \\
        \midrule

        \nodetype{ThrowNode} & Throw an exception & \\
        \nodetype{ReturnNode} & Return from a method & \\
        \midrule

        \nodetype{AssertionErrorNode} & & \code{assert x != null : "Hey"} \\
        \midrule

        \nodetype{ExpressionStatementNode} & An expression that is used as a statement & \code{m();} \\
        \midrule

        \nodetype{SynchronizedNode} & Start or end of a synchronized code block & \\
        \nodetype{MarkerNode} & No-op node used to annotate a CFG with
        information of the underlying Java source code.  Mostly useful
        for debugging and visualization. An example is indicating the
        start/end of switch statements. & \\
        \midrule

        \nodetype{NullChkNode} & Null checks inserted by javac & \\
        \midrule

        \nodetype{VariableDeclarationNode} & Declaration of a local variable & \\
        \nodetype{ClassDeclarationNode} & Declaration of a class & \\
        \midrule

        \nodetype{LambdaResultExpressionNode} & Body of a single-expression lambda & \\
        \midrule

        \caption{All node types in the Dataflow Framework.}
        \label{tab:nodes}
    \end{longtable}


In theory, nearly any statement can throw an \code{Error} such as
\code{OutOfMemoryError} or \code{NoSuchFieldError}.  The Dataflow Framework
does not represent all that possible flow.  It only creates the exceptional
edges shown in \autoref{tab:nodesWithException}.

\begin{table}
    \begin{tabular}{ll}
        \hline
        \textbf{Node type} & \textbf{Exception type} \\  \hline

        \code{ArrayAccessNode} & \code{NullPointerException}, \code{ArrayIndexOutOfBoundsException} \\
        \code{FieldAccessNode} & \code{NullPointerException} \\
        \code{MethodAccessNode} & \code{NullPointerException} \\
        \code{MethodInvocationNode} & \code{Throwable}, types in throws clause of the signature \\
        \code{IntegerDivisionNode} & \code{ArithmeticException} \\
        \code{IntegerRemainderNode} & \code{ArithmeticException} \\
        \code{ObjectCreationNode} & \code{Throwable}, types in throws clause of the signature \\
        \code{ArrayCreationNode} & \code{NegativeArraySizeException}, \code{OutOfMemoryError} \\
        \code{TypeCastNode} & \code{ClassCastException} \\
        \code{ThrowNode} & Type of \code{e} when \code{throw e} \\
        \code{AssertionErrorNode} & \code{AssertionError} \\
        \code{ClassNameNode} & \code{ClassCircularityError}, \code{ClassFormatError}, \\
        & \code{NoClassDefFoundError}, \code{OutOfMemoryError} \\
        \hline
    \end{tabular}

        \caption{All node types that could throw Exception, and the types
          to be thrown.
          All exception types are in package \code{java.lang}.}
        \label{tab:nodesWithException}
\end{table}

Other AST constructs are desugared into the above nodes (see \autoref{sec:desugaring}).

\begin{workinprogress}
Can \code{StringConversionNode} be implicit?  I think so, but in any event discuss.
\end{workinprogress}


\subsection{Noteworthy Translations and Node Types}
\label{sec:noteworthy-translations}

In this section we mention any non-straightforward translations from the AST to
the CFG, or special properties about individual nodes.


\subsubsection{Program Structure}
\label{sec:prog-structure}

Java programs are structured using high-level programming constructs
such as loops, if-then-else constructs,
try-catch-finally blocks or switch statements.  During the translation
from the AST to the CFG some of this program structure is lost and all
non-sequential control flow is represented by two low-level
constructs: conditional basic blocks and control-flow edges between
basic blocks. For instance, a \code{while} loop is translated into its
condition followed by a conditional basic block that models the two
possible outcomes of the condition: either the control flow follows
the `true' branch and continues with the loop's body, or control goes to the
`false' successor and executes the first statement after the loop.


\subsubsection{Assignment}

As described in \jlsref{15.26.1}, the execution of an assignment is in
general not strictly left-to-right. Rather, the right-hand side might
be evaluated even if the left-hand side of the assignment causes an
exception. This semantics is faithfully represented in the CFG
produced by the translation.  An example of a field assignment
exhibiting this behavior is shown in \autoref{fig:CFGFieldAssignment}.

\flow{CFGFieldAssignment}{.33}{1}{Control flow for a field assignment is not strictly
left-to-right (cf.\ \jlsref{15.26.1}),
which is properly handled by the translation.}

\subsubsection{Postfix/Prefix Increment/Decrement}
\label{sec:postpre-incdec}
Postfix and prefix increment and decrement have a side effect to
update the variable or field. To represent this side effect, the Dataflow
Framework creates an artificial assignment node like \code{n = n + 1}
for \code{++n} or \code{n++}. This artificial assignment node is stored
in \code{unaryAssignNodeLookup} of \code{ControlFlowGraph}. The assignment
node is also stored in \code{treeLookup} for prefix increment or decrement
so that the result of it is after the assignment. However, the node before
the assignment is stored in \code{treeLookup} for postfix increment or decrement
because the result of it should be before the assignment. For further information
about node-tree mapping, see \autoref{sec:conversions}.

\subsubsection{Conditional stores}
\label{sec:cond-stores}

The Dataflow Framework extracts information from control-flow splits
that occur in \code{if}, \code{for}, \code{while}, and \code{switch}
statements and in conditional operator expressions.  In order to have
the information available at the split, we eagerly produce two stores
contained in a \code{ConditionalTransferResult} after certain
boolean-valued expressions.  The stores are called the \emph{then} and
\emph{else} stores.  So, for example, after the expression \code{x ==
  null}, two different stores will be created.  The Nullness Checker
would produce a then store that maps \code{x} to @Nullable and an else
store that maps \code{x} to @NonNull.

The Dataflow Framework allows a maximum of two stores and when there
are two distinct stores, they always refer to the most recent
boolean-valued expression.  Stores are propagated through most nodes
and they are reversed for conditional not expressions.  The transfer
functions for many nodes merge conditional stores back together
because they cannot maintain the distinction between them.  Merging
just means taking the least upper bound of the two stores and it
happens automatically by calling \code{TransferInput.getRegularStore}.

Assignments usually merge conditional stores. For the translation of
conditional operator expressions, a special non-merging assignment
node is used (see \autoref{sec:cond-exp} below).


\subsubsection{Branches}

The control flow graph represents all non-exceptional control-flow
splits, or branches, as \code{ConditionalBlock}s that contain no
nodes.  If there is one store flowing into a conditional block, then
it is duplicated to both successors.  If there are two stores flowing
into a conditional block, the then store is propagated to the block's
then successor and the else store is propagated to the block's else
successor.

Consider the control flow graph generated for the simple if statement
in \autoref{fig:CFGIfStatement}.  The conditional expression \code{b1}
immediately precedes the \code{ConditionalBlock}, represented by the
octagonal node.  The \code{ConditionalBlock} is followed by both a
then and an else successor block, after which control flow merges back
together at the exit block.  The edge labels \code{EACH_TO_EACH},
\code{THEN_TO_BOTH}, and \code{ELSE_TO_BOTH} are flow rules described
in \autoref{sec:flow-rules}.  As described above, the then store
propagates to (both stores of) the block's then successor according to
rule \code{THEN_TO_BOTH} and the else store propagates to (both stores
of) the block's else successor according to rule \code{ELSE_TO_BOTH}.
More precise rules are used to preserve dataflow information for
short-circuiting expressions, as described in \autoref{sec:cond-exp}.

\flow{CFGIfStatement}{.33}{1.25}{Example of an if statement translated into a
  \code{ConditionalBlock}.}

\subsubsection{Conditional Expressions}
\label{sec:cond-exp}

The conditional and (\code{&&}, cf. \jlsref{15.23}) and the
conditional or (\code{||}, cf. \jlsref{15.24}) expressions are subject
to short-circuiting: if evaluating the left-hand side already
determines the result, then the right-hand side is not evaluated. This
semantics is faithfully represented in the constructed CFG and more
precise flow rules (\autoref{sec:flow-rules}) are used to preserve
additional dataflow information.

An example program using conditional or is shown in
\autoref{fig:CFGConditionalOr}.  Note that the CFG correctly
represents short-circuiting.  The expression \code{b2 || b3} is only
executed if \code{b1} is false and \code{b3} is only evaluated if
\code{b1} and \code{b2} are false.

Observe in \autoref{fig:CFGConditionalOr} that the flow rule between
the first conditional block and its then successor is
\code{THEN_TO_THEN}, rather than the default flow rule for such edges
\code{THEN_TO_BOTH}, which is present on the edge from the last
conditional block to its then successor.  \code{THEN_TO_THEN} is a
more precise rule which propagates the then store from the predecessor
of the conditional block to the then store of the then successor and
leaves the else store of the successor untouched.  This is a valid
rule for propagating information along the short-circuit edge of a
conditional or expression because \code{b1 || (b2 || b3)} being false
implies that \code{b1} is false, so dataflow information that obtains
when \code{b1} is true has no effect on the dataflow information
obtains when \code{b1 || (b2 || b3)} is false.  To put it another way,
if control reaches the block containing \code{b1 || (b2 || b3)} and
that expression is false, then control must have flowed along the else
branches of both conditional blocks and only the facts that obtain
along those edges need to be kept in the else store of the block
containing \code{b1 || (b2 || b3)}.

\flow{CFGConditionalOr}{.33}{1.33}{Example of a conditional or expression
  (\code{||}) with short-circuiting and more precise flow rules.}

Conditional operator expressions (using the ternary conditional operator
\code{? :}, cf. \jlsref{15.25}) use an additional synthetic local
variable in the CFG. The second (then) and third (else) expressions are
assigned to this local variable. In contrast to other assignments, this
assignment does not merge the stores, to allow the propagation of
conditional stores from these sub-expressions.
The \code{TernaryExpressionNode} at the merge of the two branches can
then either be treated like a local variable read or return a
conditional store.

\flow{CFGConditionalOpExpr}{.33}{.33}{Example of a conditional operator
  expression (\code{? :}).}


\subsubsection{Implicit \code{this} access}

The Java compiler AST uses the same type (\code{IdentifierTree}) for
local variables and implicit field accesses (where \code{this.} is
left out).  To relieve the user of the Dataflow Framework from
manually determining the two cases, we consistently use
\code{FieldAccessNode} for field accesses, where the receiver might be
an \code{ImplicitThisNode}.


\subsubsection{Assert statements}
\label{sec:assert-stmts}

Assert statements are treated specially by the CFG builder because it
is unknown at CFG construction time whether or not assertions will be
enabled when the program is run.  When assertions are enabled, the
dataflow information gained by analyzing the assert statement can
improve precision and allow the programmer to avoid redundant
annotations.  However, when assertions are disabled, it would be
unsound to assume that they had any effect on dataflow information.

The user of the Dataflow Framework may specify that
assertions are enabled or disabled.  When assertions are assumed to be
disabled, no CFG Nodes are built for the assert statement.
When assertions are assumed to be enabled, CFG Nodes are built to
represent the condition of the assert statement and, in the else
successor of a ConditionalBlock, CFG Nodes are built to represent the
detail expression of the assert, if any.

If assertions are not assumed to be enabled or disabled, then
the CFG is conservative and represents the fact that the
assert statement may execute or may not.  This takes the form of a
ConditionalBlock that branches on a fake variable.  For example, see
\autoref{fig:CFGAssert}.  The fake variable named
\code{assertionsEnabled#num0} controls the first ConditionalBlock.
The then successor of the ConditionalBlock is the same subgraph of CFG
Nodes that would be created if assertions were assumed to be enabled,
while the else successor of the ConditionalBlock is the same, empty,
subgraph of CFG Nodes that would be created if assertions were assumed
to be disabled.

\flow{CFGAssert}{.15}{2.9}{Example of an assert statement translated with
  assertions neither assumed to be enabled nor assumed to be
  disabled.}


\subsubsection{Varargs method invocation}
\label{sec:varargs}

In Java, varargs in method or constructor invocation is compiled
as new array creation (cf.\ \jlsref{15.12.4.2}). For example,
\code{m(1, 2, 3)} will be compiled as \code{m(new int[]\{1, 2, 3\})}
when the signature of \code{m} is \code{m(int... args)}. Dataflow
Framework creates an \code{ArrayCreationNode} with initializer for varargs
in the same way as the Java compiler does.
Note that it doesn't create an \code{ArrayCreationNode}
when the varargs is an array with the same depth as the type of
the formal parameter, or if \code{null} is given as the actual varargs argument.

\subsubsection{Default case and fall through for switch statement}
\label{sec:default-switch}

A switch statement is handled as a chain of \code{CaseNode} and nodes in
the case. \code{CaseNode} makes a branch by comparing the equality of
the expression of the switch statement and the expression of the case.
Note that the expression of a switch statement must be executed only
once at the beginning of the switch statement. To refer to its value, a fake variable
is created and it is assigned to a fake variable. A \code{THEN_TO_BOTH}
edge goes to nodes in the case and a \code{ELSE_TO_BOTH} edge goes to the next
\code{CaseNode}. When the next case is the default case, it goes to nodes in the default
case. If a break statement is in nodes, it creates an edge to next node of
the switch statement. If there is any possibility of fall-through, an edge
to the first node in the next case is created after nodes in the case.
For example, see \autoref{fig:CFGSwitch}. The fake variable named \code{switch#num0}
is created and each case node creates the branches.

\flow{CFGSwitch}{.21}{1.45}{Example of a switch statement with case, default and fall through.}

\subsubsection{Switch expressions}
\label{sec:switch-expr}

A switch expression is translated similarly to a switch statement.
An additional fake variable \code{switchExpr} is used to store the value
from the cases. The \code{SwitchExpressionNode} itself can then be
handled like a read of that variable.

% TODO: add an example

\subsubsection{Handling \code{finally} blocks}
\label{sec:try-finally}

Control flow statements, like \code{return}, \code{break}, and \code{continue},
within \code{try} blocks will cause execution of the \code{finally} block before
continuing at the target of the jump. The Dataflow Framework models this
behavior by adding a jump to a duplicate of the finally block before the
jump to the original target of the control flow statement.


\subsection{AST to CFG Translation}
\label{sec:ast_to_cfg_translation}

This section gives a high-level overview of the translation process
from the abstract syntax tree to the control-flow graph as described
in \autoref{sec:cfg-formal}.

First, we define several entities, which will be used in the translation.

\begin{definition}[Extended Node]
    In the translation process the data type \emph{extended node} is used.
    An extended node can be one of four possibilities:
    \begin{itemize}
        \item \textbf{Simple extended node.} An extended node can just be a
          wrapper for a node that does not throw an exception,
          as defined in Definition~\ref{def:node}.
        \item \textbf{Exception extended node.} Similar to a simple
          node, an exception extended node contains a node, but this
          node might throw an exception at run time.
        \item \textbf{Unconditional jump.} An unconditional jump
          indicates that control flow proceeds non-sequentially to a
          location indicated by a target label.
        \item \textbf{Conditional jump.} A conditional jump can follow
          an extended node that contains a node of boolean type. It
          contains two target labels, one if the node evaluates to
          true and one for false.
    \end{itemize}
\end{definition}

\textbf{Comparison of nodes and extended nodes.}
Nodes themselves never contain control flow information; they only
represent computation.

An extended node is a wrapper around a node that represents control flow
information.  It contains:  a node, a label, a predecessor, and a
successor.

An extended node is temporarily used to keep track of some control flow
information.  Later, the basic block data structures are created, and they
represent the control flow.  (And at that point the extended nodes are
discarded.)
\begin{definition}[Label]
    A \emph{label} is a marker that is used to refer to extended
    nodes. It is used only temporarily during CFG construction.
\end{definition}

% I agree, we should keep this in mind in the future.
%\begin{workinprogress}
%I find it useful to never name phases ``one'', ``two'', ``three'', but
%always to give them English names.  This makes the meaning clearer to
%readers --- often because it forces the writer to think harder about the
%meaning of each.  It can still be useful to number the phases even after
%they have more mnemonic names.
%\end{workinprogress}


The process of translating an AST to a CFG proceeds in three distinct phases.
\begin{enumerate}
    \item \textbf{Phase one.} In the first phase, a single linear
      sequence of extended nodes is created. The control flow is
      implicitly assumed to be sequential through the sequence of
      extended nodes, until a (conditional or unconditional) jump is
      encountered in an if, for, while, or switch statement, in which
      case the jump target decides where execution proceeds.

    The labels used as targets of jumps are associated with positions
    in this sequence and are managed by maintaining a binding function
    from labels to sequence positions. The advantage of having this
    indirection is that one can create a label and associate with the
    next free position in the sequence, without knowing which exact
    extended node will be placed there.  Furthermore, labels can be
    created and used before they are actually bound to their correct
    position in the sequence (e.g., when that position is not yet
    known).  At the end, the binding function can be used to resolve
    labels to extended nodes.

    Furthermore, phase one also computes a mapping from AST tree
    elements to nodes, as well as a set of leaders. A \emph{leader} is
    an extended node for which one of the following conditions
    applies:
    \begin{itemize}
    \item It is the first extended node in the sequence.
    \item It is the target of a jump (i.e. there is a label bound to
      the location of the node in the sequence).
    \item It is the first node following a jump.
    \end{itemize}

    \item \textbf{Phase two.} Phase two translates the linear
      representation to a control-flow graph by performing the
      following transformations:
    \begin{itemize}
        \item Simple extended nodes are translated to regular basic
          blocks, where multiple nodes can be grouped in one regular
          basic block.
        \item Exception extended nodes are translated to exception
          basic blocks with the correct edges.
        \item Unconditional jumps are replaced with edges between the
          correct basic blocks.
        \item Conditional jumps are replaced by a conditional basic
          block.
    \end{itemize}
    To greatly simplify the implementation, phase two is allowed to
    produce a degenerated control-flow graph. In particular, the
    following deficiencies are possible:
    \begin{itemize}
    \item Regular basic blocks might be empty.
    \item Some conditional basic blocks might be unnecessary, in that
      they have the same target for both the `then' as well as the
      `else' branch.
    \item Two consecutive, non-empty, regular basic blocks can exist,
      even if the second block has only exactly one predecessor and
      the two blocks could thus be merged.
    \end{itemize}
    \item \textbf{Phase three.} In the third and last phase, the
      control-flow graph is transformed such that the deficiencies
      remaining from phase two are removed. It is ensured that
      removing one kind of deficiency does not create another
      degenerate case.
\end{enumerate}



\subsubsection{Desugaring}
\label{sec:desugaring}

Desugaring means replacing complicated source language constructs by
simpler ones, or removing syntactic sugar from an input program.
Originally, we intended for the control flow graph representation to
be as close as possible to the Java abstract syntax tree to simplify
the mapping from tree to CFG node and back and to reuse existing
checker code written in terms of trees.  However, we ran into several
cases that were better handled by desugaring.

    \begin{itemize}
    \item We decided to represent implicit conversion operations like
      boxing, unboxing, widening, and narrowing as explicit CFG nodes
      because they change the type of a value.  For example, implicit
      unboxing of an \code{Integer} will be translated into a call to
      \code{Integer.intValue}.  The pre-conversion type can be
      associated with the original node and the post-conversion type
      can be associated with the explicit conversion node.  It also
      makes it possible for the transfer function to operate on the
      conversion nodes.

    \item Enhanced for loops are defined in terms of a complicated
      translation into simpler operations, including field accesses,
      branches, and method calls that could affect dataflow
      information.  It would be prohibitively difficult for a checker
      writer to write a transfer function that correctly accounted for
      all of those operations, so we desugar enhanced for loops.

    \item Once we decided to make conversion nodes explicit it made
      sense to desugar compound assignments.  A compound assignment
      like \begin{verbatim}Integer i; i += 3;\end{verbatim} performs
      both an unboxing and a boxing operation on \code{i}.  Desugaring
      all compound assignments greatly reduced the total number of
      node classes.

    \end{itemize}

In order to desugar code and still maintain the invariant that every
CFG node maps to a tree, we needed to create new AST tree nodes that
were not present in the input program.  Javac allows us to do this
through non-supported APIs and we wrote some utility classes in
\code{javacutil} to make the process easier.  The new trees are
created during CFG building and they persist as long as some CFG node
refers to them.  However, the trees are not inserted into the AST, so
they are not type-checked or seen by other tree visitors.  Their main
purpose is to carry Java types and to satisfy AnnotatedTypeFactory
methods.

A further complication is that these newly-introduced AST trees are
not part of the TreePath when visiting the AST.  We work around this
problem by giving the AnnotatedTypeFactory a mapping, called the
\code{pathHack}, from newly-introduced trees to their containing
MethodTree and ClassTree.

Possibly even worse, we needed to create fake symbols for variables
created when desugaring enhanced for loops.  Javac does not expose the
ability to create a symbol, so we created a new subclass of
Symbol.VarSymbol called \code{javacutil.tree.DetachedVarSymbol} for
this purpose.  AnnotatedTypeFactory explicitly checks for
DetachedVarSymbols in its DeclarationFromElement method.



\subsubsection{Conversions and node-tree mapping}
\label{sec:conversions}

As mentioned in \autoref{sec:desugaring}, we represent implicit Java
type conversions such as boxing, unboxing, widening, and narrowing by
explicit CFG nodes.  This means that some AST tree nodes correspond to
multiple CFG nodes: a pre-conversion node and a post-conversion node.
We will describe how the conversions work and how the node-tree
mappings are implemented.

Boxing and unboxing are represented in terms of calls to Java standard
library methods.  Boxing corresponds to a call to
\code{BoxedClass.valueOf} while unboxing corresponds to a call to
\code{BoxedClass.\*Value}.  This allows annotations on the library
methods, as well as transfer functions for method invocations, to
apply to the conversions with no special work on the part of a checker
developer.

Widening and narrowing conversions are represented as special
node types, although it would be more consistent to change them into
type casts.

We maintain the invariant that a CFG node maps to zero or one AST tree
and almost all of them map to a single tree.  But we can't maintain a
unique inverse mapping because some trees have both pre- and
post-conversion nodes.  Instead, we remember two mappings, one from
tree to pre-conversion node and, for those trees that were converted,
one from tree to post-conversion node.  Both the CFGBuilder and the
ControlFlowGraph store two separate mappings.  The Analysis class
explicitly stores the tree to pre-conversion node mapping as
\code{treeLookup} and it indirectly uses the tree to post-conversion
mapping in \code{Analysis.getValue(Tree)}.  This has effectively
hidden the distinction between pre and post-conversion nodes from the
Checker Framework, but in the long run it may be necessary to expose
it.



\section{Dataflow Analysis}

This section describes how the dataflow analysis over the control-flow
graph is performed and how to implement a particular analysis.

Roughly, a dataflow analysis in the framework works as follows. Given
the abstract syntax tree of a method, the framework computes the
corresponding control-flow graph as described in
\autoref{sec:cfg}. Then, a simple forward or backward iterative
algorithm is used to compute a fix-point, by iteratively applying a
set of transfer functions to the nodes in the CFG\@.  These transfer
functions are specific to the particular analysis and are used to
approximate the run-time behavior of different statements and expressions.


\subsection{Managing Intermediate Results of the Analysis}
\label{sec:node-mapping}
\label{sec:store-management}


Conceptually, the dataflow analysis computes an abstract value for
every node and flow expression\footnote{Certain dataflow analyses
  might choose not to produce an abstract value for every node.  For
  instance, a constant propagation analysis would only be concerned
  with nodes of a numerical type, and could ignore other nodes.}.  The
transfer function (\autoref{sec:transfer-fnc}) produces these abstract
values, taking as input the abstract values computed earlier for
sub-expressions.  For instance, in a constant propagation analysis,
the transfer function for addition (\code{+}) would look at the
abstract values for the left and right operand, and determine that the
\code{AdditionNode} is a constant if and only if both operands are
constant.

An analysis result contains two parts:

\begin{enumerate}
\item
The \emph{node-value mapping} (\code{Analysis.nodeValues}) maps \code{Node}s to their abstract
values.  Only nodes that can take on an abstract value are
used as keys.  For example, in the Checker Framework, the mapping is
from expression nodes to annotated types.

The framework consciously does not store the abstract value
directly in the node, to remove any coupling between the control-flow
graph and a particular analysis.  This allows the control-flow graph
to be constructed only once, and then reused for different dataflow
analyses.

\item
A set of \emph{stores}.  Each store maps a flow expression to an
abstract value.  Each store is associated with a specific program point.

The stores tracked by an analysis implement the \code{Store}
interface, which defines the following operations:
\begin{itemize}
\item Least upper bound: Compute the least upper bound of two stores
  (e.g., at a merge-point in the control-flow graph).
\item Equivalence: Compare two stores if they are (semantically)
  different, which is used to determine if a fix-point is reached in
  the dataflow analysis. Note that reference-equality is most likely
  not sufficient.
\item Copy mechanism: Clone a store to get an exact copy.
\end{itemize}
The store is analysis-dependent, but the framework provides a default
store implementation which can be reused.  The default implementation
is
\begin{verbatim}org.checkerframework.framework.flow.CFStore\end{verbatim}

What information is tracked in the store depends on the analysis to be
 performed.  Some examples of stores include
\begin{verbatim}
org.checkerframework.checker.initialization.InitializationStore
org.checkerframework.checker.nullness.NullnessStore
\end{verbatim}

Every store is associated with a particular point in the control-flow
graph, and all stores are managed by the framework. It saves an explicit store
for the start of each basic block.
When dataflow information
is requested for a later point in a block, the analysis applies the
transfer function to recompute it from the initial store.

\end{enumerate}

After an analysis has iterated to a fix-point, the computed dataflow
information is maintained in an AnalysisResult, which can map either
nodes or trees to abstract values.


\subsection{Answering Questions}
\label{sec:answering-questions}
After the flow analysis for a particular method has been computed,
there are two kinds of information that have been computed.  Firstly,
the node-value mapping stores an abstract value for every node, and
secondly, the information maintained in various stores is available.

Two kinds of queries are possible to the dataflow analysis after the
analysis is complete:
\begin{enumerate}
    \item For a given AST tree node, what is its abstract value?  Both
      pre- and postconversion values can be retrieved.
      A discussion of conversions can be found in \autoref{sec:conversions}.
    \item For a given AST tree node, what is the state right after
      this AST tree node?  Examples of questions include:
    \begin{itemize}
        \item Which locks are currently held?
        \item Are all fields of a given object initialized?
    \end{itemize}
\end{enumerate}

The store may first need to be (re-)computed, as the framework does not
store all intermediate stores but rather only those for key positions
as described in \autoref{sec:store-management}.

To support both kinds of queries, the framework builds a map from AST
tree nodes (of type \code{com.sun.source.tree.Tree}) to CFG nodes.  To
answer questions of the first type it is then possible to go from the
AST tree node to the CFG node and look up its abstract value in the
node-value mapping (this is provided by the framework).  By default,
the abstract value returned for a tree by
\code{Analysis.getValue(Tree)} includes any implicit conversions
because it uses the mapping from tree node to post-conversion CFG
node.  To request the pre-conversion value, one currently uses the
\code{ControlFlowGraph.treelookup} map directly.

To support questions of the second kind, every node has a reference to
the basic block it is part of. Thus, for a given AST tree node, the
framework can determine the CFG node and thereby the CFG basic block,
and compute the necessary store to answer the question.


\subsection{Transfer Function}
\label{sec:transfer-fnc}

A transfer function is an object that has a transfer method for
every \code{Node} type, and also a transfer method for procedure entry.

\begin{itemize}
\item A transfer method for a \code{Node} type takes a store
  and the node, and produces an updated store. This is achieved by
  implementing the \code{NodeVisitor<S, S>} interface for the store
  type \code{S}.

  These transfer methods also get access to the abstract value of any
  sub-node of the node \code n under consideration.  This is not limited
  to immediate children, but the abstract value for any node contained
  in \code n can be queried.

\item A transfer method for procedure entry returns the initial store, given the
  list of parameters (as \code{LocalVariableNode}s that represent the formal
  parameters) and the
  \code{MethodTree} (useful if the initial store depends on the procedure
  signature, for instance).

\end{itemize}


\subsection{Flow Rules}
\label{sec:flow-rules}

As mentioned in \autoref{sec:cond-stores}, dataflow analysis
conceptually maintains two stores for each program point, a then store
containing information valid when the previous boolean-valued
expression was true and an else store containing information valid
when the expression was false.  In many cases, there is only a single
store because there is no boolean-valued expression to split on or
there was an expression, but it yielded no useful dataflow
information.  However, any CFG edge may potentially have a predecessor
with two stores and a successor with two stores.

We could simply propagate information from both predecessor stores to
both successor stores, but that would throw away useful information,
so we define five flow rules that allow more precise propagation.

\begin{itemize}
    \item \code{EACH_TO_EACH} is the default rule for an edge with a
      predecessor that is not a \code{ConditionalBlock}.  It
      propagates information from the then store of the predecessor to
      the then store of the successor and from the else store of the
      predecessor to the else store of the successor.
    \item \code{THEN_TO_BOTH} is the default rule for an edge from a
      \code{ConditionalBlock} to its then successor.  It propagates
      information from the then store of its predecessor to both the
      then and else stores of the then successor, thereby splitting
      the conditional store to take advantage of the fact that the
      condition is known to be true.
    \item \code{ELSE_TO_BOTH} is the default rule for an edge from a
      \code{ConditionalBlock} to its else successor.  It propagates
      information from the else store of its predecessor to both the
      then and else stores of the else successor, thereby splitting
      the conditional store to take advantage of the fact that the
      condition is known to be false.
    \item \code{THEN_TO_THEN} is a special rule for a short-circuit edge
      from a \code{ConditionalBlock} to its then successor.  It only
      propagates information from the then store of its predecessor to
      the then store of its successor.  This flow rule is used for
      conditional or expressions because the else store of \code{a ||
        b} is not influenced by the then store of \code{a}.
    \item \code{ELSE_TO_ELSE} is a special rule for a short-circuit edge
      from a \code{ConditionalBlock} to its else successor.  It only
      propagates information from the else store of its predecessor to
      the else store of its successor.  This flow rule is used for
      conditional and expressions because the then store of \code{a &&
        b} is not influenced by the else store of \code{a}.
\end{itemize}

Note that the more precise flow rules \code{THEN_TO_THEN} and
\code{ELSE_TO_ELSE} improve the precision of the store they do not
write to.  In other words, \code{THEN_TO_THEN} yields a more precise
else store of its successor by not propagating information to the else
store which might conflict with information already there, and
conversely for \code{ELSE_TO_ELSE}.
See \autoref{sec:cond-exp} for more details and an example.

Currently, we only use flow rules for short-circuiting edges of
conditional ands and ors.  The CFG builder sets the flow rule of each
short-circuiting edge as it builds the CFG for the conditional and/or
expression.

The dataflow analysis logic requires that both the then and the else
store of each block contain some information before the block is
analyzed, so it is a requirement that at least one predecessor block
writes the then store and at least one writes the else store.


\subsection{Concurrency}

By default, the Dataflow Framework analyzes the code as if it is
executed sequentially.  This is unsound if the code is run
concurrently.  Use the \code{-AconcurrentSemantics} command-line
option to enable concurrent semantics.

In the concurrent mode, the dataflow analysis cannot infer any
local information for fields.  This is because after a local update,
another thread might change the field's value before the next use.

An exception to this are monotonic type properties, such as the
\code{@MonotonicNonNull} annotation of the nullness type system.  The
meta-annotation \code{@MonotonicQualifier} declares that a qualifier
behaves monotonically, however it is not yet used to preserve dataflow
information about fields under concurrent semantics.


\section{Example: Constant Propagation}

As a proof-of-concept, I (Stefan) implemented a constant propagation
analysis for local variables and integer values.  The main class is
\code{org.checkerframework.dataflow.cfg.playground.ConstantPropagationPlayground}.  I
describe the most important aspects here.

\textbf{Abstract values.} A class \code{Constant} is used as an
abstract value, which can either be \emph{top} (more than one integer
value seen), \emph{bottom} (no value seen yet), or \emph{constant}
(exactly one value seen; in which case the value is also stored).

\textbf{The store.} The store maps \code{Node}s to \code{Constant},
where only \code{LocalVariableNode}s and \code{IntegerLiteralNode}s
are used as keys.  Only those two nodes actually are of interest
(there is no addition/multiplication/etc. yet, and other constructs
like fields are not yet supported by the analysis).

Two different instances of \code{LocalVariableNode} can be uses of the
same local variable, and thus the \code{equals} method has been
implemented accordingly. Therefore, every local variable occurs at
most once in the store, even if multiple (equal)
\code{LocalVariableNode}s for it exist.

\textbf{The transfer function.} The transfer function is very
simple. The initial store contains \emph{top} for all parameters, as
any value could have been passed in.  When an integer literal is
encountered, the store is extended to indicate what abstract value
this literal stands for. Furthermore, for an assignment, if the
left-hand side is a local variable, the transfer function updates its
abstract value in the store with the abstract value of the right-hand
side (which can be looked up in the store).

To illustrate how we can have different information in the then and
else block of a conditional, I also implemented another transfer
function that considers the \code{EqualToNode}, and if it is of the
form \code{a == e} for a local variable \code{a} and constant
\code{e}, passes the correct information to one of the branches. This
is also shown in \autoref{fig:ConstSimple}.

\text{Example.} A small example is shown in \autoref{fig:ConstSimple}.

\flow{ConstSimple}{.45}{1}{Simple sequential program to illustrate constant
  propagation.  Intermediate analysis results are shown.}


\section{Example: Live Variable}
\label{sec:live_variable}

A live variable analysis for local variables and fields was implemented
to show the backward analysis works properly. The main class is
\code{org.checkerframework.dataflow.cfg.playground.LiveVariablePlayground}.

\textbf{Abstract values.} A class \code{LiveVarValue} is a live
variable (which is represented by a node) wrapper turning node into
abstract value. A node can be \code{LocalVariableNode} or \code{FieldAccessNode}.

\textbf{The store.} The live variable store \code{LiveVarStore} has a field
\code{liveVarValueSet} which contains a set of \code{LiveVarValue}s. Only
\code{LocalVariableNode} or \code{FieldAccessNode} will be considered as a
live variable and added to \code{liveVarValueSet}. The store defines methods
\code{putLiveVar(LiveVarValue)} and \code{killLiveVar(LiveVarValue)} to add
and kill live variables.

\textbf{The transfer function.} The transfer function \code{LiveVarTransfer}
initializes empty stores at normal and exceptional exit blocks (because this
is a backward transfer function). The transfer function visits assignments to
update the live variable values in the stores.

\textbf{Example.} An example is shown in \autoref{fig:LiveSimple}.

\flow{LiveSimple}{.33}{1}{Simple sequential program to illustrate live variable.  Intermediate analysis results are shown.}


\section{Default Analysis}


\subsection{Overview}

The default flow-sensitive analysis \code{org.checkerframework.framework.flow.CFAnalysis}
works for any checker defined in the
Checker Framework.  This generality is both a strength and a weakness
because the default analysis can always run but the facts it can
deduce are limited.  The default analysis is extensible so checkers
can add logic specific to their own qualifiers.

The default flow-sensitive analysis takes advantage of several forms
of control-flow to improve the precision of type qualifiers.  It
tracks assignments to flow expressions, propagating type qualifiers
from the right-hand side of the assignment.  It considers equality and
inequality tests to propagate the most precise qualifiers from the
left or right-hand side to the true (resp. false) successor.  It also
applies type qualifiers from method postconditions after calls.

\begin{workinprogress}
Preconditions are not mentioned at all in this manual. How are they handled?
\end{workinprogress}


\subsection{Interaction of the Checker Framework and the Dataflow Analysis}
\label{sec:flow-cf-interaction}

This section describes how the dataflow analysis is integrated into the
Checker Framework to enable flow-sensitive type checking.

A main purpose of a type factory is to create an \code{AnnotatedTypeMirror}
based on an input tree node. Using the results of the dataflow analysis,
the type factory can return a more refined type than otherwise possible.

Type factories that extend from \code{GeneralAnnotatedTypeFactory}
and set the constructor parameter \code{useFlow} to true will automatically
run dataflow analysis and use the result of the analysis when creating an
\code{AnnotatedTypeMirror}.  The first time that a \code{GenericAnnotatedTypeFactory}
instance visits a \code{ClassTree}, the type factory runs the dataflow analysis
on all the field initializers of the class first, then the bodies of methods in
the class, and then finally the dataflow analysis is
run recursively on the members of nested classes. The result of
dataflow analysis is stored in the \code{GenericAnnotatedTypeFactory} instance.

When creating an \code{AnnotatedTypeMirror} for a tree node, the type factory
queries the result of the dataflow analysis to determine if a more refined
type for the tree node was inferred by the analysis. This is the first
type of query described in \autoref{sec:answering-questions}.

Dataflow itself uses the type factory to get the initial
\code{AnnotatedTypeMirror} for a tree node in the following way.

For a given node \code{n}
\begin{itemize}
\item
    If it has no corresponding AST tree node, use ``top'' as its
    abstract value.
\item
    If it has a corresponding AST tree node, ask the
    \code{AnnotatedTypeFactory} about the type of the tree node.  The
    factory will then use its checker-dependent logic to compute this
    type.  A typical implementation will look at the type of sub-trees
    and compute the overall type based on the information about these
    sub-trees.

    Note that the factory recursively uses information provided by the
    flow analysis to determine the types of sub-trees.  There is a
    check in \code{Analysis.getValue} that the node whose type is
    being requested is a sub-node of the node to which the transfer
    function is currently being applied.  For other nodes, the
    analysis will return \code{null} (i.e., no information) and the
    factory will return the flow-insensitive annotated type.

\end{itemize}

The \code{AnnotatedTypeFactory} and helper classes need to be prepared to work
even when dataflow analysis is not finished yet. Code should either check
whether dataflow analysis is still in progress (using
\code{analysis.isRunning()}) or handle possible null values. The factory should
return conservative, flow-insensitive types if the analysis is still in
progress.


\subsection{The Checker Framework Store and Dealing with Aliasing}

\begin{workinprogress}
    Word of caution: The exact rules of what information is
        retained may or may not be implemented exactly as described
        here.  This is a good starting point in any case, but if very
        precise information is needed, then the source code is very
        readable and well documented.
\end{workinprogress}

The Dataflow Framework provides a default implementation of a store
with the class \code{CFAbstractStore}, which is used (as
\code{CFStore}) as the default store if a checker does not provide its
own implementation.  This implementation of a store tracks the
following information:

\begin{itemize}
    \item Abstract values of local variables.
    \item Abstract values of fields where the receiver is an
          access sequence compose of the following:
    \begin{itemize}
    \item Field access.
    \item Local variable.
    \item Self reference (i.e., \code{this}).
    \item Pure or non-pure method call.
    \end{itemize}
\end{itemize}

The most challenging part is ensuring that the information about field
accesses is kept up to date in the face of incomplete aliasing
information.  In particular, at method calls and assignments care
needs to be taken about which information is still valid afterwards.

The store maintains a mapping from field accesses (as defined in
Section~\ref{sec:field-access}) to abstract values, and the subsequent
sections describe the operations that keep this mapping up-to-date.

\begin{workinprogress}
  There hasn't been a good introduction of pure vs. non-pure methods.
  Maybe this is a good location for a discussion?
  Introduce the purity annotations somewhere.
\end{workinprogress}


\subsubsection{Internal Representation of field access}
\label{sec:field-access}

To keep track of the abstract values of fields, the Dataflow Framework
uses its own representation of field accesses (that is different from
the \code{Node} type introduced earlier).  This data type is defined
inductively as follows:

\begin{bnfgrammar}
    \production{\nonterminal{FieldAccess}}
        {\nonterminal{Receiver} \nonterminal{Field} \qquad Java field (identified by its \code{Element})}
    \production{\nonterminal{Receiver}}
        {\nonterminal{SelfReference} \qquad \code{this}}
    \altline{\nonterminal{LocalVariable} \qquad local variable (identified by its \code{Element})}
    \altline{\nonterminal{FieldAccess}}
    \altline{\nonterminal{MethodCall} \qquad Java method call of a method}
    \altline{\nonterminal{Unknown} \qquad any other Java expression}
    \production{\nonterminal{MethodCall}}
        {\nonterminal{Receiver} \literal{.} \nonterminal{Method}
            \literal{(} \nonterminal{Receiver}$^{,*}$ \literal{)}}
\end{bnfgrammar}

\nonterminal{Unknown} is only used to determine which
information needs to be removed (e.g., after an assignment), but no field
access that contains \nonterminal{Unknown} is stored in the mapping to
abstract values.  For instance, \nonterminal{Unknown} could stand for
a non-pure method call, an array access, or a ternary expression.


\subsubsection{Updating Information in the Store}

\newcommand{\alias}{\operatorname{might\_alias}}

In the following, let $o$ be any \nonterminal{Receiver}, $x$ a local
variable, $f$ a field, $m$ a pure method, and $e$ an expression.
Furthermore, we assume to have access to a predicate $\alias(o_1,o_2)$
that returns true if and only if~$o_1$ might alias~$o_2$; see
Section~\ref{sec:alias}.

\subsubsubsection{At Field Assignments}

For a field update of the form $o_1.f_1 = e$, the
dataflow analysis first determines the abstract value $e_\text{val}$ for $e$.
Then, it updates the store $S$ as follows.
\begin{enumerate}
    \item For every field access $o_2.f_1$ that is a key in $S$, remove its
      information if
      $o_2$ lexically contains a \nonterminal{Receiver} that \emph{might}
        alias $o_1.f_1$ as determined by the $\alias$
        predicate.
      Note that the ``lexically contains'' notion for pure method calls
        includes both the receiver as well as the arguments.

      This includes the case where $o_1 = o_2$ (that is, they are
      syntactically the same) and the case where $o_2$ and $o_1.f_1$ might be
      aliases.

    \item $S[o_1.f_1] = e_\text{val}$
\end{enumerate}


\subsubsubsection{At Local Variable Assignments}

For a local variable assignment of the form $x = e$,
the dataflow analysis first determines the abstract value $e_\text{val}$ for
$e$.
Then, it updates the store $S$ as follows.
\begin{enumerate}
    \item For every field access $o_2.f_2$ that is a key in $S$,
      remove its information if $o_2$ lexically contains a
      \nonterminal{Receiver} that \emph{might} alias $x$ as determined
      by the $\alias$ predicate.
    \item $S[x] = e_\text{val}$
\end{enumerate}

\subsubsubsection{At Other Assignments}

For any other assignment $z = e$ where the
assignment target $z$ is not a field or local variable,
the dataflow analysis first determines the abstract value $e_\text{val}$ for
$e$.
Then, it updates the store $S$ as follows.
\begin{enumerate}
    \item For every field access $o_2.f_2$, remove its information if
    $o_2$ lexically contains a \nonterminal{Receiver} that \emph{might}
    alias $z$ as determined by the $\alias$ predicate.
\end{enumerate}


\subsubsubsection{At Non-Pure Method Calls}

A non-pure method call might modify the value of any field arbitrarily.
Therefore, at a method call, any information about fields is lost.


\subsubsubsection{Alias Information}
\label{sec:alias}

The Checker Framework does not include an aliasing analysis, which could
provide precise aliasing information.  For this reason, we implement the
predicate $\alias$ as follows:
\[ \alias(o_1,o_2) :=
\left(\operatorname{type}(o_1) <: \operatorname{type}(o_2)
\;\;\text{or}\;\;
\operatorname{type}(o_2) <: \operatorname{type}(o_1) \right) \]
where $\operatorname{type}(o)$ determines the Java type of a reference $o$
and $<:$ denotes standard Java subtyping.


%  LocalWords: pre cfg javacutils InternalUtils DivideByZero BlockImpl se SingleSuccessorBlock RegularBlock SingleSuccessorBlockImpl ExceptionBlock SpecialBlock ConditionalBlock SpecialBlocks
%  LocalWords: ControlFlowGraph ControlFlowGraphs CFGBuilder ast CFValue JavaExpressions AbstractValue AbstractValues PolyNull Poly AnnotatedTypeMirrors CFAbstractValue NullnessValue CFStore
%  LocalWords: NullnessCheckers CFAbstractStore InitializationStore Regex NullnessStore TransferInput TransferResult TransferInputs ConditionalTransferResult RegularTransferResult CFTransfer
%  LocalWords: TransferFunction NodeVisitor TransferResults isRegex lst CFAbstractTransfer AbstractNodeVisitor asRegex ClassTree InitializationTransfer visitMethodInvocation RegexTransfer
%  LocalWords: CFAbstractAnalysis NullnessTransfer RegexChecker's lp AnalysisResult AnnotatedTypeFactory AnnotatedTypeFactorys AnnotationProvider getAnnotatedType BaseTypeChecker
%  LocalWords: GenericAnnotatedTypeFactory FlowAnalysis CFAnalysis BaseAnnotatedTypeFactory CFGSimple ValueLiteral txt BooleanLiteral CharacterLiteral DoubleLiteral FloatLiteral
%  LocalWords: IntegerLiteral LongLiteral NullLiteral ShortLiteral args StringLiteral Accessor ArrayAccess FieldAccess This MethodAccess ExplicitThis ImplicitThis NullAway
%  LocalWords: LocalVariable MethodInvocation BitwiseAnd BitwiseOr MyType BitwiseComplement BitwiseXor ConditionalAnd ConditionalNot ConditionalOr FloatingDivision FloatingRemainder LeftShift
%  LocalWords: IntegerDivision IntegerRemainder NumericalAddition EqualTo NumericalMinus NumericalMultiplication NumericalPlus util NumericalSubtraction SignedRightShift StringConcatenate
%  LocalWords: TernaryExpression UnsignedRightShift NotEqual GreaterThan GreaterThanOrEqual LessThan ArrayCreation StringConcatenateAssignment ObjectCreation TypeCast cond
%  LocalWords: InstanceOf NarrowingConversion StringConversion WideningConversion ArrayType ParameterizedType ClassName PrimitiveType PackageName AssertionError NullChk accessor
%  LocalWords: VariableDeclaration FieldAssignment CFGFieldAssignment getRegularStore CFGConditionalOr fnc CFGConditionalOr2 ConditionalOrNode ConditionalOr2 valueOf
%  LocalWords: IdentifierTree FieldAccessNode ImplicitThisNode unboxing TreePath pathHack MethodTree VarSymbol DetachedVarSymbols DeclarationFromElement BoxedClass treeLookup getValue
%  LocalWords: nodeValues AdditionNode postconversion treelookup LocalVariableNode AconcurrentSemantics MonotonicNonNull MonotonicQualifier IntegerLiteralNode EqualToNode unshaded
%  LocalWords: ConstSimple SelfReference PureMethodCall javacutil stubparser TreeParser TreeBuilder DetachedVarSymbol LiveSimple
% LocalWords:  Uber's Nullsafe CFGVisualizeLauncher intra boolean subparts ValueLiteralNode c' lang BooleanLiteralNode CharacterLiteralNode DoubleLiteralNode FloatLiteralNode ThisNode
% LocalWords:  LongLiteralNode NullLiteralNode ShortLiteralNode StringLiteralNode ArrayAccessNode MethodAccessNode ExplicitThisNode SuperNode MethodInvocationNode BinaryOperationNode
% LocalWords:  UnaryOperationNode BitwiseAndNode BitwiseComplementNode BitwiseOrNode BitwiseXorNode ConditionalAndNode ConditionalNotNode FloatingDivisionNode FloatingRemainderNode b1
% LocalWords:  LeftShiftNode IntegerDivisionNode IntegerRemainderNode NumericalAdditionNode b2 b3 NumericalMinusNode NumericalMultiplicationNode NumericalPlusNode NotEqualNode num0
% LocalWords:  NumericalSubtractionNode SignedRightShiftNode StringConcatenateNode GreaterThanNode SwitchExpressionNode TernaryExpressionNode UnsignedRightShiftNode LessThanNode
% LocalWords:  GreaterThanOrEqualNode LessThanOrEqualNode CaseNode AssignmentNode ArrayCreationNode StringConcatenateAssignmentNode ObjectCreationNode FunctionalInterfaceNode ThrowNode
% LocalWords:  TypeCastNode InstanceOfNode instanceof NarrowingConversionNode StringConversionNode WideningConversionNode ArrayTypeNode ParameterizedTypeNode PrimitiveTypeNode Varargs
% LocalWords:  ClassNameNode PackageNameNode ReturnNode AssertionErrorNode SynchronizedNode varargs MarkerNode NullChkNode VariableDeclarationNode ClassDeclarationNode NoSuchFieldError
% LocalWords:  LambdaResultExpressionNode ArrayIndexOutOfBoundsException Throwable ClassFormatError ArithmeticException NegativeArraySizeException ClassCircularityError CFGIfStatement
% LocalWords:  NoClassDefFoundError unaryAssignNodeLookup assertionsEnabled CFGAssert CFGSwitch
% LocalWords:  intValue<|MERGE_RESOLUTION|>--- conflicted
+++ resolved
@@ -858,15 +858,9 @@
         \midrule
 
         & Conversion nodes & \\
-<<<<<<< HEAD
         \nodetype{NarrowingConversionNode} & Implicit conversion & \\
         \nodetype{StringConversionNode} & Might be implicit & \code{obj.toString()} \\
         \nodetype{WideningConversionNode} & Implicit conversion & \\
-=======
-        \nodetype{NarrowingConversionNode} & Implicit conversion. & \\
-        \nodetype{StringConversionNode} & Might be implicit. & \code{obj.toString()} \\
-        \nodetype{WideningConversionNode} & Implicit conversion. & \\
->>>>>>> 42970d9e
         \midrule
 
         \midrule
