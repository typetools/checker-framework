plugins {
  id 'java-library'
  id 'base'
}

dependencies {
  api project(':javacutil')
  api project(':checker-qual')

  // Node implements org.plumelib.util.UniqueId, so this dependency must be "api".
  api "org.plumelib:plume-util:${versions.plumeUtil}"

  implementation "org.plumelib:hashmap-util:${versions.hashmapUtil}"

  testImplementation group: 'junit', name: 'junit', version: '4.13.2'

  // External dependencies:
  // If you add an external dependency, you must shadow its packages both in the dataflow-shaded
  // artifact (see shadowJar block below) and also in checker.jar (see the comment in
  // ../build.gradle in the createDataflowShaded task).
}

// Shadowing Test Sources and Dependencies
import com.github.jengelman.gradle.plugins.shadow.tasks.ShadowJar

/**
 * Creates a task with name dataflow${shadedPkgName} that creates a shaded dataflow jar. The packages will be shaded to
 * "org.checkerframework.{@code shadedPkgName}" and the jar name is dataflow-${shadedPkgName}.jar.
 * @param shadedPkgName
 * @return
 */
def createDataflowShaded(shadedPkgName) {
  tasks.register("dataflow${shadedPkgName}Jar", ShadowJar) {
    description = "Builds dataflow-${shadedPkgName}.jar."
    group = 'Build'
    dependsOn(compileJava)
    includeEmptyDirs = false
    base {
      archivesName = "dataflow-${shadedPkgName}"
    }
    dependencies {
      exclude(project(':checker-qual'))
    }
    // Without this line, the Maven artifact will have the classifier "all".
    archiveClassifier.set('')

    from shadowJar.source
    configurations = shadowJar.configurations

    destinationDirectory = file("${buildDir}/shadow/dataflow${shadedPkgName}")


    relocate('org.checkerframework', "org.checkerframework.${shadedPkgName}") {
      // Shade all Checker Framework packages, except for the dataflow qualifiers.
      exclude 'org.checkerframework.dataflow.qual.*'
    }

    // Relocate external dependencies
    relocate 'org.plumelib', "org.checkerframework.${shadedPkgName}.org.plumelib"
    relocate 'com.google', "org.checkerframework.${shadedPkgName}.com.google"
  }
}

// Creates a new shaded dataflow artifact.  To add a new one, add a new method call below, and add
// the new jar to publishing and signing blocks.
createDataflowShaded('shaded')
createDataflowShaded('nullaway')
createDataflowShaded('errorprone')

tasks.register('manual', Exec) {
  description = 'Build the manual'
  group = 'Documentation'
  commandLine 'make', '-C', 'manual'
}

clean {
  delete('manual/checker-framework-dataflow-manual.aux' ,'manual/checker-framework-dataflow-manual.log','manual/checker-framework-dataflow-manual.out','manual/checker-framework-dataflow-manual.pdf')
}

tasks.register('allDataflowTests') {
  description = 'Run all dataflow analysis tests'
  group = 'Verification'
  // 'allDataflowTests' is automatically populated by testDataflowAnalysis().
}

/**
 * Create a task to run a dataflow analysis test case.
 * To add a new dataflow analysis test, you need to provide the
 * task name, the directory which contains the test files, and the fully-qualified class
 * name of the test class.
 * Optionally, when option {@code diff} is true, the output is compared against a
 * {@code Expected.txt} file.
 * See org.checkerframework.dataflow.cfg.visualize.CFGVisualizeLauncher for more details.
 * @param taskName the task name for the new task
 * @param dirName the directory name of the directory that contains the test files
 * @param className the fully-qualified name of the test class
 * @param runDiff whether to compare (with {@code diff}) the output against an {@code Expected.txt} file
 * @return
 */
<<<<<<< HEAD
def testDataflowAnalysis(taskName, dirName, className, diff) {
  if(diff) {
    tasks.register("${taskName}Diff", Exec) {
=======
def testDataflowAnalysis(taskName, dirName, className, runDiff) {
  if (runDiff) {
    tasks.create(name: "${taskName}Diff", type: Exec) {
>>>>>>> 96816caa
      dependsOn taskName
      workingDir = "tests/${dirName}"
      executable 'diff'
      args = [
        '-u',
        'Expected.txt',
        'Out.txt'
      ]
    }
  }
  tasks.register(taskName, JavaExec) {
    dependsOn(assemble, compileTestJava)
    description = "Run the ${dirName} dataflow framework test."
<<<<<<< HEAD
    group = 'Verification'
    if (diff) {
=======
    if (runDiff) {
>>>>>>> 96816caa
      inputs.file("tests/${dirName}/Expected.txt")
    }
    inputs.file("tests/${dirName}/Test.java")

    outputs.file("tests/${dirName}/Out.txt")
    outputs.file("tests/${dirName}/Test.class")

    delete("tests/${dirName}/Out.txt")
    delete("tests/${dirName}/Test.class")

    workingDir = "tests/${dirName}"
    if (!JavaVersion.current().java9Compatible) {
      jvmArgs += "-Xbootclasspath/p:${configurations.javacJar.asPath}".toString()
    } else if (testJdkVersion > 11) {
      jvmArgs += [
        '--add-opens',
        'jdk.compiler/com.sun.tools.javac.code=ALL-UNNAMED',
        '--add-opens',
        'jdk.compiler/com.sun.tools.javac.comp=ALL-UNNAMED',
        '--add-opens',
        'jdk.compiler/com.sun.tools.javac.file=ALL-UNNAMED',
        '--add-opens',
        'jdk.compiler/com.sun.tools.javac.main=ALL-UNNAMED',
        '--add-opens',
        'jdk.compiler/com.sun.tools.javac.parser=ALL-UNNAMED',
        '--add-opens',
        'jdk.compiler/com.sun.tools.javac.processing=ALL-UNNAMED',
        '--add-opens',
        'jdk.compiler/com.sun.tools.javac.tree=ALL-UNNAMED',
        '--add-opens',
        'jdk.compiler/com.sun.tools.javac.util=ALL-UNNAMED',
      ]
    }

    classpath = sourceSets.test.runtimeClasspath
    classpath += sourceSets.test.output
    mainClass = "${className}"
    if (runDiff) {
      finalizedBy "${taskName}Diff"
    }
  }
  allDataflowTests.dependsOn << taskName
}

// When adding a new test case, don't forget to add the temporary files to `../.gitignore`.
testDataflowAnalysis("busyExpressionTest", "busyexpr", "busyexpr.BusyExpression", true)
testDataflowAnalysis("cfgConstructionTest", "cfgconstruction", "cfgconstruction.CFGConstruction", false)
testDataflowAnalysis("constantPropagationTest", "constant-propagation", "constantpropagation.ConstantPropagation", true)
testDataflowAnalysis("issue3447Test", "issue3447", "livevar.LiveVariable", false)
testDataflowAnalysis("liveVariableTest", "live-variable", "livevar.LiveVariable", true)
testDataflowAnalysis("reachingDefinitionTest", "reachingdef", "reachingdef.ReachingDefinition", true)
if (testJdkVersion >= 22) {
  testDataflowAnalysis("unnamedPatternTest", "java22/unnamed-pattern", "reachingdef.ReachingDefinition", true)
}

test {
  // The tests are run by allDataflowTests.
  exclude '**/*'
}

apply from: rootProject.file('gradle-mvn-push.gradle')

/** Adds information to the publication for uploading the dataflow artifacts to Maven repositories. */
final dataflowPom(publication) {
  sharedPublicationConfiguration(publication)
  publication.from components.java
  // Information that is in all pom files is configured in checker-framework/gradle-mvn-push.gradle.
  publication.pom {
    name = 'Dataflow'
    description = 'Dataflow is a dataflow framework based on the javac compiler.'
    licenses {
      license {
        name = 'GNU General Public License, version 2 (GPL2), with the classpath exception'
        url = 'http://www.gnu.org/software/classpath/license.html'
        distribution = 'repo'
      }
    }
  }
}

/**
 * Adds information to the publication for uploading the dataflow-${shadedPkgName} artifacts to Maven repositories.
 * @param shadedPkgName the name of the shaded package to use; also used as part of the artifact name: "dataflow-${shadePkgName}"
 */
final dataflowShadedPom(MavenPublication publication, String shadedPkgName) {
  sharedPublicationConfiguration(publication)

  publication.artifactId = "dataflow-${shadedPkgName}"
  publication.pom {
    name = "Dataflow (${shadedPkgName})"
    description =
        String.join(System.lineSeparator(),
        "dataflow-${shadedPkgName} is a dataflow framework based on the javac compiler.",
        '',
        'It differs from the org.checkerframework:dataflow artifact in two ways.',
        "First, the packages in this artifact have been renamed to org.checkerframework.${shadedPkgName}.*.",
        'Second, unlike the dataflow artifact, this artifact contains the dependencies it requires.')
    licenses {
      license {
        name = 'GNU General Public License, version 2 (GPL2), with the classpath exception'
        url = 'http://www.gnu.org/software/classpath/license.html'
        distribution = 'repo'
      }
    }
    withXml {
      // This should just happen automatically, but I can't figure out how to make it happen with
      // a custom Shadow task.
      asNode().appendNode('dependencies').appendNode('dependency')
          .appendNode('groupId', 'org.checkerframework').parent()
          .appendNode('artifactId', 'checker-qual').parent()
          .appendNode('version', version).parent()
          .appendNode('scope','runtime')
    }
  }
}


publishing {
  publications {
    dataflow(MavenPublication) {
      dataflowPom it
    }

    dataflowShaded(MavenPublication) {
      dataflowShadedPom(it, 'shaded')
      artifact project.tasks.getByName('dataflowshadedJar').archiveFile
      artifact sourcesJar
      artifact javadocJar
    }

    dataflowShadednullaway(MavenPublication) {
      dataflowShadedPom(it, 'nullaway')

      artifact project.tasks.getByName('dataflownullawayJar').archiveFile
      artifact sourcesJar
      artifact javadocJar
    }

    dataflowShadederrorprone(MavenPublication) {
      dataflowShadedPom(it, 'errorprone')

      artifact project.tasks.getByName('dataflowerrorproneJar').archiveFile
      artifact sourcesJar
      artifact javadocJar
    }
  }
}

signing {
  sign publishing.publications.dataflow
  sign publishing.publications.dataflowShaded
  sign publishing.publications.dataflowShadednullaway
  sign publishing.publications.dataflowShadederrorprone
}

publishDataflowPublicationToMavenRepository.dependsOn(signDataflowShadedPublication)
publishDataflowPublicationToMavenRepository.dependsOn(signDataflowShadederrorpronePublication)
publishDataflowPublicationToMavenRepository.dependsOn(signDataflowShadednullawayPublication)

publishDataflowShadedPublicationToMavenRepository.dependsOn(signDataflowPublication)
publishDataflowShadedPublicationToMavenRepository.dependsOn(signDataflowShadederrorpronePublication)
publishDataflowShadedPublicationToMavenRepository.dependsOn(signDataflowShadednullawayPublication)

publishDataflowShadederrorpronePublicationToMavenRepository.dependsOn(signDataflowShadedPublication)
publishDataflowShadederrorpronePublicationToMavenRepository.dependsOn(signDataflowPublication)
publishDataflowShadederrorpronePublicationToMavenRepository.dependsOn(signDataflowShadednullawayPublication)

publishDataflowShadednullawayPublicationToMavenRepository.dependsOn(signDataflowShadederrorpronePublication)
publishDataflowShadednullawayPublicationToMavenRepository.dependsOn(signDataflowShadedPublication)
publishDataflowShadednullawayPublicationToMavenRepository.dependsOn(signDataflowPublication)<|MERGE_RESOLUTION|>--- conflicted
+++ resolved
@@ -97,15 +97,9 @@
  * @param runDiff whether to compare (with {@code diff}) the output against an {@code Expected.txt} file
  * @return
  */
-<<<<<<< HEAD
-def testDataflowAnalysis(taskName, dirName, className, diff) {
-  if(diff) {
-    tasks.register("${taskName}Diff", Exec) {
-=======
 def testDataflowAnalysis(taskName, dirName, className, runDiff) {
   if (runDiff) {
-    tasks.create(name: "${taskName}Diff", type: Exec) {
->>>>>>> 96816caa
+    tasks.register("${taskName}Diff", Exec) {
       dependsOn taskName
       workingDir = "tests/${dirName}"
       executable 'diff'
@@ -119,12 +113,8 @@
   tasks.register(taskName, JavaExec) {
     dependsOn(assemble, compileTestJava)
     description = "Run the ${dirName} dataflow framework test."
-<<<<<<< HEAD
     group = 'Verification'
-    if (diff) {
-=======
     if (runDiff) {
->>>>>>> 96816caa
       inputs.file("tests/${dirName}/Expected.txt")
     }
     inputs.file("tests/${dirName}/Test.java")
