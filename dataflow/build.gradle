--- conflicted
+++ resolved
@@ -70,11 +70,7 @@
             if (!JavaVersion.current().java9Compatible) {
                 jvmArgs += "-Xbootclasspath/p:${configurations.javacJar.asPath}".toString()
             }
-<<<<<<< HEAD
-            else if (JavaVersion.current().majorVersion > 11) {
-=======
             else if (JavaVersion.current() > JavaVersion.VERSION_11) {
->>>>>>> 234966fa
                 jvmArgs += [
                     "--add-opens", "jdk.compiler/com.sun.tools.javac.code=ALL-UNNAMED",
                     "--add-opens", "jdk.compiler/com.sun.tools.javac.comp=ALL-UNNAMED",
@@ -109,11 +105,7 @@
             if (!JavaVersion.current().java9Compatible) {
                 jvmArgs += "-Xbootclasspath/p:${configurations.javacJar.asPath}".toString()
             }
-<<<<<<< HEAD
-            else if (JavaVersion.current().majorVersion > 11) {
-=======
             else if (JavaVersion.current() > JavaVersion.VERSION_11) {
->>>>>>> 234966fa
                 jvmArgs += [
                     "--add-opens", "jdk.compiler/com.sun.tools.javac.code=ALL-UNNAMED",
                     "--add-opens", "jdk.compiler/com.sun.tools.javac.comp=ALL-UNNAMED",
