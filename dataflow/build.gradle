dependencies {
    implementation project(':javacutil')
    implementation project(':checker-qual')
    implementation 'org.plumelib:plume-util:1.4.1'
}

shadowJar {
    archiveFileName = "dataflow-shaded.jar"
    // Without this line, the Maven artifact will have the classifier "all".
    archiveClassifier = ''
    relocate 'org.checkerframework.dataflow', 'org.checkerframework.shaded.dataflow'
    relocate 'org.checkerframework.javacutil', 'org.checkerframework.shaded.javacutil'
}

artifacts {
    archives shadowJar
}

task liveVariableTest(dependsOn: compileTestJava, group: 'Verification') {
    description 'Test the live variable analysis test for dataflow framework.'
    inputs.file('tests/live-variable/Expected.txt')
    inputs.file('tests/live-variable/Test.java')

    outputs.file('tests/live-variable/Out.txt')
    outputs.file('tests/live-variable/Test.class')

    delete('tests/live-variable/Out.txt')
    delete('tests/live-variable/Test.class')
    doLast {
        javaexec {
            workingDir = 'tests/live-variable'
            if (!JavaVersion.current().java9Compatible) {
                jvmArgs += "-Xbootclasspath/p:${configurations.javacJar.asPath}".toString()
            }
            classpath = sourceSets.test.runtimeClasspath
            classpath += sourceSets.test.output
            main = 'livevar.LiveVariable'
        }
        exec {
            workingDir = 'tests/live-variable'
            executable 'diff'
            args = ['-u', 'Expected.txt', 'Out.txt']
        }
    }
}

task issue3447Test(dependsOn: compileTestJava, group: 'Verification') {
    description 'Test issue 3447 test case for backward analysis.'
    inputs.file('tests/issue3447/Test.java')
    delete('tests/issue3447/Out.txt')
    delete('tests/issue3447/Test.class')
    doLast {
        javaexec {
            workingDir = 'tests/issue3447'
            if (!JavaVersion.current().java9Compatible) {
                jvmArgs += "-Xbootclasspath/p:${configurations.javacJar.asPath}".toString()
            }
            classpath = sourceSets.test.runtimeClasspath
            classpath += sourceSets.test.output

            main = 'livevar.LiveVariable'
        }
    }
}

apply from: rootProject.file("gradle-mvn-push.gradle")

/** Adds information to the publication for uploading the dataflow artifacts to Maven repositories. */
final dataflowPom(publication) {
    sharedPublicationConfiguration(publication)
    publication.from components.java
    // Information that is in all pom files is configured in checker-framework/gradle-mvn-push.gradle.
    publication.pom {
        name = 'Dataflow'
        description = 'Dataflow is a dataflow framework based on the javac compiler.'
        licenses {
            license {
                name = 'GNU General Public License, version 2 (GPL2), with the classpath exception'
                url = 'http://www.gnu.org/software/classpath/license.html'
                distribution = 'repo'
            }
        }
    }
}

/** Adds information to the publication for uploading the dataflow-shaded artifacts to Maven repositories. */
final dataflowShadedPom(publication) {
    sharedPublicationConfiguration(publication)

    publication.artifactId = 'dataflow-shaded'
    publication.pom {
        name = 'Dataflow (shaded)'
        description = 'dataflow-shaded is a dataflow framework based on the javac compiler.\n' +
                '\n' +
                'It differs from the dataflow artifact in two ways.\n' +
                'First, The packages in this artifact have been renamed to org.checkerframework.shaded.*.\n' +
                'Second, unlike the dataflow artifact, this artifact contains the dependencies it requires.\n' +
                '\n' +
                'Please see artifact: org.checkerframework:dataflow'
        licenses {
            license {
                name = 'GNU General Public License, version 2 (GPL2), with the classpath exception'
                url = 'http://www.gnu.org/software/classpath/license.html'
                distribution = 'repo'
            }
        }
    }
}

<<<<<<< HEAD
=======

>>>>>>> 4505e7f2
publishing {
    publications {
        dataflow(MavenPublication) {
            dataflowPom it
        }

        dataflowShaded(MavenPublication) {
            dataflowShadedPom it
            artifact shadowJar
            artifact sourcesJar
            artifact javadocJar
        }
    }
<<<<<<< HEAD
=======
}
signing {
    sign publishing.publications.dataflow
    sign publishing.publications.dataflowShaded
>>>>>>> 4505e7f2
}<|MERGE_RESOLUTION|>--- conflicted
+++ resolved
@@ -107,10 +107,7 @@
     }
 }
 
-<<<<<<< HEAD
-=======
 
->>>>>>> 4505e7f2
 publishing {
     publications {
         dataflow(MavenPublication) {
@@ -124,11 +121,8 @@
             artifact javadocJar
         }
     }
-<<<<<<< HEAD
-=======
 }
 signing {
     sign publishing.publications.dataflow
     sign publishing.publications.dataflowShaded
->>>>>>> 4505e7f2
 }