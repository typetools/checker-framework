language: generic

## If the cache gets corrupted, clean it at https://travis-ci.com/ORG/REPO/caches .
before_cache:
  - rm -f  $HOME/.gradle/caches/modules-2/modules-2.lock
  - rm -fr $HOME/.gradle/caches/*/plugin-resolution/
cache:
  directories:
    - $HOME/.gradle/caches/
    - $HOME/.gradle/wrapper/
    - $HOME/.m2/

services:
  - docker

env:
  global:
    - THIS_REPO=checker-framework
    - OS=ubuntu
  matrix:
    # "framework-tests" are a subset of all-tests that do not require an annotated jdk 11.
<<<<<<< HEAD
    - BUILDJDK=downloadjdk JDKVER=jdk8 GROUP=all-tests
    - BUILDJDK=downloadjdk JDKVER=jdk11 GROUP=all-tests
    - BUILDJDK=downloadjdk JDKVER=jdk8 GROUP=jdk.jar
    - BUILDJDK=downloadjdk JDKVER=jdk8-plus GROUP=misc
    - BUILDJDK=downloadjdk JDKVER=jdk11-plus GROUP=misc
    - BUILDJDK=downloadjdk JDKVER=jdk8 GROUP=checker-framework-inference
    - BUILDJDK=downloadjdk JDKVER=jdk8 GROUP=plume-lib
=======
    - GROUP=all-tests JDKVER=jdk8 BUILDJDK=downloadjdk
    - GROUP=all-tests JDKVER=jdk11 BUILDJDK=downloadjdk
    - GROUP=jdk.jar JDKVER=jdk8 BUILDJDK=downloadjdk
    - GROUP=misc JDKVER=jdk8-plus BUILDJDK=downloadjdk
    - GROUP=checker-framework-inference JDKVER=jdk8 BUILDJDK=downloadjdk
    - GROUP=plume-lib JDKVER=jdk8 BUILDJDK=downloadjdk
>>>>>>> 99279dcb
    # TODO: enable once Gradle plugin works with Java 11.
    # - GROUP=plume-lib JDKVER=jdk11 BUILDJDK=downloadjdk
    - GROUP=downstream JDKVER=jdk8 BUILDJDK=downloadjdk
    - GROUP=downstream JDKVER=jdk11 BUILDJDK=downloadjdk

# The "docker run" command will pull if needed.
# Running this first gives two tries in case of network lossage.
before_script:
- timeout 5m docker pull mdernst/cf-$OS-$JDKVER || true

# Using travis_wait here seems to cause the job to terminate after 1 minute
# with no error (!).
# The git commands are tried twice, in case of temporary network failure.
# The fcntl line works around a bug where Travis truncates logs and fails.
script:
- python -c "import fcntl; fcntl.fcntl(1, fcntl.F_SETFL, 0)"
- REMOTE_ORIGIN_URL=`git config --get remote.origin.url`
- echo "THIS_REPO=${THIS_REPO}"
- echo "JDKVER=${JDKVER}"
- echo "GROUP=${GROUP}"
- echo "BUILDJDK=${BUILDJDK}"
- echo "TRAVIS_BRANCH=${TRAVIS_BRANCH}"
- echo "REMOTE_ORIGIN_URL=${REMOTE_ORIGIN_URL}"
- echo "TRAVIS_EVENT_TYPE=${TRAVIS_EVENT_TYPE}"
- echo "TRAVIS_COMMIT_RANGE=${TRAVIS_COMMIT_RANGE}"
- echo "TRAVIS_COMMIT=${TRAVIS_COMMIT}"
- echo "TRAVIS_PULL_REQUEST=${TRAVIS_PULL_REQUEST}"
- echo "TRAVIS_PULL_REQUEST_BRANCH=${TRAVIS_PULL_REQUEST_BRANCH}"
- echo "TRAVIS_PULL_REQUEST_SHA=${TRAVIS_PULL_REQUEST_SHA}"
- echo "TRAVIS_PULL_REQUEST_SLUG=${TRAVIS_PULL_REQUEST_SLUG}"
- echo "TRAVIS_REPO_SLUG=${TRAVIS_REPO_SLUG}"
- >-
  docker run -v $HOME/.gradle:/root/.gradle -v $HOME/.m2:/root/.m2 mdernst/cf-$OS-$JDKVER /bin/bash -c "true &&
     if [ $TRAVIS_EVENT_TYPE = pull_request ] ; then
       git clone --quiet $REMOTE_ORIGIN_URL $THIS_REPO || git clone --quiet $REMOTE_ORIGIN_URL $THIS_REPO
       cd $THIS_REPO
       git fetch origin +refs/pull/$TRAVIS_PULL_REQUEST/merge
       git checkout -qf $TRAVIS_PULL_REQUEST_SHA
       git config user.email noone@cares.com
       git config user.name Noone Cares
       git remote add theupstream https://github.com/$TRAVIS_REPO_SLUG.git
       git pull theupstream $TRAVIS_BRANCH || git pull theupstream $TRAVIS_BRANCH
     else
       git clone --quiet -b $TRAVIS_BRANCH $REMOTE_ORIGIN_URL $THIS_REPO || git clone --quiet -b $TRAVIS_BRANCH $REMOTE_ORIGIN_URL $THIS_REPO
       cd $THIS_REPO
       git checkout -qf $TRAVIS_COMMIT
     fi &&
     export JAVA_HOME=\`which javac|xargs readlink -f|xargs dirname|xargs dirname\` &&
     java -version &&
     javac -version &&
     export TRAVIS=$TRAVIS &&
     export TRAVIS_BRANCH=${TRAVIS_BRANCH} &&
     export TRAVIS_BUILD_DIR=$TRAVIS_BUILD_DIR &&
     export TRAVIS_COMMIT_RANGE=$TRAVIS_COMMIT_RANGE &&
     export TRAVIS_PULL_REQUEST=${TRAVIS_PULL_REQUEST} &&
     export TRAVIS_PULL_REQUEST_BRANCH=${TRAVIS_PULL_REQUEST_BRANCH} &&
     export TRAVIS_PULL_REQUEST_SLUG=${TRAVIS_PULL_REQUEST_SLUG} &&
     export TRAVIS_REPO_SLUG=$TRAVIS_REPO_SLUG &&
     ./.travis-build.sh $GROUP $BUILDJDK"

jobs:
  include:
    - stage: trigger-downstream
      script: |
          echo "TRAVIS_BRANCH=$TRAVIS_BRANCH TRAVIS_PULL_REQUEST=$TRAVIS_PULL_REQUEST"
          if [[ ($TRAVIS_BRANCH == master) &&
                ($TRAVIS_PULL_REQUEST == false) ]] ; then
            SLUGOWNER=${TRAVIS_REPO_SLUG%/*}
            if [[ "$SLUGOWNER" == "" ]]; then
              SLUGOWNER=typetools
            fi

            curl -LO --retry 3 https://raw.github.com/plume-lib/trigger-travis/master/trigger-travis.sh

            git ls-remote https://github.com/${SLUGOWNER}/checker-framework.demos.git &>/dev/null
            if [ "$?" -eq 0 ]; then
              sh trigger-travis.sh ${SLUGOWNER} checker-framework.demos $TRAVIS_ACCESS_TOKEN
            fi

            git ls-remote https://github.com/${SLUGOWNER}/checker-framework-inference.git &>/dev/null
            if [ "$?" -eq 0 ]; then
              sh trigger-travis.sh ${SLUGOWNER} checker-framework-inference $TRAVIS_ACCESS_TOKEN
            fi

            if [[ "${SLUGOWNER}" == "typetools" ]]; then
              sh trigger-travis.sh typetests guava-typecheck $TRAVIS_ACCESS_TOKEN
            fi
          fi

git:
  depth: 9<|MERGE_RESOLUTION|>--- conflicted
+++ resolved
@@ -19,22 +19,13 @@
     - OS=ubuntu
   matrix:
     # "framework-tests" are a subset of all-tests that do not require an annotated jdk 11.
-<<<<<<< HEAD
-    - BUILDJDK=downloadjdk JDKVER=jdk8 GROUP=all-tests
-    - BUILDJDK=downloadjdk JDKVER=jdk11 GROUP=all-tests
-    - BUILDJDK=downloadjdk JDKVER=jdk8 GROUP=jdk.jar
-    - BUILDJDK=downloadjdk JDKVER=jdk8-plus GROUP=misc
-    - BUILDJDK=downloadjdk JDKVER=jdk11-plus GROUP=misc
-    - BUILDJDK=downloadjdk JDKVER=jdk8 GROUP=checker-framework-inference
-    - BUILDJDK=downloadjdk JDKVER=jdk8 GROUP=plume-lib
-=======
     - GROUP=all-tests JDKVER=jdk8 BUILDJDK=downloadjdk
     - GROUP=all-tests JDKVER=jdk11 BUILDJDK=downloadjdk
     - GROUP=jdk.jar JDKVER=jdk8 BUILDJDK=downloadjdk
     - GROUP=misc JDKVER=jdk8-plus BUILDJDK=downloadjdk
+    - GROUP=misc JDKVER=jdk11-plus BUILDJDK=downloadjdk
     - GROUP=checker-framework-inference JDKVER=jdk8 BUILDJDK=downloadjdk
     - GROUP=plume-lib JDKVER=jdk8 BUILDJDK=downloadjdk
->>>>>>> 99279dcb
     # TODO: enable once Gradle plugin works with Java 11.
     # - GROUP=plume-lib JDKVER=jdk11 BUILDJDK=downloadjdk
     - GROUP=downstream JDKVER=jdk8 BUILDJDK=downloadjdk
