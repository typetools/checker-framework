language: generic

## If the cache gets corrupted, clean it at https://travis-ci.com/ORG/REPO/caches .
before_cache:
  - rm -f  $HOME/.gradle/caches/modules-2/modules-2.lock
  - rm -fr $HOME/.gradle/caches/*/plugin-resolution/
cache:
  directories:
    - $HOME/.gradle/caches/
    - $HOME/.gradle/wrapper/
    - $HOME/.m2/

services:
  - docker

env:
  global:
    - THIS_REPO=checker-framework
    - OS=ubuntu
  matrix:
<<<<<<< HEAD
=======
    # "framework-tests" are a subset of all-tests that do not require an annotated jdk 11.
>>>>>>> b0202a24
    - BUILDJDK=downloadjdk JDKVER=jdk11 GROUP=framework-tests
    - BUILDJDK=downloadjdk JDKVER=jdk8 GROUP=all-tests
    - BUILDJDK=downloadjdk JDKVER=jdk8 GROUP=jdk.jar
    - BUILDJDK=downloadjdk JDKVER=jdk8-plus GROUP=misc
    - BUILDJDK=downloadjdk JDKVER=jdk8 GROUP=checker-framework-inference
    - BUILDJDK=downloadjdk JDKVER=jdk8 GROUP=plume-lib
    - BUILDJDK=downloadjdk JDKVER=jdk8 GROUP=downstream

# The "docker run" command will pull if needed.
# Running this first gives two tries in case of network lossage.
before_script:
- timeout 5m docker pull mdernst/cf-$OS-$JDKVER || true

# Using travis_wait here seems to cause the job to terminate after 1 minute
# with no error (!).
# The git commands are tried twice, in case of temporary network failure.
# The fcntl line works around a bug where Travis truncates logs and fails.
script:
- python -c "import fcntl; fcntl.fcntl(1, fcntl.F_SETFL, 0)"
- REMOTE_ORIGIN_URL=`git config --get remote.origin.url`
- echo "THIS_REPO=${THIS_REPO}"
- echo "JDKVER=${JDKVER}"
- echo "GROUP=${GROUP}"
- echo "BUILDJDK=${BUILDJDK}"
- echo "TRAVIS_BRANCH=${TRAVIS_BRANCH}"
- echo "REMOTE_ORIGIN_URL=${REMOTE_ORIGIN_URL}"
- echo "TRAVIS_EVENT_TYPE=${TRAVIS_EVENT_TYPE}"
- echo "TRAVIS_COMMIT_RANGE=${TRAVIS_COMMIT_RANGE}"
- echo "TRAVIS_COMMIT=${TRAVIS_COMMIT}"
- echo "TRAVIS_PULL_REQUEST=${TRAVIS_PULL_REQUEST}"
- echo "TRAVIS_PULL_REQUEST_BRANCH=${TRAVIS_PULL_REQUEST_BRANCH}"
- echo "TRAVIS_PULL_REQUEST_SHA=${TRAVIS_PULL_REQUEST_SHA}"
- echo "TRAVIS_PULL_REQUEST_SLUG=${TRAVIS_PULL_REQUEST_SLUG}"
- echo "TRAVIS_REPO_SLUG=${TRAVIS_REPO_SLUG}"
- >-
  docker run -v $HOME/.gradle:/root/.gradle -v $HOME/.m2:/root/.m2 mdernst/cf-$OS-$JDKVER /bin/bash -c "true &&
     if [ $TRAVIS_EVENT_TYPE = pull_request ] ; then
       git clone --quiet $REMOTE_ORIGIN_URL $THIS_REPO || git clone --quiet $REMOTE_ORIGIN_URL $THIS_REPO
       cd $THIS_REPO
       git fetch origin +refs/pull/$TRAVIS_PULL_REQUEST/merge
       git checkout -qf $TRAVIS_PULL_REQUEST_SHA
       git config user.email noone@cares.com
       git config user.name Noone Cares
       git remote add theupstream https://github.com/$TRAVIS_REPO_SLUG.git
       git pull theupstream $TRAVIS_BRANCH || git pull theupstream $TRAVIS_BRANCH
     else
       git clone --quiet -b $TRAVIS_BRANCH $REMOTE_ORIGIN_URL $THIS_REPO || git clone --quiet -b $TRAVIS_BRANCH $REMOTE_ORIGIN_URL $THIS_REPO
       cd $THIS_REPO
       git checkout -qf $TRAVIS_COMMIT
     fi &&
     export JAVA_HOME=\`which javac|xargs readlink -f|xargs dirname|xargs dirname\` &&
     java -version &&
     javac -version &&
     export TRAVIS=$TRAVIS &&
     export TRAVIS_BRANCH=${TRAVIS_BRANCH} &&
     export TRAVIS_BUILD_DIR=$TRAVIS_BUILD_DIR &&
     export TRAVIS_COMMIT_RANGE=$TRAVIS_COMMIT_RANGE &&
     export TRAVIS_PULL_REQUEST=${TRAVIS_PULL_REQUEST} &&
     export TRAVIS_PULL_REQUEST_BRANCH=${TRAVIS_PULL_REQUEST_BRANCH} &&
     export TRAVIS_PULL_REQUEST_SLUG=${TRAVIS_PULL_REQUEST_SLUG} &&
     export TRAVIS_REPO_SLUG=$TRAVIS_REPO_SLUG &&
     ./.travis-build.sh $GROUP $BUILDJDK"

jobs:
  include:
    - stage: trigger-downstream
      script: |
          echo "TRAVIS_BRANCH=$TRAVIS_BRANCH TRAVIS_PULL_REQUEST=$TRAVIS_PULL_REQUEST"
          if [[ ($TRAVIS_BRANCH == master) &&
                ($TRAVIS_PULL_REQUEST == false) ]] ; then
            SLUGOWNER=${TRAVIS_REPO_SLUG%/*}
            if [[ "$SLUGOWNER" == "" ]]; then
              SLUGOWNER=typetools
            fi

            curl -LO --retry 3 https://raw.github.com/plume-lib/trigger-travis/master/trigger-travis.sh

            git ls-remote https://github.com/${SLUGOWNER}/checker-framework.demos.git &>/dev/null
            if [ "$?" -eq 0 ]; then
              sh trigger-travis.sh ${SLUGOWNER} checker-framework.demos $TRAVIS_ACCESS_TOKEN
            fi

            git ls-remote https://github.com/${SLUGOWNER}/checker-framework-inference.git &>/dev/null
            if [ "$?" -eq 0 ]; then
              sh trigger-travis.sh ${SLUGOWNER} checker-framework-inference $TRAVIS_ACCESS_TOKEN
            fi

            if [[ "${SLUGOWNER}" == "typetools" ]]; then
              sh trigger-travis.sh typetests guava-typecheck $TRAVIS_ACCESS_TOKEN
            fi
          fi

git:
  depth: 9<|MERGE_RESOLUTION|>--- conflicted
+++ resolved
@@ -18,10 +18,7 @@
     - THIS_REPO=checker-framework
     - OS=ubuntu
   matrix:
-<<<<<<< HEAD
-=======
     # "framework-tests" are a subset of all-tests that do not require an annotated jdk 11.
->>>>>>> b0202a24
     - BUILDJDK=downloadjdk JDKVER=jdk11 GROUP=framework-tests
     - BUILDJDK=downloadjdk JDKVER=jdk8 GROUP=all-tests
     - BUILDJDK=downloadjdk JDKVER=jdk8 GROUP=jdk.jar
