sudo: false

language: generic

# These are packages for use by the Travis process.  Currently, that is just
# node.  An alternative is to use "language: java", which has node installed.
#
# To install a package for use by the Checker Framework tests, which run in a
# Docker container, edit a Dockerfile in `checker/bin-devel/`, then build a new
# Docker container and upload it.
before_install:
  - sudo apt-get update -qq
  - sudo apt-get install -qq nodejs

services:
  - docker

matrix:
env:
## Jobs used when downloading JDK during testing.
## all-tests = junit + nonjunit + demos.  Separately, test building the JDK.
  - BUILDJDK=downloadjdk JDKVER=jdk7 GROUP=all-tests
  - BUILDJDK=downloadjdk JDKVER=jdk7 GROUP=jdk.jar
  - BUILDJDK=downloadjdk JDKVER=jdk8 GROUP=all-tests
  - BUILDJDK=downloadjdk JDKVER=jdk8 GROUP=jdk.jar
  - BUILDJDK=downloadjdk JDKVER=jdk7 GROUP=downstream
  - BUILDJDK=downloadjdk JDKVER=jdk8 GROUP=downstream
  - BUILDJDK=downloadjdk JDKVER=jdkany GROUP=misc
## Jobs used when building JDK during testing.
#  - BUILDJDK=buildjdk JDKVER=jdk7 GROUP=junit
#  - BUILDJDK=buildjdk JDKVER=jdk7 GROUP=nonjunit
#  - BUILDJDK=buildjdk JDKVER=jdk7 GROUP=demos
#  - BUILDJDK=buildjdk JDKVER=jdk8 GROUP=junit
#  - BUILDJDK=buildjdk JDKVER=jdk8 GROUP=nonjunit
#  - BUILDJDK=buildjdk JDKVER=jdk8 GROUP=demos
#  - BUILDJDK=buildjdk JDKVER=jdk7 GROUP=downstream
#  - BUILDJDK=buildjdk JDKVER=jdk8 GROUP=downstream
#  - BUILDJDK=buildjdk JDKVER=jdkany GROUP=misc


before_script:
- docker pull mdernst/ubuntu-for-cf-$JDKVER

# Using travis_wait here seems to cause the job to terminate after 1 minute
# with no error (!).
script:
- REMOTE_ORIGIN_URL=`git config --get remote.origin.url`
- echo "JDKVER=${JDKVER}"
- echo "TRAVIS_BRANCH=${TRAVIS_BRANCH}"
- echo "REMOTE_ORIGIN_URL=${REMOTE_ORIGIN_URL}"
- echo "TRAVIS_EVENT_TYPE=${TRAVIS_EVENT_TYPE}"
- echo "TRAVIS_PULL_REQUEST=${TRAVIS_PULL_REQUEST}"
- echo "TRAVIS_PULL_REQUEST_BRANCH=${TRAVIS_PULL_REQUEST_BRANCH}"
- echo "TRAVIS_REPO_SLUG=${TRAVIS_REPO_SLUG}"
- echo "GROUP=${GROUP}"
- echo "BUILDJDK=${BUILDJDK}"
- >-
  docker run mdernst/ubuntu-for-cf-$JDKVER /bin/bash -c "true &&
     export JAVA_HOME=\`which javac|xargs readlink -f|xargs dirname|xargs dirname\` &&
     if [ $TRAVIS_EVENT_TYPE = pull_request ] ; then
       git clone --quiet --depth 9 $REMOTE_ORIGIN_URL checker-framework
       cd checker-framework
       git fetch origin +refs/pull/$TRAVIS_PULL_REQUEST/merge
       git checkout -qf FETCH_HEAD
       git config user.email noone@cares.com
       git config user.name Noone Cares
       git remote add theupstream https://github.com/$TRAVIS_REPO_SLUG.git
       git pull --depth 9 theupstream $TRAVIS_BRANCH
     else
       git clone --quiet -b $TRAVIS_BRANCH --depth 9 $REMOTE_ORIGIN_URL checker-framework
       cd checker-framework
     fi &&
     java -version &&
     javac -version &&
     export TRAVIS_REPO_SLUG=$TRAVIS_REPO_SLUG &&
     export TRAVIS_BUILD_DIR=$TRAVIS_BUILD_DIR &&
     ./.travis-build.sh $GROUP $BUILDJDK"

<<<<<<< HEAD
after_script:
  - |
      set +e
      declare exitCode;
      SLUGOWNER=${TRAVIS_REPO_SLUG%/*}
      if [[ "$SLUGOWNER" == "" ]]; then
        SLUGOWNER=typetools
      fi

      curl -sSL https://raw.githubusercontent.com/${SLUGOWNER}/travis-after-all/master/lib/travis-after-all.js | tac | tac | nodejs
      exitCode=$?
      echo "exitCode=$exitCode TRAVIS_BRANCH=$TRAVIS_BRANCH TRAVIS_PULL_REQUEST=$TRAVIS_PULL_REQUEST"

      if [ "$exitCode" -eq 0 ]; then
        if [[ ($TRAVIS_BRANCH == master) &&
              ($TRAVIS_PULL_REQUEST == false) ]] ; then
          curl -LO https://raw.github.com/${SLUGOWNER}/plume-lib/master/bin/trigger-travis.sh
          sh trigger-travis.sh ${SLUGOWNER} checker-framework.demos $TRAVISTOKEN
          sh trigger-travis.sh ${SLUGOWNER} checker-framework-inference $TRAVISTOKEN
          sh trigger-travis.sh typetests daikon-typecheck $TRAVISTOKEN
          sh trigger-travis.sh typetests plume-lib-typecheck $TRAVISTOKEN
          sh trigger-travis.sh ${SLUGOWNER} sparta $TRAVISTOKEN
        fi
      fi
=======
jobs:
  include:
    - stage: trigger downstream
      script: |
          echo "TRAVIS_BRANCH=$TRAVIS_BRANCH TRAVIS_PULL_REQUEST=$TRAVIS_PULL_REQUEST"
          if [[ ($TRAVIS_BRANCH == master) &&
                ($TRAVIS_PULL_REQUEST == false) ]] ; then
            curl -LO https://raw.github.com/mernst/plume-lib/master/bin/trigger-travis.sh
            SLUGOWNER=${TRAVIS_REPO_SLUG%/*}
            sh trigger-travis.sh ${SLUGOWNER} checker-framework.demos $TRAVISTOKEN
            sh trigger-travis.sh ${SLUGOWNER} checker-framework-inference $TRAVISTOKEN
            sh trigger-travis.sh typetests daikon-typecheck $TRAVISTOKEN
            sh trigger-travis.sh typetests plume-lib-typecheck $TRAVISTOKEN
            sh trigger-travis.sh ${SLUGOWNER} sparta $TRAVISTOKEN
          fi
>>>>>>> aaffaa43

git:
  depth: 9<|MERGE_RESOLUTION|>--- conflicted
+++ resolved
@@ -76,32 +76,6 @@
      export TRAVIS_BUILD_DIR=$TRAVIS_BUILD_DIR &&
      ./.travis-build.sh $GROUP $BUILDJDK"
 
-<<<<<<< HEAD
-after_script:
-  - |
-      set +e
-      declare exitCode;
-      SLUGOWNER=${TRAVIS_REPO_SLUG%/*}
-      if [[ "$SLUGOWNER" == "" ]]; then
-        SLUGOWNER=typetools
-      fi
-
-      curl -sSL https://raw.githubusercontent.com/${SLUGOWNER}/travis-after-all/master/lib/travis-after-all.js | tac | tac | nodejs
-      exitCode=$?
-      echo "exitCode=$exitCode TRAVIS_BRANCH=$TRAVIS_BRANCH TRAVIS_PULL_REQUEST=$TRAVIS_PULL_REQUEST"
-
-      if [ "$exitCode" -eq 0 ]; then
-        if [[ ($TRAVIS_BRANCH == master) &&
-              ($TRAVIS_PULL_REQUEST == false) ]] ; then
-          curl -LO https://raw.github.com/${SLUGOWNER}/plume-lib/master/bin/trigger-travis.sh
-          sh trigger-travis.sh ${SLUGOWNER} checker-framework.demos $TRAVISTOKEN
-          sh trigger-travis.sh ${SLUGOWNER} checker-framework-inference $TRAVISTOKEN
-          sh trigger-travis.sh typetests daikon-typecheck $TRAVISTOKEN
-          sh trigger-travis.sh typetests plume-lib-typecheck $TRAVISTOKEN
-          sh trigger-travis.sh ${SLUGOWNER} sparta $TRAVISTOKEN
-        fi
-      fi
-=======
 jobs:
   include:
     - stage: trigger downstream
@@ -109,6 +83,11 @@
           echo "TRAVIS_BRANCH=$TRAVIS_BRANCH TRAVIS_PULL_REQUEST=$TRAVIS_PULL_REQUEST"
           if [[ ($TRAVIS_BRANCH == master) &&
                 ($TRAVIS_PULL_REQUEST == false) ]] ; then
+      SLUGOWNER=${TRAVIS_REPO_SLUG%/*}
+      if [[ "$SLUGOWNER" == "" ]]; then
+        SLUGOWNER=typetools
+      fi
+
             curl -LO https://raw.github.com/mernst/plume-lib/master/bin/trigger-travis.sh
             SLUGOWNER=${TRAVIS_REPO_SLUG%/*}
             sh trigger-travis.sh ${SLUGOWNER} checker-framework.demos $TRAVISTOKEN
@@ -117,7 +96,6 @@
             sh trigger-travis.sh typetests plume-lib-typecheck $TRAVISTOKEN
             sh trigger-travis.sh ${SLUGOWNER} sparta $TRAVISTOKEN
           fi
->>>>>>> aaffaa43
 
 git:
   depth: 9