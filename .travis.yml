--- conflicted
+++ resolved
@@ -18,15 +18,10 @@
     - THIS_REPO=checker-framework
     - OS=ubuntu
   matrix:
-<<<<<<< HEAD
     - GROUP=cftests-junit JDKVER=jdk8 BUILDJDK=downloadjdk
+    - GROUP=cftests-junit JDKVER=jdk11 BUILDJDK=downloadjdk
+    - GROUP=cftests-nonjunit JDKVER=jdk8 BUILDJDK=downloadjdk
     - GROUP=cftests-nonjunit JDKVER=jdk11 BUILDJDK=downloadjdk
-=======
-    - GROUP=junit-tests JDKVER=jdk8 BUILDJDK=downloadjdk
-    - GROUP=junit-tests JDKVER=jdk11 BUILDJDK=downloadjdk
->>>>>>> 7db2f2ac
-    - GROUP=nonjunit-tests JDKVER=jdk8 BUILDJDK=downloadjdk
-    - GROUP=nonjunit-tests JDKVER=jdk11 BUILDJDK=downloadjdk
     - GROUP=jdk-jar JDKVER=jdk8 BUILDJDK=downloadjdk
     - GROUP=misc JDKVER=jdk8-plus BUILDJDK=downloadjdk
     - GROUP=misc JDKVER=jdk11-plus BUILDJDK=downloadjdk
