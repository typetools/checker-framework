language: generic

## If the cache gets corrupted, clean it at https://travis-ci.com/ORG/REPO/caches .
before_cache:
  - rm -f  $HOME/.gradle/caches/modules-2/modules-2.lock
  - rm -fr $HOME/.gradle/caches/*/plugin-resolution/
cache:
  directories:
    - $HOME/.gradle/caches/
    - $HOME/.gradle/wrapper/
    - $HOME/.m2/

services:
  - docker

env:
  global:
    - THIS_REPO=checker-framework
    - OS=ubuntu
  matrix:
    - GROUP=cftests-junit JDKVER=jdk8 BUILDJDK=downloadjdk
    - GROUP=cftests-junit JDKVER=jdk11 BUILDJDK=downloadjdk
    - GROUP=cftests-nonjunit JDKVER=jdk8 BUILDJDK=downloadjdk
    - GROUP=cftests-nonjunit JDKVER=jdk11 BUILDJDK=downloadjdk
    - GROUP=jdk-jar JDKVER=jdk8 BUILDJDK=downloadjdk
    - GROUP=misc JDKVER=jdk8-plus BUILDJDK=downloadjdk
    - GROUP=misc JDKVER=jdk11-plus BUILDJDK=downloadjdk
    - GROUP=cf-inference JDKVER=jdk8 BUILDJDK=downloadjdk
    # Not sure why this fails
    # - GROUP=cf-inference JDKVER=jdk11 BUILDJDK=downloadjdk
    - GROUP=plume-lib JDKVER=jdk8 BUILDJDK=downloadjdk
    - GROUP=plume-lib JDKVER=jdk11 BUILDJDK=downloadjdk
<<<<<<< HEAD
    # The daikon and guava jobs time out on Travis: 10 minutes without output
    # - GROUP=daikon JDKVER=jdk8 BUILDJDK=downloadjdk
    # - GROUP=daikon JDKVER=jdk11 BUILDJDK=downloadjdk
    - GROUP=guava JDKVER=jdk8 BUILDJDK=downloadjdk
    - GROUP=guava JDKVER=jdk11 BUILDJDK=downloadjdk
=======
    - GROUP=daikon-part1 JDKVER=jdk8 BUILDJDK=downloadjdk
    - GROUP=daikon-part1 JDKVER=jdk11 BUILDJDK=downloadjdk
    - GROUP=daikon-part2 JDKVER=jdk8 BUILDJDK=downloadjdk
    - GROUP=daikon-part2 JDKVER=jdk11 BUILDJDK=downloadjdk
    # - GROUP=guava JDKVER=jdk8 BUILDJDK=downloadjdk
    # - GROUP=guava JDKVER=jdk11 BUILDJDK=downloadjdk
>>>>>>> 8c5cc8f3
    - GROUP=downstream JDKVER=jdk8 BUILDJDK=downloadjdk
    - GROUP=downstream JDKVER=jdk11 BUILDJDK=downloadjdk

# The "docker run" command will pull if needed.
# Running this first gives two tries in case of network lossage.
before_script:
- timeout 5m docker pull mdernst/cf-$OS-$JDKVER || true

# Using travis_wait here seems to cause the job to terminate after 1 minute
# with no error (!).
# The git commands are tried twice, in case of temporary network failure.
# The fcntl line works around a bug where Travis truncates logs and fails.
script:
- python -c "import fcntl; fcntl.fcntl(1, fcntl.F_SETFL, 0)"
- REMOTE_ORIGIN_URL=`git config --get remote.origin.url`
- echo "THIS_REPO=${THIS_REPO}"
- echo "JDKVER=${JDKVER}"
- echo "GROUP=${GROUP}"
- echo "BUILDJDK=${BUILDJDK}"
- echo "TRAVIS_BRANCH=${TRAVIS_BRANCH}"
- echo "REMOTE_ORIGIN_URL=${REMOTE_ORIGIN_URL}"
- echo "TRAVIS_EVENT_TYPE=${TRAVIS_EVENT_TYPE}"
- echo "TRAVIS_COMMIT_RANGE=${TRAVIS_COMMIT_RANGE}"
- echo "TRAVIS_COMMIT=${TRAVIS_COMMIT}"
- echo "TRAVIS_PULL_REQUEST=${TRAVIS_PULL_REQUEST}"
- echo "TRAVIS_PULL_REQUEST_BRANCH=${TRAVIS_PULL_REQUEST_BRANCH}"
- echo "TRAVIS_PULL_REQUEST_SHA=${TRAVIS_PULL_REQUEST_SHA}"
- echo "TRAVIS_PULL_REQUEST_SLUG=${TRAVIS_PULL_REQUEST_SLUG}"
- echo "TRAVIS_REPO_SLUG=${TRAVIS_REPO_SLUG}"
- >-
  docker run -v $HOME/.gradle:/root/.gradle -v $HOME/.m2:/root/.m2 mdernst/cf-$OS-$JDKVER /bin/bash -c "true &&
     if [ $TRAVIS_EVENT_TYPE = pull_request ] ; then
       git clone --quiet $REMOTE_ORIGIN_URL $THIS_REPO || git clone --quiet $REMOTE_ORIGIN_URL $THIS_REPO
       cd $THIS_REPO
       git fetch origin +refs/pull/$TRAVIS_PULL_REQUEST/merge
       git checkout -qf $TRAVIS_PULL_REQUEST_SHA
       git config user.email noone@cares.com
       git config user.name Noone Cares
       git remote add theupstream https://github.com/$TRAVIS_REPO_SLUG.git
       git pull theupstream $TRAVIS_BRANCH || git pull theupstream $TRAVIS_BRANCH
     else
       git clone --quiet -b $TRAVIS_BRANCH $REMOTE_ORIGIN_URL $THIS_REPO || git clone --quiet -b $TRAVIS_BRANCH $REMOTE_ORIGIN_URL $THIS_REPO
       cd $THIS_REPO
       git checkout -qf $TRAVIS_COMMIT
     fi &&
     export JAVA_HOME=\`which javac|xargs readlink -f|xargs dirname|xargs dirname\` &&
     java -version &&
     javac -version &&
     export TRAVIS=$TRAVIS &&
     export TRAVIS_BRANCH=${TRAVIS_BRANCH} &&
     export TRAVIS_BUILD_DIR=$TRAVIS_BUILD_DIR &&
     export TRAVIS_COMMIT_RANGE=$TRAVIS_COMMIT_RANGE &&
     export TRAVIS_PULL_REQUEST=${TRAVIS_PULL_REQUEST} &&
     export TRAVIS_PULL_REQUEST_BRANCH=${TRAVIS_PULL_REQUEST_BRANCH} &&
     export TRAVIS_PULL_REQUEST_SLUG=${TRAVIS_PULL_REQUEST_SLUG} &&
     export TRAVIS_REPO_SLUG=$TRAVIS_REPO_SLUG &&
     ./.travis-build.sh $GROUP $BUILDJDK"

jobs:
  include:
    - stage: trigger-downstream
      script: |
          echo "TRAVIS_BRANCH=$TRAVIS_BRANCH TRAVIS_PULL_REQUEST=$TRAVIS_PULL_REQUEST"
          if [[ ($TRAVIS_BRANCH == master) &&
                ($TRAVIS_PULL_REQUEST == false) ]] ; then
            SLUGOWNER=${TRAVIS_REPO_SLUG%/*}
            if [[ "$SLUGOWNER" == "" ]]; then
              SLUGOWNER=typetools
            fi

            curl -LO --retry 3 https://raw.github.com/plume-lib/trigger-travis/master/trigger-travis.sh

            git ls-remote https://github.com/${SLUGOWNER}/checker-framework.demos.git &>/dev/null
            if [ "$?" -eq 0 ]; then
              sh trigger-travis.sh ${SLUGOWNER} checker-framework.demos $TRAVIS_ACCESS_TOKEN
            fi

            git ls-remote https://github.com/${SLUGOWNER}/checker-framework-inference.git &>/dev/null
            if [ "$?" -eq 0 ]; then
              sh trigger-travis.sh ${SLUGOWNER} checker-framework-inference $TRAVIS_ACCESS_TOKEN
            fi

            if [[ "${SLUGOWNER}" == "typetools" ]]; then
              sh trigger-travis.sh typetests guava-typecheck $TRAVIS_ACCESS_TOKEN
            fi
          fi

git:
  depth: 9<|MERGE_RESOLUTION|>--- conflicted
+++ resolved
@@ -30,20 +30,12 @@
     # - GROUP=cf-inference JDKVER=jdk11 BUILDJDK=downloadjdk
     - GROUP=plume-lib JDKVER=jdk8 BUILDJDK=downloadjdk
     - GROUP=plume-lib JDKVER=jdk11 BUILDJDK=downloadjdk
-<<<<<<< HEAD
-    # The daikon and guava jobs time out on Travis: 10 minutes without output
-    # - GROUP=daikon JDKVER=jdk8 BUILDJDK=downloadjdk
-    # - GROUP=daikon JDKVER=jdk11 BUILDJDK=downloadjdk
-    - GROUP=guava JDKVER=jdk8 BUILDJDK=downloadjdk
-    - GROUP=guava JDKVER=jdk11 BUILDJDK=downloadjdk
-=======
     - GROUP=daikon-part1 JDKVER=jdk8 BUILDJDK=downloadjdk
     - GROUP=daikon-part1 JDKVER=jdk11 BUILDJDK=downloadjdk
     - GROUP=daikon-part2 JDKVER=jdk8 BUILDJDK=downloadjdk
     - GROUP=daikon-part2 JDKVER=jdk11 BUILDJDK=downloadjdk
-    # - GROUP=guava JDKVER=jdk8 BUILDJDK=downloadjdk
-    # - GROUP=guava JDKVER=jdk11 BUILDJDK=downloadjdk
->>>>>>> 8c5cc8f3
+    - GROUP=guava JDKVER=jdk8 BUILDJDK=downloadjdk
+    - GROUP=guava JDKVER=jdk11 BUILDJDK=downloadjdk
     - GROUP=downstream JDKVER=jdk8 BUILDJDK=downloadjdk
     - GROUP=downstream JDKVER=jdk11 BUILDJDK=downloadjdk
 
