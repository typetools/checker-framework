--- conflicted
+++ resolved
@@ -304,11 +304,7 @@
         @Override
         public Void visitField(AField el, AElement arg) {
           AField f = (AField) arg;
-<<<<<<< HEAD
-          visitElement(el.init, f.init);
-=======
           visitExpression(el.init, f.init);
->>>>>>> b261e971
           visitDeclaration(el, arg);
           return null;
         }
@@ -347,20 +343,8 @@
         @Override
         public Void visitElement(AElement el, AElement arg) {
           checkCloneNotReferenceEqual(el.description, arg.description);
-<<<<<<< HEAD
           checkCloneSet(el.tlAnnotationsHere, arg.tlAnnotationsHere);
-          visitElement(el.type, arg.type);
-=======
-          if (el.tlAnnotationsHere.size() != arg.tlAnnotationsHere.size()) {
-            cloneCheckFail();
-          }
-          for (Annotation a : el.tlAnnotationsHere) {
-            if (!arg.tlAnnotationsHere.contains(a)) {
-              cloneCheckFail();
-            }
-          }
           visitTypeElement(el.type, arg.type);
->>>>>>> b261e971
           return null;
         }
       };
