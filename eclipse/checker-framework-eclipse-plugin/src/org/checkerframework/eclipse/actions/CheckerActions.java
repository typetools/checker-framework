package org.checkerframework.eclipse.actions;

import org.checkerframework.checker.fenum.FenumChecker;
import org.checkerframework.checker.formatter.FormatterChecker;
import org.checkerframework.checker.guieffect.GuiEffectChecker;
import org.checkerframework.checker.i18n.I18nChecker;
<<<<<<< HEAD
import org.checkerframework.checker.index.IndexChecker;
=======
import org.checkerframework.checker.i18nformatter.I18nFormatterChecker;
>>>>>>> cac1d5e7
import org.checkerframework.checker.interning.InterningChecker;
import org.checkerframework.checker.linear.LinearChecker;
import org.checkerframework.checker.lock.LockChecker;
import org.checkerframework.checker.nullness.NullnessChecker;
import org.checkerframework.checker.propkey.PropertyKeyChecker;
import org.checkerframework.checker.regex.RegexChecker;
import org.checkerframework.checker.signature.SignatureChecker;
import org.checkerframework.checker.signedness.SignednessChecker;
import org.checkerframework.checker.tainting.TaintingChecker;
import org.checkerframework.checker.units.UnitsChecker;
import org.checkerframework.common.aliasing.AliasingChecker;
import org.checkerframework.common.subtyping.SubtypingChecker;
import org.checkerframework.common.value.ValueChecker;

public class CheckerActions {
    private CheckerActions() {
        throw new AssertionError("not to be instantiated");
    }

    public static class NullnessAction extends RunCheckerAction {
        public NullnessAction() {
            super(NullnessChecker.class.getCanonicalName());
        }
    }

    public static class InterningAction extends RunCheckerAction {
        public InterningAction() {
            super(InterningChecker.class.getCanonicalName());
        }
    }

    public static class LockAction extends RunCheckerAction {
        public LockAction() {
            super(LockChecker.class.getCanonicalName());
        }
    }

<<<<<<< HEAD
    public static class IndexAction extends RunCheckerAction
    {
        public IndexAction()
        {
            super(IndexChecker.class.getCanonicalName());
        }
    }

    public static class FenumAction extends RunCheckerAction
    {
        public FenumAction()
        {
=======
    public static class FenumAction extends RunCheckerAction {
        public FenumAction() {
>>>>>>> cac1d5e7
            super(FenumChecker.class.getCanonicalName());
        }
    }

    public static class TaintingAction extends RunCheckerAction {
        public TaintingAction() {
            super(TaintingChecker.class.getCanonicalName());
        }
    }

    public static class RegexAction extends RunCheckerAction {
        public RegexAction() {
            super(RegexChecker.class.getCanonicalName());
        }
    }

    public static class FormatterAction extends RunCheckerAction {
        public FormatterAction() {
            super(FormatterChecker.class.getCanonicalName());
        }
    }

    public static class I18nFormatterAction extends RunCheckerAction {
        public I18nFormatterAction() {
            super(I18nFormatterChecker.class.getCanonicalName());
        }
    }

    public static class PropertyFileAction extends RunCheckerAction {
        public PropertyFileAction() {
            super(PropertyKeyChecker.class.getCanonicalName());
        }
    }

    public static class I18nAction extends RunCheckerAction {
        public I18nAction() {
            super(I18nChecker.class.getCanonicalName());
        }
    }

    public static class SignatureAction extends RunCheckerAction {
        public SignatureAction() {
            super(SignatureChecker.class.getCanonicalName());
        }
    }

    public static class GuiEffectAction extends RunCheckerAction {
        public GuiEffectAction() {
            super(GuiEffectChecker.class.getCanonicalName());
        }
    }

    public static class UnitAction extends RunCheckerAction {
        public UnitAction() {
            super(UnitsChecker.class.getCanonicalName());
        }
    }

    public static class SignednessAction extends RunCheckerAction {
        public SignednessAction() {
            super(SignednessChecker.class.getCanonicalName());
        }
    }

    public static class ConstantValueAction extends RunCheckerAction {
        public ConstantValueAction() {
            super(ValueChecker.class.getCanonicalName());
        }
    }

    public static class AliasingAction extends RunCheckerAction {
        public AliasingAction() {
            super(AliasingChecker.class.getCanonicalName());
        }
    }

    public static class LinearAction extends RunCheckerAction {
        public LinearAction() {
            super(LinearChecker.class.getCanonicalName());
        }
    }

    public static class SubtypingAction extends RunCheckerAction {
        public SubtypingAction() {
            super(SubtypingChecker.class.getCanonicalName());
        }
    }

    public static class CurrentAction extends RunCheckerAction {
        public CurrentAction() {
            super();
        }
    }

    public static class CustomAction extends RunCheckerAction {
        public CustomAction() {
            useCustom = true;
            usePrefs = false;
        }
    }

    public static class SingleCustomAction extends RunCheckerAction {
        public SingleCustomAction() {
            useSingleCustom = true;
            usePrefs = false;
        }
    }
}<|MERGE_RESOLUTION|>--- conflicted
+++ resolved
@@ -4,11 +4,8 @@
 import org.checkerframework.checker.formatter.FormatterChecker;
 import org.checkerframework.checker.guieffect.GuiEffectChecker;
 import org.checkerframework.checker.i18n.I18nChecker;
-<<<<<<< HEAD
 import org.checkerframework.checker.index.IndexChecker;
-=======
 import org.checkerframework.checker.i18nformatter.I18nFormatterChecker;
->>>>>>> cac1d5e7
 import org.checkerframework.checker.interning.InterningChecker;
 import org.checkerframework.checker.linear.LinearChecker;
 import org.checkerframework.checker.lock.LockChecker;
@@ -46,7 +43,6 @@
         }
     }
 
-<<<<<<< HEAD
     public static class IndexAction extends RunCheckerAction
     {
         public IndexAction()
@@ -55,14 +51,8 @@
         }
     }
 
-    public static class FenumAction extends RunCheckerAction
-    {
-        public FenumAction()
-        {
-=======
     public static class FenumAction extends RunCheckerAction {
         public FenumAction() {
->>>>>>> cac1d5e7
             super(FenumChecker.class.getCanonicalName());
         }
     }
