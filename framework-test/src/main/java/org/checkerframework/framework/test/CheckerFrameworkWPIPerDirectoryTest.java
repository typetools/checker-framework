package org.checkerframework.framework.test;

import java.io.File;
import java.io.FileNotFoundException;
import java.util.ArrayList;
import java.util.List;
import java.util.Scanner;
import javax.annotation.processing.AbstractProcessor;
import org.checkerframework.checker.initialization.qual.UnderInitialization;
import org.junit.Assert;

/**
 * A specialized variant of {@link CheckerFrameworkPerDirectoryTest} for testing the Whole Program
 * Inference feature of the Checker Framework, which is tested by running pairs of these tests: a
 * "generation test" (of class {@link AinferGeneratePerDirectoryTest}) to do inference using the
 * {@code -Ainfer} option, and a "validation test" (of class {@link AinferValidatePerDirectoryTest})
 * to check that files typecheck after those inferences are taken into account. This common
 * superclass of those two classes should never be used directly.
 */
public abstract class CheckerFrameworkWPIPerDirectoryTest extends CheckerFrameworkPerDirectoryTest {

  /**
   * Creates a new checker test. Use this constructor when creating a generation test.
   *
   * <p>{@link TestConfigurationBuilder#getDefaultConfigurationBuilder(String, File, String,
   * Iterable, Iterable, List, boolean)} adds additional checker options.
   *
   * @param testFiles the files containing test code, which will be type-checked
   * @param checker the class for the checker to use
   * @param testDir the path to the directory of test inputs
   * @param checkerOptions options to pass to the compiler when running tests
   */
  protected CheckerFrameworkWPIPerDirectoryTest(
      List<File> testFiles,
      Class<? extends AbstractProcessor> checker,
      String testDir,
      String... checkerOptions) {
    super(testFiles, checker, testDir, checkerOptions);

<<<<<<< HEAD
    List<File> removeFiles = new ArrayList<>();
    for (File testFile : testFiles) {
      if (!shouldRunInference(testFile)) {
        removeFiles.add(testFile);
      }
    }
    this.testFiles.removeAll(removeFiles);
=======
    String skipComment;
    if (this.checkerOptions.contains("-Ainfer=ajava")) {
      skipComment = "@infer-ajava-skip-test";
    } else if (this.checkerOptions.contains("-Ainfer=jaifs")) {
      skipComment = "@infer-jaifs-skip-test";
    } else if (this.checkerOptions.contains("-Ainfer=stubs")) {
      skipComment = "@infer-stubs-skip-test";
    } else {
      skipComment = null;
    }
    if (skipComment != null) {
      List<File> removeFiles = new ArrayList<>();
      for (File testFile : testFiles) {
        if (hasSkipComment(testFile, skipComment)) {
          removeFiles.add(testFile);
        }
      }
      this.testFiles.removeAll(removeFiles);
    }
>>>>>>> 9a372ba5
  }

  /**
   * Do not typecheck any file ending with the given String. A subclass of
   * CheckerFrameworkWPIPerDirectoryTest uses this routine to avoid typechecking files in the
   * all-systems test suite that are problematic for one typechecker. For example, this routine is
   * useful when running the all-systems tests using WPI, because some all-systems tests have
   * expected errors that become warnings during a WPI run (because of {@code -Awarns}) and so must
   * be excluded.
   *
   * <p>This code takes advantage of the mutability of the {@link #testFiles} field.
   *
   * @param endswith a string that the absolute path of the target file that should not be
   *     typechecked ends with. Usually, this takes the form "all-systems/ProblematicFile.java".
   */
  protected void doNotTypecheck(
      @UnderInitialization(CheckerFrameworkPerDirectoryTest.class) CheckerFrameworkWPIPerDirectoryTest this,
      String endswith) {
    int removeIndex = -1;
    for (int i = 0; i < testFiles.size(); i++) {
      File f = testFiles.get(i);
      if (f.getAbsolutePath().endsWith(endswith)) {
        if (removeIndex != -1) {
          Assert.fail(
              "When attempting to exclude a file, found more than one match in the"
                  + " test suite. Check the test code and use a more-specific removal"
                  + " key. Attempting to exclude: "
                  + endswith);
        }
        removeIndex = i;
      }
    }
    // This test code can run for every subdirectory of the all-systems tests, so there is no
    // guarantee that the file to be excluded will be found.
    if (removeIndex != -1) {
      testFiles.remove(removeIndex);
    }
  }

<<<<<<< HEAD
  public static boolean shouldRunInference(File file) {
    try (Scanner in = new Scanner(file)) {
      while (in.hasNext()) {
        String nextLine = in.nextLine();
        if (nextLine.contains("@inference-skip-test")) {
          return false;
=======
  /**
   * Whether {@code file} contains {@code skipComment}.
   *
   * @param file a java test file
   * @param skipComment a comment that indicates that a test should be skipped
   * @return whether {@code file} contains {@code skipComment}
   */
  public static boolean hasSkipComment(File file, String skipComment) {
    try (Scanner in = new Scanner(file)) {
      while (in.hasNext()) {
        String nextLine = in.nextLine();
        if (nextLine.contains(skipComment)) {
          return true;
>>>>>>> 9a372ba5
        }
      }
    } catch (FileNotFoundException e) {
      throw new RuntimeException(e);
    }
<<<<<<< HEAD
    return true;
=======
    return false;
>>>>>>> 9a372ba5
  }
}<|MERGE_RESOLUTION|>--- conflicted
+++ resolved
@@ -37,15 +37,6 @@
       String... checkerOptions) {
     super(testFiles, checker, testDir, checkerOptions);
 
-<<<<<<< HEAD
-    List<File> removeFiles = new ArrayList<>();
-    for (File testFile : testFiles) {
-      if (!shouldRunInference(testFile)) {
-        removeFiles.add(testFile);
-      }
-    }
-    this.testFiles.removeAll(removeFiles);
-=======
     String skipComment;
     if (this.checkerOptions.contains("-Ainfer=ajava")) {
       skipComment = "@infer-ajava-skip-test";
@@ -65,7 +56,6 @@
       }
       this.testFiles.removeAll(removeFiles);
     }
->>>>>>> 9a372ba5
   }
 
   /**
@@ -105,14 +95,6 @@
     }
   }
 
-<<<<<<< HEAD
-  public static boolean shouldRunInference(File file) {
-    try (Scanner in = new Scanner(file)) {
-      while (in.hasNext()) {
-        String nextLine = in.nextLine();
-        if (nextLine.contains("@inference-skip-test")) {
-          return false;
-=======
   /**
    * Whether {@code file} contains {@code skipComment}.
    *
@@ -126,16 +108,11 @@
         String nextLine = in.nextLine();
         if (nextLine.contains(skipComment)) {
           return true;
->>>>>>> 9a372ba5
         }
       }
     } catch (FileNotFoundException e) {
       throw new RuntimeException(e);
     }
-<<<<<<< HEAD
-    return true;
-=======
     return false;
->>>>>>> 9a372ba5
   }
 }