package org.checkerframework.framework.test;

import java.io.BufferedWriter;
import java.io.ByteArrayOutputStream;
import java.io.File;
import java.io.FileNotFoundException;
import java.io.FileWriter;
import java.io.IOException;
import java.io.OutputStream;
import java.io.PrintWriter;
import java.nio.file.FileAlreadyExistsException;
import java.nio.file.Files;
import java.nio.file.Paths;
import java.util.ArrayList;
import java.util.Arrays;
import java.util.Comparator;
import java.util.Iterator;
import java.util.LinkedHashSet;
import java.util.List;
import java.util.Map;
import java.util.Scanner;
import java.util.Set;
import java.util.StringJoiner;
import javax.tools.Diagnostic;
import javax.tools.JavaCompiler;
import javax.tools.JavaFileObject;
import javax.tools.ToolProvider;
import org.checkerframework.checker.nullness.qual.NonNull;
import org.checkerframework.checker.nullness.qual.Nullable;
import org.checkerframework.javacutil.BugInCF;
import org.checkerframework.javacutil.SystemUtil;
import org.junit.Assert;
import org.plumelib.util.CollectionsPlume;
import org.plumelib.util.StringsPlume;
import org.plumelib.util.SystemPlume;

/** Utilities for testing. */
public class TestUtilities {

  /** True if the JVM is version 9 or above. */
  public static final boolean IS_AT_LEAST_9_JVM = SystemUtil.jreVersion >= 9;
  /** True if the JVM is version 11 or above. */
  public static final boolean IS_AT_LEAST_11_JVM = SystemUtil.jreVersion >= 11;
  /** True if the JVM is version 11 or lower. */
  public static final boolean IS_AT_MOST_11_JVM = SystemUtil.jreVersion <= 11;
  /** True if the JVM is version 17 or above. */
  public static final boolean IS_AT_LEAST_17_JVM = SystemUtil.jreVersion >= 17;
  /** True if the JVM is version 17 or lower. */
  public static final boolean IS_AT_MOST_17_JVM = SystemUtil.jreVersion <= 17;
  /** True if the JVM is version 18 or above. */
  public static final boolean IS_AT_LEAST_18_JVM = SystemUtil.jreVersion >= 18;

  static {
    JavaCompiler compiler = ToolProvider.getSystemJavaCompiler();
    OutputStream err = new ByteArrayOutputStream();
    compiler.run(null, null, err, "-version");
  }

  public static List<File> findNestedJavaTestFiles(String... dirNames) {
    return findRelativeNestedJavaFiles(new File("tests"), dirNames);
  }

  public static List<File> findRelativeNestedJavaFiles(String parent, String... dirNames) {
    return findRelativeNestedJavaFiles(new File(parent), dirNames);
  }

  public static List<File> findRelativeNestedJavaFiles(File parent, String... dirNames) {
    File[] dirs = new File[dirNames.length];

    int i = 0;
    for (String dirName : dirNames) {
      dirs[i] = new File(parent, dirName);
      i += 1;
    }

    return getJavaFilesAsArgumentList(dirs);
  }

  /**
   * Returns a list where each item is a list of Java files, excluding any skip tests, for each
   * directory given by dirName and also a list for any subdirectory.
   *
   * @param parent parent directory of the dirNames directories
   * @param dirNames names of directories to search
   * @return list where each item is a list of Java test files grouped by directory
   */
  public static List<List<File>> findJavaFilesPerDirectory(File parent, String... dirNames) {
    if (!parent.exists()) {
      throw new BugInCF(
          "test parent directory does not exist: %s %s", parent, parent.getAbsoluteFile());
    }
    if (!parent.isDirectory()) {
      throw new BugInCF(
          "test parent directory is not a directory: %s %s", parent, parent.getAbsoluteFile());
    }

    List<List<File>> filesPerDirectory = new ArrayList<>();

    for (String dirName : dirNames) {
      File dir = new File(parent, dirName).toPath().toAbsolutePath().normalize().toFile();
      if (!dir.isDirectory()) {
        // For "ainfer-*" tests, their sources do not necessarily
        // exist yet but will be created by a test that runs earlier than they do.
        if (!(dir.getName().equals("annotated")
            && dir.getParentFile() != null
            && dir.getParentFile().getName().startsWith("ainfer-"))) {
          throw new BugInCF("test directory does not exist: %s", dir);
        }
      }
      if (dir.isDirectory()) {
        filesPerDirectory.addAll(findJavaTestFilesInDirectory(dir));
      }
    }

    return filesPerDirectory;
  }

  /**
   * Returns a list where each item is a list of Java files, excluding any skip tests. There is one
   * list for {@code dir}, and one list for each subdirectory of {@code dir}.
   *
   * @param dir directory in which to search for Java files
   * @return a list of list of Java test files
   */
  private static List<List<File>> findJavaTestFilesInDirectory(File dir) {
    List<List<File>> fileGroupedByDirectory = new ArrayList<>();
    List<File> filesInDir = new ArrayList<>();

    fileGroupedByDirectory.add(filesInDir);
    String[] dirContents = dir.list();
    if (dirContents == null) {
      throw new Error("Not a directory: " + dir);
    }
    Arrays.sort(dirContents);
    for (String fileName : dirContents) {
      File file = new File(dir, fileName);
      if (file.isDirectory()) {
        fileGroupedByDirectory.addAll(findJavaTestFilesInDirectory(file));
      } else if (isJavaTestFile(file)) {
        filesInDir.add(file);
      }
    }
    if (filesInDir.isEmpty()) {
      fileGroupedByDirectory.remove(filesInDir);
    }
    return fileGroupedByDirectory;
  }

  /**
   * Prepends a file to the beginning of each filename.
   *
   * @param parent a file to prepend to each filename
   * @param fileNames file names
   * @return the file names, each with {@code parent} prepended
   */
  public static List<Object[]> findFilesInParent(File parent, String... fileNames) {
    return CollectionsPlume.mapList(
        (String fileName) -> new Object[] {new File(parent, fileName)}, fileNames);
  }

  /**
   * Traverses the directories listed looking for Java test files.
   *
   * @param dirs directories in which to search for Java test files
   * @return a list of Java test files found in the directories
   */
  public static List<File> getJavaFilesAsArgumentList(File... dirs) {
    List<File> arguments = new ArrayList<>();
    for (File dir : dirs) {
      arguments.addAll(deeplyEnclosedJavaTestFiles(dir));
    }
    return arguments;
  }

  /**
   * Returns all the Java files that are descendants of the given directory.
   *
   * @param directory a directory
   * @return all the Java files that are descendants of the given directory
   */
  public static List<File> deeplyEnclosedJavaTestFiles(File directory) {
    if (!directory.exists()) {
      throw new IllegalArgumentException(
          "directory does not exist: " + directory + " " + directory.getAbsolutePath());
    }
    if (!directory.isDirectory()) {
      throw new IllegalArgumentException("found file instead of directory: " + directory);
    }

    List<File> javaFiles = new ArrayList<>();

    @SuppressWarnings("nullness") // checked above that it's a directory
    File @NonNull [] in = directory.listFiles();
    Arrays.sort(
        in,
        new Comparator<File>() {
          @Override
          public int compare(File o1, File o2) {
            return o1.getName().compareTo(o2.getName());
          }
        });
    for (File file : in) {
      if (file.isDirectory()) {
        javaFiles.addAll(deeplyEnclosedJavaTestFiles(file));
      } else if (isJavaTestFile(file)) {
        javaFiles.add(file);
      }
    }

    return javaFiles;
  }

  public static boolean isJavaFile(File file) {
    return file.isFile() && file.getName().endsWith(".java");
  }

  public static boolean isJavaTestFile(File file) {
    if (!isJavaFile(file)) {
      return false;
    }

    try (Scanner in = new Scanner(file)) {
      while (in.hasNext()) {
        String nextLine = in.nextLine();
        if (nextLine.contains("@skip-test")
            || (!IS_AT_LEAST_9_JVM && nextLine.contains("@below-java9-jdk-skip-test"))
            || (!IS_AT_LEAST_11_JVM && nextLine.contains("@below-java11-jdk-skip-test"))
            || (!IS_AT_MOST_11_JVM && nextLine.contains("@above-java11-skip-test"))
            || (!IS_AT_LEAST_17_JVM && nextLine.contains("@below-java17-jdk-skip-test"))
            || (!IS_AT_MOST_17_JVM && nextLine.contains("@above-java17-skip-test"))) {
          return false;
        }
      }
    } catch (FileNotFoundException e) {
      throw new RuntimeException(e);
    }
<<<<<<< HEAD

    while (in.hasNext()) {
      String nextLine = in.nextLine();
      if (nextLine.contains("@skip-test")
          || (!IS_AT_LEAST_9_JVM && nextLine.contains("@below-java9-jdk-skip-test"))
          || (!IS_AT_LEAST_11_JVM && nextLine.contains("@below-java11-jdk-skip-test"))
          || (!IS_AT_MOST_11_JVM && nextLine.contains("@above-java11-skip-test"))
          || (!IS_AT_LEAST_17_JVM && nextLine.contains("@below-java17-jdk-skip-test"))
          || (!IS_AT_MOST_17_JVM && nextLine.contains("@above-java17-skip-test"))
          || (!IS_AT_LEAST_18_JVM && nextLine.contains("@below-java18-jdk-skip-test"))) {
        in.close();
        return false;
      }
    }

    in.close();
=======
>>>>>>> 20caf02a
    return true;
  }

  public static @Nullable String diagnosticToString(
      final Diagnostic<? extends JavaFileObject> diagnostic, boolean usingAnomsgtxt) {

    String result = diagnostic.toString().trim();

    // suppress Xlint warnings
    if (result.contains("uses unchecked or unsafe operations.")
        || result.contains("Recompile with -Xlint:unchecked for details.")
        || result.endsWith(" declares unsafe vararg methods.")
        || result.contains("Recompile with -Xlint:varargs for details.")) {
      return null;
    }

    if (usingAnomsgtxt) {
      // Lines with "unexpected Throwable" are stack traces
      // and should be printed in full.
      if (!result.contains("unexpected Throwable")) {
        String firstLine;
        int lineSepPos = result.indexOf(System.lineSeparator());
        if (lineSepPos != -1) {
          firstLine = result.substring(0, lineSepPos);
        } else {
          firstLine = result;
        }
        int javaPos = firstLine.indexOf(".java:");
        if (javaPos != -1) {
          firstLine = firstLine.substring(javaPos + 5).trim();
        }
        result = firstLine;
      }
    }

    return result;
  }

  public static Set<String> diagnosticsToStrings(
      final Iterable<Diagnostic<? extends JavaFileObject>> actualDiagnostics,
      boolean usingAnomsgtxt) {
    Set<String> actualDiagnosticsStr = new LinkedHashSet<>();
    for (Diagnostic<? extends JavaFileObject> diagnostic : actualDiagnostics) {
      String diagnosticStr = TestUtilities.diagnosticToString(diagnostic, usingAnomsgtxt);
      if (diagnosticStr != null) {
        actualDiagnosticsStr.add(diagnosticStr);
      }
    }

    return actualDiagnosticsStr;
  }

  /**
   * Return the file absolute pathnames, separated by commas.
   *
   * @param javaFiles a list of Java files
   * @return the file absolute pathnames, separated by commas
   */
  public static String summarizeSourceFiles(List<File> javaFiles) {
    StringJoiner sj = new StringJoiner(", ");
    for (File file : javaFiles) {
      sj.add(file.getAbsolutePath());
    }
    return sj.toString();
  }

  public static File getTestFile(String fileRelativeToTestsDir) {
    return new File("tests", fileRelativeToTestsDir);
  }

  public static File findComparisonFile(File testFile) {
    final File comparisonFile =
        new File(testFile.getParent(), testFile.getName().replace(".java", ".out"));
    return comparisonFile;
  }

  public static List<String> optionMapToList(Map<String, @Nullable String> options) {
    List<String> optionList = new ArrayList<>(options.size() * 2);

    for (Map.Entry<String, @Nullable String> opt : options.entrySet()) {
      optionList.add(opt.getKey());

      if (opt.getValue() != null) {
        optionList.add(opt.getValue());
      }
    }

    return optionList;
  }

  /**
   * Write all the lines in the given Iterable to the given File.
   *
   * @param file where to write the lines
   * @param lines what lines to write
   */
  public static void writeLines(File file, Iterable<?> lines) {
    try (final BufferedWriter bw = new BufferedWriter(new FileWriter(file, true))) {
      Iterator<?> iter = lines.iterator();
      while (iter.hasNext()) {
        Object next = iter.next();
        if (next == null) {
          bw.write("<null>");
        } else {
          bw.write(next.toString());
        }
        bw.newLine();
      }
      bw.flush();
    } catch (IOException io) {
      throw new RuntimeException(io);
    }
  }

  public static void writeDiagnostics(
      File file,
      File testFile,
      List<String> expected,
      List<String> actual,
      List<String> unexpected,
      List<String> missing,
      boolean usingNoMsgText,
      boolean testFailed) {
    try (PrintWriter pw = new PrintWriter(new BufferedWriter(new FileWriter(file, true)))) {
      pw.println("File: " + testFile.getAbsolutePath());
      pw.println("TestFailed: " + testFailed);
      pw.println("Using nomsgtxt: " + usingNoMsgText);
      pw.println("#Missing: " + missing.size() + "      #Unexpected: " + unexpected.size());

      pw.println("Expected:");
      pw.println(StringsPlume.joinLines(expected));
      pw.println();

      pw.println("Actual:");
      pw.println(StringsPlume.joinLines(actual));
      pw.println();

      pw.println("Missing:");
      pw.println(StringsPlume.joinLines(missing));
      pw.println();

      pw.println("Unexpected:");
      pw.println(StringsPlume.joinLines(unexpected));
      pw.println();

      pw.println();
      pw.println();
      pw.flush();

    } catch (IOException e) {
      throw new RuntimeException(e);
    }
  }

  /**
   * Append a test configuration to the end of a file.
   *
   * @param file the file to write to
   * @param config the configuration to append to the end of the file
   */
  public static void writeTestConfiguration(File file, TestConfiguration config) {
    try (BufferedWriter bw = new BufferedWriter(new FileWriter(file, true))) {
      bw.write(config.toString());
      bw.newLine();
      bw.newLine();
      bw.flush();
    } catch (IOException e) {
      throw new RuntimeException(e);
    }
  }

  public static void writeJavacArguments(
      File file,
      Iterable<? extends JavaFileObject> files,
      Iterable<String> options,
      Iterable<String> processors) {
    try (PrintWriter pw = new PrintWriter(new BufferedWriter(new FileWriter(file, true)))) {
      pw.println("Files:");
      for (JavaFileObject f : files) {
        pw.println("    " + f.getName());
      }
      pw.println();

      pw.println("Options:");
      for (String o : options) {
        pw.println("    " + o);
      }
      pw.println();

      pw.println("Processors:");
      for (String p : processors) {
        pw.println("    " + p);
      }
      pw.println();
      pw.println();

      pw.flush();
    } catch (IOException e) {
      throw new RuntimeException(e);
    }
  }

  /**
   * If the given TypecheckResult has unexpected or missing diagnostics, fail the running JUnit
   * test.
   *
   * @param testResult the result of type-checking
   */
  public static void assertTestDidNotFail(TypecheckResult testResult) {
    if (testResult.didTestFail()) {
      if (getShouldEmitDebugInfo()) {
        System.out.println("---------------- start of javac ouput ----------------");
        System.out.println(testResult.getCompilationResult().getJavacOutput());
        System.out.println("---------------- end of javac ouput ----------------");
      } else {
        System.out.println("To see the javac command line and output, run with: -Pemit.test.debug");
      }
      Assert.fail(testResult.summarize());
    }
  }

  /**
   * Create the directory (and its parents) if it does not exist.
   *
   * @param dir the directory to create
   */
  public static void ensureDirectoryExists(String dir) {
    try {
      Files.createDirectories(Paths.get(dir));
    } catch (FileAlreadyExistsException e) {
      // directory already exists
    } catch (IOException e) {
      throw new RuntimeException("Could not make directory: " + dir + ": " + e.getMessage());
    }
  }

  /**
   * Returns the value of system property "emit.test.debug".
   *
   * @return the value of system property "emit.test.debug"
   */
  public static boolean getShouldEmitDebugInfo() {
    return SystemPlume.getBooleanSystemProperty("emit.test.debug");
  }
}<|MERGE_RESOLUTION|>--- conflicted
+++ resolved
@@ -234,25 +234,6 @@
     } catch (FileNotFoundException e) {
       throw new RuntimeException(e);
     }
-<<<<<<< HEAD
-
-    while (in.hasNext()) {
-      String nextLine = in.nextLine();
-      if (nextLine.contains("@skip-test")
-          || (!IS_AT_LEAST_9_JVM && nextLine.contains("@below-java9-jdk-skip-test"))
-          || (!IS_AT_LEAST_11_JVM && nextLine.contains("@below-java11-jdk-skip-test"))
-          || (!IS_AT_MOST_11_JVM && nextLine.contains("@above-java11-skip-test"))
-          || (!IS_AT_LEAST_17_JVM && nextLine.contains("@below-java17-jdk-skip-test"))
-          || (!IS_AT_MOST_17_JVM && nextLine.contains("@above-java17-skip-test"))
-          || (!IS_AT_LEAST_18_JVM && nextLine.contains("@below-java18-jdk-skip-test"))) {
-        in.close();
-        return false;
-      }
-    }
-
-    in.close();
-=======
->>>>>>> 20caf02a
     return true;
   }
 
