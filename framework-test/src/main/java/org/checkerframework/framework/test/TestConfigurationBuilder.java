package org.checkerframework.framework.test;

import java.io.File;
import java.util.ArrayList;
import java.util.Arrays;
import java.util.LinkedHashSet;
import java.util.List;
import java.util.Map;
import java.util.Set;
import org.checkerframework.javacutil.BugInCF;
import org.checkerframework.javacutil.SystemUtil;

/**
 * Used to create an instance of TestConfiguration, TestConfigurationBuilder follows the standard
 * builder pattern. That is, it returns itself after every call so you can string together
 * configuration methods as follows:
 *
 * <p>{@code new TestConfigurationBuilder() .addOption("-Awarns") .addSourceFile("src1.java")
 * .addDiagnosticFile("src1.out") }
 *
 * @see TestConfiguration
 */
public class TestConfigurationBuilder {

    // Presented first are static helper methods that reduce configuration building to a method call
    // However, if you need more complex configuration or custom configuration, use the
    // constructors provided below

    /**
     * This creates a builder for the default configuration used by Checker Framework JUnit tests.
     *
     * @param testSourcePath the path to the Checker test file sources, usually this is the
     *     directory of Checker's tests
     * @param outputClassDirectory the directory to place classes compiled for testing
     * @param classPath the classpath to use for compilation
     * @param testSourceFiles the Java files that compose the test
     * @param processors the checkers or other annotation processors to run over the testSourceFiles
     * @param options the options to the compiler/processors
     * @param shouldEmitDebugInfo whether or not debug information should be emitted
     * @return the builder that will create an immutable test configuration
     */
    public static TestConfigurationBuilder getDefaultConfigurationBuilder(
            String testSourcePath,
            File outputClassDirectory,
            String classPath,
            Iterable<File> testSourceFiles,
            Iterable<String> processors,
            List<String> options,
            boolean shouldEmitDebugInfo) {

        TestConfigurationBuilder configBuilder =
                new TestConfigurationBuilder()
                        .setShouldEmitDebugInfo(shouldEmitDebugInfo)
                        .addProcessors(processors)
                        .addOption("-Xmaxerrs", "9999")
                        .addOption("-g")
                        .addOption("-Xlint:unchecked")
                        .addOption("-XDrawDiagnostics") // use short javac diagnostics
                        .addSourceFiles(testSourceFiles);

        if (outputClassDirectory != null) {
            configBuilder.addOption("-d", outputClassDirectory.getAbsolutePath());
        }

<<<<<<< HEAD
        if (SystemUtil.getJreVersion() == 8) {
            // Use the annotated jdk for the compile bootclasspath
=======
        if (PluginUtil.getJreVersion() == 8) {
            // Use the annotated JDK for the compile bootclasspath.
>>>>>>> e0f9784c
            String jdkJarPath = getJdkJarPathFromProperty();
            if (notNullOrEmpty(jdkJarPath)) {
                configBuilder.addOption("-Xbootclasspath/p:" + jdkJarPath);
            }

            configBuilder.addOption("-source", "8").addOption("-target", "8");
        }

        configBuilder
                .addOptionIfValueNonEmpty("-sourcepath", testSourcePath)
                .addOption("-implicit:class")
                .addOption("-classpath", classPath);

        configBuilder.addOptions(options);
        return configBuilder;
    }

    /**
     * This is the default configuration used by Checker Framework JUnit tests.
     *
     * @param testSourcePath the path to the Checker test file sources, usually this is the
     *     directory of Checker's tests
     * @param testSourceFiles the Java files that compose the test
     * @param processors the checkers or other annotation processors to run over the testSourceFiles
     * @param options the options to the compiler/processors
     * @param shouldEmitDebugInfo whether or not debug information should be emitted
     * @return a TestConfiguration with input parameters added plus the normal default options,
     *     compiler, and file manager used by Checker Framework tests
     */
    public static TestConfiguration buildDefaultConfiguration(
            String testSourcePath,
            Iterable<File> testSourceFiles,
            Iterable<String> processors,
            List<String> options,
            boolean shouldEmitDebugInfo) {

        String classPath = getDefaultClassPath();
        File outputDir = getOutputDirFromProperty();

        TestConfigurationBuilder builder =
                getDefaultConfigurationBuilder(
                        testSourcePath,
                        outputDir,
                        classPath,
                        testSourceFiles,
                        processors,
                        options,
                        shouldEmitDebugInfo);
        return builder.validateThenBuild(true);
    }

    private static boolean notNullOrEmpty(String str) {
        return str != null && !str.isEmpty();
    }

    /**
     * This is the default configuration used by Checker Framework JUnit tests.
     *
     * @param testSourcePath the path to the Checker test file sources, usually this is the
     *     directory of Checker's tests
     * @param testFile a single test java file to compile
     * @param checkerName a single Checker to include in the processors field
     * @param options the options to the compiler/processors
     * @param shouldEmitDebugInfo whether or not debug information should be emitted
     * @return a TestConfiguration with input parameters added plus the normal default options,
     *     compiler, and file manager used by Checker Framework tests
     */
    public static TestConfiguration buildDefaultConfiguration(
            String testSourcePath,
            File testFile,
            String checkerName,
            List<String> options,
            boolean shouldEmitDebugInfo) {
        List<File> javaFiles = Arrays.asList(testFile);
        List<String> processors = Arrays.asList(checkerName);

        return buildDefaultConfiguration(
                testSourcePath, javaFiles, processors, options, shouldEmitDebugInfo);
    }

    /** The list of files that contain Java diagnostics to compare against. */
    private List<File> diagnosticFiles;

    /** The set of Java files to test against. */
    private List<File> testSourceFiles;

    /** The set of Checker Framework processors to test with. */
    private Set<String> processors;

    /** The set of options to the Javac command line used to run the test. */
    private SimpleOptionMap options;

    /** Should the Javac options be output before running the test. */
    private boolean shouldEmitDebugInfo;

    /**
     * Note: There are static helper methods named buildConfiguration and buildConfigurationBuilder
     * that can be used to create the most common types of configurations
     */
    public TestConfigurationBuilder() {
        diagnosticFiles = new ArrayList<>();
        testSourceFiles = new ArrayList<>();
        processors = new LinkedHashSet<>();
        options = new SimpleOptionMap();
        shouldEmitDebugInfo = false;
    }

    /**
     * Create a builder that has all of the options in initialConfig.
     *
     * @param initialConfig initial configuration for the newly-created builder
     */
    public TestConfigurationBuilder(TestConfiguration initialConfig) {
        this.diagnosticFiles = new ArrayList<>(initialConfig.getDiagnosticFiles());
        this.testSourceFiles = new ArrayList<>(initialConfig.getTestSourceFiles());
        this.processors = new LinkedHashSet<>(initialConfig.getProcessors());
        this.options = new SimpleOptionMap();
        this.addOptions(initialConfig.getOptions());

        this.shouldEmitDebugInfo = initialConfig.shouldEmitDebugInfo();
    }

    /**
     * Ensures that the minimum requirements for running a test are met. These requirements are:
     *
     * <ul>
     *   <li>There is at least one source file
     *   <li>There is at least one processor (if requireProcessors has been set to true)
     *   <li>There is an output directory specified for class files
     *   <li>There is no {@code -processor} option in the optionMap (it should be added by
     *       addProcessor instead)
     * </ul>
     *
     * @param requireProcessors whether or not to require that there is at least one processor
     * @return a list of errors found while validating this configuration
     */
    public List<String> validate(boolean requireProcessors) {
        List<String> errors = new ArrayList<>();
        if (testSourceFiles == null || !testSourceFiles.iterator().hasNext()) {
            errors.add("No source files specified!");
        }

        if (requireProcessors && !processors.iterator().hasNext()) {
            errors.add("No processors were specified!");
        }

        final Map<String, String> optionMap = options.getOptions();
        if (!optionMap.containsKey("-d") || optionMap.get("-d") == null) {
            errors.add("No output directory was specified.");
        }

        if (optionMap.containsKey("-processor")) {
            errors.add("Processors should not be added to the options list");
        }

        return errors;
    }

    public TestConfigurationBuilder adddToPathOption(String key, String toAppend) {
        options.addToPathOption(key, toAppend);
        return this;
    }

    public TestConfigurationBuilder addDiagnosticFile(File diagnostics) {
        this.diagnosticFiles.add(diagnostics);
        return this;
    }

    public TestConfigurationBuilder addDiagnosticFiles(Iterable<File> diagnostics) {
        this.diagnosticFiles = catListAndIterable(diagnosticFiles, diagnostics);
        return this;
    }

    public TestConfigurationBuilder setDiagnosticFiles(List<File> diagnosticFiles) {
        this.diagnosticFiles = new ArrayList<>(diagnosticFiles);
        return this;
    }

    public TestConfigurationBuilder addSourceFile(File sourceFile) {
        testSourceFiles.add(sourceFile);
        return this;
    }

    public TestConfigurationBuilder addSourceFiles(Iterable<File> sourceFiles) {
        testSourceFiles = catListAndIterable(testSourceFiles, sourceFiles);
        return this;
    }

    public TestConfigurationBuilder setSourceFiles(List<File> sourceFiles) {
        this.testSourceFiles = new ArrayList<>(sourceFiles);
        return this;
    }

    public TestConfigurationBuilder setOptions(Map<String, String> options) {
        this.options.setOptions(options);
        return this;
    }

    public TestConfigurationBuilder addOption(String option) {
        this.options.addOption(option);
        return this;
    }

    public TestConfigurationBuilder addOption(String option, String value) {
        this.options.addOption(option, value);
        return this;
    }

    public TestConfigurationBuilder addOptionIfValueNonEmpty(String option, String value) {
        if (value != null && !value.isEmpty()) {
            return addOption(option, value);
        }

        return this;
    }

    public TestConfigurationBuilder addOptions(Map<String, String> options) {
        this.options.addOptions(options);
        return this;
    }

    public TestConfigurationBuilder addOptions(Iterable<String> newOptions) {
        this.options.addOptions(newOptions);
        return this;
    }

    public TestConfigurationBuilder setProcessors(Iterable<String> processors) {
        this.processors.clear();
        for (String proc : processors) {
            this.processors.add(proc);
        }
        return this;
    }

    public TestConfigurationBuilder addProcessor(String processor) {
        this.processors.add(processor);
        return this;
    }

    public TestConfigurationBuilder addProcessors(Iterable<String> processors) {
        for (String processor : processors) {
            this.processors.add(processor);
        }

        return this;
    }

    public TestConfigurationBuilder emitDebugInfo() {
        this.shouldEmitDebugInfo = true;
        return this;
    }

    public TestConfigurationBuilder dontEmitDebugInfo() {
        this.shouldEmitDebugInfo = false;
        return this;
    }

    public TestConfigurationBuilder setShouldEmitDebugInfo(boolean shouldEmitDebugInfo) {
        this.shouldEmitDebugInfo = shouldEmitDebugInfo;
        return this;
    }

    /**
     * Creates a TestConfiguration using the settings in this builder. The settings are NOT
     * validated first.
     *
     * @return a TestConfiguration using the settings in this builder
     */
    public TestConfiguration build() {
        return new ImmutableTestConfiguration(
                diagnosticFiles,
                testSourceFiles,
                new ArrayList<>(processors),
                options.getOptions(),
                shouldEmitDebugInfo);
    }

    /**
     * Creates a TestConfiguration using the settings in this builder. The settings are first
     * validated and a runtime exception is thrown if any errors are found
     *
     * @param requireProcessors whether or not there should be at least 1 processor specified, see
     *     method validate
     * @return a TestConfiguration using the settings in this builder
     */
    public TestConfiguration validateThenBuild(boolean requireProcessors) {
        List<String> errors = validate(requireProcessors);
        if (errors.isEmpty()) {
            return build();
        }

        throw new BugInCF(
                "Attempted to build invalid test configuration:%n" + "Errors:%n%s%n%s%n",
                String.join("%n", errors), this);
    }

    /** @return the set of Javac options as a flat list */
    public List<String> flatOptions() {
        return options.getOptionsAsList();
    }

    @Override
    public String toString() {
        return SystemUtil.joinLines(
                "TestConfigurationBuilder:",
                "testSourceFiles=" + SystemUtil.join(" ", testSourceFiles),
                "processors=" + SystemUtil.join(", ", processors),
                "options=" + SystemUtil.join(", ", options.getOptionsAsList()),
                "shouldEmitDebugInfo=" + shouldEmitDebugInfo);
    }

    /** @return a list that first has the items from parameter list then the items from iterable */
    private static <T> List<T> catListAndIterable(
            final List<T> list, final Iterable<? extends T> iterable) {
        final List<T> newList = new ArrayList<>();

        for (T listObject : list) {
            newList.add(listObject);
        }

        for (T iterObject : iterable) {
            newList.add(iterObject);
        }

        return newList;
    }

    public static final String TESTS_OUTPUTDIR = "tests.outputDir";

    public static File getOutputDirFromProperty() {
        return new File(
                System.getProperty(
                        "tests.outputDir",
                        "tests" + File.separator + "build" + File.separator + "testclasses"));
    }

    public static String getDefaultClassPath() {
        String classpath =
                System.getProperty("tests.classpath", "tests" + File.separator + "build");
        String globalclasspath = System.getProperty("java.class.path", "");
        return classpath + File.pathSeparator + globalclasspath;
    }

    /**
     * The path to the annotated JDK, looked up from the system property "JDK_JAR".
     *
     * @return the value of the system property "JDK_JAR"
     */
    public static String getJdkJarPathFromProperty() {
        return System.getProperty("JDK_JAR");
    }
}<|MERGE_RESOLUTION|>--- conflicted
+++ resolved
@@ -62,13 +62,8 @@
             configBuilder.addOption("-d", outputClassDirectory.getAbsolutePath());
         }
 
-<<<<<<< HEAD
         if (SystemUtil.getJreVersion() == 8) {
-            // Use the annotated jdk for the compile bootclasspath
-=======
-        if (PluginUtil.getJreVersion() == 8) {
             // Use the annotated JDK for the compile bootclasspath.
->>>>>>> e0f9784c
             String jdkJarPath = getJdkJarPathFromProperty();
             if (notNullOrEmpty(jdkJarPath)) {
                 configBuilder.addOption("-Xbootclasspath/p:" + jdkJarPath);
