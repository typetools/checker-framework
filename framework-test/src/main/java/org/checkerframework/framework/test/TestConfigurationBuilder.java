--- conflicted
+++ resolved
@@ -62,17 +62,7 @@
             configBuilder.addOption("-d", outputClassDirectory.getAbsolutePath());
         }
 
-<<<<<<< HEAD
-        if (PluginUtil.getJreVersion() == 8) {
-=======
         if (SystemUtil.getJreVersion() == 8) {
-            // Use the annotated JDK for the compile bootclasspath.
-            String jdkJarPath = getJdkJarPathFromProperty();
-            if (notNullOrEmpty(jdkJarPath)) {
-                configBuilder.addOption("-Xbootclasspath/p:" + jdkJarPath);
-            }
-
->>>>>>> 40a2e9da
             configBuilder.addOption("-source", "8").addOption("-target", "8");
         }
 
