--- conflicted
+++ resolved
@@ -38,10 +38,6 @@
         }
     }
 }
-<<<<<<< HEAD
-
-=======
->>>>>>> 4505e7f2
 publishing {
     publications {
         frameworkTest(MavenPublication) {
