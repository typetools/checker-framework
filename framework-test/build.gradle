--- conflicted
+++ resolved
@@ -10,11 +10,7 @@
     implementation project(':javacutil')
     implementation project(':checker-qual')
 
-<<<<<<< HEAD
-    implementation 'org.plumelib:plume-util:1.6.0-SNAPSHOT'
-=======
     implementation "org.plumelib:plume-util:${plumeUtilVersion}"
->>>>>>> 53dce26c
 
     if (Jvm.current().toolsJar) {
         tagletImplementation files(Jvm.current().toolsJar)
