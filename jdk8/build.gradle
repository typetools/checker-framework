--- conflicted
+++ resolved
@@ -6,11 +6,7 @@
 task downloadJdk() {
     description 'Downloads jdk8.jar and copies it to checker/dist'
     // See instructions for updating the jdk.jar at https://github.com/typetools/annotated-libraries/blob/master/README.md
-<<<<<<< HEAD
-    String shaHash = '45dc4336d0a1639dbf897dfa8d4ba4d7de8f9012'
-=======
     String shaHash = '2ab139bd62daee403906f06610aaae79ea3fa23c'
->>>>>>> 941132de
     File jdk = new File(buildDir, "jdk8-${shaHash}.jar");
     onlyIf {
         !jdk.exists() || !(new File('"../checker/dist/jdk8.jar').exists())
