--- conflicted
+++ resolved
@@ -6,11 +6,7 @@
 task downloadJdk() {
     description 'Downloads jdk8.jar and copies it to checker/dist'
     // See instructions for updating the jdk.jar at https://github.com/typetools/annotated-libraries/blob/master/README.md
-<<<<<<< HEAD
-    String shaHash = '0d466aa1e24b4838be5dd69e955ac8c77e6f45f5'
-=======
     String shaHash = '161be41b598158623b8e9b3635772a837a831cf0'
->>>>>>> 150e2658
     File jdk = new File(buildDir, "jdk8-${shaHash}.jar");
     onlyIf {
         !jdk.exists() || !(new File('"../checker/dist/jdk8.jar').exists())
