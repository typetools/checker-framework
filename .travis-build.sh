--- conflicted
+++ resolved
@@ -91,7 +91,6 @@
   ## Not done in the Travis build, but triggered as a separate Travis project:
   ##  * daikon-typecheck: (takes 2 hours)
 
-<<<<<<< HEAD
   # checker-framework-inference: 18 minutes
   [ -d /tmp/plume-scripts ] || (cd /tmp && git clone --depth 1 https://github.com/plume-lib/plume-scripts.git)
   REPO=`/tmp/plume-scripts/git-find-fork ${SLUGOWNER} typetools checker-framework-inference`
@@ -102,8 +101,6 @@
   export PATH=$AFU/scripts:$PATH
   (cd ../checker-framework-inference && ./gradlew dist test)
 
-=======
->>>>>>> 6bee8ce2
   # Checker Framework demos
   if [[ "${BUILDJDK}" = "downloadjdk" ]]; then
     ## If buildjdk, use "demos" below:
