#!/bin/bash

echo Entering `pwd`/.travis-build.sh, GROUP=$1

# Optional argument $1 is one of:
#   all, all-tests, jdk.jar, misc, checker-framework-inference, plume-lib, downstream
# It defaults to "all".
export GROUP=$1
if [[ "${GROUP}" == "" ]]; then
  export GROUP=all
fi

if [[ "${GROUP}" != "all" && "${GROUP}" != "all-tests" && "${GROUP}" != "jdk.jar" && "${GROUP}" != "checker-framework-inference" && "${GROUP}" != "downstream" && "${GROUP}" != "misc" && "${GROUP}" != "plume-lib" ]]; then
  echo "Bad argument '${GROUP}'; should be omitted or one of: all, all-tests, jdk.jar, checker-framework-inference, downstream, misc, plume-lib."
  exit 1
fi

# Optional argument $2 is one of:
#  downloadjdk, buildjdk
# If it is omitted, this script uses downloadjdk.
export BUILDJDK=$2
if [[ "${BUILDJDK}" == "" ]]; then
  export BUILDJDK=buildjdk
fi

if [[ "${BUILDJDK}" != "buildjdk" && "${BUILDJDK}" != "downloadjdk" ]]; then
  echo "Bad argument '${BUILDJDK}'; should be omitted or one of: downloadjdk, buildjdk."
  exit 1
fi

# Fail the whole script if any command fails
set -e


## Diagnostic output
# Output lines of this script as they are read.
set -o verbose
# Output expanded lines of this script as they are executed.
set -o xtrace

export SHELLOPTS

SLUGOWNER=${TRAVIS_PULL_REQUEST_SLUG%/*}
if [[ "$SLUGOWNER" == "" ]]; then
  SLUGOWNER=${TRAVIS_REPO_SLUG%/*}
fi
if [[ "$SLUGOWNER" == "" ]]; then
  SLUGOWNER=typetools
fi
echo SLUGOWNER=$SLUGOWNER

export CHECKERFRAMEWORK=`readlink -f ${CHECKERFRAMEWORK:-.}`
echo "CHECKERFRAMEWORK=$CHECKERFRAMEWORK"

source ./.travis-build-without-test.sh ${BUILDJDK}
# The above command builds or downloads the JDK, so there is no need for a
# subsequent command to build it except to test building it.

set -e

echo "In checker-framework/.travis-build.sh GROUP=$GROUP"

### TESTS OF THIS REPOSITORY

if [[ "${GROUP}" == "all-tests" || "${GROUP}" == "all" ]]; then
  ./gradlew allTests --console=plain --warning-mode=all -s --no-daemon
  # Moved example-tests-nobuildjdk out of all tests because it fails in
  # the release script because the newest maven artifacts are not published yet.
  ./gradlew :checker:exampleTests --console=plain --warning-mode=all --no-daemon
fi

if [[ "${GROUP}" == "jdk.jar" || "${GROUP}" == "all" ]]; then
  ## Run the tests for the type systems that use the annotated JDK
  ./gradlew IndexTest LockTest NullnessFbcTest OptionalTest -PuseLocalJdk --console=plain --warning-mode=all --no-daemon
fi

if [[ "${GROUP}" == "misc" || "${GROUP}" == "all" ]]; then
  ## jdkany tests: miscellaneous tests that shouldn't depend on JDK version.
  ## (Maybe they don't even need the full ./.travis-build-without-test.sh ;
  ## for example they currently don't need the annotated JDK.)

  set -e

  # Code style and formatting
  ./gradlew checkBasicStyle checkFormat --console=plain --warning-mode=all --no-daemon

  # Run error-prone
  ./gradlew runErrorProne --console=plain --warning-mode=all --no-daemon

  # Documentation
  ./gradlew javadocPrivate --console=plain --warning-mode=all --no-daemon
  make -C docs/manual all

  echo "TRAVIS_COMMIT_RANGE = $TRAVIS_COMMIT_RANGE"
  # (git diff $TRAVIS_COMMIT_RANGE > /tmp/diff.txt 2>&1) || true
  # The change to TRAVIS_COMMIT_RANGE is due to https://github.com/travis-ci/travis-ci/issues/4596 .
  (git diff "${TRAVIS_COMMIT_RANGE/.../..}" > /tmp/diff.txt 2>&1) || true
  (./gradlew requireJavadocPrivate --console=plain --warning-mode=all --no-daemon > /tmp/rjp-output.txt 2>&1) || true
  [ -s /tmp/diff.txt ] || ([[ "${TRAVIS_BRANCH}" != "master" && "${TRAVIS_EVENT_TYPE}" == "push" ]] || (echo "/tmp/diff.txt is empty; try pulling base branch into compare branch" && false))
  wget https://raw.githubusercontent.com/plume-lib/plume-scripts/master/lint-diff.py
  python lint-diff.py --strip-diff=1 --strip-lint=2 /tmp/diff.txt /tmp/rjp-output.txt

  # HTML legality
  ./gradlew htmlValidate --console=plain --warning-mode=all --no-daemon

fi

### TESTS OF DOWNSTREAM REPOSITORIES

if [[ "${GROUP}" == "checker-framework-inference" || "${GROUP}" == "all" ]]; then
  ## checker-framework-inference is a downstream test, but run it in its
  ## own group because it is most likely to fail, and it's helpful to see
  ## that only it, not other downstream tests, failed.

  # checker-framework-inference: 18 minutes
  [ -d /tmp/plume-scripts ] || (cd /tmp && git clone --depth 1 https://github.com/plume-lib/plume-scripts.git)
  REPO=`/tmp/plume-scripts/git-find-fork ${SLUGOWNER} typetools checker-framework-inference`
  BRANCH=`/tmp/plume-scripts/git-find-branch ${REPO} ${TRAVIS_PULL_REQUEST_BRANCH:-$TRAVIS_BRANCH}`
  (cd .. && git clone -b ${BRANCH} --single-branch --depth 1 ${REPO}) || (cd .. && git clone -b ${BRANCH} --single-branch --depth 1 ${REPO})

  export AFU=`readlink -f ${AFU:-../annotation-tools/annotation-file-utilities}`
  export PATH=$AFU/scripts:$PATH
  (cd ../checker-framework-inference && ./gradlew dist test --console=plain --warning-mode=all -s --no-daemon)

fi

if [[ "${GROUP}" == "plume-lib" || "${GROUP}" == "all" ]]; then
  # plume-lib-typecheck: 15 minutes
  [ -d /tmp/plume-scripts ] || (cd /tmp && git clone --depth 1 https://github.com/plume-lib/plume-scripts.git)
  REPO=`/tmp/plume-scripts/git-find-fork ${SLUGOWNER} typetests plume-lib-typecheck`
  BRANCH=`/tmp/plume-scripts/git-find-branch ${REPO} ${TRAVIS_PULL_REQUEST_BRANCH:-$TRAVIS_BRANCH}`
  (cd .. && git clone -b ${BRANCH} --single-branch --depth 1 ${REPO}) || (cd .. && git clone -b ${BRANCH} --single-branch --depth 1 ${REPO})

  (cd ../plume-lib-typecheck && ./.travis-build.sh)
fi

if [[ "${GROUP}" == "downstream" || "${GROUP}" == "all" ]]; then
  ## downstream tests:  projects that depend on the Checker Framework.
  ## These are here so they can be run by pull requests.  (Pull requests
  ## currently don't trigger downstream jobs.)
  ## Not done in the Travis build, but triggered as a separate Travis project:
  ##  * daikon-typecheck: (takes 2 hours)

  # Checker Framework demos
  [ -d /tmp/plume-scripts ] || (cd /tmp && git clone --depth 1 https://github.com/plume-lib/plume-scripts.git)
  REPO=`/tmp/plume-scripts/git-find-fork ${SLUGOWNER} typetools checker-framework.demos`
  BRANCH=`/tmp/plume-scripts/git-find-branch ${REPO} ${TRAVIS_PULL_REQUEST_BRANCH:-$TRAVIS_BRANCH}`
  (cd .. && git clone -b ${BRANCH} --single-branch --depth 1 ${REPO} checker-framework-demos) || (cd .. && git clone -b ${BRANCH} --single-branch --depth 1 ${REPO} checker-framework-demos)
  ./gradlew :checker:demosTests --console=plain --warning-mode=all -s --no-daemon

  # Guava
  echo "Running:  (cd .. && git clone --depth 1 https://github.com/typetools/guava.git)"
  (cd .. && git clone https://github.com/typetools/guava.git) || (cd .. && git clone https://github.com/typetools/guava.git)
  echo "... done: (cd .. && git clone --depth 1 https://github.com/typetools/guava.git)"
  export CHECKERFRAMEWORK=${CHECKERFRAMEWORK:-$ROOT/checker-framework}
  (cd $ROOT/guava/guava && mvn compile -P checkerframework-local -Dcheckerframework.checkers=org.checkerframework.checker.nullness.NullnessChecker)

fi

<<<<<<< HEAD
if [[ "${GROUP}" == "jdk.jar" || "${GROUP}" == "all" ]]; then
  ## Run the tests for the type systems that use the annotated JDK
  ./gradlew IndexTest LockTest NullnessFbcTest OptionalTest -PuseLocalJdk --console=plain --warning-mode=all --no-daemon
fi

if [[ "${GROUP}" == "misc" || "${GROUP}" == "all" ]]; then
  ## jdkany tests: miscellaneous tests that shouldn't depend on JDK version.
  ## (Maybe they don't even need the full ./.travis-build-without-test.sh ;
  ## for example they currently don't need the annotated JDK.)

  set -e

  # Code style and formatting
  ./gradlew checkBasicStyle checkFormat --console=plain --warning-mode=all --no-daemon

  # Run error-prone
  ./gradlew runErrorProne --console=plain --warning-mode=all --no-daemon

  # Documentation
  ./gradlew javadocPrivate --console=plain --warning-mode=all --no-daemon
  make -C docs/manual all

  echo "TRAVIS_COMMIT_RANGE = $TRAVIS_COMMIT_RANGE"
  # (git diff $TRAVIS_COMMIT_RANGE > /tmp/diff.txt 2>&1) || true
  # The change to TRAVIS_COMMIT_RANGE is due to https://github.com/travis-ci/travis-ci/issues/4596 .
  (git diff "${TRAVIS_COMMIT_RANGE/.../..}" > /tmp/diff.txt 2>&1) || true
  (./gradlew requireJavadocPrivate --console=plain --warning-mode=all --no-daemon > /tmp/rjp-output.txt 2>&1) || true
  [ -s /tmp/diff.txt ] || ([[ "${TRAVIS_BRANCH}" != "master" && "${TRAVIS_EVENT_TYPE}" == "push" ]] || (echo "/tmp/diff.txt is empty; try pulling base branch into compare branch" && false))
  wget https://raw.githubusercontent.com/plume-lib/plume-scripts/master/lint-diff.py
  python lint-diff.py --strip-diff=1 --strip-lint=2 /tmp/diff.txt /tmp/rjp-output.txt

  # HTML legality
  ./gradlew htmlValidate --console=plain --warning-mode=all --no-daemon

fi

=======
>>>>>>> 51a99765
echo Exiting `pwd`/.travis-build.sh, GROUP=$1<|MERGE_RESOLUTION|>--- conflicted
+++ resolved
@@ -157,43 +157,4 @@
 
 fi
 
-<<<<<<< HEAD
-if [[ "${GROUP}" == "jdk.jar" || "${GROUP}" == "all" ]]; then
-  ## Run the tests for the type systems that use the annotated JDK
-  ./gradlew IndexTest LockTest NullnessFbcTest OptionalTest -PuseLocalJdk --console=plain --warning-mode=all --no-daemon
-fi
-
-if [[ "${GROUP}" == "misc" || "${GROUP}" == "all" ]]; then
-  ## jdkany tests: miscellaneous tests that shouldn't depend on JDK version.
-  ## (Maybe they don't even need the full ./.travis-build-without-test.sh ;
-  ## for example they currently don't need the annotated JDK.)
-
-  set -e
-
-  # Code style and formatting
-  ./gradlew checkBasicStyle checkFormat --console=plain --warning-mode=all --no-daemon
-
-  # Run error-prone
-  ./gradlew runErrorProne --console=plain --warning-mode=all --no-daemon
-
-  # Documentation
-  ./gradlew javadocPrivate --console=plain --warning-mode=all --no-daemon
-  make -C docs/manual all
-
-  echo "TRAVIS_COMMIT_RANGE = $TRAVIS_COMMIT_RANGE"
-  # (git diff $TRAVIS_COMMIT_RANGE > /tmp/diff.txt 2>&1) || true
-  # The change to TRAVIS_COMMIT_RANGE is due to https://github.com/travis-ci/travis-ci/issues/4596 .
-  (git diff "${TRAVIS_COMMIT_RANGE/.../..}" > /tmp/diff.txt 2>&1) || true
-  (./gradlew requireJavadocPrivate --console=plain --warning-mode=all --no-daemon > /tmp/rjp-output.txt 2>&1) || true
-  [ -s /tmp/diff.txt ] || ([[ "${TRAVIS_BRANCH}" != "master" && "${TRAVIS_EVENT_TYPE}" == "push" ]] || (echo "/tmp/diff.txt is empty; try pulling base branch into compare branch" && false))
-  wget https://raw.githubusercontent.com/plume-lib/plume-scripts/master/lint-diff.py
-  python lint-diff.py --strip-diff=1 --strip-lint=2 /tmp/diff.txt /tmp/rjp-output.txt
-
-  # HTML legality
-  ./gradlew htmlValidate --console=plain --warning-mode=all --no-daemon
-
-fi
-
-=======
->>>>>>> 51a99765
 echo Exiting `pwd`/.travis-build.sh, GROUP=$1