#!/bin/bash

echo "Entering $0, GROUP=$1"

# Optional argument $1 is one of:
#   all, all-tests, jdk.jar, misc, checker-framework-inference, plume-lib, downstream
# It defaults to "all".
export GROUP=$1
if [[ "${GROUP}" == "" ]]; then
  export GROUP=all
fi

if [[ "${GROUP}" != "all" && "${GROUP}" != "all-tests" && "${GROUP}" != "jdk.jar" && "${GROUP}" != "checker-framework-inference" && "${GROUP}" != "downstream" && "${GROUP}" != "misc" && "${GROUP}" != "plume-lib" ]]; then
  echo "Bad argument '${GROUP}'; should be omitted or one of: all, all-tests, jdk.jar, checker-framework-inference, downstream, misc, plume-lib."
  exit 1
fi

# Optional argument $2 is one of:
#  downloadjdk, buildjdk
# If it is omitted, this script uses downloadjdk.
export BUILDJDK=$2
if [[ "${BUILDJDK}" == "" ]]; then
  export BUILDJDK=buildjdk
fi

if [[ "${BUILDJDK}" != "buildjdk" && "${BUILDJDK}" != "downloadjdk" ]]; then
  echo "Bad argument '${BUILDJDK}'; should be omitted or one of: downloadjdk, buildjdk."
  exit 1
fi

# Fail the whole script if any command fails
set -e

## Diagnostic output
# Output lines of this script as they are read.
set -o verbose
# Output expanded lines of this script as they are executed.
set -o xtrace

export SHELLOPTS

git -C /tmp/plume-scripts pull > /dev/null 2>&1 \
  || git -C /tmp clone --depth 1 -q https://github.com/plume-lib/plume-scripts.git
# For debugging
/tmp/plume-scripts/ci-info typetools
eval `/tmp/plume-scripts/ci-info typetools`

export CHECKERFRAMEWORK=`readlink -f ${CHECKERFRAMEWORK:-.}`
echo "CHECKERFRAMEWORK=$CHECKERFRAMEWORK"

ROOTDIR="$( cd "$( dirname "${BASH_SOURCE[0]}" )" >/dev/null 2>&1 && pwd )"
SCRIPTDIR=$ROOTDIR/checker/bin-devel/

source $SCRIPTDIR/build.sh ${BUILDJDK}
# The above command builds or downloads the JDK, so there is no need for a
# subsequent command to build it except to test building it.

set -e

echo "In checker-framework/.travis-build.sh GROUP=$GROUP"

### TESTS OF THIS REPOSITORY

if [[ "${GROUP}" == "all-tests" || "${GROUP}" == "all" ]]; then
  $SCRIPTDIR/test-all-tests.sh
fi

if [[ "${GROUP}" == "jdk.jar" || "${GROUP}" == "all" ]]; then
  $SCRIPTDIR/test-jdk-jar.sh
fi

if [[ "${GROUP}" == "misc" || "${GROUP}" == "all" ]]; then
  $SCRIPTDIR/test-misc.sh
fi

### TESTS OF DOWNSTREAM REPOSITORIES

if [[ "${GROUP}" == "checker-framework-inference" || "${GROUP}" == "all" ]]; then
<<<<<<< HEAD
  ## checker-framework-inference is a downstream test, but run it in its
  ## own group because it is most likely to fail, and it's helpful to see
  ## that only it, not other downstream tests, failed.

  # checker-framework-inference: 18 minutes
  [ -d /tmp/plume-scripts ] || (cd /tmp && git clone --depth 1 https://github.com/plume-lib/plume-scripts.git)
  REPO=`/tmp/plume-scripts/git-find-fork ${SLUGOWNER} typetools checker-framework-inference`
  BRANCH=`/tmp/plume-scripts/git-find-branch ${REPO} ${TRAVIS_PULL_REQUEST_BRANCH:-$TRAVIS_BRANCH}`
  echo "About to execute: (cd .. && git clone -b $BRANCH --single-branch --depth 1 $REPO)"
  (cd .. && git clone -b ${BRANCH} --single-branch --depth 1 ${REPO}) || (cd .. && git clone -b ${BRANCH} --single-branch --depth 1 ${REPO})

  export AFU=`readlink -f ${AFU:-../annotation-tools/annotation-file-utilities}`
  export PATH=$AFU/scripts:$PATH
  (cd ../checker-framework-inference && ./gradlew dist test --console=plain --warning-mode=all -s --no-daemon)

=======
  $SCRIPTDIR/test-cf-inference.sh
>>>>>>> 3c56b68a
fi

if [[ "${GROUP}" == "plume-lib" || "${GROUP}" == "all" ]]; then
  $SCRIPTDIR/test-plume-lib.sh
fi

if [[ "${GROUP}" == "downstream" || "${GROUP}" == "all" ]]; then
  $SCRIPTDIR/test-downstream.sh
fi

echo "Exiting $0, GROUP=$1"<|MERGE_RESOLUTION|>--- conflicted
+++ resolved
@@ -76,25 +76,7 @@
 ### TESTS OF DOWNSTREAM REPOSITORIES
 
 if [[ "${GROUP}" == "checker-framework-inference" || "${GROUP}" == "all" ]]; then
-<<<<<<< HEAD
-  ## checker-framework-inference is a downstream test, but run it in its
-  ## own group because it is most likely to fail, and it's helpful to see
-  ## that only it, not other downstream tests, failed.
-
-  # checker-framework-inference: 18 minutes
-  [ -d /tmp/plume-scripts ] || (cd /tmp && git clone --depth 1 https://github.com/plume-lib/plume-scripts.git)
-  REPO=`/tmp/plume-scripts/git-find-fork ${SLUGOWNER} typetools checker-framework-inference`
-  BRANCH=`/tmp/plume-scripts/git-find-branch ${REPO} ${TRAVIS_PULL_REQUEST_BRANCH:-$TRAVIS_BRANCH}`
-  echo "About to execute: (cd .. && git clone -b $BRANCH --single-branch --depth 1 $REPO)"
-  (cd .. && git clone -b ${BRANCH} --single-branch --depth 1 ${REPO}) || (cd .. && git clone -b ${BRANCH} --single-branch --depth 1 ${REPO})
-
-  export AFU=`readlink -f ${AFU:-../annotation-tools/annotation-file-utilities}`
-  export PATH=$AFU/scripts:$PATH
-  (cd ../checker-framework-inference && ./gradlew dist test --console=plain --warning-mode=all -s --no-daemon)
-
-=======
   $SCRIPTDIR/test-cf-inference.sh
->>>>>>> 3c56b68a
 fi
 
 if [[ "${GROUP}" == "plume-lib" || "${GROUP}" == "all" ]]; then
