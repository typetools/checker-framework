#!/bin/bash

echo "Entering `pwd`/.travis-build.sh, GROUP=$1"

# Optional argument $1 is one of:
#   all, framework-tests, all-tests, jdk.jar, misc, checker-framework-inference, plume-lib, downstream
# It defaults to "all".
export GROUP=$1
if [[ "${GROUP}" == "" ]]; then
  export GROUP=all
fi

if [[ "${GROUP}" != "all" && "${GROUP}" != "framework-tests" && "${GROUP}" != "all-tests" && "${GROUP}" != "jdk.jar" && "${GROUP}" != "checker-framework-inference" && "${GROUP}" != "downstream" && "${GROUP}" != "misc" && "${GROUP}" != "plume-lib" ]]; then
  echo "Bad argument '${GROUP}'; should be omitted or one of: all, framework-tests, all-tests, jdk.jar, checker-framework-inference, downstream, misc, plume-lib."
  exit 1
fi

# Optional argument $2 is one of:
#  downloadjdk, buildjdk
# If it is omitted, this script uses downloadjdk.
export BUILDJDK=$2
if [[ "${BUILDJDK}" == "" ]]; then
  export BUILDJDK=buildjdk
fi

if [[ "${BUILDJDK}" != "buildjdk" && "${BUILDJDK}" != "downloadjdk" ]]; then
  echo "Bad argument '${BUILDJDK}'; should be omitted or one of: downloadjdk, buildjdk."
  exit 1
fi

# Fail the whole script if any command fails
set -e

## Diagnostic output
# Output lines of this script as they are read.
set -o verbose
# Output expanded lines of this script as they are executed.
set -o xtrace

export SHELLOPTS

SLUGOWNER=${TRAVIS_PULL_REQUEST_SLUG%/*}
if [[ "$SLUGOWNER" == "" ]]; then
  SLUGOWNER=${TRAVIS_REPO_SLUG%/*}
fi
if [[ "$SLUGOWNER" == "" ]]; then
  SLUGOWNER=eisop
fi
echo SLUGOWNER=$SLUGOWNER

export CHECKERFRAMEWORK=`readlink -f ${CHECKERFRAMEWORK:-.}`
echo "CHECKERFRAMEWORK=$CHECKERFRAMEWORK"

source ./.travis-build-without-test.sh ${BUILDJDK}
# The above command builds or downloads the JDK, so there is no need for a
# subsequent command to build it except to test building it.

set -e

echo "In checker-framework/.travis-build.sh GROUP=$GROUP"

### TESTS OF THIS REPOSITORY

if [[ "${GROUP}" == "framework-tests" || "${GROUP}" == "all" ]]; then
  ./gradlew framework:test framework:jtreg --console=plain --warning-mode=all -s --no-daemon
fi

if [[ "${GROUP}" == "all-tests" || "${GROUP}" == "all" ]]; then
  ./gradlew allTests --console=plain --warning-mode=all -s --no-daemon
  # Moved example-tests-nobuildjdk out of all tests because it fails in
  # the release script because the newest maven artifacts are not published yet.
  ./gradlew :checker:exampleTests --console=plain --warning-mode=all --no-daemon
fi

if [[ "${GROUP}" == "jdk.jar" || "${GROUP}" == "all" ]]; then
  ## Run the tests for the type systems that use the annotated JDK
  ./gradlew IndexTest LockTest NullnessFbcTest OptionalTest -PuseLocalJdk --console=plain --warning-mode=all --no-daemon
fi

if [[ "${GROUP}" == "misc" || "${GROUP}" == "all" ]]; then
  ## jdkany tests: miscellaneous tests that shouldn't depend on JDK version.
  ## (Maybe they don't even need the full ./.travis-build-without-test.sh ;
  ## for example they currently don't need the annotated JDK.)

  set -e

  # Code style and formatting
  ./gradlew checkBasicStyle checkFormat --console=plain --warning-mode=all --no-daemon

  # Run error-prone
  ./gradlew runErrorProne --console=plain --warning-mode=all --no-daemon

  # HTML legality
  ./gradlew htmlValidate --console=plain --warning-mode=all --no-daemon

  # Documentation
  ./gradlew javadocPrivate --console=plain --warning-mode=all --no-daemon
  make -C docs/manual all

  # This comes last, in case we wish to ignore it
  echo "TRAVIS_COMMIT_RANGE = $TRAVIS_COMMIT_RANGE"
  # $TRAVIS_COMMIT_RANGE is empty for builds triggered by the initial commit of a new branch.
  if [ -n "$TRAVIS_COMMIT_RANGE" ] ; then
    # Until https://github.com/travis-ci/travis-ci/issues/4596 is fixed, $TRAVIS_COMMIT_RANGE is a
    # good argument to `git diff` but a bad argument to `git log` (they interpret "..." differently!).
    (git diff $TRAVIS_COMMIT_RANGE > /tmp/diff.txt 2>&1) || true
    (./gradlew requireJavadocPrivate --console=plain --warning-mode=all --no-daemon > /tmp/rjp-output.txt 2>&1) || true
    [ -s /tmp/diff.txt ] || ([[ "${TRAVIS_BRANCH}" != "master" && "${TRAVIS_EVENT_TYPE}" == "push" ]] || (echo "/tmp/diff.txt is empty; try pulling base branch into compare branch" && false))
    wget https://raw.githubusercontent.com/plume-lib/plume-scripts/master/lint-diff.py
    python lint-diff.py --strip-diff=1 --strip-lint=2 /tmp/diff.txt /tmp/rjp-output.txt
  fi

fi

### TESTS OF DOWNSTREAM REPOSITORIES

if [[ "${GROUP}" == "checker-framework-inference" || "${GROUP}" == "all" ]]; then
  ## checker-framework-inference is a downstream test, but run it in its
  ## own group because it is most likely to fail, and it's helpful to see
  ## that only it, not other downstream tests, failed.

  # checker-framework-inference: 18 minutes
  [ -d /tmp/plume-scripts ] || (cd /tmp && git clone --depth 1 -q https://github.com/plume-lib/plume-scripts.git)
  REPO=`/tmp/plume-scripts/git-find-fork ${SLUGOWNER} typetools checker-framework-inference`
  BRANCH=`/tmp/plume-scripts/git-find-branch ${REPO} ${TRAVIS_PULL_REQUEST_BRANCH:-$TRAVIS_BRANCH}`
  (cd .. && git clone -b ${BRANCH} -q --single-branch --depth 1 ${REPO}) || (cd .. && git clone -b ${BRANCH} --single-branch --depth 1 -q ${REPO})

  export AFU=`readlink -f ${AFU:-../annotation-tools/annotation-file-utilities}`
  export PATH=$AFU/scripts:$PATH
  (cd ../checker-framework-inference && ./gradlew dist test --console=plain --warning-mode=all -s --no-daemon)

fi

if [[ "${GROUP}" == "plume-lib" || "${GROUP}" == "all" ]]; then
  # plume-lib-typecheck: 15 minutes
  [ -d /tmp/plume-scripts ] || (cd /tmp && git clone --depth 1 -q https://github.com/plume-lib/plume-scripts.git)
  REPO=`/tmp/plume-scripts/git-find-fork ${SLUGOWNER} typetests plume-lib-typecheck`
  BRANCH=`/tmp/plume-scripts/git-find-branch ${REPO} ${TRAVIS_PULL_REQUEST_BRANCH:-$TRAVIS_BRANCH}`
  (cd .. && git clone -b ${BRANCH} --single-branch --depth 1 -q ${REPO}) || (cd .. && git clone -b ${BRANCH} --single-branch --depth 1 -q ${REPO})

  (cd ../plume-lib-typecheck && ./.travis-build.sh)
fi

if [[ "${GROUP}" == "downstream" || "${GROUP}" == "all" ]]; then
  ## downstream tests:  projects that depend on the Checker Framework.
  ## These are here so they can be run by pull requests.  (Pull requests
  ## currently don't trigger downstream jobs.)
  ## Not done in the Travis build, but triggered as a separate Travis project:
  ##  * daikon-typecheck: (takes 2 hours)

  # Checker Framework demos
  [ -d /tmp/plume-scripts ] || (cd /tmp && git clone --depth 1 -q https://github.com/plume-lib/plume-scripts.git)
  REPO=`/tmp/plume-scripts/git-find-fork ${SLUGOWNER} typetools checker-framework.demos`
  BRANCH=`/tmp/plume-scripts/git-find-branch ${REPO} ${TRAVIS_PULL_REQUEST_BRANCH:-$TRAVIS_BRANCH}`
  (cd .. && git clone -b ${BRANCH} --single-branch --depth 1 -q ${REPO} checker-framework-demos) || (cd .. && git clone -b ${BRANCH} --single-branch --depth 1 -q ${REPO} checker-framework-demos)
  ./gradlew :checker:demosTests --console=plain --warning-mode=all -s --no-daemon

  # Guava
<<<<<<< HEAD
  [ -d /tmp/plume-scripts ] || (cd /tmp && git clone --depth 1 https://github.com/plume-lib/plume-scripts.git)
  REPO=`/tmp/plume-scripts/git-find-fork ${SLUGOWNER} typetools guava`
  BRANCH=`/tmp/plume-scripts/git-find-branch ${REPO} ${TRAVIS_PULL_REQUEST_BRANCH:-$TRAVIS_BRANCH}`
  (cd .. && git clone -b ${BRANCH} --single-branch --depth 1 ${REPO} guava) || (cd .. && git clone -b ${BRANCH} --single-branch --depth 1 ${REPO} guava)
=======
  echo "Running:  (cd .. && git clone --depth 1 https://github.com/typetools/guava.git)"
  (cd .. && git clone -q https://github.com/typetools/guava.git) || (cd .. && git clone -q https://github.com/typetools/guava.git)
  echo "... done: (cd .. && git clone --depth 1 https://github.com/typetools/guava.git)"
>>>>>>> 62659dd2
  export CHECKERFRAMEWORK=${CHECKERFRAMEWORK:-$ROOT/checker-framework}
  (cd $ROOT/guava/guava && mvn compile -P checkerframework-local -Dcheckerframework.checkers=org.checkerframework.checker.nullness.NullnessChecker)

fi

echo "Exiting `pwd`/.travis-build.sh, GROUP=$1"<|MERGE_RESOLUTION|>--- conflicted
+++ resolved
@@ -156,16 +156,10 @@
   ./gradlew :checker:demosTests --console=plain --warning-mode=all -s --no-daemon
 
   # Guava
-<<<<<<< HEAD
   [ -d /tmp/plume-scripts ] || (cd /tmp && git clone --depth 1 https://github.com/plume-lib/plume-scripts.git)
   REPO=`/tmp/plume-scripts/git-find-fork ${SLUGOWNER} typetools guava`
   BRANCH=`/tmp/plume-scripts/git-find-branch ${REPO} ${TRAVIS_PULL_REQUEST_BRANCH:-$TRAVIS_BRANCH}`
-  (cd .. && git clone -b ${BRANCH} --single-branch --depth 1 ${REPO} guava) || (cd .. && git clone -b ${BRANCH} --single-branch --depth 1 ${REPO} guava)
-=======
-  echo "Running:  (cd .. && git clone --depth 1 https://github.com/typetools/guava.git)"
-  (cd .. && git clone -q https://github.com/typetools/guava.git) || (cd .. && git clone -q https://github.com/typetools/guava.git)
-  echo "... done: (cd .. && git clone --depth 1 https://github.com/typetools/guava.git)"
->>>>>>> 62659dd2
+  (cd .. && git clone -q -b ${BRANCH} --single-branch --depth 1 ${REPO} guava) || (cd .. && git clone -q -b ${BRANCH} --single-branch --depth 1 ${REPO} guava)
   export CHECKERFRAMEWORK=${CHECKERFRAMEWORK:-$ROOT/checker-framework}
   (cd $ROOT/guava/guava && mvn compile -P checkerframework-local -Dcheckerframework.checkers=org.checkerframework.checker.nullness.NullnessChecker)
 
