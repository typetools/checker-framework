#!/bin/bash

echo Entering `pwd`/.travis-build.sh, GROUP=$1

# Optional argument $1 is one of:
<<<<<<< HEAD
#   all, framework-tests, all-tests, jdk.jar, checker-framework-inference, downstream, misc, plume-lib
=======
#   all, all-tests, jdk.jar, misc, checker-framework-inference, plume-lib, downstream
>>>>>>> ae06f516
# It defaults to "all".
export GROUP=$1
if [[ "${GROUP}" == "" ]]; then
  export GROUP=all
fi

if [[ "${GROUP}" != "all" && "${GROUP}" != "framework-tests" && "${GROUP}" != "all-tests" && "${GROUP}" != "jdk.jar" && "${GROUP}" != "checker-framework-inference" && "${GROUP}" != "downstream" && "${GROUP}" != "misc" && "${GROUP}" != "plume-lib" ]]; then
  echo "Bad argument '${GROUP}'; should be omitted or one of: all, framework-tests, all-tests, jdk.jar, checker-framework-inference, downstream, misc, plume-lib."
  exit 1
fi

# Optional argument $2 is one of:
#  downloadjdk, buildjdk
# If it is omitted, this script uses downloadjdk.
export BUILDJDK=$2
if [[ "${BUILDJDK}" == "" ]]; then
  export BUILDJDK=buildjdk
fi

if [[ "${BUILDJDK}" != "buildjdk" && "${BUILDJDK}" != "downloadjdk" ]]; then
  echo "Bad argument '${BUILDJDK}'; should be omitted or one of: downloadjdk, buildjdk."
  exit 1
fi

# Fail the whole script if any command fails
set -e


## Diagnostic output
# Output lines of this script as they are read.
set -o verbose
# Output expanded lines of this script as they are executed.
set -o xtrace

export SHELLOPTS

SLUGOWNER=${TRAVIS_PULL_REQUEST_SLUG%/*}
if [[ "$SLUGOWNER" == "" ]]; then
  SLUGOWNER=${TRAVIS_REPO_SLUG%/*}
fi
if [[ "$SLUGOWNER" == "" ]]; then
  SLUGOWNER=eisop
fi
echo SLUGOWNER=$SLUGOWNER

export CHECKERFRAMEWORK=`readlink -f ${CHECKERFRAMEWORK:-.}`
echo "CHECKERFRAMEWORK=$CHECKERFRAMEWORK"

source ./.travis-build-without-test.sh ${BUILDJDK}
# The above command builds or downloads the JDK, so there is no need for a
# subsequent command to build it except to test building it.

set -e

echo "In checker-framework/.travis-build.sh GROUP=$GROUP"

### TESTS OF THIS REPOSITORY

if [[ "${GROUP}" == "framework-tests" || "${GROUP}" == "all" ]]; then
  ./gradlew framework:test framework:jtreg --console=plain --warning-mode=all -s --no-daemon
fi

if [[ "${GROUP}" == "all-tests" || "${GROUP}" == "all" ]]; then
  ./gradlew allTests --console=plain --warning-mode=all -s --no-daemon
  # Moved example-tests-nobuildjdk out of all tests because it fails in
  # the release script because the newest maven artifacts are not published yet.
  ./gradlew :checker:exampleTests --console=plain --warning-mode=all --no-daemon
fi

if [[ "${GROUP}" == "jdk.jar" || "${GROUP}" == "all" ]]; then
  ## Run the tests for the type systems that use the annotated JDK
  ./gradlew IndexTest LockTest NullnessFbcTest OptionalTest -PuseLocalJdk --console=plain --warning-mode=all --no-daemon
fi

if [[ "${GROUP}" == "misc" || "${GROUP}" == "all" ]]; then
  ## jdkany tests: miscellaneous tests that shouldn't depend on JDK version.
  ## (Maybe they don't even need the full ./.travis-build-without-test.sh ;
  ## for example they currently don't need the annotated JDK.)

  set -e

  # Code style and formatting
  ./gradlew checkBasicStyle checkFormat --console=plain --warning-mode=all --no-daemon

  # Run error-prone
  ./gradlew runErrorProne --console=plain --warning-mode=all --no-daemon

  # HTML legality
  ./gradlew htmlValidate --console=plain --warning-mode=all --no-daemon

  # Documentation
  ./gradlew javadocPrivate --console=plain --warning-mode=all --no-daemon
  make -C docs/manual all

  # This comes last, in case we wish to ignore it
  echo "TRAVIS_COMMIT_RANGE = $TRAVIS_COMMIT_RANGE"
  # $TRAVIS_COMMIT_RANGE is empty for builds triggered by the initial commit of a new branch.
  if [ -n "$TRAVIS_COMMIT_RANGE" ] ; then
    # Until https://github.com/travis-ci/travis-ci/issues/4596 is fixed, $TRAVIS_COMMIT_RANGE is a
    # good argument to `git diff` but a bad argument to `git log` (they interpret "..." differently!).
    (git diff $TRAVIS_COMMIT_RANGE > /tmp/diff.txt 2>&1) || true
    (./gradlew requireJavadocPrivate --console=plain --warning-mode=all --no-daemon > /tmp/rjp-output.txt 2>&1) || true
    [ -s /tmp/diff.txt ] || ([[ "${TRAVIS_BRANCH}" != "master" && "${TRAVIS_EVENT_TYPE}" == "push" ]] || (echo "/tmp/diff.txt is empty; try pulling base branch into compare branch" && false))
    wget https://raw.githubusercontent.com/plume-lib/plume-scripts/master/lint-diff.py
    python lint-diff.py --strip-diff=1 --strip-lint=2 /tmp/diff.txt /tmp/rjp-output.txt
  fi

fi

### TESTS OF DOWNSTREAM REPOSITORIES

if [[ "${GROUP}" == "checker-framework-inference" || "${GROUP}" == "all" ]]; then
  ## checker-framework-inference is a downstream test, but run it in its
  ## own group because it is most likely to fail, and it's helpful to see
  ## that only it, not other downstream tests, failed.

  # checker-framework-inference: 18 minutes
  [ -d /tmp/plume-scripts ] || (cd /tmp && git clone --depth 1 https://github.com/plume-lib/plume-scripts.git)
  REPO=`/tmp/plume-scripts/git-find-fork ${SLUGOWNER} typetools checker-framework-inference`
  BRANCH=`/tmp/plume-scripts/git-find-branch ${REPO} ${TRAVIS_PULL_REQUEST_BRANCH:-$TRAVIS_BRANCH}`
  (cd .. && git clone -b ${BRANCH} --single-branch --depth 1 ${REPO}) || (cd .. && git clone -b ${BRANCH} --single-branch --depth 1 ${REPO})

  export AFU=`readlink -f ${AFU:-../annotation-tools/annotation-file-utilities}`
  export PATH=$AFU/scripts:$PATH
  (cd ../checker-framework-inference && ./gradlew dist test --console=plain --warning-mode=all -s --no-daemon)

fi

if [[ "${GROUP}" == "plume-lib" || "${GROUP}" == "all" ]]; then
  # plume-lib-typecheck: 15 minutes
  [ -d /tmp/plume-scripts ] || (cd /tmp && git clone --depth 1 https://github.com/plume-lib/plume-scripts.git)
  REPO=`/tmp/plume-scripts/git-find-fork ${SLUGOWNER} typetests plume-lib-typecheck`
  BRANCH=`/tmp/plume-scripts/git-find-branch ${REPO} ${TRAVIS_PULL_REQUEST_BRANCH:-$TRAVIS_BRANCH}`
  (cd .. && git clone -b ${BRANCH} --single-branch --depth 1 ${REPO}) || (cd .. && git clone -b ${BRANCH} --single-branch --depth 1 ${REPO})

  (cd ../plume-lib-typecheck && ./.travis-build.sh)
fi

if [[ "${GROUP}" == "downstream" || "${GROUP}" == "all" ]]; then
  ## downstream tests:  projects that depend on the Checker Framework.
  ## These are here so they can be run by pull requests.  (Pull requests
  ## currently don't trigger downstream jobs.)
  ## Not done in the Travis build, but triggered as a separate Travis project:
  ##  * daikon-typecheck: (takes 2 hours)

  # Checker Framework demos
  [ -d /tmp/plume-scripts ] || (cd /tmp && git clone --depth 1 https://github.com/plume-lib/plume-scripts.git)
  REPO=`/tmp/plume-scripts/git-find-fork ${SLUGOWNER} typetools checker-framework.demos`
  BRANCH=`/tmp/plume-scripts/git-find-branch ${REPO} ${TRAVIS_PULL_REQUEST_BRANCH:-$TRAVIS_BRANCH}`
  (cd .. && git clone -b ${BRANCH} --single-branch --depth 1 ${REPO} checker-framework-demos) || (cd .. && git clone -b ${BRANCH} --single-branch --depth 1 ${REPO} checker-framework-demos)
  ./gradlew :checker:demosTests --console=plain --warning-mode=all -s --no-daemon

  # Guava
  echo "Running:  (cd .. && git clone --depth 1 https://github.com/typetools/guava.git)"
  (cd .. && git clone https://github.com/typetools/guava.git) || (cd .. && git clone https://github.com/typetools/guava.git)
  echo "... done: (cd .. && git clone --depth 1 https://github.com/typetools/guava.git)"
  export CHECKERFRAMEWORK=${CHECKERFRAMEWORK:-$ROOT/checker-framework}
  (cd $ROOT/guava/guava && mvn compile -P checkerframework-local -Dcheckerframework.checkers=org.checkerframework.checker.nullness.NullnessChecker)

fi

echo Exiting `pwd`/.travis-build.sh, GROUP=$1<|MERGE_RESOLUTION|>--- conflicted
+++ resolved
@@ -3,11 +3,7 @@
 echo Entering `pwd`/.travis-build.sh, GROUP=$1
 
 # Optional argument $1 is one of:
-<<<<<<< HEAD
-#   all, framework-tests, all-tests, jdk.jar, checker-framework-inference, downstream, misc, plume-lib
-=======
-#   all, all-tests, jdk.jar, misc, checker-framework-inference, plume-lib, downstream
->>>>>>> ae06f516
+#   all, framework-tests, all-tests, jdk.jar, misc, checker-framework-inference, plume-lib, downstream
 # It defaults to "all".
 export GROUP=$1
 if [[ "${GROUP}" == "" ]]; then
