--- conflicted
+++ resolved
@@ -65,11 +65,7 @@
   # These are tests that should pass without an annotated jdk. They are also run by all-tests.
   # Once we have an annotataed jdk for 11 to test, this set of tests can be removed.
   # TODO: These aren't being run by Azure.
-<<<<<<< HEAD
-  # TODO: also run the jtreg tests.
-=======
   # TODO: jtreg tests currently fail.
->>>>>>> b0202a24
   # ./gradlew framework:test framework:jtreg --console=plain --warning-mode=all -s --no-daemon
   ./gradlew framework:test --console=plain --warning-mode=all -s --no-daemon
 fi
