--- conflicted
+++ resolved
@@ -29,18 +29,6 @@
 ### Build the Checker Framework
 ###
 
-<<<<<<< HEAD
-if [ -d "/tmp/plume-scripts" ] ; then
-  (cd /tmp/plume-scripts && git pull -q)
-else
-  (cd /tmp && git clone --depth 1 -q https://github.com/plume-lib/plume-scripts.git)
-fi
-# For debugging
-/tmp/plume-scripts/ci-info eisop
-eval $(/tmp/plume-scripts/ci-info eisop)
-
-=======
->>>>>>> 48d68d80
 export CHECKERFRAMEWORK="${CHECKERFRAMEWORK:-$(pwd -P)}"
 echo "CHECKERFRAMEWORK=$CHECKERFRAMEWORK"
 
