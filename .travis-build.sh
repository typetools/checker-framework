#!/bin/bash

# Optional argument $1 is one of:
#   all, all-tests, jdk.jar, checker-framework-inference, downstream, misc, plume-lib
# It defaults to "all".
export GROUP=$1
if [[ "${GROUP}" == "" ]]; then
  export GROUP=all
fi

if [[ "${GROUP}" != "all" && "${GROUP}" != "all-tests" && "${GROUP}" != "jdk.jar" && "${GROUP}" != "checker-framework-inference" && "${GROUP}" != "downstream" && "${GROUP}" != "misc" && "${GROUP}" != "plume-lib" ]]; then
  echo "Bad argument '${GROUP}'; should be omitted or one of: all, all-tests, jdk.jar, checker-framework-inference, downstream, misc, plume-lib."
  exit 1
fi

# Optional argument $2 is one of:
#  downloadjdk, buildjdk
# If it is omitted, this script uses downloadjdk.
export BUILDJDK=$2
if [[ "${BUILDJDK}" == "" ]]; then
  export BUILDJDK=buildjdk
fi

if [[ "${BUILDJDK}" != "buildjdk" && "${BUILDJDK}" != "downloadjdk" ]]; then
  echo "Bad argument '${BUILDJDK}'; should be omitted or one of: downloadjdk, buildjdk."
  exit 1
fi

# Fail the whole script if any command fails
set -e


## Diagnostic output
# Output lines of this script as they are read.
set -o verbose
# Output expanded lines of this script as they are executed.
set -o xtrace

export SHELLOPTS

SLUGOWNER=${TRAVIS_REPO_SLUG%/*}
if [[ "$SLUGOWNER" == "" ]]; then
  SLUGOWNER=typetools
fi

source ./.travis-build-without-test.sh ${BUILDJDK}
# The above command builds or downloads the JDK, so there is no need for a
# subsequent command to build it except to test building it.

set -e

if [[ "${GROUP}" == "plume-lib" || "${GROUP}" == "all" ]]; then
  # plume-lib-typecheck: 15 minutes
  [ -d /tmp/plume-scripts ] || (cd /tmp && git clone --depth 1 https://github.com/plume-lib/plume-scripts.git)
  REPO=`/tmp/plume-scripts/git-find-fork ${SLUGOWNER} typetests plume-lib-typecheck`
  BRANCH=`/tmp/plume-scripts/git-find-branch ${REPO} ${TRAVIS_PULL_REQUEST_BRANCH:-$TRAVIS_BRANCH}`
  echo "REPO=$REPO, BRANCH=$BRANCH"
  pwd
  (cd .. && git clone -b ${BRANCH} --single-branch --depth 1 ${REPO}) || (cd .. && git clone -b ${BRANCH} --single-branch --depth 1 ${REPO})
  ls -l ../plume-lib-typecheck

<<<<<<< HEAD
  export CHECKERFRAMEWORK=`readlink -f ${CHECKERFRAMEWORK:-.}`
  (cd ../plume-lib-typecheck && ./travis-build.sh)
=======
  export CHECKERFRAMEWORK=`pwd`
  echo "CHECKERFRAMEWORK=$CHECKERFRAMEWORK"
  ls -al ../plume-lib-typecheck
  cat ../plume-lib-typecheck/README
  (cd ../plume-lib-typecheck && ./.travis-build.sh)
>>>>>>> 08e0442b
fi

if [[ "${GROUP}" == "all-tests" || "${GROUP}" == "all" ]]; then
  ./gradlew --console=plain allTests
  # Moved example-tests-nobuildjdk out of all tests because it fails in
  # the release script because the newest maven artifacts are not published yet.
  ./gradlew --console=plain :checker:exampleTests
fi

if [[ "${GROUP}" == "checker-framework-inference" || "${GROUP}" == "all" ]]; then
  ## checker-framework-inference is a downstream test, but run it in its
  ## own group because it is most likely to fail, and it's helpful to see
  ## that only it, not other downstream tests, failed.

  # checker-framework-inference: 18 minutes
  [ -d /tmp/plume-scripts ] || (cd /tmp && git clone --depth 1 https://github.com/plume-lib/plume-scripts.git)
  REPO=`/tmp/plume-scripts/git-find-fork ${SLUGOWNER} typetools checker-framework-inference`
  BRANCH=`/tmp/plume-scripts/git-find-branch ${REPO} ${TRAVIS_PULL_REQUEST_BRANCH:-$TRAVIS_BRANCH}`
  (cd .. && git clone -b ${BRANCH} --single-branch --depth 1 ${REPO}) || (cd .. && git clone -b ${BRANCH} --single-branch --depth 1 ${REPO})

  export AFU=`readlink -f ${AFU:-../annotation-tools/annotation-file-utilities}`
  export PATH=$AFU/scripts:$PATH
  (cd ../checker-framework-inference && ./gradlew --console=plain dist test)

fi

if [[ "${GROUP}" == "downstream" || "${GROUP}" == "all" ]]; then
  ## downstream tests:  projects that depend on the Checker Framework.
  ## These are here so they can be run by pull requests.  (Pull requests
  ## currently don't trigger downstream jobs.)
  ## Not done in the Travis build, but triggered as a separate Travis project:
  ##  * daikon-typecheck: (takes 2 hours)

  # Checker Framework demos
  if [[ "${BUILDJDK}" = "downloadjdk" ]]; then
    ## If buildjdk, use "demos" below:
    ##  * checker-framework.demos (takes 15 minutes)
    ./gradlew --console=plain :checker:demosTests
  fi

  # sparta: 1 minute, but the command is "true"!
  # TODO: requires Android installation (and at one time, it caused weird
  # Travis hangs if enabled without Android installation).
  # (cd .. && git clone --depth 1 https://github.com/${SLUGOWNER}/sparta.git)
  # (cd ../sparta && ant jar all-tests)

  # Guava
  echo "Running:  (cd .. && git clone --depth 1 https://github.com/typetools/guava.git)"
  (cd .. && git clone https://github.com/typetools/guava.git) || (cd .. && git clone https://github.com/typetools/guava.git)
  echo "... done: (cd .. && git clone --depth 1 https://github.com/typetools/guava.git)"
  export CHECKERFRAMEWORK=${CHECKERFRAMEWORK:-$ROOT/checker-framework}
  (cd $ROOT/guava/guava && mvn compile -P checkerframework-local -Dcheckerframework.checkers=org.checkerframework.checker.nullness.NullnessChecker)

fi

if [[ "${GROUP}" == "jdk.jar" || "${GROUP}" == "all" ]]; then
  ## Run the tests for the type systems that use the annotated JDK
  ./gradlew --console=plain IndexTest LockTest NullnessFbcTest OptionalTest -PuseLocalJdk
fi

if [[ "${GROUP}" == "misc" || "${GROUP}" == "all" ]]; then
  ## jdkany tests: miscellaneous tests that shouldn't depend on JDK version.
  ## (Maybe they don't even need the full ./.travis-build-without-test.sh ;
  ## for example they currently don't need the annotated JDK.)

  set -e

  # Code style and formatting
  ./gradlew --console=plain checkBasicStyle checkFormat

  # Run error-prone
  ./gradlew --console=plain runErrorProne

  # Documentation
  ./gradlew --console=plain allJavadoc
  ./gradlew --console=plain javadocPrivate
  make -C docs/manual all

  echo "TRAVIS_COMMIT_RANGE = $TRAVIS_COMMIT_RANGE"
  # (git diff $TRAVIS_COMMIT_RANGE > /tmp/diff.txt 2>&1) || true
  # The change to TRAVIS_COMMIT_RANGE is due to travis-ci/travis-ci#4596 .
  (git diff "${TRAVIS_COMMIT_RANGE/.../..}" > /tmp/diff.txt 2>&1) || true
  (./gradlew requireJavadocPrivate --console=plain > /tmp/rjp-output.txt 2>&1) || true
  [ -s /tmp/diff.txt ] || (echo "/tmp/diff.txt is empty" && false)
  wget https://raw.githubusercontent.com/plume-lib/plume-scripts/master/lint-diff.py
  python lint-diff.py --strip-diff=1 --strip-lint=2 /tmp/diff.txt /tmp/rjp-output.txt

  # jsr308-langtools documentation (it's kept at Bitbucket rather than GitHub)
  # Not just "make" because the invocations of "hevea -exec xxcharset.exe" fail.
  # I cannot reproduce the problem locally and it isn't important enough to fix.
  # make -C ../jsr308-langtools/doc
  make -C ../jsr308-langtools/doc pdf

  # HTML legality
  ./gradlew --console=plain htmlValidate

fi<|MERGE_RESOLUTION|>--- conflicted
+++ resolved
@@ -59,16 +59,11 @@
   (cd .. && git clone -b ${BRANCH} --single-branch --depth 1 ${REPO}) || (cd .. && git clone -b ${BRANCH} --single-branch --depth 1 ${REPO})
   ls -l ../plume-lib-typecheck
 
-<<<<<<< HEAD
   export CHECKERFRAMEWORK=`readlink -f ${CHECKERFRAMEWORK:-.}`
-  (cd ../plume-lib-typecheck && ./travis-build.sh)
-=======
-  export CHECKERFRAMEWORK=`pwd`
   echo "CHECKERFRAMEWORK=$CHECKERFRAMEWORK"
   ls -al ../plume-lib-typecheck
   cat ../plume-lib-typecheck/README
   (cd ../plume-lib-typecheck && ./.travis-build.sh)
->>>>>>> 08e0442b
 fi
 
 if [[ "${GROUP}" == "all-tests" || "${GROUP}" == "all" ]]; then
