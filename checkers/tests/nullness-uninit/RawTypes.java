// Note that this file is a near duplicate in /nullness and /nullness-uninit

import checkers.nullness.quals.*;
import java.util.*;
<<<<<<< HEAD

@checkers.quals.DefaultQualifier("Nullable")
=======
@checkers.quals.DefaultQualifier(Nullable.class)
>>>>>>> 907344a7
class RawTypes {

    class Bad {
        @NonNull String field;

        public Bad() {
            //:: error: (method.invocation.invalid.rawness)
            this.init();                                // error
            //:: error: (method.invocation.invalid.rawness)
            init();                                     // error

            this.field = "field";                       // valid
            //:: error: (assignment.type.incompatible)
            this.field = null;                          // error
            field = "field";                            // valid
            //:: error: (assignment.type.incompatible)
            field = null;                               // error
        }

        void init() {
            output(this.field.length());    // valid
        }
    }

    class A {
        @NonNull String field;

        public A() {
            this.field = "field";                               // valid
            field = "field";                                    // valid
            this.init();                                        // valid
            init();                                             // valid
        }

        public void init(@Raw A this) {
            //:: error: (dereference.of.nullable)
            output(this.field.length());
        }

        public void initExpl2(@Raw A this) {
            //:: error: (argument.type.incompatible)
            output(this.field);
        }

        public void initImpl1(@Raw A this) {
            //:: error: (dereference.of.nullable)
            output(field.length());
        }

        public void initImpl2(@Raw A this) {
            //:: error: (argument.type.incompatible)
            output(field);
        }
    }

    class B extends A {
        @NonNull String otherField;

        public B() {
            super();
            //:: error: (assignment.type.incompatible)
            this.otherField = null;                             // error
            this.otherField = "otherField";                     // valid
        }

        @Override
        public void init(@Raw B this) {
            //:: error: (dereference.of.nullable)
            output(this.field.length());            // error (TODO: substitution)
            super.init();                                       // valid
        }

        public void initImpl1(@Raw B this) {
            //:: error: (dereference.of.nullable)
            output(field.length());                 // error (TODO: substitution)
        }

        public void initExpl2(@Raw B this) {
            //:: error: (dereference.of.nullable)
            output(this.otherField.length());       // error
        }

        public void initImpl2(@Raw B this) {
            //:: error: (dereference.of.nullable)
            output(otherField.length());            // error
        }

        void other() {
            init();                                             // valid
            this.init();                                        // valid
        }

        void otherRaw(@Raw B this) {
            init();                                             // valid
            this.init();                                        // valid
        }
    }

    //:: warning: (fields.uninitialized)
    class C extends B {

        @NonNull String[] strings;

        @Override
        public void init(@Raw C this) {
            //:: error: (dereference.of.nullable)
            output(this.strings.length);            // error
            System.out.println();                   // valid
        }

    }

    // To test whether the argument is @NonNull and @NonRaw
    static void output(@NonNull Object o) { }

    class D extends C {
        @Override
        public void init(@Raw D this) {
            this.field = "s";
            output(this.field.length());
        }
    }

    class MyTest {
        int i;
        MyTest(int i) {
            this.i = i;
        }
        void myTest(@Raw MyTest this) {
            i++;
        }
    }

    class AllFieldsInitialized {
        long elapsedMillis = 0;
        long startTime = 0;

        // If all fields have an initializer, then the type of "this"
        // should be non-raw in the constructor.
        public AllFieldsInitialized() {
            nonRawMethod();
        }

        public void nonRawMethod() {
        }
    }

    //:: warning: (fields.uninitialized)
    class AFSIICell {
        AllFieldsSetInInitializer afsii;
    }

    class AllFieldsSetInInitializer {
        long elapsedMillis;
        long startTime;

        // If all fields have an initializer, then the type of "this"
        // should be non-raw in the constructor.
        public AllFieldsSetInInitializer() {
            elapsedMillis = 0;
            //:: warning: (method.invocation.invalid.rawness)
            nonRawMethod();     // error
            startTime = 0;
            nonRawMethod();     // no error
            new AFSIICell().afsii = this;
        }

        //:: warning: (fields.uninitialized)
        public AllFieldsSetInInitializer(boolean b) {
            //:: warning: (method.invocation.invalid.rawness)
            nonRawMethod();     // error
        }

        public void nonRawMethod() {
        }
    }

    class ConstructorInvocations {
        int v;
        public ConstructorInvocations(int v) {
            this.v = v;
        }
        public ConstructorInvocations() {
            this(0);
            nonRawMethod(); // valid
        }
        public void nonRawMethod() { }
    }

    class MethodAccess {
        public MethodAccess() {
            @NonNull String s = string();
        }

        public @NonNull String string(@Raw MethodAccess this) {
            return "nonnull";
        }
    }

    void cast(@Raw Object... args) {

        //:: error: (assignment.type.incompatible)
        Object[] argsNonRaw1 = args;

        @SuppressWarnings("cast")
        Object[] argsNonRaw2 = (Object[]) args;

    }

    class RawAfterConstructorBad {
        Object o;
        //:: warning: (fields.uninitialized)
        RawAfterConstructorBad() {
        }
    }

    class RawAfterConstructorOK1 {
        @Nullable Object o;
        //:: warning: (fields.uninitialized)
        RawAfterConstructorOK1() {
        }
    }

    class RawAfterConstructorOK2 {
        int a;
        //:: warning: (fields.uninitialized)
        RawAfterConstructorOK2() {
        }
    }



     // TODO: reinstate.  This shows desired features, for initialization in
     // a helper method rather than in the constructor.
    class InitInHelperMethod {
        int a;
        int b;

        InitInHelperMethod(short constructor_inits_ab) {
            a = 1;
            b = 1;
            nonRawMethod();
        }

        InitInHelperMethod(boolean constructor_inits_a) {
            a = 1;
            init_b();
            nonRawMethod();
        }

        // @SuppressWarnings because initialization is computed only for the
        // constructor.  It should arguably be computed for every raw reference.
        @SuppressWarnings("rawness")
        @NonNullOnEntry("a")
        @AssertNonNullAfter("b")
        void init_b(@Raw InitInHelperMethod this) {
            b = 2;
            nonRawMethod();
        }

        InitInHelperMethod(int constructor_inits_none) {
            init_ab();
            nonRawMethod();
        }

        // @SuppressWarnings because initialization is computed only for the
        // constructor.  It should arguably be computed for every raw reference.
        @SuppressWarnings("rawness")
        @AssertNonNullAfter({"a", "b"})
        void init_ab(@Raw InitInHelperMethod this) {
            a = 1;
            b = 2;
            nonRawMethod();
        }

        void nonRawMethod() { }
    }

}<|MERGE_RESOLUTION|>--- conflicted
+++ resolved
@@ -2,12 +2,8 @@
 
 import checkers.nullness.quals.*;
 import java.util.*;
-<<<<<<< HEAD
-
-@checkers.quals.DefaultQualifier("Nullable")
-=======
+
 @checkers.quals.DefaultQualifier(Nullable.class)
->>>>>>> 907344a7
 class RawTypes {
 
     class Bad {
