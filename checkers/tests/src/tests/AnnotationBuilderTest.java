package tests;

import static org.junit.Assert.*;

import javacutils.AnnotationUtils;
import javacutils.ErrorReporter;

import checkers.igj.quals.I;
import checkers.nullness.quals.NonNull;
import checkers.source.SourceChecker;
import checkers.util.AnnotationBuilder;

import javax.annotation.processing.ProcessingEnvironment;
import javax.lang.model.element.AnnotationMirror;
import javax.lang.model.type.TypeMirror;

import org.junit.Ignore;
import org.junit.Test;

import com.sun.tools.javac.processing.JavacProcessingEnvironment;
import com.sun.tools.javac.util.Context;

import tests.util.TestChecker;

public class AnnotationBuilderTest {

    private final ProcessingEnvironment env;

    public AnnotationBuilderTest() {
<<<<<<< HEAD
        env = JavacProcessingEnvironment.instance(new Context());
=======
        env = new JavacProcessingEnvironment(new Context(), Collections.<Processor>emptyList());
        ErrorReporter.setHandler(new TestChecker());
>>>>>>> 73de56a1
    }

    @Test
    public void createAnnoWithoutValues() {
        AnnotationBuilder builder = new AnnotationBuilder(env, NonNull.class);
        // AnnotationMirror anno =
        builder.build();
    }

    @Test
    public void createAnnoWithoutValues1() {
        AnnotationBuilder builder = new AnnotationBuilder(env, I.class);
        AnnotationMirror anno = builder.build();
        assertEquals(0, anno.getElementValues().size());
    }

    @Test
    public void createAnnoWithValues0() {
        AnnotationBuilder builder = new AnnotationBuilder(env, I.class);
        builder.setValue("value", "m");
        AnnotationMirror anno = builder.build();
        assertEquals(1, anno.getElementValues().size());
    }

    @Test(expected = SourceChecker.CheckerError.class)
    public void buildingTwice() {
        AnnotationBuilder builder = new AnnotationBuilder(env, NonNull.class);
        builder.build();
        builder.build();
    }

    @Test(expected = SourceChecker.CheckerError.class)
    public void addingValuesAfterBuilding() {
        AnnotationBuilder builder = new AnnotationBuilder(env, I.class);
        builder.setValue("value", "m");
        // AnnotationMirror anno = 
        builder.build();
        builder.setValue("value", "n");
    }

    @Test(expected = SourceChecker.CheckerError.class)
    public void notFoundElements() {
        AnnotationBuilder builder = new AnnotationBuilder(env, I.class);
        builder.setValue("n", "m");
    }

    @Test(expected = SourceChecker.CheckerError.class)
    public void illegalValue() {
        AnnotationBuilder builder = new AnnotationBuilder(env, I.class);
        builder.setValue("value", 1);
    }

    public static @interface A { int[] numbers(); }
    public static @interface B { String[] strings(); }

    @Test
    public void listArrayPrimitive() {
        AnnotationBuilder builder = new AnnotationBuilder(env, A.class);
        builder.setValue("numbers", new Integer[] { 34, 32, 43});
        assertEquals(1, builder.build().getElementValues().size());
    }

    @Test
    public void listArrayObject() {
        AnnotationBuilder builder = new AnnotationBuilder(env, B.class);
        builder.setValue("strings", new String[] { "m", "n"});
        assertEquals(1, builder.build().getElementValues().size());
    }

    @Test(expected = SourceChecker.CheckerError.class)
    public void listArrayObjectWrongType() {
        AnnotationBuilder builder = new AnnotationBuilder(env, B.class);
        builder.setValue("strings", new Object[] { "m", "n", 1});
        assertEquals(1, builder.build().getElementValues().size());
    }

    @Test(expected = SourceChecker.CheckerError.class)
    public void listArrayObjectWrongType1() {
        AnnotationBuilder builder = new AnnotationBuilder(env, B.class);
        builder.setValue("strings", 1);
        assertEquals(1, builder.build().getElementValues().size());
    }

    public static @interface Prim { int a(); }

    @Test
    public void primitiveValue() {
        AnnotationBuilder builder = new AnnotationBuilder(env, Prim.class);
        builder.setValue("a", 3);
        assertEquals(1, builder.build().getElementValues().size());
    }

    @Test(expected = SourceChecker.CheckerError.class)
    public void primitiveValueWithException() {
        AnnotationBuilder builder = new AnnotationBuilder(env, A.class);
        builder.setValue("a", 3.0);
        assertEquals(1, builder.build().getElementValues().size());
    }

    // Multiple values
    public static @interface Mult { int a(); String b(); }

    @Test
    public void multiple1() {
        AnnotationBuilder builder = new AnnotationBuilder(env, Mult.class);
        builder.setValue("a", 2);
        assertEquals(1, builder.build().getElementValues().size());
    }

    @Test(expected = SourceChecker.CheckerError.class)
    public void multiple2() {
        AnnotationBuilder builder = new AnnotationBuilder(env, Mult.class);
        builder.setValue("a", "m");
        assertEquals(1, builder.build().getElementValues().size());
    }

    @Test
    public void multiple3() {
        AnnotationBuilder builder = new AnnotationBuilder(env, Mult.class);
        builder.setValue("a", 1);
        builder.setValue("b", "mark");
        assertEquals(2, builder.build().getElementValues().size());
    }

    public static @interface ClassElt { Class<?> value(); }

    @Test
    public void testClassPositive() {
        AnnotationBuilder builder = new AnnotationBuilder(env, ClassElt.class);
        builder.setValue("value", String.class);
        builder.setValue("value", int.class);
        builder.setValue("value", int[].class);
        builder.setValue("value", void.class);
        Object storedValue = builder.build().getElementValues().values().iterator().next().getValue();
        assertTrue("storedValue is " + storedValue.getClass(), storedValue instanceof TypeMirror);
    }

    @Test(expected = SourceChecker.CheckerError.class)
    public void testClassNegative() {
        AnnotationBuilder builder = new AnnotationBuilder(env, ClassElt.class);
        builder.setValue("value", 2);
    }

    public static @interface RestrictedClassElt { Class<? extends Number> value(); }

    @Test
    public void testRestClassPositive() {
        AnnotationBuilder builder = new AnnotationBuilder(env, RestrictedClassElt.class);
        builder.setValue("value", Integer.class);
    }

    // Failing test for now.  AnnotationBuilder is a bit permissive
    // It doesn't not check type argument subtyping
    @Test(expected = SourceChecker.CheckerError.class)
    @Ignore // bug for now
    public void testRetClassNegative() {
        AnnotationBuilder builder = new AnnotationBuilder(env, RestrictedClassElt.class);
        builder.setValue("value", String.class);
    }

    enum MyEnum { OK, NOT; }
    enum OtherEnum { TEST; }

    public static @interface EnumElt { MyEnum value(); }

    @Test
    public void testEnumPositive() {
        AnnotationBuilder builder = new AnnotationBuilder(env, EnumElt.class);
        builder.setValue("value", MyEnum.OK);
        builder.setValue("value", MyEnum.NOT);
    }

    @Test(expected = SourceChecker.CheckerError.class)
    public void testEnumNegative() {
        AnnotationBuilder builder = new AnnotationBuilder(env, EnumElt.class);
        builder.setValue("value", 2);
    }

    @Test(expected = SourceChecker.CheckerError.class)
    public void testEnumNegative2() {
        AnnotationBuilder builder = new AnnotationBuilder(env, EnumElt.class);
        builder.setValue("value", OtherEnum.TEST);
    }

    public static @interface Anno { String value(); int[] can(); }

    @Test
    public void testToString1() {
        AnnotationBuilder builder = new AnnotationBuilder(env, Anno.class);
        assertEquals("@tests.AnnotationBuilderTest.Anno", builder.build().toString());
    }

    @Test
    public void testToString2() {
        AnnotationBuilder builder = new AnnotationBuilder(env, Anno.class);
        builder.setValue("value", "string");
        assertEquals("@tests.AnnotationBuilderTest.Anno(\"string\")", builder.build().toString());
    }

    @Test
    public void testToString3() {
        AnnotationBuilder builder = new AnnotationBuilder(env, Anno.class);
        builder.setValue("can", new Object[] {1});
        assertEquals("@tests.AnnotationBuilderTest.Anno(can={1})", builder.build().toString());
    }

    @Test
    public void testToString4() {
        AnnotationBuilder builder = new AnnotationBuilder(env, Anno.class);
        builder.setValue("value", "m");
        builder.setValue("can", new Object[] {1});
        assertEquals("@tests.AnnotationBuilderTest.Anno(value=\"m\", can={1})", builder.build().toString());
    }

    @Test
    public void testToString5() {
        AnnotationBuilder builder = new AnnotationBuilder(env, Anno.class);
        builder.setValue("can", new Object[] {1});
        builder.setValue("value", "m");
        assertEquals("@tests.AnnotationBuilderTest.Anno(can={1}, value=\"m\")", builder.build().toString());
    }

    public static @interface MyAnno { }
    public static @interface ContainingAnno { MyAnno value(); }

    @Test
    public void testAnnoAsArgPositive() {
        AnnotationMirror anno = AnnotationUtils.fromClass(env.getElementUtils(), MyAnno.class);
        AnnotationBuilder builder = new AnnotationBuilder(env, ContainingAnno.class);
        builder.setValue("value", anno);
        assertEquals("@tests.AnnotationBuilderTest.ContainingAnno(@tests.AnnotationBuilderTest.MyAnno)", builder.build().toString());
    }

    @Test(expected = SourceChecker.CheckerError.class)
    public void testAnnoAsArgNegative() {
        AnnotationMirror anno = AnnotationUtils.fromClass(env.getElementUtils(), Anno.class);
        AnnotationBuilder builder = new AnnotationBuilder(env, ContainingAnno.class);
        builder.setValue("value", anno);
    }
}<|MERGE_RESOLUTION|>--- conflicted
+++ resolved
@@ -9,6 +9,7 @@
 import checkers.nullness.quals.NonNull;
 import checkers.source.SourceChecker;
 import checkers.util.AnnotationBuilder;
+import checkers.util.AnnotationUtils;
 
 import javax.annotation.processing.ProcessingEnvironment;
 import javax.lang.model.element.AnnotationMirror;
@@ -27,12 +28,8 @@
     private final ProcessingEnvironment env;
 
     public AnnotationBuilderTest() {
-<<<<<<< HEAD
-        env = JavacProcessingEnvironment.instance(new Context());
-=======
         env = new JavacProcessingEnvironment(new Context(), Collections.<Processor>emptyList());
         ErrorReporter.setHandler(new TestChecker());
->>>>>>> 73de56a1
     }
 
     @Test
