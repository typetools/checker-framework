package tests.util;

import javax.annotation.processing.SupportedSourceVersion;
import javax.lang.model.SourceVersion;
import javax.lang.model.element.AnnotationMirror;

import checkers.basetype.BaseTypeChecker;
import checkers.quals.Bottom;
import checkers.quals.TypeQualifiers;
import checkers.quals.Unqualified;
import checkers.types.AnnotatedTypeFactory;
import checkers.types.BasicAnnotatedTypeFactory;
import checkers.types.QualifierHierarchy;
import checkers.util.AnnotationUtils;
import checkers.util.GraphQualifierHierarchy;
import checkers.util.MultiGraphQualifierHierarchy.MultiGraphFactory;
<<<<<<< HEAD

import com.sun.source.tree.CompilationUnitTree;
=======
>>>>>>> bab2abe8

/**
 * A simple checker used for testing the Checker Framework. It treats the
 * {@code @Odd} and {@code @Even} annotations as a subtype-style qualifiers with
 * no special semantics.
 *
 * <p>
 * This checker should only be used for testing the framework.
 */
@SupportedSourceVersion(SourceVersion.RELEASE_8)
<<<<<<< HEAD
@TypeQualifiers({ Odd.class, MonotonicOdd.class, Even.class, Unqualified.class,
        Bottom.class })
=======
@TypeQualifiers( { Odd.class, Even.class, Unqualified.class, Bottom.class } )
>>>>>>> bab2abe8
public final class TestChecker extends BaseTypeChecker {

    protected AnnotationMirror BOTTOM;

    @Override
    public void initChecker(ProcessingEnvironment env) {
        AnnotationUtils annoFactory = AnnotationUtils.getInstance(env);
        BOTTOM = annoFactory.fromClass(Bottom.class);
        super.initChecker(env);
    }

    @Override
    public AnnotatedTypeFactory createFactory(CompilationUnitTree tree) {
        return new BasicAnnotatedTypeFactory<TestChecker>(this, tree, false);
    }

    @Override
    public QualifierHierarchy createQualifierHierarchy(MultiGraphFactory factory) {
<<<<<<< HEAD
        return new GraphQualifierHierarchy(factory, AnnotationUtils
                .getInstance(env).fromClass(Bottom.class));
=======
        return new GraphQualifierHierarchy(factory, BOTTOM);
>>>>>>> bab2abe8
    }
}<|MERGE_RESOLUTION|>--- conflicted
+++ resolved
@@ -14,11 +14,8 @@
 import checkers.util.AnnotationUtils;
 import checkers.util.GraphQualifierHierarchy;
 import checkers.util.MultiGraphQualifierHierarchy.MultiGraphFactory;
-<<<<<<< HEAD
 
 import com.sun.source.tree.CompilationUnitTree;
-=======
->>>>>>> bab2abe8
 
 /**
  * A simple checker used for testing the Checker Framework. It treats the
@@ -29,12 +26,8 @@
  * This checker should only be used for testing the framework.
  */
 @SupportedSourceVersion(SourceVersion.RELEASE_8)
-<<<<<<< HEAD
 @TypeQualifiers({ Odd.class, MonotonicOdd.class, Even.class, Unqualified.class,
         Bottom.class })
-=======
-@TypeQualifiers( { Odd.class, Even.class, Unqualified.class, Bottom.class } )
->>>>>>> bab2abe8
 public final class TestChecker extends BaseTypeChecker {
 
     protected AnnotationMirror BOTTOM;
@@ -53,11 +46,6 @@
 
     @Override
     public QualifierHierarchy createQualifierHierarchy(MultiGraphFactory factory) {
-<<<<<<< HEAD
-        return new GraphQualifierHierarchy(factory, AnnotationUtils
-                .getInstance(env).fromClass(Bottom.class));
-=======
         return new GraphQualifierHierarchy(factory, BOTTOM);
->>>>>>> bab2abe8
     }
 }