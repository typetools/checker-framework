--- conflicted
+++ resolved
@@ -13,13 +13,9 @@
     @dataflow.quals.Deterministic void det(String s3) {}
 
     //:: warning: (purity.deterministic.void.method)
-<<<<<<< HEAD
-    @dataflow.quals.Pure abstract void abstractpure(String s2);
-=======
     @dataflow.quals.Pure abstract void abstractpure(String s4);
     //:: warning: (purity.deterministic.void.method)
     @dataflow.quals.Deterministic abstract void abstractdet(String s4);
->>>>>>> 82ac2864
 
     void withNonRow() {
         if (s2 != null) {
@@ -38,13 +34,9 @@
 
     interface IFace {
         //:: warning: (purity.deterministic.void.method)
-<<<<<<< HEAD
-        @dataflow.quals.Pure void ifacepure(String s2);
-=======
         @dataflow.quals.Pure void ifacepure(String s);
         //:: warning: (purity.deterministic.void.method)
         @dataflow.quals.Deterministic void ifacedet(String s);
->>>>>>> 82ac2864
     }
 
     class Cons {
