--- conflicted
+++ resolved
@@ -143,16 +143,6 @@
         }
     }
 
-<<<<<<< HEAD
-    public RawTypes(String[] args) {
-        parseArgs(args);
-    }
-
-    public void parseArgs(String[] args) @Raw {
-        @Raw @NonNull RawTypes r = this;
-        @NonNull RawTypes n = this; // error
-    }
-=======
     void cast(/*@Raw*/ Object... args) {
 
         @SuppressWarnings("rawtypes")
@@ -163,5 +153,4 @@
 
     }
 
->>>>>>> 8fd1dc6f
 }