package java.lang.reflect;

import checkers.nullness.quals.*;

public final class Field extends AccessibleObject implements Member {
  protected Field() {}
  public @NonNull Class<?> getDeclaringClass() { throw new RuntimeException("skeleton method"); }
  public @NonNull String getName() { throw new RuntimeException("skeleton method"); }
  public int getModifiers() { throw new RuntimeException("skeleton method"); }
  public boolean isEnumConstant() { throw new RuntimeException("skeleton method"); }
  public boolean isSynthetic() { throw new RuntimeException("skeleton method"); }
  public @NonNull Class<? /*extends @NonNull Object*/> getType() { throw new RuntimeException("skeleton method"); }
  public @NonNull Type getGenericType() { throw new RuntimeException("skeleton method"); }
  public boolean equals(@Nullable Object a1) { throw new RuntimeException("skeleton method"); }
  public int hashCode() { throw new RuntimeException("skeleton method"); }
  public @NonNull String toString() { throw new RuntimeException("skeleton method"); }
  public @NonNull String toGenericString() { throw new RuntimeException("skeleton method"); }
  public @Nullable Object get(@Nullable Object a1) throws IllegalArgumentException, IllegalAccessException { throw new RuntimeException("skeleton method"); }
  public boolean getBoolean(@Nullable Object a1) throws IllegalArgumentException, IllegalAccessException { throw new RuntimeException("skeleton method"); }
  public byte getByte(@Nullable Object a1) throws IllegalArgumentException, IllegalAccessException { throw new RuntimeException("skeleton method"); }
  public char getChar(@Nullable Object a1) throws IllegalArgumentException, IllegalAccessException { throw new RuntimeException("skeleton method"); }
  public short getShort(@Nullable Object a1) throws IllegalArgumentException, IllegalAccessException { throw new RuntimeException("skeleton method"); }
  public int getInt(@Nullable Object a1) throws IllegalArgumentException, IllegalAccessException { throw new RuntimeException("skeleton method"); }
  public long getLong(@Nullable Object a1) throws IllegalArgumentException, IllegalAccessException { throw new RuntimeException("skeleton method"); }
  public float getFloat(@Nullable Object a1) throws IllegalArgumentException, IllegalAccessException { throw new RuntimeException("skeleton method"); }
  public double getDouble(@Nullable Object a1) throws IllegalArgumentException, IllegalAccessException { throw new RuntimeException("skeleton method"); }
  public void set(@Nullable Object a1, @Nullable Object a2) throws IllegalArgumentException, IllegalAccessException { throw new RuntimeException("skeleton method"); }
  public void setBoolean(@Nullable Object a1, boolean a2) throws IllegalArgumentException, IllegalAccessException { throw new RuntimeException("skeleton method"); }
  public void setByte(@Nullable Object a1, byte a2) throws IllegalArgumentException, IllegalAccessException { throw new RuntimeException("skeleton method"); }
  public void setChar(@Nullable Object a1, char a2) throws IllegalArgumentException, IllegalAccessException { throw new RuntimeException("skeleton method"); }
  public void setShort(@Nullable Object a1, short a2) throws IllegalArgumentException, IllegalAccessException { throw new RuntimeException("skeleton method"); }
  public void setInt(@Nullable Object a1, int a2) throws IllegalArgumentException, IllegalAccessException { throw new RuntimeException("skeleton method"); }
  public void setLong(@Nullable Object a1, long a2) throws IllegalArgumentException, IllegalAccessException { throw new RuntimeException("skeleton method"); }
  public void setFloat(@Nullable Object a1, float a2) throws IllegalArgumentException, IllegalAccessException { throw new RuntimeException("skeleton method"); }
  public void setDouble(@Nullable Object a1, double a2) throws IllegalArgumentException, IllegalAccessException { throw new RuntimeException("skeleton method"); }
<<<<<<< HEAD
  public <T extends java.lang.annotation. @Nullable Annotation> T getAnnotation(@NonNull Class<@NonNull T> a1) { throw new RuntimeException("skeleton method"); }
=======
  public <T extends @Nullable java.lang.annotation.Annotation> @Nullable T getAnnotation(Class<@NonNull T> a1) { throw new RuntimeException("skeleton method"); }
>>>>>>> 91b0effa
  public java.lang.annotation.Annotation @NonNull [] getDeclaredAnnotations() { throw new RuntimeException("skeleton method"); }
}<|MERGE_RESOLUTION|>--- conflicted
+++ resolved
@@ -33,10 +33,6 @@
   public void setLong(@Nullable Object a1, long a2) throws IllegalArgumentException, IllegalAccessException { throw new RuntimeException("skeleton method"); }
   public void setFloat(@Nullable Object a1, float a2) throws IllegalArgumentException, IllegalAccessException { throw new RuntimeException("skeleton method"); }
   public void setDouble(@Nullable Object a1, double a2) throws IllegalArgumentException, IllegalAccessException { throw new RuntimeException("skeleton method"); }
-<<<<<<< HEAD
-  public <T extends java.lang.annotation. @Nullable Annotation> T getAnnotation(@NonNull Class<@NonNull T> a1) { throw new RuntimeException("skeleton method"); }
-=======
-  public <T extends @Nullable java.lang.annotation.Annotation> @Nullable T getAnnotation(Class<@NonNull T> a1) { throw new RuntimeException("skeleton method"); }
->>>>>>> 91b0effa
+  public <T extends java.lang.annotation. @Nullable Annotation> @Nullable T getAnnotation(Class<@NonNull T> a1) { throw new RuntimeException("skeleton method"); }
   public java.lang.annotation.Annotation @NonNull [] getDeclaredAnnotations() { throw new RuntimeException("skeleton method"); }
 }