--- conflicted
+++ resolved
@@ -65,12 +65,9 @@
   public native boolean isAssignableFrom(Class<?> cls);
   public native boolean isInterface();
   public native int getModifiers();
-<<<<<<< HEAD
-=======
   
   public boolean isTypeAnnotationPresent(Class<? extends java.lang.annotation.Annotation> annotationClass) { throw new RuntimeException("skeleton method"); }
   public <T extends java.lang.annotation.Annotation> T getTypeAnnotation(Class<T> annotationClass) { throw new RuntimeException("skeleton method"); }
   public java.lang.annotation.Annotation[] getTypeAnnotations() { throw new RuntimeException("skeleton method"); }
   public java.lang.annotation.Annotation[] getDeclaredTypeAnnotations() { throw new RuntimeException("skeleton method"); }
->>>>>>> 9b4fdb4b
 }