\htmlhr
\chapter{Interning Checker\label{interning-checker}}

<<<<<<< HEAD
\urldef{\jlsboxingurl}{\url}{http://docs.oracle.com/javase/specs/jls/se7/html/jls-5.html#jls-5.1.7}

If the Interning checker issues no errors for a given program, then all
=======
If the Interning Checker issues no warnings for a given program, then all
>>>>>>> e06a7749
reference equality tests (i.e., all uses of ``\code{==}'') are proper;
that is,
\code{==} is not misused where \code{equals()} should have been used instead.

Interning is a design pattern in which the same object is used whenever two
different objects would be considered equal.  Interning is also known as
canonicalization or hash-consing, and it is related to the flyweight design
pattern.
Interning has two benefits:  it can save memory, and it can speed up testing for
equality by permitting use of \code{==}.

The Interning Checker prevents two types of errors in your code.  First, 
\code{==} should be used
only on interned values; using \code{==} on
non-interned values can result in subtle bugs.  For example:

\begin{Verbatim}
  Integer x = new Integer(22);
  Integer y = new Integer(22);
  System.out.println(x == y);  // prints false!
\end{Verbatim}

\noindent
The Interning Checker helps programmers to prevent such bugs.
Second, 
the Interning Checker also helps to prevent performance problems that result
from failure to use interning.
(See Section~\ref{checker-guarantees} for caveats to the checker's guarantees.)

Interning is such an important design pattern that Java builds it in for
these types: \<String>, \<Boolean>, \<Byte>, \<Character>, \<Integer>,
\<Short>.  Every string literal in the program is guaranteed to be interned
(\ahref{http://docs.oracle.com/javase/specs/jls/se7/html/jls-3.html#jls-3.10.5}{JLS
  \S3.10.5}), and the
\sunjavadoc{java/lang/String.html#intern()}{String.intern()} method
performs interning for strings that are computed at run time.
The \<valueOf> methods in wrapper classes always (\<Boolean>, \<Byte>) or
sometimes (\<Character>, \<Integer>, \<Short>) return an interned result
(\ahref{\jlsboxingurl}{JLS \S5.1.7}).
Users can also write their own interning methods for other types.

It is a proper optimization to use \code{==}, rather than \code{equals()},
whenever the comparison is guaranteed to produce the same result --- that
is, whenever the comparison is never provided with two different objects
for which \code{equals()} would return true.  Here are three reasons that
this property could hold:

\begin{enumerate}
\item
  Interning.  A factory method ensures that, globally, no two different
  interned objects are \code{equals()} to one another.  (In some cases
  other, non-interned objects of the class might be \code{equals()} to one
  another; in other cases, every object of the class is interned.)
  Interned objects should always be immutable.
\item
  Global control flow.  The program's control flow is such that the
  constructor for class $C$ is called a limited number of times, and with
  specific values that ensure the results are not \code{equals()} to one
  another.  Objects of class $C$ can always be compared with \code{==}.
  Such objects may be mutable or immutable.
\item
  Local control flow.  Even though not all objects of the given type may be
  compared with \code{==}, the specific objects that can reach a given
  comparison may be.  For example, suppose that an array contains no
  duplicates.  Then testing to find the index of a given element that is
  known to be in the array can use \code{==}.
\end{enumerate}

To eliminate Interning Checker errors, you will need to annotate the
declarations of any expression used as an argument to \code{==}.
Thus, the Interning Checker
could also have been called the Reference Equality Checker.  In the
future, the checker will include annotations that target the non-interning
cases above, but for now you need to use \<@Interned>, \<@UsesObjectEquals>
(which handles a surprising number of cases), and/or
\<@SuppressWarnings>.

To run the Interning Checker, supply the \code{-processor
  checkers.interning.InterningChecker} command-line option to javac.  For
examples, see Section~\ref{interning-example}.


\section{Interning annotations\label{interning-annotations}}

These qualifiers are part of the Interning type system:

\begin{description}

\item[\code{@\refclass{interning/quals}{Interned}}]
  indicates a type that includes only interned values (no non-interned
  values).

\item[\<@\refclass{interning/quals}{PolyInterned}>]
  indicates qualifier polymorphism.  For a description of
  \<@\refclass{interning/quals}{PolyInterned}>, see
  Section~\ref{qualifier-polymorphism}.

\item[\<@\refclass{interning/quals}{UsesObjectEquals}>]
  is a class (not type) annotation that indicates that this class's
  \<equals> method is the same as that of \<Object>.  In other words,
  neither this class nor any of its superclasses overrides the \<equals>
  method.  Since \<Object.equals> uses reference equality, this means that
  for such a class, \<==> and \<equals> are equivalent, and so the
  Interning Checker does not issue errors or warnings for either one.

\end{description}


\section{Annotating your code with \code{@Interned}\label{annotating-with-interned}}

\begin{figure}
\includeimage{interning}{2.5cm}
\caption{Type hierarchy for the Interning type system.}
\label{fig:interning-hierarchy}
\end{figure}

In order to perform checking, you must annotate your code with the \code{@\refclass{interning/quals}{Interned}}
type annotation, which indicates a type for the canonical representation of an
object:

\begin{Verbatim}
            String s1 = ...;  // type is (uninterned) "String"
  @Interned String s2 = ...;  // Java type is "String", but checker treats it as "Interned String"
\end{Verbatim}

The type system enforced by the checker plugin ensures that only interned
values can be assigned to \code{s2}.

To specify that \emph{all} objects of a given type are interned, annotate the
class declaration:

\begin{Verbatim}
  public @Interned class MyInternedClass { ... }
\end{Verbatim}

This is equivalent to annotating every use of \code{MyInternedClass}, in a
declaration or elsewhere.  For example, \code{enum} classes are implicitly
so annotated.


\subsection{Implicit qualifiers\label{interning-implicit-qualifiers}}

As described in Section~\ref{effective-qualifier}, the Interning Checker
adds implicit qualifiers, reducing the number of annotations that must
appear in your code.
For example, String literals and the null literal are always considered interned, and
object creation expressions (using \code{new}) are never considered
\code{@\refclass{interning/quals}{Interned}} unless they are annotated as such, as in

%BEGIN LATEX
\begin{smaller}
%END LATEX
\begin{Verbatim}
@Interned Double internedDoubleZero = new @Interned Double(0); // canonical representation for Double zero
\end{Verbatim}
%BEGIN LATEX
\end{smaller}
%END LATEX

For a complete description of all implicit interning qualifiers, see the
Javadoc for \refclass{interning}{InterningAnnotatedTypeFactory}.


\section{What the Interning Checker checks\label{interning-checks}}

Objects of an \code{@\refclass{interning/quals}{Interned}} type may be safely compared using the ``\code{==}''
operator.

The checker issues an error in two cases:

\begin{enumerate}

\item
  When a reference (in)equality operator (``\code{==}'' or ``\code{!=}'')
  has an operand of non-\code{@\refclass{interning/quals}{Interned}} type.

\item
  When a non-\code{@\refclass{interning/quals}{Interned}} type is used where an \code{@\refclass{interning/quals}{Interned}} type
  is expected.

\end{enumerate}

This example shows both sorts of problems:

\begin{Verbatim}
            Object  obj;
  @Interned Object iobj;
  ...
  if (obj == iobj) { ... }  // error: reference equality test is unsafe
  iobj = obj;               // error: iobj's referent may no longer be interned
\end{Verbatim}

\label{lint-dotequals}

The checker also issues a warning when \code{.equals} is used where
\code{==} could be safely used.  You can disable this behavior via the
javac \code{-Alint} command-line option, like so: \code{-Alint=-dotequals}.

For a complete description of all checks performed by
  the checker, see the Javadoc for
  \refclass{interning}{InterningVisitor}.

\label{checking-class}
You can also restrict which types the checker should examine and type-check,
using the \code{-Acheckclass} option.  For example, to find only the
interning errors related to uses of \code{String}, you can pass
\code{-Acheckclass=java.lang.String}.  The Interning Checker always checks all
subclasses and superclasses of the given class.


\subsection{Limitations of the Interning Checker\label{interning-limitations}}

% There is no point to linking to the Javadoc for the valueOf methods,
% which don't discuss interning.

The Interning Checker conservatively assumes that the \<Character>, \<Integer>,
and \<Short> \<valueOf> methods return a non-interned value.  In fact, these
methods sometimes return an interned value and sometimes a non-interned
value, depending on the run-time argument (\ahref{\jlsboxingurl}{JLS
\S5.1.7}).  If you know that the run-time argument to \<valueOf> implies that
the result is interned, then you will need to suppress an error.  (An
alternative would be to enhance the Interning Checker to estimate the upper
and lower bounds on char, int, and short values so that it can more
precisely determine whether the result of a given \<valueOf> call is
interned.)



\section{Examples\label{interning-example}}

To try the Interning Checker on a source file that uses the \code{@\refclass{interning/quals}{Interned}} qualifier,
use the following command (where \code{javac} is the JSR 308 compiler that
is distributed with the Checker Framework):

\begin{Verbatim}
  javac -processor checkers.interning.InterningChecker examples/InterningExample.java
\end{Verbatim}

\noindent
Compilation will complete without errors or warnings.

To see the checker warn about incorrect usage of annotations, use the following
command:

\begin{Verbatim}
  javac -processor checkers.interning.InterningChecker examples/InterningExampleWithWarnings.java
\end{Verbatim}

\noindent
The compiler will issue an error regarding violation of the semantics of
\code{@\refclass{interning/quals}{Interned}}.
% in the \code{InterningExampleWithWarnings.java} file.


The Daikon invariant detector
(\myurl{http://groups.csail.mit.edu/pag/daikon/}) is also annotated with
\code{@\refclass{interning/quals}{Interned}}.  From directory \code{java},
run \code{make check-interning}.



\section{Other interning annotations\label{other-interning-annotations}}

The Checker Framework's interning annotations are similar to annotations used
elsewhere.

If your code is already annotated with a different interning
annotation, you can reuse that effort.  The Checker Framework comes with
cleanroom re-implementations of annotations from other tools.  It treats
them exactly as if you had written the corresponding annotation from the
Interning Checker, as described in Figure~\ref{fig:interning-refactoring}.


% These lists should be kept in sync with InterningAnnotatedTypeFactory.java .
\begin{figure}
\begin{center}
% The ~ around the text makes things look better in Hevea (and not terrible
% in LaTeX).
\begin{tabular}{ll}
\begin{tabular}{|l|}
\hline
 ~com.sun.istack.Interned~ \\ \hline
\end{tabular}
&
$\Rightarrow$
~checkers.interning.quals.Interned~
\end{tabular}
\end{center}
%BEGIN LATEX
\vspace{-1.5\baselineskip}
%END LATEX
\caption{Correspondence between other interning annotations and the
  Checker Framework's annotations.}
\label{fig:interning-refactoring}
\end{figure}

Alternately, the Checker Framework can process those other annotations (as
well as its own, if they also appear in your program).  The Checker
Framework has its own definition of the annotations on the left side of
Figure~\ref{fig:interning-refactoring}, so that they can be used as type
qualifiers.  The Checker Framework interprets them according to the right
side of Figure~\ref{fig:interning-refactoring}.



% LocalWords:  plugin MyInternedClass enum InterningExampleWithWarnings java
% LocalWords:  PolyInterned Alint dotequals quals InterningAnnotatedTypeFactory
% LocalWords:  javac InterningVisitor JLS Acheckclass UsesObjectEquals<|MERGE_RESOLUTION|>--- conflicted
+++ resolved
@@ -1,13 +1,9 @@
 \htmlhr
 \chapter{Interning Checker\label{interning-checker}}
 
-<<<<<<< HEAD
 \urldef{\jlsboxingurl}{\url}{http://docs.oracle.com/javase/specs/jls/se7/html/jls-5.html#jls-5.1.7}
 
-If the Interning checker issues no errors for a given program, then all
-=======
-If the Interning Checker issues no warnings for a given program, then all
->>>>>>> e06a7749
+If the Interning Checker issues no errors for a given program, then all
 reference equality tests (i.e., all uses of ``\code{==}'') are proper;
 that is,
 \code{==} is not misused where \code{equals()} should have been used instead.
