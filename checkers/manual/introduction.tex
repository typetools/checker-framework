--- conflicted
+++ resolved
@@ -585,7 +585,7 @@
 understanding the code, and very little time actually writing annotations
 or running the checker.
 
-It is best to annotate one package at a time, 
+It is best to annotate one package at a time,
 % Upcoming fix that applies different defaults to annotated and unannotated
 % code will eliminate this reason.
 and to annotate the entire package so that you don't forget any classes,
@@ -828,100 +828,6 @@
 could otherwise be statically dispatched.
 
 
-<<<<<<< HEAD
-\subsection{How to get started annotating legacy code\label{get-started-with-legacy-code}}
-
-Annotating an entire existing program may seem like a daunting task.  But,
-if you approach it systematically and do a little bit at a time, you will
-find that it is manageable.
-
-You should start with a property that matters to you, to achieve the best
-benefits.  It is easiest to add annotations if you know the code or the
-code contains documentation; you will find that you spend most of your time
-understanding the code, and very little time actually writing annotations
-or running the checker.
-
-It is best to annotate one package at a time,
-% Upcoming fix that applies different defaults to annotated and unannotated
-% code will eliminate this reason.
-and to annotate the entire package so that you don't forget any classes,
-which can lead to unexpected results.
-Start as close to the leaves of the call tree as possible, because it is
-easiest to annotate a class if the code it calls has already been
-annotated.
-
-For each class, read its Javadoc.  For instance, if you are adding
-annotations for the Nullness Checker (Section~\ref{nullness-checker}), then
-you can search the documentation for ``null'' and then add \<@Nullable>
-anywhere appropriate.  Do not annotate the method bodies yet ---
-first, get the signatures and fields annotated.  The only reason to even
-\emph{read} the method bodies yet is to determine signature annotations for
-undocumented methods ---
-for example, if the method returns null, you know its return type should be
-annotated \<@Nullable>, and a parameter that is compared against \<null>
-may need to be annotated \<@Nullable>.  If you are only annotating
-signatures (say, for a library you do not maintain and do not wish to
-check), you are now done.
-
-If you wish to check the implementation, then after the signatures are
-annotated, run the checker.  Then, add method body annotations (usually,
-few are necessary), fix bugs in code, and add annotations to signatures
-where necessary.  If signature annotations are necessary, then you may want
-to fix the documentation that did not indicate the property; but this isn't
-strictly necessary, since the annotations that you wrote provide that
-documentation.
-
-You may wonder about the effect of adding a given annotation --- how many
-other annotations it will require, or whether it conflicts with other code.
-Suppose you have added an annotation to a method parameter.  You could
-manually examine all callees.  A better way can be to save the checker
-output before adding the annotation, and to compare it to the checker
-output after adding the annotation.  This helps you to focus on the
-specific changes.
-
-
-Also see Chapter~\ref{warnings-and-legacy}, which tells you what to do when
-you are unable to eliminate checker warnings.
-
-
-\subsection{Annotations on constructor invocations\label{annotations-on-constructor-invocations}}
-
-%% I want to get rid of this syntax.
-%% However, @Linear provides a compelling use case.
-
-In the checkers distributed with the Checker Framework, an annotation on a
-constructor invocation is equivalent to a cast on a constructor result.
-That is, the following two expressions have identical semantics:  one is
-just shorthand for the other.
-
-\begin{Verbatim}
-  new @ReadOnly Date()
-  (@ReadOnly Date) new Date()
-\end{Verbatim}
-
-However, you should rarely have to use this.  The Checker Framework will
-determine the qualifier on the result, based on the ``return value''
-annotation on the constructor definition.  The ``return value'' annotation
-appears before the constructor name, for example:
-
-\begin{Verbatim}
-  class MyClass {
-    @ReadOnly MyClass() { ... }
-  }
-\end{Verbatim}
-
-In general, you should only use an annotation on a constructor invocation
-when you know that the cast is
-guaranteed to succeed.  An example from the IGJ checker
-(Chapter~\ref{igj-checker}) is \<new @Immutable MyClass()> or \<new
-@Mutable MyClass()>, where you know that every other reference to the class
-is annotated \<@ReadOnly>.
-
-
-
-
-=======
->>>>>>> fe451a76
 
 % LocalWords:  NonNull zipfile processor classfiles annotationname javac htoc
 % LocalWords:  SuppressWarnings un skipClasses java plugins plugin TODO cp igj
