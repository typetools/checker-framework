package checkers.source;

/*>>>
import checkers.compilermsgs.quals.CompilerMessageKey;
import checkers.nullness.quals.*;
*/

import checkers.basetype.BaseTypeChecker;
import checkers.quals.TypeQualifiers;
import checkers.types.AnnotatedTypeFactory;
import checkers.types.GeneralAnnotatedTypeFactory;

import javacutils.AbstractTypeProcessor;
import javacutils.ElementUtils;
import javacutils.ErrorHandler;
import javacutils.ErrorReporter;
import javacutils.InternalUtils;
import javacutils.TreeUtils;

import java.io.IOException;
import java.io.InputStream;
import java.lang.management.ManagementFactory;
import java.lang.management.MemoryPoolMXBean;
import java.util.Arrays;
import java.util.Collection;
import java.util.Collections;
import java.util.HashMap;
import java.util.HashSet;
import java.util.LinkedList;
import java.util.List;
import java.util.Map;
import java.util.Properties;
import java.util.Set;
import java.util.Stack;
import java.util.regex.Pattern;

import javax.annotation.processing.AbstractProcessor;
import javax.annotation.processing.Messager;
import javax.annotation.processing.ProcessingEnvironment;
import javax.annotation.processing.Processor;
import javax.annotation.processing.RoundEnvironment;
import javax.annotation.processing.SupportedAnnotationTypes;
import javax.lang.model.SourceVersion;
import javax.lang.model.element.Element;
import javax.lang.model.element.TypeElement;
import javax.tools.Diagnostic;
import javax.tools.Diagnostic.Kind;

import com.sun.source.tree.ClassTree;
import com.sun.source.tree.CompilationUnitTree;
import com.sun.source.tree.MethodTree;
import com.sun.source.tree.Tree;
import com.sun.source.tree.VariableTree;
import com.sun.source.util.SourcePositions;
import com.sun.source.util.TreePath;
import com.sun.source.util.Trees;
import com.sun.tools.javac.processing.JavacProcessingEnvironment;
import com.sun.tools.javac.util.Context;
import com.sun.tools.javac.util.Log;

/**
 * An abstract annotation processor designed for implementing a
 * source-file checker for a JSR-308 conforming compiler plug-in. It provides an
 * interface to {@code javac}'s annotation processing API, routines for error
 * reporting via the JSR 199 compiler API, and an implementation for using a
 * {@link SourceVisitor} to perform the type-checking.
 *
 * <p>
 *
 * Subclasses must implement the following methods:
 *
 * <ul>
 *  <li>{@link SourceChecker#getMessages} (for type-qualifier specific error messages)
 *  <li>{@link SourceChecker#createSourceVisitor(CompilationUnitTree)} (for a custom {@link SourceVisitor})
 *  <li>{@link SourceChecker#createFactory} (for a custom {@link AnnotatedTypeFactory})
 *  <li>{@link SourceChecker#getSuppressWarningsKeys} (for honoring
 *      {@link SuppressWarnings} annotations)
 * </ul>
 *
 * Most type-checker plug-ins will want to extend {@link BaseTypeChecker},
 * instead of this class.  Only checkers that require annotated types but not
 * subtype checking (e.g. for testing purposes) should extend this.
 * Non-type checkers (e.g. for enforcing coding styles) should extend
 * {@link AbstractProcessor} (or even this class) as the Checker Framework is
 * not designed for such checkers.
 */

@SupportedOptions({
    // When adding a new standard option, add a brief blurb about
    // the use case and a pointer to one prominent use of the option.
    // Update the Checker Framework manual,
    // introduction.tex contains an overview of all options;
    // a specific section should contain a detailed discussion.

    // Set inclusion/exclusion of type uses or definitions
    // checkers.source.SourceChecker.shouldSkipUses and similar
    "skipUses",
    "onlyUses",
    "skipDefs",
    "onlyDefs",

    // Unsoundly ignore side effects
    "assumeSideEffectFree",

    // Lint options
    // checkers.source.SourceChecker.getSupportedLintOptions() and similar
    "lint",

    // Only output error code, useful for testing framework
    // checkers.source.SourceChecker.message(Kind, Object, String, Object...)
    "nomsgtext",

    // Output detailed message in simple-to-parse format, useful
    // for tools parsing our output
    // checkers.source.SourceChecker.message(Kind, Object, String, Object...)
    "detailedmsgtext",

    // Output file names before checking
    // TODO: it looks like support for this was lost!
    "filenames",

    // Output all subtyping checks
    // checkers.basetype.BaseTypeVisitor
    "showchecks",

    // Additional stub files to use
    // checkers.types.AnnotatedTypeFactory.buildIndexTypes()
    "stubs",
    // Ignore the standard jdk.astub file
    // checkers.types.AnnotatedTypeFactory.buildIndexTypes()
    "ignorejdkastub",

    // Whether to print warnings about types/members in a stub file
    // that were not found on the class path
    // checkers.util.stub.StubParser.warnIfNotFound
    "stubWarnIfNotFound",

    // Whether to print debugging messages while processing the stub files
    // checkers.util.stub.StubParser.debugStubParser
    "stubDebug",

    // Whether to check that the annotated JDK is correctly provided
    // checkers.basetype.BaseTypeVisitor.checkForAnnotatedJdk()
    "nocheckjdk",

    // Whether to output errors or warnings only
    // checkers.source.SourceChecker.report
    "warns",

    // A comma-separated list of warnings to suppress
    // checkers.source.SourceChecker.createSuppressWarnings
    "suppressWarnings",

    // Whether to output a stack trace for a framework error
    // checkers.source.SourceChecker.logCheckerError
    "printErrorStack",

    // Whether to print @InvisibleQualifier marked annotations
    // checkers.types.AnnotatedTypeMirror.toString()
    "printAllQualifiers",

    // Directory for .dot files generated from the CFG
    // checkers.types.AbstractBasicAnnotatedTypeFactory.analyze
    "flowdotdir",

    // Whether to assume that assertions are enabled or disabled
    // checkers.flow.CFCFGBuilder.CFCFGBuilder
    "assumeAssertionsAreEnabled",
    "assumeAssertionsAreDisabled",

    // Whether to assume sound concurrent semantics or
    // simplified sequential semantics
    // checkers.flow.CFAbstractTransfer.sequentialSemantics
    "concurrentSemantics",

    // TODO: Checking of bodies of @Pure methods is temporarily disabled
    // unless -AenablePurity is supplied on the command line; re-enable
    // it after making the analysis more precise.
    // checkers.basetype.BaseTypeVisitor.visitMethod(MethodTree, Void)
    "enablePurity",

    // Whether to suggest methods that could be marked @Pure
    // checkers.basetype.BaseTypeVisitor.visitMethod(MethodTree, Void)
    "suggestPureMethods",

    // Whether to output resource statistics at JVM shutdown
    // checkers.source.SourceChecker.shutdownHook()
    "resourceStats",

    // Whether to ignore all subtype tests for type arguments that
    // were inferred for a raw type
    // checkers.types.TypeHierarchy.isSubtypeTypeArguments
    "ignoreRawTypeArguments",
})
public abstract class SourceChecker<Factory extends AnnotatedTypeFactory>
    extends AbstractTypeProcessor implements ErrorHandler {

    // TODO A checker should export itself through a separate interface,
    // and maybe have an interface for all the methods for which it's safe
    // to override.

    /** file name of the localized messages */
    private static final String MSGS_FILE = "messages.properties";

    /** Maps error keys to localized/custom error messages. */
    protected Properties messages;

    /** Used to report error messages and warnings via the compiler. */
    protected Messager messager;

    /** Used as a helper for the {@link SourceVisitor}. */
    protected Trees trees;

    /** The source tree that's being scanned. */
    protected CompilationUnitTree currentRoot;
    public TreePath currentPath;

    /** Keys for warning suppressions specified on the command line */
    private String /*@Nullable*/ [] suppressWarnings;

    /**
     * Regular expression pattern to specify Java classes that are not
     * annotated, so warnings about uses of them should be suppressed.
     *
     * It contains the pattern specified by the user, through the option
     * {@code checkers.skipUses}; otherwise it contains a pattern that can
     * match no class.
     */
    private Pattern skipUsesPattern;

    /**
     * Regular expression pattern to specify Java classes that are
     * annotated, so warnings about them should be issued but warnings
     * about all other classes should be suppressed.
     *
     * It contains the pattern specified by the user, through the option
     * {@code checkers.onlyUses}; otherwise it contains a pattern
     * matches every class.
     */
    private Pattern onlyUsesPattern;

    /**
     * Regular expression pattern to specify Java classes whose
     * definition should not be checked.
     *
     * It contains the pattern specified by the user, through the option
     * {@code checkers.skipDefs}; otherwise it contains a pattern that can
     * match no class.
     */
    private Pattern skipDefsPattern;

    /**
     * Regular expression pattern to specify Java classes whose
     * definition should be checked.
     *
     * It contains the pattern specified by the user, through the option
     * {@code checkers.onlyDefs}; otherwise it contains a pattern that
     * matches every class.
     */
    private Pattern onlyDefsPattern;

    /** The supported lint options */
    private Set<String> supportedLints;

    /** The enabled lint options */
    private Set<String> activeLints;

    /** The active options for this checker.
     * This is a processed version of {@link ProcessingEnvironment#getOptions()}:
     * If the option is of the form "-ACheckerName@key=value" and the current checker class,
     * or one of its superclasses is named "CheckerName", then add key -> value.
     * If the option is of the form "-ACheckerName@key=value" and the current checker class,
     * and none of its superclasses is named "CheckerName", then do not add key -> value.
     * If the option is of the form "-Akey=value", then add key -> value.
     *
     * Both the simple and the canonical name of the checker can be used.
     * Superclasses of the current checker are also considered.
     */
    private Map<String, String> activeOptions;

    // The string that separates the checker name from the option name.
    // This string may only consist of valid Java identifier part characters,
    // because it will be used within the key of an option.
    private final static String OPTION_SEPARATOR = "_";

    /** The line separator */
    private final static String LINE_SEPARATOR = System.getProperty("line.separator").intern();

    /**
     * @return the {@link ProcessingEnvironment} that was supplied to this
     *         checker
     */
    public ProcessingEnvironment getProcessingEnvironment() {
        return this.processingEnv;
    }

    /* This method is package visible only to allow the AggregateChecker. */
    /* package-visible */
    void setProcessingEnvironment(ProcessingEnvironment env) {
        this.processingEnv = env;
    }

    /**
     * @param root the AST root for the factory
     * @return an {@link AnnotatedTypeFactory} for use by type-checkers
     */
    @SuppressWarnings("unchecked") // unchecked cast to type variable
    public Factory createFactory(CompilationUnitTree root) {
        return (Factory) new GeneralAnnotatedTypeFactory(this, root);
    }

    /**
     * Provides the {@link SourceVisitor} that the checker should use to scan
     * input source trees.
     *
     * @param root the AST root
     * @return a {@link SourceVisitor} to use to scan source trees
     */
    protected abstract SourceVisitor<?, ?, ?, ?> createSourceVisitor(CompilationUnitTree root);

    /**
     * Provides a mapping of error keys to custom error messages.
     * <p>
     * As a default, this implementation builds a {@link Properties} out of
     * file {@code messages.properties}.  It accumulates all the properties files
     * in the Java class hierarchy from the checker up to {@code SourceChecker}.
     * This permits subclasses to inherit default messages while being able to
     * override them.
     *
     * @return a {@link Properties} that maps error keys to error message text
     */
    public Properties getMessages() {
        if (this.messages != null)
            return this.messages;

        this.messages = new Properties();
        Stack<Class<?>> checkers = new Stack<Class<?>>();

        Class<?> currClass = this.getClass();
        while (currClass != SourceChecker.class) {
            checkers.push(currClass);
            currClass = currClass.getSuperclass();
        }
        checkers.push(SourceChecker.class);

        while (!checkers.empty())
            messages.putAll(getProperties(checkers.pop(), MSGS_FILE));
        return this.messages;
    }

    private Pattern getSkipPattern(String patternName, Map<String, String> options) {
        // default is an illegal Java identifier character
        // so that it won't match anything
        return getPattern(patternName, options, "\\(");
    }

    private Pattern getOnlyPattern(String patternName, Map<String, String> options) {
        // default matches everything
        return getPattern(patternName, options, ".");
    }

    private Pattern getPattern(String patternName, Map<String, String> options, String defaultPattern) {
        String pattern = "";

        if (options.containsKey(patternName))
            pattern = options.get(patternName);
        else if (System.getProperty("checkers." + patternName) != null)
            pattern = System.getProperty("checkers." + patternName);
        else if (System.getenv(patternName) != null)
            pattern = System.getenv(patternName);

        if (pattern.indexOf("/") != -1) {
            getProcessingEnvironment().getMessager().printMessage(Kind.WARNING,
              "The " + patternName + " property contains \"/\", which will never match a class name: " + pattern);
        }

        if (pattern.equals(""))
            pattern = defaultPattern;

        return Pattern.compile(pattern);
    }

    private Pattern getSkipUsesPattern(Map<String, String> options) {
        return getSkipPattern("skipUses", options);
    }

    private Pattern getOnlyUsesPattern(Map<String, String> options) {
        return getOnlyPattern("onlyUses", options);
    }

    private Pattern getSkipDefsPattern(Map<String, String> options) {
        return getSkipPattern("skipDefs", options);
    }

    private Pattern getOnlyDefsPattern(Map<String, String> options) {
        return getOnlyPattern("onlyDefs", options);
    }

    // TODO: do we want this?
    // Cache the keys that we already warned about to prevent repetitions.
    // private Set<String> warnedOnLint = new HashSet<String>();

    private Set<String> createActiveLints(Map<String, String> options) {
        if (!options.containsKey("lint"))
            return Collections.emptySet();

        String lintString = options.get("lint");
        if (lintString == null) {
            return Collections.singleton("all");
        }

        Set<String> activeLint = new HashSet<String>();
        for (String s : lintString.split(",")) {
            if (!this.getSupportedLintOptions().contains(s) &&
                    !(s.charAt(0) == '-' && this.getSupportedLintOptions().contains(s.substring(1))) &&
                    !s.equals("all") &&
                    !s.equals("none") /*&&
                    !warnedOnLint.contains(s)*/) {
                this.messager.printMessage(javax.tools.Diagnostic.Kind.WARNING,
                        "Unsupported lint option: " + s + "; All options: " + this.getSupportedLintOptions());
                // warnedOnLint.add(s);
            }

            activeLint.add(s);
            if (s.equals("none"))
                activeLint.add("-all");
        }

        return Collections.unmodifiableSet(activeLint);
    }

    private Map<String, String> createActiveOptions(Map<String, String> options) {
        if (options.isEmpty())
            return Collections.emptyMap();

        Map<String, String> activeOpts = new HashMap<String, String>();

        for (Map.Entry<String, String> opt : options.entrySet()) {
            String key = opt.getKey();
            String value = opt.getValue();

            String[] split = key.split(OPTION_SEPARATOR);

            switch (split.length) {
            case 1:
                // No separator, option always active
                activeOpts.put(key, value);
                break;
            case 2:
                // Valid class-option pair
                Class<?> clazz = this.getClass();

                do {
                    if (clazz.getCanonicalName().equals(split[0]) ||
                            clazz.getSimpleName().equals(split[0])) {
                        activeOpts.put(split[1], value);
                    }

                    clazz = clazz.getSuperclass();
                } while (clazz != null && !clazz.getName().equals(javacutils.AbstractTypeProcessor.class.getCanonicalName()));
                break;
            default:
                ErrorReporter.errorAbort("Invalid option name: " + key +
                        " At most one separator " + OPTION_SEPARATOR + " expected, but found " + split.length);
            }
        }
        return Collections.unmodifiableMap(activeOpts);
    }

    private String /*@Nullable*/ [] createSuppressWarnings(Map<String, String> options) {
        if (!options.containsKey("suppressWarnings"))
            return null;

        String swString = options.get("suppressWarnings");
        if (swString == null) {
            return null;
        }

        return swString.split(",");
    }


    /**
     * Exception type used only internally to abort
     * processing.
     * Only public to allow tests.AnnotationBuilderTest;
     * this class should be private. TODO: nicer way?
     */
    @SuppressWarnings("serial")
    public static class CheckerError extends RuntimeException {
        public CheckerError(String msg, Throwable cause) {
            super(msg, cause);
        }
    }

    /**
     * Log an error message and abort processing.
     * Call this method instead of raising an exception.
     *
     * @param msg The error message to log.
     */
    @Override
    public void errorAbort(String msg) {
        throw new CheckerError(msg, new Throwable());
    }

    @Override
    public void errorAbort(String msg, Throwable cause) {
        throw new CheckerError(msg, cause);
    }

    private void logCheckerError(CheckerError ce) {
        StringBuilder msg = new StringBuilder(ce.getMessage());
        if ((processingEnv == null ||
                processingEnv.getOptions() == null ||
                processingEnv.getOptions().containsKey("printErrorStack")) &&
                ce.getCause() != null) {

            if (this.currentRoot != null &&
                    this.currentRoot.getSourceFile() != null) {
                msg.append("\nCompilation unit: " + this.currentRoot.getSourceFile().getName());
            }

<<<<<<< HEAD
            msg.append("\nException: " + ce.getCause().toString());
            // avoid a colon with nothing following
            StackTraceElement[] st = ce.getCause().getStackTrace();
            if (st.length != 0) {
                msg.append(": " + formatStackTrace(ce.getCause().getStackTrace()));
            }

=======
            msg.append("\nException: " +
                            ce.getCause().toString() + "; " + formatStackTrace(ce.getCause().getStackTrace()));
>>>>>>> 902cd6a2
            Throwable cause = ce.getCause().getCause();
            while (cause != null) {
                msg.append("\nUnderlying Exception: " +
                                (cause.toString() + "; " +
                                        formatStackTrace(cause.getStackTrace())));
                cause = cause.getCause();
            }
        } else {
            msg.append("; invoke the compiler with -AprintErrorStack to see the stack trace.");
        }

        if (this.messager == null) {
            messager = processingEnv.getMessager();
        }
        this.messager.printMessage(javax.tools.Diagnostic.Kind.ERROR, msg);
    }

    /**
     * {@inheritDoc}
     *
     * Type-checkers are not supposed to override this.
     * Instead use initChecker.
     * This allows us to handle CheckerError only here and doesn't
     * require all overriding implementations to be aware of CheckerError.
     *
     * @see AbstractProcessor#init(ProcessingEnvironment)
     * @see SourceChecker#initChecker()
     */
    @Override
    public void typeProcessingStart() {
        try {
            super.typeProcessingStart();
            initChecker();
            if (this.messager == null) {
                messager = processingEnv.getMessager();
                messager.printMessage(
                        javax.tools.Diagnostic.Kind.WARNING,
                        "You have forgotten to call super.initChecker in your "
                                + "subclass of SourceChecker! Please ensure your checker is properly initialized.");
            }
            if (shouldAddShutdownHook()) {
                Runtime.getRuntime().addShutdownHook(new Thread() {
                    @Override
                    public void run() {
                        shutdownHook();
                    }
                });
            }
        } catch (CheckerError ce) {
            logCheckerError(ce);
        } catch (Throwable t) {
<<<<<<< HEAD
            if (this.messager == null) {
                messager = processingEnv.getMessager();
            }
            logCheckerError(new CheckerError("SourceChecker.init: unexpected Throwable (of class " +
=======
            logCheckerError(new CheckerError("SourceChecker.init: unexpected Throwable (" +
>>>>>>> 902cd6a2
                    t.getClass().getSimpleName() + ")" +
                    (t.getMessage() != null ? "; message: " + t.getMessage() : ""), t));
        }
    }

    /**
     * Initialize the checker.
     *
     * @see AbstractProcessor#init(ProcessingEnvironment)
     */
    public void initChecker() {
        // Grab the Trees and Messager instances now; other utilities
        // (like Types and Elements) can be retrieved by subclasses.
        /*@Nullable*/ Trees trees = Trees.instance(processingEnv);
        assert trees != null; /*nninvariant*/
        this.trees = trees;

        this.messager = processingEnv.getMessager();
        this.messages = getMessages();
    }

    /**
     * Return true to indicate that method {@link #shutdownHook} should be
     * added as a shutdownHook of the JVM.
     */
    protected boolean shouldAddShutdownHook() {
        return getOptions().containsKey("resourceStats");
    }

    /**
     * Method that gets called exactly once at shutdown time of the JVM.
     * Checkers can override this method to customize the behavior.
     */
    protected void shutdownHook() {
        if (getOptions().containsKey("resourceStats")) {
            // Check for the "resourceStats" option and don't call shouldAddShutdownHook
            // to allow subclasses to override shouldXXX and shutdownHook and simply
            // call the super implementations.
            printStats();
        }
    }

    /** Print resource usage statistics */
    protected void printStats() {
        List<MemoryPoolMXBean> memoryPools = ManagementFactory.getMemoryPoolMXBeans();
        for (MemoryPoolMXBean memoryPool : memoryPools) {
            System.out.println("Memory pool " + memoryPool.getName() + " statistics");
            System.out.println("  Pool type: " + memoryPool.getType());
            System.out.println("  Peak usage: " + memoryPool.getPeakUsage());
        }
    }

    // Output the warning about source level at most once.
    private boolean warnedAboutSourceLevel = false;

    // The number of errors at the last exit of the type processor.
    // At entry to the type processor we check whether the current error count is
    // higher and then don't process the file, as it contains some Java errors.
    // Needs to be package-visible to allow access from AggregateChecker.
    /* package-visible */
    int errsOnLastExit = 0;

    /**
     * Type-check the code with Java specifications and then runs the Checker
     * Rule Checking visitor on the processed source.
     *
     * @see Processor#process(Set, RoundEnvironment)
     */
    @Override
    public void typeProcess(TypeElement e, TreePath p) {
        if (e == null) {
            messager.printMessage(javax.tools.Diagnostic.Kind.ERROR,
                    "Refusing to process empty TypeElement");
            return;
        }
        if (p == null) {
            messager.printMessage(javax.tools.Diagnostic.Kind.ERROR,
                    "Refusing to process empty TreePath in TypeElement: " + e);
            return;
        }

        Context context = ((JavacProcessingEnvironment)processingEnv).getContext();
        com.sun.tools.javac.code.Source source = com.sun.tools.javac.code.Source.instance(context);
        if ((! warnedAboutSourceLevel) && (! source.allowTypeAnnotations())) {
            messager.printMessage(javax.tools.Diagnostic.Kind.WARNING,
                                  "-source " + source.name + " does not support type annotations");
            warnedAboutSourceLevel = true;
        }

        Log log = Log.instance(context);
        if (log.nerrors > this.errsOnLastExit) {
            this.errsOnLastExit = log.nerrors;
            return;
        }

        currentRoot = p.getCompilationUnit();
        currentPath = p;
        // Visit the attributed tree.
        SourceVisitor<?, ?, ?, ?> visitor = null;
        try {
            visitor = createSourceVisitor(currentRoot);
            visitor.scan(p, null);
        } catch (CheckerError ce) {
            logCheckerError(ce);
        } catch (Throwable t) {
            logCheckerError(new CheckerError("SourceChecker.typeProcess: unexpected Throwable (" +
                    t.getClass().getSimpleName() + ")" +
                    (t.getMessage() != null ? "; message: " + t.getMessage() : ""), t));
        } finally {
            // Also add possibly deferred diagnostics, which will get published back in
            // AbstractTypeProcessor.
            this.errsOnLastExit = log.nerrors;
        }
    }

    /**
     * Format a list of {@link StackTraceElement}s to be printed out as an error
     * message.
     */
    protected String formatStackTrace(StackTraceElement[] stackTrace) {
        boolean first = true;
        StringBuilder sb = new StringBuilder();
        if (stackTrace.length == 0) {
            sb.append("no stack trace available.");
        } else {
            sb.append("Stack trace: ");
        }
        for (StackTraceElement ste : stackTrace) {
            if (!first) {
                sb.append("\n");
            }
            first = false;
            sb.append(ste.toString());
        }
        return sb.toString();
    }

    // Uses private fields, need to rewrite.
    // public void dumpState() {
    //     System.out.printf("SourceChecker = %s%n", this);
    //     System.out.printf("  env = %s%n", env);
    //     System.out.printf("    env.elementUtils = %s%n", ((JavacProcessingEnvironment) env).elementUtils);
    //     System.out.printf("      env.elementUtils.types = %s%n", ((JavacProcessingEnvironment) env).elementUtils.types);
    //     System.out.printf("      env.elementUtils.enter = %s%n", ((JavacProcessingEnvironment) env).elementUtils.enter);
    //     System.out.printf("    env.typeUtils = %s%n", ((JavacProcessingEnvironment) env).typeUtils);
    //     System.out.printf("  trees = %s%n", trees);
    //     System.out.printf("    trees.enter = %s%n", ((com.sun.tools.javac.api.JavacTrees) trees).enter);
    //     System.out.printf("    trees.elements = %s%n", ((com.sun.tools.javac.api.JavacTrees) trees).elements);
    //     System.out.printf("      trees.elements.types = %s%n", ((com.sun.tools.javac.api.JavacTrees) trees).elements.types);
    //     System.out.printf("      trees.elements.enter = %s%n", ((com.sun.tools.javac.api.JavacTrees) trees).elements.enter);
    // }

    /**
     * Returns the localized long message corresponding for this key, and
     * returns the defValue if no localized message is found.
     *
     */
    protected String fullMessageOf(String messageKey, String defValue) {
        String key = messageKey;

        do {
            if (messages.containsKey(key)) {
                return messages.getProperty(key);
            }

            int dot = key.indexOf('.');
            if (dot < 0) return defValue;
            key = key.substring(dot + 1);
        } while (true);
    }

    /**
     * Prints a message (error, warning, note, etc.) via JSR-269.
     *
     * @param kind
     *            the type of message to print
     * @param source
     *            the object from which to obtain source position information
     * @param msgKey
     *            the message key to print
     * @param args
     *            arguments for interpolation in the string corresponding to the
     *            given message key
     * @see Diagnostic
     * @throws IllegalArgumentException
     *             if {@code source} is neither a {@link Tree} nor an
     *             {@link Element}
     */
    protected void message(Diagnostic.Kind kind, Object source, /*@CompilerMessageKey*/ String msgKey,
            Object... args) {

        assert messages != null : "null messages";

        if (args != null) {
            for (int i = 0; i < args.length; ++i) {
                if (args[i] == null)
                    continue;

                // look whether we can expand the arguments, too.
                args[i] = messages.getProperty(args[i].toString(), args[i].toString());
            }
        }

        if (kind == Diagnostic.Kind.NOTE) {
            System.err.println("(NOTE) " + String.format(msgKey, args));
            return;
        }

        final String defaultFormat = String.format("(%s)", msgKey);
        String fmtString;
        if (this.processingEnv.getOptions() != null /*nnbug*/
                && this.processingEnv.getOptions().containsKey("nomsgtext")) {
            fmtString = defaultFormat;
        } else if (this.processingEnv.getOptions() != null /*nnbug*/
                && this.processingEnv.getOptions().containsKey("detailedmsgtext")) {
            StringBuilder sb = new StringBuilder();
            sb.append(defaultFormat);
            sb.append(DETAILS_SEPARATOR);
            if (args != null) {
                sb.append(args.length);
                sb.append(DETAILS_SEPARATOR);
                for (Object arg : args) {
                    sb.append(arg);
                    sb.append(DETAILS_SEPARATOR);
                }
            } else {
                // Output 0 for null arguments.
                sb.append(0);
                sb.append(DETAILS_SEPARATOR);
            }

            final Tree tree;
            if (source instanceof Element) {
                tree = trees.getTree( (Element) source );
            } else if (source instanceof Tree) {
                tree = (Tree) source;
            } else {
                tree = null;
            }
            sb.append( treeToFilePositionString( tree, currentRoot, processingEnv ) );
            sb.append(DETAILS_SEPARATOR);

            sb.append(fullMessageOf(msgKey, defaultFormat));
            fmtString = sb.toString();

        } else {
            fmtString = fullMessageOf(msgKey, defaultFormat);
        }
        String messageText;
        try {
            messageText = String.format(fmtString, args);
        } catch (Exception e) {
            messageText = "Invalid format string: \"" + fmtString + "\" args: " + Arrays.toString(args);
        }

        // Replace '\n' with the proper line separator
        if (LINE_SEPARATOR != "\n") // interned
            messageText = messageText.replaceAll("\n", LINE_SEPARATOR);

        if (source instanceof Element)
            messager.printMessage(kind, messageText, (Element) source);
        else if (source instanceof Tree)
            Trees.instance(processingEnv).printMessage(kind, messageText, (Tree) source,
                    currentRoot);
        else
            ErrorReporter.errorAbort("invalid position source: "
                    + source.getClass().getName());
    }

    /**
     * For the given tree, compute the source positions for that tree.  Return a "tuple" like string
     * (e.g. "( 1, 200 )" ) that contains the start and end position of the tree in the current compilation unit.
     *
     * @param tree Tree to locate within the current compilation unit
     * @param currentRoot The current compilation unit
     * @param processingEnv The current processing environment
     * @return A tuple string representing the range of characters that tree occupies in the source file
     */
    public String treeToFilePositionString(Tree tree, CompilationUnitTree currentRoot, ProcessingEnvironment processingEnv) {
        if (tree == null) {
            return null;
        }

        SourcePositions sourcePositions = trees.getSourcePositions();
        long start = sourcePositions.getStartPosition( currentRoot, tree);
        long end   = sourcePositions.getEndPosition( currentRoot, tree );

        return "( " + start + ", " + end  + " )";
    }

    public static final String DETAILS_SEPARATOR = " $$ ";

    /**
     * Determines whether an error (whose error key is {@code err}) should
     * be suppressed, according to the user's explicitly-written
     * SuppressWarnings annotation {@code anno} or the -AsuppressWarnings
     * command-line argument.
     * <p>
     *
     * A @SuppressWarnings value may be of the following pattern:
     *
     * <ol>
     * <li>{@code "suppress-key"}, where suppress-key is a supported warnings
     * key, as specified by {@link #getSuppressWarningsKey()}
     * (e.g., {@code "nullness"} for Nullness, {@code "igj"} for IGJ)</li>
     *
     * <li>{@code "suppress-key:error-key}, where the suppress-key
     * is as above, and error-key is a prefix of the errors
     * that it may suppress.  So "nullness:generic.argument", would
     * suppress any errors in the Nullness Checker related to
     * generic.argument.</li>
     * </ol>
     *
     * @param anno  the @SuppressWarnings annotation written by the user
     * @param err   the error key the checker is emitting
     * @return true if one of {@code annos} is a {@link SuppressWarnings}
     *         annotation with the key returned by {@link
     *         SourceChecker#getSuppressWarningsKey}
     */
    private boolean checkSuppressWarnings(/*@Nullable*/ SuppressWarnings anno, String err) {

        // Don't suppress warnings if this checker provides no key to do so.
        Collection<String> checkerSwKeys = this.getSuppressWarningsKeys();
        if (checkerSwKeys.isEmpty())
            return false;

        String[] userSwKeys = (anno == null ? null : anno.value());
        if (this.suppressWarnings == null) {
            this.suppressWarnings = createSuppressWarnings(getOptions());
        }
        String[] cmdLineSwKeys = this.suppressWarnings;

        return (checkSuppressWarnings(userSwKeys, err)
                || checkSuppressWarnings(cmdLineSwKeys, err));
    }

    /**
     * Return true if the given error should be suppressed, based on the
     * user-supplied @SuppressWarnings keys.
     */
    private boolean checkSuppressWarnings(String /*@Nullable*/ [] userSwKeys, String err) {
        if (userSwKeys == null)
            return false;

        Collection<String> checkerSwKeys = this.getSuppressWarningsKeys();

        // Check each value of the user-written @SuppressWarnings annotation.
        for (String suppressWarningValue : userSwKeys) {
            for (String checkerKey : checkerSwKeys) {
                if (suppressWarningValue.equalsIgnoreCase(checkerKey))
                    return true;

                String expected = checkerKey + ":" + err;
                if (expected.toLowerCase().contains(suppressWarningValue.toLowerCase()))
                    return true;
            }
        }

        return false;
    }

    /**
     * Determines whether all the warnings pertaining to a given tree
     * should be suppressed.  Returns true if the tree is within the scope
     * of a @SuppressWarnings annotation, one of whose values suppresses
     * the checker's warnings.  The list of keys that suppress a checker's
     * wornings is provided by the {@link
     * SourceChecker#getSuppressWarningsKey} method.
     *
     * @param tree the tree that might be a source of a warning
     * @return true if no warning should be emitted for the given tree because
     *         it is contained by a declaration with an appropriately-valued
     *         @SuppressWarnings annotation; false otherwise
     */
    private boolean shouldSuppressWarnings(Tree tree, String err) {

        // Don't suppress warnings if this checker provides no key to do so.
        Collection<String> checkerKeys = this.getSuppressWarningsKeys();
        if (checkerKeys.isEmpty())
            return false;

        /*@Nullable*/ TreePath path = trees.getPath(this.currentRoot, tree);
        if (path == null)
            return false;

        /*@Nullable*/ VariableTree var = TreeUtils.enclosingVariable(path);
        if (var != null && shouldSuppressWarnings(InternalUtils.symbol(var), err))
            return true;

        /*@Nullable*/ MethodTree method = TreeUtils.enclosingMethod(path);
        if (method != null && shouldSuppressWarnings(InternalUtils.symbol(method), err))
            return true;

        /*@Nullable*/ ClassTree cls = TreeUtils.enclosingClass(path);
        if (cls != null && shouldSuppressWarnings(InternalUtils.symbol(cls), err))
            return true;

        return false;
    }

    private boolean shouldSuppressWarnings(/*@Nullable*/ Element elt, String err) {

        if (elt == null)
            return false;

        return checkSuppressWarnings(elt.getAnnotation(SuppressWarnings.class), err)
                || shouldSuppressWarnings(elt.getEnclosingElement(), err);
    }

    /**
     * Reports a result. By default, it prints it to the screen via the
     * compiler's internal messenger if the result is non-success; otherwise,
     * the method returns with no side-effects.
     *
     * @param r
     *            the result to report
     * @param src
     *            the position object associated with the result
     */
    public void report(final Result r, final Object src) {

        String err = r.getMessageKeys().iterator().next();
        // TODO: SuppressWarnings checking for Elements
        if (src instanceof Tree && shouldSuppressWarnings((Tree)src, err))
            return;
        if (src instanceof Element && shouldSuppressWarnings((Element)src, err))
            return;

        if (r.isSuccess())
            return;

        for (Result.DiagMessage msg : r.getDiagMessages()) {
            if (r.isFailure())
                this.message(hasOption("warns") ? Diagnostic.Kind.MANDATORY_WARNING : Diagnostic.Kind.ERROR,
                        src, msg.getMessageKey(), msg.getArgs());
            else if (r.isWarning())
                this.message(Diagnostic.Kind.MANDATORY_WARNING, src, msg.getMessageKey(), msg.getArgs());
            else
                this.message(Diagnostic.Kind.NOTE, src, msg.getMessageKey(), msg.getArgs());
        }
    }

    /**
     * Determines the value of the lint option with the given name.  Just
     * as <a
     * href="http://docs.oracle.com/javase/7/docs/technotes/guides/javac/index.html">javac</a>
     * uses "-Xlint:xxx" to enable and "-Xlint:-xxx" to disable option xxx,
     * annotation-related lint options are enabled with "-Alint:xxx" and
     * disabled with "-Alint:-xxx".
     *
     * @throws IllegalArgumentException if the option name is not recognized
     *         via the {@link SupportedLintOptions} annotation or the {@link
     *         SourceChecker#getSupportedLintOptions} method
     * @param name the name of the lint option to check for
     * @return true if the lint option was given, false if it was not given or
     * was given prepended with a "-"
     *
     * @see SourceChecker#getLintOption(String, boolean)
     */
    public final boolean getLintOption(String name) {
        return getLintOption(name, false);
    }

    /**
     * Determines the value of the lint option with the given name.  Just
     * as <a
     * href="http://docs.oracle.com/javase/1.5.0/docs/tooldocs/solaris/javac.html">javac</a>
     * uses "-Xlint:xxx" to enable and "-Xlint:-xxx" to disable option xxx,
     * annotation-related lint options are enabled with "-Alint=xxx" and
     * disabled with "-Alint=-xxx".
     *
     * @throws IllegalArgumentException if the option name is not recognized
     *         via the {@link SupportedLintOptions} annotation or the {@link
     *         SourceChecker#getSupportedLintOptions} method
     * @param name the name of the lint option to check for
     * @param def the default option value, returned if the option was not given
     * @return true if the lint option was given, false if it was given
     *         prepended with a "-", or {@code def} if it was not given at all
     *
     * @see SourceChecker#getLintOption(String)
     * @see SourceChecker#getOption(String)
     */
    public final boolean getLintOption(String name, boolean def) {

        if (!this.getSupportedLintOptions().contains(name)) {
            ErrorReporter.errorAbort("Illegal lint option: " + name);
        }

        if (activeLints == null) {
            activeLints = createActiveLints(processingEnv.getOptions());
        }

        if (activeLints.isEmpty()) {
            return def;
        }

        String tofind = name;
        while (tofind != null) {
            if (activeLints.contains(tofind))
                return true;
            else if (activeLints.contains(String.format("-%s", tofind)))
                return false;

            tofind = parentOfOption(tofind);
        }

        return def;
    }

    /**
     * Set the value of the lint option with the given name.  Just
     * as <a
     * href="http://docs.oracle.com/javase/1.5.0/docs/tooldocs/solaris/javac.html">javac</a>
     * uses "-Xlint:xxx" to enable and "-Xlint:-xxx" to disable option xxx,
     * annotation-related lint options are enabled with "-Alint=xxx" and
     * disabled with "-Alint=-xxx".
     * This method can be used by subclasses to enforce having certain lint
     * options enabled/disabled.
     *
     * @throws IllegalArgumentException if the option name is not recognized
     *         via the {@link SupportedLintOptions} annotation or the {@link
     *         SourceChecker#getSupportedLintOptions} method
     * @param name the name of the lint option to set
     * @param val the option value
     *
     * @see SourceChecker#getLintOption(String)
     * @see SourceChecker#getLintOption(String,boolean)
     */
    protected final void setLintOption(String name, boolean val) {
        if (!this.getSupportedLintOptions().contains(name)) {
            ErrorReporter.errorAbort("Illegal lint option: " + name);
        }

        /* TODO: warn if the option is also provided on the command line(?)
        boolean exists = false;
        if (!activeLints.isEmpty()) {
            String tofind = name;
            while (tofind != null) {
                if (activeLints.contains(tofind) || // direct
                        activeLints.contains(String.format("-%s", tofind)) || // negation
                        activeLints.contains(tofind.substring(1))) { // name was negation
                    exists = true;
                }
                tofind = parentOfOption(tofind);
            }
        }

        if (exists) {
            // TODO: Issue warning?
        }
        TODO: assert that name doesn't start with '-'
        */

        Set<String> newlints = new HashSet<String>();
        newlints.addAll(activeLints);
        if (val) {
            newlints.add(name);
        } else {
            newlints.add(String.format("-%s", name));
        }
        activeLints = Collections.unmodifiableSet(newlints);
    }

    /**
     * Helper method to find the parent of a lint key.  The lint hierarchy
     * level is donated by a colon ':'.  'all' is the root for all hierarchy.
     *
     * Example
     *    cast:unsafe --> cast
     *    cast        --> all
     *    all         --> {@code null}
     */
    private String parentOfOption(String name) {
        if (name.equals("all"))
            return null;
        else if (name.contains(":")) {
            return name.substring(0, name.lastIndexOf(':'));
        } else {
            return "all";
        }
    }

    /**
     * Returns the lint options recognized by this checker. Lint options are
     * those which can be checked for via {@link SourceChecker#getLintOption}.
     *
     * @return an unmodifiable {@link Set} of the lint options recognized by
     *         this checker
     */
    public Set<String> getSupportedLintOptions() {
        if (supportedLints == null) {
            supportedLints = createSupportedLintOptions();
        }
        return supportedLints;
    }

    /**
     * Compute the set of supported lint options.
     */
    protected Set<String> createSupportedLintOptions() {
        /*@Nullable*/ SupportedLintOptions sl =
            this.getClass().getAnnotation(SupportedLintOptions.class);

        if (sl == null)
            return Collections.</*@NonNull*/ String>emptySet();

        /*@Nullable*/ String /*@Nullable*/ [] slValue = sl.value();
        assert slValue != null; /*nninvariant*/

        /*@Nullable*/ String [] lintArray = slValue;
        Set<String> lintSet = new HashSet<String>(lintArray.length);
        for (String s : lintArray)
            lintSet.add(s);
        return Collections.</*@NonNull*/ String>unmodifiableSet(lintSet);

    }

    /**
     * Set the supported lint options.
     * Use of this method should be limited to the AggregateChecker,
     * who needs to set the lint options to the union of all subcheckers.
     * Also, e.g. the NullnessSubchecker/RawnessSubchecker need to
     * use this method, as one is created by the other.
     */
    protected void setSupportedLintOptions(Set<String> newlints) {
        supportedLints = newlints;
    }

    /**
     * Add additional active options.
     * Use of this method should be limited to the AggregateChecker,
     * who needs to set the active options to the union of all subcheckers.
     */
    protected void addOptions(Map<String, String> moreopts) {
        Map<String, String> activeOpts = new HashMap<String, String>(getOptions());
        activeOpts.putAll(moreopts);
        activeOptions = Collections.unmodifiableMap(activeOpts);
    }

    /**
     * Determines the value of the option with the given name.
     *
     * @see SourceChecker#getLintOption(String,boolean)
     */
    public final String getOption(String name) {
        return getOption(name, null);
    }

    /**
     * Return all active options for this checker.
     * @return all active options for this checker.
     */
    public Map<String, String> getOptions() {
        if (activeOptions == null) {
            activeOptions = createActiveOptions(processingEnv.getOptions());
        }
        return activeOptions;
    }

    /**
     * Check whether the given option is provided.
     * Note that {@link #getOption(String)} can still return null even
     * if hasOption is true: this happens e.g. for -Amyopt
     *
     * @param name The option name to check
     * @return True if the option name was provided, false otherwise.
     */
    // TODO I would like to rename getLintOption to hasLintOption
    public final boolean hasOption(String name) {
        return getOptions().containsKey(name);
    }

    /**
     * Determines the value of the lint option with the given name and
     * returns the default value if nothing is specified.
     *
     * @see SourceChecker#getOption(String)
     * @see SourceChecker#getLintOption(String)
     */
    public final String getOption(String name, String def) {

        if (!this.getSupportedOptions().contains(name)) {
            ErrorReporter.errorAbort("Illegal option: " + name);
        }

        if (activeOptions == null) {
            activeOptions = createActiveOptions(processingEnv.getOptions());
        }

        if (activeOptions.isEmpty()) {
            return def;
        }

        if (activeOptions.containsKey(name)) {
            return activeOptions.get(name);
        } else {
            return def;
        }
    }

    /**
     * Map the Checker Framework version of {@link SupportedOptions} to
     * the standard annotation provided version
     * {@link javax.annotation.processing.SupportedOptions}.
     */
    @Override
    public Set<String> getSupportedOptions() {
        Set<String> options = new HashSet<String>();

        // Support all options provided with the standard
        // {@link javax.annotation.processing.SupportedOptions}
        // annotation.
        options.addAll(super.getSupportedOptions());

        // For the Checker Framework annotation
        // {@link checkers.source.SupportedOptions}
        // we additionally add
        Class<?> clazz = this.getClass();
        List<Class<?>> clazzPrefixes = new LinkedList<>();

        do {
            clazzPrefixes.add(clazz);

            SupportedOptions so = clazz.getAnnotation(SupportedOptions.class);
            if  (so != null) {
                options.addAll(expandCFOptions(clazzPrefixes, so.value()));
            }
            clazz = clazz.getSuperclass();
        } while (clazz != null && !clazz.getName().equals(javacutils.AbstractTypeProcessor.class.getCanonicalName()));

        return Collections.</*@NonNull*/ String>unmodifiableSet(options);
    }

    /**
     * Generate the possible command-line option names by prefixing
     * each class name from {@code classPrefixes} to {@code options},
     * separated by OPTION_SEPARATOR.
     *
     * @param clazzPrefixes The classes to prefix
     * @param options The option names
     * @return the possible combinations that should be supported
     */
    protected Collection<String> expandCFOptions(
            List<? extends Class<?>> clazzPrefixes, String[] options) {
        Set<String> res = new HashSet<>();

        for (String option : options) {
            res.add(option);
            for (Class<?> clazz : clazzPrefixes) {
                res.add(clazz.getCanonicalName() + OPTION_SEPARATOR + option);
                res.add(clazz.getSimpleName() + OPTION_SEPARATOR + option);
            }
        }
        return res;
    }

    /**
     * Always returns a singleton set containing only "*".
     *
     * This method returns the argument to the {@link
     * SupportedAnnotationTypes} annotation, so the effect of returning "*"
     * is as if the checker were annotated by
     * {@code @SupportedAnnotationTypes("*")}:
     * javac runs the checker on every
     * class mentioned on the javac command line.  This method also checks
     * that subclasses do not contain a {@link SupportedAnnotationTypes}
     * annotation.  <p>
     *
     * To specify the annotations that a checker recognizes as type qualifiers,
     * use the {@link TypeQualifiers} annotation on the declaration of
     * subclasses of this class or override the
     * {@link BaseTypeChecker#getSupportedTypeQualifiers()} method.
     *
     * @throws Error if a subclass is annotated with
     *         {@link SupportedAnnotationTypes}
     *
     * @see TypeQualifiers
     * @see BaseTypeChecker#getSupportedAnnotationTypes()
     */
    @Override
    public final Set<String> getSupportedAnnotationTypes() {

        SupportedAnnotationTypes supported = this.getClass().getAnnotation(
                SupportedAnnotationTypes.class);
        if (supported != null)
            ErrorReporter.errorAbort("@SupportedAnnotationTypes should not be written on any checker;"
                            + " supported annotation types are inherited from SourceChecker.");
        return Collections.singleton("*");
    }

    /**
     * @return String keys that a checker honors for suppressing warnings
     *         and errors that it issues.  Each such key suppresses all
     *         warnings issued by the checker.
     *
     * @see SuppressWarningsKeys
     */
    public Collection<String> getSuppressWarningsKeys() {
        SuppressWarningsKeys annotation =
            this.getClass().getAnnotation(SuppressWarningsKeys.class);

        if (annotation != null)
            return Arrays.asList(annotation.value());

        // Inferring key from class name
        String className = this.getClass().getSimpleName();
        int indexOfChecker = className.lastIndexOf("Checker");
        if (indexOfChecker == -1)
            indexOfChecker = className.lastIndexOf("Subchecker");
        String key = (indexOfChecker == -1) ? className : className.substring(0, indexOfChecker);
        return Collections.singleton(key.trim().toLowerCase());
    }

    /**
     * Tests whether the class owner of the passed element is an unannotated
     * class and matches the pattern specified in the
     * {@code checker.skipUses} property.
     *
     * @param element   an element
     * @return  true iff the enclosing class of element should be skipped
     */
    public final boolean shouldSkipUses(Element element) {
        if (element == null)
            return false;
        TypeElement typeElement = ElementUtils.enclosingClass(element);
        String name = typeElement.toString();
        return shouldSkipUses(name);
    }

    /**
     * Tests whether the class owner of the passed type matches
     * the pattern specified in the {@code checker.skipUses} property.
     * In contrast to {@link #shouldSkipUses(Element)} this version
     * can also be used from primitive types, which don't have an element.
     *
     * @param typeName   the fully-qualified name of a type
     * @return  true iff the enclosing class of element should be skipped
     */
    public final boolean shouldSkipUses(String typeName) {
        // System.out.printf("shouldSkipUses(%s) %s%nskipUses %s%nonlyUses %s%nresult %s%n",
        //                   element,
        //                   name,
        //                   skipUsesPattern.matcher(name).find(),
        //                   onlyUsesPattern.matcher(name).find(),
        //                   (skipUsesPattern.matcher(name).find()
        //                    || ! onlyUsesPattern.matcher(name).find()));
        // StackTraceElement[] stea = new Throwable().getStackTrace();
        // for (int i=0; i<3; i++) {
        //     System.out.println("  " + stea[i]);
        // }
        // System.out.println();
        if (skipUsesPattern == null) {
            skipUsesPattern = getSkipUsesPattern(getOptions());
        }
        if (onlyUsesPattern == null) {
            onlyUsesPattern = getOnlyUsesPattern(getOptions());
        }
        return (skipUsesPattern.matcher(typeName).find()
                || ! onlyUsesPattern.matcher(typeName).find());
    }

    /**
     * Tests whether the class definition should not be checked because it
     * matches the {@code checker.skipDefs} property.
     *
     * @param node class to potentially skip
     * @return true if checker should not test node
     */
    public final boolean shouldSkipDefs(ClassTree node) {
        String qualifiedName = InternalUtils.typeOf(node).toString();
        // System.out.printf("shouldSkipDefs(%s) %s%nskipDefs %s%nonlyDefs %s%nresult %s%n%n",
        //                   node,
        //                   qualifiedName,
        //                   skipDefsPattern.matcher(qualifiedName).find(),
        //                   onlyDefsPattern.matcher(qualifiedName).find(),
        //                   (skipDefsPattern.matcher(qualifiedName).find()
        //                    || ! onlyDefsPattern.matcher(qualifiedName).find()));
        if (skipDefsPattern == null) {
            skipDefsPattern = getSkipDefsPattern(getOptions());
        }
        if (onlyDefsPattern == null) {
            onlyDefsPattern = getOnlyDefsPattern(getOptions());
        }

        return (skipDefsPattern.matcher(qualifiedName).find()
                || ! onlyDefsPattern.matcher(qualifiedName).find());
    }

    /**
     * Tests whether the method definition should not be checked because it
     * matches the {@code checker.skipDefs} property.
     *
     * TODO: currently only uses the class definition. Refine pattern. Same for skipUses.
     *
     * @param cls class to potentially skip
     * @param meth method to potentially skip
     * @return true if checker should not test node
     */
    public final boolean shouldSkipDefs(ClassTree cls, MethodTree meth) {
        return shouldSkipDefs(cls);
    }


    /**
     * A helper function to parse a Properties file
     *
     * @param cls   the class whose location is the base of the file path
     * @param filePath the name/path of the file to be read
     * @return  the properties
     */
    protected Properties getProperties(Class<?> cls, String filePath) {
        Properties prop = new Properties();
        try {
            InputStream base = cls.getResourceAsStream(filePath);

            if (base == null)
                // No message customization file was given
                return prop;

            prop.load(base);
        } catch (IOException e) {
            System.err.println("Couldn't parse " + filePath + " file");
            e.printStackTrace();
            // ignore the possible customization file
        }
        return prop;
    }

    @Override
    public final SourceVersion getSupportedSourceVersion() {
        return SourceVersion.RELEASE_8;
    }
}<|MERGE_RESOLUTION|>--- conflicted
+++ resolved
@@ -521,18 +521,8 @@
                 msg.append("\nCompilation unit: " + this.currentRoot.getSourceFile().getName());
             }
 
-<<<<<<< HEAD
-            msg.append("\nException: " + ce.getCause().toString());
-            // avoid a colon with nothing following
-            StackTraceElement[] st = ce.getCause().getStackTrace();
-            if (st.length != 0) {
-                msg.append(": " + formatStackTrace(ce.getCause().getStackTrace()));
-            }
-
-=======
             msg.append("\nException: " +
                             ce.getCause().toString() + "; " + formatStackTrace(ce.getCause().getStackTrace()));
->>>>>>> 902cd6a2
             Throwable cause = ce.getCause().getCause();
             while (cause != null) {
                 msg.append("\nUnderlying Exception: " +
@@ -584,14 +574,7 @@
         } catch (CheckerError ce) {
             logCheckerError(ce);
         } catch (Throwable t) {
-<<<<<<< HEAD
-            if (this.messager == null) {
-                messager = processingEnv.getMessager();
-            }
             logCheckerError(new CheckerError("SourceChecker.init: unexpected Throwable (of class " +
-=======
-            logCheckerError(new CheckerError("SourceChecker.init: unexpected Throwable (" +
->>>>>>> 902cd6a2
                     t.getClass().getSimpleName() + ")" +
                     (t.getMessage() != null ? "; message: " + t.getMessage() : ""), t));
         }
