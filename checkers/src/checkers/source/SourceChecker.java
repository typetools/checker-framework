package checkers.source;

/*>>>
import checkers.compilermsgs.quals.CompilerMessageKey;
import checkers.nullness.quals.*;
*/

import checkers.basetype.BaseTypeChecker;
import checkers.quals.TypeQualifiers;
import checkers.types.AnnotatedTypeFactory;
import checkers.types.GeneralAnnotatedTypeFactory;

import javacutils.AbstractTypeProcessor;
import javacutils.ElementUtils;
import javacutils.ErrorHandler;
import javacutils.ErrorReporter;
import javacutils.InternalUtils;
import javacutils.TreeUtils;

import java.io.IOException;
import java.io.InputStream;
import java.lang.management.ManagementFactory;
import java.lang.management.MemoryPoolMXBean;
import java.util.Arrays;
import java.util.Collection;
import java.util.Collections;
import java.util.HashMap;
import java.util.HashSet;
import java.util.LinkedList;
import java.util.List;
import java.util.Map;
import java.util.Properties;
import java.util.Set;
import java.util.Stack;
import java.util.regex.Pattern;

import javax.annotation.processing.AbstractProcessor;
import javax.annotation.processing.Messager;
import javax.annotation.processing.ProcessingEnvironment;
import javax.annotation.processing.Processor;
import javax.annotation.processing.RoundEnvironment;
import javax.annotation.processing.SupportedAnnotationTypes;
import javax.lang.model.SourceVersion;
import javax.lang.model.element.Element;
import javax.lang.model.element.TypeElement;
import javax.tools.Diagnostic;
import javax.tools.Diagnostic.Kind;

import com.sun.source.tree.ClassTree;
import com.sun.source.tree.CompilationUnitTree;
import com.sun.source.tree.MethodTree;
import com.sun.source.tree.Tree;
import com.sun.source.tree.VariableTree;
import com.sun.source.util.SourcePositions;
import com.sun.source.util.TreePath;
import com.sun.source.util.Trees;
import com.sun.tools.javac.processing.JavacProcessingEnvironment;
import com.sun.tools.javac.util.Context;
import com.sun.tools.javac.util.Log;

/**
 * An abstract annotation processor designed for implementing a
 * source-file checker for a JSR-308 conforming compiler plug-in. It provides an
 * interface to {@code javac}'s annotation processing API, routines for error
 * reporting via the JSR 199 compiler API, and an implementation for using a
 * {@link SourceVisitor} to perform the type-checking.
 *
 * <p>
 *
 * Subclasses must implement the following methods:
 *
 * <ul>
 *  <li>{@link SourceChecker#getMessages} (for type-qualifier specific error messages)
 *  <li>{@link SourceChecker#createSourceVisitor(CompilationUnitTree)} (for a custom {@link SourceVisitor})
 *  <li>{@link SourceChecker#createFactory} (for a custom {@link AnnotatedTypeFactory})
 *  <li>{@link SourceChecker#getSuppressWarningsKeys} (for honoring
 *      {@link SuppressWarnings} annotations)
 * </ul>
 *
 * Most type-checker plug-ins will want to extend {@link BaseTypeChecker},
 * instead of this class.  Only checkers that require annotated types but not
 * subtype checking (e.g. for testing purposes) should extend this.
 * Non-type checkers (e.g. for enforcing coding styles) should extend
 * {@link AbstractProcessor} (or even this class) as the Checker Framework is
 * not designed for such checkers.
 */

@SupportedOptions({
    // When adding a new standard option, add a brief blurb about
    // the use case and a pointer to one prominent use of the option.
    // Update the Checker Framework manual,
    // introduction.tex contains an overview of all options;
    // a specific section should contain a detailed discussion.

    // Set inclusion/exclusion of type uses or definitions
    // checkers.source.SourceChecker.shouldSkipUses and similar
    "skipUses",
    "onlyUses",
    "skipDefs",
    "onlyDefs",

    // Lint options
    // checkers.source.SourceChecker.getSupportedLintOptions() and similar
    "lint",

    // Only output error code, useful for testing framework
    // checkers.source.SourceChecker.message(Kind, Object, String, Object...)
    "nomsgtext",

    // Output detailed message in simple-to-parse format, useful
    // for tools parsing our output
    // checkers.source.SourceChecker.message(Kind, Object, String, Object...)
    "detailedmsgtext",

    // Output file names before checking
    // TODO: it looks like support for this was lost!
    "filenames",

    // Output all subtyping checks
    // checkers.basetype.BaseTypeVisitor
    "showchecks",

    // Additional stub files to use
    // checkers.types.AnnotatedTypeFactory.buildIndexTypes()
    "stubs",
    // Ignore the standard jdk.astub file
    // checkers.types.AnnotatedTypeFactory.buildIndexTypes()
    "ignorejdkastub",

    // Whether to print warnings about types/members in a stub file
    // that were not found on the class path
    // checkers.util.stub.StubParser.warnIfNotFound
    "stubWarnIfNotFound",

    // Whether to print debugging messages while processing the stub files
    // checkers.util.stub.StubParser.debugStubParser
    "stubDebug",

    // Whether to check that the annotated JDK is correctly provided
    // checkers.basetype.BaseTypeVisitor.checkForAnnotatedJdk()
    "nocheckjdk",

    // Whether to output errors or warnings only
    // checkers.source.SourceChecker.report
    "warns",

    // A comma-separated list of warnings to suppress
    // checkers.source.SourceChecker.createSuppressWarnings
    "suppressWarnings",

    // Whether to output a stack trace for a framework error
    // checkers.source.SourceChecker.logCheckerError
    "printErrorStack",

    // Whether to print @InvisibleQualifier marked annotations
    // checkers.types.AnnotatedTypeMirror.toString()
    "printAllQualifiers",

    // Directory for .dot files generated from the CFG
    // checkers.types.AbstractBasicAnnotatedTypeFactory.analyze
    "flowdotdir",

    // Whether to assume that assertions are enabled or disabled
    // checkers.flow.CFCFGBuilder.CFCFGBuilder
    "assumeAssertionsAreEnabled",
    "assumeAssertionsAreDisabled",

    // Whether to assume sound concurrent semantics or
    // simplified sequential semantics
    // checkers.flow.CFAbstractTransfer.sequentialSemantics
    "concurrentSemantics",

    // TODO: Checking of bodies of @Pure methods is temporarily disabled
    // unless -AenablePurity is supplied on the command line; re-enable
    // it after making the analysis more precise.
    // checkers.basetype.BaseTypeVisitor.visitMethod(MethodTree, Void)
    "enablePurity",

    // Whether to suggest methods that could be marked @Pure
    // checkers.basetype.BaseTypeVisitor.visitMethod(MethodTree, Void)
    "suggestPureMethods",

    // Whether to output resource statistics at JVM shutdown
    // checkers.source.SourceChecker.shutdownHook()
    "resourceStats",

    // Whether to ignore all subtype tests for type arguments that
    // were inferred for a raw type
    // checkers.types.TypeHierarchy.isSubtypeTypeArguments
    "ignoreRawTypeArguments",
})
public abstract class SourceChecker<Factory extends AnnotatedTypeFactory>
    extends AbstractTypeProcessor implements ErrorHandler {

    // TODO A checker should export itself through a separate interface,
    // and maybe have an interface for all the methods for which it's safe
    // to override.

    /** file name of the localized messages */
    private static final String MSGS_FILE = "messages.properties";

    /** Maps error keys to localized/custom error messages. */
    protected Properties messages;

    /** Used to report error messages and warnings via the compiler. */
    protected Messager messager;

    /** Used as a helper for the {@link SourceVisitor}. */
    protected Trees trees;

    /** The source tree that's being scanned. */
    protected CompilationUnitTree currentRoot;
    public TreePath currentPath;

    /** Keys for warning suppressions specified on the command line */
    private String /*@Nullable*/ [] suppressWarnings;

    /**
     * Regular expression pattern to specify Java classes that are not
     * annotated, so warnings about uses of them should be suppressed.
     *
     * It contains the pattern specified by the user, through the option
     * {@code checkers.skipUses}; otherwise it contains a pattern that can
     * match no class.
     */
    private Pattern skipUsesPattern;

    /**
     * Regular expression pattern to specify Java classes that are
     * annotated, so warnings about them should be issued but warnings
     * about all other classes should be suppressed.
     *
     * It contains the pattern specified by the user, through the option
     * {@code checkers.onlyUses}; otherwise it contains a pattern
     * matches every class.
     */
    private Pattern onlyUsesPattern;

    /**
     * Regular expression pattern to specify Java classes whose
     * definition should not be checked.
     *
     * It contains the pattern specified by the user, through the option
     * {@code checkers.skipDefs}; otherwise it contains a pattern that can
     * match no class.
     */
    private Pattern skipDefsPattern;

    /**
     * Regular expression pattern to specify Java classes whose
     * definition should be checked.
     *
     * It contains the pattern specified by the user, through the option
     * {@code checkers.onlyDefs}; otherwise it contains a pattern that
     * matches every class.
     */
    private Pattern onlyDefsPattern;

    /** The supported lint options */
    private Set<String> supportedLints;

    /** The enabled lint options */
    private Set<String> activeLints;

    /** The active options for this checker.
     * This is a processed version of {@link ProcessingEnvironment#getOptions()}:
     * If the option is of the form "-ACheckerName@key=value" and the current checker class,
     * or one of its superclasses is named "CheckerName", then add key -> value.
     * If the option is of the form "-ACheckerName@key=value" and the current checker class,
     * and none of its superclasses is named "CheckerName", then do not add key -> value.
     * If the option is of the form "-Akey=value", then add key -> value.
     *
     * Both the simple and the canonical name of the checker can be used.
     * Superclasses of the current checker are also considered.
     */
    private Map<String, String> activeOptions;

    // The string that separates the checker name from the option name.
    // This string may only consist of valid Java identifier part characters,
    // because it will be used within the key of an option.
    private final static String OPTION_SEPARATOR = "_";

    /** The line separator */
    private final static String LINE_SEPARATOR = System.getProperty("line.separator").intern();

    /**
     * @return the {@link ProcessingEnvironment} that was supplied to this
     *         checker
     */
    public ProcessingEnvironment getProcessingEnvironment() {
        return this.processingEnv;
    }

    /* This method is package visible only to allow the AggregateChecker. */
    /* package-visible */
    void setProcessingEnvironment(ProcessingEnvironment env) {
        this.processingEnv = env;
    }

    /**
     * @param root the AST root for the factory
     * @return an {@link AnnotatedTypeFactory} for use by type-checkers
     */
    @SuppressWarnings("unchecked") // unchecked cast to type variable
    public Factory createFactory(CompilationUnitTree root) {
        return (Factory) new GeneralAnnotatedTypeFactory(this, root);
    }

    /**
     * Provides the {@link SourceVisitor} that the checker should use to scan
     * input source trees.
     *
     * @param root the AST root
     * @return a {@link SourceVisitor} to use to scan source trees
     */
    protected abstract SourceVisitor<?, ?, ?, ?> createSourceVisitor(CompilationUnitTree root);

    /**
     * Provides a mapping of error keys to custom error messages.
     * <p>
     * As a default, this implementation builds a {@link Properties} out of
     * file {@code messages.properties}.  It accumulates all the properties files
     * in the Java class hierarchy from the checker up to {@code SourceChecker}.
     * This permits subclasses to inherit default messages while being able to
     * override them.
     *
     * @return a {@link Properties} that maps error keys to error message text
     */
    public Properties getMessages() {
        if (this.messages != null)
            return this.messages;

        this.messages = new Properties();
        Stack<Class<?>> checkers = new Stack<Class<?>>();

        Class<?> currClass = this.getClass();
        while (currClass != SourceChecker.class) {
            checkers.push(currClass);
            currClass = currClass.getSuperclass();
        }
        checkers.push(SourceChecker.class);

        while (!checkers.empty())
            messages.putAll(getProperties(checkers.pop(), MSGS_FILE));
        return this.messages;
    }

    private Pattern getSkipPattern(String patternName, Map<String, String> options) {
        // default is an illegal Java identifier character
        // so that it won't match anything
        return getPattern(patternName, options, "\\(");
    }

    private Pattern getOnlyPattern(String patternName, Map<String, String> options) {
        // default matches everything
        return getPattern(patternName, options, ".");
    }

    private Pattern getPattern(String patternName, Map<String, String> options, String defaultPattern) {
        String pattern = "";

        if (options.containsKey(patternName))
            pattern = options.get(patternName);
        else if (System.getProperty("checkers." + patternName) != null)
            pattern = System.getProperty("checkers." + patternName);
        else if (System.getenv(patternName) != null)
            pattern = System.getenv(patternName);

        if (pattern.indexOf("/") != -1) {
            getProcessingEnvironment().getMessager().printMessage(Kind.WARNING,
              "The " + patternName + " property contains \"/\", which will never match a class name: " + pattern);
        }

        if (pattern.equals(""))
            pattern = defaultPattern;

        return Pattern.compile(pattern);
    }

    private Pattern getSkipUsesPattern(Map<String, String> options) {
        return getSkipPattern("skipUses", options);
    }

    private Pattern getOnlyUsesPattern(Map<String, String> options) {
        return getOnlyPattern("onlyUses", options);
    }

    private Pattern getSkipDefsPattern(Map<String, String> options) {
        return getSkipPattern("skipDefs", options);
    }

    private Pattern getOnlyDefsPattern(Map<String, String> options) {
        return getOnlyPattern("onlyDefs", options);
    }

    // TODO: do we want this?
    // Cache the keys that we already warned about to prevent repetitions.
    // private Set<String> warnedOnLint = new HashSet<String>();

    private Set<String> createActiveLints(Map<String, String> options) {
        if (!options.containsKey("lint"))
            return Collections.emptySet();

        String lintString = options.get("lint");
        if (lintString == null) {
            return Collections.singleton("all");
        }

        Set<String> activeLint = new HashSet<String>();
        for (String s : lintString.split(",")) {
            if (!this.getSupportedLintOptions().contains(s) &&
                    !(s.charAt(0) == '-' && this.getSupportedLintOptions().contains(s.substring(1))) &&
                    !s.equals("all") &&
                    !s.equals("none") /*&&
                    !warnedOnLint.contains(s)*/) {
                this.messager.printMessage(javax.tools.Diagnostic.Kind.WARNING,
                        "Unsupported lint option: " + s + "; All options: " + this.getSupportedLintOptions());
                // warnedOnLint.add(s);
            }

            activeLint.add(s);
            if (s.equals("none"))
                activeLint.add("-all");
        }

        return Collections.unmodifiableSet(activeLint);
    }

    private Map<String, String> createActiveOptions(Map<String, String> options) {
        if (options.isEmpty())
            return Collections.emptyMap();

        Map<String, String> activeOpts = new HashMap<String, String>();

        for (Map.Entry<String, String> opt : options.entrySet()) {
            String key = opt.getKey();
            String value = opt.getValue();

            String[] split = key.split(OPTION_SEPARATOR);

            switch (split.length) {
            case 1:
                // No separator, option always active
                activeOpts.put(key, value);
                break;
            case 2:
                // Valid class-option pair
                Class<?> clazz = this.getClass();

                do {
                    if (clazz.getCanonicalName().equals(split[0]) ||
                            clazz.getSimpleName().equals(split[0])) {
                        activeOpts.put(split[1], value);
                    }

                    clazz = clazz.getSuperclass();
                } while (clazz != null && !clazz.getName().equals(javacutils.AbstractTypeProcessor.class.getCanonicalName()));
                break;
            default:
                ErrorReporter.errorAbort("Invalid option name: " + key +
                        " At most one separator " + OPTION_SEPARATOR + " expected, but found " + split.length);
            }
        }
        return Collections.unmodifiableMap(activeOpts);
    }

    private String /*@Nullable*/ [] createSuppressWarnings(Map<String, String> options) {
        if (!options.containsKey("suppressWarnings"))
            return null;

        String swString = options.get("suppressWarnings");
        if (swString == null) {
            return null;
        }

        return swString.split(",");
    }


    /**
     * Exception type used only internally to abort
     * processing.
     * Only public to allow tests.AnnotationBuilderTest;
     * this class should be private. TODO: nicer way?
     */
    @SuppressWarnings("serial")
    public static class CheckerError extends RuntimeException {
        public CheckerError(String msg, Throwable cause) {
            super(msg, cause);
        }
    }

    /**
     * Log an error message and abort processing.
     * Call this method instead of raising an exception.
     *
     * @param msg The error message to log.
     */
    @Override
    public void errorAbort(String msg) {
        throw new CheckerError(msg, new Throwable());
    }

    @Override
    public void errorAbort(String msg, Throwable cause) {
        throw new CheckerError(msg, cause);
    }

    private void logCheckerError(CheckerError ce) {
        StringBuilder msg = new StringBuilder(ce.getMessage());
        if ((processingEnv == null ||
                processingEnv.getOptions() == null ||
                processingEnv.getOptions().containsKey("printErrorStack")) &&
                ce.getCause() != null) {

            if (this.currentRoot != null &&
                    this.currentRoot.getSourceFile() != null) {
                msg.append("\nCompilation unit: " + this.currentRoot.getSourceFile().getName());
            }

            msg.append("\nException: " +
                            ce.getCause().toString() + ": " + formatStackTrace(ce.getCause().getStackTrace()));
            Throwable cause = ce.getCause().getCause();
            while (cause != null) {
                msg.append("\nUnderlying Exception: " +
                                (cause.toString() + ": " +
                                        formatStackTrace(cause.getStackTrace())));
                cause = cause.getCause();
            }
        } else {
            msg.append("; invoke the compiler with -AprintErrorStack to see the stack trace.");
        }

        if (this.messager != null) {
            this.messager.printMessage(javax.tools.Diagnostic.Kind.ERROR, msg);
        } else {
            System.err.println("Exception before having a messager set up: " + msg);
        }
    }

    /**
     * {@inheritDoc}
     *
     * Type-checkers are not supposed to override this.
     * Instead use initChecker.
     * This allows us to handle CheckerError only here and doesn't
     * require all overriding implementations to be aware of CheckerError.
     *
     * @see AbstractProcessor#init(ProcessingEnvironment)
     * @see SourceChecker#initChecker()
     */
    @Override
    public void typeProcessingStart() {
        try {
            super.typeProcessingStart();
            initChecker();
            if (this.messager == null) {
                messager = processingEnv.getMessager();
                messager.printMessage(
                        javax.tools.Diagnostic.Kind.WARNING,
                        "You have forgotten to call super.initChecker in your "
                                + "subclass of SourceChecker! Please ensure your checker is properly initialized.");
            }
            if (shouldAddShutdownHook()) {
                Runtime.getRuntime().addShutdownHook(new Thread() {
                    @Override
                    public void run() {
                        shutdownHook();
                    }
                });
            }
        } catch (CheckerError ce) {
            if (this.messager == null) {
                messager = processingEnv.getMessager();
            }

            logCheckerError(ce);
        } catch (Throwable t) {
            if (this.messager == null) {
                messager = processingEnv.getMessager();
            }
            logCheckerError(new CheckerError("SourceChecker.init: unexpected Throwable (" +
                    t.getClass().getSimpleName() + ")" +
                    (t.getMessage() != null ? "; message: " + t.getMessage() : ""), t));
        }
    }

    /**
     * Initialize the checker.
     *
     * @see AbstractProcessor#init(ProcessingEnvironment)
     */
    public void initChecker() {
        // Grab the Trees and Messager instances now; other utilities
        // (like Types and Elements) can be retrieved by subclasses.
        /*@Nullable*/ Trees trees = Trees.instance(processingEnv);
        assert trees != null; /*nninvariant*/
        this.trees = trees;

        this.messager = processingEnv.getMessager();
        this.messages = getMessages();
    }

    /**
     * Return true to indicate that method {@link #shutdownHook} should be
     * added as a shutdownHook of the JVM.
     */
    protected boolean shouldAddShutdownHook() {
        return getOptions().containsKey("resourceStats");
    }

    /**
     * Method that gets called exactly once at shutdown time of the JVM.
     * Checkers can override this method to customize the behavior.
     */
    protected void shutdownHook() {
        if (getOptions().containsKey("resourceStats")) {
            // Check for the "resourceStats" option and don't call shouldAddShutdownHook
            // to allow subclasses to override shouldXXX and shutdownHook and simply
            // call the super implementations.
            printStats();
        }
    }

    /** Print resource usage statistics */
    protected void printStats() {
        List<MemoryPoolMXBean> memoryPools = ManagementFactory.getMemoryPoolMXBeans();
        for (MemoryPoolMXBean memoryPool : memoryPools) {
            System.out.println("Memory pool " + memoryPool.getName() + " statistics");
            System.out.println("  Pool type: " + memoryPool.getType());
            System.out.println("  Peak usage: " + memoryPool.getPeakUsage());
        }
    }

    // Output the warning about source level at most once.
    private boolean warnedAboutSourceLevel = false;

    // The number of errors at the last exit of the type processor.
    // At entry to the type processor we check whether the current error count is
    // higher and then don't process the file, as it contains some Java errors.
    // Needs to be package-visible to allow access from AggregateChecker.
    /* package-visible */
    int errsOnLastExit = 0;

    /**
     * Type-check the code with Java specifications and then runs the Checker
     * Rule Checking visitor on the processed source.
     *
     * @see Processor#process(Set, RoundEnvironment)
     */
    @Override
    public void typeProcess(TypeElement e, TreePath p) {
        if (e == null) {
            messager.printMessage(javax.tools.Diagnostic.Kind.ERROR,
                    "Refusing to process empty TypeElement");
            return;
        }
        if (p == null) {
            messager.printMessage(javax.tools.Diagnostic.Kind.ERROR,
                    "Refusing to process empty TreePath in TypeElement: " + e);
            return;
        }

        Context context = ((JavacProcessingEnvironment)processingEnv).getContext();
        com.sun.tools.javac.code.Source source = com.sun.tools.javac.code.Source.instance(context);
        if ((! warnedAboutSourceLevel) && (! source.allowTypeAnnotations())) {
            messager.printMessage(javax.tools.Diagnostic.Kind.WARNING,
                                  "-source " + source.name + " does not support type annotations");
            warnedAboutSourceLevel = true;
        }

        Log log = Log.instance(context);
        if (log.nerrors > this.errsOnLastExit) {
            this.errsOnLastExit = log.nerrors;
            return;
        }

        currentRoot = p.getCompilationUnit();
        currentPath = p;
        // Visit the attributed tree.
        SourceVisitor<?, ?, ?, ?> visitor = null;
        try {
            visitor = createSourceVisitor(currentRoot);
            visitor.scan(p, null);
        } catch (CheckerError ce) {
            logCheckerError(ce);
        } catch (Throwable t) {
            logCheckerError(new CheckerError("SourceChecker.typeProcess: unexpected Throwable (" +
                    t.getClass().getSimpleName() + ") when processing "
                    + currentRoot.getSourceFile().getName() +
                    (t.getMessage() != null ? "; message: " + t.getMessage() : ""), t));
        } finally {
            // Also add possibly deferred diagnostics, which will get published back in
            // AbstractTypeProcessor.
            this.errsOnLastExit = log.nerrors;
        }
    }

    /**
     * Format a list of {@link StackTraceElement}s to be printed out as an error
     * message.
     */
    protected String formatStackTrace(StackTraceElement[] stackTrace) {
        boolean first = true;
        StringBuilder sb = new StringBuilder();
        for (StackTraceElement ste : stackTrace) {
            if (!first) {
                sb.append("\n");
            }
            first = false;
            sb.append(ste.toString());
        }
        return sb.toString();
    }

    // Uses private fields, need to rewrite.
    // public void dumpState() {
    //     System.out.printf("SourceChecker = %s%n", this);
    //     System.out.printf("  env = %s%n", env);
    //     System.out.printf("    env.elementUtils = %s%n", ((JavacProcessingEnvironment) env).elementUtils);
    //     System.out.printf("      env.elementUtils.types = %s%n", ((JavacProcessingEnvironment) env).elementUtils.types);
    //     System.out.printf("      env.elementUtils.enter = %s%n", ((JavacProcessingEnvironment) env).elementUtils.enter);
    //     System.out.printf("    env.typeUtils = %s%n", ((JavacProcessingEnvironment) env).typeUtils);
    //     System.out.printf("  trees = %s%n", trees);
    //     System.out.printf("    trees.enter = %s%n", ((com.sun.tools.javac.api.JavacTrees) trees).enter);
    //     System.out.printf("    trees.elements = %s%n", ((com.sun.tools.javac.api.JavacTrees) trees).elements);
    //     System.out.printf("      trees.elements.types = %s%n", ((com.sun.tools.javac.api.JavacTrees) trees).elements.types);
    //     System.out.printf("      trees.elements.enter = %s%n", ((com.sun.tools.javac.api.JavacTrees) trees).elements.enter);
    // }

    /**
     * Returns the localized long message corresponding for this key, and
     * returns the defValue if no localized message is found.
     *
     */
    protected String fullMessageOf(String messageKey, String defValue) {
        String key = messageKey;

        do {
            if (messages.containsKey(key)) {
                return messages.getProperty(key);
            }

            int dot = key.indexOf('.');
            if (dot < 0) return defValue;
            key = key.substring(dot + 1);
        } while (true);
    }

    /**
     * Prints a message (error, warning, note, etc.) via JSR-269.
     *
     * @param kind
     *            the type of message to print
     * @param source
     *            the object from which to obtain source position information
     * @param msgKey
     *            the message key to print
     * @param args
     *            arguments for interpolation in the string corresponding to the
     *            given message key
     * @see Diagnostic
     * @throws IllegalArgumentException
     *             if {@code source} is neither a {@link Tree} nor an
     *             {@link Element}
     */
    protected void message(Diagnostic.Kind kind, Object source, /*@CompilerMessageKey*/ String msgKey,
            Object... args) {

        assert messages != null : "null messages";

        if (args != null) {
            for (int i = 0; i < args.length; ++i) {
                if (args[i] == null)
                    continue;

                // look whether we can expand the arguments, too.
                args[i] = messages.getProperty(args[i].toString(), args[i].toString());
            }
        }

        if (kind == Diagnostic.Kind.NOTE) {
            System.err.println("(NOTE) " + String.format(msgKey, args));
            return;
        }

        final String defaultFormat = String.format("(%s)", msgKey);
        String fmtString;
        if (this.processingEnv.getOptions() != null /*nnbug*/
                && this.processingEnv.getOptions().containsKey("nomsgtext")) {
            fmtString = defaultFormat;
        } else if (this.processingEnv.getOptions() != null /*nnbug*/
                && this.processingEnv.getOptions().containsKey("detailedmsgtext")) {
            StringBuilder sb = new StringBuilder();
            sb.append(defaultFormat);
            sb.append(DETAILS_SEPARATOR);
            if (args != null) {
                sb.append(args.length);
                sb.append(DETAILS_SEPARATOR);
                for (Object arg : args) {
                    sb.append(arg);
                    sb.append(DETAILS_SEPARATOR);
                }
            } else {
                // Output 0 for null arguments.
                sb.append(0);
                sb.append(DETAILS_SEPARATOR);
            }

            final Tree tree;
            if (source instanceof Element) {
                tree = trees.getTree( (Element) source );
            } else if (source instanceof Tree) {
                tree = (Tree) source;
            } else {
                tree = null;
            }
            sb.append( treeToFilePositionString( tree, currentRoot, processingEnv ) );
            sb.append(DETAILS_SEPARATOR);

            sb.append(fullMessageOf(msgKey, defaultFormat));
            fmtString = sb.toString();

        } else {
            fmtString = fullMessageOf(msgKey, defaultFormat);
        }
        String messageText;
        try {
            messageText = String.format(fmtString, args);
        } catch (Exception e) {
            messageText = "Invalid format string: \"" + fmtString + "\" args: " + Arrays.toString(args);
        }

        // Replace '\n' with the proper line separator
        if (LINE_SEPARATOR != "\n") // interned
            messageText = messageText.replaceAll("\n", LINE_SEPARATOR);

        if (source instanceof Element)
            messager.printMessage(kind, messageText, (Element) source);
        else if (source instanceof Tree)
            Trees.instance(processingEnv).printMessage(kind, messageText, (Tree) source,
                    currentRoot);
        else
            ErrorReporter.errorAbort("invalid position source: "
                    + source.getClass().getName());
    }

    /**
     * For the given tree, compute the source positions for that tree.  Return a "tuple" like string
     * (e.g. "( 1, 200 )" ) that contains the start and end position of the tree in the current compilation unit.
     *
     * @param tree Tree to locate within the current compilation unit
     * @param currentRoot The current compilation unit
     * @param processingEnv The current processing environment
     * @return A tuple string representing the range of characters that tree occupies in the source file
     */
    public String treeToFilePositionString(Tree tree, CompilationUnitTree currentRoot, ProcessingEnvironment processingEnv) {
        if (tree == null) {
            return null;
        }

        SourcePositions sourcePositions = trees.getSourcePositions();
        long start = sourcePositions.getStartPosition( currentRoot, tree);
        long end   = sourcePositions.getEndPosition( currentRoot, tree );

        return "( " + start + ", " + end  + " )";
    }

    public static final String DETAILS_SEPARATOR = " $$ ";

    /**
     * Determines whether an error (whose error key is {@code err}) should
     * be suppressed, according to the user's explicitly-written
     * SuppressWarnings annotation {@code anno} or the -AsuppressWarnings
     * command-line argument.
     * <p>
     *
     * A @SuppressWarnings value may be of the following pattern:
     *
     * <ol>
     * <li>{@code "suppress-key"}, where suppress-key is a supported warnings
     * key, as specified by {@link #getSuppressWarningsKey()}
     * (e.g., {@code "nullness"} for Nullness, {@code "igj"} for IGJ)</li>
     *
     * <li>{@code "suppress-key:error-key}, where the suppress-key
     * is as above, and error-key is a prefix of the errors
     * that it may suppress.  So "nullness:generic.argument", would
     * suppress any errors in the Nullness Checker related to
     * generic.argument.</li>
     * </ol>
     *
     * @param anno  the @SuppressWarnings annotation written by the user
     * @param err   the error key the checker is emitting
     * @return true if one of {@code annos} is a {@link SuppressWarnings}
     *         annotation with the key returned by {@link
     *         SourceChecker#getSuppressWarningsKey}
     */
    private boolean checkSuppressWarnings(/*@Nullable*/ SuppressWarnings anno, String err) {

        // Don't suppress warnings if this checker provides no key to do so.
        Collection<String> checkerSwKeys = this.getSuppressWarningsKeys();
        if (checkerSwKeys.isEmpty())
            return false;

        String[] userSwKeys = (anno == null ? null : anno.value());
        if (this.suppressWarnings == null) {
            this.suppressWarnings = createSuppressWarnings(getOptions());
        }
        String[] cmdLineSwKeys = this.suppressWarnings;

        return (checkSuppressWarnings(userSwKeys, err)
                || checkSuppressWarnings(cmdLineSwKeys, err));
    }

    /**
     * Return true if the given error should be suppressed, based on the
     * user-supplied @SuppressWarnings keys.
     */
    private boolean checkSuppressWarnings(String /*@Nullable*/ [] userSwKeys, String err) {
        if (userSwKeys == null)
            return false;

        Collection<String> checkerSwKeys = this.getSuppressWarningsKeys();

        // Check each value of the user-written @SuppressWarnings annotation.
        for (String suppressWarningValue : userSwKeys) {
            for (String checkerKey : checkerSwKeys) {
                if (suppressWarningValue.equalsIgnoreCase(checkerKey))
                    return true;

                String expected = checkerKey + ":" + err;
                if (expected.toLowerCase().contains(suppressWarningValue.toLowerCase()))
                    return true;
            }
        }

        return false;
    }

    /**
     * Determines whether all the warnings pertaining to a given tree
     * should be suppressed.  Returns true if the tree is within the scope
     * of a @SuppressWarnings annotation, one of whose values suppresses
     * the checker's warnings.  The list of keys that suppress a checker's
     * wornings is provided by the {@link
     * SourceChecker#getSuppressWarningsKey} method.
     *
     * @param tree the tree that might be a source of a warning
     * @return true if no warning should be emitted for the given tree because
     *         it is contained by a declaration with an appropriately-valued
     *         @SuppressWarnings annotation; false otherwise
     */
    private boolean shouldSuppressWarnings(Tree tree, String err) {

        // Don't suppress warnings if this checker provides no key to do so.
        Collection<String> checkerKeys = this.getSuppressWarningsKeys();
        if (checkerKeys.isEmpty())
            return false;

        /*@Nullable*/ TreePath path = trees.getPath(this.currentRoot, tree);
        if (path == null)
            return false;

        /*@Nullable*/ VariableTree var = TreeUtils.enclosingVariable(path);
        if (var != null && shouldSuppressWarnings(InternalUtils.symbol(var), err))
            return true;

        /*@Nullable*/ MethodTree method = TreeUtils.enclosingMethod(path);
        if (method != null && shouldSuppressWarnings(InternalUtils.symbol(method), err))
            return true;

        /*@Nullable*/ ClassTree cls = TreeUtils.enclosingClass(path);
        if (cls != null && shouldSuppressWarnings(InternalUtils.symbol(cls), err))
            return true;

        return false;
    }

    private boolean shouldSuppressWarnings(/*@Nullable*/ Element elt, String err) {

        if (elt == null)
            return false;

        return checkSuppressWarnings(elt.getAnnotation(SuppressWarnings.class), err)
                || shouldSuppressWarnings(elt.getEnclosingElement(), err);
    }

    /**
     * Reports a result. By default, it prints it to the screen via the
     * compiler's internal messenger if the result is non-success; otherwise,
     * the method returns with no side-effects.
     *
     * @param r
     *            the result to report
     * @param src
     *            the position object associated with the result
     */
    public void report(final Result r, final Object src) {

        String err = r.getMessageKeys().iterator().next();
        // TODO: SuppressWarnings checking for Elements
        if (src instanceof Tree && shouldSuppressWarnings((Tree)src, err))
            return;
        if (src instanceof Element && shouldSuppressWarnings((Element)src, err))
            return;

        if (r.isSuccess())
            return;

        for (Result.DiagMessage msg : r.getDiagMessages()) {
            if (r.isFailure())
                this.message(hasOption("warns") ? Diagnostic.Kind.MANDATORY_WARNING : Diagnostic.Kind.ERROR,
                        src, msg.getMessageKey(), msg.getArgs());
            else if (r.isWarning())
                this.message(Diagnostic.Kind.MANDATORY_WARNING, src, msg.getMessageKey(), msg.getArgs());
            else
                this.message(Diagnostic.Kind.NOTE, src, msg.getMessageKey(), msg.getArgs());
        }
    }

    /**
     * Determines the value of the lint option with the given name.  Just
     * as <a
     * href="http://docs.oracle.com/javase/7/docs/technotes/guides/javac/index.html">javac</a>
     * uses "-Xlint:xxx" to enable and "-Xlint:-xxx" to disable option xxx,
     * annotation-related lint options are enabled with "-Alint:xxx" and
     * disabled with "-Alint:-xxx".
     *
     * @throws IllegalArgumentException if the option name is not recognized
     *         via the {@link SupportedLintOptions} annotation or the {@link
     *         SourceChecker#getSupportedLintOptions} method
     * @param name the name of the lint option to check for
     * @return true if the lint option was given, false if it was not given or
     * was given prepended with a "-"
     *
     * @see SourceChecker#getLintOption(String, boolean)
     */
    public final boolean getLintOption(String name) {
        return getLintOption(name, false);
    }

    /**
     * Determines the value of the lint option with the given name.  Just
     * as <a
     * href="http://docs.oracle.com/javase/1.5.0/docs/tooldocs/solaris/javac.html">javac</a>
     * uses "-Xlint:xxx" to enable and "-Xlint:-xxx" to disable option xxx,
     * annotation-related lint options are enabled with "-Alint=xxx" and
     * disabled with "-Alint=-xxx".
     *
     * @throws IllegalArgumentException if the option name is not recognized
     *         via the {@link SupportedLintOptions} annotation or the {@link
     *         SourceChecker#getSupportedLintOptions} method
     * @param name the name of the lint option to check for
     * @param def the default option value, returned if the option was not given
     * @return true if the lint option was given, false if it was given
     *         prepended with a "-", or {@code def} if it was not given at all
     *
     * @see SourceChecker#getLintOption(String)
     * @see SourceChecker#getOption(String)
     */
    public final boolean getLintOption(String name, boolean def) {

        if (!this.getSupportedLintOptions().contains(name)) {
            ErrorReporter.errorAbort("Illegal lint option: " + name);
        }

        if (activeLints == null) {
            activeLints = createActiveLints(processingEnv.getOptions());
        }

        if (activeLints.isEmpty()) {
            return def;
        }

        String tofind = name;
        while (tofind != null) {
            if (activeLints.contains(tofind))
                return true;
            else if (activeLints.contains(String.format("-%s", tofind)))
                return false;

            tofind = parentOfOption(tofind);
        }

        return def;
    }

    /**
     * Set the value of the lint option with the given name.  Just
     * as <a
     * href="http://docs.oracle.com/javase/1.5.0/docs/tooldocs/solaris/javac.html">javac</a>
     * uses "-Xlint:xxx" to enable and "-Xlint:-xxx" to disable option xxx,
     * annotation-related lint options are enabled with "-Alint=xxx" and
     * disabled with "-Alint=-xxx".
     * This method can be used by subclasses to enforce having certain lint
     * options enabled/disabled.
     *
     * @throws IllegalArgumentException if the option name is not recognized
     *         via the {@link SupportedLintOptions} annotation or the {@link
     *         SourceChecker#getSupportedLintOptions} method
     * @param name the name of the lint option to set
     * @param val the option value
     *
     * @see SourceChecker#getLintOption(String)
     * @see SourceChecker#getLintOption(String,boolean)
     */
    protected final void setLintOption(String name, boolean val) {
        if (!this.getSupportedLintOptions().contains(name)) {
            ErrorReporter.errorAbort("Illegal lint option: " + name);
        }

        /* TODO: warn if the option is also provided on the command line(?)
        boolean exists = false;
        if (!activeLints.isEmpty()) {
            String tofind = name;
            while (tofind != null) {
                if (activeLints.contains(tofind) || // direct
                        activeLints.contains(String.format("-%s", tofind)) || // negation
                        activeLints.contains(tofind.substring(1))) { // name was negation
                    exists = true;
                }
                tofind = parentOfOption(tofind);
            }
        }

        if (exists) {
            // TODO: Issue warning?
        }
        TODO: assert that name doesn't start with '-'
        */

        Set<String> newlints = new HashSet<String>();
        newlints.addAll(activeLints);
        if (val) {
            newlints.add(name);
        } else {
            newlints.add(String.format("-%s", name));
        }
        activeLints = Collections.unmodifiableSet(newlints);
    }

    /**
     * Helper method to find the parent of a lint key.  The lint hierarchy
     * level is donated by a colon ':'.  'all' is the root for all hierarchy.
     *
     * Example
     *    cast:unsafe --> cast
     *    cast        --> all
     *    all         --> {@code null}
     */
    private String parentOfOption(String name) {
        if (name.equals("all"))
            return null;
        else if (name.contains(":")) {
            return name.substring(0, name.lastIndexOf(':'));
        } else {
            return "all";
        }
    }

    /**
     * Returns the lint options recognized by this checker. Lint options are
     * those which can be checked for via {@link SourceChecker#getLintOption}.
     *
     * @return an unmodifiable {@link Set} of the lint options recognized by
     *         this checker
     */
    public Set<String> getSupportedLintOptions() {
        if (supportedLints == null) {
            supportedLints = createSupportedLintOptions();
        }
        return supportedLints;
    }

    /**
     * Compute the set of supported lint options.
     */
    protected Set<String> createSupportedLintOptions() {
        /*@Nullable*/ SupportedLintOptions sl =
            this.getClass().getAnnotation(SupportedLintOptions.class);

        if (sl == null)
            return Collections.</*@NonNull*/ String>emptySet();

        /*@Nullable*/ String /*@Nullable*/ [] slValue = sl.value();
        assert slValue != null; /*nninvariant*/

        /*@Nullable*/ String [] lintArray = slValue;
        Set<String> lintSet = new HashSet<String>(lintArray.length);
        for (String s : lintArray)
            lintSet.add(s);
        return Collections.</*@NonNull*/ String>unmodifiableSet(lintSet);

    }

    /**
     * Set the supported lint options.
     * Use of this method should be limited to the AggregateChecker,
     * who needs to set the lint options to the union of all subcheckers.
     * Also, e.g. the NullnessSubchecker/RawnessSubchecker need to
     * use this method, as one is created by the other.
     */
    protected void setSupportedLintOptions(Set<String> newlints) {
        supportedLints = newlints;
    }

    /**
     * Add additional active options.
     * Use of this method should be limited to the AggregateChecker,
     * who needs to set the active options to the union of all subcheckers.
     */
    protected void addOptions(Map<String, String> moreopts) {
        Map<String, String> activeOpts = new HashMap<String, String>(getOptions());
        activeOpts.putAll(moreopts);
        activeOptions = Collections.unmodifiableMap(activeOpts);
    }

    /**
     * Determines the value of the option with the given name.
     *
     * @see SourceChecker#getLintOption(String,boolean)
     */
    public final String getOption(String name) {
        return getOption(name, null);
    }

    /**
     * Return all active options for this checker.
     * @return all active options for this checker.
     */
    public Map<String, String> getOptions() {
        if (activeOptions == null) {
            activeOptions = createActiveOptions(processingEnv.getOptions());
        }
        return activeOptions;
    }

    /**
     * Check whether the given option is provided.
     * Note that {@link #getOption(String)} can still return null even
     * if hasOption is true: this happens e.g. for -Amyopt
     *
     * @param name The option name to check
     * @return True if the option name was provided, false otherwise.
     */
    // TODO I would like to rename getLintOption to hasLintOption
    public final boolean hasOption(String name) {
        return getOptions().containsKey(name);
    }

    /**
     * Determines the value of the lint option with the given name and
     * returns the default value if nothing is specified.
     *
     * @see SourceChecker#getOption(String)
     * @see SourceChecker#getLintOption(String)
     */
    public final String getOption(String name, String def) {

        if (!this.getSupportedOptions().contains(name)) {
            ErrorReporter.errorAbort("Illegal option: " + name);
        }

        if (activeOptions == null) {
            activeOptions = createActiveOptions(processingEnv.getOptions());
        }

        if (activeOptions.isEmpty()) {
            return def;
        }

        if (activeOptions.containsKey(name)) {
            return activeOptions.get(name);
        } else {
            return def;
        }
    }

    /**
     * Map the Checker Framework version of {@link SupportedOptions} to
     * the standard annotation provided version
     * {@link javax.annotation.processing.SupportedOptions}.
     */
    @Override
    public Set<String> getSupportedOptions() {
        Set<String> options = new HashSet<String>();

<<<<<<< HEAD
        // When adding a new standard option, add a brief blurb about
        // the use case and a pointer to one prominent use of the option.
        // Update the Checker Framework manual,
        // introduction.tex contains an overview of all options;
        // a specific section should contain a detailed discussion.

        // Set inclusion/exclusion of type uses or definitions
        // checkers.source.SourceChecker.shouldSkipUses and similar
        options.add("skipUses");
        options.add("onlyUses");
        options.add("skipDefs");
        options.add("onlyDefs");

        // Unsoundly ignore side effects
        options.add("assumeSideEffectFree");

        // Lint options
        // checkers.source.SourceChecker.getSupportedLintOptions() and similar
        options.add("lint");

        // Only output error code, useful for testing framework
        // checkers.source.SourceChecker.message(Kind, Object, String, Object...)
        options.add("nomsgtext");

        // Output detailed message in simple-to-parse format, useful
        // for tools parsing our output
        // checkers.source.SourceChecker.message(Kind, Object, String, Object...)
        options.add("detailedmsgtext");

        // Output file names before checking
        // TODO: it looks like support for this was lost!
        options.add("filenames");

        // Output all subtyping checks
        // checkers.basetype.BaseTypeVisitor
        options.add("showchecks");

        // Additional stub files to use
        // checkers.types.AnnotatedTypeFactory.buildIndexTypes()
        options.add("stubs");
        // Ignore the standard jdk.astub file
        // checkers.types.AnnotatedTypeFactory.buildIndexTypes()
        options.add("ignorejdkastub");

        // Whether to print warnings about types/members in a stub file
        // that were not found on the class path
        // checkers.util.stub.StubParser.warnIfNotFound
        options.add("stubWarnIfNotFound");

        // Whether to print debugging messages while processing the stub files
        // checkers.util.stub.StubParser.debugStubParser
        options.add("stubDebug");

        // Whether to check that the annotated JDK is correctly provided
        // checkers.basetype.BaseTypeVisitor.checkForAnnotatedJdk()
        options.add("nocheckjdk");

        // Whether to output errors or warnings only
        // checkers.source.SourceChecker.report
        options.add("warns");

        // A comma-separated list of warnings to suppress
        // checkers.source.SourceChecker.createSuppressWarnings
        options.add("suppressWarnings");

        // Whether to output a stack trace for a framework error
        // checkers.source.SourceChecker.logCheckerError
        options.add("printErrorStack");

        // Whether to print @InvisibleQualifier marked annotations
        // checkers.types.AnnotatedTypeMirror.toString()
        options.add("printAllQualifiers");

        // Directory for .dot files generated from the CFG
        // checkers.types.AbstractBasicAnnotatedTypeFactory.analyze
        options.add("flowdotdir");

        // Whether to assume that assertions are enabled or disabled
        // checkers.flow.CFCFGBuilder.CFCFGBuilder
        options.add("assumeAssertionsAreEnabled");
        options.add("assumeAssertionsAreDisabled");

        // Whether to assume sound concurrent semantics or
        // simplified sequential semantics
        // checkers.flow.CFAbstractTransfer.sequentialSemantics
        options.add("concurrentSemantics");

        // TODO: Checking of bodies of @Pure methods is temporarily disabled
        // unless -AenablePurity is supplied on the command line; re-enable
        // it after making the analysis more precise.
        // checkers.basetype.BaseTypeVisitor.visitMethod(MethodTree, Void)
        options.add("enablePurity");

        // Whether to suggest methods that could be marked @Pure
        // checkers.basetype.BaseTypeVisitor.visitMethod(MethodTree, Void)
        options.add("suggestPureMethods");

        // Whether to output resource statistics at JVM shutdown
        // checkers.source.SourceChecker.shutdownHook()
        options.add("resourceStats");

        // Whether to ignore all subtype tests for type arguments that
        // were inferred for a raw type
        // checkers.types.TypeHierarchy.isSubtypeTypeArguments
        options.add("ignoreRawTypeArguments");

=======
        // Support all options provided with the standard
        // {@link javax.annotation.processing.SupportedOptions}
        // annotation.
>>>>>>> d6fe4331
        options.addAll(super.getSupportedOptions());

        // For the Checker Framework annotation
        // {@link checkers.source.SupportedOptions}
        // we additionally add
        Class<?> clazz = this.getClass();
        List<Class<?>> clazzPrefixes = new LinkedList<>();

        do {
            clazzPrefixes.add(clazz);

            SupportedOptions so = clazz.getAnnotation(SupportedOptions.class);
            if  (so != null) {
                options.addAll(expandCFOptions(clazzPrefixes, so.value()));
            }
            clazz = clazz.getSuperclass();
        } while (clazz != null && !clazz.getName().equals(javacutils.AbstractTypeProcessor.class.getCanonicalName()));

        return Collections.</*@NonNull*/ String>unmodifiableSet(options);
    }

    /**
     * Generate the possible command-line option names by prefixing
     * each class name from {@code classPrefixes} to {@code options},
     * separated by OPTION_SEPARATOR.
     *
     * @param clazzPrefixes The classes to prefix
     * @param options The option names
     * @return the possible combinations that should be supported
     */
    protected Collection<String> expandCFOptions(
            List<? extends Class<?>> clazzPrefixes, String[] options) {
        Set<String> res = new HashSet<>();

        for (String option : options) {
            res.add(option);
            for (Class<?> clazz : clazzPrefixes) {
                res.add(clazz.getCanonicalName() + OPTION_SEPARATOR + option);
                res.add(clazz.getSimpleName() + OPTION_SEPARATOR + option);
            }
        }
        return res;
    }

    /**
     * Always returns a singleton set containing only "*".
     *
     * This method returns the argument to the {@link
     * SupportedAnnotationTypes} annotation, so the effect of returning "*"
     * is as if the checker were annotated by
     * {@code @SupportedAnnotationTypes("*")}:
     * javac runs the checker on every
     * class mentioned on the javac command line.  This method also checks
     * that subclasses do not contain a {@link SupportedAnnotationTypes}
     * annotation.  <p>
     *
     * To specify the annotations that a checker recognizes as type qualifiers,
     * use the {@link TypeQualifiers} annotation on the declaration of
     * subclasses of this class or override the
     * {@link BaseTypeChecker#getSupportedTypeQualifiers()} method.
     *
     * @throws Error if a subclass is annotated with
     *         {@link SupportedAnnotationTypes}
     *
     * @see TypeQualifiers
     * @see BaseTypeChecker#getSupportedAnnotationTypes()
     */
    @Override
    public final Set<String> getSupportedAnnotationTypes() {

        SupportedAnnotationTypes supported = this.getClass().getAnnotation(
                SupportedAnnotationTypes.class);
        if (supported != null)
            ErrorReporter.errorAbort("@SupportedAnnotationTypes should not be written on any checker;"
                            + " supported annotation types are inherited from SourceChecker.");
        return Collections.singleton("*");
    }

    /**
     * @return String keys that a checker honors for suppressing warnings
     *         and errors that it issues.  Each such key suppresses all
     *         warnings issued by the checker.
     *
     * @see SuppressWarningsKeys
     */
    public Collection<String> getSuppressWarningsKeys() {
        SuppressWarningsKeys annotation =
            this.getClass().getAnnotation(SuppressWarningsKeys.class);

        if (annotation != null)
            return Arrays.asList(annotation.value());

        // Inferring key from class name
        String className = this.getClass().getSimpleName();
        int indexOfChecker = className.lastIndexOf("Checker");
        if (indexOfChecker == -1)
            indexOfChecker = className.lastIndexOf("Subchecker");
        String key = (indexOfChecker == -1) ? className : className.substring(0, indexOfChecker);
        return Collections.singleton(key.trim().toLowerCase());
    }

    /**
     * Tests whether the class owner of the passed element is an unannotated
     * class and matches the pattern specified in the
     * {@code checker.skipUses} property.
     *
     * @param element   an element
     * @return  true iff the enclosing class of element should be skipped
     */
    public final boolean shouldSkipUses(Element element) {
        if (element == null)
            return false;
        TypeElement typeElement = ElementUtils.enclosingClass(element);
        String name = typeElement.toString();
        return shouldSkipUses(name);
    }

    /**
     * Tests whether the class owner of the passed type matches
     * the pattern specified in the {@code checker.skipUses} property.
     * In contrast to {@link #shouldSkipUses(Element)} this version
     * can also be used from primitive types, which don't have an element.
     *
     * @param typeName   the fully-qualified name of a type
     * @return  true iff the enclosing class of element should be skipped
     */
    public final boolean shouldSkipUses(String typeName) {
        // System.out.printf("shouldSkipUses(%s) %s%nskipUses %s%nonlyUses %s%nresult %s%n",
        //                   element,
        //                   name,
        //                   skipUsesPattern.matcher(name).find(),
        //                   onlyUsesPattern.matcher(name).find(),
        //                   (skipUsesPattern.matcher(name).find()
        //                    || ! onlyUsesPattern.matcher(name).find()));
        // StackTraceElement[] stea = new Throwable().getStackTrace();
        // for (int i=0; i<3; i++) {
        //     System.out.println("  " + stea[i]);
        // }
        // System.out.println();
        if (skipUsesPattern == null) {
            skipUsesPattern = getSkipUsesPattern(getOptions());
        }
        if (onlyUsesPattern == null) {
            onlyUsesPattern = getOnlyUsesPattern(getOptions());
        }
        return (skipUsesPattern.matcher(typeName).find()
                || ! onlyUsesPattern.matcher(typeName).find());
    }

    /**
     * Tests whether the class definition should not be checked because it
     * matches the {@code checker.skipDefs} property.
     *
     * @param node class to potentially skip
     * @return true if checker should not test node
     */
    public final boolean shouldSkipDefs(ClassTree node) {
        String qualifiedName = InternalUtils.typeOf(node).toString();
        // System.out.printf("shouldSkipDefs(%s) %s%nskipDefs %s%nonlyDefs %s%nresult %s%n%n",
        //                   node,
        //                   qualifiedName,
        //                   skipDefsPattern.matcher(qualifiedName).find(),
        //                   onlyDefsPattern.matcher(qualifiedName).find(),
        //                   (skipDefsPattern.matcher(qualifiedName).find()
        //                    || ! onlyDefsPattern.matcher(qualifiedName).find()));
        if (skipDefsPattern == null) {
            skipDefsPattern = getSkipDefsPattern(getOptions());
        }
        if (onlyDefsPattern == null) {
            onlyDefsPattern = getOnlyDefsPattern(getOptions());
        }

        return (skipDefsPattern.matcher(qualifiedName).find()
                || ! onlyDefsPattern.matcher(qualifiedName).find());
    }

    /**
     * Tests whether the method definition should not be checked because it
     * matches the {@code checker.skipDefs} property.
     *
     * TODO: currently only uses the class definition. Refine pattern. Same for skipUses.
     *
     * @param cls class to potentially skip
     * @param meth method to potentially skip
     * @return true if checker should not test node
     */
    public final boolean shouldSkipDefs(ClassTree cls, MethodTree meth) {
        return shouldSkipDefs(cls);
    }


    /**
     * A helper function to parse a Properties file
     *
     * @param cls   the class whose location is the base of the file path
     * @param filePath the name/path of the file to be read
     * @return  the properties
     */
    protected Properties getProperties(Class<?> cls, String filePath) {
        Properties prop = new Properties();
        try {
            InputStream base = cls.getResourceAsStream(filePath);

            if (base == null)
                // No message customization file was given
                return prop;

            prop.load(base);
        } catch (IOException e) {
            System.err.println("Couldn't parse " + filePath + " file");
            e.printStackTrace();
            // ignore the possible customization file
        }
        return prop;
    }

    @Override
    public final SourceVersion getSupportedSourceVersion() {
        return SourceVersion.RELEASE_8;
    }
}<|MERGE_RESOLUTION|>--- conflicted
+++ resolved
@@ -99,6 +99,9 @@
     "skipDefs",
     "onlyDefs",
 
+    // Unsoundly ignore side effects
+    "assumeSideEffectFree",
+
     // Lint options
     // checkers.source.SourceChecker.getSupportedLintOptions() and similar
     "lint",
@@ -1285,118 +1288,9 @@
     public Set<String> getSupportedOptions() {
         Set<String> options = new HashSet<String>();
 
-<<<<<<< HEAD
-        // When adding a new standard option, add a brief blurb about
-        // the use case and a pointer to one prominent use of the option.
-        // Update the Checker Framework manual,
-        // introduction.tex contains an overview of all options;
-        // a specific section should contain a detailed discussion.
-
-        // Set inclusion/exclusion of type uses or definitions
-        // checkers.source.SourceChecker.shouldSkipUses and similar
-        options.add("skipUses");
-        options.add("onlyUses");
-        options.add("skipDefs");
-        options.add("onlyDefs");
-
-        // Unsoundly ignore side effects
-        options.add("assumeSideEffectFree");
-
-        // Lint options
-        // checkers.source.SourceChecker.getSupportedLintOptions() and similar
-        options.add("lint");
-
-        // Only output error code, useful for testing framework
-        // checkers.source.SourceChecker.message(Kind, Object, String, Object...)
-        options.add("nomsgtext");
-
-        // Output detailed message in simple-to-parse format, useful
-        // for tools parsing our output
-        // checkers.source.SourceChecker.message(Kind, Object, String, Object...)
-        options.add("detailedmsgtext");
-
-        // Output file names before checking
-        // TODO: it looks like support for this was lost!
-        options.add("filenames");
-
-        // Output all subtyping checks
-        // checkers.basetype.BaseTypeVisitor
-        options.add("showchecks");
-
-        // Additional stub files to use
-        // checkers.types.AnnotatedTypeFactory.buildIndexTypes()
-        options.add("stubs");
-        // Ignore the standard jdk.astub file
-        // checkers.types.AnnotatedTypeFactory.buildIndexTypes()
-        options.add("ignorejdkastub");
-
-        // Whether to print warnings about types/members in a stub file
-        // that were not found on the class path
-        // checkers.util.stub.StubParser.warnIfNotFound
-        options.add("stubWarnIfNotFound");
-
-        // Whether to print debugging messages while processing the stub files
-        // checkers.util.stub.StubParser.debugStubParser
-        options.add("stubDebug");
-
-        // Whether to check that the annotated JDK is correctly provided
-        // checkers.basetype.BaseTypeVisitor.checkForAnnotatedJdk()
-        options.add("nocheckjdk");
-
-        // Whether to output errors or warnings only
-        // checkers.source.SourceChecker.report
-        options.add("warns");
-
-        // A comma-separated list of warnings to suppress
-        // checkers.source.SourceChecker.createSuppressWarnings
-        options.add("suppressWarnings");
-
-        // Whether to output a stack trace for a framework error
-        // checkers.source.SourceChecker.logCheckerError
-        options.add("printErrorStack");
-
-        // Whether to print @InvisibleQualifier marked annotations
-        // checkers.types.AnnotatedTypeMirror.toString()
-        options.add("printAllQualifiers");
-
-        // Directory for .dot files generated from the CFG
-        // checkers.types.AbstractBasicAnnotatedTypeFactory.analyze
-        options.add("flowdotdir");
-
-        // Whether to assume that assertions are enabled or disabled
-        // checkers.flow.CFCFGBuilder.CFCFGBuilder
-        options.add("assumeAssertionsAreEnabled");
-        options.add("assumeAssertionsAreDisabled");
-
-        // Whether to assume sound concurrent semantics or
-        // simplified sequential semantics
-        // checkers.flow.CFAbstractTransfer.sequentialSemantics
-        options.add("concurrentSemantics");
-
-        // TODO: Checking of bodies of @Pure methods is temporarily disabled
-        // unless -AenablePurity is supplied on the command line; re-enable
-        // it after making the analysis more precise.
-        // checkers.basetype.BaseTypeVisitor.visitMethod(MethodTree, Void)
-        options.add("enablePurity");
-
-        // Whether to suggest methods that could be marked @Pure
-        // checkers.basetype.BaseTypeVisitor.visitMethod(MethodTree, Void)
-        options.add("suggestPureMethods");
-
-        // Whether to output resource statistics at JVM shutdown
-        // checkers.source.SourceChecker.shutdownHook()
-        options.add("resourceStats");
-
-        // Whether to ignore all subtype tests for type arguments that
-        // were inferred for a raw type
-        // checkers.types.TypeHierarchy.isSubtypeTypeArguments
-        options.add("ignoreRawTypeArguments");
-
-=======
         // Support all options provided with the standard
         // {@link javax.annotation.processing.SupportedOptions}
         // annotation.
->>>>>>> d6fe4331
         options.addAll(super.getSupportedOptions());
 
         // For the Checker Framework annotation
