package checkers.source;

import java.io.IOException;
import java.io.InputStream;
import java.util.*;
import java.util.regex.Pattern;

import javax.annotation.processing.*;
import javax.lang.model.SourceVersion;
import javax.lang.model.element.Element;
import javax.lang.model.element.TypeElement;
import javax.tools.Diagnostic;
import javax.tools.Diagnostic.Kind;

import checkers.basetype.BaseTypeChecker;
import checkers.quals.TypeQualifiers;
import checkers.types.AnnotatedTypeFactory;
import checkers.types.GeneralAnnotatedTypeFactory;
import checkers.util.ElementUtils;
import checkers.util.InternalUtils;
import checkers.util.TreeUtils;

/*>>>
import checkers.compilermsgs.quals.CompilerMessageKey;
import checkers.nullness.quals.*;
*/

import com.sun.source.tree.*;
import com.sun.source.util.TreePath;
import com.sun.source.util.Trees;
import com.sun.tools.javac.processing.JavacMessager;
import com.sun.tools.javac.processing.JavacProcessingEnvironment;
import com.sun.tools.javac.util.Context;
import com.sun.tools.javac.util.Log;

/**
 * An abstract annotation processor designed for implementing a
 * source-file checker for a JSR-308 conforming compiler plug-in. It provides an
 * interface to {@code javac}'s annotation processing API, routines for error
 * reporting via the JSR 199 compiler API, and an implementation for using a
 * {@link SourceVisitor} to perform the type-checking.
 *
 * <p>
 *
 * Subclasses must implement the following methods:
 *
 * <ul>
 *  <li>{@link SourceChecker#getMessages} (for type-qualifier specific error messages)
 *  <li>{@link SourceChecker#createSourceVisitor(CompilationUnitTree)} (for a custom {@link SourceVisitor})
 *  <li>{@link SourceChecker#createFactory} (for a custom {@link AnnotatedTypeFactory})
 *  <li>{@link SourceChecker#getSuppressWarningsKey} (for honoring
 *      {@link SuppressWarnings} annotations)
 * </ul>
 *
 * Most type-checker plug-ins will want to extend {@link BaseTypeChecker},
 * instead of this class.  Only checkers which require annotated types but not
 * subtype checking (e.g. for testing purposes) should extend this.
 * Non-type checkers (e.g. for enforcing coding styles) should extend
 * {@link AbstractProcessor} (or even this class) as the Checker Framework is
 * not designed for such checkers.
 */
public abstract class SourceChecker extends AbstractTypeProcessor {

    // TODO checkers should export themselves through a separate interface,
    // and maybe have an interface for all the methods for which it's safe
    // to override

    /** file name of the localized messages */
    private static final String MSGS_FILE = "messages.properties";

    /** Maps error keys to localized/custom error messages. */
    protected Properties messages;

    /** Used to report error messages and warnings via the compiler. */
    protected Messager messager;

    /** Used as a helper for the {@link SourceVisitor}. */
    protected Trees trees;

    /** The source tree that's being scanned. */
    protected CompilationUnitTree currentRoot;
    public TreePath currentPath;

    /** issue errors as warnings */
    private boolean warns;

    /**
     * Regular expression pattern to specify Java classes that are not
     * annotated, so warnings about uses of them should be suppressed.
     *
     * It contains the pattern specified by the user, through the option
     * {@code checkers.skipUses}; otherwise it contains a pattern that can
     * match no class.
     */
    private Pattern skipUsesPattern;

    /**
     * Regular expression pattern to specify Java classes whose
     * definition should not be checked.
     *
     * It contains the pattern specified by the user, through the option
     * {@code checkers.skipDefs}; otherwise it contains a pattern that can
     * match no class.
     */
    private Pattern skipDefsPattern;

    /** The supported lint options */
    private Set<String> supportedLints;

    /** The chosen lint options that have been enabled by programmer */
    private Set<String> activeLints;

    /** The line separator */
    private final static String LINE_SEPARATOR = System.getProperty("line.separator").intern();

    /**
     * @return the {@link ProcessingEnvironment} that was supplied to this
     *         checker
     */
    public ProcessingEnvironment getProcessingEnvironment() {
        return this.processingEnv;
    }

    /* This method is package visible only to allow the AggregateChecker. */
    /* package-visible */
    void setProcessingEnvironment(ProcessingEnvironment env) {
        this.processingEnv = env;
    }

    /**
     * @param root the AST root for the factory
     * @return an {@link AnnotatedTypeFactory} for use by typecheckers
     */
    public AnnotatedTypeFactory createFactory(CompilationUnitTree root) {
        return new GeneralAnnotatedTypeFactory(this, root);
    }

    /**
     * Provides the {@link SourceVisitor} that the checker should use to scan
     * input source trees.
     *
     * @param root the AST root
     * @return a {@link SourceVisitor} to use to scan source trees
     */
    protected abstract SourceVisitor<?, ?> createSourceVisitor(CompilationUnitTree root);

    /**
     * Provides a mapping of error keys to custom error messages.
     * <p>
     * As a default, this implementation builds a {@link Properties} out of
     * file {@code messages.properties}.  It accumulates all the properties files
     * in the Java class hierarchy from the checker up to {@code SourceChecker}.
     * This permits subclasses to inherit default messages while being able to
     * override them.
     *
     * @return a {@link Properties} that maps error keys to error message text
     */
    public Properties getMessages() {
        if (this.messages != null)
            return this.messages;

        this.messages = new Properties();
        Stack<Class<?>> checkers = new Stack<Class<?>>();

        Class<?> currClass = this.getClass();
        while (currClass != SourceChecker.class) {
            checkers.push(currClass);
            currClass = currClass.getSuperclass();
        }
        checkers.push(SourceChecker.class);

        while (!checkers.empty())
            messages.putAll(getProperties(checkers.pop(), MSGS_FILE));
        return this.messages;
    }

    private Pattern getSkipPattern(String patternName, Map<String, String> options) {
        String pattern = "";

        if (options.containsKey(patternName))
            pattern = options.get(patternName);
        else if (System.getProperty("checkers." + patternName) != null)
            pattern = System.getProperty("checkers." + patternName);
        else if (System.getenv(patternName) != null)
            pattern = System.getenv(patternName);

        if (pattern.indexOf("/") != -1) {
            getProcessingEnvironment().getMessager().printMessage(Kind.WARNING,
              "The " + patternName + " property contains \"/\", which will never match a class name: " + pattern);
        }

        // return a pattern of an illegal Java identifier character
        // so that it won't match anything
        if (pattern.equals(""))
            pattern = "\\(";

        return Pattern.compile(pattern);
    }

    private Pattern getSkipUsesPattern(Map<String, String> options) {
        return getSkipPattern("skipUses", options);
    }

    private Pattern getSkipDefsPattern(Map<String, String> options) {
        return getSkipPattern("skipDefs", options);
    }

    // TODO: do we want this?
    // Cache the keys that we already warned about to prevent repetitions.
    // private Set<String> warnedOnLint = new HashSet<String>();

    private Set<String> createActiveLints(Map<String, String> options) {
        if (!options.containsKey("lint"))
            return Collections.emptySet();

        String lintString = options.get("lint");
        if (lintString == null) {
            return Collections.singleton("all");
        }

        Set<String> activeLint = new HashSet<String>();
        for (String s : lintString.split(",")) {
            if (!this.getSupportedLintOptions().contains(s) &&
                    !(s.charAt(0) == '-' && this.getSupportedLintOptions().contains(s.substring(1))) &&
                    !s.equals("all") &&
                    !s.equals("none") /*&&
                    !warnedOnLint.contains(s)*/) {
                this.messager.printMessage(javax.tools.Diagnostic.Kind.WARNING,
                        "Unsupported lint option: " + s + "; All options: " + this.getSupportedLintOptions());
                // warnedOnLint.add(s);
            }

            activeLint.add(s);
            if (s.equals("none"))
                activeLint.add("-all");
        }

        return Collections.unmodifiableSet(activeLint);
    }

    /**
     * Exception type used only internally to abort
     * processing.
     * Only public to allow tests.AnnotationBuilderTest;
     * this class should be private. TODO: nicer way?
     */
    @SuppressWarnings("serial")
	public static class CheckerError extends RuntimeException {
        public CheckerError(String msg, Throwable cause) {
            super(msg, cause);
        }
    }

    /**
     * Log an error message and abort processing.
     * Call this method instead of raising an exception.
     *
     * @param msg The error message to log.
     */
    public static void errorAbort(String msg) {
        throw new CheckerError(msg, new Throwable());
    }

    public static void errorAbort(String msg, Throwable cause) {
        throw new CheckerError(msg, cause);
    }

    private void logCheckerError(CheckerError ce) {
        StringBuilder msg = new StringBuilder(ce.getMessage());
        if ((processingEnv == null ||
                processingEnv.getOptions() == null ||
                processingEnv.getOptions().containsKey("printErrorStack")) &&
                ce.getCause() != null) {
            msg.append("\nException: " +
                            ce.getCause().toString() + ": " + formatStackTrace(ce.getCause().getStackTrace()));
            Throwable cause = ce.getCause().getCause();
            while (cause!=null) {
                msg.append("\nUnderlying Exception: " +
                                (cause.toString() + ": " +
                                        formatStackTrace(cause.getStackTrace())));
                cause = cause.getCause();
            }
        }
        if (this.messager != null) {
            this.messager.printMessage(javax.tools.Diagnostic.Kind.ERROR, msg);
        } else {
            System.err.println("Exception before having a messager set up: " + msg);
        }
    }

    /**
     * {@inheritDoc}
     *
     * Type checkers are not supposed to override this.
     * Instead use initChecker.
     * This allows us to handle CheckerError only here and doesn't
     * require all overriding implementations to be aware of CheckerError.
     *
     * @see AbstractProcessor#init(ProcessingEnvironment)
     * @see SourceChecker#initChecker()
     */
    @Override
    public void typeProcessingStart() {
        try {
            super.typeProcessingStart();
            initChecker();
            if (this.messager == null) {
                messager = (JavacMessager) processingEnv.getMessager();
                messager.printMessage(
                        javax.tools.Diagnostic.Kind.WARNING,
                        "You have forgotten to call super.initChecker in your "
                                + "subclass of SourceChecker! Please ensure your checker is properly initialized.");
            }
        } catch (CheckerError ce) {
            logCheckerError(ce);
        } catch (Throwable t) {
            logCheckerError(new CheckerError("SourceChecker.init: unexpected Throwable (" +
                    t.getClass().getSimpleName() + "); message: " + t.getMessage(), t));
        }
    }

    /**
     * Initialize the checker.
     *
     * @see AbstractProcessor#init(ProcessingEnvironment)
     */
    public void initChecker() {
        this.skipUsesPattern = getSkipUsesPattern(processingEnv.getOptions());
        this.skipDefsPattern = getSkipDefsPattern(processingEnv.getOptions());

        // Grab the Trees and Messager instances now; other utilities
        // (like Types and Elements) can be retrieved by subclasses.
        /*@Nullable*/ Trees trees = Trees.instance(processingEnv);
        assert trees != null; /*nninvariant*/
        this.trees = trees;

        this.messager = processingEnv.getMessager();
        this.messages = getMessages();
        this.warns = processingEnv.getOptions().containsKey("warns");
        this.activeLints = createActiveLints(processingEnv.getOptions());
    }


    // Output the warning about source level at most once.
    private boolean warnedAboutSourceLevel = false;

    // The number of errors at the last exit of the type processor.
    // At entry to the type processor we check whether the current error count is
    // higher and then don't process the file, as it contains some Java errors.
    // Needs to be package-visible to allow access from AggregateChecker.
    /* package-visible */
    int errsOnLastExit = 0;

    /**
     * Type-check the code with Java specifications and then runs the Checker
     * Rule Checking visitor on the processed source.
     *
     * @see Processor#process(Set, RoundEnvironment)
     */
    @Override
    public void typeProcess(TypeElement e, TreePath p) {
        if (e == null) {
            messager.printMessage(javax.tools.Diagnostic.Kind.ERROR,
                    "Refusing to process empty TypeElement");
            return;
        }
        if (p == null) {
            messager.printMessage(javax.tools.Diagnostic.Kind.ERROR,
                    "Refusing to process empty TreePath in TypeElement: " + e);
            return;
        }

        Context context = ((JavacProcessingEnvironment)processingEnv).getContext();
        com.sun.tools.javac.code.Source source = com.sun.tools.javac.code.Source.instance(context);
        if ((! warnedAboutSourceLevel) && (! source.allowTypeAnnotations())) {
            messager.printMessage(javax.tools.Diagnostic.Kind.WARNING,
                                  "-source " + source.name + " does not support type annotations");
            warnedAboutSourceLevel = true;
        }

        Log log = Log.instance(context);
        if (log.nerrors > this.errsOnLastExit) {
            this.errsOnLastExit = log.nerrors;
            return;
        }

        currentRoot = p.getCompilationUnit();
        currentPath = p;
        // Visit the attributed tree.
        SourceVisitor<?, ?> visitor = null;
        try {
            visitor = createSourceVisitor(currentRoot);
            visitor.scan(p, null);
        } catch (CheckerError ce) {
            logCheckerError(ce);
        } catch (Throwable t) {
            logCheckerError(new CheckerError("SourceChecker.typeProcess: unexpected Throwable (" +
                    t.getClass().getSimpleName() + ")  when processing "
                    + currentRoot.getSourceFile().getName() +
                    (t.getMessage()!=null ? "; message: " + t.getMessage() : ""), t));
        } finally {
            // Also add possibly deferred diagnostics, which will get published back in
            // AbstractTypeProcessor.
            this.errsOnLastExit = log.nerrors + log.deferredDiagnostics.size();
        }
    }

    /**
     * Format a list of {@link StackTraceElement}s to be printed out as an error
     * message.
     */
    protected String formatStackTrace(StackTraceElement[] stackTrace) {
        boolean first = true;
        StringBuilder sb = new StringBuilder();
        for (StackTraceElement ste : stackTrace) {
            if (!first) {
                sb.append("\n");
            }
            first = false;
            sb.append(ste.toString());
        }
        return sb.toString();
    }

    // Uses private fields, need to rewrite.
    // public void dumpState() {
    //     System.out.printf("SourceChecker = %s%n", this);
    //     System.out.printf("  env = %s%n", env);
    //     System.out.printf("    env.elementUtils = %s%n", ((JavacProcessingEnvironment) env).elementUtils);
    //     System.out.printf("      env.elementUtils.types = %s%n", ((JavacProcessingEnvironment) env).elementUtils.types);
    //     System.out.printf("      env.elementUtils.enter = %s%n", ((JavacProcessingEnvironment) env).elementUtils.enter);
    //     System.out.printf("    env.typeUtils = %s%n", ((JavacProcessingEnvironment) env).typeUtils);
    //     System.out.printf("  trees = %s%n", trees);
    //     System.out.printf("    trees.enter = %s%n", ((com.sun.tools.javac.api.JavacTrees) trees).enter);
    //     System.out.printf("    trees.elements = %s%n", ((com.sun.tools.javac.api.JavacTrees) trees).elements);
    //     System.out.printf("      trees.elements.types = %s%n", ((com.sun.tools.javac.api.JavacTrees) trees).elements.types);
    //     System.out.printf("      trees.elements.enter = %s%n", ((com.sun.tools.javac.api.JavacTrees) trees).elements.enter);
    // }

    /**
     * Returns the localized long message corresponding for this key, and
     * returns the defValue if no localized message is found.
     *
     */
    protected String fullMessageOf(String messageKey, String defValue) {
        String key = messageKey;

        do {
            if (messages.containsKey(key)) {
                return messages.getProperty(key);
            }

            int dot = key.indexOf('.');
            if (dot < 0) return defValue;
            key = key.substring(dot + 1);
        } while (true);
    }

    /**
     * Prints a message (error, warning, note, etc.) via JSR-269.
     *
     * @param kind
     *            the type of message to print
     * @param source
     *            the object from which to obtain source position information
     * @param msgKey
     *            the message key to print
     * @param args
     *            arguments for interpolation in the string corresponding to the
     *            given message key
     * @see Diagnostic
     * @throws IllegalArgumentException
     *             if {@code source} is neither a {@link Tree} nor an
     *             {@link Element}
     */
    protected void message(Diagnostic.Kind kind, Object source, /*@CompilerMessageKey*/ String msgKey,
            Object... args) {

        assert messages != null : "null messages";

        if (args != null) {
            for (int i = 0; i < args.length; ++i) {
                if (args[i] == null)
                    continue;

                // look whether we can expand the arguments, too.
                args[i] = messages.getProperty(args[i].toString(), args[i].toString());
            }
        }

        if (kind == Diagnostic.Kind.NOTE) {
            System.err.println("(NOTE) " + String.format(msgKey, args));
            return;
        }

        final String defaultFormat = String.format("(%s)", msgKey);
        String fmtString;
        if (this.processingEnv.getOptions() != null /*nnbug*/
                && this.processingEnv.getOptions().containsKey("nomsgtext")) {
            fmtString = defaultFormat;
        } else {
            fmtString = fullMessageOf(msgKey, defaultFormat);
        }
        String messageText = String.format(fmtString, args);

        // Replace '\n' with the proper line separator
        if (LINE_SEPARATOR != "\n") // interned
            messageText = messageText.replaceAll("\n", LINE_SEPARATOR);

        if (source instanceof Element)
            messager.printMessage(kind, messageText, (Element) source);
        else if (source instanceof Tree)
            Trees.instance(processingEnv).printMessage(kind, messageText, (Tree) source,
                    currentRoot);
        else
            SourceChecker.errorAbort("invalid position source: "
                    + source.getClass().getName());
    }

    /**
     * Determines if an error (whose error key is {@code err}), should
     * be suppressed according to the user explicitly written
     * {@code anno} Suppress annotation.
     * <p>
     *
     * A suppress warnings value may be of the following pattern:
     *
     * <ol>
     * <li>{@code "suppress-key"}, where suppress-key is a supported warnings key, as
     * specified by {@link #getSuppressWarningsKey()},
     * e.g. {@code "nullness"} for nullness, {@code "igj"} for igj
     * test</li>
     *
     * <li>{@code "suppress-key:error-key}, where the suppress-key
     * is as above, and error-key is a prefix of the errors
     * that it may suppress.  So "nullness:generic.argument", would
     * suppress any errors in nullness checker related to
     * generic.argument.
     *
     * @param annos the annotations to search
     * @param err   the error key the checker is emitting
     * @return true if one of {@code annos} is a {@link SuppressWarnings}
     *         annotation with the key returned by {@link
     *         SourceChecker#getSuppressWarningsKey}
     */
    private boolean checkSuppressWarnings(SuppressWarnings anno, String err) {

        if (anno == null)
            return false;

        Collection<String> swkeys = this.getSuppressWarningsKey();

        // For all the method's annotations, check for a @SuppressWarnings
        // annotation. If one is found, check its values for this checker's
        // SuppressWarnings key.
        for (String suppressWarningValue : anno.value()) {
            for (String swKey : swkeys) {
                if (suppressWarningValue.equals(swKey))
                    return true;

                String expected = swKey + ":" + err;
                if (expected.contains(suppressWarningValue))
                    return true;
            }
        }

        return false;
    }

    /**
     * Determines whether the warnings pertaining to a given tree should be
     * suppressed (namely, if its containing method has a @SuppressWarnings
     * annotation for which one of the values is the key provided by the {@link
     * SourceChecker#getSuppressWarningsKey} method).
     *
     * @param tree the tree that might be a source of a warning
     * @return true if no warning should be emitted for the given tree because
     *         it is contained by a method with an appropriately-valued
     *         @SuppressWarnings annotation; false otherwise
     */
    private boolean shouldSuppressWarnings(Tree tree, String err) {

        // Don't suppress warnings if there's no key.
        Collection<String> swKeys = this.getSuppressWarningsKey();
        if (swKeys.isEmpty())
            return false;

        /*@Nullable*/ TreePath path = trees.getPath(this.currentRoot, tree);
        if (path == null)
            return false;

        /*@Nullable*/ VariableTree var = TreeUtils.enclosingVariable(path);
        if (var != null && shouldSuppressWarnings(InternalUtils.symbol(var), err))
            return true;

        /*@Nullable*/ MethodTree method = TreeUtils.enclosingMethod(path);
        if (method != null && shouldSuppressWarnings(InternalUtils.symbol(method), err))
            return true;

        /*@Nullable*/ ClassTree cls = TreeUtils.enclosingClass(path);
        if (cls != null && shouldSuppressWarnings(InternalUtils.symbol(cls), err))
            return true;

        return false;
    }

    private boolean shouldSuppressWarnings(/*@Nullable*/ Element elt, String err) {

        if (elt == null)
            return false;

        return checkSuppressWarnings(elt.getAnnotation(SuppressWarnings.class), err)
                || shouldSuppressWarnings(elt.getEnclosingElement(), err);
    }

    /**
     * Reports a result. By default, it prints it to the screen via the
     * compiler's internal messenger if the result is non-success; otherwise,
     * the method returns with no side-effects.
     *
     * @param r
     *            the result to report
     * @param src
     *            the position object associated with the result
     */
    public void report(final Result r, final Object src) {

        String err = r.getMessageKeys().iterator().next();
        // TODO: SuppressWarnings checking for Elements
        if (src instanceof Tree && shouldSuppressWarnings((Tree)src, err))
            return;
        if (src instanceof Element && shouldSuppressWarnings((Element)src, err))
            return;

        if (r.isSuccess())
            return;

        for (Result.DiagMessage msg : r.getDiagMessages()) {
            if (r.isFailure())
                this.message(warns ? Diagnostic.Kind.MANDATORY_WARNING : Diagnostic.Kind.ERROR,
                        src, msg.getMessageKey(), msg.getArgs());
            else if (r.isWarning())
                this.message(Diagnostic.Kind.MANDATORY_WARNING, src, msg.getMessageKey(), msg.getArgs());
            else
                this.message(Diagnostic.Kind.NOTE, src, msg.getMessageKey(), msg.getArgs());
        }
    }

    /**
     * Determines the value of the lint option with the given name.  Just
     * as <a
     * href="http://docs.oracle.com/javase/7/docs/technotes/guides/javac/index.html">javac</a>
     * uses "-Xlint:xxx" to enable and "-Xlint:-xxx" to disable option xxx,
     * annotation-related lint options are enabled with "-Alint:xxx" and
     * disabled with "-Alint:-xxx".
     *
     * @throws IllegalArgumentException if the option name is not recognized
     *         via the {@link SupportedLintOptions} annotation or the {@link
     *         SourceChecker#getSupportedLintOptions} method
     * @param name the name of the lint option to check for
     * @return true if the lint option was given, false if it was not given or
     * was given prepended with a "-"
     *
     * @see SourceChecker#getLintOption(String,boolean)
     */
    public final boolean getLintOption(String name) {
        return getLintOption(name, false);
    }

    /**
     * Determines the value of the lint option with the given name.  Just
     * as <a
     * href="http://docs.oracle.com/javase/1.5.0/docs/tooldocs/solaris/javac.html">javac</a>
     * uses "-Xlint:xxx" to enable and "-Xlint:-xxx" to disable option xxx,
     * annotation-related lint options are enabled with "-Alint=xxx" and
     * disabled with "-Alint=-xxx".
     *
     * @throws IllegalArgumentException if the option name is not recognized
     *         via the {@link SupportedLintOptions} annotation or the {@link
     *         SourceChecker#getSupportedLintOptions} method
     * @param name the name of the lint option to check for
     * @param def the default option value, returned if the option was not given
     * @return true if the lint option was given, false if it was given
     *         prepended with a "-", or {@code def} if it was not given at all
     *
     * @see SourceChecker#getLintOption(String)
     */
    public final boolean getLintOption(String name, boolean def) {

        if (!this.getSupportedLintOptions().contains(name)) {
            errorAbort("Illegal lint option: " + name);
        }

        if (activeLints.isEmpty())
            return def;

        String tofind = name;
        while (tofind != null) {
            if (activeLints.contains(tofind))
                return true;
            else if (activeLints.contains(String.format("-%s", tofind)))
                return false;

            tofind = parentOfOption(tofind);
        }

        return def;
    }

    /**
     * Set the value of the lint option with the given name.  Just
     * as <a
     * href="http://docs.oracle.com/javase/1.5.0/docs/tooldocs/solaris/javac.html">javac</a>
     * uses "-Xlint:xxx" to enable and "-Xlint:-xxx" to disable option xxx,
     * annotation-related lint options are enabled with "-Alint=xxx" and
     * disabled with "-Alint=-xxx".
     * This method can be used by subclasses to enforce having certain lint
     * options enabled/disabled.
     *
     * @throws IllegalArgumentException if the option name is not recognized
     *         via the {@link SupportedLintOptions} annotation or the {@link
     *         SourceChecker#getSupportedLintOptions} method
     * @param name the name of the lint option to set
     * @param val the option value
     *
     * @see SourceChecker#getLintOption(String)
     * @see SourceChecker#getLintOption(String,boolean)
     */
    protected final void setLintOption(String name, boolean val) {
        if (!this.getSupportedLintOptions().contains(name)) {
            errorAbort("Illegal lint option: " + name);
        }

        /* TODO: warn if the option is also provided on the command line(?)
        boolean exists = false;
        if (!activeLints.isEmpty()) {
            String tofind = name;
            while (tofind != null) {
                if (activeLints.contains(tofind) || // direct
                        activeLints.contains(String.format("-%s", tofind)) || // negation
                        activeLints.contains(tofind.substring(1))) { // name was negation
                    exists = true;
                }
                tofind = parentOfOption(tofind);
            }
        }

        if (exists) {
            // TODO: Issue warning?
        }
        TODO: assert that name doesn't start with '-'
        */

        Set<String> newlints = new HashSet<String>();
        newlints.addAll(activeLints);
        if (val) {
            newlints.add(name);
        } else {
            newlints.add(String.format("-%s", name));
        }
        activeLints = Collections.unmodifiableSet(newlints);
    }

    /**
     * Helper method to find the parent of a lint key.  The lint hierarchy
     * level is donated by a colon ':'.  'all' is the root for all hierarchy.
     *
     * Example
     *    cast:unsafe --> cast
     *    cast        --> all
     *    all         --> {@code null}
     */
    private String parentOfOption(String name) {
        if (name.equals("all"))
            return null;
        else if (name.contains(":")) {
            return name.substring(0, name.lastIndexOf(':'));
        } else {
            return "all";
        }
    }

    /**
     * Returns the lint options recognized by this checker. Lint options are
     * those which can be checked for via {@link SourceChecker#getLintOption}.
     *
     * @return an unmodifiable {@link Set} of the lint options recognized by
     *         this checker
     */
    public Set<String> getSupportedLintOptions() {
        if (supportedLints == null) {
            supportedLints = createSupportedLintOptions();
        }
        return supportedLints;
    }

    /**
     * Compute the set of supported lint options.
     */
    protected Set<String> createSupportedLintOptions() {
        /*@Nullable*/ SupportedLintOptions sl =
            this.getClass().getAnnotation(SupportedLintOptions.class);

        if (sl == null)
            return Collections.</*@NonNull*/ String>emptySet();

        /*@Nullable*/ String /*@Nullable*/ [] slValue = sl.value();
        assert slValue != null; /*nninvariant*/

        /*@Nullable*/ String [] lintArray = slValue;
        Set<String> lintSet = new HashSet<String>(lintArray.length);
        for (String s : lintArray)
            lintSet.add(s);
        return Collections.</*@NonNull*/ String>unmodifiableSet(lintSet);

    }

    /**
     * Set the supported lint options.
     * Use of this method should be limited to the AggregateChecker,
     * who needs to set the lint options to the union of all subcheckers.
     * Also, e.g. the NullnessSubchecker/RawnessSubchecker need to
     * use this method, as one is created by the other.
     */
    protected void setSupportedLintOptions(Set<String> newlints) {
        supportedLints = newlints;
    }

    /*
     * Force "-Alint" as a recognized processor option for all subtypes of
     * SourceChecker.
     * TODO: Options other than "lint" are also added here. Many of them could
     * be lint options.
     *
     * [This method is provided here, rather than via the @SupportedOptions
     * annotation, so that it may be inherited by subclasses.]
     */
    @Override
    public Set<String> getSupportedOptions() {
        Set<String> options = new HashSet<String>();
        options.add("skipUses");
        options.add("skipDefs");
        options.add("lint");
        options.add("nomsgtext");
        options.add("filenames");
        options.add("showchecks");
        options.add("stubs");
        options.add("ignorejdkastub");
        options.add("nocheckjdk");
        options.add("warns");
        options.add("annotatedTypeParams");
        options.add("printErrorStack");
        options.add("printAllQualifiers");
<<<<<<< HEAD
=======
        options.add("flowdotdir");
        options.add("assumeAssertionsAreEnabled");
        options.add("assumeAssertionsAreDisabled");
        options.add("concurrentSemantics");
        options.add("suggestPureMethods");
>>>>>>> c2975a99
        options.add("resourceStats");
        options.addAll(super.getSupportedOptions());
        return Collections.</*@NonNull*/ String>unmodifiableSet(options);
    }

    /**
     * Always returns a singleton set containing only "*".
     *
     * This method returns the argument to the {@link
     * SupportedAnnotationTypes} annotation, so the effect of returning "*"
     * is as if the checker were annotated by
     * {@code @SupportedAnnotationTypes("*")}:
     * javac runs the checker on every
     * class mentioned on the javac command line.  This method also checks
     * that subclasses do not contain a {@link SupportedAnnotationTypes}
     * annotation.  <p>
     *
     * To specify the annotations that a checker recognizes as type qualifiers,
     * use the {@link TypeQualifiers} annotation on the declaration of
     * subclasses of this class or override the
     * {@link BaseTypeChecker#getSupportedTypeQualifiers()} method.
     *
     * @throws Error if a subclass is annotated with
     *         {@link SupportedAnnotationTypes}
     *
     * @see TypeQualifiers
     * @see BaseTypeChecker#getSupportedAnnotationTypes()
     */
    @Override
    public final Set<String> getSupportedAnnotationTypes() {

        SupportedAnnotationTypes supported = this.getClass().getAnnotation(
                SupportedAnnotationTypes.class);
        if (supported != null)
            errorAbort("@SupportedAnnotationTypes should not be written on any checker;"
                            + " supported annotation types are inherited from SourceChecker.");
        return Collections.singleton("*");
    }

    /**
     * @return String keys that a checker honors for suppressing warnings
     *         and errors that it issues
     *
     * @see SuppressWarningsKey
     */
    public Collection<String> getSuppressWarningsKey() {
        SuppressWarningsKey annotation =
            this.getClass().getAnnotation(SuppressWarningsKey.class);

        if (annotation != null)
            return Collections.singleton(annotation.value());

        // Inferring key from class name
        String className = this.getClass().getSimpleName();
        int indexOfChecker = className.lastIndexOf("Checker");
        if (indexOfChecker == -1)
            indexOfChecker = className.lastIndexOf("Subchecker");
        String key = (indexOfChecker == -1) ? className : className.substring(0, indexOfChecker);
        return Collections.singleton(key.trim().toLowerCase());
    }

    /**
     * Tests whether the class owner of the passed element is an unannotated
     * class and matches the pattern specified in the
     * {@code checker.skipUses} property.
     *
     * @param element   an element
     * @return  true iff the enclosing class of element should be skipped
     */
    public final boolean shouldSkipUses(Element element) {
        if (element == null)
            return false;
        TypeElement typeElement = ElementUtils.enclosingClass(element);
        String name = typeElement.getQualifiedName().toString();
        return skipUsesPattern.matcher(name).find();
    }

    /**
     * Tests whether the class definition should not be checked because it
     * matches the {@code checker.skipDefs} property.
     *
     * @param node class to potentially skip
     * @return true if checker should not test node
     */
    public final boolean shouldSkipDefs(ClassTree node) {
        String qualifiedName = InternalUtils.typeOf(node).toString();
        return skipDefsPattern.matcher(qualifiedName).find();
    }

    /**
     * Tests whether the method definition should not be checked because it
     * matches the {@code checker.skipDefs} property.
     *
     * TODO: currently only uses the class definition. Refine pattern. Same for skipUses.
     *
     * @param cls class to potentially skip
     * @param meth method to potentially skip
     * @return true if checker should not test node
     */
    public final boolean shouldSkipDefs(ClassTree cls, MethodTree meth) {
        return shouldSkipDefs(cls);
    }


    /**
     * A helper function to parse a Properties file
     *
     * @param cls   the class whose location is the base of the file path
     * @param filePath the name/path of the file to be read
     * @return  the properties
     */
    protected Properties getProperties(Class<?> cls, String filePath) {
        Properties prop = new Properties();
        try {
            InputStream base = cls.getResourceAsStream(filePath);

            if (base == null)
                // No message customization file was given
                return prop;

            prop.load(base);
        } catch (IOException e) {
            System.err.println("Couldn't parse " + filePath + " file");
            e.printStackTrace();
            // ignore the possible customization file
        }
        return prop;
    }

    @Override
    public final SourceVersion getSupportedSourceVersion() {
        return SourceVersion.RELEASE_8;
    }
}<|MERGE_RESOLUTION|>--- conflicted
+++ resolved
@@ -851,14 +851,11 @@
         options.add("annotatedTypeParams");
         options.add("printErrorStack");
         options.add("printAllQualifiers");
-<<<<<<< HEAD
-=======
         options.add("flowdotdir");
         options.add("assumeAssertionsAreEnabled");
         options.add("assumeAssertionsAreDisabled");
         options.add("concurrentSemantics");
         options.add("suggestPureMethods");
->>>>>>> c2975a99
         options.add("resourceStats");
         options.addAll(super.getSupportedOptions());
         return Collections.</*@NonNull*/ String>unmodifiableSet(options);
