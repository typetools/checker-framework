--- conflicted
+++ resolved
@@ -1,455 +1,450 @@
-package checkers.flow.analysis.checkers;
-
-import java.util.ArrayList;
-import java.util.Collections;
-import java.util.HashMap;
-import java.util.List;
-import java.util.Map;
-import java.util.Map.Entry;
-
-import javax.lang.model.element.AnnotationMirror;
-import javax.lang.model.element.Element;
-import javax.lang.model.element.ExecutableElement;
-import javax.lang.model.type.TypeMirror;
-import javax.lang.model.util.Types;
-
-import checkers.basetype.BaseTypeChecker;
-import checkers.flow.analysis.FlowExpressions;
-import checkers.flow.analysis.FlowExpressions.Receiver;
-import checkers.flow.analysis.Store;
-import checkers.flow.cfg.node.FieldAccessNode;
-import checkers.flow.cfg.node.LocalVariableNode;
-import checkers.flow.cfg.node.MethodInvocationNode;
-import checkers.flow.cfg.node.Node;
-import checkers.flow.util.FlowExpressionParseUtil;
-import checkers.flow.util.FlowExpressionParseUtil.FlowExpressionParseException;
-import checkers.quals.EnsuresAnnotation;
-import checkers.quals.Pure;
-import checkers.util.AnnotationUtils;
-import checkers.util.TreeUtils;
-
-/**
- * A store for the checker framework analysis tracks the annotations of memory
- * locations such as local variables and fields.
- * 
- * @author Charlie Garrett
- * @author Stefan Heule
- */
-// TODO: this class should be split into parts that are reusable generally, and
-// parts specific to the checker framework
-public abstract class CFAbstractStore<V extends CFAbstractValue<V>, S extends CFAbstractStore<V, S>>
-        implements Store<S> {
-
-    /**
-     * The analysis class this store belongs to.
-     */
-    protected final CFAbstractAnalysis<V, S, ?> analysis;
-
-    /**
-     * Information collected about local variables, which are identified by the
-     * corresponding element.
-     */
-    protected final Map<Element, V> localVariableValues;
-
-    /**
-     * Information collected about fields, using the interal representation
-     * {@link FlowExpressions.FieldAccess}.
-     */
-    protected Map<FlowExpressions.FieldAccess, V> fieldValues;
-
-    /* --------------------------------------------------------- */
-    /* Initialization */
-    /* --------------------------------------------------------- */
-
-    public CFAbstractStore(CFAbstractAnalysis<V, S, ?> analysis) {
-        this.analysis = analysis;
-        localVariableValues = new HashMap<>();
-        fieldValues = new HashMap<>();
-    }
-
-    /** Copy constructor. */
-    protected CFAbstractStore(CFAbstractStore<V, S> other) {
-        this.analysis = other.analysis;
-        localVariableValues = new HashMap<>(other.localVariableValues);
-        fieldValues = new HashMap<>(other.fieldValues);
-    }
-
-    /**
-     * Set the abstract value of a method parameter (only adds the information
-     * to the store, does not remove any other knowledge).
-     */
-    public void initializeMethodParameter(LocalVariableNode p, V value) {
-        localVariableValues.put(p.getElement(), value);
-    }
-
-    /* --------------------------------------------------------- */
-    /* Handling of fields */
-    /* --------------------------------------------------------- */
-
-    /**
-     * Remove any information that might not be valid any more after a method
-     * call, and add information guaranteed by the method.
-     */
-<<<<<<< HEAD
-    public void updateForMethodCall(MethodInvocationNode n) {
-        ExecutableElement method = n.getTarget().getMethod();
-=======
-    public void updateForMethodCall(MethodInvocationNode n, BaseTypeChecker checker) {
-        ExecutableElement method = TreeUtils.elementFromUse(n.getTree());
->>>>>>> f29154e5
-
-        // remove information if necessary
-        boolean isPure = analysis.factory.getDeclAnnotation(method, Pure.class) != null;
-        if (!isPure) {
-            fieldValues = new HashMap<>();
-        }
-
-        // add new information based on postcondition
-        AnnotationMirror ensuresAnnotation = analysis.factory
-                .getDeclAnnotation(method, EnsuresAnnotation.class);
-        if (ensuresAnnotation != null) {
-            List<String> expressions = AnnotationUtils.elementValueStringArray(
-                    ensuresAnnotation, "expression");
-            String annotation = AnnotationUtils.elementValueClassName(
-                    ensuresAnnotation, "annotation");
-
-            Node receiver = n.getTarget().getReceiver();
-            Receiver internalReceiver = FlowExpressions
-                    .internalReprOf(receiver);
-            List<Receiver> internalArguments = new ArrayList<>();
-            for (Node arg : n.getArguments()) {
-                internalArguments.add(FlowExpressions.internalReprOf(arg));
-            }
-
-            for (String exp : expressions) {
-                FlowExpressions.Receiver r = null;
-                try {
-                    r = FlowExpressionParseUtil.parse(exp,
-                            receiver, internalReceiver, internalArguments);
-                } catch (FlowExpressionParseException e) {
-                    // these errors are reported at the declaration, ignore here
-                }
-                if (r != null) {
-                    insertValue(r,
-                            analysis.factory.annotationFromName(annotation));
-                }
-            }
-        }
-    }
-
-    /**
-     * Add the annotation {@code a} for the expression {@code r} (correctly
-     * deciding where to store the information depending on the type of the
-     * expression {@code r}).
-     */
-    protected void insertValue(FlowExpressions.Receiver r, AnnotationMirror a) {
-        V value = analysis.createAbstractValue(Collections.singleton(a));
-        insertValue(r, value);
-    }
-
-    protected void insertValue(FlowExpressions.Receiver r, V value) {
-        if (r instanceof FlowExpressions.LocalVariable) {
-            Element localVar = ((FlowExpressions.LocalVariable) r).getElement();
-            if (localVariableValues.containsKey(localVar)) {
-                V mergedValue = localVariableValues.get(localVar)
-                        .leastUpperBound(value);
-                localVariableValues.put(localVar, mergedValue);
-            } else {
-                localVariableValues.put(localVar, value);
-            }
-        } else if (r instanceof FlowExpressions.FieldAccess) {
-            FlowExpressions.FieldAccess fieldAcc = (FlowExpressions.FieldAccess) r;
-            if (fieldValues.containsKey(fieldAcc)) {
-                V mergedValue = fieldValues.get(fieldAcc)
-                        .leastUpperBound(value);
-                fieldValues.put(fieldAcc, mergedValue);
-            } else {
-                fieldValues.put(fieldAcc, value);
-            }
-        } else {
-            assert false;
-        }
-    }
-
-    /**
-     * @return Current abstract value of a field access, or {@code null} if no
-     *         information is available.
-     */
-    public/* @Nullable */V getValue(FieldAccessNode n) {
-        FlowExpressions.FieldAccess fieldAccess = FlowExpressions
-                .internalReprOfFieldAccess(n);
-        return fieldValues.get(fieldAccess);
-    }
-
-    /**
-     * Update the information in the store by considering a field assignment
-     * with target {@code n}, where the right hand side has the abstract value
-     * {@code val}.
-     * 
-     * @param val
-     *            The abstract value of the value assigned to {@code n} (or
-     *            {@code null} if the abstract value is not known).
-     */
-    public void updateForAssignment(FieldAccessNode n, /* @Nullable */V val) {
-        FlowExpressions.FieldAccess fieldAccess = FlowExpressions
-                .internalReprOfFieldAccess(n);
-        removeConflicting(fieldAccess, val);
-        if (!fieldAccess.containsUnknown() && val != null) {
-            fieldValues.put(fieldAccess, val);
-        }
-    }
-
-    /**
-     * Update the information in the store by considering an assignment with
-     * target {@code n}, where the target is neither a local variable nor a
-     * field access. This includes the following steps:
-     * 
-     * <ol>
-     * <li value="1">Remove any abstract values for field accesses <em>b.g</em>
-     * where {@code n} might alias any expression in the receiver <em>b</em>.</li>
-     * </ol>
-     */
-    public void updateForUnknownAssignment(Node n) {
-        FlowExpressions.Unknown unknown = new FlowExpressions.Unknown(
-                n.getType());
-        Map<FlowExpressions.FieldAccess, V> newFieldValues = new HashMap<>();
-        for (Entry<FlowExpressions.FieldAccess, V> e : fieldValues.entrySet()) {
-            FlowExpressions.FieldAccess otherFieldAccess = e.getKey();
-            V otherVal = e.getValue();
-            // case 1:
-            if (otherFieldAccess.getReceiver().containsAliasOf(this, unknown)) {
-                continue; // remove information completely
-            }
-            newFieldValues.put(otherFieldAccess, otherVal);
-        }
-        fieldValues = newFieldValues;
-    }
-
-    /**
-     * Remove any information in {@code fieldValues} that might not be true any
-     * more after {@code fieldAccess} has been assigned a new value (with the
-     * abstract value {@code val}). This includes the following steps (assume
-     * that {@code fieldAccess} is of the form <em>a.f</em> for some <em>a</em>.
-     * 
-     * <ol>
-     * <li value="1">Update the abstract value of other field accesses
-     * <em>b.g</em> where the field is equal (that is, <em>f=g</em>), and the
-     * receiver <em>b</em> might alias the receiver of {@code fieldAccess},
-     * <em>a</em>. This update will raise the abstract value for such field
-     * accesses to at least {@code val} (or the old value, if that was less
-     * precise).</li>
-     * <li value="2">Remove any abstract values for field accesses <em>b.g</em>
-     * where {@code fieldAccess} is the same (i.e., <em>a=b</em> and
-     * <em>f=g</em>), or where {@code fieldAccess} might alias any expression in
-     * the receiver <em>b</em>.</li>
-     * </ol>
-     * 
-     * @param val
-     *            The abstract value of the value assigned to {@code n} (or
-     *            {@code null} if the abstract value is not known).
-     */
-    protected void removeConflicting(FlowExpressions.FieldAccess fieldAccess, /*
-                                                                               * @
-                                                                               * Nullable
-                                                                               */
-            V val) {
-        Map<FlowExpressions.FieldAccess, V> newFieldValues = new HashMap<>();
-        for (Entry<FlowExpressions.FieldAccess, V> e : fieldValues.entrySet()) {
-            FlowExpressions.FieldAccess otherFieldAccess = e.getKey();
-            V otherVal = e.getValue();
-            // case 2:
-            if (otherFieldAccess.getReceiver().containsAliasOf(this,
-                    fieldAccess)
-                    || otherFieldAccess.equals(fieldAccess)) {
-                continue; // remove information completely
-            }
-            // case 1:
-            if (fieldAccess.getField().equals(otherFieldAccess.getField())) {
-                if (canAlias(fieldAccess.getReceiver(),
-                        otherFieldAccess.getReceiver())) {
-                    if (val != null) {
-                        newFieldValues.put(otherFieldAccess,
-                                val.leastUpperBound(otherVal));
-                    } else {
-                        // remove information completely
-                    }
-                    continue;
-                }
-            }
-            // information is save to be carried over
-            newFieldValues.put(otherFieldAccess, otherVal);
-        }
-        fieldValues = newFieldValues;
-    }
-
-    /**
-     * Remove any information in {@code fieldValues} that might not be true any
-     * more after {@code localVar} has been assigned a new value. This includes
-     * the following steps:
-     * 
-     * <ol>
-     * <li value="1">Remove any abstract values for field accesses <em>b.g</em>
-     * where {@code localVar} might alias any expression in the receiver
-     * <em>b</em>.</li>
-     * </ol>
-     */
-    protected void removeConflicting(LocalVariableNode localVar) {
-        Map<FlowExpressions.FieldAccess, V> newFieldValues = new HashMap<>();
-        FlowExpressions.LocalVariable var = new FlowExpressions.LocalVariable(
-                localVar);
-        for (Entry<FlowExpressions.FieldAccess, V> e : fieldValues.entrySet()) {
-            FlowExpressions.FieldAccess otherFieldAccess = e.getKey();
-            // case 1:
-            if (otherFieldAccess.containsSyntacticEqualReceiver(var)) {
-                continue;
-            }
-            newFieldValues.put(otherFieldAccess, e.getValue());
-        }
-        fieldValues = newFieldValues;
-    }
-
-    /**
-     * Can the objects {@code a} and {@code b} be aliases? Returns a
-     * conservative answer (i.e., returns {@code true} if not enough information
-     * is available to determine aliasing).
-     */
-    public boolean canAlias(FlowExpressions.Receiver a,
-            FlowExpressions.Receiver b) {
-        TypeMirror tb = b.getType();
-        TypeMirror ta = a.getType();
-        Types types = analysis.getTypes();
-        return types.isSubtype(ta, tb) || types.isSubtype(tb, ta);
-    }
-
-    /* --------------------------------------------------------- */
-    /* Handling of local variables */
-    /* --------------------------------------------------------- */
-
-    /**
-     * @return Current abstract value of a local variable, or {@code null} if no
-     *         information is available.
-     */
-    public/* @Nullable */V getValue(LocalVariableNode n) {
-        Element el = n.getElement();
-        return localVariableValues.get(el);
-    }
-
-    /**
-     * Set the abstract value of a local variable in the store. Overwrites any
-     * value that might have been available previously.
-     * 
-     * @param val
-     *            The abstract value of the value assigned to {@code n} (or
-     *            {@code null} if the abstract value is not known).
-     */
-    public void updateForAssignment(LocalVariableNode n, /* @Nullable */V val) {
-        removeConflicting(n);
-        if (val != null) {
-            localVariableValues.put(n.getElement(), val);
-        }
-    }
-
-    /* --------------------------------------------------------- */
-    /* Helper and miscellaneous methods */
-    /* --------------------------------------------------------- */
-
-    @SuppressWarnings("unchecked")
-    @Override
-    public S copy() {
-        return analysis.createCopiedStore((S) this);
-    }
-
-    @Override
-    public S leastUpperBound(S other) {
-        S newStore = analysis.createEmptyStore();
-
-        for (Entry<Element, V> e : other.localVariableValues.entrySet()) {
-            // local variables that are only part of one store, but not the
-            // other are discarded, as one of store implicitly contains 'top'
-            // for that variable.
-            Element el = e.getKey();
-            if (localVariableValues.containsKey(el)) {
-                V otherVal = e.getValue();
-                V thisVal = localVariableValues.get(el);
-                V mergedVal = thisVal.leastUpperBound(otherVal);
-                newStore.localVariableValues.put(el, mergedVal);
-            }
-        }
-        for (Entry<FlowExpressions.FieldAccess, V> e : other.fieldValues
-                .entrySet()) {
-            // information about fields that are only part of one store, but not
-            // the other are discarded, as one store implicitly contains 'top'
-            // for that field.
-            FlowExpressions.FieldAccess el = e.getKey();
-            if (fieldValues.containsKey(el)) {
-                V otherVal = e.getValue();
-                V thisVal = fieldValues.get(el);
-                V mergedVal = thisVal.leastUpperBound(otherVal);
-                newStore.fieldValues.put(el, mergedVal);
-            }
-        }
-
-        return newStore;
-    }
-
-    /**
-     * Returns true iff this {@link CFAbstractStore} contains a superset of the
-     * map entries of the argument {@link CFAbstractStore}. Note that we test
-     * the entry keys and values by Java equality, not by any subtype
-     * relationship. This method is used primarily to simplify the equals
-     * predicate.
-     */
-    protected boolean supersetOf(CFAbstractStore<V, S> other) {
-        for (Entry<Element, V> e : other.localVariableValues.entrySet()) {
-            Element key = e.getKey();
-            if (!localVariableValues.containsKey(key)
-                    || !localVariableValues.get(key).equals(e.getValue())) {
-                return false;
-            }
-        }
-        for (Entry<FlowExpressions.FieldAccess, V> e : other.fieldValues
-                .entrySet()) {
-            FlowExpressions.FieldAccess key = e.getKey();
-            if (!fieldValues.containsKey(key)
-                    || !fieldValues.get(key).equals(e.getValue())) {
-                return false;
-            }
-        }
-        return true;
-    }
-
-    @Override
-    public boolean equals(Object o) {
-        if (o != null && o instanceof CFAbstractStore) {
-            @SuppressWarnings("unchecked")
-            CFAbstractStore<V, S> other = (CFAbstractStore<V, S>) o;
-            return this.supersetOf(other) && other.supersetOf(this);
-        } else {
-            return false;
-        }
-    }
-
-    @Override
-    public String toString() {
-        return toDOToutput().replace("\\n", "\n");
-    }
-
-    /**
-     * @return DOT representation of the store (may contain control characters
-     *         such as "\n").
-     */
-    public String toDOToutput() {
-        StringBuilder result = new StringBuilder("CFStore (\\n");
-        for (Entry<Element, V> entry : localVariableValues.entrySet()) {
-            result.append("  " + entry.getKey() + " > " + entry.getValue()
-                    + "\\n");
-        }
-        for (Entry<FlowExpressions.FieldAccess, V> entry : fieldValues
-                .entrySet()) {
-            result.append("  " + entry.getKey() + " > " + entry.getValue()
-                    + "\\n");
-        }
-        result.append(")");
-        return result.toString();
-    }
+package checkers.flow.analysis.checkers;
+
+import java.util.ArrayList;
+import java.util.Collections;
+import java.util.HashMap;
+import java.util.List;
+import java.util.Map;
+import java.util.Map.Entry;
+
+import javax.lang.model.element.AnnotationMirror;
+import javax.lang.model.element.Element;
+import javax.lang.model.element.ExecutableElement;
+import javax.lang.model.type.TypeMirror;
+import javax.lang.model.util.Types;
+
+import checkers.basetype.BaseTypeChecker;
+import checkers.flow.analysis.FlowExpressions;
+import checkers.flow.analysis.FlowExpressions.Receiver;
+import checkers.flow.analysis.Store;
+import checkers.flow.cfg.node.FieldAccessNode;
+import checkers.flow.cfg.node.LocalVariableNode;
+import checkers.flow.cfg.node.MethodInvocationNode;
+import checkers.flow.cfg.node.Node;
+import checkers.flow.util.FlowExpressionParseUtil;
+import checkers.flow.util.FlowExpressionParseUtil.FlowExpressionParseException;
+import checkers.quals.EnsuresAnnotation;
+import checkers.quals.Pure;
+import checkers.util.AnnotationUtils;
+import checkers.util.TreeUtils;
+
+/**
+ * A store for the checker framework analysis tracks the annotations of memory
+ * locations such as local variables and fields.
+ * 
+ * @author Charlie Garrett
+ * @author Stefan Heule
+ */
+// TODO: this class should be split into parts that are reusable generally, and
+// parts specific to the checker framework
+public abstract class CFAbstractStore<V extends CFAbstractValue<V>, S extends CFAbstractStore<V, S>>
+        implements Store<S> {
+
+    /**
+     * The analysis class this store belongs to.
+     */
+    protected final CFAbstractAnalysis<V, S, ?> analysis;
+
+    /**
+     * Information collected about local variables, which are identified by the
+     * corresponding element.
+     */
+    protected final Map<Element, V> localVariableValues;
+
+    /**
+     * Information collected about fields, using the interal representation
+     * {@link FlowExpressions.FieldAccess}.
+     */
+    protected Map<FlowExpressions.FieldAccess, V> fieldValues;
+
+    /* --------------------------------------------------------- */
+    /* Initialization */
+    /* --------------------------------------------------------- */
+
+    public CFAbstractStore(CFAbstractAnalysis<V, S, ?> analysis) {
+        this.analysis = analysis;
+        localVariableValues = new HashMap<>();
+        fieldValues = new HashMap<>();
+    }
+
+    /** Copy constructor. */
+    protected CFAbstractStore(CFAbstractStore<V, S> other) {
+        this.analysis = other.analysis;
+        localVariableValues = new HashMap<>(other.localVariableValues);
+        fieldValues = new HashMap<>(other.fieldValues);
+    }
+
+    /**
+     * Set the abstract value of a method parameter (only adds the information
+     * to the store, does not remove any other knowledge).
+     */
+    public void initializeMethodParameter(LocalVariableNode p, V value) {
+        localVariableValues.put(p.getElement(), value);
+    }
+
+    /* --------------------------------------------------------- */
+    /* Handling of fields */
+    /* --------------------------------------------------------- */
+
+    /**
+     * Remove any information that might not be valid any more after a method
+     * call, and add information guaranteed by the method.
+     */
+    public void updateForMethodCall(MethodInvocationNode n, BaseTypeChecker checker) {
+        ExecutableElement method = TreeUtils.elementFromUse(n.getTree());
+
+        // remove information if necessary
+        boolean isPure = analysis.factory.getDeclAnnotation(method, Pure.class) != null;
+        if (!isPure) {
+            fieldValues = new HashMap<>();
+        }
+
+        // add new information based on postcondition
+        AnnotationMirror ensuresAnnotation = analysis.factory
+                .getDeclAnnotation(method, EnsuresAnnotation.class);
+        if (ensuresAnnotation != null) {
+            List<String> expressions = AnnotationUtils.elementValueStringArray(
+                    ensuresAnnotation, "expression");
+            String annotation = AnnotationUtils.elementValueClassName(
+                    ensuresAnnotation, "annotation");
+
+            Node receiver = n.getTarget().getReceiver();
+            Receiver internalReceiver = FlowExpressions
+                    .internalReprOf(receiver);
+            List<Receiver> internalArguments = new ArrayList<>();
+            for (Node arg : n.getArguments()) {
+                internalArguments.add(FlowExpressions.internalReprOf(arg));
+            }
+
+            for (String exp : expressions) {
+                FlowExpressions.Receiver r = null;
+                try {
+                    r = FlowExpressionParseUtil.parse(exp,
+                            receiver, internalReceiver, internalArguments);
+                } catch (FlowExpressionParseException e) {
+                    // these errors are reported at the declaration, ignore here
+                }
+                if (r != null) {
+                    insertValue(r,
+                            analysis.factory.annotationFromName(annotation));
+                }
+            }
+        }
+    }
+
+    /**
+     * Add the annotation {@code a} for the expression {@code r} (correctly
+     * deciding where to store the information depending on the type of the
+     * expression {@code r}).
+     */
+    protected void insertValue(FlowExpressions.Receiver r, AnnotationMirror a) {
+        V value = analysis.createAbstractValue(Collections.singleton(a));
+        insertValue(r, value);
+    }
+
+    protected void insertValue(FlowExpressions.Receiver r, V value) {
+        if (r instanceof FlowExpressions.LocalVariable) {
+            Element localVar = ((FlowExpressions.LocalVariable) r).getElement();
+            if (localVariableValues.containsKey(localVar)) {
+                V mergedValue = localVariableValues.get(localVar)
+                        .leastUpperBound(value);
+                localVariableValues.put(localVar, mergedValue);
+            } else {
+                localVariableValues.put(localVar, value);
+            }
+        } else if (r instanceof FlowExpressions.FieldAccess) {
+            FlowExpressions.FieldAccess fieldAcc = (FlowExpressions.FieldAccess) r;
+            if (fieldValues.containsKey(fieldAcc)) {
+                V mergedValue = fieldValues.get(fieldAcc)
+                        .leastUpperBound(value);
+                fieldValues.put(fieldAcc, mergedValue);
+            } else {
+                fieldValues.put(fieldAcc, value);
+            }
+        } else {
+            assert false;
+        }
+    }
+
+    /**
+     * @return Current abstract value of a field access, or {@code null} if no
+     *         information is available.
+     */
+    public/* @Nullable */V getValue(FieldAccessNode n) {
+        FlowExpressions.FieldAccess fieldAccess = FlowExpressions
+                .internalReprOfFieldAccess(n);
+        return fieldValues.get(fieldAccess);
+    }
+
+    /**
+     * Update the information in the store by considering a field assignment
+     * with target {@code n}, where the right hand side has the abstract value
+     * {@code val}.
+     * 
+     * @param val
+     *            The abstract value of the value assigned to {@code n} (or
+     *            {@code null} if the abstract value is not known).
+     */
+    public void updateForAssignment(FieldAccessNode n, /* @Nullable */V val) {
+        FlowExpressions.FieldAccess fieldAccess = FlowExpressions
+                .internalReprOfFieldAccess(n);
+        removeConflicting(fieldAccess, val);
+        if (!fieldAccess.containsUnknown() && val != null) {
+            fieldValues.put(fieldAccess, val);
+        }
+    }
+
+    /**
+     * Update the information in the store by considering an assignment with
+     * target {@code n}, where the target is neither a local variable nor a
+     * field access. This includes the following steps:
+     * 
+     * <ol>
+     * <li value="1">Remove any abstract values for field accesses <em>b.g</em>
+     * where {@code n} might alias any expression in the receiver <em>b</em>.</li>
+     * </ol>
+     */
+    public void updateForUnknownAssignment(Node n) {
+        FlowExpressions.Unknown unknown = new FlowExpressions.Unknown(
+                n.getType());
+        Map<FlowExpressions.FieldAccess, V> newFieldValues = new HashMap<>();
+        for (Entry<FlowExpressions.FieldAccess, V> e : fieldValues.entrySet()) {
+            FlowExpressions.FieldAccess otherFieldAccess = e.getKey();
+            V otherVal = e.getValue();
+            // case 1:
+            if (otherFieldAccess.getReceiver().containsAliasOf(this, unknown)) {
+                continue; // remove information completely
+            }
+            newFieldValues.put(otherFieldAccess, otherVal);
+        }
+        fieldValues = newFieldValues;
+    }
+
+    /**
+     * Remove any information in {@code fieldValues} that might not be true any
+     * more after {@code fieldAccess} has been assigned a new value (with the
+     * abstract value {@code val}). This includes the following steps (assume
+     * that {@code fieldAccess} is of the form <em>a.f</em> for some <em>a</em>.
+     * 
+     * <ol>
+     * <li value="1">Update the abstract value of other field accesses
+     * <em>b.g</em> where the field is equal (that is, <em>f=g</em>), and the
+     * receiver <em>b</em> might alias the receiver of {@code fieldAccess},
+     * <em>a</em>. This update will raise the abstract value for such field
+     * accesses to at least {@code val} (or the old value, if that was less
+     * precise).</li>
+     * <li value="2">Remove any abstract values for field accesses <em>b.g</em>
+     * where {@code fieldAccess} is the same (i.e., <em>a=b</em> and
+     * <em>f=g</em>), or where {@code fieldAccess} might alias any expression in
+     * the receiver <em>b</em>.</li>
+     * </ol>
+     * 
+     * @param val
+     *            The abstract value of the value assigned to {@code n} (or
+     *            {@code null} if the abstract value is not known).
+     */
+    protected void removeConflicting(FlowExpressions.FieldAccess fieldAccess, /*
+                                                                               * @
+                                                                               * Nullable
+                                                                               */
+            V val) {
+        Map<FlowExpressions.FieldAccess, V> newFieldValues = new HashMap<>();
+        for (Entry<FlowExpressions.FieldAccess, V> e : fieldValues.entrySet()) {
+            FlowExpressions.FieldAccess otherFieldAccess = e.getKey();
+            V otherVal = e.getValue();
+            // case 2:
+            if (otherFieldAccess.getReceiver().containsAliasOf(this,
+                    fieldAccess)
+                    || otherFieldAccess.equals(fieldAccess)) {
+                continue; // remove information completely
+            }
+            // case 1:
+            if (fieldAccess.getField().equals(otherFieldAccess.getField())) {
+                if (canAlias(fieldAccess.getReceiver(),
+                        otherFieldAccess.getReceiver())) {
+                    if (val != null) {
+                        newFieldValues.put(otherFieldAccess,
+                                val.leastUpperBound(otherVal));
+                    } else {
+                        // remove information completely
+                    }
+                    continue;
+                }
+            }
+            // information is save to be carried over
+            newFieldValues.put(otherFieldAccess, otherVal);
+        }
+        fieldValues = newFieldValues;
+    }
+
+    /**
+     * Remove any information in {@code fieldValues} that might not be true any
+     * more after {@code localVar} has been assigned a new value. This includes
+     * the following steps:
+     * 
+     * <ol>
+     * <li value="1">Remove any abstract values for field accesses <em>b.g</em>
+     * where {@code localVar} might alias any expression in the receiver
+     * <em>b</em>.</li>
+     * </ol>
+     */
+    protected void removeConflicting(LocalVariableNode localVar) {
+        Map<FlowExpressions.FieldAccess, V> newFieldValues = new HashMap<>();
+        FlowExpressions.LocalVariable var = new FlowExpressions.LocalVariable(
+                localVar);
+        for (Entry<FlowExpressions.FieldAccess, V> e : fieldValues.entrySet()) {
+            FlowExpressions.FieldAccess otherFieldAccess = e.getKey();
+            // case 1:
+            if (otherFieldAccess.containsSyntacticEqualReceiver(var)) {
+                continue;
+            }
+            newFieldValues.put(otherFieldAccess, e.getValue());
+        }
+        fieldValues = newFieldValues;
+    }
+
+    /**
+     * Can the objects {@code a} and {@code b} be aliases? Returns a
+     * conservative answer (i.e., returns {@code true} if not enough information
+     * is available to determine aliasing).
+     */
+    public boolean canAlias(FlowExpressions.Receiver a,
+            FlowExpressions.Receiver b) {
+        TypeMirror tb = b.getType();
+        TypeMirror ta = a.getType();
+        Types types = analysis.getTypes();
+        return types.isSubtype(ta, tb) || types.isSubtype(tb, ta);
+    }
+
+    /* --------------------------------------------------------- */
+    /* Handling of local variables */
+    /* --------------------------------------------------------- */
+
+    /**
+     * @return Current abstract value of a local variable, or {@code null} if no
+     *         information is available.
+     */
+    public/* @Nullable */V getValue(LocalVariableNode n) {
+        Element el = n.getElement();
+        return localVariableValues.get(el);
+    }
+
+    /**
+     * Set the abstract value of a local variable in the store. Overwrites any
+     * value that might have been available previously.
+     * 
+     * @param val
+     *            The abstract value of the value assigned to {@code n} (or
+     *            {@code null} if the abstract value is not known).
+     */
+    public void updateForAssignment(LocalVariableNode n, /* @Nullable */V val) {
+        removeConflicting(n);
+        if (val != null) {
+            localVariableValues.put(n.getElement(), val);
+        }
+    }
+
+    /* --------------------------------------------------------- */
+    /* Helper and miscellaneous methods */
+    /* --------------------------------------------------------- */
+
+    @SuppressWarnings("unchecked")
+    @Override
+    public S copy() {
+        return analysis.createCopiedStore((S) this);
+    }
+
+    @Override
+    public S leastUpperBound(S other) {
+        S newStore = analysis.createEmptyStore();
+
+        for (Entry<Element, V> e : other.localVariableValues.entrySet()) {
+            // local variables that are only part of one store, but not the
+            // other are discarded, as one of store implicitly contains 'top'
+            // for that variable.
+            Element el = e.getKey();
+            if (localVariableValues.containsKey(el)) {
+                V otherVal = e.getValue();
+                V thisVal = localVariableValues.get(el);
+                V mergedVal = thisVal.leastUpperBound(otherVal);
+                newStore.localVariableValues.put(el, mergedVal);
+            }
+        }
+        for (Entry<FlowExpressions.FieldAccess, V> e : other.fieldValues
+                .entrySet()) {
+            // information about fields that are only part of one store, but not
+            // the other are discarded, as one store implicitly contains 'top'
+            // for that field.
+            FlowExpressions.FieldAccess el = e.getKey();
+            if (fieldValues.containsKey(el)) {
+                V otherVal = e.getValue();
+                V thisVal = fieldValues.get(el);
+                V mergedVal = thisVal.leastUpperBound(otherVal);
+                newStore.fieldValues.put(el, mergedVal);
+            }
+        }
+
+        return newStore;
+    }
+
+    /**
+     * Returns true iff this {@link CFAbstractStore} contains a superset of the
+     * map entries of the argument {@link CFAbstractStore}. Note that we test
+     * the entry keys and values by Java equality, not by any subtype
+     * relationship. This method is used primarily to simplify the equals
+     * predicate.
+     */
+    protected boolean supersetOf(CFAbstractStore<V, S> other) {
+        for (Entry<Element, V> e : other.localVariableValues.entrySet()) {
+            Element key = e.getKey();
+            if (!localVariableValues.containsKey(key)
+                    || !localVariableValues.get(key).equals(e.getValue())) {
+                return false;
+            }
+        }
+        for (Entry<FlowExpressions.FieldAccess, V> e : other.fieldValues
+                .entrySet()) {
+            FlowExpressions.FieldAccess key = e.getKey();
+            if (!fieldValues.containsKey(key)
+                    || !fieldValues.get(key).equals(e.getValue())) {
+                return false;
+            }
+        }
+        return true;
+    }
+
+    @Override
+    public boolean equals(Object o) {
+        if (o != null && o instanceof CFAbstractStore) {
+            @SuppressWarnings("unchecked")
+            CFAbstractStore<V, S> other = (CFAbstractStore<V, S>) o;
+            return this.supersetOf(other) && other.supersetOf(this);
+        } else {
+            return false;
+        }
+    }
+
+    @Override
+    public String toString() {
+        return toDOToutput().replace("\\n", "\n");
+    }
+
+    /**
+     * @return DOT representation of the store (may contain control characters
+     *         such as "\n").
+     */
+    public String toDOToutput() {
+        StringBuilder result = new StringBuilder("CFStore (\\n");
+        for (Entry<Element, V> entry : localVariableValues.entrySet()) {
+            result.append("  " + entry.getKey() + " > " + entry.getValue()
+                    + "\\n");
+        }
+        for (Entry<FlowExpressions.FieldAccess, V> entry : fieldValues
+                .entrySet()) {
+            result.append("  " + entry.getKey() + " > " + entry.getValue()
+                    + "\\n");
+        }
+        result.append(")");
+        return result.toString();
+    }
 }