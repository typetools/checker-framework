--- conflicted
+++ resolved
@@ -35,15 +35,9 @@
  *
  * Constructing an {@link AnnotationMirror} requires:
  * <ol>
-<<<<<<< HEAD
- * <li>Constructing the builder with the desired annotation class </li>
- * <li>Setting each value individually using {@code setValue} methods </li>
- * <li>Calling {@link #build()} to get the annotation </li>
-=======
  * <li>Constructing the builder with the desired annotation class</li>
  * <li>Setting each value individually using {@code setValue} methods</li>
  * <li>Calling {@link #build()} to get the annotation</li>
->>>>>>> e062778f
  * </ol>
  *
  * Once an annotation is built, no further modification or calls to build can be
