package checkers.util;

import static javax.lang.model.util.ElementFilter.methodsIn;

import java.util.ArrayDeque;
import java.util.ArrayList;
import java.util.Collection;
import java.util.Collections;
import java.util.Deque;
import java.util.HashMap;
import java.util.HashSet;
import java.util.IdentityHashMap;
import java.util.LinkedList;
import java.util.List;
import java.util.Map;
import java.util.Set;

import javax.annotation.processing.ProcessingEnvironment;
import javax.lang.model.element.AnnotationMirror;
import javax.lang.model.element.Element;
import javax.lang.model.element.ElementKind;
import javax.lang.model.element.ExecutableElement;
import javax.lang.model.element.TypeElement;
import javax.lang.model.element.TypeParameterElement;
import javax.lang.model.type.TypeKind;
import javax.lang.model.type.TypeMirror;
import javax.lang.model.util.Elements;
import javax.lang.model.util.Types;

import javacutils.AnnotationUtils;
import javacutils.ElementUtils;
import javacutils.ErrorReporter;
import javacutils.InternalUtils;
import javacutils.Pair;
import javacutils.TreeUtils;

import checkers.quals.PolyAll;
import checkers.quals.TypeQualifier;
import checkers.types.AnnotatedTypeFactory;
import checkers.types.AnnotatedTypeMirror;
import checkers.types.QualifierHierarchy;
import checkers.types.AnnotatedTypeMirror.AnnotatedArrayType;
import checkers.types.AnnotatedTypeMirror.AnnotatedDeclaredType;
import checkers.types.AnnotatedTypeMirror.AnnotatedExecutableType;
import checkers.types.AnnotatedTypeMirror.AnnotatedIntersectionType;
import checkers.types.AnnotatedTypeMirror.AnnotatedPrimitiveType;
import checkers.types.AnnotatedTypeMirror.AnnotatedTypeVariable;
import checkers.types.AnnotatedTypeMirror.AnnotatedWildcardType;
import checkers.types.TypeHierarchy;
import checkers.types.visitors.AnnotatedTypeScanner;
import checkers.types.visitors.SimpleAnnotatedTypeVisitor;

/*>>>
import checkers.nullness.quals.*;
*/

import com.sun.source.tree.*;
import com.sun.source.util.TreePath;

/**
 * Utility methods for operating on {@code AnnotatedTypeMirror}. This
 * class mimics the class {@link Types}.
 */
public class AnnotatedTypes {
    // Class cannot be instantiated.
    private AnnotatedTypes() { throw new AssertionError("Class AnnotatedTypes cannot be instantiated.");}

    /**
     * Returns the most specific base type of {@code t} whose erasure type
     * is {@code superType}.  It returns null if {@code t} is not a subtype
     * of {@code superType}.
     *
     * @param types the type utilities to use
     * @param atypeFactory the type factory to use
     * @param t      a type
     * @param superType   a type that is a supertype of {@code t}
     * @return the base type of t of the given element
     */
    public static AnnotatedTypeMirror asSuper(Types types, AnnotatedTypeFactory atypeFactory,
            AnnotatedTypeMirror t,
            AnnotatedTypeMirror superType) {
        if (asSuper == null ||
                asSuper.types != types ||
                asSuper.atypeFactory != atypeFactory) {
            asSuper = new AsSuperTypeVisitor(types, atypeFactory);
        }
        return asSuper.visit(t, superType);
    }

    private static AsSuperTypeVisitor asSuper;

    private static class AsSuperTypeVisitor extends SimpleAnnotatedTypeVisitor<AnnotatedTypeMirror, AnnotatedTypeMirror> {
        private final Types types;
        private final AnnotatedTypeFactory atypeFactory;

        AsSuperTypeVisitor(Types types, AnnotatedTypeFactory atypeFactory) {
            this.types = types;
            this.atypeFactory = atypeFactory;
        }

        @Override
        protected AnnotatedTypeMirror defaultAction(AnnotatedTypeMirror type, AnnotatedTypeMirror p) {
            return type;
        }

        @Override
        public AnnotatedTypeMirror visitPrimitive(AnnotatedPrimitiveType type, AnnotatedTypeMirror p) {
            if (!p.getKind().isPrimitive())
                return visit(atypeFactory.getBoxedType(type), p);

            AnnotatedPrimitiveType pt = (AnnotatedPrimitiveType)p;
            AnnotatedPrimitiveType st = pt.getCopy(false);
            st.addAnnotations(type.getAnnotations());
            return st;
        }

        @Override
        public AnnotatedTypeMirror visitTypeVariable(AnnotatedTypeVariable type, AnnotatedTypeMirror p) {
            if (p.getKind() == TypeKind.TYPEVAR)
                return type;
            // Operate on the effective upper bound
            AnnotatedTypeMirror res = asSuper(types, atypeFactory, type.getEffectiveUpperBound(), p);
            if (res != null && !res.isAnnotated()) {
                // TODO: or should it be the default?
                // Test MultiBoundTypeVar fails otherwise.
                // Is there a better place for this?
                res.addAnnotations(atypeFactory.getQualifierHierarchy().getTopAnnotations());
            }
            return res;
        }

        @Override
        public AnnotatedTypeMirror visitWildcard(AnnotatedWildcardType type, AnnotatedTypeMirror p) {
            if (p.getKind() == TypeKind.WILDCARD)
                return type;
            // Operate on the effective extends bound
            return asSuper(types, atypeFactory, type.getEffectiveExtendsBound(), p);
        }


        @Override
        public AnnotatedTypeMirror visitArray(AnnotatedArrayType type, AnnotatedTypeMirror p) {
            // Check if array component is subtype of the element
            // first
            if (shouldStop(p, type))
                return type;
            for (AnnotatedTypeMirror st : type.directSuperTypes()) {
                AnnotatedTypeMirror x = asSuper(types, atypeFactory, st, p);
                if (x != null) {
                    return isErased(types, x, p) ? x.getErased() : x;
                }
            }
            return null;
        }

        @Override
        public AnnotatedTypeMirror visitDeclared(AnnotatedDeclaredType type, AnnotatedTypeMirror p) {
            // If visited Element is the desired one, we are done
            if (p.getKind().isPrimitive())
                return visit(atypeFactory.getUnboxedType(type), p);

            /* Something like the following seemed sensible for intersection types,
             * which came up in the Ternary test case with classes MethodSymbol and ClassSymbol.
             * However, it results in an infinite recursion with the IGJ checker.
             * For now, let's handle the null result in the caller, TypeFromTree.visitConditionalExpression.
            if (p.getKind() == TypeKind.DECLARED &&
                    ((AnnotatedDeclaredType)p).getUnderlyingType().asElement().getSimpleName().length() == 0) {
                p = ((AnnotatedDeclaredType)p).directSuperTypes().get(0);
            }
            */

            if (shouldStop(p, type))
                return type;

            // Visit the superclass first!
            for (AnnotatedDeclaredType st : type.directSuperTypes()) {
                if (st.getKind() == TypeKind.DECLARED) {
                    AnnotatedDeclaredType x = (AnnotatedDeclaredType) asSuper(types, atypeFactory, st, p);
                    if (x != null) {
                        return x;
                    }
                }
            }

            return null;
        }

        @Override
        public AnnotatedTypeMirror visitIntersection(AnnotatedIntersectionType type, AnnotatedTypeMirror p) {
            if (shouldStop(p, type))
                return type;

            for (AnnotatedDeclaredType st : type.directSuperTypes()) {
                AnnotatedDeclaredType x = (AnnotatedDeclaredType) asSuper(types, atypeFactory, st, p);
                if (x != null) {
                    return x;
                }
            }

            return null;
        }
    };

    /**
     * Return the base type of t or any of its outer types that starts
     * with the given type. If none exists, return null.
     *
     * @param t     a type
     * @param elem   a type
     */
    private static AnnotatedTypeMirror asOuterSuper(Types types, AnnotatedTypeFactory atypeFactory, AnnotatedTypeMirror t,
            AnnotatedTypeMirror elem) {
        switch (t.getKind()) {
        case DECLARED:
            AnnotatedDeclaredType dt = (AnnotatedDeclaredType) t;
            do {
                // Search among supers for a desired supertype
                AnnotatedTypeMirror s = asSuper(types, atypeFactory, dt, elem);
                if (s != null)
                    return s;
                // if not found immediately, try enclosing type
                // like A in A.B
                dt = dt.getEnclosingType();
            } while (dt != null);
            return null;
        case ARRAY:     // intentional follow-through
        case TYPEVAR:   // intentional follow-through
        case WILDCARD:
            return asSuper(types, atypeFactory, t, elem);
        default:
            return null;
        }
    }

    /*
     * Returns true if sup and sub are the same type.
     * Returns false otherwise (including if sub cannot be a subtype of sup).
     */
    private static boolean shouldStop(AnnotatedTypeMirror sup, AnnotatedTypeMirror sub) {
        // Check if it's the same type
        // if sup is primitive, but not sub
        if (sup.getKind().isPrimitive() && !sub.getKind().isPrimitive())
            /// XXX shouldn't this be "return false"?
            return true;
        if (sup.getKind().isPrimitive() && sub.getKind().isPrimitive())
            return sup.getKind() == sub.getKind();
        // if both are declared
        if (sup.getKind() == TypeKind.DECLARED && sub.getKind() == TypeKind.DECLARED) {
            AnnotatedDeclaredType supdt = (AnnotatedDeclaredType) sup;
            AnnotatedDeclaredType subdt = (AnnotatedDeclaredType) sub;

            // Check if it's the same name
            if (!supdt.getUnderlyingType().asElement().equals(
                    subdt.getUnderlyingType().asElement()))
                return false;

            return true;
        }

        if (sup.getKind() == TypeKind.ARRAY && sub.getKind() == TypeKind.ARRAY) {
            AnnotatedArrayType supat = (AnnotatedArrayType) sup;
            AnnotatedArrayType subat = (AnnotatedArrayType) sub;
            return shouldStop(supat.getComponentType(), subat.getComponentType());
        }
        // horrible horrible hack
        // Types.isSameType() doesn't work for type variables or wildcards
        return sup.getUnderlyingType().toString().equals(sub.getUnderlyingType().toString());
    }

    /**
     * Tests that t2 is the erased type of t2
     *
     * @return true iff t2 is erased type of t1
     */
    private static boolean isErased(Types types, AnnotatedTypeMirror t1, AnnotatedTypeMirror t2) {
        return types.isSameType(
                types.erasure(t1.getUnderlyingType()), t2.getUnderlyingType());
    }

    /**
     * @see #asMemberOf(Types, AnnotatedTypeFactory, AnnotatedTypeMirror, Element)
     */
    public static AnnotatedExecutableType asMemberOf(Types types, AnnotatedTypeFactory atypeFactory, AnnotatedTypeMirror t,
            ExecutableElement elem) {
        return (AnnotatedExecutableType) asMemberOf(types, atypeFactory, t, (Element) elem);
    }

    /**
     * Returns the type of an element when that element is viewed as a member
     * of, or otherwise directly contained by, a given type.
     *
     * For example, when viewed as a member of the parameterized type
     * {@code Set<@NonNull String>}, the {@code Set.add} method is an
     * {@code ExecutableType} whose parameter is of type
     * {@code @NonNull String}.
     *
     * The result is customized according to the type system semantics,
     * according to {@link AnnotatedTypeFactory#postAsMemberOf(
     * AnnotatedTypeMirror, AnnotatedTypeMirror, Element)}.
     *
     * @param t    a type
     * @param elem  an element
     */
    public static AnnotatedTypeMirror asMemberOf(Types types, AnnotatedTypeFactory atypeFactory,
            AnnotatedTypeMirror t, Element elem) {
        // asMemberOf is only for fields, variables, and methods!
        // Otherwise, simply use fromElement.
        switch (elem.getKind()) {
        case PACKAGE:
        case INSTANCE_INIT:
        case OTHER:
        case STATIC_INIT:
        case TYPE_PARAMETER:
            return atypeFactory.fromElement(elem);
        default:
<<<<<<< HEAD
            AnnotatedTypeMirror type = asMemberOfImpl(types, atypeFactory, t, elem);
            if (!ElementUtils.isStatic(elem))
                atypeFactory.postAsMemberOf(type, t, elem);
            return type;
=======
>>>>>>> 48f97d00
        }
    }

    private static AnnotatedTypeMirror asMemberOfImpl(final Types types, final AnnotatedTypeFactory atypeFactory,
            final AnnotatedTypeMirror t, final Element elem) {
        if (ElementUtils.isStatic(elem))
            return atypeFactory.getAnnotatedType(elem);

        // For type variables and wildcards, operate on the upper bound
        if (t.getKind() == TypeKind.TYPEVAR &&
                ((AnnotatedTypeVariable)t).getUpperBound() != null)
            return asMemberOf(types, atypeFactory, ((AnnotatedTypeVariable) t).getEffectiveUpperBound(),
                    elem);
        if (t.getKind() == TypeKind.WILDCARD &&
                ((AnnotatedWildcardType)t).getExtendsBound() != null)
            return asMemberOf(types, atypeFactory, ((AnnotatedWildcardType) t).getEffectiveExtendsBound(),
                    elem);

        if (t.getKind() == TypeKind.ARRAY
                && elem.getKind() == ElementKind.METHOD
                && elem.getSimpleName().contentEquals("clone")) {
                AnnotatedExecutableType method = (AnnotatedExecutableType) atypeFactory.getAnnotatedType(elem);
                return method.substitute(Collections.singletonMap(method.getReturnType(), t));
        }

        final AnnotatedTypeMirror elemType = atypeFactory.getAnnotatedType(elem);

        // I cannot think of why it wouldn't be a declared type!
        // Defensive Programming
        if (t.getKind() != TypeKind.DECLARED) {
            return elemType;
        }

        //
        // Basic Algorithm:
        // 1. Find the owner of the element
        // 2. Find the base type of owner (e.g. type of owner as supertype
        //      of passed type)
        // 3. Substitute for type variables if any exist
        TypeElement owner = ElementUtils.enclosingClass(elem);
        // Is the owner or any enclosing class generic?
        boolean ownerGeneric = false;
        {
            TypeElement encl = owner;
            while (encl != null) {
                if (!encl.getTypeParameters().isEmpty()) {
                    ownerGeneric = true;
                    break;
                }
                encl = ElementUtils.enclosingClass(encl.getEnclosingElement());
            }
        }

        // TODO: Potential bug if Raw type is used
        if (!ownerGeneric)
            return elemType;

        AnnotatedDeclaredType ownerType = atypeFactory.getAnnotatedType(owner);
        AnnotatedDeclaredType base =
            (AnnotatedDeclaredType) asOuterSuper(types, atypeFactory, t, ownerType);

        if (base == null)
            return elemType;

        List<? extends AnnotatedTypeMirror> ownerParams =
            ownerType.getTypeArguments();
        List<? extends AnnotatedTypeMirror> baseParams =
            base.getTypeArguments();
        if (!ownerParams.isEmpty()) {
            if (baseParams.isEmpty()) {
                List<AnnotatedTypeMirror> baseParamsEr = new ArrayList<AnnotatedTypeMirror>();
                for (AnnotatedTypeMirror arg : ownerParams)
                    baseParamsEr.add(arg.getErased());
                return subst(elemType, ownerParams, baseParamsEr);
            }
            return subst(elemType, ownerParams, baseParams);
        }

        return elemType;
    }

    /**
     * Returns a new type, a copy of the passed {@code t}, with all
     * instances of {@code from} type substituted with their correspondents
     * in {@code to}.
     *
     * @param t     the type
     * @param from  the from types
     * @param to    the to types
     * @return  the new type after substitutions
     */
    public static AnnotatedTypeMirror subst(AnnotatedTypeMirror t,
            List<? extends AnnotatedTypeMirror> from,
            List<? extends AnnotatedTypeMirror> to) {
        Map<AnnotatedTypeMirror, AnnotatedTypeMirror> mappings =
            new HashMap<AnnotatedTypeMirror, AnnotatedTypeMirror>();

        for (int i = 0; i < from.size(); ++i) {
            mappings.put(from.get(i), to.get(i));
        }
        return t.substitute(mappings);
    }


    /**
     * Returns a deep copy of the passed type.
     *
     * @param type  the annotated type to be copied
     * @return a deep copy of the passed type
     */
    @SuppressWarnings("unchecked")
    public static <ATM extends AnnotatedTypeMirror> ATM deepCopy(ATM type) {
        // TODO: Test this, specify behavior, merge/compare to ATM.copy
        ATM result = (ATM) type.substitute(Collections.<AnnotatedTypeMirror,
                AnnotatedTypeMirror>emptyMap());
        return result;
    }

    /**
     * Returns the iterated type of the passed iterable type, and throws
     * {@link IllegalArgumentException} if the passed type is not iterable.
     *
     * The iterated type is the component type of an array, and the type
     * argument of {@link Iterable} for declared types.
     *
     * @param iterableType  the iterable type (either array or declared)
     * @return the types of elements in the iterable type
     */
    public static AnnotatedTypeMirror getIteratedType(ProcessingEnvironment processingEnv,
            AnnotatedTypeFactory atypeFactory,
            AnnotatedTypeMirror iterableType) {
        if (iterableType.getKind() == TypeKind.ARRAY) {
            return ((AnnotatedArrayType) iterableType).getComponentType();
        }

        // For type variables and wildcards take the effective upper bound.
        if (iterableType.getKind() == TypeKind.WILDCARD)
            return getIteratedType(processingEnv, atypeFactory,
                    ((AnnotatedWildcardType) iterableType).getEffectiveExtendsBound());
        if (iterableType.getKind() == TypeKind.TYPEVAR)
            return getIteratedType(processingEnv, atypeFactory,
                    ((AnnotatedTypeVariable) iterableType).getEffectiveUpperBound());

        if (iterableType.getKind() != TypeKind.DECLARED) {
            ErrorReporter.errorAbort("AnnotatedTypes.getIteratedType: not iterable type: " + iterableType);
            return null; // dead code
        }

        TypeElement iterableElement = processingEnv.getElementUtils().getTypeElement("java.lang.Iterable");
        AnnotatedDeclaredType iterableElmType = atypeFactory.getAnnotatedType(iterableElement);
        AnnotatedDeclaredType dt = (AnnotatedDeclaredType) asSuper(processingEnv.getTypeUtils(), atypeFactory, iterableType, iterableElmType);
        if (dt == null) {
            ErrorReporter.errorAbort("AnnotatedTypes.getIteratedType: not iterable type: " + iterableType);
            return null; // dead code
        } else if (dt.getTypeArguments().isEmpty()) {
            TypeElement e = processingEnv.getElementUtils().getTypeElement("java.lang.Object");
            AnnotatedDeclaredType t = atypeFactory.fromElement(e);
            t.clearAnnotations();
            atypeFactory.annotateImplicit(e, t);
            return t;
        } else {
            return dt.getTypeArguments().get(0);
        }
    }

    /**
     * Returns all the super types of the given declared type.
     *
     * @param type a declared type
     * @return  all the supertypes of the given type
     */
    public static Set<AnnotatedDeclaredType> getSuperTypes(AnnotatedDeclaredType type) {

        Set<AnnotatedDeclaredType> supertypes = new HashSet<AnnotatedDeclaredType>();
        if (type == null)
            return supertypes;

        // Set up a stack containing the type mirror of subtype, which
        // is our starting point.
        Deque<AnnotatedDeclaredType> stack = new ArrayDeque<AnnotatedDeclaredType>();
        stack.push(type);

        while (!stack.isEmpty()) {
            AnnotatedDeclaredType current = stack.pop();

            // For each direct supertype of the current type, if it
            // hasn't already been visited, push it onto the stack and
            // add it to our supertypes set.
            for (AnnotatedDeclaredType supertype : current.directSuperTypes()) {
                if (!supertypes.contains(supertype)) {
                    stack.push(supertype);
                    supertypes.add(supertype);
                }
            }
        }

        return Collections.<AnnotatedDeclaredType>unmodifiableSet(supertypes);
    }

    /**
     * A utility method that takes a Method element and returns a set
     * of all elements that this method overrides (as
     * {@link ExecutableElement}s)
     *
     * @param method
     *            the overriding method
     * @return an unmodifiable set of {@link ExecutableElement}s
     *         representing the elements that method overrides
     */
    public static Map<AnnotatedDeclaredType, ExecutableElement> overriddenMethods(
            Elements elements,
            AnnotatedTypeFactory atypeFactory,
            ExecutableElement method) {
        final TypeElement elem = (TypeElement) method.getEnclosingElement();
        final AnnotatedDeclaredType type = atypeFactory.getAnnotatedType(elem);
        final Collection<AnnotatedDeclaredType> supertypes = getSuperTypes(type);
        return overriddenMethods(elements, method, supertypes);
    }

    /**
     * A utility method that takes the element for a method and the
     * set of all supertypes of the method's containing class and
     * returns the set of all elements that method overrides (as
     * {@link ExecutableElement}s).
     *
     * @param method
     *            the overriding method
     * @param supertypes
     *            the set of supertypes to check for methods that are
     *            overridden by {@code method}
     * @return an unmodified set of {@link ExecutableElement}s
     *         representing the elements that {@code method} overrides
     *         among {@code supertypes}
     */
    public static Map<AnnotatedDeclaredType, ExecutableElement> overriddenMethods(
            Elements elements,
            ExecutableElement method, Collection<AnnotatedDeclaredType> supertypes) {

        Map<AnnotatedDeclaredType, ExecutableElement> overrides =
            new HashMap<AnnotatedDeclaredType, ExecutableElement>();

        for (AnnotatedDeclaredType supertype : supertypes) {
            /*@Nullable*/ TypeElement superElement =
                (TypeElement) supertype.getUnderlyingType().asElement();
            assert superElement != null; /*nninvariant*/
            // For all method in the supertype, add it to the set if
            // it overrides the given method.
            for (ExecutableElement supermethod : methodsIn(superElement.getEnclosedElements())) {
                if (elements.overrides(method, supermethod,
                        superElement)) {
                    overrides.put(supertype, supermethod);
                    break;
                }
            }
        }

        return Collections.</*@NonNull*/ AnnotatedDeclaredType,
            /*@NonNull*/ ExecutableElement>unmodifiableMap(overrides);
    }

    /**
     * Given a method or constructor invocation, return a mapping
     * of the type variables to their type arguments, if any exist.
     *
     * It uses the method or constructor invocation type arguments if they
     * were specified and otherwise it infers them based on the passed arguments
     * or the return type context, according to JLS 15.12.2.
     *
     * @param expr the method or constructor invocation tree; the passed argument
     *   has to be a subtype of MethodInvocationTree or NewClassTree.
     * @return the mapping of the type variables to type arguments for
     *   this method or constructor invocation.
     */
    public static Map<AnnotatedTypeVariable, AnnotatedTypeMirror>
    findTypeArguments(final ProcessingEnvironment processingEnv, final AnnotatedTypeFactory atypeFactory, final ExpressionTree expr) {
        Map<AnnotatedTypeVariable, AnnotatedTypeMirror> typeArguments =
            new HashMap<AnnotatedTypeVariable, AnnotatedTypeMirror>();

        ExecutableElement elt;
        if (expr instanceof MethodInvocationTree ||
                expr instanceof NewClassTree) {
            elt = (ExecutableElement) TreeUtils.elementFromUse(expr);
        } else {
            // This case should never happen.
            ErrorReporter.errorAbort("AnnotatedTypes.findTypeArguments: unexpected tree: " + expr);
            elt = null;
        }

        // Is the method a generic method?
        if (elt.getTypeParameters().isEmpty())
            return typeArguments;

        List<? extends Tree> targs;
        if (expr instanceof MethodInvocationTree) {
            targs = ((MethodInvocationTree) expr).getTypeArguments();
        } else if (expr instanceof NewClassTree) {
            targs = ((NewClassTree) expr).getTypeArguments();
        } else {
            // This case should never happen.
            ErrorReporter.errorAbort("AnnotatedTypes.findTypeArguments: unexpected tree: " + expr);
            targs = null;
        }

        // Has the user supplied type arguments?
        if (!targs.isEmpty()) {
            List<? extends TypeParameterElement> tvars = elt.getTypeParameters();

            for (int i = 0; i < elt.getTypeParameters().size(); ++i) {
                AnnotatedTypeVariable typeVar = (AnnotatedTypeVariable) atypeFactory.getAnnotatedType(tvars.get(i));
                AnnotatedTypeMirror typeArg = atypeFactory.getAnnotatedTypeFromTypeTree(targs.get(i));
                typeArguments.put(typeVar, typeArg);
            }
            return typeArguments;
        } else {
            return inferTypeArguments(processingEnv, atypeFactory, expr, elt);
        }
    }


    /**
     * Return the method or constructor invocation type arguments if specified, otherwise
     * infer them based on the passed arguments or the return type context,
     * according to JLS 15.12.2.
     *
     * @param expr the method or constructor invocation tree; the passed argument
     *   has to be a subtype of MethodInvocationTree or NewClassTree.
     * @param elt the element corresponding to the tree.
     * @return the mapping of the type variables to type arguments for
     *   this method or constructor invocation.
     */

    // TODO: Note that this implementation is buggy as it only infers arguments
    // that make it to the return type.  So it would fail for invocations to
    // <T> void test(T arg1, T arg2)
    // in such cases, T is inferred to be '? extends T.upperBound'
    private static Map<AnnotatedTypeVariable, AnnotatedTypeMirror>
    inferTypeArguments(final ProcessingEnvironment processingEnv, final AnnotatedTypeFactory atypeFactory,
            final ExpressionTree expr, final ExecutableElement elt) {
        Types types = processingEnv.getTypeUtils();
        //
        // The basic algorithm used here, for each type variable:
        // 1. Find the un-annotated  least upper bound for the type variable
        //    by finding the type bound to variable within the return type
        // 2. Infer the type argument annotations using the passed arguments
        // 3. If the type variable is not used within a parameter, find
        //    the assignment context and infer the type argument using it
        // 4. if not within an assignment context, then bind it to the extend bound.
        Map<AnnotatedTypeVariable, AnnotatedTypeMirror> typeArguments =
            new HashMap<AnnotatedTypeVariable, AnnotatedTypeMirror>();

        // Find the un-annotated type
        // TODO: WMD thinks it would be better to (also?) determine the assignment context,
        // instead of just the defaulted return type. For an example, see
        // nullness/generics/MethodTypeVars6.java where an annotation on a type variable
        // gets ignored.
        AnnotatedTypeMirror returnType = atypeFactory.type(expr);
        atypeFactory.annotateImplicit(expr, returnType);

        AnnotatedExecutableType methodType;

        if (expr instanceof MethodInvocationTree) {
            methodType = asMemberOf(types, atypeFactory, atypeFactory.getReceiverType(expr), elt);
        } else if (expr instanceof NewClassTree) {
            // consider the constructor type itself as the viewpoint
            methodType = asMemberOf(types, atypeFactory, returnType, elt);
        } else {
            methodType = null;
        }

        // Using assignment context first
        AnnotatedTypeMirror assigned =
            assignedTo(types, atypeFactory, atypeFactory.getPath(expr));

        for (TypeParameterElement var : elt.getTypeParameters()) {
            // Find the un-annotated binding for the type variable
            AnnotatedTypeVariable typeVar = (AnnotatedTypeVariable) atypeFactory.getAnnotatedType(var);

            AnnotatedTypeMirror argument = null;

            // first use the arguments
            argument = inferTypeArgsUsingArgs(processingEnv, atypeFactory, typeVar, returnType, methodType, expr);

            if (assigned != null) {
                // if we also have an assignment context, try using it
                AnnotatedTypeMirror rettype = methodType.getReturnType();
                AnnotatedTypeMirror returnTypeBase = asSuper(types, atypeFactory, rettype, assigned);

                List<AnnotatedTypeMirror> lst =
                        new TypeResolutionFinder(processingEnv, atypeFactory, typeVar).visit(returnTypeBase, assigned);

                if (lst != null && !lst.isEmpty()) {
                    AnnotatedTypeMirror retinf = lst.get(0);

                    TypeHierarchy typeHierarchy = atypeFactory.getTypeHierarchy();

                    if (argument == null || retinf != null &&
                            types.isSubtype(argument.getUnderlyingType(), retinf.getUnderlyingType()) &&
                            typeHierarchy.isSubtype(argument, retinf)) {
                        // Only use a type inferred from the assignment context if it is a supertype
                        // of the type inferred by the arguments.
                        argument = retinf;
                    }
                }
            }

            if (argument == null && assigned != null) {
                AnnotatedTypeMirror rettype = methodType.getReturnType();
                if (rettype.getKind() == TypeKind.TYPEVAR) {
                    AnnotatedTypeVariable atvrettype = (AnnotatedTypeVariable) rettype;
                    if (atvrettype.getUnderlyingType().asElement() == var) {
                        // Special case if the return type is the type variable we are looking at
                        if (!atypeFactory.getQualifierHierarchy().isSubtype(assigned.getAnnotations(),
                                rettype.getEffectiveAnnotations())) {
                            // If the assignment context is not a subtype of the upper bound of the
                            // return type, take the type qualifiers from the upper bound.
                            // If the assignment type and bound type are incompatible, we'll get an
                            // error later. Most likely the assignment type is simply a supertype of
                            // the bound, e.g. because of the non-null except locals default.
                            assigned = deepCopy(assigned);
                            assigned.clearAnnotations();
                            assigned.addAnnotations(rettype.getEffectiveAnnotations());
                        }
                        argument = assigned;
                    }
                }
                if (argument == null) {
                    // Inferring using context failed for some reason; use the
                    // best we can from the arguments.
                    argument = inferTypeArgsUsingArgs(processingEnv, atypeFactory, typeVar, returnType, methodType, expr);
                }
            }

            if (argument == null) {
                argument = atypeFactory.getUninferredMethodTypeArgument(typeVar);
            }

            if (argument != null) {
                typeArguments.put(typeVar, argument);
            }
        }

        return typeArguments;
    }

    /**
     * Infer the type argument for a single type variable.
     *
     * @param typeVar the method or constructor type variable to infer
     * @param returnType the return type
     * @param exeType the executable type of the method or constructor
     * @param expr the method or constructor invocation tree; the passed argument
     *   has to be a subtype of MethodInvocationTree or NewClassTree.
     * @return the type argument
     */
    private static AnnotatedTypeMirror inferTypeArgsUsingArgs(
            final ProcessingEnvironment processingEnv, final AnnotatedTypeFactory atypeFactory,
            final AnnotatedTypeVariable typeVar,
            final AnnotatedTypeMirror returnType, final AnnotatedExecutableType exeType,
            final ExpressionTree expr) {
        Types types = processingEnv.getTypeUtils();
        TypeResolutionFinder finder = new TypeResolutionFinder(processingEnv, atypeFactory, typeVar);
        List<AnnotatedTypeMirror> lubForVar = finder.visit(exeType.getReturnType(), returnType);

        // TODO: This may introduce a bug, but I don't want to deal with it right now
        if (lubForVar.isEmpty()) {
            return null;
        }

        List<? extends ExpressionTree> args;
        if (expr instanceof MethodInvocationTree) {
            args = ((MethodInvocationTree) expr).getArguments();
        } else if (expr instanceof NewClassTree) {
            args = ((NewClassTree) expr).getArguments();
        } else {
            // TODO
            args = null;
        }

        // find parameter arguments beneficial for inference
        List<AnnotatedTypeMirror> requiredParams = expandVarArgs(atypeFactory, exeType, args);
        List<AnnotatedTypeMirror> passedArgs = new ArrayList<AnnotatedTypeMirror>();

        for (int i = 0; i < requiredParams.size(); ++i) {
            AnnotatedTypeMirror passedArg = atypeFactory.getAnnotatedType(args.get(i));
            AnnotatedTypeMirror requiredArg = requiredParams.get(i);
            AnnotatedTypeMirror pasAsSuper = asSuper(types, atypeFactory, passedArg, requiredArg);
            if (pasAsSuper != null) {
                passedArg = pasAsSuper;
            }
            passedArgs.addAll(finder.visit(requiredArg, passedArg));
        }
        if (passedArgs.isEmpty())
            return null;

        // Found arguments! Great!
        annotateAsLub(processingEnv, atypeFactory, lubForVar.get(0), passedArgs);
        return lubForVar.get(0);
    }

    private static class TypeResolutionFinder
    extends SimpleAnnotatedTypeVisitor<List<AnnotatedTypeMirror>, AnnotatedTypeMirror> {
        private final ProcessingEnvironment processingEnv;
        private final AnnotatedTypeFactory atypeFactory;
        private final AnnotatedTypeVariable typeToFind;

        public TypeResolutionFinder(ProcessingEnvironment processingEnv,
                AnnotatedTypeFactory atypeFactory,
                AnnotatedTypeVariable typeToFind) {
            this.processingEnv = processingEnv;
            this.atypeFactory = atypeFactory;
            this.typeToFind = typeToFind;
        }

        List<AnnotatedTypeMirror> visit(List<AnnotatedTypeMirror> types,
                List<AnnotatedTypeMirror> other) {
            List<AnnotatedTypeMirror> found = new ArrayList<AnnotatedTypeMirror>();
            assert types.size() == other.size();
            for (int i = 0; i < types.size(); ++i) {
                List<AnnotatedTypeMirror> foundHere = visit(types.get(i), other.get(i));
                found.addAll(foundHere);
            }
            return found;
        }

        @Override
        public List<AnnotatedTypeMirror>
        visitArray(AnnotatedArrayType type, AnnotatedTypeMirror p) {
            if (p.getKind() == TypeKind.NULL) {
                return Collections.emptyList();
            } else if (p.getKind() == TypeKind.WILDCARD) {
                // WMD was inspired for this test by visitDeclared below.
                // For an array type, the only legal upper bound is java.lang.Object.
                AnnotatedTypeMirror bound = ((AnnotatedWildcardType)p).getExtendsBound();
                if (bound != null) {
                    assert bound.getUnderlyingType().toString().equals("java.lang.Object");
                }
                return Collections.emptyList();
            }
            assert type.getKind() == p.getKind();
            AnnotatedArrayType pArray = (AnnotatedArrayType) p;

            AnnotatedTypeMirror typeToLookIn;
            if (pArray.getComponentType().getKind().isPrimitive())
                typeToLookIn = pArray;
            else
                typeToLookIn = pArray.getComponentType();

            return visit(type.getComponentType(), typeToLookIn);
        }

        @Override
        public List<AnnotatedTypeMirror>
        visitDeclared(AnnotatedDeclaredType type, AnnotatedTypeMirror p) {
            if (p.getKind() == TypeKind.NULL) {
                if (type.getKind() == TypeKind.TYPEVAR) {
                    Element elem = type.getUnderlyingType().asElement();
                    if (elem.equals(typeToFind.getUnderlyingType().asElement())) {
                        // If we pass null as argument, it only has an influence, if the declared
                        // parameter type is the typeToFind type variable.
                        // E.g. the declared type might not contain the type variable at all.
                        // Also, if we have the parameter type "List<T>" and pass null, this should
                        // not have an effect on the type of T.
                        return Collections.singletonList(p);
                    }
                }
                return Collections.emptyList();
            } else if (p.getKind() == TypeKind.WILDCARD) {
                AnnotatedTypeMirror bound = ((AnnotatedWildcardType)p).getExtendsBound();
                if (bound == null) return Collections.emptyList();
                else return visitDeclared(type, bound);
            }
            AnnotatedDeclaredType pDeclared = (AnnotatedDeclaredType) asSuper(processingEnv.getTypeUtils(), atypeFactory, p, type);
            // if one of them is erased do nothing
            if (type.getTypeArguments().isEmpty()
                || pDeclared == null || pDeclared.getTypeArguments().isEmpty())
                return Collections.emptyList();
            return visit(type.getTypeArguments(), pDeclared.getTypeArguments());
        }

        @Override
        public List<AnnotatedTypeMirror>
        visitExecutable(AnnotatedExecutableType type, AnnotatedTypeMirror p) {
            assert type.getKind() == p.getKind();
            AnnotatedExecutableType pExecutable = (AnnotatedExecutableType)p;
            // Do do return nor type variables
            return visit(type.getParameterTypes(), pExecutable.getParameterTypes());
        }

        @Override
        public List<AnnotatedTypeMirror>
        visitTypeVariable(AnnotatedTypeVariable type, AnnotatedTypeMirror p) {
            Element elem = type.getUnderlyingType().asElement();
            if (elem.equals(typeToFind.getUnderlyingType().asElement())) {
                return Collections.singletonList(p);
            }
            return Collections.emptyList();
        }

        @Override
        public List<AnnotatedTypeMirror>
        visitWildcard(AnnotatedWildcardType type, AnnotatedTypeMirror p) {
            List<AnnotatedTypeMirror> types = new ArrayList<AnnotatedTypeMirror>();
            if (type.getExtendsBound() != null)
                types.addAll(visit(type.getExtendsBound(), p));
            if (type.getSuperBound() != null)
                types.addAll(visit(type.getSuperBound(), p));
            return types;
        }

        @Override
        public List<AnnotatedTypeMirror>
        defaultAction(AnnotatedTypeMirror type, AnnotatedTypeMirror p) {
            return Collections.emptyList();
        }
    }

    /**
     * Returns the annotated type that the leaf of path is assigned to, if it
     * is within an assignment context.
     * Returns the annotated type that the method invocation at the leaf
     * is assigned to.
     *
     * @param path
     * @return type that it path leaf is assigned to
     */
    private static AnnotatedTypeMirror assignedTo(Types types, AnnotatedTypeFactory atypeFactory, TreePath path) {
        Tree assignmentContext = TreeUtils.getAssignmentContext(path);
        if (assignmentContext == null) {
            return null;
        } else if (assignmentContext instanceof AssignmentTree) {
            ExpressionTree variable = ((AssignmentTree)assignmentContext).getVariable();
            return atypeFactory.getAnnotatedType(variable);
        } else if (assignmentContext instanceof CompoundAssignmentTree) {
            ExpressionTree variable =
                ((CompoundAssignmentTree)assignmentContext).getVariable();
            return atypeFactory.getAnnotatedType(variable);
        } else if (assignmentContext instanceof MethodInvocationTree) {
            MethodInvocationTree methodInvocation = (MethodInvocationTree)assignmentContext;
            // TODO move to getAssignmentContext
            if (methodInvocation.getMethodSelect() instanceof MemberSelectTree
                    && ((MemberSelectTree)methodInvocation.getMethodSelect()).getExpression() == path.getLeaf())
                return null;
            ExecutableElement methodElt = TreeUtils.elementFromUse(methodInvocation);
            AnnotatedTypeMirror receiver = atypeFactory.getReceiverType(methodInvocation);
            AnnotatedExecutableType method = asMemberOf(types, atypeFactory, receiver, methodElt);
            int treeIndex = -1;
            for (int i = 0; i < method.getParameterTypes().size(); ++i) {
                if (TreeUtils.skipParens(methodInvocation.getArguments().get(i)) == path.getLeaf()) {
                    treeIndex = i;
                    break;
                }
            }
            if (treeIndex == -1) return null;
            return method.getParameterTypes().get(treeIndex);
        } else if (assignmentContext instanceof NewArrayTree) {
            // FIXME: This may cause infinite loop
            AnnotatedTypeMirror type =
                atypeFactory.getAnnotatedType((NewArrayTree)assignmentContext);
            type = AnnotatedTypes.innerMostType(type);
            return type;
        } else if (assignmentContext instanceof NewClassTree) {
            // This need to be basically like MethodTree
            NewClassTree newClassTree = (NewClassTree) assignmentContext;
            ExecutableElement constructorElt = InternalUtils.constructor(newClassTree);
            AnnotatedExecutableType constructor =
                atypeFactory.getAnnotatedType(constructorElt);
            int treeIndex = -1;
            for (int i = 0; i < constructor.getParameterTypes().size(); ++i) {
                if (TreeUtils.skipParens(newClassTree.getArguments().get(i)) == path.getLeaf()) {
                    treeIndex = i;
                    break;
                }
            }
            if (treeIndex == -1) return null;
            return constructor.getParameterTypes().get(treeIndex);
        } else if (assignmentContext instanceof ReturnTree) {
            MethodTree method = TreeUtils.enclosingMethod(path);
            return (atypeFactory.getAnnotatedType(method)).getReturnType();
        } else if (assignmentContext instanceof VariableTree) {
            return atypeFactory.getAnnotatedType(assignmentContext);
        }

        ErrorReporter.errorAbort("AnnotatedTypes.assignedTo: shouldn't be here!");
        return null; // dead code
    }

    /**
     * Annotate the lub type as if it is the least upper bound of the rest of
     * the types.  This is a useful method for finding conditional expression
     * types.
     *
     * All the types need to be subtypes of lub.
     *
     * @param lub   the type to be the least upper bound
     * @param types the type arguments
     */
    public static void annotateAsLub(ProcessingEnvironment processingEnv, AnnotatedTypeFactory atypeFactory,
            AnnotatedTypeMirror lub, Collection<AnnotatedTypeMirror> types) {
        Types typeutils = processingEnv.getTypeUtils();
        Elements elements = processingEnv.getElementUtils();

        // Is it anonymous?
        if (lub.getKind() == TypeKind.INTERSECTION) {
            // Find the intersect types
            AnnotatedIntersectionType adt = (AnnotatedIntersectionType) lub;

            for (AnnotatedDeclaredType adts : adt.directSuperTypes()) {
                List<AnnotatedTypeMirror> subtypes = new ArrayList<AnnotatedTypeMirror>(types.size());
                for (AnnotatedTypeMirror type : types) {
                    AnnotatedTypeMirror sup = asSuper(typeutils, atypeFactory, type, adts);
                    if (sup != null) {
                        subtypes.add(sup);
                    }
                }
                if (subtypes.size() > 0) {
                    adts.clearAnnotations();
                }

                addAnnotations(elements, atypeFactory, adts, subtypes.toArray(new AnnotatedTypeMirror[0]));
                addAnnotations(elements, atypeFactory, lub, adts);
            }
        } else {
            List<AnnotatedTypeMirror> subtypes = new ArrayList<AnnotatedTypeMirror>(types.size());

            // TODO: This code needs some more serious thought.
            if (lub.getKind() == TypeKind.WILDCARD) {
                subtypes.add(deepCopy(lub));
            } else {
                for (AnnotatedTypeMirror type : types) {
                    if (type == null) {
                        continue;
                    }
                    AnnotatedTypeMirror ass = asSuper(typeutils, atypeFactory, type, lub);
                    if (ass == null) {
                        subtypes.add(deepCopy(type));
                    } else {
                        subtypes.add(ass);
                    }
                }
            }
            if (subtypes.size() > 0) {
                lub.clearAnnotations();
            }

            addAnnotations(elements, atypeFactory, lub, subtypes.toArray(new AnnotatedTypeMirror[0]));
        }
    }

    /**
     * Add the 'intersection' of the types provided to alub.  This is a similar
     * method to the one provided
     * TODO: the above sentence should be finished somehow...
     */
    private static void addAnnotations(Elements elements, AnnotatedTypeFactory atypeFactory,
            AnnotatedTypeMirror alub,
            AnnotatedTypeMirror... types) {
        Set<TypeMirror> visited = new HashSet<TypeMirror>();
        addAnnotationsImpl(elements, atypeFactory, alub, visited, types);
    }

    private static void addAnnotationsImpl(Elements elements, AnnotatedTypeFactory atypeFactory,
            AnnotatedTypeMirror alub,
            Set<TypeMirror> visited,
            AnnotatedTypeMirror ...types) {
        // System.out.println("AnnotatedTypes.addAnnotationsImpl: alub: " + alub +
        //        "\n   visited: " + visited +
        //        "\n   types: " + Arrays.toString(types));

        // types may contain a null in the context of unchecked cast
        // TODO: fix this

        AnnotatedTypeMirror origalub = alub;
        boolean shouldAnnoOrig = false;

        // get rid of wildcards and type variables
        if (alub.getKind() == TypeKind.WILDCARD) {
            alub = ((AnnotatedWildcardType)alub).getExtendsBound();
            // TODO using the getEffective versions copies objects, losing side-effects.
        }
        if (alub.getKind() == TypeKind.TYPEVAR) {
            alub = ((AnnotatedTypeVariable)alub).getUpperBound();
        }

        if (visited.contains(alub.getUnderlyingType())) {
            return;
        }
        visited.add(alub.getUnderlyingType());

        for (int i = 0; i < types.length; ++i) {
            if (!(types[i].getAnnotations().isEmpty() ||
                    bottomsOnly(elements, atypeFactory, types[i].getAnnotations()))) {
                shouldAnnoOrig = true;
            }
            if (types[i].getKind() == TypeKind.WILDCARD) {
                AnnotatedWildcardType wildcard = (AnnotatedWildcardType) types[i];
                if (wildcard.getExtendsBound() != null)
                    types[i] = wildcard.getEffectiveExtendsBound();
                else if (wildcard.getSuperBound() != null)
                    types[i] = wildcard.getEffectiveSuperBound();
            }
            if (types[i].getKind() == TypeKind.TYPEVAR) {
                AnnotatedTypeVariable typevar = (AnnotatedTypeVariable) types[i];
                if (typevar.getUpperBound() != null)
                    types[i] = typevar.getEffectiveUpperBound();
                else if (typevar.getLowerBound() != null)
                    types[i] = typevar.getEffectiveLowerBound();
            }
        }

        Collection<AnnotationMirror> unification = Collections.emptySet();

        boolean isFirst = true;
        for (AnnotatedTypeMirror type : types) {
            if (type.getKind() == TypeKind.NULL && !type.isAnnotated()) continue;
            if (type.getAnnotations().isEmpty()) continue;
            // TODO: unification fails with an empty set of annotations.
            // Why are they sometimes empty, e.g. in the FlowNegation test case.

            if (isFirst) {
                unification = type.getAnnotations();
            } else {
                unification = atypeFactory.getQualifierHierarchy().leastUpperBounds(unification, type.getAnnotations());
            }
            isFirst = false;
        }

        // Remove a previously existing unqualified annotation on the type.
        alub.replaceAnnotations(unification);

        if (alub.getKind() == TypeKind.DECLARED) {
            AnnotatedDeclaredType adt = (AnnotatedDeclaredType) alub;

            for (int i = 0; i < adt.getTypeArguments().size(); ++i) {
                AnnotatedTypeMirror adtArg = adt.getTypeArguments().get(i);
                List<AnnotatedTypeMirror> dTypesArg = new ArrayList<AnnotatedTypeMirror>();
                for (int j = 0; j < types.length; ++j) {
                    if (types[j].getKind() == TypeKind.DECLARED) {
                        AnnotatedDeclaredType adtypej = (AnnotatedDeclaredType) types[j];
                        if (adtypej.getTypeArguments().size() == adt.getTypeArguments().size()) {
                            dTypesArg.add(adtypej.getTypeArguments().get(i));
                        } else {
                            // TODO: actually not just the number of type arguments should match, but
                            // the base types should be equal. See test case framework/GenericTest1
                            // for when this test fails.
                        }
                    }
                }
                addAnnotationsImpl(elements, atypeFactory, adtArg, visited, dTypesArg.toArray(new AnnotatedTypeMirror[0]));
            }
        } else if (alub.getKind() == TypeKind.ARRAY) {
            AnnotatedArrayType aat = (AnnotatedArrayType) alub;
            List<AnnotatedTypeMirror> compTypes = new ArrayList<AnnotatedTypeMirror>();
            for (int i = 0; i < types.length; ++i)  {
                if (types[i].getKind() != TypeKind.NULL) {
                    compTypes.add(((AnnotatedArrayType)types[i]).getComponentType());
                }
            }
            addAnnotationsImpl(elements, atypeFactory, aat.getComponentType(), visited, compTypes.toArray(new AnnotatedTypeMirror[0]));
        }
        if (alub != origalub && shouldAnnoOrig) {
            // These two are not the same if origalub is a wildcard or type variable.
            // In that case, add the found annotations to the type variable also.
            origalub.replaceAnnotations(alub.getAnnotations());
        }
    }

    private static boolean bottomsOnly(Elements elements, AnnotatedTypeFactory atypeFactory,
            Set<AnnotationMirror> annotations) {
        Set<AnnotationMirror> bots = AnnotationUtils.createAnnotationSet();
        bots.addAll(atypeFactory.getQualifierHierarchy().getBottomAnnotations());
        for (AnnotationMirror am : annotations) {
            bots.remove(am);
        }
        return bots.isEmpty();
    }

    /**
     * Returns the method parameters for the invoked method, with the same number
     * of arguments passed in the methodInvocation tree.
     *
     * If the invoked method is not a vararg method or it is a vararg method
     * but the invocation passes an array to the vararg parameter, it would simply
     * return the method parameters.
     *
     * Otherwise, it would return the list of parameters as if the vararg is expanded
     * to match the size of the passed arguments.
     *
     * @param method the method's type
     * @param args the arguments to the method invocation
     * @return  the types that the method invocation arguments need to be subtype of
     */
    public static List<AnnotatedTypeMirror> expandVarArgs(AnnotatedTypeFactory atypeFactory,
            AnnotatedExecutableType method,
            List<? extends ExpressionTree> args) {
        List<AnnotatedTypeMirror> parameters = method.getParameterTypes();
        if (!method.getElement().isVarArgs()) {
            return parameters;
        }

        AnnotatedArrayType varargs = (AnnotatedArrayType)parameters.get(parameters.size() - 1);

        if (parameters.size() == args.size()) {
            // Check if one sent an element or an array
            AnnotatedTypeMirror lastArg = atypeFactory.getAnnotatedType(args.get(args.size() - 1));
            if (lastArg.getKind() == TypeKind.ARRAY &&
                    getArrayDepth(varargs) == getArrayDepth((AnnotatedArrayType)lastArg)) {
                return parameters;
            }
        }

        parameters = new ArrayList<AnnotatedTypeMirror>(parameters.subList(0, parameters.size() - 1));
        for (int i = args.size() - parameters.size(); i > 0; --i)
            parameters.add(varargs.getComponentType());

        return parameters;
    }

    /**
     * Return a list of the AnnotatedTypeMirror of the passed
     * expression trees, in the same order as the trees.
     *
     * @param paramTypes The parameter types to use as assignment context
     * @param trees the AST nodes
     * @return  a list with the AnnotatedTypeMirror of each tree in trees.
     */
    public static List<AnnotatedTypeMirror> getAnnotatedTypes(AnnotatedTypeFactory atypeFactory,
            List<AnnotatedTypeMirror> paramTypes, List<? extends ExpressionTree> trees) {
        assert paramTypes.size() == trees.size() : "AnnotatedTypes.getAnnotatedTypes: size mismatch! " +
            "Parameter types: " + paramTypes + " Arguments: " + trees;
        List<AnnotatedTypeMirror> types = new ArrayList<AnnotatedTypeMirror>();
        Pair<Tree, AnnotatedTypeMirror> preAssCtxt = atypeFactory.getVisitorState().getAssignmentContext();

        try {
            for (int i = 0; i < trees.size(); ++i) {
                AnnotatedTypeMirror param = paramTypes.get(i);
                atypeFactory.getVisitorState().setAssignmentContext(Pair.<Tree, AnnotatedTypeMirror>of((Tree) null, param));
                ExpressionTree arg = trees.get(i);
                types.add(atypeFactory.getAnnotatedType(arg));
            }
        } finally {
            atypeFactory.getVisitorState().setAssignmentContext(preAssCtxt);
        }
        return types;
    }

    // TODO: can't we do better than comparing the strings?
    public static boolean areSame(AnnotatedTypeMirror t1, AnnotatedTypeMirror t2) {
        return t1.toString().equals(t2.toString());
    }

    /**
     * Returns the depth of the array type of the provided array.
     *
     * @param array the type of the array
     * @return  the depth of the provided array
     */
    public static int getArrayDepth(AnnotatedArrayType array) {
        int counter = 0;
        AnnotatedTypeMirror type = array;
        while (type.getKind() == TypeKind.ARRAY) {
            counter++;
            type = ((AnnotatedArrayType)type).getComponentType();
        }
        return counter;
    }

    // The innermost *array* type.
    public static AnnotatedTypeMirror innerMostType(AnnotatedTypeMirror t) {
        AnnotatedTypeMirror inner = t;
        while (inner.getKind() == TypeKind.ARRAY)
            inner = ((AnnotatedArrayType)inner).getComponentType();
        return inner;
    }


    /**
     * Checks whether type contains the given modifier, also recursively in type arguments and arrays.
     * This method might be easier to implement directly as instance method in AnnotatedTypeMirror;
     * it corresponds to a "deep" version of
     * {@link AnnotatedTypeMirror#hasAnnotation(AnnotationMirror)}.
     *
     * @param type the type to search.
     * @param modifier the modifier to search for.
     * @return whether the type contains the modifier.
     */
    public static boolean containsModifier(AnnotatedTypeMirror type, AnnotationMirror modifier) {
        return containsModifierImpl(type, modifier, new LinkedList<AnnotatedTypeMirror>());
    }

    /*
     * For type variables we might hit the same type again. We keep a list of visited types.
     */
    private static boolean containsModifierImpl(AnnotatedTypeMirror type, AnnotationMirror modifier,
            List<AnnotatedTypeMirror> visited) {
        boolean found = type.hasAnnotation(modifier);
        boolean vis = visited.contains(type);
        visited.add(type);

        if (!found && !vis) {
            if (type.getKind() == TypeKind.DECLARED) {
                AnnotatedDeclaredType declaredType = (AnnotatedDeclaredType) type;
                for (AnnotatedTypeMirror typeMirror : declaredType.getTypeArguments()) {
                    found |= containsModifierImpl(typeMirror, modifier, visited);
                    if (found) {
                        break;
                    }
                }
            } else if (type.getKind() == TypeKind.ARRAY) {
                AnnotatedArrayType arrayType = (AnnotatedArrayType) type;
                found = containsModifierImpl(arrayType.getComponentType(), modifier, visited);
            } else if (type.getKind() == TypeKind.TYPEVAR) {
                AnnotatedTypeVariable atv = (AnnotatedTypeVariable) type;
                if (atv.getUpperBound() != null) {
                    found = containsModifierImpl(atv.getUpperBound(), modifier, visited);
                }
                if (!found && atv.getLowerBound() != null) {
                    found = containsModifierImpl(atv.getLowerBound(), modifier, visited);
                }
            } else if (type.getKind() == TypeKind.WILDCARD) {
                AnnotatedWildcardType awc = (AnnotatedWildcardType) type;
                if (awc.getExtendsBound() != null) {
                    found = containsModifierImpl(awc.getExtendsBound(), modifier, visited);
                }
                if (!found && awc.getSuperBound() != null) {
                    found = containsModifierImpl(awc.getSuperBound(), modifier, visited);
                }
            }
        }

        return found;
    }


    private static Map<TypeElement, Boolean> isTypeAnnotationCache = new IdentityHashMap<TypeElement, Boolean>();

    public static boolean isTypeAnnotation(AnnotationMirror anno) {
        TypeElement elem = (TypeElement)anno.getAnnotationType().asElement();
        if (isTypeAnnotationCache.containsKey(elem))
            return isTypeAnnotationCache.get(elem);

        boolean result = isTypeAnnotationImpl(elem);
        isTypeAnnotationCache.put(elem, result);
        return result;
    }

    private static boolean isTypeAnnotationImpl(TypeElement type) {
        return type.getAnnotation(TypeQualifier.class) != null;
    }

    public static boolean containsTypeAnnotation(Collection<? extends AnnotationMirror> annos) {
        for(AnnotationMirror am : annos) {
            if(isTypeAnnotation(am)) return true;
        }
        return false;
    }

    /**
     * Returns true if the given {@link AnnotatedTypeMirror} passed a set of
     * well-formedness checks. The method will never return false for valid
     * types, but might not catch all invalid types.
     *
     * <p>
     * Currently, the following is checked:
     * <ol>
     * <li>There should not be multiple annotations from the same hierarchy.
     * <li>There should not be more annotations than the width of the qualifier
     * hierarchy.
     * <li>If the type is not a type variable, then the number of annotations
     * should be the same as the width of the qualifier hierarchy.
     * <li>These properties should also hold recursively for component types of
     * arrays, as wells as bounds of type variables and wildcards.
     * </ol>
     */
    public static boolean isValidType(QualifierHierarchy qualifierHierarchy,
            AnnotatedTypeMirror type) {
        return isValidType(qualifierHierarchy, type,
                Collections.<AnnotatedTypeMirror> emptySet());
    }

    private static boolean isValidType(QualifierHierarchy qualifierHierarchy,
            AnnotatedTypeMirror type, Set<AnnotatedTypeMirror> v) {
        if (type == null) {
            return false;
        }

        Set<AnnotatedTypeMirror> visited = new HashSet<>(v);
        if (visited.contains(type)) {
            return true; // prevent infinite recursion
        }
        visited.add(type);

        // multiple annotations from the same hierarchy
        Set<AnnotationMirror> annotations = type.getAnnotations();
        Set<AnnotationMirror> seenTops = AnnotationUtils.createAnnotationSet();
        int n = 0;
        for (AnnotationMirror anno : annotations) {
            if (QualifierPolymorphism.isPolyAll(anno)) {
                // ignore PolyAll when counting annotations
                continue;
            }
            n++;
            AnnotationMirror top = qualifierHierarchy.getTopAnnotation(anno);
            if (seenTops.contains(top)) {
                return false;
            }
            seenTops.add(top);
        }

        // too many annotations
        int expectedN = qualifierHierarchy.getWidth();
        if (n > expectedN) {
            return false;
        }

        // treat types that have polyall like type variables
        boolean hasPolyAll = type.hasAnnotation(PolyAll.class);
        boolean canHaveEmptyAnnotationSet = QualifierHierarchy
                .canHaveEmptyAnnotationSet(type) || hasPolyAll;

        // wrong number of annotations
        if (!canHaveEmptyAnnotationSet && n != expectedN) {
            return false;
        }

        // recurse for composite types
        if (type instanceof AnnotatedArrayType) {
            AnnotatedArrayType at = (AnnotatedArrayType) type;
            if (!isValidType(qualifierHierarchy, at.getComponentType(), visited)) {
                return false;
            }
        } else if (type instanceof AnnotatedTypeVariable) {
            AnnotatedTypeVariable at = (AnnotatedTypeVariable) type;
            AnnotatedTypeMirror lowerBound = at.getLowerBound();
            AnnotatedTypeMirror upperBound = at.getUpperBound();
            if (lowerBound != null
                    && !isValidType(qualifierHierarchy, lowerBound, visited)) {
                return false;
            }
            if (upperBound != null
                    && !isValidType(qualifierHierarchy, upperBound, visited)) {
                return false;
            }
        } else if (type instanceof AnnotatedWildcardType) {
            AnnotatedWildcardType at = (AnnotatedWildcardType) type;
            AnnotatedTypeMirror extendsBound = at.getExtendsBound();
            AnnotatedTypeMirror superBound = at.getSuperBound();
            if (extendsBound != null
                    && !isValidType(qualifierHierarchy, extendsBound, visited)) {
                return false;
            }
            if (superBound != null
                    && !isValidType(qualifierHierarchy, superBound, visited)) {
                return false;
            }
        }
        // TODO: the recursive checks on type arguments are currently skipped, because
        // this breaks various tests.  it seems that checking the validity changes the
        // annotations on some types.
//        if (type instanceof AnnotatedDeclaredType) {
//            AnnotatedDeclaredType at = (AnnotatedDeclaredType) type;
//            for (AnnotatedTypeMirror typeArgument : at.getTypeArguments()) {
//                if (!isValidValue(qualifierHierarchy, typeArgument, visited)) {
//                    return false;
//                }
//            }
//        }
        return true;
    }

}<|MERGE_RESOLUTION|>--- conflicted
+++ resolved
@@ -313,13 +313,11 @@
         case TYPE_PARAMETER:
             return atypeFactory.fromElement(elem);
         default:
-<<<<<<< HEAD
             AnnotatedTypeMirror type = asMemberOfImpl(types, atypeFactory, t, elem);
             if (!ElementUtils.isStatic(elem))
                 atypeFactory.postAsMemberOf(type, t, elem);
             return type;
-=======
->>>>>>> 48f97d00
+        default:
         }
     }
 
