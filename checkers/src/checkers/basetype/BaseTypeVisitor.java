package checkers.basetype;

import java.util.HashMap;
import java.util.Iterator;
import java.util.List;
import java.util.Map;
import java.util.Set;

import javax.annotation.processing.ProcessingEnvironment;
import javax.lang.model.element.AnnotationMirror;
import javax.lang.model.element.Element;
import javax.lang.model.element.ExecutableElement;
import javax.lang.model.element.Name;
import javax.lang.model.element.TypeElement;
import javax.lang.model.type.TypeKind;
import javax.lang.model.util.ElementFilter;
import javax.tools.Diagnostic.Kind;

import checkers.basetype.PurityChecker.PurityResult;
import checkers.compilermsgs.quals.CompilerMessageKey;
<<<<<<< HEAD
import checkers.igj.quals.Immutable;
import checkers.igj.quals.ReadOnly;
=======
import checkers.flow.analysis.FlowExpressions;
import checkers.flow.analysis.checkers.CFStore;
import checkers.flow.analysis.checkers.CFValue;
import checkers.flow.cfg.node.BooleanLiteralNode;
import checkers.flow.cfg.node.MethodInvocationNode;
import checkers.flow.cfg.node.Node;
import checkers.flow.cfg.node.ReturnNode;
import checkers.flow.util.FlowExpressionParseUtil;
import checkers.flow.util.FlowExpressionParseUtil.FlowExpressionContext;
import checkers.flow.util.FlowExpressionParseUtil.FlowExpressionParseException;
>>>>>>> 44545590
import checkers.nullness.NullnessChecker;
import checkers.quals.DefaultQualifier;
import checkers.quals.EnsuresAnnotation;
import checkers.quals.EnsuresAnnotationIf;
import checkers.quals.EnsuresAnnotations;
import checkers.quals.EnsuresAnnotationsIf;
import checkers.quals.PreconditionAnnotation;
import checkers.quals.Pure;
import checkers.quals.RequiresAnnotation;
import checkers.quals.RequiresAnnotations;
import checkers.quals.Unused;
import checkers.source.Result;
import checkers.source.SourceVisitor;
import checkers.types.AbstractBasicAnnotatedTypeFactory;
import checkers.types.AnnotatedTypeFactory;
import checkers.types.AnnotatedTypeMirror;
import checkers.types.AnnotatedTypeMirror.AnnotatedArrayType;
import checkers.types.AnnotatedTypeMirror.AnnotatedDeclaredType;
import checkers.types.AnnotatedTypeMirror.AnnotatedExecutableType;
import checkers.types.AnnotatedTypeMirror.AnnotatedPrimitiveType;
import checkers.types.AnnotatedTypeMirror.AnnotatedTypeVariable;
import checkers.types.AnnotatedTypeMirror.AnnotatedWildcardType;
import checkers.types.AnnotatedTypes;
import checkers.types.BasicAnnotatedTypeFactory;
import checkers.types.VisitorState;
import checkers.types.visitors.AnnotatedTypeScanner;
import checkers.util.AnnotationUtils;
import checkers.util.ElementUtils;
import checkers.util.InternalUtils;
import checkers.util.Pair;
import checkers.util.PurityUtils;
import checkers.util.TreeUtils;
import checkers.util.TypesUtils;

import com.sun.source.tree.AnnotatedTypeTree;
import com.sun.source.tree.AnnotationTree;
import com.sun.source.tree.AssignmentTree;
import com.sun.source.tree.ClassTree;
import com.sun.source.tree.CompilationUnitTree;
import com.sun.source.tree.CompoundAssignmentTree;
import com.sun.source.tree.EnhancedForLoopTree;
import com.sun.source.tree.ExpressionTree;
import com.sun.source.tree.IdentifierTree;
import com.sun.source.tree.InstanceOfTree;
import com.sun.source.tree.MemberSelectTree;
import com.sun.source.tree.MethodInvocationTree;
import com.sun.source.tree.MethodTree;
import com.sun.source.tree.NewArrayTree;
import com.sun.source.tree.NewClassTree;
import com.sun.source.tree.ParameterizedTypeTree;
import com.sun.source.tree.ReturnTree;
import com.sun.source.tree.Tree;
import com.sun.source.tree.TypeCastTree;
import com.sun.source.tree.TypeParameterTree;
import com.sun.source.tree.UnaryTree;
import com.sun.source.tree.VariableTree;
import com.sun.source.util.SourcePositions;
import com.sun.source.util.TreePath;
import com.sun.source.util.TreeScanner;
import com.sun.tools.javac.tree.JCTree;
import com.sun.tools.javac.tree.TreeInfo;

/**
 * A {@link SourceVisitor} that performs assignment and pseudo-assignment
 * checking, method invocation checking, and assignability checking.
 * 
 * <p>
 * 
 * This implementation uses the {@link AnnotatedTypeFactory} implementation
 * provided by an associated {@link BaseTypeChecker}; its visitor methods will
 * invoke this factory on parts of the AST to determine the "annotated type" of
 * an expression. Then, the visitor methods will check the types in assignments
 * and pseudo-assignments using {@link #commonAssignmentCheck}, which ultimately
 * calls the {@link BaseTypeChecker#isSubtype} method and reports errors that
 * violate Java's rules of assignment.
 * 
 * <p>
 * 
 * Note that since this implementation only performs assignment and
 * pseudo-assignment checking, other rules for custom type systems must be added
 * in subclasses (e.g., dereference checking in the {@link NullnessChecker} is
 * implemented in the {@link NullnessChecker}'s
 * {@link TreeScanner#visitMemberSelect} method).
 * 
 * <p>
<<<<<<< HEAD
 *
 * This implementation does the following checks:
 * 1. <b>Assignment and Pseudo-Assignment Check</b>:
 *    It verifies that any assignment type check, using
 *    {@code Checker.isSubtype} method. This includes method invocation and
 *    method overriding checks.
 *
 * 2. <b>Type Validity Check</b>:
 *    It verifies that any user-supplied type is a valid type, using
 *    {@code isValidUse} method.
 *
 * 3. <b>(Re-)Assignability Check</b>:
 *    It verifies that any assignment is valid, using
 *    {@code Checker.isAssignable} method.
 *
=======
 * 
 * This implementation does the following checks: 1. <b>Assignment and
 * Pseudo-Assignment Check</b>: It verifies that any assignment type check,
 * using {@code Checker.isSubtype} method. This includes method invocation and
 * method overriding checks.
 * 
 * 2. <b>Type Validity Check</b>: It verifies that any user-supplied type is a
 * valid type, using {@code Checker.isValidUse} method.
 * 
 * 3. <b>(Re-)Assignability Check</b>: It verifies that any assignment is valid,
 * using {@code Checker.isAssignable} method.
 * 
>>>>>>> 44545590
 * @see "JLS $4"
 * @see BaseTypeChecker#isSubtype(AnnotatedTypeMirror, AnnotatedTypeMirror)
 * @see AnnotatedTypeFactory
 */
public class BaseTypeVisitor<Checker extends BaseTypeChecker> extends
        SourceVisitor<Void, Void> {

    /** The checker corresponding to this visitor. */
    protected final Checker checker;

    /** The annotation factory to use for creating annotations. */
    protected final AnnotationUtils annoFactory;

    /** The options that were provided to the checker using this visitor. */
    protected final Map<String, String> options;

    /** For obtaining line numbers in -Ashowchecks debugging output. */
    private final SourcePositions positions;

    /** utilities class for annotated types **/
    protected final AnnotatedTypes annoTypes;

    /** For storing visitor state **/
    protected final VisitorState visitorState;

    /**
     * @param checker
     *            the typechecker associated with this visitor (for callbacks to
     *            {@link BaseTypeChecker#isSubtype})
     * @param root
     *            the root of the AST that this visitor operates on
     */
    public BaseTypeVisitor(Checker checker, CompilationUnitTree root) {
        super(checker, root);
        this.checker = checker;

        ProcessingEnvironment env = checker.getProcessingEnvironment();
        this.annoFactory = AnnotationUtils.getInstance(env);
        this.options = env.getOptions();
        this.positions = trees.getSourcePositions();
        this.annoTypes = new AnnotatedTypes(checker.getProcessingEnvironment(),
                atypeFactory);
        this.visitorState = atypeFactory.getVisitorState();
    }

    // **********************************************************************
    // Responsible for updating the factory for the location (for performance)
    // **********************************************************************

    @Override
    public Void scan(Tree tree, Void p) {
        if (tree != null && getCurrentPath() != null)
            this.visitorState.setPath(new TreePath(getCurrentPath(), tree));
        return super.scan(tree, p);
    }

    @Override
    public Void visitClass(ClassTree node, Void p) {
        if (checker.shouldSkipDefs(node)) {
            // Not "return super.visitClass(node, p);" because that would
            // recursively call visitors on subtrees; we want to skip the
            // class entirely.
            return null;
        }

        AnnotatedDeclaredType preACT = visitorState.getClassType();
        ClassTree preCT = visitorState.getClassTree();
        AnnotatedDeclaredType preAMT = visitorState.getMethodReceiver();
        MethodTree preMT = visitorState.getMethodTree();

        visitorState.setClassType(atypeFactory.getAnnotatedType(node));
        visitorState.setClassTree(node);
        visitorState.setMethodReceiver(null);
        visitorState.setMethodTree(null);

        try {
            if (!TreeUtils.hasExplicitConstructor(node)) {
                checkDefaultConstructor(node);
            }

            /*
             * Visit the extends and implements clauses. The superclass also
             * visits them, but only calls visitParameterizedType, which looses
             * a main modifier.
             */
            Tree ext = node.getExtendsClause();
            if (ext != null) {
                validateTypeOf(ext);
            }

            List<? extends Tree> impls = node.getImplementsClause();
            if (impls != null) {
                for (Tree im : impls) {
                    validateTypeOf(im);
                }
            }

            return super.visitClass(node, p);
        } finally {
            this.visitorState.setClassType(preACT);
            this.visitorState.setClassTree(preCT);
            this.visitorState.setMethodReceiver(preAMT);
            this.visitorState.setMethodTree(preMT);
        }
    }

    protected void checkDefaultConstructor(ClassTree node) {
    }

    /**
     * Performs pseudo-assignment check: checks that the method obeys override
     * and subtype rules to all overridden methods.
     * 
     * The override rule specifies that a method, m1, may override a method m2
     * only if:
     * <ul>
     * <li>m1 return type is a subtype of m2</li>
     * <li>m1 receiver type is a supertype of m2
     * <li>
     * <li>m1 parameters are supertypes of corresponding m2 parameters</li>
     * </ul>
     * 
     * Also, it issues a "missing.this" error for static method annotated
     * receivers.
     */
    @Override
    public Void visitMethod(MethodTree node, Void p) {

        AnnotatedExecutableType methodType = atypeFactory
                .getAnnotatedType(node);
        AnnotatedDeclaredType preMRT = visitorState.getMethodReceiver();
        MethodTree preMT = visitorState.getMethodTree();
        visitorState.setMethodReceiver(methodType.getReceiverType());
        visitorState.setMethodTree(node);
        ExecutableElement methodElement = TreeUtils
                .elementFromDeclaration(node);

        try {
            Element elt = InternalUtils.symbol(node);
            assert elt != null : "no symbol for method";
            if (InternalUtils.isAnonymousConstructor(node)) {
                // We shouldn't dig deeper
                return null;
            }

            // check method purity if needed
            if (PurityUtils.hasPurityAnnotation(atypeFactory, node)) {
                // check "no" purity
                List<checkers.quals.Pure.Kind> kinds = PurityUtils
                        .getPurityKinds(atypeFactory, node);
                if (kinds.isEmpty()) {
                    checker.report(
                            Result.warning("pure.annotation.with.emtpy.kind"),
                            node);
                }
                if (TreeUtils.isConstructor(node)) {
                    // constructors cannot be deterministic
                    if (kinds.contains(Pure.Kind.DETERMINISTIC)) {
                        checker.report(
                                Result.failure("pure.determinstic.constructor"),
                                node);
                    }
                } else {
                    // check return type
                    if (node.getReturnType().toString().equals("void")) {
                        checker.report(Result.warning("pure.void.method"), node);
                    }
                }
                PurityResult r = PurityChecker.checkPurity(node, atypeFactory);
                if (!r.isPure()) {
                    r.reportErrors(checker, node);
                }
            }

            // constructor return types are null
            if (node.getReturnType() != null) {
                typeValidator.visit(methodType.getReturnType(),
                        node.getReturnType());
            }

            AnnotatedDeclaredType enclosingType = (AnnotatedDeclaredType) atypeFactory
                    .getAnnotatedType(methodElement.getEnclosingElement());

            // Find which method this overrides!
            Map<AnnotatedDeclaredType, ExecutableElement> overriddenMethods = annoTypes
                    .overriddenMethods(methodElement);
            for (Map.Entry<AnnotatedDeclaredType, ExecutableElement> pair : overriddenMethods
                    .entrySet()) {
                AnnotatedDeclaredType overriddenType = pair.getKey();
                AnnotatedExecutableType overriddenMethod = annoTypes
                        .asMemberOf(overriddenType, pair.getValue());
                checkOverride(node, enclosingType, overriddenMethod,
                        overriddenType, p);
            }
            return super.visitMethod(node, p);
        } finally {

            // check postcondition annotations
            checkPostconditions(node, methodElement);

            // check conditional method postcondition
            checkConditionalPostconditions(node, methodElement);

            visitorState.setMethodReceiver(preMRT);
            visitorState.setMethodTree(preMT);
        }
    }

    /**
     * Checks all (non-conditional) postcondition on the method {@code node}
     * with element {@code methodElement}.
     */
    protected void checkPostconditions(MethodTree node,
            ExecutableElement methodElement) {
        // Check for a single contract.
        AnnotationMirror ensuresAnnotation = atypeFactory.getDeclAnnotation(
                methodElement, EnsuresAnnotation.class);
        checkPostcondition(node, ensuresAnnotation);
        
        // Check for multiple contracts.
        AnnotationMirror ensuresAnnotations = atypeFactory.getDeclAnnotation(
                methodElement, EnsuresAnnotations.class);
        if (ensuresAnnotations != null) {
            List<AnnotationMirror> annotations = AnnotationUtils
                    .elementValueArray(ensuresAnnotations, "value");
            for (AnnotationMirror a : annotations) {
                checkPostcondition(node, a);
            }
        }
    }

    /**
     * Checks a single (non-conditional) postcondition {@code ensuresAnnotation}
     * on the method {@code node}.
     */
    protected void checkPostcondition(MethodTree node,
    /* @Nullable */AnnotationMirror ensuresAnnotation) {
        if (ensuresAnnotation != null) {
            List<String> expressions = AnnotationUtils.elementValueArray(
                    ensuresAnnotation, "expression");
            String annotation = AnnotationUtils.elementValueClassName(
                    ensuresAnnotation, "annotation");
            AnnotationMirror anno = atypeFactory.annotationFromName(annotation);

            FlowExpressionContext flowExprContext = FlowExpressionParseUtil
                    .buildFlowExprContextForDeclaration(node, getCurrentPath(),
                            atypeFactory.getEnv());

            for (String stringExpr : expressions) {
                FlowExpressions.Receiver expr = null;
                try {
                    // TODO: currently, these expressions are parsed at the
                    // declaration (i.e. here) and for every use. this could be
                    // optimized to store the result the first time. (same for
                    // other annotations)
                    expr = FlowExpressionParseUtil.parse(stringExpr,
                            flowExprContext, getCurrentPath());
                    checkFlowExprParameters(node, stringExpr);

                    // TODO: we should not need to cast here?
                    AbstractBasicAnnotatedTypeFactory<?, ?, CFStore, ?, ?> factory =
                        (AbstractBasicAnnotatedTypeFactory<?, ?, CFStore, ?, ?>) atypeFactory;
                    CFStore exitStore = factory.getRegularExitStore(node);
                    if (exitStore == null) {
                        // if there is no regular exitStore, then the method
                        // cannot reach the regular exit and there is no need to
                        // check anything
                    } else {
                        CFValue value = exitStore.getValue(expr);
                        if (value == null
                                || !AnnotationUtils.containsSame(
                                        value.getAnnotations(), anno)) {
                            checker.report(
                                    Result.failure("contracts.postcondition.not.satisfied"),
                                    node);
                        }
                    }

                } catch (FlowExpressionParseException e) {
                    // report errors here
                    checker.report(e.getResult(), node);
                }
            }
        }
    }

    /**
     * Checks all conditional postcondition on the method {@code node} with
     * element {@code methodElement}.
     */
    protected void checkConditionalPostconditions(MethodTree node,
            ExecutableElement methodElement) {
        // Check for a single contract.
        AnnotationMirror ensuresAnnotationIf = atypeFactory.getDeclAnnotation(
                methodElement, EnsuresAnnotationIf.class);
        checkConditionalPostcondition(node, ensuresAnnotationIf);

        // Check for multiple contracts.
        AnnotationMirror ensuresAnnotationsIf = atypeFactory.getDeclAnnotation(
                methodElement, EnsuresAnnotationsIf.class);
        if (ensuresAnnotationsIf != null) {
            List<AnnotationMirror> annotations = AnnotationUtils
                    .elementValueArray(ensuresAnnotationsIf, "value");
            for (AnnotationMirror a : annotations) {
                checkConditionalPostcondition(node, a);
            }
        }
    }

    /**
     * Checks a single conditional postcondition {@code ensuresAnnotationIf} on
     * the method {@code node}.
     */
    protected void checkConditionalPostcondition(MethodTree node,
            AnnotationMirror ensuresAnnotationIf) {
        if (ensuresAnnotationIf != null) {
            List<String> expressions = AnnotationUtils.elementValueArray(
                    ensuresAnnotationIf, "expression");
            String annotation = AnnotationUtils.elementValueClassName(
                    ensuresAnnotationIf, "annotation");
            boolean result = AnnotationUtils.elementValue(ensuresAnnotationIf,
                    "result", Boolean.class);
            AnnotationMirror anno = atypeFactory.annotationFromName(annotation);

            FlowExpressionContext flowExprContext = FlowExpressionParseUtil
                    .buildFlowExprContextForDeclaration(node, getCurrentPath(),
                            atypeFactory.getEnv());

            for (String stringExpr : expressions) {
                FlowExpressions.Receiver expr = null;
                try {
                    expr = FlowExpressionParseUtil.parse(stringExpr,
                            flowExprContext, getCurrentPath());
                    checkFlowExprParameters(node, stringExpr);
                    // check return type of method
                    boolean booleanReturnType = TypesUtils
                            .isBooleanType(InternalUtils.typeOf(node
                                    .getReturnType()));
                    if (!booleanReturnType) {
                        checker.report(
                                Result.failure("contracts.conditional.postcondition.invalid.returntype"),
                                node);
                        // No reason to go ahead with further checking. The
                        // annotation is invalid.
                        continue;
                    }

                    // TODO: we should not need to cast here?
                    AbstractBasicAnnotatedTypeFactory<?, ?, CFStore, ?, ?> factory =
                        (AbstractBasicAnnotatedTypeFactory<?, ?, CFStore, ?, ?>) atypeFactory;
                    List<Pair<ReturnNode, CFStore>> returnStatements = factory
                            .getReturnStatementStores(node);
                    for (Pair<ReturnNode, CFStore> r : returnStatements) {
                        CFStore exitStore = r.second;
                        ReturnNode returnStmt = r.first;
                        CFValue value = exitStore.getValue(expr);
                        // don't check if return statement certainly does not
                        // match 'result'. at the moment, this means the result
                        // is a boolean literal
                        Node retVal = returnStmt.getResult();
                        if (!(retVal instanceof BooleanLiteralNode)
                                || ((BooleanLiteralNode) retVal).getValue() == result) {
                            if (value == null
                                    || !AnnotationUtils.containsSame(
                                            value.getAnnotations(), anno)) {
                                checker.report(
                                        Result.failure("contracts.conditional.postcondition.not.satisfied"),
                                        returnStmt.getTree());
                            }
                        }
                    }

                } catch (FlowExpressionParseException e) {
                    // report errors here
                    checker.report(e.getResult(), node);
                }
            }
        }
    }

    /**
     * Check that the parameters used in {@code stringExpr} are final for method
     * {@code method}.
     */
    protected void checkFlowExprParameters(MethodTree method, String stringExpr) {
        // check that all parameters used in the expression are
        // final, so that they cannot be modified
        List<Integer> parameterIndices = FlowExpressionParseUtil
                .parameterIndices(stringExpr);
        for (Integer idx : parameterIndices) {
            VariableTree parameter = method.getParameters().get(idx - 1);
            Element element = TreeUtils.elementFromDeclaration(parameter);
            if (!ElementUtils.isFinal(element)) {
                checker.report(
                        Result.failure("flowexpr.parameter.not.final", "#"
                                + idx, stringExpr), method);
            }
        }
    }

    @Override
    public Void visitTypeParameter(TypeParameterTree node, Void p) {
        validateTypeOf(node);
        return super.visitTypeParameter(node, p);
    }

    // **********************************************************************
    // Assignment checkers and pseudo-assignments
    // **********************************************************************

    @Override
    public Void visitVariable(VariableTree node, Void p) {
        validateTypeOf(node);
        // If there's no assignment in this variable declaration, skip it.
        if (node.getInitializer() != null) {
            commonAssignmentCheck(node, node.getInitializer(),
                    "assignment.type.incompatible");
        }
        return super.visitVariable(node, p);
    }

    /**
     * Performs two checks: subtyping and assignability checks, using
     * {@link #commonAssignmentCheck(Tree, ExpressionTree, String)}.
     * 
     * If the subtype check fails, it issues a "assignment.type.incompatible"
     * error.
     */
    @Override
    public Void visitAssignment(AssignmentTree node, Void p) {
        commonAssignmentCheck(node.getVariable(), node.getExpression(),
                "assignment.type.incompatible");
        return super.visitAssignment(node, p);
    }

    /**
     * Performs a subtype check, to test whether the node expression iterable
     * type is a subtype of the variable type in the enhanced for loop.
     * 
     * If the subtype check fails, it issues a "type.incompatible" error.
     */
    @Override
    public Void visitEnhancedForLoop(EnhancedForLoopTree node, Void p) {
        AnnotatedTypeMirror var = atypeFactory.getAnnotatedType(node
                .getVariable());
        AnnotatedTypeMirror iterableType = atypeFactory.getAnnotatedType(node
                .getExpression());
        AnnotatedTypeMirror iteratedType = annoTypes
                .getIteratedType(iterableType);
        validateTypeOf(node.getVariable());
        commonAssignmentCheck(var, iteratedType, node.getExpression(),
                "enhancedfor.type.incompatible");
        return super.visitEnhancedForLoop(node, p);
    }

    /**
     * Performs a method invocation check.
     * 
     * An invocation of a method, m, on the receiver, r is valid only if:
     * <ul>
     * <li>passed arguments are subtypes of corresponding m parameters</li>
     * <li>r is a subtype of m receiver type</li>
     * <li>if m is generic, passed type arguments are subtypes of m type
     * variables</li>
     * </ul>
     */
    @Override
    public Void visitMethodInvocation(MethodInvocationTree node, Void p) {

        // Skip calls to the Enum constructor (they're generated by javac and
        // hard to check).
        if (isEnumSuper(node))
            return super.visitMethodInvocation(node, p);

        if (shouldSkipUses(node))
            return super.visitMethodInvocation(node, p);

        Pair<AnnotatedExecutableType, List<AnnotatedTypeMirror>> mfuPair = atypeFactory
                .methodFromUse(node);
        AnnotatedExecutableType invokedMethod = mfuPair.first;
        List<AnnotatedTypeMirror> typeargs = mfuPair.second;

        checkTypeArguments(node, invokedMethod.getTypeVariables(), typeargs,
                node.getTypeArguments());

        List<AnnotatedTypeMirror> params = annoTypes.expandVarArgs(
                invokedMethod, node.getArguments());
        checkArguments(params, node.getArguments());

        if (isVectorCopyInto(invokedMethod)) {
            typeCheckVectorCopyIntoArgument(node, params);
        }

        ExecutableElement invokedMethodElement = invokedMethod.getElement();
        if (!ElementUtils.isStatic(invokedMethodElement)
                && !TreeUtils.isSuperCall(node))
            checkMethodInvocability(invokedMethod, node);

        // check precondition annotations
        checkPreconditions(node, invokedMethodElement);

        return super.visitMethodInvocation(node, p);
    }

    /**
     * Checks all the preconditions of the method invocation {@code tree} with
     * element {@code invokedMethodElement}.
     */
    protected void checkPreconditions(MethodInvocationTree tree,
            ExecutableElement invokedMethodElement) {
        // Check a single precondition.
        AnnotationMirror requiresAnnotation = atypeFactory.getDeclAnnotation(
                invokedMethodElement, RequiresAnnotation.class);
        checkPrecondition(tree, requiresAnnotation);

        // Check multiple preconditions.
        AnnotationMirror requiresAnnotations = atypeFactory.getDeclAnnotation(
                invokedMethodElement, RequiresAnnotations.class);
        if (requiresAnnotations != null) {
            List<AnnotationMirror> annotations = AnnotationUtils
                    .elementValueArray(requiresAnnotations, "value");
            for (AnnotationMirror a : annotations) {
                checkPrecondition(tree, a);
            }
        }
        
        // Check type-system specific annotations.
        Class<PreconditionAnnotation> metaAnnotation = PreconditionAnnotation.class;
        List<Pair<AnnotationMirror, AnnotationMirror>> result = atypeFactory.getDeclAnnotationWithMetaAnnotation(
                invokedMethodElement, metaAnnotation);
        for (Pair<AnnotationMirror, AnnotationMirror> r : result) {
            AnnotationMirror anno = r.first;
            AnnotationMirror metaAnno = r.second;
            List<String> expressions = AnnotationUtils.elementValueArray(
                    anno, "value");
            String annotation = AnnotationUtils.elementValueClassName(
                    metaAnno, "annotation");
            AnnotationMirror requiredAnnotation = atypeFactory.annotationFromName(annotation);
            checkPrecondition(tree, requiredAnnotation, expressions);
        }
    }

    /**
     * Checks the precondition {@code requiresAnnotation} of the method
     * invocation {@code tree}.
     */
    protected void checkPrecondition(MethodInvocationTree tree,
            /*@Nullable*/AnnotationMirror requiresAnnotation) {
        if (requiresAnnotation != null) {
            List<String> expressions = AnnotationUtils.elementValueArray(
                    requiresAnnotation, "expression");
            String annotation = AnnotationUtils.elementValueClassName(
                    requiresAnnotation, "annotation");
            AnnotationMirror anno = atypeFactory.annotationFromName(annotation);
            
            checkPrecondition(tree, anno, expressions);
        }
    }

    /**
     * Checks the precondition of the method invocation {@code tree}, such that
     * the {@code expressions} have the required annotation
     * {@code requiredAnnotation}.
     */
    protected void checkPrecondition(MethodInvocationTree tree,
            AnnotationMirror requiredAnnotation, List<String> expressions) {
        // TODO: we should not need to cast here?
        AbstractBasicAnnotatedTypeFactory<?, ?, CFStore, ?, ?> factory =
            (AbstractBasicAnnotatedTypeFactory<?, ?, CFStore, ?, ?>) atypeFactory;

        Node nodeNode = factory.getNodeForTree(tree);
        FlowExpressionContext flowExprContext = FlowExpressionParseUtil
                .buildFlowExprContextForUse((MethodInvocationNode) nodeNode,
                        atypeFactory.getEnv());

        for (String stringExpr : expressions) {
            FlowExpressions.Receiver expr = null;
            try {
                expr = FlowExpressionParseUtil.parse(stringExpr,
                        flowExprContext, getCurrentPath());

                CFStore store = factory.getStoreBefore(tree);
                CFValue value = store.getValue(expr);
                if (value == null
                        || !AnnotationUtils.containsSame(
                                value.getAnnotations(), requiredAnnotation)) {
                    checker.report(Result
                            .failure("contracts.precondition.not.satisfied"),
                            tree);
                }
            } catch (FlowExpressionParseException e) {
                // errors are reported at declaration site
            }
        }
    }

    // Handle case Vector.copyInto()
    private final AnnotatedDeclaredType vectorType = atypeFactory
            .fromElement(elements.getTypeElement("java.util.Vector"));

    /**
     * Returns true if the method symbol represents {@code Vector.copyInto}
     */
    protected boolean isVectorCopyInto(AnnotatedExecutableType method) {
        ExecutableElement elt = method.getElement();
        if (elt.getSimpleName().contentEquals("copyInto")
                && elt.getParameters().size() == 1)
            return true;

        return false;
    }

    /**
     * Type checks the method arguments of {@code Vector.copyInto()}.
     * 
     * The Checker Framework special-cases the method invocation, as it is type
     * safety cannot be expressed by Java's type system.
     * 
     * For a Vector {@code v} of type {@code Vectory<E>}, the method invocation
     * {@code v.copyInto(arr)} is type-safe iff {@code arr} is a array of type
     * {@code T[]}, where {@code T} is a subtype of {@code E}.
     * 
     * In other words, this method checks that the type argument of the receiver
     * method is a subtype of the component type of the passed array argument.
     * 
     * @param node
     *            a method invocation of {@code Vector.copyInto()}
     * @param params
     *            the types of the parameters of {@code Vectory.copyInto()}
     * 
     */
    protected void typeCheckVectorCopyIntoArgument(MethodInvocationTree node,
            List<? extends AnnotatedTypeMirror> params) {
        assert params.size() == 1;
        assert node.getArguments().size() == 1;

        AnnotatedTypeMirror passed = atypeFactory.getAnnotatedType(node
                .getArguments().get(0));
        AnnotatedArrayType passedAsArray = (AnnotatedArrayType) passed;

        AnnotatedTypeMirror receiver = atypeFactory.getReceiverType(node);
        AnnotatedDeclaredType receiverAsVector = (AnnotatedDeclaredType) annoTypes
                .asSuper(receiver, vectorType);
        if (receiverAsVector == null
                || receiverAsVector.getTypeArguments().isEmpty())
            return;

        commonAssignmentCheck(passedAsArray.getComponentType(),
                receiverAsVector.getTypeArguments().get(0), node.getArguments()
                        .get(0), "vector.copyinto.type.incompatible");
    }

    /**
     * Performs a new class invocation check.
     * 
     * An invocation of a constructor, c, is valid only if:
     * <ul>
     * <li>passed arguments are subtypes of corresponding c parameters</li>
     * <li>if c is generic, passed type arguments are subtypes of c type
     * variables</li>
     * </ul>
     */
    @Override
    public Void visitNewClass(NewClassTree node, Void p) {
        if (checker.shouldSkipUses(InternalUtils.constructor(node)))
            return super.visitNewClass(node, p);

        Pair<AnnotatedExecutableType, List<AnnotatedTypeMirror>> fromUse = atypeFactory
                .constructorFromUse(node);
        AnnotatedExecutableType constructor = fromUse.first;
        List<AnnotatedTypeMirror> typeargs = fromUse.second;

        List<? extends ExpressionTree> passedArguments = node.getArguments();
        List<AnnotatedTypeMirror> params = annoTypes.expandVarArgs(constructor,
                passedArguments);

        checkArguments(params, passedArguments);

        // Get the constructor type.
        // TODO: What is the difference between "type" and "constructor"?
        // Using "constructor" seems to work equally well...
        // AnnotatedExecutableType type =
        // atypeFactory.getAnnotatedType(InternalUtils.constructor(node));

        checkTypeArguments(node, constructor.getTypeVariables(), typeargs,
                node.getTypeArguments());

        AnnotatedDeclaredType dt = atypeFactory.getAnnotatedType(node);
        checkConstructorInvocation(dt, constructor, node);
        validateTypeOf(node);

        return super.visitNewClass(node, p);
    }

    /**
     * Checks that the type of the return expression is a subtype of the
     * enclosing method required return type. If not, it issues a
     * "return.type.incompatible" error.
     */
    @Override
    public Void visitReturn(ReturnTree node, Void p) {
        // Don't try to check return expressions for void methods.
        if (node.getExpression() == null)
            return super.visitReturn(node, p);

        MethodTree enclosingMethod = TreeUtils
                .enclosingMethod(getCurrentPath());

        AnnotatedExecutableType methodType = atypeFactory
                .getAnnotatedType(enclosingMethod);
        commonAssignmentCheck(methodType.getReturnType(), node.getExpression(),
                "return.type.incompatible");

        return super.visitReturn(node, p);
    }

    /**
     * Ensure that the annotation arguments comply to their declarations. This
     * needs some special casing, as annotation arguments form special trees.
     */
    @Override
    public Void visitAnnotation(AnnotationTree node, Void p) {
        List<? extends ExpressionTree> args = node.getArguments();
        if (args.isEmpty()) {
            // Nothing to do if there are no annotation arguments.
            return null;
        }

        Element anno = TreeInfo.symbol((JCTree) node.getAnnotationType());
        if (anno.toString().equals(DefaultQualifier.class.getName())
                || anno.toString().equals(SuppressWarnings.class.getName())) {
            // Skip these two annotations, as we don't care about the string
            // arguments to them.
            return null;
        }

        // Mapping from argument simple name to its annotated type.
        Map<String, AnnotatedTypeMirror> annoTypes = new HashMap<String, AnnotatedTypeMirror>();
        for (Element encl : ElementFilter.methodsIn(anno.getEnclosedElements())) {
            AnnotatedExecutableType exeatm = (AnnotatedExecutableType) atypeFactory
                    .getAnnotatedType(encl);
            AnnotatedTypeMirror retty = exeatm.getReturnType();
            annoTypes.put(encl.getSimpleName().toString(), retty);
        }

        for (ExpressionTree arg : args) {
            if (!(arg instanceof AssignmentTree)) {
                // TODO: when can this happen?
                continue;
            }

            AssignmentTree at = (AssignmentTree) arg;
            // Ensure that we never ask for the annotated type of an annotation,
            // because
            // we don't have a type for annotations.
            if (at.getExpression().getKind() == Tree.Kind.ANNOTATION) {
                visitAnnotation((AnnotationTree) at.getExpression(), p);
                continue;
            }
            if (at.getExpression().getKind() == Tree.Kind.NEW_ARRAY) {
                NewArrayTree nat = (NewArrayTree) at.getExpression();
                boolean isAnno = false;
                for (ExpressionTree init : nat.getInitializers()) {
                    if (init.getKind() == Tree.Kind.ANNOTATION) {
                        visitAnnotation((AnnotationTree) init, p);
                        isAnno = true;
                    }
                }
                if (isAnno) {
                    continue;
                }
            }

            AnnotatedTypeMirror expected = annoTypes.get(at.getVariable()
                    .toString());
            AnnotatedTypeMirror actual = atypeFactory.getAnnotatedType(at
                    .getExpression());
            if (expected.getKind() != TypeKind.ARRAY) {
                // Expected is not an array -> direct comparison.
                commonAssignmentCheck(expected, actual, at.getExpression(),
                        "annotation.type.incompatible");
            } else {
                if (actual.getKind() == TypeKind.ARRAY) {
                    // Both actual and expected are arrays.
                    commonAssignmentCheck(expected, actual, at.getExpression(),
                            "annotation.type.incompatible");
                } else {
                    // The declaration is an array type, but just a single
                    // element is given.
                    commonAssignmentCheck(
                            ((AnnotatedArrayType) expected).getComponentType(),
                            actual, at.getExpression(),
                            "annotation.type.incompatible");
                }
            }
        }
        return null;
    }

    // **********************************************************************
    // Check for illegal re-assignment
    // **********************************************************************

    /**
     * Performs assignability check using
     * {@link #checkAssignability(AnnotatedTypeMirror, Tree)}.
     */
    @Override
    public Void visitUnary(UnaryTree node, Void p) {
        if ((node.getKind() == Tree.Kind.PREFIX_DECREMENT)
                || (node.getKind() == Tree.Kind.PREFIX_INCREMENT)
                || (node.getKind() == Tree.Kind.POSTFIX_DECREMENT)
                || (node.getKind() == Tree.Kind.POSTFIX_INCREMENT)) {
            AnnotatedTypeMirror type = atypeFactory.getAnnotatedType(node
                    .getExpression());
            checkAssignability(type, node.getExpression());
        }
        return super.visitUnary(node, p);
    }

    /**
     * Performs assignability check using
     * {@link #checkAssignability(AnnotatedTypeMirror, Tree)}.
     */
    @Override
    public Void visitCompoundAssignment(CompoundAssignmentTree node, Void p) {
        AnnotatedTypeMirror type = atypeFactory.getAnnotatedType(node
                .getVariable());
        checkAssignability(type, node.getVariable());
        return super.visitCompoundAssignment(node, p);
    }

    // **********************************************************************
    // Check for invalid types inserted by the user
    // **********************************************************************

    @Override
    public Void visitNewArray(NewArrayTree node, Void p) {
        validateTypeOf(node);
        if (node.getType() != null && node.getInitializers() != null) {
            AnnotatedArrayType arrayType = atypeFactory.getAnnotatedType(node);
            checkArrayInitialization(arrayType.getComponentType(),
                    node.getInitializers());
        }

        return super.visitNewArray(node, p);
    }

    /*
     * TODO: add once lambda is fully integrated.
     * 
     * @Override public Void visitLambdaExpression(LambdaExpressionTree node,
     * Void p) { System.out.println("Params: " + node.getParameters());
     * System.out.println("Body: " + node.getBody()); return
     * super.visitLambdaExpression(node, p); }
     * 
     * @Override public Void visitMemberReference(MemberReferenceTree node, Void
     * p) { // node.getQualifierExpression() // node.getTypeArguments() return
     * super.visitMemberReference(node, p); }
     */

    /**
     * Do not override this method! Previously, this method contained some
     * logic, but the main modifier of types was missing. It has been merged
     * with the TypeValidator below. This method doesn't need to do anything, as
     * the type is already validated.
     */
    @Override
    public final Void visitParameterizedType(ParameterizedTypeTree node, Void p) {
        return null; // super.visitParameterizedType(node, p);
    }

    protected void checkTypecastRedundancy(TypeCastTree node, Void p) {
        if (!checker.getLintOption("cast:redundant", false))
            return;

        AnnotatedTypeMirror castType = atypeFactory.getAnnotatedType(node);
        AnnotatedTypeMirror exprType = atypeFactory.getAnnotatedType(node
                .getExpression());

        if (annoTypes.areSame(castType, exprType)) {
            checker.report(Result.warning("cast.redundant", castType), node);
        }
    }

    protected void checkTypecastSafety(TypeCastTree node, Void p) {
        if (!checker.getLintOption("cast:unsafe", true))
            return;

        boolean isSubtype = false;

        // We cannot do a simple test of casting, as isSubtypeOf requires
        // the input types to be subtypes according to Java
        AnnotatedTypeMirror castType = atypeFactory.getAnnotatedType(node);
        if (castType.getKind() == TypeKind.DECLARED) {
            // eliminate false positives, where the annotations are
            // implicitly added by the declared type declaration
            AnnotatedDeclaredType castDeclared = (AnnotatedDeclaredType) castType;
            AnnotatedDeclaredType elementType = atypeFactory
                    .fromElement((TypeElement) castDeclared.getUnderlyingType()
                            .asElement());
            if (AnnotationUtils.areSame(castDeclared.getAnnotations(),
                    elementType.getAnnotations())) {
                isSubtype = true;
            }
        }
        AnnotatedTypeMirror exprType = atypeFactory.getAnnotatedType(node
                .getExpression());

        if (!isSubtype) {
            // TODO: Test type arguments and array components types
            // The following
            // isSubtype = checker.isSubtype(exprType, castType);
            // would be too restrictive, as we only want to ensure the relation
            // between annotations, not the whole type.
            isSubtype = checker.getQualifierHierarchy().isSubtype(
                    exprType.getEffectiveAnnotations(),
                    castType.getEffectiveAnnotations());
        }

        if (!isSubtype) {
            checker.report(Result.warning("cast.unsafe", exprType, castType),
                    node);
        }
    }

    @Override
    public Void visitTypeCast(TypeCastTree node, Void p) {
        validateTypeOf(node.getType());
        checkTypecastSafety(node, p);
        checkTypecastRedundancy(node, p);
        return super.visitTypeCast(node, p);
    }

    @Override
    public Void visitInstanceOf(InstanceOfTree node, Void p) {
        validateTypeOf(node.getType());
        return super.visitInstanceOf(node, p);
    }

    // **********************************************************************
    // Helper methods to provide a single overriding point
    // **********************************************************************

    /**
     * Checks the validity of an assignment (or pseudo-assignment) from a value
     * to a variable and emits an error message (through the compiler's
     * messaging interface) if it is not valid.
     * 
     * @param varTree
     *            the AST node for the variable
     * @param valueExp
     *            the AST node for the value
     * @param errorKey
     *            the error message to use if the check fails
     */
    protected void commonAssignmentCheck(Tree varTree, ExpressionTree valueExp, /*
                                                                                 * @
                                                                                 * CompilerMessageKey
                                                                                 */
            String errorKey) {
        AnnotatedTypeMirror var = atypeFactory.getAnnotatedType(varTree);
        assert var != null;
        checkAssignability(var, varTree);
        commonAssignmentCheck(var, valueExp, errorKey);
    }

    /**
     * Checks the validity of an assignment (or pseudo-assignment) from a value
     * to a variable and emits an error message (through the compiler's
     * messaging interface) if it is not valid.
     * 
     * @param varType
     *            the annotated type of the variable
     * @param valueExp
     *            the AST node for the value
     * @param errorKey
     *            the error message to use if the check fails
     */
    protected void commonAssignmentCheck(AnnotatedTypeMirror varType,
            ExpressionTree valueExp, /* @CompilerMessageKey */String errorKey) {
        if (shouldSkipUses(valueExp))
            return;
        if (varType.getKind() == TypeKind.ARRAY
                && valueExp instanceof NewArrayTree
                && ((NewArrayTree) valueExp).getType() == null) {
            AnnotatedTypeMirror compType = ((AnnotatedArrayType) varType)
                    .getComponentType();
            NewArrayTree arrayTree = (NewArrayTree) valueExp;
            assert arrayTree.getInitializers() != null;
            checkArrayInitialization(compType, arrayTree.getInitializers());
        }
        AnnotatedTypeMirror valueType = atypeFactory.getAnnotatedType(valueExp);
        assert valueType != null;
        commonAssignmentCheck(varType, valueType, valueExp, errorKey);
    }

    /**
     * Checks the validity of an assignment (or pseudo-assignment) from a value
     * to a variable and emits an error message (through the compiler's
     * messaging interface) if it is not valid.
     * 
     * @param varType
     *            the annotated type of the variable
     * @param valueType
     *            the annotated type of the value
     * @param valueTree
     *            the location to use when reporting the error message
     * @param errorKey
     *            the error message to use if the check fails
     */
    protected void commonAssignmentCheck(AnnotatedTypeMirror varType,
            AnnotatedTypeMirror valueType, Tree valueTree, /*
                                                            * @CompilerMessageKey
                                                            */String errorKey) {

        if (options.containsKey("showchecks")) {
            long valuePos = positions.getStartPosition(root, valueTree);
            System.out
                    .printf(" %s (line %3d): %s %s%n     actual: %s %s%n   expected: %s %s%n",
                            "About to test whether actual is a subtype of expected",
                            root.getLineMap().getLineNumber(valuePos),
                            valueTree.getKind(), valueTree,
                            valueType.getKind(), valueType, varType.getKind(),
                            varType);
        }

        boolean success = checker.isSubtype(valueType, varType);

        if (options.containsKey("showchecks")) {
            long valuePos = positions.getStartPosition(root, valueTree);
            System.out
                    .printf(" %s (line %3d): %s %s%n     actual: %s %s%n   expected: %s %s%n",
                            (success ? "success: actual is subtype of expected"
                                    : "FAILURE: actual is not subtype of expected"),
                            root.getLineMap().getLineNumber(valuePos),
                            valueTree.getKind(), valueTree,
                            valueType.getKind(), valueType, varType.getKind(),
                            varType);
        }

        // Use an error key only if it's overridden by a checker.
        if (!success) {
            checker.report(
                    Result.failure(errorKey, valueType.toString(),
                            varType.toString()), valueTree);
        }
    }

    protected void checkArrayInitialization(AnnotatedTypeMirror type,
            List<? extends ExpressionTree> initializers) {
        for (ExpressionTree init : initializers)
            commonAssignmentCheck(type, init, "type.incompatible");
    }

    /**
     * Checks that the annotations on the type arguments supplied to a type or a
     * method invocation are within the bounds of the type variables as
     * declared, and issues the "generic.argument.invalid" error if they are
     * not.
     * 
     * @param toptree
     *            the tree for error reporting, only used for inferred type
     *            arguments
     * @param typevars
     *            the type variables from a class or method declaration
     * @param typeargs
     *            the type arguments from the type or method invocation
     * @param typeargTrees
     *            the type arguments as trees, used for error reporting
     */
    protected void checkTypeArguments(Tree toptree,
            List<? extends AnnotatedTypeVariable> typevars,
            List<? extends AnnotatedTypeMirror> typeargs,
            List<? extends Tree> typeargTrees) {

        // System.out.printf("BaseTypeVisitor.checkTypeArguments: %s, TVs: %s, TAs: %s, TATs: %s\n",
        // toptree, typevars, typeargs, typeargTrees);

        // If there are no type variables, do nothing.
        if (typevars.isEmpty())
            return;

        assert typevars.size() == typeargs.size() : "BaseTypeVisitor.checkTypeArguments: mismatch between type arguments: "
                + typeargs + " and type variables" + typevars;

        Iterator<? extends AnnotatedTypeVariable> varIter = typevars.iterator();
        Iterator<? extends AnnotatedTypeMirror> argIter = typeargs.iterator();

        while (varIter.hasNext()) {

            AnnotatedTypeVariable typeVar = varIter.next();
            AnnotatedTypeMirror typearg = argIter.next();

            // TODO skip wildcards for now to prevent a crash
            if (typearg.getKind() == TypeKind.WILDCARD)
                continue;

            if (typeVar.getEffectiveUpperBound() != null) {
                if (typeargTrees == null || typeargTrees.isEmpty()) {
                    // The type arguments were inferred and we mark the whole
                    // method.
                    // The inference fails if we provide invalid arguments,
                    // therefore issue an error for the arguments.
                    // I hope this is less confusing for users.
                    commonAssignmentCheck(typeVar.getEffectiveUpperBound(),
                            typearg, toptree, "type.argument.type.incompatible");
                } else {
                    commonAssignmentCheck(typeVar.getEffectiveUpperBound(),
                            typearg,
                            typeargTrees.get(typeargs.indexOf(typearg)),
                            "type.argument.type.incompatible");
                }
            }

            // Should we compare lower bounds instead of the annotations on the
            // type variables?
            if (!typeVar.getAnnotations().isEmpty()) {
                if (!typearg.getAnnotations().equals(typeVar.getAnnotations())) {
                    if (typeargTrees == null || typeargTrees.isEmpty()) {
                        // The type arguments were inferred and we mark the
                        // whole method.
                        checker.report(Result.failure(
                                "type.argument.type.incompatible", typearg,
                                typeVar), toptree);
                    } else {
                        checker.report(Result.failure(
                                "type.argument.type.incompatible", typearg,
                                typeVar), typeargTrees.get(typeargs
                                .indexOf(typearg)));
                    }
                }
            }

        }
    }

    /**
     * Tests whether the method can be invoked using the receiver of the 'node'
     * method invocation, and issues a "method.invocation.invalid" if the
     * invocation is invalid.
     * 
     * This implementation tests whether the receiver in the method invocation
     * is a subtype of the method receiver type.
     * 
     * @param method
     *            the type of the invoked method
     * @param node
     *            the method invocation node
     * @return true iff the call of 'node' is a valid call
     */
    protected boolean checkMethodInvocability(AnnotatedExecutableType method,
            MethodInvocationTree node) {
        AnnotatedTypeMirror methodReceiver = method.getReceiverType()
                .getErased();
        AnnotatedTypeMirror treeReceiver = methodReceiver.getCopy(false);
        AnnotatedTypeMirror rcv = atypeFactory.getReceiverType(node);
        treeReceiver.addAnnotations(rcv.getEffectiveAnnotations());

        if (!checker.isSubtype(treeReceiver, methodReceiver)) {
            checker.report(
                    Result.failure("method.invocation.invalid",
                            TreeUtils.elementFromUse(node),
                            treeReceiver.toString(), methodReceiver.toString()),
                    node);
            return false;
        }
        return true;
    }

    protected boolean checkConstructorInvocation(AnnotatedDeclaredType dt,
            AnnotatedExecutableType constructor, Tree src) {
        AnnotatedDeclaredType receiver = constructor.getReceiverType();
        boolean b = checker.isSubtype(dt, receiver)
                || checker.isSubtype(receiver, dt);

        if (!b) {
            checker.report(Result.failure("constructor.invocation.invalid",
                    constructor.toString(), dt, receiver), src);
        }
        return b;
    }

    /**
     * A helper method to check that each passed argument is a subtype of the
     * corresponding required argument, and issues "argument.invalid" error for
     * each passed argument that not a subtype of the required one.
     * 
     * Note this method requires the lists to have the same length, as it does
     * not handle cases like var args.
     * 
     * @param requiredArgs
     *            the required types
     * @param passedArgs
     *            the expressions passed to the corresponding types
     */
    // This really should have a private final method
    // Unfortunately Javari override it!
    protected void checkArguments(
            List<? extends AnnotatedTypeMirror> requiredArgs,
            List<? extends ExpressionTree> passedArgs) {
        assert requiredArgs.size() == passedArgs.size();
        for (int i = 0; i < requiredArgs.size(); ++i) {
            commonAssignmentCheck(requiredArgs.get(i), passedArgs.get(i),
                    "argument.type.incompatible");
        }
    }

    /**
     * Checks that an overriding method's return type, parameter types, and
     * receiver type are correct with respect to the annotations on the
     * overridden method's return type, parameter types, and receiver type.
     * 
     * <p>
     * 
     * This method returns the result of the check, but also emits error
     * messages as a side effect.
     * 
     * @param overriderTree
     *            the AST node of the overriding method
     * @param enclosingType
     *            the declared type enclosing the overrider method
     * @param overridden
     *            the type of the overridden method
     * @param overriddenType
     *            the declared type enclosing the overridden method
     * @param p
     *            an optional parameter (as supplied to visitor methods)
     * @return true if the override check passed, false otherwise
     */
    protected boolean checkOverride(MethodTree overriderTree,
            AnnotatedDeclaredType enclosingType,
            AnnotatedExecutableType overridden,
            AnnotatedDeclaredType overriddenType, Void p) {

        if (checker.shouldSkipUses(overriddenType.getElement())) {
            return true;
        }

        // Get the type of the overriding method.
        AnnotatedExecutableType overrider = atypeFactory
                .getAnnotatedType(overriderTree);

        boolean result = true;

        if (overrider.getTypeVariables().isEmpty()
                && !overridden.getTypeVariables().isEmpty()) {
            overridden = overridden.getErased();
        }
        String overriderMeth = overrider.getElement().toString();
        String overriderTyp = enclosingType.getUnderlyingType().asElement()
                .toString();
        String overriddenMeth = overridden.getElement().toString();
        String overriddenTyp = overriddenType.getUnderlyingType().asElement()
                .toString();

        // Check the return value.
        if ((overrider.getReturnType().getKind() != TypeKind.VOID)) {
            boolean success = checker.isSubtype(overrider.getReturnType(),
                    overridden.getReturnType());
            if (options.containsKey("showchecks")) {
                long valuePos = positions.getStartPosition(root,
                        overriderTree.getReturnType());
                System.out
                        .printf(" %s (line %3d):%n     overrider: %s %s (return type %s)%n   overridden: %s %s (return type %s)%n",
                                (success ? "success: overriding return type is subtype of overridden"
                                        : "FAILURE: overriding return type is not subtype of overridden"),
                                root.getLineMap().getLineNumber(valuePos),
                                overriderMeth, overriderTyp, overrider
                                        .getReturnType().toString(),
                                overriddenMeth, overriddenTyp, overridden
                                        .getReturnType().toString());
            }
            if (!success) {
                checker.report(Result.failure("override.return.invalid",
                        overriderMeth, overriderTyp, overriddenMeth,
                        overriddenTyp, overrider.getReturnType().toString(),
                        overridden.getReturnType().toString()), overriderTree
                        .getReturnType());
                // emit error message
                result = false;
            }
        }

        // Check parameter values. (FIXME varargs)
        List<AnnotatedTypeMirror> overriderParams = overrider
                .getParameterTypes();
        List<AnnotatedTypeMirror> overriddenParams = overridden
                .getParameterTypes();
        for (int i = 0; i < overriderParams.size(); ++i) {
            boolean success = checker.isSubtype(overriddenParams.get(i),
                    overriderParams.get(i));
            if (options.containsKey("showchecks")) {
                long valuePos = positions.getStartPosition(root, overriderTree
                        .getParameters().get(i));
                System.out
                        .printf(" %s (line %3d):%n     overrider: %s %s (parameter %d type %s)%n   overridden: %s %s (parameter %d type %s)%n",
                                (success ? "success: overridden parameter type is subtype of overriding"
                                        : "FAILURE: overridden parameter type is not subtype of overriding"),
                                root.getLineMap().getLineNumber(valuePos),
                                overriderMeth, overriderTyp, i, overriderParams
                                        .get(i).toString(), overriddenMeth,
                                overriddenTyp, i, overriddenParams.get(i)
                                        .toString());
            }
            if (!success) {
                checker.report(Result.failure("override.param.invalid",
                        overriderMeth, overriderTyp, overriddenMeth,
                        overriddenTyp, overriderParams.get(i).toString(),
                        overriddenParams.get(i).toString()), overriderTree
                        .getParameters().get(i));
                // emit error message
                result = false;
            }
        }

        // Check the receiver type.
        // isSubtype() requires its arguments to be actual subtypes with
        // respect to JLS, but overrider receiver is not a subtype of the
        // overridden receiver. Hence copying the annotations.
        // TODO: this will need to be improved for generic receivers.
        AnnotatedTypeMirror overriddenReceiver = overrider.getReceiverType()
                .getErased().getCopy(false);
        overriddenReceiver.addAnnotations(overridden.getReceiverType()
                .getAnnotations());
        if (!checker.isSubtype(overriddenReceiver, overrider.getReceiverType()
                .getErased())) {
            checker.report(Result.failure("override.receiver.invalid",
                    overriderMeth, overriderTyp, overriddenMeth, overriddenTyp,
                    overrider.getReceiverType(), overridden.getReceiverType()),
                    overriderTree);
            result = false;
        }
        return result;
    }

    /**
     * Tests, for a re-assignment, whether the variable is assignable or not. If
     * not, it emits an assignability.invalid error.
     * 
     * @param varType
     *            the type of the variable being re-assigned
     * @param varTree
     *            the tree used to access the variable in the assignment
     */
    protected void checkAssignability(AnnotatedTypeMirror varType, Tree varTree) {
        if (varTree instanceof ExpressionTree
                && !checker.isAssignable(varType,
                        atypeFactory.getReceiverType((ExpressionTree) varTree),
                        varTree, atypeFactory)) {
            checker.report(Result.failure("assignability.invalid",
                    InternalUtils.symbol(varTree),
                    atypeFactory.getReceiverType((ExpressionTree) varTree)),
                    varTree);
        }
    }

    protected MemberSelectTree enclosingMemberSelect() {
        TreePath path = this.getCurrentPath();
        assert path.getLeaf().getKind() == Tree.Kind.IDENTIFIER;
        if (path.getParentPath().getLeaf().getKind() == Tree.Kind.MEMBER_SELECT)
            return (MemberSelectTree) path.getParentPath().getLeaf();
        else
            return null;
    }

    protected Tree enclosingStatement(Tree tree) {
        TreePath path = this.getCurrentPath();
        while (path != null && path.getLeaf() != tree)
            path = path.getParentPath();

        if (path != null)
            return path.getParentPath().getLeaf();
        else
            return null;
    }

    @Override
    public Void visitIdentifier(IdentifierTree node, Void p) {
        checkAccess(node, p);
        return super.visitIdentifier(node, p);
    }

    protected void checkAccess(IdentifierTree node, Void p) {
        MemberSelectTree memberSel = enclosingMemberSelect();
        ExpressionTree tree;
        Element elem;

        if (memberSel == null) {
            tree = node;
            elem = TreeUtils.elementFromUse(node);
        } else {
            tree = memberSel;
            elem = TreeUtils.elementFromUse(memberSel);
        }

        if (elem == null || !elem.getKind().isField())
            return;

        AnnotatedTypeMirror receiver = atypeFactory.getReceiverType(tree);

        if (!isAccessAllowed(elem, receiver, tree)) {
            checker.report(Result.failure("unallowed.access", elem, receiver),
                    node);
        }
    }

    protected boolean isAccessAllowed(Element field,
            AnnotatedTypeMirror receiver, ExpressionTree accessTree) {
        AnnotationMirror unused = atypeFactory.getDeclAnnotation(field,
                Unused.class);
        if (unused == null)
            return true;

        String when = AnnotationUtils.elementValueClassName(unused, "when");
        if (receiver.getAnnotation(when) == null)
            return true;

        Tree tree = this.enclosingStatement(accessTree);

        // assigning unused to null is OK
        return (tree != null && tree.getKind() == Tree.Kind.ASSIGNMENT
                && ((AssignmentTree) tree).getVariable() == accessTree && ((AssignmentTree) tree)
                .getExpression().getKind() == Tree.Kind.NULL_LITERAL);
    }

    /**
     * Tests that the qualifiers present on the useType are valid qualifiers,
     * given the qualifiers on the declaration of the type, declarationType.
     *
     * <p>
     *
     * The check is shallow, as it does not descend into generic or array
     * types (i.e. only performing the validity check on the raw type or
     * outermost array dimension).  {@link BaseTypeVisitor#validateTypeOf(Tree)}
     * would call this for each type argument or array dimension separately.
     *
     * <p>
     *
     * For instance, in the IGJ type system, a {@code @Mutable} is an invalid
     * qualifier for {@link String}, as {@link String} is declared as
     * {@code @Immutable String}.
     *
     * <p>
     *
     * In most cases, {@code useType} simply needs to be a subtype of
     * {@code declarationType}, but there are exceptions.  In IGJ, a variable may be
     * declared {@code @ReadOnly String}, even though {@link String} is
     * {@code @Immutable String};  {@link ReadOnly} is not a subtype of
     * {@link Immutable}.
     *
     * @param declarationType  the type of the class (TypeElement)
     * @param useType   the use of the class (instance type)
     * @return  if the useType is a valid use of elemType
     */
    public boolean isValidUse(AnnotatedDeclaredType declarationType,
            AnnotatedDeclaredType useType) {
        return checker.isSubtype(useType.getErased(), declarationType.getErased());
    }

    /**
     * Tests that the qualifiers present on the primitive type are valid.
     *
     * The default implementation always returns true.
     * Subclasses should override this method to limit what annotations are
     * allowed on primitive types.
     */
    public boolean isValidUse(AnnotatedPrimitiveType type) {
        return true;
    }

    /**
     * Tests that the qualifiers present on the array type are valid.
     * This method will be invoked for each array level independently, i.e. this
     * method only needs to check the top-level qualifiers of an array.
     *
     * The default implementation always returns true.
     * Subclasses should override this method to limit what annotations are
     * allowed on array types.
     */
    public boolean isValidUse(AnnotatedArrayType type) {
        return true;
    }

    /**
     * Tests whether the tree expressed by the passed type tree is a valid type,
     * and emits an error if that is not the case (e.g. '@Mutable String').
     * 
     * @param tree
     *            the AST type supplied by the user
     */
    public void validateTypeOf(Tree tree) {
        AnnotatedTypeMirror type;
        // It's quite annoying that there is no TypeTree
        switch (tree.getKind()) {
        case PRIMITIVE_TYPE:
        case PARAMETERIZED_TYPE:
        case TYPE_PARAMETER:
        case ARRAY_TYPE:
        case UNBOUNDED_WILDCARD:
        case EXTENDS_WILDCARD:
        case SUPER_WILDCARD:
        case ANNOTATED_TYPE:
            type = atypeFactory.getAnnotatedTypeFromTypeTree(tree);
            break;
        default:
            type = atypeFactory.getAnnotatedType(tree);
        }
        typeValidator.visit(type, tree);
    }

    // This is a test to ensure that all types are valid
    protected final TypeValidator typeValidator = createTypeValidator();

    protected TypeValidator createTypeValidator() {
        return new TypeValidator();
    }

    protected class TypeValidator extends AnnotatedTypeScanner<Void, Tree> {
        protected void reportError(AnnotatedTypeMirror type, Tree p) {
            checker.report(
                    Result.failure("type.invalid", type.getAnnotations(),
                            type.toString()), p);
        }

        @Override
        public Void visitDeclared(AnnotatedDeclaredType type, Tree tree) {
            if (checker.shouldSkipUses(type.getElement()))
                return super.visitDeclared(type, tree);

            {
                // Ensure that type use is a subtype of the element type
                // isValidUse determines the erasure of the types.
                AnnotatedDeclaredType elemType = (AnnotatedDeclaredType) atypeFactory
                        .getAnnotatedType(type.getUnderlyingType().asElement());

                if (!isValidUse(elemType, type)) {
                    reportError(type, tree);
                }
            }

            // System.out.println("Type: " + type);
            // System.out.println("Tree: " + tree);
            // System.out.println("Tree kind: " + tree.getKind());

            /*
             * Try to reconstruct the ParameterizedTypeTree from the given tree.
             * TODO: there has to be a nicer way to do this...
             */
            Pair<ParameterizedTypeTree, AnnotatedDeclaredType> p = extractParameterizedTypeTree(
                    tree, type);
            ParameterizedTypeTree typeargtree = p.first;
            type = p.second;

            if (typeargtree != null) {
                // We have a ParameterizedTypeTree -> visit it.

                visitParameterizedType(type, typeargtree);

                /*
                 * Instead of calling super with the unchanged "tree", adapt the
                 * second argument to be the corresponding type argument tree.
                 * This ensures that the first and second parameter to this
                 * method always correspond. visitDeclared is the only method
                 * that had this problem.
                 */
                List<? extends AnnotatedTypeMirror> tatypes = type
                        .getTypeArguments();

                if (tatypes == null)
                    return null;

                // May be zero for a "diamond" (inferred type args in
                // constructor invocation).
                int numTypeArgs = typeargtree.getTypeArguments().size();
                if (numTypeArgs != 0) {
                    assert tatypes.size() == numTypeArgs;

                    for (int i = 0; i < tatypes.size(); ++i) {
                        scan(tatypes.get(i), typeargtree.getTypeArguments()
                                .get(i));
                    }
                }

                return null;

                // Don't call the super version, because it creates a mismatch
                // between
                // the first and second parameters.
                // return super.visitDeclared(type, tree);
            }

            return super.visitDeclared(type, tree);
        }

        private Pair<ParameterizedTypeTree, AnnotatedDeclaredType> extractParameterizedTypeTree(
                Tree tree, AnnotatedDeclaredType type) {
            ParameterizedTypeTree typeargtree = null;

            switch (tree.getKind()) {
            case VARIABLE:
                Tree lt = ((VariableTree) tree).getType();
                if (lt instanceof ParameterizedTypeTree) {
                    typeargtree = (ParameterizedTypeTree) lt;
                } else {
                    // System.out.println("Found a: " + lt);
                }
                break;
            case PARAMETERIZED_TYPE:
                typeargtree = (ParameterizedTypeTree) tree;
                break;
            case NEW_CLASS:
                NewClassTree nct = (NewClassTree) tree;
                ExpressionTree nctid = nct.getIdentifier();
                if (nctid.getKind() == Tree.Kind.PARAMETERIZED_TYPE) {
                    typeargtree = (ParameterizedTypeTree) nctid;
                    /*
                     * This is quite tricky... for anonymous class
                     * instantiations, the type at this point has no type
                     * arguments. By doing the following, we get the type
                     * arguments again.
                     */
                    type = (AnnotatedDeclaredType) atypeFactory
                            .getAnnotatedType(typeargtree);
                }
                break;
            case ANNOTATED_TYPE:
                AnnotatedTypeTree tr = (AnnotatedTypeTree) tree;
                ExpressionTree undtr = tr.getUnderlyingType();
                if (undtr instanceof ParameterizedTypeTree) {
                    typeargtree = (ParameterizedTypeTree) undtr;
                } else if (undtr instanceof IdentifierTree) {
                    // @Something D -> Nothing to do
                } else {
                    // TODO: add more test cases to ensure that nested types are
                    // handled correctly,
                    // e.g. @Nullable() List<@Nullable Object>[][]
                    Pair<ParameterizedTypeTree, AnnotatedDeclaredType> p = extractParameterizedTypeTree(
                            undtr, type);
                    typeargtree = p.first;
                    type = p.second;
                }
                break;
            case IDENTIFIER:
            case ARRAY_TYPE:
            case NEW_ARRAY:
            case MEMBER_SELECT:
            case UNBOUNDED_WILDCARD:
            case EXTENDS_WILDCARD:
            case SUPER_WILDCARD:
            case TYPE_PARAMETER:
                // Nothing to do.
                // System.out.println("Found a: " + (tree instanceof
                // ParameterizedTypeTree));
                break;
            default:
                System.err
                        .printf("TypeValidator.visitDeclared unhandled tree: %s of kind %s\n",
                                tree, tree.getKind());
            }

            return Pair.of(typeargtree, type);
        }

        @Override
        public Void visitPrimitive(AnnotatedPrimitiveType type, Tree tree) {
            if (checker.shouldSkipUses(type.getElement()))
                return super.visitPrimitive(type, tree);

            if (!isValidUse(type)) {
                reportError(type, tree);
            }

            return super.visitPrimitive(type, tree);
        }

        @Override
        public Void visitArray(AnnotatedArrayType type, Tree tree) {
            if (checker.shouldSkipUses(type.getElement()))
                return super.visitArray(type, tree);

            if (!isValidUse(type)) {
                reportError(type, tree);
            }

            return super.visitArray(type, tree);
        }

        /**
         * Checks that the annotations on the type arguments supplied to a type
         * or a method invocation are within the bounds of the type variables as
         * declared, and issues the "generic.argument.invalid" error if they are
         * not.
         * 
         * This method used to be visitParameterizedType, which incorrectly
         * handles the main annotation on generic types.
         */
        protected Void visitParameterizedType(AnnotatedDeclaredType type,
                ParameterizedTypeTree tree) {
            // System.out.printf("TypeValidator.visitParameterizedType: type: %s, tree: %s\n",
            // type, tree);

            if (TreeUtils.isDiamondTree(tree))
                return null;

            final TypeElement element = (TypeElement) type.getUnderlyingType()
                    .asElement();
            if (checker.shouldSkipUses(element))
                return null;

            List<AnnotatedTypeVariable> typevars = atypeFactory
                    .typeVariablesFromUse(type, element);

            checkTypeArguments(tree, typevars, type.getTypeArguments(),
                    tree.getTypeArguments());

            return null;
        }

        @Override
        public Void visitTypeVariable(AnnotatedTypeVariable type, Tree tree) {
            // Keep in sync with visitWildcard
            Set<AnnotationMirror> onVar = type.getAnnotations();
            if (!onVar.isEmpty()) {
                // System.out.printf("BaseTypeVisitor.TypeValidator.visitTypeVariable(type: %s, tree: %s)",
                // type, tree);

                if (type.getUpperBoundField() != null) {
                    Set<AnnotationMirror> onUpper = type.getUpperBound()
                            .getAnnotations();
                    if (!checker.getQualifierHierarchy().isSubtype(onVar,
                            onUpper)) {
                        this.reportError(type, tree);
                    }
                }

                if (type.getLowerBoundField() != null) {
                    Set<AnnotationMirror> onLower = type.getLowerBound()
                            .getAnnotations();
                    if (!onLower.isEmpty()
                            && !checker.getQualifierHierarchy().isSubtype(
                                    onLower, onVar)) {
                        this.reportError(type, tree);
                    }
                }
            }

            /*
             * TODO: This should not be necessary and should be correctly done
             * in the ATF. However, without it two test cases fail. It is
             * related to how ATM.substitute replaces upper bounds and when they
             * get initialized.
             */
            atypeFactory.annotateImplicitHack(tree, type);

            return super.visitTypeVariable(type, tree);
        }

        @Override
        public Void visitWildcard(AnnotatedWildcardType type, Tree tree) {
            // Keep in sync with visitTypeVariable
            Set<AnnotationMirror> onVar = type.getAnnotations();
            if (!onVar.isEmpty()) {
                // System.out.printf("BaseTypeVisitor.TypeValidator.visitWildcard(type: %s, tree: %s)",
                // type, tree);

                if (type.getExtendsBound() != null) {
                    Set<AnnotationMirror> onUpper = type.getExtendsBound()
                            .getAnnotations();
                    if (!checker.getQualifierHierarchy().isSubtype(onVar,
                            onUpper)) {
                        this.reportError(type, tree);
                    }
                }

                if (type.getSuperBound() != null) {
                    Set<AnnotationMirror> onLower = type.getSuperBound()
                            .getAnnotations();
                    if (!onLower.isEmpty()
                            && !checker.getQualifierHierarchy().isSubtype(
                                    onLower, onVar)) {
                        this.reportError(type, tree);
                    }
                }
            }
            return super.visitWildcard(type, tree);
        }
    }

    // **********************************************************************
    // Random helper methods
    // **********************************************************************

    /**
     * @param node
     *            the method invocation to check
     * @return true if this is a super call to the {@link Enum} constructor
     */
    private static boolean isEnumSuper(MethodInvocationTree node) {
        ExecutableElement ex = TreeUtils.elementFromUse(node);
        Name name = ElementUtils.getQualifiedClassName(ex);
        return "java.lang.Enum".contentEquals(name);
    }

    /**
     * Tests whether the expression should not be checked because of the tree
     * referring to unannotated classes, as specified in the
     * {@code checker.skipUses} property.
     * 
     * It returns true if exprTree is a method invocation or a field access to a
     * class whose qualified name matches @{link checker.skipUses} expression.
     * 
     * @param exprTree
     *            any expression tree
     * @return true if checker should not test exprTree
     */
    protected final boolean shouldSkipUses(ExpressionTree exprTree) {
        // System.out.printf("shouldSkipUses: %s: %s%n", exprTree.getClass(),
        // exprTree);

        // This special case for ConditionalExpressionTree seems wrong, so
        // I commented it out. It will skip expressions that should be
        // checked, just because they are lexically near expressions that
        // should be skipped. Presumably it's because conditionals do some
        // type inference, but if so, this is the wrong way to fix the
        // problem. -MDE
        // if (exprTree instanceof ConditionalExpressionTree) {
        // ConditionalExpressionTree condTree =
        // (ConditionalExpressionTree)exprTree;
        // return (shouldSkipUses(condTree.getTrueExpression()) ||
        // shouldSkipUses(condTree.getFalseExpression()));
        // }

        Element elm = InternalUtils.symbol(exprTree);
        return checker.shouldSkipUses(elm);
    }

    // **********************************************************************
    // Overriding to avoid visit part of the tree
    // **********************************************************************

    /**
     * Override Compilation Unit so we won't visit package names or imports
     */
    @Override
    public Void visitCompilationUnit(CompilationUnitTree node, Void p) {
        Void r = scan(node.getPackageAnnotations(), p);
        // r = reduce(scan(node.getPackageName(), p), r);
        // r = reduce(scan(node.getImports(), p), r);
        r = reduce(scan(node.getTypeDecls(), p), r);
        return r;
    }

    // **********************************************************************
    // Check that the annotated JDK is being used.
    // **********************************************************************

    private static boolean checkedJDK = false;

    // Not all subclasses call this -- only those that have an annotated JDK.
    /** Warn if the annotated JDK is not being used. */
    protected void checkForAnnotatedJdk() {
        if (checkedJDK) {
            return;
        }
        checkedJDK = true;
        if (options.containsKey("nocheckjdk")) {
            return;
        }
        TypeElement objectTE = elements.getTypeElement("java.lang.Object");
        List<? extends Element> members = elements.getAllMembers(objectTE);

        for (Element member : members) {
            if (member.toString().equals("equals(java.lang.Object)")) {
                ExecutableElement m = (ExecutableElement) member;
                // The Nullness JDK serves as a proxy for all annotated
                // JDKs. (In part because of problems with
                // IGJAnnotatedTypeFactory.postAsMemberOf that make it hard
                // to directly check for the IGJ annotated JDK.)

                // Note that we cannot use the AnnotatedTypeMirrors from the
                // Checker Framework, because those only return the annotations
                // that are used by the current checker.
                // That is, if this code is executed by something other than the
                // Nullness Checker, we would not find the annotations.
                // Therefore, we go to the Element and get all annotations on
                // the parameter.

                // TODO: doing
                // types.typeAnnotationOf(m.getParameters().get(0).asType(),
                // Nullable.class)
                // or types.typeAnnotationsOf(m.asType())
                // does not work any more. It should.

                boolean foundNN = false;
                for (com.sun.tools.javac.code.Attribute.TypeCompound tc : ((com.sun.tools.javac.code.Symbol) m).typeAnnotations) {
                    if (tc.position.type == com.sun.tools.javac.code.TargetType.METHOD_PARAMETER
                            && tc.position.parameter_index == 0
                            && tc.type.toString().equals(
                                    checkers.nullness.quals.Nullable.class
                                            .getName())) {
                        foundNN = true;
                    }
                }

                if (!foundNN) {
                    checker.getProcessingEnvironment()
                            .getMessager()
                            .printMessage(
                                    Kind.WARNING,
                                    "You do not seem to be using the distributed annotated JDK.  To fix the"
                                            + System.getProperty("line.separator")
                                            + "problem, supply this argument (first, fill in the \"...\") when you run javac:"
                                            + System.getProperty("line.separator")
                                            + "  -Xbootclasspath/p:.../checkers/jdk/jdk.jar");
                }
            }
        }
    }
}<|MERGE_RESOLUTION|>--- conflicted
+++ resolved
@@ -18,21 +18,8 @@
 
 import checkers.basetype.PurityChecker.PurityResult;
 import checkers.compilermsgs.quals.CompilerMessageKey;
-<<<<<<< HEAD
 import checkers.igj.quals.Immutable;
 import checkers.igj.quals.ReadOnly;
-=======
-import checkers.flow.analysis.FlowExpressions;
-import checkers.flow.analysis.checkers.CFStore;
-import checkers.flow.analysis.checkers.CFValue;
-import checkers.flow.cfg.node.BooleanLiteralNode;
-import checkers.flow.cfg.node.MethodInvocationNode;
-import checkers.flow.cfg.node.Node;
-import checkers.flow.cfg.node.ReturnNode;
-import checkers.flow.util.FlowExpressionParseUtil;
-import checkers.flow.util.FlowExpressionParseUtil.FlowExpressionContext;
-import checkers.flow.util.FlowExpressionParseUtil.FlowExpressionParseException;
->>>>>>> 44545590
 import checkers.nullness.NullnessChecker;
 import checkers.quals.DefaultQualifier;
 import checkers.quals.EnsuresAnnotation;
@@ -118,13 +105,11 @@
  * {@link TreeScanner#visitMemberSelect} method).
  * 
  * <p>
-<<<<<<< HEAD
- *
- * This implementation does the following checks:
- * 1. <b>Assignment and Pseudo-Assignment Check</b>:
- *    It verifies that any assignment type check, using
- *    {@code Checker.isSubtype} method. This includes method invocation and
- *    method overriding checks.
+ * 
+ * This implementation does the following checks: 1. <b>Assignment and
+ * Pseudo-Assignment Check</b>: It verifies that any assignment type check,
+ * using {@code Checker.isSubtype} method. This includes method invocation and
+ * method overriding checks.
  *
  * 2. <b>Type Validity Check</b>:
  *    It verifies that any user-supplied type is a valid type, using
@@ -134,20 +119,6 @@
  *    It verifies that any assignment is valid, using
  *    {@code Checker.isAssignable} method.
  *
-=======
- * 
- * This implementation does the following checks: 1. <b>Assignment and
- * Pseudo-Assignment Check</b>: It verifies that any assignment type check,
- * using {@code Checker.isSubtype} method. This includes method invocation and
- * method overriding checks.
- * 
- * 2. <b>Type Validity Check</b>: It verifies that any user-supplied type is a
- * valid type, using {@code Checker.isValidUse} method.
- * 
- * 3. <b>(Re-)Assignability Check</b>: It verifies that any assignment is valid,
- * using {@code Checker.isAssignable} method.
- * 
->>>>>>> 44545590
  * @see "JLS $4"
  * @see BaseTypeChecker#isSubtype(AnnotatedTypeMirror, AnnotatedTypeMirror)
  * @see AnnotatedTypeFactory
