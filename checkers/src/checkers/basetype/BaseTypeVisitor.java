package checkers.basetype;

import java.lang.annotation.Annotation;
import java.util.Collection;
import java.util.EnumSet;
import java.util.HashMap;
import java.util.HashSet;
import java.util.Iterator;
import java.util.List;
import java.util.Map;
import java.util.Set;

import javax.annotation.processing.ProcessingEnvironment;
import javax.lang.model.element.AnnotationMirror;
import javax.lang.model.element.Element;
import javax.lang.model.element.ExecutableElement;
import javax.lang.model.element.Modifier;
import javax.lang.model.element.Name;
import javax.lang.model.element.TypeElement;
import javax.lang.model.type.TypeKind;
import javax.lang.model.util.ElementFilter;
import javax.tools.Diagnostic.Kind;

import javacutils.AnnotationUtils;
import javacutils.ElementUtils;
import javacutils.InternalUtils;
import javacutils.Pair;
import javacutils.TreeUtils;
import javacutils.TypesUtils;

import dataflow.analysis.FlowExpressions;
import dataflow.analysis.FlowExpressions.Receiver;
import dataflow.analysis.TransferResult;
import dataflow.cfg.node.BooleanLiteralNode;
import dataflow.cfg.node.MethodInvocationNode;
import dataflow.cfg.node.Node;
import dataflow.cfg.node.ReturnNode;
import dataflow.quals.Pure;
import dataflow.util.PurityChecker;
import dataflow.util.PurityChecker.PurityResult;
import dataflow.util.PurityUtils;

import checkers.compilermsgs.quals.CompilerMessageKey;
import checkers.flow.CFAbstractStore;
import checkers.flow.CFAbstractValue;
import checkers.util.ContractsUtils;
import checkers.util.FlowExpressionParseUtil;
import checkers.util.FlowExpressionParseUtil.FlowExpressionContext;
import checkers.util.FlowExpressionParseUtil.FlowExpressionParseException;
import checkers.igj.quals.Immutable;
import checkers.igj.quals.ReadOnly;
import checkers.nullness.NullnessChecker;
import checkers.quals.DefaultQualifier;
import checkers.quals.Unused;
import checkers.source.Result;
import checkers.source.SourceVisitor;
import checkers.types.AbstractBasicAnnotatedTypeFactory;
import checkers.types.AnnotatedTypeFactory;
import checkers.types.AnnotatedTypeMirror;
import checkers.types.AnnotatedTypeMirror.AnnotatedArrayType;
import checkers.types.AnnotatedTypeMirror.AnnotatedDeclaredType;
import checkers.types.AnnotatedTypeMirror.AnnotatedExecutableType;
import checkers.types.AnnotatedTypeMirror.AnnotatedPrimitiveType;
import checkers.types.AnnotatedTypeMirror.AnnotatedTypeVariable;
import checkers.types.AnnotatedTypeMirror.AnnotatedWildcardType;
import checkers.types.QualifierHierarchy;
import checkers.types.TypeHierarchy;
import checkers.types.VisitorState;
import checkers.types.visitors.AnnotatedTypeScanner;
import checkers.util.AnnotatedTypes;

import com.sun.source.tree.AnnotatedTypeTree;
import com.sun.source.tree.AnnotationTree;
import com.sun.source.tree.ArrayAccessTree;
import com.sun.source.tree.AssignmentTree;
import com.sun.source.tree.ClassTree;
import com.sun.source.tree.CompilationUnitTree;
import com.sun.source.tree.CompoundAssignmentTree;
import com.sun.source.tree.ConditionalExpressionTree;
import com.sun.source.tree.EnhancedForLoopTree;
import com.sun.source.tree.ExpressionTree;
import com.sun.source.tree.IdentifierTree;
import com.sun.source.tree.InstanceOfTree;
import com.sun.source.tree.MemberSelectTree;
import com.sun.source.tree.MethodInvocationTree;
import com.sun.source.tree.MethodTree;
import com.sun.source.tree.ModifiersTree;
import com.sun.source.tree.NewArrayTree;
import com.sun.source.tree.NewClassTree;
import com.sun.source.tree.ParameterizedTypeTree;
import com.sun.source.tree.ReturnTree;
import com.sun.source.tree.Tree;
import com.sun.source.tree.TypeCastTree;
import com.sun.source.tree.TypeParameterTree;
import com.sun.source.tree.UnaryTree;
import com.sun.source.tree.VariableTree;
import com.sun.source.util.SourcePositions;
import com.sun.source.util.TreePath;
import com.sun.source.util.TreeScanner;
import com.sun.tools.javac.tree.JCTree;
import com.sun.tools.javac.tree.TreeInfo;

/*>>>
 import dataflow.util.PurityChecker.PurityResult;
 import checkers.compilermsgs.quals.CompilerMessageKey;
 import checkers.nullness.quals.Nullable;
 */

/**
 * A {@link SourceVisitor} that performs assignment and pseudo-assignment
 * checking, method invocation checking, and assignability checking.
 *
 * <p>
 *
 * This implementation uses the {@link AnnotatedTypeFactory} implementation
 * provided by an associated {@link BaseTypeChecker}; its visitor methods will
 * invoke this factory on parts of the AST to determine the "annotated type" of
 * an expression. Then, the visitor methods will check the types in assignments
 * and pseudo-assignments using {@link #commonAssignmentCheck}, which ultimately
 * calls the {@link TypeHierarchy#isSubtype} method and reports errors that
 * violate Java's rules of assignment.
 *
 * <p>
 *
 * Note that since this implementation only performs assignment and
 * pseudo-assignment checking, other rules for custom type systems must be added
 * in subclasses (e.g., dereference checking in the {@link NullnessChecker} is
 * implemented in the {@link NullnessChecker}'s
 * {@link TreeScanner#visitMemberSelect} method).
 *
 * <p>
 *
 * This implementation does the following checks:
 * 1. <b>Assignment and Pseudo-Assignment Check</b>:
<<<<<<< HEAD
 *    It verifies that any assignment type check, using
 *    {@code TypeHierarchy.isSubtype} method. This includes method invocation and
=======
 *    It verifies that any assignment type-checks, using
 *    {@code Checker.isSubtype} method. This includes method invocation and
>>>>>>> e06a7749
 *    method overriding checks.
 *
 * 2. <b>Type Validity Check</b>:
 *    It verifies that any user-supplied type is a valid type, using
 *    {@code isValidUse} method.
 *
 * 3. <b>(Re-)Assignability Check</b>:
 *    It verifies that any assignment is valid, using
 *    {@code Checker.isAssignable} method.
 *
 * @see "JLS $4"
 * @see TypeHierarchy#isSubtype(AnnotatedTypeMirror, AnnotatedTypeMirror)
 * @see AnnotatedTypeFactory
 */
/*
 * Note how the handling of VisitorState is duplicated in AbstractFlow. In
 * particular, the handling of the assignment context has to be done correctly
 * in both classes. This is a pain and we should see how to handle this in the
 * DFF version. TODO: missing assignment context: - array initializer
 * expressions should have the component type as context
 */
public class BaseTypeVisitor<Checker extends BaseTypeChecker<? extends Factory>,
        Factory extends AbstractBasicAnnotatedTypeFactory<?, ?, ?, ?, ?>>
    extends SourceVisitor<Checker, Factory, Void, Void> {

    /** The options that were provided to the checker using this visitor. */
    protected final Map<String, String> options;

    /** For obtaining line numbers in -Ashowchecks debugging output. */
    private final SourcePositions positions;

    /** For storing visitor state. **/
    protected final VisitorState visitorState;

    /** An instance of the {@link ContractsUtils} helper class. */
    protected final ContractsUtils contractsUtils;

    /**
<<<<<<< HEAD
     * @param checker
     *            the typechecker associated with this visitor (for callbacks to
     *            {@link TypeHierarchy#isSubtype})
     * @param root
     *            the root of the AST that this visitor operates on
=======
     * @param checker the type-checker associated with this visitor (for
     *        callbacks to {@link BaseTypeChecker#isSubtype})
     * @param root the root of the AST that this visitor operates on
>>>>>>> e06a7749
     */
    public BaseTypeVisitor(Checker checker, CompilationUnitTree root) {
        super(checker, root);

        contractsUtils = ContractsUtils.getInstance(atypeFactory);
        ProcessingEnvironment env = checker.getProcessingEnvironment();
        this.options = env.getOptions();
        this.positions = trees.getSourcePositions();
        this.visitorState = atypeFactory.getVisitorState();
    }

    // **********************************************************************
    // Responsible for updating the factory for the location (for performance)
    // **********************************************************************

    @Override
    public Void scan(Tree tree, Void p) {
        if (tree != null && getCurrentPath() != null)
            this.visitorState.setPath(new TreePath(getCurrentPath(), tree));
        return super.scan(tree, p);
    }

    @Override
    public Void visitClass(ClassTree node, Void p) {
        if (checker.shouldSkipDefs(node)) {
            // Not "return super.visitClass(node, p);" because that would
            // recursively call visitors on subtrees; we want to skip the
            // class entirely.
            return null;
        }

        AnnotatedDeclaredType preACT = visitorState.getClassType();
        ClassTree preCT = visitorState.getClassTree();
        AnnotatedDeclaredType preAMT = visitorState.getMethodReceiver();
        MethodTree preMT = visitorState.getMethodTree();
        Pair<Tree, AnnotatedTypeMirror> preAssCtxt = visitorState.getAssignmentContext();

        visitorState.setClassType(atypeFactory.getAnnotatedType(node));
        visitorState.setClassTree(node);
        visitorState.setMethodReceiver(null);
        visitorState.setMethodTree(null);
        visitorState.setAssignmentContext(null);

        try {
            if (!TreeUtils.hasExplicitConstructor(node)) {
                checkDefaultConstructor(node);
            }

            /* Visit the extends and implements clauses.
             * The superclass also visits them, but only calls visitParameterizedType, which
             * looses a main modifier.
             */
            Tree ext = node.getExtendsClause();
            if (ext != null) {
                validateTypeOf(ext);
            }

            List<? extends Tree> impls = node.getImplementsClause();
            if (impls != null) {
                for (Tree im : impls) {
                    validateTypeOf(im);
                }
            }

            return super.visitClass(node, p);
        } finally {
            this.visitorState.setClassType(preACT);
            this.visitorState.setClassTree(preCT);
            this.visitorState.setMethodReceiver(preAMT);
            this.visitorState.setMethodTree(preMT);
            this.visitorState.setAssignmentContext(preAssCtxt);
        }
    }

    protected void checkDefaultConstructor(ClassTree node) { }

    /**
     * Performs pseudo-assignment check: checks that the method obeys override
     * and subtype rules to all overridden methods.
     *
     * The override rule specifies that a method, m1, may override a method
     * m2 only if:
     * <ul>
     *  <li> m1 return type is a subtype of m2 </li>
     *  <li> m1 receiver type is a supertype of m2 </li>
     *  <li> m1 parameters are supertypes of corresponding m2 parameters </li>
     * </ul>
     *
     * Also, it issues a "missing.this" error for static method annotated
     * receivers.
     */
    @Override
    public Void visitMethod(MethodTree node, Void p) {

        // We copy the result from getAnnotatedType to ensure that
        // circular types (e.g. K extends Comparable<K>) are represented
        // by circular AnnotatedTypeMirrors, which avoids problems with
        // later checks.
        // TODO: Find a cleaner way to ensure circular AnnotatedTypeMirrors.
        AnnotatedExecutableType methodType = AnnotatedTypes.deepCopy(atypeFactory.getAnnotatedType(node));
        AnnotatedDeclaredType preMRT = visitorState.getMethodReceiver();
        MethodTree preMT = visitorState.getMethodTree();
        visitorState.setMethodReceiver(methodType.getReceiverType());
        visitorState.setMethodTree(node);
        ExecutableElement methodElement = TreeUtils.elementFromDeclaration(node);

        boolean abstractMethod = false;
        ModifiersTree modifiers = node.getModifiers();
        if (modifiers != null) {
            Set<Modifier> flags = modifiers.getFlags();
            if (flags.contains(Modifier.ABSTRACT)) {
                abstractMethod = true;
            }
        }

        try {
            Element elt = InternalUtils.symbol(node);
            assert elt != null : "no symbol for method: " + node;
            if (InternalUtils.isAnonymousConstructor(node)) {
                // We shouldn't dig deeper
                return null;
            }

            // check method purity if needed
            if (!abstractMethod) {
                boolean anyPurityAnnotation = PurityUtils.hasPurityAnnotation(
                        atypeFactory, node);
                boolean checkPurityAlways = checker.getProcessingEnvironment()
                        .getOptions().containsKey("suggestPureMethods");
                boolean enablePurity = checker.getProcessingEnvironment()
                        .getOptions().containsKey("enablePurity");
                if (enablePurity && (anyPurityAnnotation || checkPurityAlways)) {
                    // check "no" purity
                    List<dataflow.quals.Pure.Kind> kinds = PurityUtils
                            .getPurityKinds(atypeFactory, node);
                    if (!TreeUtils.isConstructor(node)) {
                        // check return type
                        boolean isSideEffectFree = PurityUtils.isSideEffectFree(
                                atypeFactory, node);
                        if (node.getReturnType().toString().equals("void")
                                && isSideEffectFree) {
                            checker.report(Result.warning("purity.void.method"),
                                    node);
                        }
                    }
                    // Report errors if necessary.
                    PurityResult r = PurityChecker.checkPurity(node.getBody(),
                            atypeFactory);
                    if (!r.isPure(kinds)) {
                        reportPurityErrors(r, node, kinds);
                    }
                    // Issue a warning if the method is pure, but not annotated
                    // as
                    // such (if the feature is activated).
                    if (checkPurityAlways) {
                        Collection<Pure.Kind> additionalKinds = new HashSet<>(
                                r.getTypes());
                        additionalKinds.removeAll(kinds);
                        if (TreeUtils.isConstructor(node)) {
                            additionalKinds.remove(Pure.Kind.DETERMINISTIC);
                        }
                        if (additionalKinds.size() > 0) {
                            if (additionalKinds.size() == 2) {
                                checker.report(
                                        Result.warning("purity.more.pure",
                                                node.getName()), node);
                            } else if (additionalKinds.contains(Pure.Kind.SIDE_EFFECT_FREE)) {
                                checker.report(
                                        Result.warning("purity.more.sideeffectfree",
                                                node.getName()), node);
                            } else {
                                checker.report(
                                        Result.warning("purity.more.deterministic",
                                                node.getName()), node);
                            }
                        }
                    }
                }
            }

            // constructor return types are null
            if (node.getReturnType() != null) {
                typeValidator.visit(methodType.getReturnType(),
                        node.getReturnType());
            }

            AnnotatedDeclaredType enclosingType = (AnnotatedDeclaredType) atypeFactory
                    .getAnnotatedType(methodElement.getEnclosingElement());

            // Find which method this overrides!
            Map<AnnotatedDeclaredType, ExecutableElement> overriddenMethods = AnnotatedTypes
                    .overriddenMethods(elements, atypeFactory, methodElement);
            for (Map.Entry<AnnotatedDeclaredType, ExecutableElement> pair : overriddenMethods
                    .entrySet()) {
                AnnotatedDeclaredType overriddenType = pair.getKey();
                AnnotatedExecutableType overriddenMethod = AnnotatedTypes
                        .asMemberOf(types, atypeFactory, overriddenType,
                                pair.getValue());
                checkOverride(node, enclosingType, overriddenMethod,
                        overriddenType, p);
            }
            return super.visitMethod(node, p);
        } finally {

            if (!abstractMethod) {
                // check postcondition annotations
                checkPostconditions(node, methodElement);

                // check conditional method postcondition
                checkConditionalPostconditions(node, methodElement);
            }

            visitorState.setMethodReceiver(preMRT);
            visitorState.setMethodTree(preMT);
        }
    }

    /**
     * Reports errors found during purity checking.
     */
    protected void reportPurityErrors(PurityResult result, MethodTree node,
            Collection<Pure.Kind> expectedTypes) {
        assert !result.isPure(expectedTypes);
        Collection<Pure.Kind> t = EnumSet.copyOf(expectedTypes);
        t.removeAll(result.getTypes());
        if (t.contains(Pure.Kind.DETERMINISTIC)
                || t.contains(Pure.Kind.SIDE_EFFECT_FREE)) {
            String msgPrefix = "purity.not.deterministic.not.sideeffectfree.";
            if (!t.contains(Pure.Kind.SIDE_EFFECT_FREE)) {
                msgPrefix = "purity.not.deterministic.";
            } else if (!t.contains(Pure.Kind.DETERMINISTIC)) {
                msgPrefix = "purity.not.sideeffectfree.";
            }
            for (Pair<Tree, String> r: result.getNotBothReasons()) {
                checker.report(Result.failure(msgPrefix + r.second), r.first);
            }
            if (t.contains(Pure.Kind.SIDE_EFFECT_FREE)) {
                for (Pair<Tree, String> r: result.getNotSeFreeReasons()) {
                    checker.report(Result.failure("purity.not.sideeffectfree." + r.second), r.first);
                }
            }
            if (t.contains(Pure.Kind.DETERMINISTIC)) {
                for (Pair<Tree, String> r: result.getNotDetReasons()) {
                    checker.report(Result.failure("purity.not.deterministic." + r.second), r.first);
                }
            }
        }
    }

    /**
     * Checks all (non-conditional) postcondition on the method {@code node}
     * with element {@code methodElement}.
     */
    protected void checkPostconditions(MethodTree node,
            ExecutableElement methodElement) {
        FlowExpressionContext flowExprContext = null;
        Set<Pair<String, String>> postconditions = contractsUtils
                .getPostconditions(methodElement);

        for (Pair<String, String> p : postconditions) {
            String expression = p.first;
            AnnotationMirror annotation = AnnotationUtils.fromName(elements,
                    p.second);

            // Only check if the postcondition concerns this checker
            if (!checker.isSupportedAnnotation(annotation)) {
                continue;
            }
            if (flowExprContext == null) {
                flowExprContext = FlowExpressionParseUtil
                        .buildFlowExprContextForDeclaration(node,
                                getCurrentPath(), atypeFactory);
            }

            FlowExpressions.Receiver expr = null;
            try {
                // TODO: currently, these expressions are parsed at the
                // declaration (i.e. here) and for every use. this could be
                // optimized to store the result the first time. (same for
                // other annotations)
                expr = FlowExpressionParseUtil.parse(expression,
                        flowExprContext, getCurrentPath());
                checkFlowExprParameters(node, expression);

                CFAbstractStore<?, ?> exitStore = atypeFactory
                        .getRegularExitStore(node);
                if (exitStore == null) {
                    // if there is no regular exitStore, then the method
                    // cannot reach the regular exit and there is no need to
                    // check anything
                } else {
                    CFAbstractValue<?> value = exitStore.getValue(expr);
                    AnnotationMirror inferredAnno = value == null ? null
                            : value.getType().getAnnotationInHierarchy(
                                    annotation);
                    if (!checkContract(expr, annotation, inferredAnno, exitStore)) {
                        checker.report(
                                Result.failure("contracts.postcondition.not.satisfied", expr.toString()),
                                node);
                    }
                }

            } catch (FlowExpressionParseException e) {
                // report errors here
                checker.report(e.getResult(), node);
            }
        }
    }

    /**
     * Checks all conditional postcondition on the method {@code node} with
     * element {@code methodElement}.
     */
    protected void checkConditionalPostconditions(MethodTree node,
            ExecutableElement methodElement) {
        FlowExpressionContext flowExprContext = null;
        Set<Pair<String, Pair<Boolean, String>>> conditionalPostconditions = contractsUtils
                .getConditionalPostconditions(methodElement);

        for (Pair<String, Pair<Boolean, String>> p : conditionalPostconditions) {
            String expression = p.first;
            boolean result = p.second.first;
            AnnotationMirror annotation = AnnotationUtils.fromName(elements,
                    p.second.second);

            // Only check if the postcondition concerns this checker
            if (!checker.isSupportedAnnotation(annotation)) {
                continue;
            }
            if (flowExprContext == null) {
                flowExprContext = FlowExpressionParseUtil
                        .buildFlowExprContextForDeclaration(node,
                                getCurrentPath(), atypeFactory);
            }

            FlowExpressions.Receiver expr = null;
            try {
                // TODO: currently, these expressions are parsed at the
                // declaration (i.e. here) and for every use. this could be
                // optimized to store the result the first time. (same for
                // other annotations)
                expr = FlowExpressionParseUtil.parse(expression,
                        flowExprContext, getCurrentPath());
                checkFlowExprParameters(node, expression);

                // check return type of method
                boolean booleanReturnType = TypesUtils
                        .isBooleanType(InternalUtils.typeOf(node
                                .getReturnType()));
                if (!booleanReturnType) {
                    checker.report(
                            Result.failure("contracts.conditional.postcondition.invalid.returntype"),
                            node);
                    // No reason to go ahead with further checking. The
                    // annotation is invalid.
                    continue;
                }

                List<?> returnStatements = atypeFactory
                        .getReturnStatementStores(node);
                for (Object rt : returnStatements) {
                    @SuppressWarnings("unchecked")
                    Pair<ReturnNode, TransferResult<? extends CFAbstractValue<?>, ? extends CFAbstractStore<?, ?>>> r = (Pair<ReturnNode, TransferResult<? extends CFAbstractValue<?>, ? extends CFAbstractStore<?, ?>>>) rt;
                    ReturnNode returnStmt = r.first;
                    if (r.second == null) {
                        // Unreachable return statements have no stores, but
                        // there
                        // is no need to check them.
                        continue;
                    }
                    Node retValNode = returnStmt.getResult();
                    Boolean retVal = retValNode instanceof BooleanLiteralNode ? ((BooleanLiteralNode) retValNode)
                            .getValue() : null;
                    CFAbstractStore<?, ?> exitStore;
                    if (result) {
                        exitStore = r.second.getThenStore();
                    } else {
                        exitStore = r.second.getElseStore();
                    }
                    CFAbstractValue<?> value = exitStore.getValue(expr);
                    // don't check if return statement certainly does not
                    // match 'result'. at the moment, this means the result
                    // is a boolean literal
                    if (retVal == null || retVal == result) {
                        AnnotationMirror inferredAnno = value == null ? null
                                : value.getType().getAnnotationInHierarchy(
                                        annotation);
                        if (!checkContract(expr, annotation, inferredAnno, exitStore)) {
                            checker.report(
                                    Result.failure("contracts.conditional.postcondition.not.satisfied", expr.toString()),
                                    returnStmt.getTree());
                        }
                    }
                }

            } catch (FlowExpressionParseException e) {
                // report errors here
                checker.report(e.getResult(), node);
            }
        }
    }

    /**
     * Check that the parameters used in {@code stringExpr} are final for method
     * {@code method}.
     */
    protected void checkFlowExprParameters(MethodTree method, String stringExpr) {
        // check that all parameters used in the expression are
        // final, so that they cannot be modified
        List<Integer> parameterIndices = FlowExpressionParseUtil.parameterIndices(stringExpr);
        for (Integer idx : parameterIndices) {
            VariableTree parameter = method.getParameters().get(idx - 1);
            Element element = TreeUtils.elementFromDeclaration(parameter);
            if (!ElementUtils.isFinal(element)) {
                checker.report(
                        Result.failure("flowexpr.parameter.not.final",
                                "#" + idx, stringExpr), method);
            }
        }
    }

    @Override
    public Void visitTypeParameter(TypeParameterTree node, Void p) {
        validateTypeOf(node);
        return super.visitTypeParameter(node, p);
    }

    // **********************************************************************
    // Assignment checkers and pseudo-assignments
    // **********************************************************************

    @Override
    public Void visitVariable(VariableTree node, Void p) {
        Pair<Tree, AnnotatedTypeMirror> preAssCtxt = visitorState.getAssignmentContext();
        visitorState.setAssignmentContext(Pair.of((Tree) node, atypeFactory.getAnnotatedType(node)));

        try {
            boolean valid = validateTypeOf(node);
            // If there's no assignment in this variable declaration, skip it.
            if (valid && node.getInitializer() != null) {
                commonAssignmentCheck(node, node.getInitializer(),
                        "assignment.type.incompatible");
            }
            return super.visitVariable(node, p);
        } finally {
            visitorState.setAssignmentContext(preAssCtxt);
        }
    }

    /**
     * Performs two checks: subtyping and assignability checks, using
     * {@link #commonAssignmentCheck(Tree, ExpressionTree, String)}.
     *
     * If the subtype check fails, it issues a "assignment.type.incompatible" error.
     */
    @Override
    public Void visitAssignment(AssignmentTree node, Void p) {
        Pair<Tree, AnnotatedTypeMirror> preAssCtxt = visitorState.getAssignmentContext();
        visitorState.setAssignmentContext(Pair.of((Tree) node.getVariable(), atypeFactory.getAnnotatedType(node.getVariable())));
        try {
            commonAssignmentCheck(node.getVariable(), node.getExpression(),
                    "assignment.type.incompatible");
            return super.visitAssignment(node, p);
        } finally {
            visitorState.setAssignmentContext(preAssCtxt);
        }
    }

    /**
     * Performs a subtype check, to test whether the node expression
     * iterable type is a subtype of the variable type in the enhanced for
     * loop.
     *
     * If the subtype check fails, it issues a "enhancedfor.type.incompatible" error.
     */
    @Override
    public Void visitEnhancedForLoop(EnhancedForLoopTree node, Void p) {
        AnnotatedTypeMirror var = atypeFactory.getAnnotatedType(node.getVariable());
        AnnotatedTypeMirror iterableType =
            atypeFactory.getAnnotatedType(node.getExpression());
        AnnotatedTypeMirror iteratedType =
            AnnotatedTypes.getIteratedType(checker.getProcessingEnvironment(), atypeFactory, iterableType);
        boolean valid = validateTypeOf(node.getVariable());
        if (valid) {
            commonAssignmentCheck(var, iteratedType, node.getExpression(),
                    "enhancedfor.type.incompatible", true);
        }
        return super.visitEnhancedForLoop(node, p);
    }

    /**
     * Performs a method invocation check.
     *
     * An invocation of a method, m, on the receiver, r is valid only if:
     * <ul>
     *  <li> passed arguments are subtypes of corresponding m parameters </li>
     *  <li> r is a subtype of m receiver type </li>
     *  <li> if m is generic, passed type arguments are subtypes
     *      of m type variables </li>
     * </ul>
     */
    @Override
    public Void visitMethodInvocation(MethodInvocationTree node, Void p) {

        // Skip calls to the Enum constructor (they're generated by javac and
        // hard to check).
        if (TreeUtils.isEnumSuper(node))
            return super.visitMethodInvocation(node, p);

        if (shouldSkipUses(node))
            return super.visitMethodInvocation(node, p);

        Pair<AnnotatedExecutableType, List<AnnotatedTypeMirror>> mfuPair = atypeFactory.methodFromUse(node);
        AnnotatedExecutableType invokedMethod = mfuPair.first;
        List<AnnotatedTypeMirror> typeargs = mfuPair.second;

        checkTypeArguments(node, invokedMethod.getTypeVariables(),
                typeargs, node.getTypeArguments());

        List<AnnotatedTypeMirror> params =
            AnnotatedTypes.expandVarArgs(atypeFactory, invokedMethod, node.getArguments());
        checkArguments(params, node.getArguments());

        if (isVectorCopyInto(invokedMethod)) {
            typeCheckVectorCopyIntoArgument(node, params);
        }

        ExecutableElement invokedMethodElement = invokedMethod.getElement();
        if (!ElementUtils.isStatic(invokedMethodElement)
                && !TreeUtils.isSuperCall(node)) {
            checkMethodInvocability(invokedMethod, node);
        }

        // check precondition annotations
        checkPreconditions(node, invokedMethodElement);

        // Do not call super, as that would observe the arguments without
        // a set assignment context.
        scan(node.getMethodSelect(), p);
        return null; // super.visitMethodInvocation(node, p);
    }

    /**
     * Checks all the preconditions of the method invocation {@code tree} with
     * element {@code invokedMethodElement}.
     */
    protected void checkPreconditions(MethodInvocationTree tree,
            ExecutableElement invokedMethodElement) {
        Set<Pair<String, String>> preconditions = contractsUtils
                .getPreconditions(invokedMethodElement);
        FlowExpressionContext flowExprContext = null;

        for (Pair<String, String> p : preconditions) {
            String expression = p.first;
            AnnotationMirror anno = AnnotationUtils
                    .fromName(elements, p.second);

            // Only check if the precondition concerns this checker
            if (!checker.isSupportedAnnotation(anno)) {
                return;
            }
            if (flowExprContext == null) {
                Node nodeNode = atypeFactory.getNodeForTree(tree);
                flowExprContext = FlowExpressionParseUtil
                        .buildFlowExprContextForUse(
                                (MethodInvocationNode) nodeNode, atypeFactory);
            }

            FlowExpressions.Receiver expr = null;
            try {
                expr = FlowExpressionParseUtil.parse(expression,
                        flowExprContext, getCurrentPath());

                CFAbstractStore<?, ?> store = atypeFactory.getStoreBefore(tree);
                CFAbstractValue<?> value = store.getValue(expr);

                AnnotationMirror inferredAnno = value == null ? null : value
                        .getType().getAnnotationInHierarchy(anno);
                if (!checkContract(expr, anno, inferredAnno, store)) {
                    checker.report(Result.failure(
                            "contracts.precondition.not.satisfied",
                            expr.toString()), tree);
                }
            } catch (FlowExpressionParseException e) {
                // errors are reported at declaration site
            }
        }
    }

    /**
     * Returns true if and only if {@code inferredAnnotation} is valid for a
     * given expression to match the {@code necessaryAnnotation}.
     *
     * <p>
     * By default, {@code inferredAnnotation} must be a subtype of
     * {@code necessaryAnnotation}, but subclasses might override this behavior.
     */
    protected boolean checkContract(Receiver expr,
            AnnotationMirror necessaryAnnotation,
            AnnotationMirror inferredAnnotation, CFAbstractStore<?, ?> store) {
        return !(inferredAnnotation == null || !atypeFactory
                .getQualifierHierarchy().isSubtype(inferredAnnotation,
                        necessaryAnnotation));
    }

    // Handle case Vector.copyInto()
    private final AnnotatedDeclaredType vectorType =
        super.atypeFactory.fromElement(elements.getTypeElement("java.util.Vector"));

    /**
     * Returns true if the method symbol represents {@code Vector.copyInto}
     */
    protected boolean isVectorCopyInto(AnnotatedExecutableType method) {
        ExecutableElement elt = method.getElement();
        if (elt.getSimpleName().contentEquals("copyInto")
                && elt.getParameters().size() == 1)
            return true;

        return false;
    }

    /**
     * Type checks the method arguments of {@code Vector.copyInto()}.
     *
     * The Checker Framework special-cases the method invocation, as it is
     * type safety cannot be expressed by Java's type system.
     *
     * For a Vector {@code v} of type {@code Vectory<E>}, the method
     * invocation {@code v.copyInto(arr)} is type-safe iff {@code arr}
     * is a array of type {@code T[]}, where {@code T} is a subtype of
     * {@code E}.
     *
     * In other words, this method checks that the type argument of the
     * receiver method is a subtype of the component type of the passed array
     * argument.
     *
     * @param node   a method invocation of {@code Vector.copyInto()}
     * @param params the types of the parameters of {@code Vectory.copyInto()}
     *
     */
    protected void typeCheckVectorCopyIntoArgument(MethodInvocationTree node,
            List<? extends AnnotatedTypeMirror> params) {
        assert params.size() == 1 : "invalid no. of parameters " + params + " found for method invocation " + node;
        assert node.getArguments().size() == 1 : "invalid no. of arguments in method invocation " + node;

        AnnotatedTypeMirror passed = atypeFactory.getAnnotatedType(node.getArguments().get(0));
        AnnotatedArrayType passedAsArray = (AnnotatedArrayType)passed;

        AnnotatedTypeMirror receiver = atypeFactory.getReceiverType(node);
        AnnotatedDeclaredType receiverAsVector = (AnnotatedDeclaredType) AnnotatedTypes
                .asSuper(checker.getProcessingEnvironment().getTypeUtils(),
                        atypeFactory, receiver, vectorType);
        if (receiverAsVector == null
                || receiverAsVector.getTypeArguments().isEmpty())
            return;

        commonAssignmentCheck(
                passedAsArray.getComponentType(),
                receiverAsVector.getTypeArguments().get(0),
                node.getArguments().get(0),
                "vector.copyinto.type.incompatible",
                false);
    }

    /**
     * Performs a new class invocation check.
     *
     * An invocation of a constructor, c, is valid only if:
     * <ul>
     *  <li> passed arguments are subtypes of corresponding c parameters </li>
     *  <li> if c is generic, passed type arguments are subtypes
     *      of c type variables </li>
     * </ul>
     */
    @Override
    public Void visitNewClass(NewClassTree node, Void p) {
        if (checker.shouldSkipUses(InternalUtils.constructor(node)))
            return super.visitNewClass(node, p);

        Pair<AnnotatedExecutableType, List<AnnotatedTypeMirror>> fromUse = atypeFactory.constructorFromUse(node);
        AnnotatedExecutableType constructor = fromUse.first;
        List<AnnotatedTypeMirror> typeargs = fromUse.second;

        List<? extends ExpressionTree> passedArguments = node.getArguments();
        List<AnnotatedTypeMirror> params =
            AnnotatedTypes.expandVarArgs(atypeFactory, constructor, passedArguments);

        checkArguments(params, passedArguments);

        // Get the constructor type.
        // TODO: What is the difference between "type" and "constructor"?
        // Using "constructor" seems to work equally well...
        // AnnotatedExecutableType type =
        //   atypeFactory.getAnnotatedType(InternalUtils.constructor(node));

        checkTypeArguments(node, constructor.getTypeVariables(),
                typeargs, node.getTypeArguments());

        AnnotatedDeclaredType dt = atypeFactory.getAnnotatedType(node);
        checkConstructorInvocation(dt, constructor, node);
        validateTypeOf(node);

        return super.visitNewClass(node, p);
    }

    /**
     * Checks that the type of the return expression is a subtype of the
     * enclosing method required return type.  If not, it issues a
     * "return.type.incompatible" error.
     */
    @Override
    public Void visitReturn(ReturnTree node, Void p) {
        // Don't try to check return expressions for void methods.
        if (node.getExpression() == null)
            return super.visitReturn(node, p);

        Pair<Tree, AnnotatedTypeMirror> preAssCtxt = visitorState.getAssignmentContext();
        try {
            MethodTree enclosingMethod =
                    TreeUtils.enclosingMethod(getCurrentPath());

            AnnotatedTypeMirror ret = getMethodReturnType(enclosingMethod, node);
            visitorState.setAssignmentContext(Pair.of((Tree) node, ret));

            commonAssignmentCheck(ret, node.getExpression(),
                    "return.type.incompatible", false);

            return super.visitReturn(node, p);
        } finally {
            visitorState.setAssignmentContext(preAssCtxt);
        }
    }

    /**
     * Returns the return type of the method {@code m} at the return statement {@code r}.
     */
    protected AnnotatedTypeMirror getMethodReturnType(MethodTree m, ReturnTree r) {
        AnnotatedExecutableType methodType = atypeFactory
                .getAnnotatedType(m);
        AnnotatedTypeMirror ret = methodType.getReturnType();
        return ret;
    }

    /**
     * Ensure that the annotation arguments comply to their declarations. This
     * needs some special casing, as annotation arguments form special trees.
     */
    @Override
    public Void visitAnnotation(AnnotationTree node, Void p) {
        List<? extends ExpressionTree> args = node.getArguments();
        if (args.isEmpty()) {
            // Nothing to do if there are no annotation arguments.
            return null;
        }

        Element anno = TreeInfo.symbol((JCTree) node.getAnnotationType());
        if (anno.toString().equals(DefaultQualifier.class.getName()) ||
                anno.toString().equals(SuppressWarnings.class.getName())) {
            // Skip these two annotations, as we don't care about the
            // arguments to them.
            return null;
        }

        // Mapping from argument simple name to its annotated type.
        Map<String, AnnotatedTypeMirror> annoTypes = new HashMap<String, AnnotatedTypeMirror>();
        for (Element encl : ElementFilter.methodsIn(anno.getEnclosedElements())) {
            AnnotatedExecutableType exeatm = (AnnotatedExecutableType) atypeFactory.getAnnotatedType(encl);
            AnnotatedTypeMirror retty = exeatm.getReturnType();
            annoTypes.put(encl.getSimpleName().toString(), retty);
        }

        for (ExpressionTree arg : args) {
            if (!(arg instanceof AssignmentTree)) {
                // TODO: when can this happen?
                continue;
            }

            AssignmentTree at = (AssignmentTree) arg;
            // Ensure that we never ask for the annotated type of an annotation, because
            // we don't have a type for annotations.
            if (at.getExpression().getKind() == Tree.Kind.ANNOTATION) {
                visitAnnotation((AnnotationTree) at.getExpression(), p);
                continue;
            }
            if (at.getExpression().getKind() == Tree.Kind.NEW_ARRAY) {
                NewArrayTree nat = (NewArrayTree) at.getExpression();
                boolean isAnno = false;
                for (ExpressionTree init : nat.getInitializers()) {
                    if (init.getKind() == Tree.Kind.ANNOTATION) {
                        visitAnnotation((AnnotationTree) init, p);
                        isAnno = true;
                    }
                }
                if (isAnno) {
                    continue;
                }
            }

            AnnotatedTypeMirror expected = annoTypes.get(at.getVariable().toString());
            Pair<Tree, AnnotatedTypeMirror> preAssCtxt = visitorState.getAssignmentContext();

            {
                // Determine and set the new assignment context.
                ExpressionTree var = at.getVariable();
                assert var instanceof IdentifierTree : "Expected IdentifierTree as context. Found: " + var;
                AnnotatedTypeMirror meth = atypeFactory.getAnnotatedType(var);
                assert meth instanceof AnnotatedExecutableType : "Expected AnnotatedExecutableType as context. Found: " + meth;
                AnnotatedTypeMirror newctx = ((AnnotatedExecutableType) meth).getReturnType();
                visitorState.setAssignmentContext(Pair.<Tree, AnnotatedTypeMirror>of((Tree) null, newctx));
            }

            try {
                AnnotatedTypeMirror actual = atypeFactory.getAnnotatedType(at.getExpression());
                if (expected.getKind() != TypeKind.ARRAY) {
                    // Expected is not an array -> direct comparison.
                    commonAssignmentCheck(expected, actual, at.getExpression(),
                            "annotation.type.incompatible", false);
                } else {
                    if (actual.getKind() == TypeKind.ARRAY) {
                        // Both actual and expected are arrays.
                        commonAssignmentCheck(expected, actual, at.getExpression(),
                                "annotation.type.incompatible", false);
                    } else {
                        // The declaration is an array type, but just a single
                        // element is given.
                        commonAssignmentCheck(((AnnotatedArrayType) expected).getComponentType(),
                                actual, at.getExpression(),
                                "annotation.type.incompatible", false);
                    }
                }
            } finally {
                visitorState.setAssignmentContext(preAssCtxt);
            }
        }
        return null;
    }

    /**
     * If the computation of the type of the ConditionalExpressionTree in
     * checkers.types.TypeFromTree.TypeFromExpression.visitConditionalExpression(ConditionalExpressionTree, AnnotatedTypeFactory)
     * is correct, the following checks are redundant.
     * However, let's add another failsafe guard and do the checks.
     */
    @Override
    public Void visitConditionalExpression(ConditionalExpressionTree node, Void p) {
        AnnotatedTypeMirror cond = atypeFactory.getAnnotatedType(node);
        Pair<Tree, AnnotatedTypeMirror> ctx = visitorState.getAssignmentContext();
        Tree assignmentContext = ctx == null ? null : ctx.first;
        boolean isLocalVariableAssignment = false;
        if (assignmentContext != null) {
            if (assignmentContext instanceof VariableTree) {
                isLocalVariableAssignment = assignmentContext instanceof IdentifierTree
                        && !TreeUtils.isFieldAccess(assignmentContext);
            }
            if (assignmentContext instanceof VariableTree) {
                isLocalVariableAssignment = TreeUtils
                        .enclosingMethod(getCurrentPath()) != null;
            }
        }
        this.commonAssignmentCheck(cond, node.getTrueExpression(),
                "conditional.type.incompatible", isLocalVariableAssignment);
        this.commonAssignmentCheck(cond, node.getFalseExpression(),
                "conditional.type.incompatible", isLocalVariableAssignment);
        return super.visitConditionalExpression(node, p);
    }

    // **********************************************************************
    // Check for illegal re-assignment
    // **********************************************************************

    /**
     * Performs assignability check using
     * {@link #checkAssignability(AnnotatedTypeMirror, Tree)}.
     */
    @Override
    public Void visitUnary(UnaryTree node, Void p) {
        if ((node.getKind() == Tree.Kind.PREFIX_DECREMENT) ||
                (node.getKind() == Tree.Kind.PREFIX_INCREMENT) ||
                (node.getKind() == Tree.Kind.POSTFIX_DECREMENT) ||
                (node.getKind() == Tree.Kind.POSTFIX_INCREMENT)) {
            AnnotatedTypeMirror type = atypeFactory.getAnnotatedType(node.getExpression());
            checkAssignability(type, node.getExpression());
        }
        return super.visitUnary(node, p);
    }

    /**
     * Performs assignability check using
     * {@link #checkAssignability(AnnotatedTypeMirror, Tree)}.
     */
    @Override
    public Void visitCompoundAssignment(CompoundAssignmentTree node, Void p) {
        AnnotatedTypeMirror type = atypeFactory.getAnnotatedType(node.getVariable());
        checkAssignability(type, node.getVariable());
        return super.visitCompoundAssignment(node, p);
    }

    // **********************************************************************
    // Check for invalid types inserted by the user
    // **********************************************************************

    @Override
    public Void visitNewArray(NewArrayTree node, Void p) {
        boolean valid = validateTypeOf(node);
        if (valid && node.getType() != null && node.getInitializers() != null) {
            AnnotatedArrayType arrayType = atypeFactory.getAnnotatedType(node);
            checkArrayInitialization(arrayType.getComponentType(),
                    node.getInitializers());
        }

        return super.visitNewArray(node, p);
    }

    /* TODO: add once lambda is fully integrated.
    @Override
    public Void visitLambdaExpression(LambdaExpressionTree node, Void p) {
        System.out.println("Params: " + node.getParameters());
        System.out.println("Body: " + node.getBody());
        return super.visitLambdaExpression(node, p);
    }

    @Override
    public Void visitMemberReference(MemberReferenceTree node, Void p) {
        // node.getQualifierExpression()
        // node.getTypeArguments()
        return super.visitMemberReference(node, p);
    }*/

    /**
     * Do not override this method!
     * Previously, this method contained some logic, but the main modifier of types was missing.
     * It has been merged with the TypeValidator below.
     * This method doesn't need to do anything, as the type is already validated.
     */
    @Override
    public final Void visitParameterizedType(ParameterizedTypeTree node, Void p) {
        return null; // super.visitParameterizedType(node, p);
    }

    protected void checkTypecastRedundancy(TypeCastTree node, Void p) {
        if (!checker.getLintOption("cast:redundant", false))
            return;

        AnnotatedTypeMirror castType = atypeFactory.getAnnotatedType(node);
        AnnotatedTypeMirror exprType = atypeFactory.getAnnotatedType(node.getExpression());

        if (AnnotatedTypes.areSame(castType, exprType)) {
            checker.report(Result.warning("cast.redundant", castType), node);
        }
    }

    protected void checkTypecastSafety(TypeCastTree node, Void p) {
        if (!checker.getLintOption("cast:unsafe", true))
            return;

        boolean isSubtype = false;

        // We cannot do a simple test of casting, as isSubtypeOf requires
        // the input types to be subtypes according to Java
        AnnotatedTypeMirror castType = atypeFactory.getAnnotatedType(node);
        if (castType.getKind() == TypeKind.DECLARED) {
            // eliminate false positives, where the annotations are
            // implicitly added by the declared type declaration
            AnnotatedDeclaredType castDeclared = (AnnotatedDeclaredType)castType;
            AnnotatedDeclaredType elementType =
                atypeFactory.fromElement((TypeElement)castDeclared.getUnderlyingType().asElement());
            if (AnnotationUtils.areSame(castDeclared.getAnnotations(), elementType.getAnnotations())) {
                isSubtype = true;
            }
        }
        AnnotatedTypeMirror exprType = atypeFactory.getAnnotatedType(node.getExpression());

        if (!isSubtype) {
            if (checker.getLintOption("cast:strict", false)) {
                AnnotatedTypeMirror newCastType;
                if (castType.getKind() == TypeKind.TYPEVAR) {
                    newCastType = ((AnnotatedTypeVariable)castType).getEffectiveUpperBound();
                } else {
                    newCastType = castType;
                }
                AnnotatedTypeMirror newExprType;
                if (exprType.getKind() == TypeKind.TYPEVAR) {
                    newExprType = ((AnnotatedTypeVariable)exprType).getEffectiveUpperBound();
                } else {
                    newExprType = exprType;
                }

                isSubtype = checker.getTypeHierarchy().isSubtype(newExprType, newCastType);
                if (isSubtype) {
                    if (newCastType.getKind() == TypeKind.ARRAY &&
                            newExprType.getKind() != TypeKind.ARRAY) {
                        // Always warn if the cast contains an array, but the expression
                        // doesn't, as in "(Object[]) o" where o is of type Object
                        isSubtype = false;
                    } else if (newCastType.getKind() == TypeKind.DECLARED &&
                            newExprType.getKind() == TypeKind.DECLARED) {
                        int castSize = ((AnnotatedDeclaredType) newCastType).getTypeArguments().size();
                        int exprSize = ((AnnotatedDeclaredType) newExprType).getTypeArguments().size();

                        if (castSize != exprSize) {
                            // Always warn if the cast and expression contain a different number of
                            // type arguments, e.g. to catch a cast from "Object" to "List<@NonNull Object>".
                            // TODO: the same number of arguments actually doesn't guarantee anything.
                            isSubtype = false;
                        }
                    }
                }
            } else {
                // Only check the main qualifiers, ignoring array components and
                // type arguments.
                isSubtype = checker.getQualifierHierarchy().isSubtype(
                        exprType.getEffectiveAnnotations(),
                        castType.getEffectiveAnnotations());
            }
        }

        if (!isSubtype) {
            checker.report(Result.warning("cast.unsafe", exprType, castType), node);
        }
    }

    @Override
    public Void visitTypeCast(TypeCastTree node, Void p) {
        boolean valid = validateTypeOf(node.getType());
        if (valid) {
            checkTypecastSafety(node, p);
            checkTypecastRedundancy(node, p);
        }
        return super.visitTypeCast(node, p);
    }

    @Override
    public Void visitInstanceOf(InstanceOfTree node, Void p) {
        validateTypeOf(node.getType());
        return super.visitInstanceOf(node, p);
    }

    @Override
    public Void visitArrayAccess(ArrayAccessTree node, Void p) {
        Pair<Tree, AnnotatedTypeMirror> preAssCtxt = visitorState.getAssignmentContext();
        try {
            visitorState.setAssignmentContext(null);
            scan(node.getExpression(), p);
            scan(node.getIndex(), p);
        } finally {
            visitorState.setAssignmentContext(preAssCtxt);
        }
        return null;
    }

    // **********************************************************************
    // Helper methods to provide a single overriding point
    // **********************************************************************

    /**
     * Checks the validity of an assignment (or pseudo-assignment) from a value
     * to a variable and emits an error message (through the compiler's
     * messaging interface) if it is not valid.
     *
     * @param varTree the AST node for the variable
     * @param valueExp the AST node for the value
     * @param errorKey the error message to use if the check fails (must be a
     *        compiler message key, see {@link CompilerMessageKey})
     */
    protected void commonAssignmentCheck(Tree varTree, ExpressionTree valueExp, /*@CompilerMessageKey*/
            String errorKey) {
        AnnotatedTypeMirror var = getAnnotatedTypeOfLhs(varTree, valueExp);
        assert var != null : "no variable found for tree: " + varTree;
        checkAssignability(var, varTree);
        boolean isLocalVariableAssignment = false;
        if (varTree instanceof AssignmentTree) {
            Tree rhs = ((AssignmentTree) varTree).getVariable();
            isLocalVariableAssignment = rhs instanceof IdentifierTree
                    && !TreeUtils.isFieldAccess(rhs);
        }
        if (varTree instanceof VariableTree) {
            isLocalVariableAssignment = TreeUtils
                    .enclosingMethod(getCurrentPath()) != null;
        }
        commonAssignmentCheck(var, valueExp, errorKey,
                isLocalVariableAssignment);
    }

    protected AnnotatedTypeMirror getAnnotatedTypeOfLhs(Tree varTree, ExpressionTree valueTree) {
        return atypeFactory.getAnnotatedType(varTree);
    }

    /**
     * Checks the validity of an assignment (or pseudo-assignment) from a value
     * to a variable and emits an error message (through the compiler's
     * messaging interface) if it is not valid.
     *
     * @param varType the annotated type of the variable
     * @param valueExp the AST node for the value
     * @param errorKey the error message to use if the check fails (must be a
     *        compiler message key, see {@link CompilerMessageKey})
     * @param isLocalVariableAssignement
     *            Are we dealing with an assignment and is the lhs a local
     *            variable?
     */
    protected void commonAssignmentCheck(AnnotatedTypeMirror varType,
            ExpressionTree valueExp, /*@CompilerMessageKey*/ String errorKey,
            boolean isLocalVariableAssignement) {
        if (shouldSkipUses(valueExp))
            return;
        if (varType.getKind() == TypeKind.ARRAY
                && valueExp instanceof NewArrayTree
                && ((NewArrayTree) valueExp).getType() == null) {
            AnnotatedTypeMirror compType = ((AnnotatedArrayType) varType).getComponentType();
            NewArrayTree arrayTree = (NewArrayTree) valueExp;
            assert arrayTree.getInitializers() != null : "array initializers are not expected to be null in: " + valueExp;
            checkArrayInitialization(compType, arrayTree.getInitializers());
        }
        AnnotatedTypeMirror valueType = atypeFactory.getAnnotatedType(valueExp);
        assert valueType != null : "null type for expression: " + valueExp;
        commonAssignmentCheck(varType, valueType, valueExp, errorKey,
                isLocalVariableAssignement);
    }

    /**
     * Checks the validity of an assignment (or pseudo-assignment) from a value
     * to a variable and emits an error message (through the compiler's
     * messaging interface) if it is not valid.
     *
     * @param varType the annotated type of the variable
     * @param valueType the annotated type of the value
     * @param valueTree the location to use when reporting the error message
     * @param errorKey the error message to use if the check fails (must be a
     *        compiler message key, see {@link CompilerMessageKey})
     * @param isLocalVariableAssignement
     *            Are we dealing with an assignment and is the lhs a local
     *            variable?
     */
    protected void commonAssignmentCheck(AnnotatedTypeMirror varType,
            AnnotatedTypeMirror valueType, Tree valueTree, /*@CompilerMessageKey*/String errorKey,
            boolean isLocalVariableAssignement) {

        String valueTypeString = valueType.toString();
        String varTypeString = varType.toString();

        // If both types as strings are the same, try outputting
        // the type including also invisible qualifiers.
        // This usually means there is a mistake in type defaulting.
        // This code is therefore not covered by a test.
        if (valueTypeString.equals(varTypeString)) {
            valueTypeString = valueType.toString(true);
            varTypeString = varType.toString(true);
        }

        if (isLocalVariableAssignement && varType.getKind() == TypeKind.TYPEVAR
                && varType.getAnnotations().isEmpty()) {
            // If we have an unbound local variable that is a type variable,
            // then we allow the assignment.
            return;
        }

        if (options.containsKey("showchecks")) {
            long valuePos = positions.getStartPosition(root, valueTree);
            System.out.printf(
                    " %s (line %3d): %s %s%n     actual: %s %s%n   expected: %s %s%n",
                    "About to test whether actual is a subtype of expected",
                    (root.getLineMap() != null ? root.getLineMap().getLineNumber(valuePos) : -1),
                    valueTree.getKind(), valueTree,
                    valueType.getKind(), valueTypeString,
                    varType.getKind(), varTypeString);
        }

        boolean success = checker.getTypeHierarchy().isSubtype(valueType, varType);

        // TODO: integrate with subtype test.
        if (success) {
            for (Class<? extends Annotation> mono : checker.getSupportedMonotonicTypeQualifiers()) {
                if (valueType.hasAnnotation(mono)
                        && varType.hasAnnotation(mono)) {
                    checker.report(
                            Result.failure("monotonic.type.incompatible",
                                    mono.getCanonicalName(),
                                    mono.getCanonicalName(),
                                    valueType.toString()), valueTree);
                    return;
                }
            }
        }

        if (options.containsKey("showchecks")) {
            long valuePos = positions.getStartPosition(root, valueTree);
            System.out.printf(
                    " %s (line %3d): %s %s%n     actual: %s %s%n   expected: %s %s%n",
                    (success ? "success: actual is subtype of expected" : "FAILURE: actual is not subtype of expected"),
                    (root.getLineMap() != null ? root.getLineMap().getLineNumber(valuePos) : -1),
                    valueTree.getKind(), valueTree,
                    valueType.getKind(), valueTypeString,
                    varType.getKind(), varTypeString);
        }

        // Use an error key only if it's overridden by a checker.
        if (!success) {
            checker.report(Result.failure(errorKey,
                    valueTypeString, varTypeString), valueTree);
        }
    }

    protected void checkArrayInitialization(AnnotatedTypeMirror type,
            List<? extends ExpressionTree> initializers) {
        // TODO: set assignment context like for method arguments?
        // Also in AbstractFlow.
        for (ExpressionTree init : initializers)
            commonAssignmentCheck(type, init,
                    "array.initializer.type.incompatible", false);
    }

    /**
     * Checks that the annotations on the type arguments supplied to a type or a
     * method invocation are within the bounds of the type variables as
     * declared, and issues the "generic.argument.invalid" error if they are
     * not.
     *
     * @param toptree the tree for error reporting, only used for inferred type arguments
     * @param typevars the type variables from a class or method declaration
     * @param typeargs the type arguments from the type or method invocation
     * @param typeargTrees the type arguments as trees, used for error reporting
     */
    protected void checkTypeArguments(Tree toptree,
            List<? extends AnnotatedTypeVariable> typevars,
            List<? extends AnnotatedTypeMirror> typeargs,
            List<? extends Tree> typeargTrees) {

        // System.out.printf("BaseTypeVisitor.checkTypeArguments: %s, TVs: %s, TAs: %s, TATs: %s\n",
        //         toptree, typevars, typeargs, typeargTrees);

        // If there are no type variables, do nothing.
        if (typevars.isEmpty())
            return;

        assert typevars.size() == typeargs.size() :
            "BaseTypeVisitor.checkTypeArguments: mismatch between type arguments: " +
            typeargs + " and type variables" + typevars;

        Iterator<? extends AnnotatedTypeVariable> varIter = typevars.iterator();
        Iterator<? extends AnnotatedTypeMirror> argIter = typeargs.iterator();

        while (varIter.hasNext()) {

            AnnotatedTypeVariable typeVar = varIter.next();
            AnnotatedTypeMirror typearg = argIter.next();

            // TODO skip wildcards for now to prevent a crash
            if (typearg.getKind() == TypeKind.WILDCARD)
                continue;

            if (typeVar.getEffectiveUpperBound() != null) {
                if (typeargTrees == null || typeargTrees.isEmpty()) {
                    // The type arguments were inferred and we mark the whole method.
                    // The inference fails if we provide invalid arguments,
                    // therefore issue an error for the arguments.
                    // I hope this is less confusing for users.
                    commonAssignmentCheck(typeVar.getEffectiveUpperBound(),
                            typearg, toptree,
                            "type.argument.type.incompatible", false);
                } else {
                    commonAssignmentCheck(typeVar.getEffectiveUpperBound(), typearg,
                            typeargTrees.get(typeargs.indexOf(typearg)),
                            "type.argument.type.incompatible", false);
                }
            }

            // Should we compare lower bounds instead of the annotations on the
            // type variables?
            if (!typeVar.getAnnotations().isEmpty()) {
                if (!typearg.getEffectiveAnnotations().equals(typeVar.getEffectiveAnnotations())) {
                    if (typeargTrees == null || typeargTrees.isEmpty()) {
                        // The type arguments were inferred and we mark the whole method.
                        checker.report(Result.failure("type.argument.type.incompatible",
                                typearg, typeVar),
                                toptree);
                    } else {
                        checker.report(Result.failure("type.argument.type.incompatible",
                                typearg, typeVar),
                                typeargTrees.get(typeargs.indexOf(typearg)));
                    }
                }
            }

        }
    }

    /**
     * Tests whether the method can be invoked using the receiver of the 'node'
     * method invocation, and issues a "method.invocation.invalid" if the
     * invocation is invalid.
     *
     * This implementation tests whether the receiver in the method invocation
     * is a subtype of the method receiver type.
     *
     * @param method    the type of the invoked method
     * @param node      the method invocation node
     */
    protected void checkMethodInvocability(AnnotatedExecutableType method,
            MethodInvocationTree node) {
        AnnotatedTypeMirror methodReceiver = method.getReceiverType().getErased();
        AnnotatedTypeMirror treeReceiver = methodReceiver.getCopy(false);
        AnnotatedTypeMirror rcv = atypeFactory.getReceiverType(node);
        treeReceiver.addAnnotations(rcv.getEffectiveAnnotations());

        if (!checker.getTypeHierarchy().isSubtype(treeReceiver, methodReceiver)) {
            checker.report(Result.failure("method.invocation.invalid",
                TreeUtils.elementFromUse(node),
                treeReceiver.toString(), methodReceiver.toString()), node);
        }
    }

    protected boolean checkConstructorInvocation(AnnotatedDeclaredType dt,
            AnnotatedExecutableType constructor, Tree src) {
        AnnotatedDeclaredType receiver = constructor.getReceiverType();
        boolean b = checker.getTypeHierarchy().isSubtype(dt, receiver) ||
                checker.getTypeHierarchy().isSubtype(receiver, dt);

        if (!b) {
            checker.report(Result.failure("constructor.invocation.invalid",
                    constructor.toString(), dt, receiver), src);
        }
        return b;
    }

    /**
     * A helper method to check that each passed argument is a subtype of the
     * corresponding required argument, and issues "argument.invalid" error
     * for each passed argument that not a subtype of the required one.
     *
     * Note this method requires the lists to have the same length, as it
     * does not handle cases like var args.
     *
     * @param requiredArgs  the required types
     * @param passedArgs    the expressions passed to the corresponding types
     */
    protected void checkArguments(List<? extends AnnotatedTypeMirror> requiredArgs,
            List<? extends ExpressionTree> passedArgs) {
        assert requiredArgs.size() == passedArgs.size() : "mismatch between required args (" + requiredArgs +
                ") and passed args (" + passedArgs + ")";

        Pair<Tree, AnnotatedTypeMirror> preAssCtxt = visitorState.getAssignmentContext();
        try {
            for (int i = 0; i < requiredArgs.size(); ++i) {
                visitorState.setAssignmentContext(Pair.<Tree, AnnotatedTypeMirror>of((Tree) null, (AnnotatedTypeMirror) requiredArgs.get(i)));
                commonAssignmentCheck(requiredArgs.get(i), passedArgs.get(i),
                        "argument.type.incompatible", false);
                // Also descend into the argument within the correct assignment
                // context.
                scan(passedArgs.get(i), null);
            }
        } finally {
            visitorState.setAssignmentContext(preAssCtxt);
        }
    }

    /**
     * Checks that an overriding method's return type, parameter types, and
     * receiver type are correct with respect to the annotations on the
     * overridden method's return type, parameter types, and receiver type.
     *
     * <p>
     * Furthermore, any contracts on the method must satisfy behavioral
     * subtyping, that is, postconditions must be at least as strong as the
     * postcondition on the superclass, and preconditions must be at most as
     * strong as the condition on the superclass.
     *
     * <p>
     * This method returns the result of the check, but also emits error
     * messages as a side effect.
     *
     * @param overriderTree
     *            the AST node of the overriding method
     * @param enclosingType
     *            the declared type enclosing the overrider method
     * @param overridden
     *            the type of the overridden method
     * @param overriddenType
     *            the declared type enclosing the overridden method
     * @param p
     *            an optional parameter (as supplied to visitor methods)
     * @return true if the override check passed, false otherwise
     */
    protected boolean checkOverride(MethodTree overriderTree,
            AnnotatedDeclaredType enclosingType,
            AnnotatedExecutableType overridden,
            AnnotatedDeclaredType overriddenType,
            Void p) {

        if (checker.shouldSkipUses(overriddenType.getElement())) {
            return true;
        }

        // Get the type of the overriding method.
        AnnotatedExecutableType overrider =
            atypeFactory.getAnnotatedType(overriderTree);

        boolean result = true;

        if (overrider.getTypeVariables().isEmpty()
                && !overridden.getTypeVariables().isEmpty()) {
            overridden = overridden.getErased();
        }
        String overriderMeth = overrider.toString();
        String overriderTyp = enclosingType.getUnderlyingType().asElement().toString();
        String overriddenMeth = overridden.toString();
        String overriddenTyp = overriddenType.getUnderlyingType().asElement().toString();

        // Check the return value.
        if ((overrider.getReturnType().getKind() != TypeKind.VOID)) {
            boolean success = checker.getTypeHierarchy().isSubtype(overrider.getReturnType(),
                    overridden.getReturnType());
            if (options.containsKey("showchecks")) {
                long valuePos = positions.getStartPosition(root, overriderTree.getReturnType());
                System.out.printf(
                        " %s (line %3d):%n     overrider: %s %s (return type %s)%n   overridden: %s %s (return type %s)%n",
                        (success ? "success: overriding return type is subtype of overridden" : "FAILURE: overriding return type is not subtype of overridden"),
                        (root.getLineMap() != null ? root.getLineMap().getLineNumber(valuePos) : -1),
                        overriderMeth, overriderTyp, overrider.getReturnType().toString(),
                        overriddenMeth, overriddenTyp, overridden.getReturnType().toString());
            }
            if (!success) {
                checker.report(Result.failure("override.return.invalid",
                        overriderMeth, overriderTyp,
                        overriddenMeth, overriddenTyp,
                        overrider.getReturnType().toString(),
                        overridden.getReturnType().toString()),
                        overriderTree.getReturnType());
                // emit error message
                result = false;
            }
        }

        // Check parameter values. (FIXME varargs)
        List<AnnotatedTypeMirror> overriderParams =
            overrider.getParameterTypes();
        List<AnnotatedTypeMirror> overriddenParams =
            overridden.getParameterTypes();
        for (int i = 0; i < overriderParams.size(); ++i) {
            boolean success = checker.getTypeHierarchy().isSubtype(overriddenParams.get(i), overriderParams.get(i));
            if (options.containsKey("showchecks")) {
                long valuePos = positions.getStartPosition(root, overriderTree.getParameters().get(i));
                System.out.printf(
                        " %s (line %3d):%n     overrider: %s %s (parameter %d type %s)%n   overridden: %s %s (parameter %d type %s)%n",
                        (success ? "success: overridden parameter type is subtype of overriding" : "FAILURE: overridden parameter type is not subtype of overriding"),
                        (root.getLineMap() != null ? root.getLineMap().getLineNumber(valuePos) : -1),
                        overriderMeth, overriderTyp, i, overriderParams.get(i).toString(),
                        overriddenMeth, overriddenTyp, i, overriddenParams.get(i).toString());
            }
            if (!success) {
                checker.report(Result.failure("override.param.invalid",
                        overriderMeth, overriderTyp,
                        overriddenMeth, overriddenTyp,
                        overriderParams.get(i).toString(),
                        overriddenParams.get(i).toString()),
                               overriderTree.getParameters().get(i));
                // emit error message
                result = false;
            }
        }

        // Check the receiver type.
        // isSubtype() requires its arguments to be actual subtypes with
        // respect to JLS, but overrider receiver is not a subtype of the
        // overridden receiver.  Hence copying the annotations.
        // TODO: this will need to be improved for generic receivers.
        AnnotatedTypeMirror overriddenReceiver =
            overrider.getReceiverType().getErased().getCopy(false);
        overriddenReceiver.addAnnotations(overridden.getReceiverType().getAnnotations());
        if (!checker.getTypeHierarchy().isSubtype(overriddenReceiver,
                overrider.getReceiverType().getErased())) {
            checker.report(Result.failure("override.receiver.invalid",
                    overriderMeth, overriderTyp, overriddenMeth, overriddenTyp,
                    overrider.getReceiverType(),
                    overridden.getReceiverType()),
                    overriderTree);
            result = false;
        }

        // Check postconditions
        ContractsUtils contracts = ContractsUtils.getInstance(atypeFactory);
        Set<Pair<String, String>> superPost = contracts
                .getPostconditions(overridden.getElement());
        Set<Pair<String, String>> subPost = contracts
                .getPostconditions(overrider.getElement());
        Set<Pair<Receiver, AnnotationMirror>> superPost2 = resolveContracts(superPost, overridden);
        Set<Pair<Receiver, AnnotationMirror>> subPost2 = resolveContracts(subPost, overrider);
        checkContractsSubset(superPost2, subPost2, "contracts.postcondition.override.invalid");

        // Check preconditions
        Set<Pair<String, String>> superPre = contracts
                .getPreconditions(overridden.getElement());
        Set<Pair<String, String>> subPre = contracts.getPreconditions(overrider
                .getElement());
        Set<Pair<Receiver, AnnotationMirror>> superPre2 = resolveContracts(superPre, overridden);
        Set<Pair<Receiver, AnnotationMirror>> subPre2 = resolveContracts(subPre, overrider);
        checkContractsSubset(subPre2, superPre2, "contracts.precondition.override.invalid");

        // Check conditional postconditions
        Set<Pair<String, Pair<Boolean, String>>> superCPost = contracts
                .getConditionalPostconditions(overridden.getElement());
        Set<Pair<String, Pair<Boolean, String>>> subCPost = contracts
                .getConditionalPostconditions(overrider.getElement());
        // consider only 'true' postconditions
        Set<Pair<String, String>> superCPostTrue = filterConditionalPostconditions(
                superCPost, true);
        Set<Pair<String, String>> subCPostTrue = filterConditionalPostconditions(
                subCPost, true);
        Set<Pair<Receiver, AnnotationMirror>> superCPostTrue2 = resolveContracts(
                superCPostTrue, overridden);
        Set<Pair<Receiver, AnnotationMirror>> subCPostTrue2 = resolveContracts(
                subCPostTrue, overrider);
        checkContractsSubset(superCPostTrue2, subCPostTrue2,
                "contracts.conditional.postcondition.true.override.invalid");
        Set<Pair<String, String>> superCPostFalse = filterConditionalPostconditions(
                superCPost, true);
        Set<Pair<String, String>> subCPostFalse = filterConditionalPostconditions(
                subCPost, true);
        Set<Pair<Receiver, AnnotationMirror>> superCPostFalse2 = resolveContracts(
                superCPostFalse, overridden);
        Set<Pair<Receiver, AnnotationMirror>> subCPostFalse2 = resolveContracts(
                subCPostFalse, overrider);
        checkContractsSubset(superCPostFalse2, subCPostFalse2,
                "contracts.conditional.postcondition.false.override.invalid");

        return result;
    }

    /**
     * Filters the set of conditional postconditions to return only those with
     * {@code result=true}.
     */
    private <T, S> Set<Pair<T, S>> filterConditionalPostconditions(
            Set<Pair<T, Pair<Boolean, S>>> conditionalPostconditions, boolean b) {
        Set<Pair<T, S>> result = new HashSet<>();
        for (Pair<T, Pair<Boolean, S>> p : conditionalPostconditions) {
            if (p.second.first == b) {
                result.add(Pair.of(p.first, p.second.second));
            }
        }
        return result;
    }

    /**
     * Checks that {@code mustSubset} is a subset of {@code set} in the
     * following sense: For every expression in {@code mustSubset} there must be the
     * same expression in {@code set}, with the same (or a stronger) annotation.
     */
    private void checkContractsSubset(Set<Pair<Receiver, AnnotationMirror>> mustSubset,
            Set<Pair<Receiver, AnnotationMirror>> set, /*@CompilerMessageKey*/ String messageKey) {
        for (Pair<Receiver, AnnotationMirror> a : mustSubset) {
            boolean found = false;

            for (Pair<Receiver, AnnotationMirror> b : set) {
                // are we looking at a contract of the same receiver?
                if (a.first.equals(b.first)) {
                    // check subtyping relationship of annotations
                    QualifierHierarchy qualifierHierarchy = checker
                            .getQualifierHierarchy();
                    if (qualifierHierarchy.isSubtype(a.second, b.second)) {
                        found = true;
                        break;
                    }
                }
            }

            if (!found) {
                MethodTree method = visitorState.getMethodTree();
                checker.report(Result.failure(messageKey, a.first, method
                        .getName().toString()), method);
            }
        }
    }

    /**
     * Takes a set of contracts identified by their expression and annotation
     * strings and resolves them to the correct {@link Receiver} and
     * {@link AnnotationMirror}.
     * @param method
     */
    private Set<Pair<Receiver, AnnotationMirror>> resolveContracts(
            Set<Pair<String, String>> contractSet, AnnotatedExecutableType method) {
        Set<Pair<Receiver, AnnotationMirror>> result = new HashSet<>();
        MethodTree methodTree = visitorState.getMethodTree();
        TreePath path = atypeFactory.getPath(methodTree);
        FlowExpressionContext flowExprContext = null;
        for (Pair<String, String> p : contractSet) {
            String expression = p.first;
            AnnotationMirror annotation = AnnotationUtils.fromName(
                    atypeFactory.getElementUtils(), p.second);

            // Only check if the postcondition concerns this checker
            if (!atypeFactory.getChecker().isSupportedAnnotation(annotation)) {
                continue;
            }
            if (flowExprContext == null) {
                flowExprContext = FlowExpressionParseUtil
                        .buildFlowExprContextForDeclaration(methodTree, method
                                .getReceiverType().getUnderlyingType(),
                                atypeFactory);
            }

            try {
                // TODO: currently, these expressions are parsed many times.
                // this could
                // be optimized to store the result the first time.
                // (same for other annotations)
                FlowExpressions.Receiver expr = FlowExpressionParseUtil.parse(
                        expression, flowExprContext, path);
                result.add(Pair.of(expr, annotation));
            } catch (FlowExpressionParseException e) {
                // errors are reported elsewhere + ignore this contract
            }
        }
        return result;
    }

    /**
     * Tests, for a re-assignment, whether the variable is assignable or not. If
     * not, it emits an assignability.invalid error.
     *
     * @param varType   the type of the variable being re-assigned
     * @param varTree   the tree used to access the variable in the assignment
     */
    protected void checkAssignability(AnnotatedTypeMirror varType, Tree varTree) {
        if (TreeUtils.isExpressionTree(varTree)) {
            AnnotatedTypeMirror rcvType = atypeFactory.getReceiverType((ExpressionTree) varTree);
            if(!isAssignable(varType, rcvType, varTree)) {
                checker.report(Result.failure("assignability.invalid",
                            InternalUtils.symbol(varTree),
                            rcvType),
                        varTree);
            }
        }
    }

    /**
     * Tests whether the variable accessed is an assignable variable or not,
     * given the current scope
     *
     * TODO: document which parameters are nullable; e.g. receiverType is null in
     * many cases, e.g. local variables.
     *
     * @param varType   the annotated variable type
     * @param variable  tree used to access the variable
     * @return  true iff variable is assignable in the current scope
     */
    protected boolean isAssignable(AnnotatedTypeMirror varType,
            AnnotatedTypeMirror receiverType, Tree variable) {
        return true;
    }

    protected MemberSelectTree enclosingMemberSelect() {
        TreePath path = this.getCurrentPath();
        assert path.getLeaf().getKind() == Tree.Kind.IDENTIFIER :
            "expected identifier, found: " + path.getLeaf();
        if (path.getParentPath().getLeaf().getKind() == Tree.Kind.MEMBER_SELECT)
            return (MemberSelectTree) path.getParentPath().getLeaf();
        else
            return null;
    }

    protected Tree enclosingStatement(Tree tree) {
        TreePath path = this.getCurrentPath();
        while (path != null && path.getLeaf() != tree)
            path = path.getParentPath();

        if (path != null)
            return path.getParentPath().getLeaf();
        else
            return null;
    }

    @Override
    public Void visitIdentifier(IdentifierTree node, Void p) {
        checkAccess(node, p);
        return super.visitIdentifier(node, p);
    }

    protected void checkAccess(IdentifierTree node, Void p) {
        MemberSelectTree memberSel = enclosingMemberSelect();
        ExpressionTree tree;
        Element elem;

        if (memberSel == null) {
            tree = node;
            elem = TreeUtils.elementFromUse(node);
        } else {
            tree = memberSel;
            elem = TreeUtils.elementFromUse(memberSel);
        }

        if (elem == null || !elem.getKind().isField())
            return;

        AnnotatedTypeMirror receiver = atypeFactory.getReceiverType(tree);

        if (!isAccessAllowed(elem, receiver, tree)) {
            checker.report(Result.failure("unallowed.access", elem, receiver), node);
        }
    }

    protected boolean isAccessAllowed(Element field, AnnotatedTypeMirror receiver, ExpressionTree accessTree) {
        AnnotationMirror unused = atypeFactory.getDeclAnnotation(field, Unused.class);
        if (unused == null)
            return true;

        Name when = AnnotationUtils.getElementValueClassName(unused, "when", false);
        if (receiver.getAnnotation(when) == null)
            return true;

        Tree tree = this.enclosingStatement(accessTree);

        // assigning unused to null is OK
        return (tree != null
                && tree.getKind() == Tree.Kind.ASSIGNMENT
                && ((AssignmentTree)tree).getVariable() == accessTree
                && ((AssignmentTree)tree).getExpression().getKind() == Tree.Kind.NULL_LITERAL);
    }

    /**
     * Tests that the qualifiers present on the useType are valid qualifiers,
     * given the qualifiers on the declaration of the type, declarationType.
     *
     * <p>
     *
     * The check is shallow, as it does not descend into generic or array
     * types (i.e. only performing the validity check on the raw type or
     * outermost array dimension).  {@link BaseTypeVisitor#validateTypeOf(Tree)}
     * would call this for each type argument or array dimension separately.
     *
     * <p>
     *
     * For instance, in the IGJ type system, a {@code @Mutable} is an invalid
     * qualifier for {@link String}, as {@link String} is declared as
     * {@code @Immutable String}.
     *
     * <p>
     *
     * In most cases, {@code useType} simply needs to be a subtype of
     * {@code declarationType}, but there are exceptions.  In IGJ, a variable may be
     * declared {@code @ReadOnly String}, even though {@link String} is
     * {@code @Immutable String};  {@link ReadOnly} is not a subtype of
     * {@link Immutable}.
     *
     * @param declarationType  the type of the class (TypeElement)
     * @param useType   the use of the class (instance type)
     * @return  if the useType is a valid use of elemType
     */
    public boolean isValidUse(AnnotatedDeclaredType declarationType,
            AnnotatedDeclaredType useType) {
        return checker.getTypeHierarchy().isSubtype(useType.getErased(), declarationType.getErased());
    }

    /**
     * Tests that the qualifiers present on the primitive type are valid.
     *
     * The default implementation always returns true.
     * Subclasses should override this method to limit what annotations are
     * allowed on primitive types.
     */
    public boolean isValidUse(AnnotatedPrimitiveType type) {
        return true;
    }

    /**
     * Tests that the qualifiers present on the array type are valid.
     * This method will be invoked for each array level independently, i.e. this
     * method only needs to check the top-level qualifiers of an array.
     *
     * The default implementation always returns true.
     * Subclasses should override this method to limit what annotations are
     * allowed on array types.
     */
    public boolean isValidUse(AnnotatedArrayType type) {
        return true;
    }

    /**
     * Tests whether the tree expressed by the passed type tree is a valid type,
     * and emits an error if that is not the case (e.g. '@Mutable String').
     *
     * @param tree  the AST type supplied by the user
     */
    public boolean validateTypeOf(Tree tree) {
        AnnotatedTypeMirror type;
        // It's quite annoying that there is no TypeTree
        switch (tree.getKind()) {
        case PRIMITIVE_TYPE:
        case PARAMETERIZED_TYPE:
        case TYPE_PARAMETER:
        case ARRAY_TYPE:
        case UNBOUNDED_WILDCARD:
        case EXTENDS_WILDCARD:
        case SUPER_WILDCARD:
        case ANNOTATED_TYPE:
            type = atypeFactory.getAnnotatedTypeFromTypeTree(tree);
            break;
        default:
            type = atypeFactory.getAnnotatedType(tree);
        }

        // basic consistency checks
        if (!AnnotatedTypes.isValidType(checker.getQualifierHierarchy(),
                type)) {
            checker.report(
                    Result.failure("type.invalid", type.getAnnotations(),
                            type.toString()), tree);
            return false;
        }

        // more checks (also specific to checker, potentially)
        typeValidator.isValid = true;
        typeValidator.visit(type, tree);
        return typeValidator.isValid;
    }

    // This is a test to ensure that all types are valid
    protected final TypeValidator typeValidator = createTypeValidator();

    protected TypeValidator createTypeValidator() {
        return new TypeValidator();
    }

    protected class TypeValidator extends AnnotatedTypeScanner<Void, Tree> {
        public boolean isValid = true;
        protected void reportValidityResult(final /*@CompilerMessageKey*/ String errorType, final AnnotatedTypeMirror type, final Tree p) {
            checker.report(Result.failure(errorType,
                    type.getAnnotations(), type.toString()), p);
            isValid = false;
        }

        protected void reportError(final AnnotatedTypeMirror type, final Tree p) {
            reportValidityResult("type.invalid", type, p);
        }

        @Override
        public Void visitDeclared(AnnotatedDeclaredType type, Tree tree) {
            if (checker.shouldSkipUses(type.getElement()))
                return super.visitDeclared(type, tree);

            {
                // Ensure that type use is a subtype of the element type
                // isValidUse determines the erasure of the types.
                AnnotatedDeclaredType elemType = (AnnotatedDeclaredType)
                        atypeFactory.getAnnotatedType(
                                type.getUnderlyingType().asElement());

                if (!isValidUse(elemType, type)) {
                    reportError(type, tree);
                }
            }

            // System.out.println("Type: " + type);
            // System.out.println("Tree: " + tree);
            // System.out.println("Tree kind: " + tree.getKind());

            /* Try to reconstruct the ParameterizedTypeTree from the given tree.
             * TODO: there has to be a nicer way to do this...
             */
            Pair<ParameterizedTypeTree, AnnotatedDeclaredType> p = extractParameterizedTypeTree(tree, type);
            ParameterizedTypeTree typeargtree = p.first;
            type = p.second;

            if (typeargtree != null) {
                // We have a ParameterizedTypeTree -> visit it.

                visitParameterizedType(type, typeargtree);

                /* Instead of calling super with the unchanged "tree", adapt the second
                 * argument to be the corresponding type argument tree.
                 * This ensures that the first and second parameter to this method always correspond.
                 * visitDeclared is the only method that had this problem.
                 */
                List<? extends AnnotatedTypeMirror> tatypes = type.getTypeArguments();

                if (tatypes == null)
                    return null;

                // May be zero for a "diamond" (inferred type args in constructor invocation).
                int numTypeArgs = typeargtree.getTypeArguments().size();
                if (numTypeArgs != 0) {
                    // TODO: this should be an equality, but in
                    // http://buffalo.cs.washington.edu:8080/job/jdk6-daikon-typecheck/2061/console
                    // it failed with:
                    // daikon/Debug.java; message: size mismatch for type arguments: @NonNull Object and Class<?>
                    // but I didn't manage to reduce it to a test case.
                    assert tatypes.size() <= numTypeArgs : "size mismatch for type arguments: " + type +
                            " and " + typeargtree;

                    for (int i=0; i < tatypes.size(); ++i) {
                        scan(tatypes.get(i), typeargtree.getTypeArguments().get(i));
                    }
                }

                return null;

                // Don't call the super version, because it creates a mismatch between
                // the first and second parameters.
                // return super.visitDeclared(type, tree);
            }

            return super.visitDeclared(type, tree);
        }

        private Pair<ParameterizedTypeTree, AnnotatedDeclaredType>
        extractParameterizedTypeTree(Tree tree, AnnotatedDeclaredType type) {
            ParameterizedTypeTree typeargtree = null;

            switch (tree.getKind()) {
            case VARIABLE:
                Tree lt = ((VariableTree) tree).getType();
                if (lt instanceof ParameterizedTypeTree) {
                    typeargtree = (ParameterizedTypeTree) lt;
                } else {
                    // System.out.println("Found a: " + lt);
                }
                break;
            case PARAMETERIZED_TYPE:
                typeargtree = (ParameterizedTypeTree) tree;
                break;
            case NEW_CLASS:
                NewClassTree nct = (NewClassTree) tree;
                ExpressionTree nctid = nct.getIdentifier();
                if (nctid.getKind() == Tree.Kind.PARAMETERIZED_TYPE) {
                    typeargtree = (ParameterizedTypeTree) nctid;
                    /*
                     * This is quite tricky... for anonymous class instantiations,
                     * the type at this point has no type arguments.
                     * By doing the following, we get the type arguments again.
                     */
                    type = (AnnotatedDeclaredType) atypeFactory.getAnnotatedType(typeargtree);
                }
                break;
            case ANNOTATED_TYPE:
                AnnotatedTypeTree tr = (AnnotatedTypeTree) tree;
                ExpressionTree undtr = tr.getUnderlyingType();
                if (undtr instanceof ParameterizedTypeTree) {
                    typeargtree = (ParameterizedTypeTree) undtr;
                } else if (undtr instanceof IdentifierTree) {
                    // @Something D -> Nothing to do
                } else {
                    // TODO: add more test cases to ensure that nested types are handled correctly,
                    // e.g. @Nullable() List<@Nullable Object>[][]
                    Pair<ParameterizedTypeTree, AnnotatedDeclaredType> p = extractParameterizedTypeTree(undtr, type);
                    typeargtree = p.first;
                    type = p.second;
                }
                break;
            case IDENTIFIER:
            case ARRAY_TYPE:
            case NEW_ARRAY:
            case MEMBER_SELECT:
            case UNBOUNDED_WILDCARD:
            case EXTENDS_WILDCARD:
            case SUPER_WILDCARD:
            case TYPE_PARAMETER:
                // Nothing to do.
                // System.out.println("Found a: " + (tree instanceof ParameterizedTypeTree));
                break;
            default:
                System.err.printf("TypeValidator.visitDeclared unhandled tree: %s of kind %s\n", tree, tree.getKind());
            }

            return Pair.of(typeargtree, type);
        }

        @Override
        public Void visitPrimitive(AnnotatedPrimitiveType type, Tree tree) {
            if (checker.shouldSkipUses(type.getElement()))
                return super.visitPrimitive(type, tree);

            if (!isValidUse(type)) {
                reportError(type, tree);
            }

            return super.visitPrimitive(type, tree);
        }

        @Override
        public Void visitArray(AnnotatedArrayType type, Tree tree) {
            if (checker.shouldSkipUses(type.getElement()))
                return super.visitArray(type, tree);

            if (!isValidUse(type)) {
                reportError(type, tree);
            }

            return super.visitArray(type, tree);
        }

        /**
         * Checks that the annotations on the type arguments supplied to a
         * type or a method invocation are within the bounds of the type
         * variables as declared, and issues the "generic.argument.invalid"
         * error if they are not.
         *
         * This method used to be visitParameterizedType, which incorrectly
         * handles the main annotation on generic types.
         */
        protected Void visitParameterizedType(AnnotatedDeclaredType type, ParameterizedTypeTree tree) {
            // System.out.printf("TypeValidator.visitParameterizedType: type: %s, tree: %s\n", type, tree);

            if (TreeUtils.isDiamondTree(tree))
                return null;

            final TypeElement element = (TypeElement) type.getUnderlyingType().asElement();
            if (checker.shouldSkipUses(element))
                return null;

            List<AnnotatedTypeVariable> typevars = atypeFactory.typeVariablesFromUse(type, element);

            checkTypeArguments(tree, typevars, type.getTypeArguments(), tree.getTypeArguments());

            return null;
        }

        @Override
        public Void visitTypeVariable(AnnotatedTypeVariable type, Tree tree) {
            if (visitedNodes.containsKey(type)) {
                return visitedNodes.get(type);
            }

            // Keep in sync with visitWildcard
            Set<AnnotationMirror> onVar = type.getAnnotations();
            if (!onVar.isEmpty()) {
                // System.out.printf("BaseTypeVisitor.TypeValidator.visitTypeVariable(type: %s, tree: %s)%n",
                //         type, tree);

                // TODO: the following check should not be necessary, once we are able to
                // recurse on type parameters in AnnotatedTypes.isValidType (see todo there).
                {
                    // Check whether multiple qualifiers from the same hierarchy appear.
                    Set<AnnotationMirror> seenTops = AnnotationUtils.createAnnotationSet();
                    for (AnnotationMirror aOnVar : onVar) {
                        AnnotationMirror top = checker.getQualifierHierarchy().getTopAnnotation(aOnVar);
                        if (seenTops.contains(top)) {
                            this.reportError(type, tree);
                        }
                        seenTops.add(top);
                    }
                }

                // TODO: because of the way AnnotatedTypeMirror fixes up the bounds,
                // i.e. an annotation on the type variable always replaces a corresponding
                // annotation in the bound, some of these checks are not actually meaningful.
                if (type.getUpperBoundField() != null) {
                    AnnotatedTypeMirror upper = type.getUpperBoundField();
                    for (AnnotationMirror aOnVar : onVar) {
                        if (upper.isAnnotatedInHierarchy(aOnVar) &&
                                !checker.getQualifierHierarchy().isSubtype(aOnVar, upper.getAnnotationInHierarchy(aOnVar))) {
                            this.reportError(type, tree);
                        }
                    }
                    upper.replaceAnnotations(onVar);
                }

                if (type.getLowerBoundField() != null) {
                    AnnotatedTypeMirror lower = type.getLowerBoundField();
                    for (AnnotationMirror aOnVar : onVar) {
                        if (lower.isAnnotatedInHierarchy(aOnVar) &&
                            !checker.getQualifierHierarchy().isSubtype(lower.getAnnotationInHierarchy(aOnVar), aOnVar)) {
                            this.reportError(type, tree);
                        }
                    }
                    lower.replaceAnnotations(onVar);
                }
            }

            return super.visitTypeVariable(type, tree);
        }

        @Override
        public Void visitWildcard(AnnotatedWildcardType type, Tree tree) {
            if (visitedNodes.containsKey(type)) {
                return visitedNodes.get(type);
            }

            // Keep in sync with visitTypeVariable
            Set<AnnotationMirror> onVar = type.getAnnotations();
            if (!onVar.isEmpty()) {
                // System.out.printf("BaseTypeVisitor.TypeValidator.visitWildcard(type: %s, tree: %s)",
                //         type, tree);

                // TODO: the following check should not be necessary, once we are able to
                // recurse on type parameters in AnnotatedTypes.isValidType (see todo there).
                {
                    // Check whether multiple qualifiers from the same hierarchy appear.
                    Set<AnnotationMirror> seenTops = AnnotationUtils.createAnnotationSet();
                    for (AnnotationMirror aOnVar : onVar) {
                        AnnotationMirror top = checker.getQualifierHierarchy().getTopAnnotation(aOnVar);
                        if (seenTops.contains(top)) {
                            this.reportError(type, tree);
                        }
                        seenTops.add(top);
                    }
                }

                if (type.getExtendsBoundField() != null) {
                    AnnotatedTypeMirror upper = type.getExtendsBoundField();
                    for (AnnotationMirror aOnVar : onVar) {
                        if (upper.isAnnotatedInHierarchy(aOnVar) &&
                                !checker.getQualifierHierarchy().isSubtype(aOnVar, upper.getAnnotationInHierarchy(aOnVar))) {
                            this.reportError(type, tree);
                        }
                    }
                    upper.replaceAnnotations(onVar);
                }

                if (type.getSuperBoundField() != null) {
                    AnnotatedTypeMirror lower = type.getSuperBoundField();
                    for (AnnotationMirror aOnVar : onVar) {
                        if (lower.isAnnotatedInHierarchy(aOnVar) &&
                            !checker.getQualifierHierarchy().isSubtype(lower.getAnnotationInHierarchy(aOnVar), aOnVar)) {
                            this.reportError(type, tree);
                        }
                    }
                    lower.replaceAnnotations(onVar);
                }

            }
            return super.visitWildcard(type, tree);
        }
    }

    // **********************************************************************
    // Random helper methods
    // **********************************************************************

    /**
     * Tests whether the expression should not be checked because of the tree
     * referring to unannotated classes, as specified in
     * the {@code checker.skipUses} property.
     *
     * It returns true if exprTree is a method invocation or a field access
     * to a class whose qualified name matches @{link checker.skipUses}
     * expression.
     *
     * @param exprTree  any expression tree
     * @return true if checker should not test exprTree
     */
    protected final boolean shouldSkipUses(ExpressionTree exprTree) {
        // System.out.printf("shouldSkipUses: %s: %s%n", exprTree.getClass(), exprTree);

        // This special case for ConditionalExpressionTree seems wrong, so
        // I commented it out.  It will skip expressions that should be
        // checked, just because they are lexically near expressions that
        // should be skipped.  Presumably it's because conditionals do some
        // type inference, but if so, this is the wrong way to fix the
        // problem. -MDE
        // if (exprTree instanceof ConditionalExpressionTree) {
        //     ConditionalExpressionTree condTree =
        //         (ConditionalExpressionTree)exprTree;
        //     return (shouldSkipUses(condTree.getTrueExpression()) ||
        //             shouldSkipUses(condTree.getFalseExpression()));
        // }

        Element elm = InternalUtils.symbol(exprTree);
        return checker.shouldSkipUses(elm);
    }

    // **********************************************************************
    // Overriding to avoid visit part of the tree
    // **********************************************************************

    /**
     * Override Compilation Unit so we won't visit package names or imports
     */
    @Override
    public Void visitCompilationUnit(CompilationUnitTree node, Void p) {
        Void r = scan(node.getPackageAnnotations(), p);
        // r = reduce(scan(node.getPackageName(), p), r);
        // r = reduce(scan(node.getImports(), p), r);
        r = reduce(scan(node.getTypeDecls(), p), r);
        return r;
    }

    // **********************************************************************
    // Check that the annotated JDK is being used.
    // **********************************************************************

    private static boolean checkedJDK = false;

    // Not all subclasses call this -- only those that have an annotated JDK.
    /** Warn if the annotated JDK is not being used. */
    protected void checkForAnnotatedJdk() {
        if (checkedJDK) {
            return;
        }
        checkedJDK = true;
        if (options.containsKey("nocheckjdk")) {
            return;
        }
        TypeElement objectTE = elements.getTypeElement("java.lang.Object");
        List<? extends Element> members = elements.getAllMembers(objectTE);

        for (Element member : members) {
            if (member.toString().equals("equals(java.lang.Object)")) {
                ExecutableElement m = (ExecutableElement) member;
                // The Nullness JDK serves as a proxy for all annotated
                // JDKs.  (In part because of problems with
                // IGJAnnotatedTypeFactory.postAsMemberOf that make it hard
                // to directly check for the IGJ annotated JDK.)

                // Note that we cannot use the AnnotatedTypeMirrors from the
                // Checker Framework, because those only return the annotations
                // that are used by the current checker.
                // That is, if this code is executed by something other than the
                // Nullness Checker, we would not find the annotations.
                // Therefore, we go to the Element and get all annotations on
                // the parameter.

                // TODO: doing types.typeAnnotationOf(m.getParameters().get(0).asType(), Nullable.class)
                // or types.typeAnnotationsOf(m.asType())
                // does not work any more. It should.

                boolean foundNN = false;
                for (com.sun.tools.javac.code.Attribute.TypeCompound tc :
                        ((com.sun.tools.javac.code.Symbol)m).getRawTypeAttributes()) {
                    if ( tc.position.type == com.sun.tools.javac.code.TargetType.METHOD_FORMAL_PARAMETER &&
                            tc.position.parameter_index == 0 &&
                            tc.type.toString().equals(checkers.nullness.quals.Nullable.class.getName()) ) {
                        foundNN = true;
                    }
                }

                if (!foundNN) {
                    checker.getProcessingEnvironment().getMessager().printMessage(Kind.WARNING,
                        "You do not seem to be using the distributed annotated JDK.  To fix the" +
                        System.getProperty("line.separator") +
                        "problem, supply this argument (first, fill in the \"...\") when you run javac:" +
                        System.getProperty("line.separator") +
                        "  -Xbootclasspath/p:.../checkers/jdk/jdk.jar");
                }
            }
        }
    }
}<|MERGE_RESOLUTION|>--- conflicted
+++ resolved
@@ -132,13 +132,8 @@
  *
  * This implementation does the following checks:
  * 1. <b>Assignment and Pseudo-Assignment Check</b>:
-<<<<<<< HEAD
- *    It verifies that any assignment type check, using
+ *    It verifies that any assignment type-checks, using
  *    {@code TypeHierarchy.isSubtype} method. This includes method invocation and
-=======
- *    It verifies that any assignment type-checks, using
- *    {@code Checker.isSubtype} method. This includes method invocation and
->>>>>>> e06a7749
  *    method overriding checks.
  *
  * 2. <b>Type Validity Check</b>:
@@ -177,17 +172,11 @@
     protected final ContractsUtils contractsUtils;
 
     /**
-<<<<<<< HEAD
      * @param checker
-     *            the typechecker associated with this visitor (for callbacks to
+     *            the type-checker associated with this visitor (for callbacks to
      *            {@link TypeHierarchy#isSubtype})
      * @param root
      *            the root of the AST that this visitor operates on
-=======
-     * @param checker the type-checker associated with this visitor (for
-     *        callbacks to {@link BaseTypeChecker#isSubtype})
-     * @param root the root of the AST that this visitor operates on
->>>>>>> e06a7749
      */
     public BaseTypeVisitor(Checker checker, CompilationUnitTree root) {
         super(checker, root);
