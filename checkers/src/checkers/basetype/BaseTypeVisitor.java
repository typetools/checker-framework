--- conflicted
+++ resolved
@@ -873,7 +873,6 @@
         return null;
     }
 
-<<<<<<< HEAD
     /**
      * If the computation of the type of the ConditionalExpressionTree in
      * checkers.types.TypeFromTree.TypeFromExpression.visitConditionalExpression(ConditionalExpressionTree, AnnotatedTypeFactory)
@@ -888,8 +887,6 @@
         return super.visitConditionalExpression(node, p);
     }
 
-=======
->>>>>>> f680a33d
     // **********************************************************************
     // Check for illegal re-assignment
     // **********************************************************************
@@ -1121,23 +1118,9 @@
             }
         }
 
-<<<<<<< HEAD
         if (options.containsKey("showchecks")) {
-=======
-        String valueTypeString = valueType.toString();
-        String varTypeString = varType.toString();
-        // In case of failure, if both types as strings are the same, try outputting
-        // the type including also invisible qualifiers.
-        // This usually means there is a mistake in type defaulting.
-        // This code is therefore not covered by a test.
-        if (!success && valueTypeString.equals(varTypeString)) {
-            valueTypeString = valueType.toString(true);
-            varTypeString = varType.toString(true);
-        }
-
         if (options.containsKey("showchecks")) {
 
->>>>>>> f680a33d
             long valuePos = positions.getStartPosition(root, valueTree);
             System.out.printf(
                     " %s (line %3d): %s %s%n     actual: %s %s%n   expected: %s %s%n",
@@ -1786,7 +1769,6 @@
                 // System.out.printf("BaseTypeVisitor.TypeValidator.visitTypeVariable(type: %s, tree: %s)%n",
                 //         type, tree);
 
-<<<<<<< HEAD
                 {
                     // Check whether multiple qualifiers from the same hierarchy appear.
                     Set<AnnotationMirror> seenTops = AnnotationUtils.createAnnotationSet();
@@ -1807,36 +1789,22 @@
                     for (AnnotationMirror aOnVar : onVar) {
                         if (upper.isAnnotatedInHierarchy(aOnVar) &&
                                 !checker.getQualifierHierarchy().isSubtype(aOnVar, upper.getAnnotationInHierarchy(aOnVar))) {
-                            this.reportError(type, tree);
-                        }
-=======
-                if (type.getUpperBoundField() != null) {
-                    Set<AnnotationMirror> onUpper = type.getUpperBound().getAnnotations();
-                    if (!checker.getQualifierHierarchy().isSubtype(onVar, onUpper)) {
                         this.reportError(type, tree);
->>>>>>> f680a33d
                     }
+                }
                     upper.replaceAnnotations(onVar);
                 }
 
-<<<<<<< HEAD
-                if (type.getLowerBoundField()!=null) {
+                if (type.getLowerBoundField() != null) {
                     AnnotatedTypeMirror lower = type.getLowerBoundField();
                     for (AnnotationMirror aOnVar : onVar) {
                         if (lower.isAnnotatedInHierarchy(aOnVar) &&
                             !checker.getQualifierHierarchy().isSubtype(lower.getAnnotationInHierarchy(aOnVar), aOnVar)) {
-                            this.reportError(type, tree);
-                        }
-=======
-                if (type.getLowerBoundField() != null) {
-                    Set<AnnotationMirror> onLower = type.getLowerBound().getAnnotations();
-                    if (!onLower.isEmpty() &&
-                        !checker.getQualifierHierarchy().isSubtype(onLower, onVar)) {
                         this.reportError(type, tree);
->>>>>>> f680a33d
                     }
+                }
                     lower.replaceAnnotations(onVar);
-                }
+            }
             }
 
             return super.visitTypeVariable(type, tree);
@@ -1850,17 +1818,16 @@
                 // System.out.printf("BaseTypeVisitor.TypeValidator.visitWildcard(type: %s, tree: %s)",
                 //         type, tree);
 
-<<<<<<< HEAD
                 {
                     // Check whether multiple qualifiers from the same hierarchy appear.
                     Set<AnnotationMirror> seenTops = AnnotationUtils.createAnnotationSet();
                     for (AnnotationMirror aOnVar : onVar) {
                         AnnotationMirror top = checker.getQualifierHierarchy().getTopAnnotation(aOnVar);
                         if (seenTops.contains(top)) {
-                            this.reportError(type, tree);
-                        }
+                        this.reportError(type, tree);
+                    }
                         seenTops.add(top);
-                    }
+                }
                 }
 
                 if (type.getExtendsBoundField()!=null) {
@@ -1868,25 +1835,11 @@
                     for (AnnotationMirror aOnVar : onVar) {
                         if (upper.isAnnotatedInHierarchy(aOnVar) &&
                                 !checker.getQualifierHierarchy().isSubtype(aOnVar, upper.getAnnotationInHierarchy(aOnVar))) {
-                            this.reportError(type, tree);
-                        }
-=======
-                if (type.getExtendsBound() != null) {
-                    Set<AnnotationMirror> onUpper = type.getExtendsBound().getAnnotations();
-                    if (!checker.getQualifierHierarchy().isSubtype(onVar, onUpper)) {
                         this.reportError(type, tree);
                     }
                 }
-
-                if (type.getSuperBound() != null) {
-                    Set<AnnotationMirror> onLower = type.getSuperBound().getAnnotations();
-                    if (!onLower.isEmpty() &&
-                        !checker.getQualifierHierarchy().isSubtype(onLower, onVar)) {
-                        this.reportError(type, tree);
->>>>>>> f680a33d
-                    }
                     upper.replaceAnnotations(onVar);
-                }
+            }
 
                 if (type.getSuperBoundField()!=null) {
                     AnnotatedTypeMirror lower = type.getSuperBoundField();
