--- conflicted
+++ resolved
@@ -201,13 +201,8 @@
      * @return an annotation relation tree representing the supported qualifiers
      */
     protected QualifierHierarchy createQualifierHierarchy() {
-<<<<<<< HEAD
-        AnnotationUtils annoFactory = AnnotationUtils.getInstance(processingEnv);
-
-=======
         Set<Class<? extends Annotation>> supportedTypeQualifiers = getSupportedTypeQualifiers();
         AnnotationUtils annoFactory = AnnotationUtils.getInstance(env);
->>>>>>> 227e9c4d
         MultiGraphQualifierHierarchy.MultiGraphFactory factory = this.createQualifierHierarchyFactory();
 
         return createQualifierHierarchy(supportedTypeQualifiers, annoFactory, factory);
