package checkers.signature.quals;

import checkers.quals.*;
import java.lang.annotation.Target;

/**
 * Since binary names (@BinaryName) and fully qualified names (@FullyQualifiedName) differ only
 * for inner classes (same for top level classes), checker framework cannot deduce if a fully
 * qualified name will be used as a fully qualified name or a binary name in the future. 
 * This is true since all fully qualified names are also valid binary names, where as the other
 * way around is not true.
 * Therefore source name (@SourceName) is an annotation that is only to be used by the checker
 * framework visitors when a fully qualified name (as String literal) is detected. This way 
 * that name is also permitted to be used a binary name (since it is valid).
 * Not to be used by the annotator, only used internally.
 * @author Kivanc Muslu
 */
@TypeQualifier
@SubtypeOf({BinaryName.class, FullyQualifiedName.class})
<<<<<<< HEAD
@Target( {} )
=======
@Target({}) // empty target prevents programmers from writing this in a program
>>>>>>> af489a15
public @interface SourceName {}<|MERGE_RESOLUTION|>--- conflicted
+++ resolved
@@ -17,9 +17,5 @@
  */
 @TypeQualifier
 @SubtypeOf({BinaryName.class, FullyQualifiedName.class})
-<<<<<<< HEAD
-@Target( {} )
-=======
 @Target({}) // empty target prevents programmers from writing this in a program
->>>>>>> af489a15
 public @interface SourceName {}