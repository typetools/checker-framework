package checkers.signature.quals;

import checkers.quals.*;
import java.lang.annotation.Target;

/**
 * Since binary names (@BinaryName) and fully qualified names (@FullyQualifiedName) differ only
 * for inner classes (same for top level classes), checker framework cannot deduce if a fully
 * qualified name will be used as a fully qualified name or a binary name in the future. 
 * This is true since all fully qualified names are also valid binary names, where as the other
 * way around is not true.
 * Therefore source name (@SourceName) is an annotation that is only to be used by the checker
 * framework visitors when a fully qualified name (as String literal) is detected. This way 
 * that name is also permitted to be used a binary name (since it is valid).
 * Not to be used by the annotator, only used internally.
 * @author Kivanc Muslu
 */
@TypeQualifier
@SubtypeOf({BinaryName.class, FullyQualifiedName.class})
<<<<<<< HEAD
@Target({}) // empty target prevents programmers from writing this in a program
=======
@Target( {} )
>>>>>>> 554eb230
public @interface SourceName {}<|MERGE_RESOLUTION|>--- conflicted
+++ resolved
@@ -17,9 +17,5 @@
  */
 @TypeQualifier
 @SubtypeOf({BinaryName.class, FullyQualifiedName.class})
-<<<<<<< HEAD
 @Target({}) // empty target prevents programmers from writing this in a program
-=======
-@Target( {} )
->>>>>>> 554eb230
 public @interface SourceName {}