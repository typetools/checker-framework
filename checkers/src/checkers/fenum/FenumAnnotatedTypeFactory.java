--- conflicted
+++ resolved
@@ -17,17 +17,6 @@
 public class FenumAnnotatedTypeFactory extends
         BasicAnnotatedTypeFactory<FenumChecker> {
 
-<<<<<<< HEAD
-    public FenumAnnotatedTypeFactory(FenumChecker checker,
-            CompilationUnitTree root) {
-        // Disable flow checker, as it changes a field access that has the type
-        // @Fenum("A") into an access @Fenum, ignoring the arguments!
-        // This happens in BasicAnnotatedTypeFactory.annotateImplicit, where
-        // all annotations are removed and the inferred annotation is added.
-        // Inference apparently does not handle arguments yet.
-        super(checker, root, false);
-    }
-=======
 	public FenumAnnotatedTypeFactory(FenumChecker checker,
 			CompilationUnitTree root) {
 		// Use the "flowinference" lint option to enable or disable flow inference.
@@ -72,5 +61,4 @@
 			// completer.visit(type);
 		}
 	}
->>>>>>> 9302e02c
 }