--- conflicted
+++ resolved
@@ -1,13 +1,8 @@
 package checkers.fenum;
 
-<<<<<<< HEAD
-import com.sun.source.tree.CompilationUnitTree;
-import com.sun.source.tree.Tree;
-=======
 import java.util.Collections;
 
 import javax.lang.model.element.AnnotationMirror;
->>>>>>> 227e9c4d
 
 import checkers.fenum.quals.FenumTop;
 import checkers.fenum.quals.FenumUnqualified;
@@ -31,8 +26,9 @@
     // null literal.
     treeAnnotator.addTreeKind(Tree.Kind.NULL_LITERAL, checker.BOTTOM);
 
-    defaults.addAbsoluteDefault(annotations.fromClass(FenumTop.class), DefaultLocation.LOCALS);
-    defaults.addAbsoluteDefault(annotations.fromClass(FenumUnqualified.class), DefaultLocation.OTHERWISE);
+    defaults.addAbsoluteDefault( this.annotations.fromClass(FenumUnqualified.class),
+                                 Collections.singleton(DefaultLocation.ALL_EXCEPT_LOCALS));
+    defaults.setLocalVariableDefault(Collections.singleton(annotations.fromClass(FenumTop.class)));
 
     this.postInit();
     // flow.setDebug(System.err);
