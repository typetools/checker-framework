package checkers.fenum;


import java.lang.annotation.Annotation;
import java.util.Collection;
import java.util.Collections;
import java.util.HashSet;
import java.util.Set;

import javax.annotation.processing.SupportedOptions;
import javax.lang.model.element.AnnotationMirror;

import checkers.fenum.quals.FenumTop;
import checkers.fenum.quals.Fenum;
import checkers.fenum.quals.FenumUnqualified;
import checkers.fenum.quals.FenumBottom;
import checkers.source.SupportedLintOptions;
import checkers.types.AnnotatedTypeMirror.AnnotatedDeclaredType;
import checkers.types.QualifierHierarchy;
import checkers.util.AnnotationUtils;
import checkers.util.GraphQualifierHierarchy;
import checkers.basetype.BaseTypeChecker;

/**
 * The main checker class for the fake enum checker.
 * 
 * There are two options to distinguish different enumerators:
 * 
 * <ol>
 * <li> {@code @Fenum("Name")}: introduces a fake enumerator with the name
 * "Name". Enumerators with different names are distinct. The default name is
 * empty, but you are encouraged to use a unique name for your purpose.
 * </li>
 * 
 * <li> Alternatively, you can specify the annotation to use with the
 * {@code -Aqual} command line argument. 
 * </li>
 * </ul>
 * 
 * TODO: document flowinference lint option. 
 * 
 * @author wmdietl
 */
@SupportedOptions( { "quals" } )
<<<<<<< HEAD
=======
@SupportedLintOptions( { "flowinference" } )
>>>>>>> 9302e02c
public class FenumChecker extends BaseTypeChecker {
    /** Copied from BasicChecker.
     * Instead of returning an empty set if no "quals" option is given,
     * we return Fenum as the only qualifier.
     */
    @Override
    @SuppressWarnings("unchecked")
    protected Set<Class<? extends Annotation>> createSupportedTypeQualifiers() {
        Set<Class<? extends Annotation>> qualSet =
            new HashSet<Class<? extends Annotation>>();

        String qualNames = env.getOptions().get("quals");
        if (qualNames == null) {
<<<<<<< HEAD
            // maybe issue a warning?
            qualSet.add(FenumTop.class);
            qualSet.add(Fenum.class);
            qualSet.add(FenumUnqualified.class);
            qualSet.add(FenumBottom.class);
        } else {
            try {
                for (String qualName : qualNames.split(",")) {
                    final Class<? extends Annotation> q =
                        (Class<? extends Annotation>) Class.forName(qualName);
                    qualSet.add(q);
                }
            } catch (ClassNotFoundException e) {
                throw new Error(e);
            }
            qualSet.add(FenumTop.class);
            qualSet.add(Fenum.class);
            qualSet.add(FenumUnqualified.class);
            qualSet.add(FenumBottom.class);
        }
=======
        	// maybe issue a warning?
        	qualSet.add(FenumTop.class);
        	qualSet.add(Fenum.class);
        	qualSet.add(FenumUnqualified.class);
        	qualSet.add(FenumBottom.class);
		} else {
			try {
				for (String qualName : qualNames.split(",")) {
					final Class<? extends Annotation> q =
						(Class<? extends Annotation>) Class.forName(qualName);
					qualSet.add(q);
				}
			} catch (ClassNotFoundException e) {
				throw new Error(e);
			}
			qualSet.add(FenumTop.class);
			qualSet.add(Fenum.class);
			qualSet.add(FenumUnqualified.class);
			qualSet.add(FenumBottom.class);
		}
        // TODO: warn if no qualifiers given?
        // Just Fenum("..") is still valid, though...
>>>>>>> 9302e02c
        return Collections.unmodifiableSet(qualSet);
    }

    /** Copied from BasicChecker; cannot reuse it, because BasicChecker is final.
     */
    @Override
    public Collection<String> getSuppressWarningsKey() {
        Set<String> swKeys = new HashSet<String>();
        Set<Class<? extends Annotation>> annos = getSupportedTypeQualifiers();
        if (annos.isEmpty())
            return super.getSuppressWarningsKey();

        for (Class<? extends Annotation> anno : annos)
            swKeys.add(anno.getSimpleName().toLowerCase());

        return swKeys;
    }
    
    @Override
    public boolean isValidUse(AnnotatedDeclaredType declarationType,
            AnnotatedDeclaredType useType) {
        // The checker calls this method to compare the annotation used in a
        // type to the modifier it adds to the class declaration. As our default
        // modifier is Unqualified, this results in an error when a non-subtype
        // is used. Just ignore this check here and do them manually in the
        // visitor.
        return true;
    }
        
    @Override
    protected QualifierHierarchy createQualifierHierarchy() {
        return new FenumQualifierHierarchy((GraphQualifierHierarchy)super.createQualifierHierarchy());
    }
    
    /* The user is expected to introduce additional fenum annotations.
     * These annotations are declared to be subtypes of FenumTop, using the
     * @SubtypeOf annotation.
     * However, there is no way to declare that it is a supertype of FenumBottom.
     * Therefore, we fix the bottom of the type hierarchy here and add a special
     * case when the subtype has the FenumBottom annotation. 
     */
    private final class FenumQualifierHierarchy extends GraphQualifierHierarchy {
        public FenumQualifierHierarchy(GraphQualifierHierarchy hierarchy) {
            super(hierarchy);
        }
        
        @Override
        public boolean isSubtype(AnnotationMirror anno1, AnnotationMirror anno2) {
        	if ( AnnotationUtils.getInstance(env).fromClass(FenumBottom.class).equals(anno1)) {
        		return true;
        	}
        	return super.isSubtype(anno1, anno2);
        }
        
        @Override
        public AnnotationMirror getBottomQualifier() {
        	return AnnotationUtils.getInstance(env).fromClass(FenumBottom.class);
        }
    }
}<|MERGE_RESOLUTION|>--- conflicted
+++ resolved
@@ -42,10 +42,7 @@
  * @author wmdietl
  */
 @SupportedOptions( { "quals" } )
-<<<<<<< HEAD
-=======
 @SupportedLintOptions( { "flowinference" } )
->>>>>>> 9302e02c
 public class FenumChecker extends BaseTypeChecker {
     /** Copied from BasicChecker.
      * Instead of returning an empty set if no "quals" option is given,
@@ -59,28 +56,6 @@
 
         String qualNames = env.getOptions().get("quals");
         if (qualNames == null) {
-<<<<<<< HEAD
-            // maybe issue a warning?
-            qualSet.add(FenumTop.class);
-            qualSet.add(Fenum.class);
-            qualSet.add(FenumUnqualified.class);
-            qualSet.add(FenumBottom.class);
-        } else {
-            try {
-                for (String qualName : qualNames.split(",")) {
-                    final Class<? extends Annotation> q =
-                        (Class<? extends Annotation>) Class.forName(qualName);
-                    qualSet.add(q);
-                }
-            } catch (ClassNotFoundException e) {
-                throw new Error(e);
-            }
-            qualSet.add(FenumTop.class);
-            qualSet.add(Fenum.class);
-            qualSet.add(FenumUnqualified.class);
-            qualSet.add(FenumBottom.class);
-        }
-=======
         	// maybe issue a warning?
         	qualSet.add(FenumTop.class);
         	qualSet.add(Fenum.class);
@@ -103,7 +78,6 @@
 		}
         // TODO: warn if no qualifiers given?
         // Just Fenum("..") is still valid, though...
->>>>>>> 9302e02c
         return Collections.unmodifiableSet(qualSet);
     }
 
