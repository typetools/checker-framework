--- conflicted
+++ resolved
@@ -18,16 +18,6 @@
 
     @Override
     public Void visitBinary(BinaryTree node, Void p) {
-<<<<<<< HEAD
-        AnnotatedTypeMirror lhs = atypeFactory.getAnnotatedType(node.getLeftOperand());
-        AnnotatedTypeMirror rhs = atypeFactory.getAnnotatedType(node.getRightOperand());
-        if (! (checker.getQualifierHierarchy().isSubtype(lhs.getAnnotations(), rhs.getAnnotations()) ||
-                checker.getQualifierHierarchy().isSubtype(rhs.getAnnotations(), lhs.getAnnotations()) ) ) {
-            checker.report(Result.failure("binary.type.incompatible", lhs, rhs), node);
-        }
-
-        return super.visitBinary(node, p);
-=======
 		if (!TreeUtils.isStringConcatenation(node)) {
 			// TODO: ignore string concatenations
 			
@@ -39,10 +29,8 @@
 						Result.failure("binary.type.incompatible", lhs, rhs),
 						node);
 			}
-
 		}
-    	return super.visitBinary(node, p);
->>>>>>> 9302e02c
+        return super.visitBinary(node, p);
     }
     
     @Override
