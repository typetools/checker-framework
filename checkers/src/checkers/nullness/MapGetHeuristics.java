package checkers.nullness;

import static checkers.util.Heuristics.Matchers.ofKind;
import static checkers.util.Heuristics.Matchers.or;
import static checkers.util.Heuristics.Matchers.preceededBy;
import static checkers.util.Heuristics.Matchers.whenTrue;
import static checkers.util.Heuristics.Matchers.withIn;

import java.util.List;

import javax.annotation.processing.ProcessingEnvironment;
import javax.lang.model.element.AnnotationMirror;
import javax.lang.model.element.Element;
import javax.lang.model.element.ExecutableElement;
import javax.lang.model.element.VariableElement;

import javacutils.AnnotationUtils;
import javacutils.ElementUtils;
import javacutils.InternalUtils;
import javacutils.TreeUtils;

import checkers.nullness.quals.KeyFor;
import checkers.types.AnnotatedTypeFactory;
import checkers.types.AnnotatedTypeMirror;
import checkers.types.AnnotatedTypeMirror.AnnotatedDeclaredType;
import checkers.types.AnnotatedTypeMirror.AnnotatedExecutableType;
import checkers.util.Heuristics.Matcher;
import checkers.util.Resolver2;

import com.sun.source.tree.AssertTree;
import com.sun.source.tree.BinaryTree;
import com.sun.source.tree.BlockTree;
import com.sun.source.tree.ConditionalExpressionTree;
import com.sun.source.tree.EnhancedForLoopTree;
import com.sun.source.tree.ExpressionStatementTree;
import com.sun.source.tree.ExpressionTree;
import com.sun.source.tree.IdentifierTree;
import com.sun.source.tree.IfTree;
import com.sun.source.tree.MethodInvocationTree;
import com.sun.source.tree.ReturnTree;
import com.sun.source.tree.StatementTree;
import com.sun.source.tree.ThrowTree;
import com.sun.source.tree.Tree;
import com.sun.source.tree.UnaryTree;
import com.sun.source.util.TreePath;

/**
 * Utility class for handling {@code Map.get()} invocations, and setting the
 * result to @NonNull or @Nullable.  Does not handle @KeyFor.
 *
 * The heuristics cover the following cases:
 *
 * <ol>
 * <li value="1">Within the true condition of a map.containsKey() if statement:
 * <pre><code>if (map.containsKey(key)) { Object v = map.get(key); }</code></pre>
 * </li>
 *
 * <li value="2">Within an enhanced-for loop of the map.keySet():
 * <pre><code>for (Object key: map.keySet()) { Object v = map.get(key); }</code></pre>
 * </li>
 *
 * <li value="3">Preceded by an assertion of contains or nullness get check:
 * <pre><code>assert map.containsKey(key);
 * Object v = map.get(key);</code></pre>
 *
 * Or
 *
 * <pre><code>assert map.get(key) != null;
 * Object v = map.get(key);</code></pre>
 *
 * <li value="4">Preceded by an check of contains or nullness if
 * test that throws an exception, in the first line:
 *
 * <pre><code>if (!map.contains(key)) throw new Exception();
 * Object v = map.get(key);
 * </code></pre>
 *
 * <li value="5">Preceded by a put-if-absent pattern convention:
 *
 * <pre><code>if (!map.contains(key)) map.put(key, DEFAULT_VALUE);
 * Object v = map.get(key);</code></pre>
 *
 * </ol>
 */
/*package-scope*/ class MapGetHeuristics {

    private final ProcessingEnvironment processingEnv;
    private final NullnessAnnotatedTypeFactory atypeFactory;
    private final AnnotatedTypeFactory keyForFactory;
    private final Resolver2 resolver;

    private final ExecutableElement mapGet;
    private final ExecutableElement mapPut;
    private final ExecutableElement mapKeySet;
    private final ExecutableElement mapContains;

    public MapGetHeuristics(ProcessingEnvironment env,
            NullnessAnnotatedTypeFactory factory,
            AnnotatedTypeFactory keyForFactory) {
        this.processingEnv = env;
        this.atypeFactory = factory;
        this.keyForFactory = keyForFactory;
        this.resolver = new Resolver2(env);

        mapGet = TreeUtils.getMethod("java.util.Map", "get", 1, env);
        mapPut = TreeUtils.getMethod("java.util.Map", "put", 2, env);
        mapKeySet = TreeUtils.getMethod("java.util.Map", "keySet", 0, env);
        mapContains = TreeUtils.getMethod("java.util.Map", "containsKey", 1, env);
    }

    /**
     * Main entry point:  set the annotation on the type of the expression
     * represented by path.
     * @param path a path to a method invocation
     */
    public void handle(TreePath path, AnnotatedExecutableType method) {
<<<<<<< HEAD
        MethodInvocationTree tree = (MethodInvocationTree)path.getLeaf();
        if (TreeUtils.isMethodInvocation(tree, mapGet, processingEnv)) {
            AnnotatedTypeMirror type = method.getReturnType();
            if (mapGetReturnsNonNull(path)) {
                type.replaceAnnotation(atypeFactory.NONNULL);
            } else {
                type.replaceAnnotation(atypeFactory.NULLABLE);
            }
        }
        if (TreeUtils.isMethodInvocation(tree, mapPut, processingEnv)) {
            AnnotatedTypeMirror type = method.getParameterTypes().get(0);
            if (mapGetReturnsNonNull(path)) {
                type.replaceAnnotation(atypeFactory.NONNULL);
            } else {
                type.replaceAnnotation(atypeFactory.NULLABLE);
=======
        try {
            MethodInvocationTree tree = (MethodInvocationTree) path.getLeaf();
            if (TreeUtils.isMethodInvocation(tree, mapGet, processingEnv)) {
                AnnotatedTypeMirror type = method.getReturnType();
                if (!isSuppressable(path)) {
                    type.replaceAnnotation(atypeFactory.NULLABLE);
                } else {
                    type.replaceAnnotation(atypeFactory.NONNULL);
                }
>>>>>>> c80a5e4f
            }
        } catch (Throwable t) {
            // TODO: this is an ugly hack to suppress some problems in Resolver2
            // that cause an exception. See tests/nullness/KeyFors.java for an
            // example that might be affected.
        }
    }

    /**
     * Checks whether the key passed to {@code Map.get(K key)} is known
     * to be in the map.
     *
     * TODO: Document when this method returns true
     * @param a path to an invocation of Map.get
     */
    private boolean mapGetReturnsNonNull(TreePath path) {
        MethodInvocationTree tree = (MethodInvocationTree)path.getLeaf();
        Element receiver = getReceiver(tree);

        if (receiver instanceof VariableElement) {
            VariableElement rvar = (VariableElement)receiver;

            ExpressionTree arg = tree.getArguments().get(0);

            if (arg instanceof IdentifierTree
                && isKeyInMap((IdentifierTree)arg, rvar)) {
                return true;
            }

            return keyForInMap(arg, receiver, path)
                || keyForInMap(arg, rvar.getSimpleName().toString())
                || keyForInMap(arg, String.valueOf(TreeUtils.getReceiverTree(tree)));
        }

        return false;
    }

    /**
     * Returns true if the key is a member of the specified map
     */
    private boolean keyForInMap(ExpressionTree key,
            String mapName) {
        AnnotatedTypeMirror keyForType = keyForFactory.getAnnotatedType(key);

        AnnotationMirror anno = keyForType.getAnnotation(KeyFor.class);
        if (anno == null)
            return false;

        List<String> maps = AnnotationUtils.getElementValueArray(anno, "value", String.class, false);

        return maps.contains(mapName);
    }

    private boolean keyForInMap(ExpressionTree key,
            Element mapElement, TreePath path) {
        AnnotatedTypeMirror keyForType = keyForFactory.getAnnotatedType(key);

        AnnotationMirror anno = keyForType.getAnnotation(KeyFor.class);
        if (anno == null)
            return false;

        List<String> maps = AnnotationUtils.getElementValueArray(anno, "value", String.class, false);
        for (String map: maps) {
            Element elt = resolver.findVariable(map, path);
            if (elt.equals(mapElement) &&
                    !isSiteRequired(TreeUtils.getReceiverTree((ExpressionTree)path.getLeaf()), elt)) {
                return true;
            }
        }

        return false;
    }

    /**
     * Helper function to determine if the passed element is sufficient
     * to resolve a reference at compile time, without needing to
     * represent the call/dereference site.
     */
    private boolean isSiteRequired(ExpressionTree node, Element elt) {
        boolean r = ElementUtils.isStatic(elt) ||
            !elt.getKind().isField() ||
            atypeFactory.isMostEnclosingThisDeref(node);
        return !r;
    }

    /**
     * Case 1: get() is within true clause of map.containsKey()
     */
    public Matcher inContains(final Element key, final VariableElement map) {
        return or(whenTrue(new Matcher() {
            @Override public Boolean visitMethodInvocation(MethodInvocationTree node, Void p) {
                return isInvocationOfContains(key, map, node);
            }
        }), withIn(ofKind(Tree.Kind.CONDITIONAL_EXPRESSION, new Matcher() {
            @Override public Boolean visitConditionalExpression(ConditionalExpressionTree tree, Void p) {
                return isInvocationOfContains(key, map, tree.getCondition());
            }
        })));
    }

    /**
     * Case 2: get() is within enhanced for-loop over the keys
     */
    private Matcher inForEnhanced(final Element key,
            final VariableElement map) {
        return withIn(ofKind(Tree.Kind.ENHANCED_FOR_LOOP, new Matcher() {
            @Override public Boolean visitEnhancedForLoop(EnhancedForLoopTree tree, Void p) {
                if (key.equals(TreeUtils.elementFromDeclaration(tree.getVariable())))
                    return visit(tree.getExpression(), p);
                return false;
            }

            @Override public Boolean visitMethodInvocation(MethodInvocationTree tree, Void p) {
                return (TreeUtils.isMethodInvocation(tree, mapKeySet, processingEnv) && map.equals(getReceiver(tree)));
            }
        }));
    }

    /**
     * Case 3: get() is preceded with an assert
     */
    private Matcher preceededByAssert(final Element key, final VariableElement map) {
        return preceededBy(ofKind(Tree.Kind.ASSERT, new Matcher() {
            @Override public Boolean visitAssert(AssertTree tree, Void p) {
                return isInvocationOfContains(key, map, tree.getCondition())
                    || isCheckOfGet(key, map, tree.getCondition());
            }
        }));
    }

    private boolean isTerminating(StatementTree tree) {
        StatementTree first = firstStatement(tree);
        if (first instanceof ThrowTree)
            return true;
        if (first instanceof ReturnTree)
            return true;

        if (first instanceof IfTree) {
            IfTree ifTree = (IfTree)first;
            if (ifTree.getElseStatement() != null
                && isTerminating(ifTree.getThenStatement())
                && isTerminating(ifTree.getElseStatement()))
                return true;
        }

        return false;
    }

    /**
     * Case 4: get() is preceded with explicit assertion
     */
    private Matcher preceededByExplicitAssert(final Element key,
            final VariableElement map) {
        return preceededBy(ofKind(Tree.Kind.IF, new Matcher() {
            @Override public Boolean visitIf(IfTree tree, Void p) {
                return (isNotContained(key, map, tree.getCondition())
                    && isTerminating(tree.getThenStatement()));
            }
        }));
    }

    /**
     * Case 5: get() is preceded by put-if-absent pattern
     */
    private Matcher preceededByIfThenPut(final Element key, final VariableElement map) {
        return preceededBy(ofKind(Tree.Kind.IF, new Matcher() {
            @Override public Boolean visitIf(IfTree tree, Void p) {
                if (isNotContained(key, map, tree.getCondition())) {
                    StatementTree first = firstStatement(tree.getThenStatement());
                    if (first != null
                        && first.getKind() == Tree.Kind.EXPRESSION_STATEMENT
                        && isInvocationOfPut(key, map, ((ExpressionStatementTree)first).getExpression())) {
                        return true;
                    }
                }
                return false;
            }
        }));
    }

    private Matcher keyInMatcher(Element key, VariableElement map) {
        return or(inContains(key, map),
                inForEnhanced(key, map),
                preceededByAssert(key, map),
                preceededByExplicitAssert(key, map),
                preceededByIfThenPut(key, map)
                );
    }
    /**
     * Checks for the supported patterns, and determines if we can
     * infer that the queried key exists in the map
     *
     * @param keyTree  the argument passed to {@code Map.get()}
     * @param map   the symbol of map
     * @return  true if key is in the map
     */
    private boolean isKeyInMap(IdentifierTree keyTree, VariableElement map) {
        TreePath path = atypeFactory.getPath(keyTree);
        Element key = TreeUtils.elementFromUse(keyTree);

        return keyInMatcher(key, map).match(path);
    }

    /** Given a method invocation tree, return the Element for its receiver. */
    private Element getReceiver(MethodInvocationTree tree) {
        AnnotatedDeclaredType type =
            (AnnotatedDeclaredType)atypeFactory.getReceiverType(tree);
        return type.getElement();
    }

    /** Given a method invocation tree, return the Element for its first argument. */
    private Element getFirstArg(MethodInvocationTree tree) {
        AnnotatedDeclaredType type =
            (AnnotatedDeclaredType)atypeFactory.getAnnotatedType(tree.getArguments().get(0));
        return type.getElement();
    }

    private boolean isInvocationOf(ExecutableElement method, Element key, VariableElement map, ExpressionTree tree) {
        if (TreeUtils.skipParens(tree) instanceof MethodInvocationTree) {
            MethodInvocationTree invok = (MethodInvocationTree)TreeUtils.skipParens(tree);
            if (TreeUtils.isMethodInvocation(invok, method, processingEnv)) {
                Element containsArgument = InternalUtils.symbol(invok.getArguments().get(0));
                if (key.equals(containsArgument) && map.equals(getReceiver(invok)))
                    return true;
            }
        }
        return false;
    }

    private boolean isInvocationOfContains(Element key, VariableElement map, ExpressionTree tree) {
        return isInvocationOf(mapContains, key, map, tree);
    }

    private boolean isInvocationOfPut(Element key, VariableElement map, ExpressionTree tree) {
        return isInvocationOf(mapPut, key, map, tree);
    }


    private boolean isNotContained(Element key, VariableElement map, ExpressionTree tree) {
        tree = TreeUtils.skipParens(tree);
        return (tree.getKind() == Tree.Kind.LOGICAL_COMPLEMENT
                && isInvocationOfContains(key, map, ((UnaryTree)tree).getExpression()));
    }

    private StatementTree firstStatement(StatementTree tree) {
        StatementTree first = tree;
        while (first.getKind() == Tree.Kind.BLOCK) {
            List<? extends StatementTree> trees = ((BlockTree)first).getStatements();
            if (trees.isEmpty())
                return null;
            else
                first = trees.iterator().next();
        }
        return first;
    }

    private boolean isCheckOfGet(Element key, VariableElement map, ExpressionTree tree) {
        tree = TreeUtils.skipParens(tree);
        if (tree.getKind() != Tree.Kind.NOT_EQUAL_TO
            || ((BinaryTree)tree).getRightOperand().getKind() != Tree.Kind.NULL_LITERAL)
            return false;

        Tree right = TreeUtils.skipParens(((BinaryTree)tree).getLeftOperand());
        if (right instanceof MethodInvocationTree) {
            MethodInvocationTree invok = (MethodInvocationTree)right;
            if (TreeUtils.isMethodInvocation(invok, mapGet, processingEnv)) {
                Element containsArgument = InternalUtils.symbol(invok.getArguments().get(0));
                if (key.equals(containsArgument) && map.equals(getReceiver(invok)))
                    return true;
            }
        }
        return false;
    }
}<|MERGE_RESOLUTION|>--- conflicted
+++ resolved
@@ -114,23 +114,6 @@
      * @param path a path to a method invocation
      */
     public void handle(TreePath path, AnnotatedExecutableType method) {
-<<<<<<< HEAD
-        MethodInvocationTree tree = (MethodInvocationTree)path.getLeaf();
-        if (TreeUtils.isMethodInvocation(tree, mapGet, processingEnv)) {
-            AnnotatedTypeMirror type = method.getReturnType();
-            if (mapGetReturnsNonNull(path)) {
-                type.replaceAnnotation(atypeFactory.NONNULL);
-            } else {
-                type.replaceAnnotation(atypeFactory.NULLABLE);
-            }
-        }
-        if (TreeUtils.isMethodInvocation(tree, mapPut, processingEnv)) {
-            AnnotatedTypeMirror type = method.getParameterTypes().get(0);
-            if (mapGetReturnsNonNull(path)) {
-                type.replaceAnnotation(atypeFactory.NONNULL);
-            } else {
-                type.replaceAnnotation(atypeFactory.NULLABLE);
-=======
         try {
             MethodInvocationTree tree = (MethodInvocationTree) path.getLeaf();
             if (TreeUtils.isMethodInvocation(tree, mapGet, processingEnv)) {
@@ -140,7 +123,13 @@
                 } else {
                     type.replaceAnnotation(atypeFactory.NONNULL);
                 }
->>>>>>> c80a5e4f
+        MethodInvocationTree tree = (MethodInvocationTree)path.getLeaf();
+        if (TreeUtils.isMethodInvocation(tree, mapGet, processingEnv)) {
+            AnnotatedTypeMirror type = method.getReturnType();
+            if (!isSuppressable(path)) {
+                type.replaceAnnotation(atypeFactory.NULLABLE);
+            } else {
+                type.replaceAnnotation(atypeFactory.NONNULL);
             }
         } catch (Throwable t) {
             // TODO: this is an ugly hack to suppress some problems in Resolver2
