--- conflicted
+++ resolved
@@ -493,28 +493,4 @@
             return elt.equals(catchParamElt);
         }
     }
-
-<<<<<<< HEAD
-    /**
-     * Aliased annotations.
-     *
-     */
-    protected AnnotationMirror aliasedAnnotation(AnnotationMirror a) {
-        TypeElement elem = (TypeElement)a.getAnnotationType().asElement();
-
-        String qualName = elem.getQualifiedName().toString();
-        return aliases == null ? null : aliases.get(qualName);
-    }
-
-    // WMD: try to use the flow results!
-	public AnnotationMirror WMD_getFlowAnnotatedType(StatementTree ass,
-			ExpressionTree fieldacc,
-			ExpressionTree recv,
-			Element field) {
-		// ((NullnessFlow)flow).scan(ass, null);
-		return ((NullnessFlow)flow).WMD_getFlowAnnotatedType(fieldacc, recv, field);
-	}
-
-=======
->>>>>>> 6d82066e
 }