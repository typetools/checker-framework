--- conflicted
+++ resolved
@@ -160,11 +160,7 @@
                     // TODO: We agreed to treat remainder like division.
                     break;
                 default:
-<<<<<<< HEAD
-                    // Nothing to do.
-=======
-                    // do nothing
->>>>>>> 52537911
+                    // Do nothing
                 }
             }
 
@@ -200,11 +196,7 @@
                     res = ur.multiplication(lht, rht);
                     break;
                 default:
-<<<<<<< HEAD
-                    // Nothing to do.
-=======
-                    // do nothing
->>>>>>> 52537911
+                    // Do nothing
                 }
             }
             return res;
