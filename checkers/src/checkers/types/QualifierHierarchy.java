--- conflicted
+++ resolved
@@ -97,22 +97,13 @@
     public abstract boolean isSubtype(Collection<AnnotationMirror> rhs, Collection<AnnotationMirror> lhs);
 
     /**
-<<<<<<< HEAD
      * Returns the least upper bound for the qualifiers a1 and a2.
-=======
-     * Returns the  least upper bound for the qualifiers a1 and a2.
->>>>>>> a9474262
      * <p>
      *
      * Examples:
      * <ul>
-<<<<<<< HEAD
-     * <li>For NonNull, leastUpperBound('Nullable', 'NonNull') &rarr; Nullable</li>
-     * <li>For IGJ,     leastUpperBound('Immutable', 'Mutable') &rarr; ReadOnly</li>
-=======
      * <li>For NonNull, leastUpperBound('Nullable', 'NonNull') &rArr; Nullable</li>
      * <li>For IGJ,     leastUpperBound('Immutable', 'Mutable') &rArr; ReadOnly</li>
->>>>>>> a9474262
      * </ul>
      *
      * The two qualifiers have to be from the same qualifier hierarchy. Otherwise,
