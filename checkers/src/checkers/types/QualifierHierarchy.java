--- conflicted
+++ resolved
@@ -20,18 +20,6 @@
  */
 public abstract class QualifierHierarchy {
 
-<<<<<<< HEAD
-    /* The checker to use for error reporting.
-     * The field should be final,
-     */
-    protected final SourceChecker checker;
-
-    protected QualifierHierarchy(SourceChecker c) {
-        this.checker = c;
-    }
-
-=======
->>>>>>> 122ee1f3
     // **********************************************************************
     // Getter methods about this hierarchy
     // **********************************************************************
