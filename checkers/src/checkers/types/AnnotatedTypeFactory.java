--- conflicted
+++ resolved
@@ -1,221 +1,221 @@
-package checkers.types;
-
-import java.io.File;
-import java.io.FileInputStream;
-import java.io.FileNotFoundException;
-import java.io.InputStream;
-import java.lang.annotation.Annotation;
-import java.lang.annotation.Retention;
-import java.lang.annotation.RetentionPolicy;
-import java.util.*;
-
-import javax.annotation.processing.ProcessingEnvironment;
-import javax.lang.model.element.*;
+package checkers.types;
+
+import java.io.File;
+import java.io.FileInputStream;
+import java.io.FileNotFoundException;
+import java.io.InputStream;
+import java.lang.annotation.Annotation;
+import java.lang.annotation.Retention;
+import java.lang.annotation.RetentionPolicy;
+import java.util.*;
+
+import javax.annotation.processing.ProcessingEnvironment;
+import javax.lang.model.element.*;
 import javax.lang.model.type.*;
-import javax.lang.model.util.Elements;
-import javax.lang.model.util.Types;
-
-import checkers.basetype.BaseTypeChecker;
-import checkers.javari.quals.Mutable;
-import checkers.nullness.quals.Nullable;
+import javax.lang.model.util.Elements;
+import javax.lang.model.util.Types;
+
+import checkers.basetype.BaseTypeChecker;
+import checkers.javari.quals.Mutable;
+import checkers.nullness.quals.Nullable;
 import checkers.quals.StubFiles;
-import checkers.quals.Unqualified;
-import checkers.source.SourceChecker;
-import checkers.source.SourceChecker.CheckerError;
-import checkers.types.AnnotatedTypeMirror.*;
+import checkers.quals.Unqualified;
+import checkers.source.SourceChecker;
+import checkers.source.SourceChecker.CheckerError;
+import checkers.types.AnnotatedTypeMirror.*;
 import checkers.types.AnnotatedTypeMirror.AnnotatedDeclaredType;
-import checkers.types.TypeFromTree;
-import checkers.types.visitors.AnnotatedTypeScanner;
-import checkers.util.*;
-import checkers.util.stub.StubParser;
-import checkers.util.stub.StubUtil;
-
-import com.sun.source.tree.*;
-import com.sun.source.util.TreePath;
-import com.sun.source.util.Trees;
-import com.sun.tools.javac.code.Symbol;
+import checkers.types.TypeFromTree;
+import checkers.types.visitors.AnnotatedTypeScanner;
+import checkers.util.*;
+import checkers.util.stub.StubParser;
+import checkers.util.stub.StubUtil;
+
+import com.sun.source.tree.*;
+import com.sun.source.util.TreePath;
+import com.sun.source.util.Trees;
+import com.sun.tools.javac.code.Symbol;
 import com.sun.tools.javac.code.Type;
-import com.sun.tools.javac.tree.JCTree;
-import com.sun.tools.javac.tree.TreeInfo;
-
-/**
- * The methods of this class take an element or AST node, and return the
- * annotated type as an {@link AnnotatedTypeMirror}.  The methods are:
- *
- * <ul>
- * <li>{@link #getAnnotatedType(ClassTree)}</li>
- * <li>{@link #getAnnotatedType(MethodTree)}</li>
- * <li>{@link #getAnnotatedType(Tree)}</li>
- * <li>{@link #getAnnotatedTypeFromTypeTree(Tree)}</li>
- * <li>{@link #getAnnotatedType(TypeElement)}</li>
- * <li>{@link #getAnnotatedType(ExecutableElement)}</li>
- * <li>{@link #getAnnotatedType(Element)}</li>
- * </ul>
- *
- * This implementation only adds qualifiers explicitly specified by the
- * programmer.
- *
- * Type system checker writers may need to subclass this class, to add implicit
- * and default qualifiers according to the type system semantics. Subclasses
- * should especially override
- * {@link AnnotatedTypeFactory#annotateImplicit(Element, AnnotatedTypeMirror)}
- * and {@link #annotateImplicit(Tree, AnnotatedTypeMirror)}.
- *
- * @checker.framework.manual #writing-a-checker How to write a checker plug-in
- */
-public class AnnotatedTypeFactory {
-
-    /** The {@link Trees} instance to use for tree node path finding. */
-    protected final Trees trees;
-
-    /** optional! The AST of the source file being operated on */
-    protected final /*@Nullable*/ CompilationUnitTree root;
-
-    /** The processing environment to use for accessing compiler internals. */
-    protected final ProcessingEnvironment env;
-
-    /** The factory to use for creating annotations. */
-    protected final AnnotationUtils annotations;
-
-    /** Utility class for working with {@link Element}s. */
-    protected final Elements elements;
-
-    /** Utility class for working with {@link TypeMirror}s. */
-    protected final Types types;
-
-    /** Utility class for manipulating annotated types. */
-    protected final AnnotatedTypes atypes;
-
-    /** the state of the visitor **/
-    final protected VisitorState visitorState;
-
-    /** Represent the annotation relations **/
-    protected final /*@Nullable*/ QualifierHierarchy qualHierarchy;
-
-    /** Types read from stub files (but not those from the annotated JDK jar file). */
-    // Initially null, then assigned in postInit().  Caching is enabled as
-    // soon as this is non-null, so it should be first set to its final
-    // value, not initialized to an empty map that is incrementally filled.
-    private Map<Element, AnnotatedTypeMirror> indexTypes;
-
-    /**
-     * Declaration annotations read from stub files (but not those from the annotated JDK jar file).
-     * Map keys cannot be Element, because a different Element appears
+import com.sun.tools.javac.tree.JCTree;
+import com.sun.tools.javac.tree.TreeInfo;
+
+/**
+ * The methods of this class take an element or AST node, and return the
+ * annotated type as an {@link AnnotatedTypeMirror}.  The methods are:
+ *
+ * <ul>
+ * <li>{@link #getAnnotatedType(ClassTree)}</li>
+ * <li>{@link #getAnnotatedType(MethodTree)}</li>
+ * <li>{@link #getAnnotatedType(Tree)}</li>
+ * <li>{@link #getAnnotatedTypeFromTypeTree(Tree)}</li>
+ * <li>{@link #getAnnotatedType(TypeElement)}</li>
+ * <li>{@link #getAnnotatedType(ExecutableElement)}</li>
+ * <li>{@link #getAnnotatedType(Element)}</li>
+ * </ul>
+ *
+ * This implementation only adds qualifiers explicitly specified by the
+ * programmer.
+ *
+ * Type system checker writers may need to subclass this class, to add implicit
+ * and default qualifiers according to the type system semantics. Subclasses
+ * should especially override
+ * {@link AnnotatedTypeFactory#annotateImplicit(Element, AnnotatedTypeMirror)}
+ * and {@link #annotateImplicit(Tree, AnnotatedTypeMirror)}.
+ *
+ * @checker.framework.manual #writing-a-checker How to write a checker plug-in
+ */
+public class AnnotatedTypeFactory {
+
+    /** The {@link Trees} instance to use for tree node path finding. */
+    protected final Trees trees;
+
+    /** optional! The AST of the source file being operated on */
+    protected final /*@Nullable*/ CompilationUnitTree root;
+
+    /** The processing environment to use for accessing compiler internals. */
+    protected final ProcessingEnvironment env;
+
+    /** The factory to use for creating annotations. */
+    protected final AnnotationUtils annotations;
+
+    /** Utility class for working with {@link Element}s. */
+    protected final Elements elements;
+
+    /** Utility class for working with {@link TypeMirror}s. */
+    protected final Types types;
+
+    /** Utility class for manipulating annotated types. */
+    protected final AnnotatedTypes atypes;
+
+    /** the state of the visitor **/
+    final protected VisitorState visitorState;
+
+    /** Represent the annotation relations **/
+    protected final /*@Nullable*/ QualifierHierarchy qualHierarchy;
+
+    /** Types read from stub files (but not those from the annotated JDK jar file). */
+    // Initially null, then assigned in postInit().  Caching is enabled as
+    // soon as this is non-null, so it should be first set to its final
+    // value, not initialized to an empty map that is incrementally filled.
+    private Map<Element, AnnotatedTypeMirror> indexTypes;
+
+    /**
+     * Declaration annotations read from stub files (but not those from the annotated JDK jar file).
+     * Map keys cannot be Element, because a different Element appears
      * in the stub files than in the real files.  So, map keys are the
      * verbose element name, as returned by ElementUtils.getVerboseName.
-     */
-    // Not final, because it is assigned in postInit().
-    private Map<String, Set<AnnotationMirror>> indexDeclAnnos;
-
-    private final Class<? extends SourceChecker> checkerClass;
-
-    /** @see #canHaveAnnotatedTypeParameters() */
-    private final boolean annotatedTypeParams;
-
-    /**
-     * Map from class name (canonical name) of an annotation, to the
-     * annotation in the Checker Framework that will be used in its place.
-     */
-    private final Map<String, AnnotationMirror> aliases = new HashMap<String, AnnotationMirror>();
-
-    private static int uidCounter = 0;
-    public final int uid;
-
-    /**
-     * Constructs a factory from the given {@link ProcessingEnvironment}
-     * instance and syntax tree root. (These parameters are required so that
-     * the factory may conduct the appropriate annotation-gathering analyses on
-     * certain tree types.)
-     *
-     * Root can be {@code null} if the factory does not operate on trees.
-     *
-     * @param checker the {@link SourceChecker} to which this factory belongs
-     * @param root the root of the syntax tree that this factory produces
-     *            annotated types for
-     * @throws IllegalArgumentException if either argument is {@code null}
-     */
-    public AnnotatedTypeFactory(SourceChecker checker, /*@Nullable*/ CompilationUnitTree root) {
-        this(checker.getProcessingEnvironment(),
-                (checker instanceof BaseTypeChecker) ? ((BaseTypeChecker)checker).getQualifierHierarchy() : null,
-                root,
-                checker == null ? null : checker.getClass());
-    }
-
-    /** A subclass must call postInit at the end of its constructor. */
-    public AnnotatedTypeFactory(ProcessingEnvironment env,
-                                /*@Nullable*/ QualifierHierarchy qualHierarchy,
-                                /*@Nullable*/ CompilationUnitTree root,
-                                Class<? extends SourceChecker> checkerClass) {
-        uid = ++uidCounter;
-        this.env = env;
-        this.root = root;
-        this.checkerClass = checkerClass;
-        this.trees = Trees.instance(env);
-        this.annotations = AnnotationUtils.getInstance(env);
-        this.elements = env.getElementUtils();
-        this.types = env.getTypeUtils();
-        this.atypes = new AnnotatedTypes(env, this);
-        this.visitorState = new VisitorState();
-        this.qualHierarchy = qualHierarchy;
-        this.supportedQuals = getSupportedQualifiers();
-        this.indexTypes = null; // will be set by postInit()
-        this.indexDeclAnnos = null; // will be set by postInit()
-        // TODO: why is the option not used?
-        this.annotatedTypeParams = true; // env.getOptions().containsKey("annotatedTypeParams");
-    }
-    
-    /**
-     * Construct an annotation from a class.
-     */
-    public AnnotationMirror annotationFromClass(Class<? extends Annotation> clazz) {
-        return annotations.fromClass(clazz);
-    }
-    
-    /**
-     * Construct an annotation from a name.
-     */
-    public AnnotationMirror annotationFromName(CharSequence name) {
-        return annotations.fromName(name);
-    }
-
-    /**
-     * Actions that logically belong in the constructor, but need to run
-     * after the subclass constructor has completed.  In particular,
-     * buildIndexTypes may try to do type resolution with this
-     * AnnotatedTypeFactory.
-     */
-    protected void postInit() {
-        buildIndexTypes();
-    }
-
-    @Override
-    public String toString() {
-        return getClass().getSimpleName() + "#" + uid;
-    }
-
-    /**
-     * For an annotated type parameter or wildcard (e.g.
-     * {@code <@Nullable T>}, it returns
-     * {@code true} if the annotation should target the type parameter itself,
-     * otherwise the annotation should target the extends clause, i.e.
-     * the declaration should be treated as {@code <T extends @Nullable Object>}
-     */
-    public boolean canHaveAnnotatedTypeParameters() {
-        return this.annotatedTypeParams;
-    }
-
-    // **********************************************************************
-    // Factories for annotated types that account for implicit qualifiers
-    // **********************************************************************
-
+     */
+    // Not final, because it is assigned in postInit().
+    private Map<String, Set<AnnotationMirror>> indexDeclAnnos;
+
+    private final Class<? extends SourceChecker> checkerClass;
+
+    /** @see #canHaveAnnotatedTypeParameters() */
+    private final boolean annotatedTypeParams;
+
+    /**
+     * Map from class name (canonical name) of an annotation, to the
+     * annotation in the Checker Framework that will be used in its place.
+     */
+    private final Map<String, AnnotationMirror> aliases = new HashMap<String, AnnotationMirror>();
+
+    private static int uidCounter = 0;
+    public final int uid;
+
+    /**
+     * Constructs a factory from the given {@link ProcessingEnvironment}
+     * instance and syntax tree root. (These parameters are required so that
+     * the factory may conduct the appropriate annotation-gathering analyses on
+     * certain tree types.)
+     *
+     * Root can be {@code null} if the factory does not operate on trees.
+     *
+     * @param checker the {@link SourceChecker} to which this factory belongs
+     * @param root the root of the syntax tree that this factory produces
+     *            annotated types for
+     * @throws IllegalArgumentException if either argument is {@code null}
+     */
+    public AnnotatedTypeFactory(SourceChecker checker, /*@Nullable*/ CompilationUnitTree root) {
+        this(checker.getProcessingEnvironment(),
+                (checker instanceof BaseTypeChecker) ? ((BaseTypeChecker)checker).getQualifierHierarchy() : null,
+                root,
+                checker == null ? null : checker.getClass());
+    }
+
+    /** A subclass must call postInit at the end of its constructor. */
+    public AnnotatedTypeFactory(ProcessingEnvironment env,
+                                /*@Nullable*/ QualifierHierarchy qualHierarchy,
+                                /*@Nullable*/ CompilationUnitTree root,
+                                Class<? extends SourceChecker> checkerClass) {
+        uid = ++uidCounter;
+        this.env = env;
+        this.root = root;
+        this.checkerClass = checkerClass;
+        this.trees = Trees.instance(env);
+        this.annotations = AnnotationUtils.getInstance(env);
+        this.elements = env.getElementUtils();
+        this.types = env.getTypeUtils();
+        this.atypes = new AnnotatedTypes(env, this);
+        this.visitorState = new VisitorState();
+        this.qualHierarchy = qualHierarchy;
+        this.supportedQuals = getSupportedQualifiers();
+        this.indexTypes = null; // will be set by postInit()
+        this.indexDeclAnnos = null; // will be set by postInit()
+        // TODO: why is the option not used?
+        this.annotatedTypeParams = true; // env.getOptions().containsKey("annotatedTypeParams");
+    }
+    
+    /**
+     * Construct an annotation from a class.
+     */
+    public AnnotationMirror annotationFromClass(Class<? extends Annotation> clazz) {
+        return annotations.fromClass(clazz);
+    }
+    
+    /**
+     * Construct an annotation from a name.
+     */
+    public AnnotationMirror annotationFromName(CharSequence name) {
+        return annotations.fromName(name);
+    }
+
+    /**
+     * Actions that logically belong in the constructor, but need to run
+     * after the subclass constructor has completed.  In particular,
+     * buildIndexTypes may try to do type resolution with this
+     * AnnotatedTypeFactory.
+     */
+    protected void postInit() {
+        buildIndexTypes();
+    }
+
+    @Override
+    public String toString() {
+        return getClass().getSimpleName() + "#" + uid;
+    }
+
+    /**
+     * For an annotated type parameter or wildcard (e.g.
+     * {@code <@Nullable T>}, it returns
+     * {@code true} if the annotation should target the type parameter itself,
+     * otherwise the annotation should target the extends clause, i.e.
+     * the declaration should be treated as {@code <T extends @Nullable Object>}
+     */
+    public boolean canHaveAnnotatedTypeParameters() {
+        return this.annotatedTypeParams;
+    }
+
+    // **********************************************************************
+    // Factories for annotated types that account for implicit qualifiers
+    // **********************************************************************
+
     /** Should results be cached? Disable for better debugging. */
-    private final static boolean SHOULD_CACHE = true;
-
+    private final static boolean SHOULD_CACHE = true;
+
     /** Size of LRU cache. */
     private final static int CACHE_SIZE = 300;
 
     /** Mapping from a Tree to its annotated type; implicits have been applied. */
-    private final Map<Tree, AnnotatedTypeMirror> treeCache = createLRUCache(CACHE_SIZE);
+    private final Map<Tree, AnnotatedTypeMirror> treeCache = createLRUCache(CACHE_SIZE);
 
     /** Mapping from a Tree to its annotated type; before implicits are applied,
      * just what the programmer wrote. */
@@ -223,495 +223,495 @@
 
     /** Mapping from an Element to its annotated type; before implicits are applied,
      * just what the programmer wrote. */
-    private final Map<Element, AnnotatedTypeMirror> elementCache = createLRUCache(CACHE_SIZE);
+    private final Map<Element, AnnotatedTypeMirror> elementCache = createLRUCache(CACHE_SIZE);
 
     /** Mapping from an Element to the source Tree of the declaration. */
-    private final Map<Element, Tree> elementToTreeCache  = createLRUCache(CACHE_SIZE);
-
-    /**
-     * Determines the annotated type of an element using
-     * {@link #fromElement(Element)}.
-     *
-     * @param elt the element
-     * @return the annotated type of {@code elt}
-     * @throws IllegalArgumentException if {@code elt} is null
-     *
-     * @see #fromElement(Element)
-     */
-    public AnnotatedTypeMirror getAnnotatedType(Element elt) {
-        if (elt == null)
-            throw new IllegalArgumentException("null element");
-        AnnotatedTypeMirror type = fromElement(elt);
+    private final Map<Element, Tree> elementToTreeCache  = createLRUCache(CACHE_SIZE);
+
+    /**
+     * Determines the annotated type of an element using
+     * {@link #fromElement(Element)}.
+     *
+     * @param elt the element
+     * @return the annotated type of {@code elt}
+     * @throws IllegalArgumentException if {@code elt} is null
+     *
+     * @see #fromElement(Element)
+     */
+    public AnnotatedTypeMirror getAnnotatedType(Element elt) {
+        if (elt == null)
+            throw new IllegalArgumentException("null element");
+        AnnotatedTypeMirror type = fromElement(elt);
         annotateInheritedFromClass(type);
-        annotateImplicit(elt, type);
-        // System.out.println("AnnotatedTypeFactory::getAnnotatedType(Element) result: " + type);
-        return type;
-    }
-
-    /**
-     * Determines the annotated type of an AST node.
-     *
-     * <p>
-     *
-     * The type is determined as follows:
-     * <ul>
-     *  <li>if {@code tree} is a class declaration, determine its type via
-     *    {@link #fromClass}</li>
-     *  <li>if {@code tree} is a method or variable declaration, determine its
-     *    type via {@link #fromMember(Tree)}</li>
-     *  <li>if {@code tree} is an {@link ExpressionTree}, determine its type
-     *    via {@link #fromExpression(ExpressionTree)}</li>
-     *  <li>otherwise, throw an {@link UnsupportedOperationException}</li>
-     * </ul>
-     *
-     * @param tree the AST node
-     * @return the annotated type of {@code tree}
-     * @throws UnsupportedOperationException if an annotated type cannot be
-     *         obtained from {@code tree}
-     * @throws IllegalArgumentException if {@code tree} is null
-     *
-     * @see #fromClass(ClassTree)
-     * @see #fromMember(Tree)
-     * @see #fromExpression(ExpressionTree)
-     */
-    // I wish I could make this method protected
-    public AnnotatedTypeMirror getAnnotatedType(Tree tree) {
-        if (tree == null)
-            throw new IllegalArgumentException("null tree");
-        if (treeCache.containsKey(tree))
-            return AnnotatedTypes.deepCopy(treeCache.get(tree));
-        AnnotatedTypeMirror type;
-        switch (tree.getKind()) {
-            case CLASS:
-            case ENUM:
-            case INTERFACE:
-            case ANNOTATION_TYPE:
+        annotateImplicit(elt, type);
+        // System.out.println("AnnotatedTypeFactory::getAnnotatedType(Element) result: " + type);
+        return type;
+    }
+
+    /**
+     * Determines the annotated type of an AST node.
+     *
+     * <p>
+     *
+     * The type is determined as follows:
+     * <ul>
+     *  <li>if {@code tree} is a class declaration, determine its type via
+     *    {@link #fromClass}</li>
+     *  <li>if {@code tree} is a method or variable declaration, determine its
+     *    type via {@link #fromMember(Tree)}</li>
+     *  <li>if {@code tree} is an {@link ExpressionTree}, determine its type
+     *    via {@link #fromExpression(ExpressionTree)}</li>
+     *  <li>otherwise, throw an {@link UnsupportedOperationException}</li>
+     * </ul>
+     *
+     * @param tree the AST node
+     * @return the annotated type of {@code tree}
+     * @throws UnsupportedOperationException if an annotated type cannot be
+     *         obtained from {@code tree}
+     * @throws IllegalArgumentException if {@code tree} is null
+     *
+     * @see #fromClass(ClassTree)
+     * @see #fromMember(Tree)
+     * @see #fromExpression(ExpressionTree)
+     */
+    // I wish I could make this method protected
+    public AnnotatedTypeMirror getAnnotatedType(Tree tree) {
+        if (tree == null)
+            throw new IllegalArgumentException("null tree");
+        if (treeCache.containsKey(tree))
+            return AnnotatedTypes.deepCopy(treeCache.get(tree));
+        AnnotatedTypeMirror type;
+        switch (tree.getKind()) {
+            case CLASS:
+            case ENUM:
+            case INTERFACE:
+            case ANNOTATION_TYPE:
                 type = fromClass((ClassTree)tree);
                 break;
-            case METHOD:
-            case VARIABLE:
+            case METHOD:
+            case VARIABLE:
                 type = fromMember(tree);
                 break;
-            default:
-                if (tree instanceof ExpressionTree) {
-                    type = fromExpression((ExpressionTree)tree);
-                } else {
-                    throw new UnsupportedOperationException(
-                        "query of annotated type for tree " + tree.getKind());
-                }
-        }
-
+            default:
+                if (tree instanceof ExpressionTree) {
+                    type = fromExpression((ExpressionTree)tree);
+                } else {
+                    throw new UnsupportedOperationException(
+                        "query of annotated type for tree " + tree.getKind());
+                }
+        }
+
         if (TreeUtils.isExpressionTree(tree)) {
             tree = TreeUtils.skipParens((ExpressionTree)tree);
         }
-
+
         annotateImplicit(tree, type);
 
-        switch (tree.getKind()) {
-        case CLASS:
-        case ENUM:
-        case INTERFACE:
-        case ANNOTATION_TYPE:
-        case METHOD:
-        // case VARIABLE:
-            if (SHOULD_CACHE)
-                treeCache.put(tree, AnnotatedTypes.deepCopy(type));
-        }
-        // System.out.println("AnnotatedTypeFactory::getAnnotatedType(Tree) result: " + type);
-        return type;
-    }
-
-    /**
-     * Determines the annotated type from a type in tree form.
-     *
-     * @param tree the type tree
-     * @return the annotated type of the type in the AST
-     */
-    public AnnotatedTypeMirror getAnnotatedTypeFromTypeTree(Tree tree) {
-        if (tree == null)
-            throw new IllegalArgumentException("null tree");
-        AnnotatedTypeMirror type = fromTypeTree(tree);
-        annotateImplicit(tree, type);
-        return type;
-    }
-
-    // **********************************************************************
-    // Factories for annotated types that do not account for implicit qualifiers.
-    // They only include qualifiers explicitly inserted by the user.
-    // **********************************************************************
-
-    /**
-     * Determines the annotated type of an element.
-     *
-     * @param elt the element
-     * @return the annotated type of the element
-     */
-    public AnnotatedTypeMirror fromElement(Element elt) {
-        if (elementCache.containsKey(elt)) {
-            return AnnotatedTypes.deepCopy(elementCache.get(elt));
-        }
-        if (elt.getKind() == ElementKind.PACKAGE)
-            return toAnnotatedType(elt.asType());
-        AnnotatedTypeMirror type;
-        Tree decl = declarationFromElement(elt);
-
-        if (decl == null && indexTypes != null && indexTypes.containsKey(elt)) {
-            type = indexTypes.get(elt);
-        } else if (decl == null && (indexTypes == null || !indexTypes.containsKey(elt))) {
-            type = toAnnotatedType(elt.asType());
-            type.setElement(elt);
-            TypeFromElement.annotate(type, elt);
-
-            if (elt instanceof ExecutableElement
-                    || elt instanceof VariableElement) {
-                annotateInheritedFromClass(type);
-            }
-        } else if (decl instanceof ClassTree) {
-            type = fromClass((ClassTree)decl);
-        } else if (decl instanceof VariableTree) {
-            type = fromMember(decl);
-        } else if (decl instanceof MethodTree) {
-            type = fromMember(decl);
-        } else if (decl.getKind() == Tree.Kind.TYPE_PARAMETER) {
-            type = fromTypeTree(decl);
-        } else {
-            throw new CheckerError("AnnotatedTypeFactory.fromElement: cannot be here! decl: " + decl.getKind() +
-                    " elt: " + elt, null);
-        }
-
-        // Caching is disabled if indexTypes == null, because calls to this
-        // method before the stub files are fully read can return incorrect
-        // results.
-        if (SHOULD_CACHE && indexTypes != null)
-            elementCache.put(elt, AnnotatedTypes.deepCopy(type));
-        return type;
-    }
-
-    /**
-     * Determines the annotated type of a class from its declaration.
-     *
-     * @param tree the class declaration
-     * @return the annotated type of the class being declared
-     */
-    public AnnotatedDeclaredType fromClass(ClassTree tree) {
-        AnnotatedDeclaredType result = (AnnotatedDeclaredType)
-            fromTreeWithVisitor(TypeFromTree.TypeFromClassINSTANCE, tree);
-        return result;
-    }
-
-    /**
-     * Determines the annotated type of a variable or method declaration.
-     *
-     * @param tree the variable or method declaration
-     * @return the annotated type of the variable or method being declared
-     * @throws IllegalArgumentException if {@code tree} is not a method or
-     * variable declaration
-     */
-    public AnnotatedTypeMirror fromMember(Tree tree) {
-        if (!(tree instanceof MethodTree || tree instanceof VariableTree))
-            throw new IllegalArgumentException("not a method or variable declaration");
-        if (fromTreeCache.containsKey(tree)) {
-            return AnnotatedTypes.deepCopy(fromTreeCache.get(tree));
-        }
-        AnnotatedTypeMirror result = fromTreeWithVisitor(
-                TypeFromTree.TypeFromMemberINSTANCE, tree);
-        annotateInheritedFromClass(result);
-        if (SHOULD_CACHE)
-            fromTreeCache.put(tree, AnnotatedTypes.deepCopy(result));
-        return result;
-    }
-
-    /**
-     * Determines the annotated type of an expression.
-     *
-     * @param tree an expression
-     * @return the annotated type of the expression
-     */
-    public AnnotatedTypeMirror fromExpression(ExpressionTree tree) {
-        if (fromTreeCache.containsKey(tree))
-            return AnnotatedTypes.deepCopy(fromTreeCache.get(tree));
-        AnnotatedTypeMirror result = fromTreeWithVisitor(
-                TypeFromTree.TypeFromExpressionINSTANCE, tree);
-        annotateInheritedFromClass(result);
-        if (SHOULD_CACHE)
-            fromTreeCache.put(tree, AnnotatedTypes.deepCopy(result));
-        return result;
-    }
-
-    /**
-     * Determines the annotated type from a type in tree form.  This method
-     * does not add implicit annotations.
-     *
-     * @param tree the type tree
-     * @return the annotated type of the type in the AST
-     */
-    public AnnotatedTypeMirror fromTypeTree(Tree tree) {
-        if (fromTreeCache.containsKey(tree))
-            return AnnotatedTypes.deepCopy(fromTreeCache.get(tree));
-
-        AnnotatedTypeMirror result = fromTreeWithVisitor(
-                TypeFromTree.TypeFromTypeTreeINSTANCE, tree);
-
-        // treat Raw as generic!
-        // TODO: This doesn't handle recursive type parameter
-        // e.g. class Pair<Y extends List<Y>> { ... }
-        if (result.getKind() == TypeKind.DECLARED) {
-            AnnotatedDeclaredType dt = (AnnotatedDeclaredType)result;
-            if (dt.getTypeArguments().isEmpty()
-                    && !((TypeElement)dt.getUnderlyingType().asElement()).getTypeParameters().isEmpty()) {
-                List<AnnotatedTypeMirror> typeArgs = new ArrayList<AnnotatedTypeMirror>();
-                AnnotatedDeclaredType declaration = fromElement((TypeElement)dt.getUnderlyingType().asElement());
-                for (AnnotatedTypeMirror typeParam : declaration.getTypeArguments()) {
-                    AnnotatedTypeVariable typeParamVar = (AnnotatedTypeVariable)typeParam;
-                    AnnotatedTypeMirror upperBound = typeParamVar.getEffectiveUpperBound();
-                    while (upperBound.getKind() == TypeKind.TYPEVAR)
-                        upperBound = ((AnnotatedTypeVariable)upperBound).getEffectiveUpperBound();
-
-                    WildcardType wc = env.getTypeUtils().getWildcardType(upperBound.getUnderlyingType(), null);
-                    AnnotatedWildcardType wctype = (AnnotatedWildcardType) AnnotatedTypeMirror.createType(wc, env, this);
-                    wctype.setElement(typeParam.getElement());
-                    wctype.setExtendsBound(upperBound);
-                    wctype.addAnnotations(typeParam.getAnnotations());
-                    // This hack allows top-level wildcards to be supertypes of non-wildcards
-                    // wctype.setMethodTypeArgHack();
-
-                    typeArgs.add(wctype);
-                }
-                dt.setTypeArguments(typeArgs);
-            }
-        }
-        annotateInheritedFromClass(result);
-        if (SHOULD_CACHE)
-            fromTreeCache.put(tree, AnnotatedTypes.deepCopy(result));
-        return result;
-    }
-
-    /**
-     * A convenience method that takes any visitor for converting trees to
-     * annotated types, and applies the visitor to the tree, add implicit
-     * annotations, etc.
-     *
-     * @param converter the tree-to-type-converting visitor
-     * @param tree the tree to convert
-     * @param type the converted annotated type
-     */
-    private AnnotatedTypeMirror fromTreeWithVisitor(TypeFromTree converter, Tree tree) {
-        if (tree == null)
-            throw new CheckerError("AnnotatedTypeFactory.fromTreeWithVisitor: null tree");
-        if (converter == null)
-            throw new CheckerError("AnnotatedTypeFactory.fromTreeWithVisitor: null visitor");
-        AnnotatedTypeMirror result = converter.visit(tree, this);
-        checkRep(result);
-        return result;
-    }
-
-    // **********************************************************************
-    // Customization methods meant to be overridden by subclasses to include
-    // implicit annotations
-    // **********************************************************************
-
-    /**
-     * Adds implicit annotations to a type obtained from a {@link Tree}. By
-     * default, this method does nothing. Subclasses should use this method to
-     * implement implicit annotations specific to their type systems.
-     *
-     * @param tree an AST node
-     * @param type the type obtained from {@code tree}
-     */
-    protected void annotateImplicit(Tree tree, /*@Mutable*/ AnnotatedTypeMirror type) {
-        // Pass.
-    }
-
-    /* Temporary hack to allow access to annotateImplicit.
-     */
-    public void annotateImplicitHack(Tree tree, /*@Mutable*/ AnnotatedTypeMirror type) {
-        annotateImplicit(tree, type);
-    }
-
-    /**
-     * Adds implicit annotations to a type obtained from a {@link Element}. By
-     * default, this method does nothing. Subclasses should use this method to
-     * implement implicit annotations specific to their type systems.
-     *
-     * @param elt an element
-     * @param type the type obtained from {@code elt}
-     */
-    protected void annotateImplicit(Element elt, /*@Mutable*/ AnnotatedTypeMirror type) {
-        // Pass.
-    }
-
-    /**
-     * A callback method for the AnnotatedTypeFactory subtypes to customize
-     * directSuperTypes().  Overriding methods should merely change the
-     * annotations on the supertypes, without adding or removing new types.
-     *
-     * The default provided implementation adds {@code type} annotations to
-     * {@code supertypes}.  This allows the {@code type} and its supertypes
-     * to have the qualifiers, e.g. the supertypes of an {@code Immutable}
-     * type are also {@code Immutable}.
-     *
-     * @param type  the type whose supertypes are desired
-     * @param supertypes
-     *      the supertypes as specified by the base AnnotatedTypeFactory
-     *
-     */
-    protected void postDirectSuperTypes(AnnotatedTypeMirror type,
-            List<? extends AnnotatedTypeMirror> supertypes) {
-        // Use the effective annotations here to get the correct annotations
-        // for type variables and wildcards.
-        Set<AnnotationMirror> annotations = type.getEffectiveAnnotations();
-        for (AnnotatedTypeMirror supertype : supertypes) {
-            if (!annotations.equals(supertype.getEffectiveAnnotations())) {
-                supertype.clearAnnotations();
-                // TODO: is this correct for type variables and wildcards?
-                supertype.addAnnotations(annotations);
-            }
-        }
-    }
-
-    /**
-     * A callback method for the AnnotatedTypeFactory subtypes to customize
-     * AnnotatedTypes.asMemberOf().  Overriding methods should merely change
-     * the annotations on the subtypes, without changing the types.
-     *
-     * @param type  the annotated type of the element
-     * @param owner the annotated type of the receiver of the accessing tree
-     * @param element   the element of the field or method
-     */
-    protected void postAsMemberOf(AnnotatedTypeMirror type,
-            AnnotatedTypeMirror owner, Element element) {
-        annotateImplicit(element, type);
-    }
-
-
-    /**
-     * Adapt the upper bounds of the type variables of a class relative
-     * to the type instantiation.
-     * In some type systems, the upper bounds depend on the instantiation
-     * of the class. For example, in the Generic Universe Type system,
-     * consider a class declaration
-     * <pre>   class C&lt;X extends @Peer Object&gt; </pre>
-     * then the instantiation
-     * <pre>   @Rep C&lt;@Rep Object&gt; </pre>
-     * is legal. The upper bounds of class C have to be adapted
-     * by the main modifier.
-     *
-     * <p>
-     * TODO: ensure that this method is consistently used instead
-     * of directly querying the type variables.
-     *
-     * @param type The use of the type
-     * @param element The corresponding element
-     * @return The adapted type variables
-     */
-    public List<AnnotatedTypeVariable> typeVariablesFromUse(
-            AnnotatedDeclaredType type, TypeElement element) {
-
-        AnnotatedDeclaredType generic = getAnnotatedType(element);
-        List<AnnotatedTypeMirror> targs = type.getTypeArguments();
-        List<AnnotatedTypeMirror> tvars = generic.getTypeArguments();
-        Map<AnnotatedTypeVariable, AnnotatedTypeMirror> mapping =
-                new HashMap<AnnotatedTypeVariable, AnnotatedTypeMirror>();
-
-        List<AnnotatedTypeVariable> res = new LinkedList<AnnotatedTypeVariable>();
-
-        assert targs.size() == tvars.size() : "Mismatch in type argument size between " + type + " and " + generic;
-        for(int i=0; i<targs.size(); ++i) {
-            mapping.put((AnnotatedTypeVariable)tvars.get(i), targs.get(i));
-        }
-
-        for (AnnotatedTypeMirror atm : tvars) {
-            AnnotatedTypeVariable atv = (AnnotatedTypeVariable)atm;
-            atv.setUpperBound(atv.getUpperBound().substitute(mapping));
-            atv.setLowerBound(atv.getLowerBound().substitute(mapping));
-            res.add(atv);
-        }
-        return res;
-    }
-
-    /**
-     * Adds annotations to the type based on the annotations from its class
-     * type if and only if no annotations are already present on the type.
-     *
-     * @param type the type for which class annotations will be inherited if
-     * there are no annotations already present
-     */
-    protected void annotateInheritedFromClass(/*@Mutable*/ AnnotatedTypeMirror type) {
-        InheritedFromClassAnnotator.INSTANCE.visit(type, this);
-    }
-
-    /**
-     * A singleton utility class for pulling annotations down from a class
-     * type.
-     *
-     * @see #annotateInheritedFromClass
-     */
-    protected static class InheritedFromClassAnnotator
-            extends AnnotatedTypeScanner<Void, AnnotatedTypeFactory> {
-
-        /** The singleton instance. */
-        public static final InheritedFromClassAnnotator INSTANCE
-            = new InheritedFromClassAnnotator();
-
-        private InheritedFromClassAnnotator() {}
-
-        @Override
-        public Void visitExecutable(AnnotatedExecutableType type, AnnotatedTypeFactory p) {
-
-            // When visiting an executable type, skip the receiver so we
-            // never inherit class annotations there.
-
-            scan(type.getReturnType(), p);
-            scanAndReduce(type.getParameterTypes(), p, null);
-            scanAndReduce(type.getThrownTypes(), p, null);
-            scanAndReduce(type.getTypeVariables(), p, null);
-            return null;
-        }
-
-        @Override
-        public Void visitDeclared(AnnotatedDeclaredType type, AnnotatedTypeFactory p) {
-            Element classElt = type.getUnderlyingType().asElement();
-
-            // Only add annotations from the class declaration if there
-            // are no annotations already on the type.
-
-            if (classElt != null && !type.isAnnotated()) {
-                AnnotatedTypeMirror classType = p.fromElement(classElt);
-                assert classType != null;
-                for (AnnotationMirror anno : classType.getAnnotations()) {
-                    if (AnnotationUtils.hasInheritedMeta(anno)) {
-                        type.addAnnotation(anno);
-                    }
-                }
-            }
-
-            return super.visitDeclared(type, p);
-        }
-
-        private final Map<TypeParameterElement, AnnotatedTypeVariable> visited =
-                new HashMap<TypeParameterElement, AnnotatedTypeVariable>();
-
-        @Override
-        public Void visitTypeVariable(AnnotatedTypeVariable type, AnnotatedTypeFactory p) {
-            TypeParameterElement tpelt = (TypeParameterElement) type.getUnderlyingType().asElement();
-            if (!visited.containsKey(tpelt)) {
-                visited.put(tpelt, type);
+        switch (tree.getKind()) {
+        case CLASS:
+        case ENUM:
+        case INTERFACE:
+        case ANNOTATION_TYPE:
+        case METHOD:
+        // case VARIABLE:
+            if (SHOULD_CACHE)
+                treeCache.put(tree, AnnotatedTypes.deepCopy(type));
+        }
+        // System.out.println("AnnotatedTypeFactory::getAnnotatedType(Tree) result: " + type);
+        return type;
+    }
+
+    /**
+     * Determines the annotated type from a type in tree form.
+     *
+     * @param tree the type tree
+     * @return the annotated type of the type in the AST
+     */
+    public AnnotatedTypeMirror getAnnotatedTypeFromTypeTree(Tree tree) {
+        if (tree == null)
+            throw new IllegalArgumentException("null tree");
+        AnnotatedTypeMirror type = fromTypeTree(tree);
+        annotateImplicit(tree, type);
+        return type;
+    }
+
+    // **********************************************************************
+    // Factories for annotated types that do not account for implicit qualifiers.
+    // They only include qualifiers explicitly inserted by the user.
+    // **********************************************************************
+
+    /**
+     * Determines the annotated type of an element.
+     *
+     * @param elt the element
+     * @return the annotated type of the element
+     */
+    public AnnotatedTypeMirror fromElement(Element elt) {
+        if (elementCache.containsKey(elt)) {
+            return AnnotatedTypes.deepCopy(elementCache.get(elt));
+        }
+        if (elt.getKind() == ElementKind.PACKAGE)
+            return toAnnotatedType(elt.asType());
+        AnnotatedTypeMirror type;
+        Tree decl = declarationFromElement(elt);
+
+        if (decl == null && indexTypes != null && indexTypes.containsKey(elt)) {
+            type = indexTypes.get(elt);
+        } else if (decl == null && (indexTypes == null || !indexTypes.containsKey(elt))) {
+            type = toAnnotatedType(elt.asType());
+            type.setElement(elt);
+            TypeFromElement.annotate(type, elt);
+
+            if (elt instanceof ExecutableElement
+                    || elt instanceof VariableElement) {
+                annotateInheritedFromClass(type);
+            }
+        } else if (decl instanceof ClassTree) {
+            type = fromClass((ClassTree)decl);
+        } else if (decl instanceof VariableTree) {
+            type = fromMember(decl);
+        } else if (decl instanceof MethodTree) {
+            type = fromMember(decl);
+        } else if (decl.getKind() == Tree.Kind.TYPE_PARAMETER) {
+            type = fromTypeTree(decl);
+        } else {
+            throw new CheckerError("AnnotatedTypeFactory.fromElement: cannot be here! decl: " + decl.getKind() +
+                    " elt: " + elt, null);
+        }
+
+        // Caching is disabled if indexTypes == null, because calls to this
+        // method before the stub files are fully read can return incorrect
+        // results.
+        if (SHOULD_CACHE && indexTypes != null)
+            elementCache.put(elt, AnnotatedTypes.deepCopy(type));
+        return type;
+    }
+
+    /**
+     * Determines the annotated type of a class from its declaration.
+     *
+     * @param tree the class declaration
+     * @return the annotated type of the class being declared
+     */
+    public AnnotatedDeclaredType fromClass(ClassTree tree) {
+        AnnotatedDeclaredType result = (AnnotatedDeclaredType)
+            fromTreeWithVisitor(TypeFromTree.TypeFromClassINSTANCE, tree);
+        return result;
+    }
+
+    /**
+     * Determines the annotated type of a variable or method declaration.
+     *
+     * @param tree the variable or method declaration
+     * @return the annotated type of the variable or method being declared
+     * @throws IllegalArgumentException if {@code tree} is not a method or
+     * variable declaration
+     */
+    public AnnotatedTypeMirror fromMember(Tree tree) {
+        if (!(tree instanceof MethodTree || tree instanceof VariableTree))
+            throw new IllegalArgumentException("not a method or variable declaration");
+        if (fromTreeCache.containsKey(tree)) {
+            return AnnotatedTypes.deepCopy(fromTreeCache.get(tree));
+        }
+        AnnotatedTypeMirror result = fromTreeWithVisitor(
+                TypeFromTree.TypeFromMemberINSTANCE, tree);
+        annotateInheritedFromClass(result);
+        if (SHOULD_CACHE)
+            fromTreeCache.put(tree, AnnotatedTypes.deepCopy(result));
+        return result;
+    }
+
+    /**
+     * Determines the annotated type of an expression.
+     *
+     * @param tree an expression
+     * @return the annotated type of the expression
+     */
+    public AnnotatedTypeMirror fromExpression(ExpressionTree tree) {
+        if (fromTreeCache.containsKey(tree))
+            return AnnotatedTypes.deepCopy(fromTreeCache.get(tree));
+        AnnotatedTypeMirror result = fromTreeWithVisitor(
+                TypeFromTree.TypeFromExpressionINSTANCE, tree);
+        annotateInheritedFromClass(result);
+        if (SHOULD_CACHE)
+            fromTreeCache.put(tree, AnnotatedTypes.deepCopy(result));
+        return result;
+    }
+
+    /**
+     * Determines the annotated type from a type in tree form.  This method
+     * does not add implicit annotations.
+     *
+     * @param tree the type tree
+     * @return the annotated type of the type in the AST
+     */
+    public AnnotatedTypeMirror fromTypeTree(Tree tree) {
+        if (fromTreeCache.containsKey(tree))
+            return AnnotatedTypes.deepCopy(fromTreeCache.get(tree));
+
+        AnnotatedTypeMirror result = fromTreeWithVisitor(
+                TypeFromTree.TypeFromTypeTreeINSTANCE, tree);
+
+        // treat Raw as generic!
+        // TODO: This doesn't handle recursive type parameter
+        // e.g. class Pair<Y extends List<Y>> { ... }
+        if (result.getKind() == TypeKind.DECLARED) {
+            AnnotatedDeclaredType dt = (AnnotatedDeclaredType)result;
+            if (dt.getTypeArguments().isEmpty()
+                    && !((TypeElement)dt.getUnderlyingType().asElement()).getTypeParameters().isEmpty()) {
+                List<AnnotatedTypeMirror> typeArgs = new ArrayList<AnnotatedTypeMirror>();
+                AnnotatedDeclaredType declaration = fromElement((TypeElement)dt.getUnderlyingType().asElement());
+                for (AnnotatedTypeMirror typeParam : declaration.getTypeArguments()) {
+                    AnnotatedTypeVariable typeParamVar = (AnnotatedTypeVariable)typeParam;
+                    AnnotatedTypeMirror upperBound = typeParamVar.getEffectiveUpperBound();
+                    while (upperBound.getKind() == TypeKind.TYPEVAR)
+                        upperBound = ((AnnotatedTypeVariable)upperBound).getEffectiveUpperBound();
+
+                    WildcardType wc = env.getTypeUtils().getWildcardType(upperBound.getUnderlyingType(), null);
+                    AnnotatedWildcardType wctype = (AnnotatedWildcardType) AnnotatedTypeMirror.createType(wc, env, this);
+                    wctype.setElement(typeParam.getElement());
+                    wctype.setExtendsBound(upperBound);
+                    wctype.addAnnotations(typeParam.getAnnotations());
+                    // This hack allows top-level wildcards to be supertypes of non-wildcards
+                    // wctype.setMethodTypeArgHack();
+
+                    typeArgs.add(wctype);
+                }
+                dt.setTypeArguments(typeArgs);
+            }
+        }
+        annotateInheritedFromClass(result);
+        if (SHOULD_CACHE)
+            fromTreeCache.put(tree, AnnotatedTypes.deepCopy(result));
+        return result;
+    }
+
+    /**
+     * A convenience method that takes any visitor for converting trees to
+     * annotated types, and applies the visitor to the tree, add implicit
+     * annotations, etc.
+     *
+     * @param converter the tree-to-type-converting visitor
+     * @param tree the tree to convert
+     * @param type the converted annotated type
+     */
+    private AnnotatedTypeMirror fromTreeWithVisitor(TypeFromTree converter, Tree tree) {
+        if (tree == null)
+            throw new CheckerError("AnnotatedTypeFactory.fromTreeWithVisitor: null tree");
+        if (converter == null)
+            throw new CheckerError("AnnotatedTypeFactory.fromTreeWithVisitor: null visitor");
+        AnnotatedTypeMirror result = converter.visit(tree, this);
+        checkRep(result);
+        return result;
+    }
+
+    // **********************************************************************
+    // Customization methods meant to be overridden by subclasses to include
+    // implicit annotations
+    // **********************************************************************
+
+    /**
+     * Adds implicit annotations to a type obtained from a {@link Tree}. By
+     * default, this method does nothing. Subclasses should use this method to
+     * implement implicit annotations specific to their type systems.
+     *
+     * @param tree an AST node
+     * @param type the type obtained from {@code tree}
+     */
+    protected void annotateImplicit(Tree tree, /*@Mutable*/ AnnotatedTypeMirror type) {
+        // Pass.
+    }
+
+    /* Temporary hack to allow access to annotateImplicit.
+     */
+    public void annotateImplicitHack(Tree tree, /*@Mutable*/ AnnotatedTypeMirror type) {
+        annotateImplicit(tree, type);
+    }
+
+    /**
+     * Adds implicit annotations to a type obtained from a {@link Element}. By
+     * default, this method does nothing. Subclasses should use this method to
+     * implement implicit annotations specific to their type systems.
+     *
+     * @param elt an element
+     * @param type the type obtained from {@code elt}
+     */
+    protected void annotateImplicit(Element elt, /*@Mutable*/ AnnotatedTypeMirror type) {
+        // Pass.
+    }
+
+    /**
+     * A callback method for the AnnotatedTypeFactory subtypes to customize
+     * directSuperTypes().  Overriding methods should merely change the
+     * annotations on the supertypes, without adding or removing new types.
+     *
+     * The default provided implementation adds {@code type} annotations to
+     * {@code supertypes}.  This allows the {@code type} and its supertypes
+     * to have the qualifiers, e.g. the supertypes of an {@code Immutable}
+     * type are also {@code Immutable}.
+     *
+     * @param type  the type whose supertypes are desired
+     * @param supertypes
+     *      the supertypes as specified by the base AnnotatedTypeFactory
+     *
+     */
+    protected void postDirectSuperTypes(AnnotatedTypeMirror type,
+            List<? extends AnnotatedTypeMirror> supertypes) {
+        // Use the effective annotations here to get the correct annotations
+        // for type variables and wildcards.
+        Set<AnnotationMirror> annotations = type.getEffectiveAnnotations();
+        for (AnnotatedTypeMirror supertype : supertypes) {
+            if (!annotations.equals(supertype.getEffectiveAnnotations())) {
+                supertype.clearAnnotations();
+                // TODO: is this correct for type variables and wildcards?
+                supertype.addAnnotations(annotations);
+            }
+        }
+    }
+
+    /**
+     * A callback method for the AnnotatedTypeFactory subtypes to customize
+     * AnnotatedTypes.asMemberOf().  Overriding methods should merely change
+     * the annotations on the subtypes, without changing the types.
+     *
+     * @param type  the annotated type of the element
+     * @param owner the annotated type of the receiver of the accessing tree
+     * @param element   the element of the field or method
+     */
+    protected void postAsMemberOf(AnnotatedTypeMirror type,
+            AnnotatedTypeMirror owner, Element element) {
+        annotateImplicit(element, type);
+    }
+
+
+    /**
+     * Adapt the upper bounds of the type variables of a class relative
+     * to the type instantiation.
+     * In some type systems, the upper bounds depend on the instantiation
+     * of the class. For example, in the Generic Universe Type system,
+     * consider a class declaration
+     * <pre>   class C&lt;X extends @Peer Object&gt; </pre>
+     * then the instantiation
+     * <pre>   @Rep C&lt;@Rep Object&gt; </pre>
+     * is legal. The upper bounds of class C have to be adapted
+     * by the main modifier.
+     *
+     * <p>
+     * TODO: ensure that this method is consistently used instead
+     * of directly querying the type variables.
+     *
+     * @param type The use of the type
+     * @param element The corresponding element
+     * @return The adapted type variables
+     */
+    public List<AnnotatedTypeVariable> typeVariablesFromUse(
+            AnnotatedDeclaredType type, TypeElement element) {
+
+        AnnotatedDeclaredType generic = getAnnotatedType(element);
+        List<AnnotatedTypeMirror> targs = type.getTypeArguments();
+        List<AnnotatedTypeMirror> tvars = generic.getTypeArguments();
+        Map<AnnotatedTypeVariable, AnnotatedTypeMirror> mapping =
+                new HashMap<AnnotatedTypeVariable, AnnotatedTypeMirror>();
+
+        List<AnnotatedTypeVariable> res = new LinkedList<AnnotatedTypeVariable>();
+
+        assert targs.size() == tvars.size() : "Mismatch in type argument size between " + type + " and " + generic;
+        for(int i=0; i<targs.size(); ++i) {
+            mapping.put((AnnotatedTypeVariable)tvars.get(i), targs.get(i));
+        }
+
+        for (AnnotatedTypeMirror atm : tvars) {
+            AnnotatedTypeVariable atv = (AnnotatedTypeVariable)atm;
+            atv.setUpperBound(atv.getUpperBound().substitute(mapping));
+            atv.setLowerBound(atv.getLowerBound().substitute(mapping));
+            res.add(atv);
+        }
+        return res;
+    }
+
+    /**
+     * Adds annotations to the type based on the annotations from its class
+     * type if and only if no annotations are already present on the type.
+     *
+     * @param type the type for which class annotations will be inherited if
+     * there are no annotations already present
+     */
+    protected void annotateInheritedFromClass(/*@Mutable*/ AnnotatedTypeMirror type) {
+        InheritedFromClassAnnotator.INSTANCE.visit(type, this);
+    }
+
+    /**
+     * A singleton utility class for pulling annotations down from a class
+     * type.
+     *
+     * @see #annotateInheritedFromClass
+     */
+    protected static class InheritedFromClassAnnotator
+            extends AnnotatedTypeScanner<Void, AnnotatedTypeFactory> {
+
+        /** The singleton instance. */
+        public static final InheritedFromClassAnnotator INSTANCE
+            = new InheritedFromClassAnnotator();
+
+        private InheritedFromClassAnnotator() {}
+
+        @Override
+        public Void visitExecutable(AnnotatedExecutableType type, AnnotatedTypeFactory p) {
+
+            // When visiting an executable type, skip the receiver so we
+            // never inherit class annotations there.
+
+            scan(type.getReturnType(), p);
+            scanAndReduce(type.getParameterTypes(), p, null);
+            scanAndReduce(type.getThrownTypes(), p, null);
+            scanAndReduce(type.getTypeVariables(), p, null);
+            return null;
+        }
+
+        @Override
+        public Void visitDeclared(AnnotatedDeclaredType type, AnnotatedTypeFactory p) {
+            Element classElt = type.getUnderlyingType().asElement();
+
+            // Only add annotations from the class declaration if there
+            // are no annotations already on the type.
+
+            if (classElt != null && !type.isAnnotated()) {
+                AnnotatedTypeMirror classType = p.fromElement(classElt);
+                assert classType != null;
+                for (AnnotationMirror anno : classType.getAnnotations()) {
+                    if (AnnotationUtils.hasInheritedMeta(anno)) {
+                        type.addAnnotation(anno);
+                    }
+                }
+            }
+
+            return super.visitDeclared(type, p);
+        }
+
+        private final Map<TypeParameterElement, AnnotatedTypeVariable> visited =
+                new HashMap<TypeParameterElement, AnnotatedTypeVariable>();
+
+        @Override
+        public Void visitTypeVariable(AnnotatedTypeVariable type, AnnotatedTypeFactory p) {
+            TypeParameterElement tpelt = (TypeParameterElement) type.getUnderlyingType().asElement();
+            if (!visited.containsKey(tpelt)) {
+                visited.put(tpelt, type);
                 if (!type.isAnnotated() &&
                         !type.getUpperBound().isAnnotated() &&
-                        tpelt.getEnclosingElement().getKind()!=ElementKind.TYPE_PARAMETER) {
+                        tpelt.getEnclosingElement().getKind()!=ElementKind.TYPE_PARAMETER) {
                         TypeFromElement.annotate(type, tpelt);
-                }
-                super.visitTypeVariable(type, p);
-                visited.remove(tpelt);
-            }
-            return null;
-        }
-    }
-
-    // **********************************************************************
-    // Utilities method for getting specific types from trees or elements
-    // **********************************************************************
-
+                }
+                super.visitTypeVariable(type, p);
+                visited.remove(tpelt);
+            }
+            return null;
+        }
+    }
+
+    // **********************************************************************
+    // Utilities method for getting specific types from trees or elements
+    // **********************************************************************
+
     /**
      * Return the implicit receiver type of an expression tree.
      *
@@ -724,26 +724,26 @@
      * @param tree The expression that might have an implicit receiver.
      * @return The type of the receiver.
      */
-    /* TODO: this method assumes that the tree is within the current
-     * Compilation Unit. This assumption fails in testcase Bug109_A/B, where
-     * a chain of dependencies leads into a different compilation unit.
-     * I didn't find a way how to handle this better and conservatively
+    /* TODO: this method assumes that the tree is within the current
+     * Compilation Unit. This assumption fails in testcase Bug109_A/B, where
+     * a chain of dependencies leads into a different compilation unit.
+     * I didn't find a way how to handle this better and conservatively
      * return null. See TODO comment below.
      *
-     */
+     */
     protected AnnotatedDeclaredType getImplicitReceiverType(ExpressionTree tree) {
-        assert (tree.getKind() == Tree.Kind.IDENTIFIER
-                || tree.getKind() == Tree.Kind.MEMBER_SELECT
-                || tree.getKind() == Tree.Kind.METHOD_INVOCATION
-                || tree.getKind() == Tree.Kind.NEW_CLASS);
-
-        Element element = InternalUtils.symbol(tree);
-        assert element != null;
+        assert (tree.getKind() == Tree.Kind.IDENTIFIER
+                || tree.getKind() == Tree.Kind.MEMBER_SELECT
+                || tree.getKind() == Tree.Kind.METHOD_INVOCATION
+                || tree.getKind() == Tree.Kind.NEW_CLASS);
+
+        Element element = InternalUtils.symbol(tree);
+        assert element != null;
         // Return null if the element kind has no receiver.
         if (!ElementUtils.hasReceiver(element)) {
-            return null;
+            return null;
         }
-
+
         ExpressionTree receiver = TreeUtils.getReceiverTree(tree);
         if (receiver==null) {
             if (isMostEnclosingThisDeref(tree)) {
@@ -769,13 +769,13 @@
                 return getEnclosingType(typeElt, tree);
             }
         }
-
+
         Element rcvelem = InternalUtils.symbol(receiver);
         assert rcvelem != null;
 
         if (!ElementUtils.hasReceiver(rcvelem)) {
-            return null;
-        }
+            return null;
+        }
 
         if ("this".contentEquals(receiver.toString())) {
             // TODO: also "super"?
@@ -783,9 +783,9 @@
         }
 
         TypeElement typeElt = ElementUtils.enclosingClass(rcvelem);
-        if (typeElt == null) {
+        if (typeElt == null) {
             throw new CheckerError("AnnotatedTypeFactory.getImplicitReceiver: enclosingClass()==null for element: " + rcvelem);
-        }
+        }
 
         AnnotatedDeclaredType type = getAnnotatedType(typeElt);
 
@@ -800,37 +800,37 @@
             type.clearAnnotations();
             type.addAnnotations(methodReceiver.getAnnotations());
         }
-
+
         return type;
     }
 
-    /**
+    /**
      * Determine whether the tree dereferences the most enclosing "this" object.
      * That is, we have an expression like "f.g" and want to know whether it is
      * an access "this.f.g" or whether e.g. f is a field of an outer class or
      * e.g. f is a local variable.
-     *
+     *
      * @param tree The tree to check.
-     * @return True, iff the tree is an explicit or implicit reference to the
-     *         most enclosing "this".
-     */
+     * @return True, iff the tree is an explicit or implicit reference to the
+     *         most enclosing "this".
+     */
     public final boolean isMostEnclosingThisDeref(ExpressionTree tree) {
         if (!isAnyEnclosingThisDeref(tree)) {
-            return false;
+            return false;
         }
 
         Element element = TreeUtils.elementFromUse(tree);
-        TypeElement typeElt = ElementUtils.enclosingClass(element);
+        TypeElement typeElt = ElementUtils.enclosingClass(element);
 
         ClassTree enclosingClass = getCurrentClassTree(tree);
         if (enclosingClass != null && isSubtype(TreeUtils.elementFromDeclaration(enclosingClass), typeElt)) {
-            return true;
+            return true;
         }
-
-        // ran out of options
-        return false;
-    }
-
+
+        // ran out of options
+        return false;
+    }
+
     /**
      * Determine whether the given expression is either "this" or an outer
      * "C.this".
@@ -848,9 +848,9 @@
         }
 
         if (tree.getKind() != Tree.Kind.MEMBER_SELECT) {
-            return false;
+            return false;
         }
-
+
         MemberSelectTree memSelTree = (MemberSelectTree) tree;
         if (memSelTree.getIdentifier().contentEquals("this")) {
             // Outer this reference "C.this"
@@ -859,7 +859,7 @@
         return false;
     }
 
-    /**
+    /**
      * Does this expression have (the innermost or an outer) "this" as receiver?
      * Note that the receiver can be either explicit or implicit.
      *
@@ -910,8 +910,8 @@
     }
 
     /**
-     * Returns the type of {@code this} in the current location, which can
-     * be used if {@code this} has a special semantics (e.g. {@code this}
+     * Returns the type of {@code this} in the current location, which can
+     * be used if {@code this} has a special semantics (e.g. {@code this}
      * is non-null).
      *
      * The parameter is an arbitrary tree and does not have to mention "this",
@@ -920,75 +920,75 @@
      *
      * TODO: in 1.3, handle all receiver type annotations.
      * TODO: handle enclosing classes correctly.
-     */
-    public AnnotatedDeclaredType getSelfType(Tree tree) {
-        AnnotatedDeclaredType type = getCurrentClassType(tree);
-        AnnotatedDeclaredType methodReceiver = getCurrentMethodReceiver(tree);
-        if (methodReceiver != null &&
-                !(methodReceiver.getAnnotations().size()==1 && methodReceiver.getAnnotation(Unqualified.class)!=null)) {
-            type.clearAnnotations();
-            type.addAnnotations(methodReceiver.getAnnotations());
-        }
-        return type;
-    }
-
+     */
+    public AnnotatedDeclaredType getSelfType(Tree tree) {
+        AnnotatedDeclaredType type = getCurrentClassType(tree);
+        AnnotatedDeclaredType methodReceiver = getCurrentMethodReceiver(tree);
+        if (methodReceiver != null &&
+                !(methodReceiver.getAnnotations().size()==1 && methodReceiver.getAnnotation(Unqualified.class)!=null)) {
+            type.clearAnnotations();
+            type.addAnnotations(methodReceiver.getAnnotations());
+        }
+        return type;
+    }
+
     /**
      * Determine the type of the most enclosing class of the given tree that
      * is a subtype of the given element. Receiver type annotations of an
      * enclosing method are considered.
      */
-    public AnnotatedDeclaredType getEnclosingType(TypeElement element, Tree tree) {
-        Element enclosingElt = getMostInnerClassOrMethod(tree);
-
-        while (enclosingElt != null) {
-            if (enclosingElt instanceof ExecutableElement) {
-                ExecutableElement method = (ExecutableElement)enclosingElt;
-                if (method.asType() != null // XXX: hack due to a compiler bug
+    public AnnotatedDeclaredType getEnclosingType(TypeElement element, Tree tree) {
+        Element enclosingElt = getMostInnerClassOrMethod(tree);
+
+        while (enclosingElt != null) {
+            if (enclosingElt instanceof ExecutableElement) {
+                ExecutableElement method = (ExecutableElement)enclosingElt;
+                if (method.asType() != null // XXX: hack due to a compiler bug
                         && isSubtype((TypeElement)method.getEnclosingElement(), element)) {
                     if (ElementUtils.isStatic(method)) {
                         // TODO: why not the type of the class?
-                        return null;
+                        return null;
                     } else {
-                        return getAnnotatedType(method).getReceiverType();
+                        return getAnnotatedType(method).getReceiverType();
                     }
                 }
             } else if (enclosingElt instanceof TypeElement) {
                 if (isSubtype((TypeElement)enclosingElt, element)) {
-                    return (AnnotatedDeclaredType) getAnnotatedType(enclosingElt);
+                    return (AnnotatedDeclaredType) getAnnotatedType(enclosingElt);
                 }
             }
-            enclosingElt = enclosingElt.getEnclosingElement();
-        }
-        return null;
-    }
-
-    private boolean isSubtype(TypeElement a1, TypeElement a2) {
-        return (a1.equals(a2)
-                || types.isSubtype(types.erasure(a1.asType()),
-                        types.erasure(a2.asType())));
-    }
-
-    /**
-     * Returns the receiver type of the expression tree, or null if it does not exist.
-     *
-     * The only trees that could potentially have a receiver are:
-     * <ul>
-     *  <li> Array Access
-     *  <li> Identifiers (whose receivers are usually self type)
-     *  <li> Method Invocation Trees
-     *  <li> Member Select Trees
-     * </ul>
-     *
+            enclosingElt = enclosingElt.getEnclosingElement();
+        }
+        return null;
+    }
+
+    private boolean isSubtype(TypeElement a1, TypeElement a2) {
+        return (a1.equals(a2)
+                || types.isSubtype(types.erasure(a1.asType()),
+                        types.erasure(a2.asType())));
+    }
+
+    /**
+     * Returns the receiver type of the expression tree, or null if it does not exist.
+     *
+     * The only trees that could potentially have a receiver are:
+     * <ul>
+     *  <li> Array Access
+     *  <li> Identifiers (whose receivers are usually self type)
+     *  <li> Method Invocation Trees
+     *  <li> Member Select Trees
+     * </ul>
+     *
      * @param expression The expression for which to determine the receiver type
-     * @return  the type of the receiver of this expression
-     */
+     * @return  the type of the receiver of this expression
+     */
     public final AnnotatedTypeMirror getReceiverType(ExpressionTree expression) {
         ExpressionTree receiver = TreeUtils.getReceiverTree(expression);
-
+
         if (this.isAnyEnclosingThisDeref(expression)) {
-            return getImplicitReceiverType(expression);
-        }
-
+            return getImplicitReceiverType(expression);
+        }
+
         if (receiver!=null) {
             return getAnnotatedType(receiver);
         } else {
@@ -996,45 +996,45 @@
             return null;
         }
     }
-
-    /**
-     * Determines the type of the invoked method based on the passed method
-     * invocation tree.
-     *
-     * The returned method type has all type variables resolved, whether based
-     * on receiver type, passed type parameters if any, and method invocation
-     * parameter.
-     *
-     * Subclasses may override this method to customize inference of types
-     * or qualifiers based on method invocation parameters.
-     *
-     * As an implementation detail, this method depends on
-     * {@link AnnotatedTypes#asMemberOf(AnnotatedTypeMirror, Element)}, and
-     * customization based on receiver type should be in accordance to its
-     * specification.
-     *
-     * The return type is a pair of the type of the invoked method and
-     * the (inferred) type arguments.
-     * Note that neither the explicitly passed nor the inferred type arguments
-     * are guaranteed to be subtypes of the corresponding upper bounds.
-     * See method
-     * {@link checkers.basetype.BaseTypeVisitor#checkTypeArguments(Tree, List, List, List)}
-     * for the checks of type argument well-formedness.
-     *
-     * @param tree the method invocation tree
-     * @return the method type being invoked with tree and the (inferred) type arguments
-     */
-    public Pair<AnnotatedExecutableType, List<AnnotatedTypeMirror>> methodFromUse(MethodInvocationTree tree) {
-        ExecutableElement methodElt = TreeUtils.elementFromUse(tree);
+
+    /**
+     * Determines the type of the invoked method based on the passed method
+     * invocation tree.
+     *
+     * The returned method type has all type variables resolved, whether based
+     * on receiver type, passed type parameters if any, and method invocation
+     * parameter.
+     *
+     * Subclasses may override this method to customize inference of types
+     * or qualifiers based on method invocation parameters.
+     *
+     * As an implementation detail, this method depends on
+     * {@link AnnotatedTypes#asMemberOf(AnnotatedTypeMirror, Element)}, and
+     * customization based on receiver type should be in accordance to its
+     * specification.
+     *
+     * The return type is a pair of the type of the invoked method and
+     * the (inferred) type arguments.
+     * Note that neither the explicitly passed nor the inferred type arguments
+     * are guaranteed to be subtypes of the corresponding upper bounds.
+     * See method
+     * {@link checkers.basetype.BaseTypeVisitor#checkTypeArguments(Tree, List, List, List)}
+     * for the checks of type argument well-formedness.
+     *
+     * @param tree the method invocation tree
+     * @return the method type being invoked with tree and the (inferred) type arguments
+     */
+    public Pair<AnnotatedExecutableType, List<AnnotatedTypeMirror>> methodFromUse(MethodInvocationTree tree) {
+        ExecutableElement methodElt = TreeUtils.elementFromUse(tree);
         AnnotatedTypeMirror receiverType = getReceiverType(tree);
         AnnotatedExecutableType methodType = atypes.asMemberOf(receiverType, methodElt);
-        List<AnnotatedTypeMirror> typeargs = new LinkedList<AnnotatedTypeMirror>();
-
-        Map<AnnotatedTypeVariable, AnnotatedTypeMirror> typeVarMapping =
-            atypes.findTypeArguments(tree);
-
-        if (!typeVarMapping.isEmpty()) {
-            for ( AnnotatedTypeVariable tv : methodType.getTypeVariables()) {
+        List<AnnotatedTypeMirror> typeargs = new LinkedList<AnnotatedTypeMirror>();
+
+        Map<AnnotatedTypeVariable, AnnotatedTypeMirror> typeVarMapping =
+            atypes.findTypeArguments(tree);
+
+        if (!typeVarMapping.isEmpty()) {
+            for ( AnnotatedTypeVariable tv : methodType.getTypeVariables()) {
                 if (typeVarMapping.get(tv)==null) {
                     System.err.println("Detected a mismatch between the declared method" +
                             " type variables and the inferred method type arguments. Something is going wrong!");
@@ -1042,623 +1042,561 @@
                     System.err.println("Inferred method type arguments: " + typeVarMapping);
                     throw new CheckerError("AnnotatedTypeFactory.methodFromUse: mismatch between declared method type variables and the inferred method type arguments!");
                 }
-                typeargs.add(typeVarMapping.get(tv));
-            }
-            methodType = methodType.substitute(typeVarMapping);
-        }
-
-        return Pair.of(methodType, typeargs);
-    }
-
-    /**
-     * Determines the {@link AnnotatedExecutableType} of a constructor
-     * invocation. Note that this is different than calling
-     * {@link #getAnnotatedType(Tree)} or
-     * {@link #fromExpression(ExpressionTree)} on the constructor invocation;
-     * those determine the type of the <i>result</i> of invoking the
-     * constructor, which is probably an {@link AnnotatedDeclaredType}.
-     *
-     * @param tree the constructor invocation tree
-     * @return the annotated type of the invoked constructor (as an executable
-     *         type) and the (inferred) type arguments
-     */
-    public Pair<AnnotatedExecutableType, List<AnnotatedTypeMirror>> constructorFromUse(NewClassTree tree) {
-        ExecutableElement ctor = InternalUtils.constructor(tree);
-        AnnotatedTypeMirror type = fromNewClass(tree);
-        annotateImplicit(tree.getIdentifier(), type);
-        AnnotatedExecutableType con = atypes.asMemberOf(type, ctor);
-        if (tree.getArguments().size() == con.getParameterTypes().size() + 1
-            && isSyntheticArgument(tree.getArguments().get(0))) {
-            // happens for anonymous constructors of inner classes
-            List<AnnotatedTypeMirror> actualParams = new ArrayList<AnnotatedTypeMirror>();
-            actualParams.add(getAnnotatedType(tree.getArguments().get(0)));
-            actualParams.addAll(con.getParameterTypes());
-            con.setParameterTypes(actualParams);
-        }
-
-        List<AnnotatedTypeMirror> typeargs = new LinkedList<AnnotatedTypeMirror>();
-
-        Map<AnnotatedTypeVariable, AnnotatedTypeMirror> typeVarMapping =
-            atypes.findTypeArguments(tree);
-
-        if (!typeVarMapping.isEmpty()) {
-            for ( AnnotatedTypeVariable tv : con.getTypeVariables()) {
-                typeargs.add(typeVarMapping.get(tv));
-            }
-            con = con.substitute(typeVarMapping);
-        }
-
-        return Pair.of(con, typeargs);
-    }
-
-    private boolean isSyntheticArgument(Tree tree) {
-        return tree.toString().contains("<*nullchk*>");
-    }
-
-    public AnnotatedDeclaredType fromNewClass(NewClassTree tree) {
-        if (!TreeUtils.isDiamondTree(tree))
-            return (AnnotatedDeclaredType)fromTypeTree(tree.getIdentifier());
-
-        AnnotatedDeclaredType type = (AnnotatedDeclaredType)toAnnotatedType(((JCTree)tree).type);
-        if (tree.getIdentifier().getKind() == Tree.Kind.ANNOTATED_TYPE)
-            type.addAnnotations(InternalUtils.annotationsFromTree((AnnotatedTypeTree)tree));
-        return type;
-    }
-
-    /**
-     * returns the annotated boxed type of the given primitive type.
-     * The returned type would only have the annotations on the given type.
-     *
-     * Subclasses may override this method safely to override this behavior.
-     *
-     * @param type  the primitive type
-     * @return the boxed declared type of the passed primitive type
-     */
-    public AnnotatedDeclaredType getBoxedType(AnnotatedPrimitiveType type) {
-        TypeElement typeElt = types.boxedClass(type.getUnderlyingType());
-        AnnotatedDeclaredType dt = fromElement(typeElt);
-        dt.addAnnotations(type.getAnnotations());
-        return dt;
-    }
-
-    /**
-     * returns the annotated primitive type of the given declared type
-     * if it is a boxed declared type.  Otherwise, it throws
-     * <i>IllegalArgumentException</i> exception.
-     *
-     * The returned type would have the annotations on the given type and
-     * nothing else.
-     *
-     * @param type  the declared type
-     * @return the unboxed primitive type
-     * @throws IllegalArgumentException if the type given has no unbox conversion
-     */
-    public AnnotatedPrimitiveType getUnboxedType(AnnotatedDeclaredType type)
-    throws IllegalArgumentException {
-        PrimitiveType primitiveType =
-            types.unboxedType(type.getUnderlyingType());
-        AnnotatedPrimitiveType pt = (AnnotatedPrimitiveType)
-            AnnotatedTypeMirror.createType(primitiveType, env, this);
-        pt.addAnnotations(type.getAnnotations());
-        return pt;
-    }
-
-    /**
-     * Returns the VisitorState instance used by the factory to infer types
-     */
-    public VisitorState getVisitorState() {
-        return this.visitorState;
-    }
-
-    // **********************************************************************
-    // random methods wrapping #getAnnotatedType(Tree) and #fromElement(Tree)
-    // with appropriate casts to reduce casts on the client side
-    // **********************************************************************
-
-    /**
-     * @see #getAnnotatedType(Tree)
-     */
-    public final AnnotatedDeclaredType getAnnotatedType(ClassTree tree) {
-        return (AnnotatedDeclaredType)getAnnotatedType((Tree)tree);
-    }
-
-    /**
-     * @see #getAnnotatedType(Tree)
-     */
-    public final AnnotatedDeclaredType getAnnotatedType(NewClassTree tree) {
-        return (AnnotatedDeclaredType)getAnnotatedType((Tree)tree);
-    }
-
-    /**
-     * @see #getAnnotatedType(Tree)
-     */
-    public final AnnotatedArrayType getAnnotatedType(NewArrayTree tree) {
-        return (AnnotatedArrayType)getAnnotatedType((Tree)tree);
-    }
-
-    /**
-     * @see #getAnnotatedType(Tree)
-     */
-    public final AnnotatedExecutableType getAnnotatedType(MethodTree tree) {
-        return (AnnotatedExecutableType)getAnnotatedType((Tree)tree);
-    }
-
-
-    /**
-     * @see #getAnnotatedType(Element)
-     */
-    public final AnnotatedDeclaredType getAnnotatedType(TypeElement elt) {
-        return (AnnotatedDeclaredType)getAnnotatedType((Element)elt);
-    }
-
-    /**
-     * @see #getAnnotatedType(Element)
-     */
-    public final AnnotatedExecutableType getAnnotatedType(ExecutableElement elt) {
-        return (AnnotatedExecutableType)getAnnotatedType((Element)elt);
-    }
-
-    /**
-     * @see #getAnnotatedType(Element)
-     */
-    public final AnnotatedDeclaredType fromElement(TypeElement elt) {
-        return (AnnotatedDeclaredType)fromElement((Element)elt);
-    }
-
-    /**
-     * @see #getAnnotatedType(Element)
-     */
-    public final AnnotatedExecutableType fromElement(ExecutableElement elt) {
-        return (AnnotatedExecutableType)fromElement((Element)elt);
-    }
-
-    // **********************************************************************
-    // Helper methods for this classes
-    // **********************************************************************
-
-    /** Memoization for isRecognizedAnnotation(). set by the constructor */
-    private final Set<Name> supportedQuals;
-
-
-    /**
-     * Creates the set of the names of the recognized type qualifiers in the
-     * current checker.
-     *
-     * @return a set of the name of the recognized qualifier.
-     */
-    private Set<Name> getSupportedQualifiers() {
-        if (qualHierarchy != null)
-            return qualHierarchy.getTypeQualifiers();
-        return Collections.emptySet();
-    }
-
-    /**
-     * Determines whether the given annotation is a part of the type system
-     * under which this type factory operates.
-     *
-     * @param a any annotation
-     * @return true if that annotation is part of the type system under which
-     *         this type factory operates, false otherwise
-     */
-    public boolean isSupportedQualifier(AnnotationMirror a) {
-        if (a!=null && supportedQuals.isEmpty()) {
-            // Only include with retention
-            // TODO: what is the logic behind this?? Why does Retention matter?
-            TypeElement elt = (TypeElement)a.getAnnotationType().asElement();
-            Retention retention = elt.getAnnotation(Retention.class);
-            return (retention == null) || retention.value() != RetentionPolicy.SOURCE;
-        }
-        Name name = AnnotationUtils.annotationName(a);
-        return supportedQuals.contains(name);
-    }
-
-    /** Add the annotation clazz as an alias for the annotation type. */
-    protected void addAliasedAnnotation(Class<?> clazz, AnnotationMirror type) {
-        aliases.put(clazz.getCanonicalName(), type);
-    }
-
-    /**
-     * Returns the canonical annotation for the passed annotation if it is
-     * an alias of a canonical one in the framework.  If it is not an alias,
-     * the method returns null.
-     *
-     * Returns an aliased type of the current one
-     */
-    protected AnnotationMirror aliasedAnnotation(AnnotationMirror a) {
-        if (a==null) return null;
-        TypeElement elem = (TypeElement)a.getAnnotationType().asElement();
-        String qualName = elem.getQualifiedName().toString();
-        return aliases.get(qualName);
-    }
-
-    /**
-     * A convenience method that converts a {@link TypeMirror} to an {@link
-     * AnnotatedTypeMirror} using {@link AnnotatedTypeMirror#createType}.
-     *
-     * @param t the {@link TypeMirror}
-     * @return an {@link AnnotatedTypeMirror} that has {@code t} as its
-     * underlying type
-     */
-    public final AnnotatedTypeMirror toAnnotatedType(TypeMirror t) {
-        return AnnotatedTypeMirror.createType(t, env, this);
-    }
-
-    /**
-     * Determines an empty annotated type of the given tree. In other words,
-     * finds the {@link TypeMirror} for the tree and converts that into an
-     * {@link AnnotatedTypeMirror}, but does not add any annotations to the
-     * result.
-     *
-     * @param node
-     * @return the type of {@code node}, without any annotations
-     */
-    /*package-scope*/ AnnotatedTypeMirror type(Tree node) {
-
-        // Attempt to obtain the type via JCTree.
-        if (((JCTree)node).type != null) {
-            AnnotatedTypeMirror result = toAnnotatedType(((JCTree)node).type);
-            return result;
-        }
-
-        // Attempt to obtain the type via TreePath (slower).
-        TreePath path = this.getPath(node);
-        assert path != null : "no path or type in tree";
-
-        TypeMirror t = trees.getTypeMirror(path);
-        assert validType(t) : node + " --> " + t;
-
-        return toAnnotatedType(t);
-    }
-
-    /**
-     * Returns the type qualifiers that are least upper bound for c1 and c2
-     * qualifiers.
-     *
-     * In most cases, this is simply the intersection of the collections.
-     * However, if a type system specifies more than one type qualifier,
-     * this needs to return the least restrictive type qualifiers.
-     *
-     * Examples:
-     * For NonNull, unify('Nullable', 'NonNull') ==> Nullable
-     * For IGJ, unify('Immutable', 'Mutable') ==> ReadOnly
-     *
-     * Delegates the call to
-     * {@link QualifierHierarchy#leastUpperBound(Collection, Collection)}.
-     *
-     * @param c1    type qualifiers for the first type
-     * @param c2    type qualifiers for the second type
-     * @return  the least restrictive qualifiers for both types
-     */
-    protected Collection<AnnotationMirror> unify(Collection<AnnotationMirror> c1,
-            Collection<AnnotationMirror> c2) {
-        if (qualHierarchy == null) {
-            // return the intersection
-            Set<AnnotationMirror> intersection = AnnotationUtils.createAnnotationSet();
-            intersection.addAll(c1);
-            intersection.retainAll(c2);
-            return intersection;
-        }
-        return qualHierarchy.leastUpperBound(c1, c2);
-    }
-
-    public QualifierHierarchy getQualifierHierarchy() {
-        return this.qualHierarchy;
-    }
-
-    /**
-     * Gets the declaration tree for the element, if the source is available.
-     *
-     * @param elt   an element
-     * @return the tree declaration of the element if found
-     */
-    protected final Tree declarationFromElement(Element elt) {
-        // if root is null, we cannot find any declaration
-        if (root == null)
-            return null;
-        if (elementToTreeCache.containsKey(elt)) {
-            return elementToTreeCache.get(elt);
-        }
-        // TODO: handle type parameter declarations?
-        Tree fromElt;
-        // Prevent calling declarationFor on elements we know we don't have
-        // the tree for
-
-        switch (elt.getKind()) {
-        case CLASS:
-        case ENUM:
-        case INTERFACE:
-        case ANNOTATION_TYPE:
-        case FIELD:
-        case ENUM_CONSTANT:
-        case METHOD:
-        case CONSTRUCTOR:
-            fromElt = trees.getTree(elt);
-            break;
-        default:
-            fromElt = TreeInfo.declarationFor((Symbol)elt, (JCTree)root);
-            break;
-        }
-        if (SHOULD_CACHE)
-            elementToTreeCache.put(elt, fromElt);
-        return fromElt;
-    }
-
-    /**
-     * Returns the current class type being visited by the visitor.  The method
-     * uses the parameter only if the most enclosing class cannot be found
-     * directly.
-     *
-     * @return type of the most enclosing class being visited
-     */
-    // This method is used to wrap access to visitorState
+                typeargs.add(typeVarMapping.get(tv));
+            }
+            methodType = methodType.substitute(typeVarMapping);
+        }
+
+        return Pair.of(methodType, typeargs);
+    }
+
+    /**
+     * Determines the {@link AnnotatedExecutableType} of a constructor
+     * invocation. Note that this is different than calling
+     * {@link #getAnnotatedType(Tree)} or
+     * {@link #fromExpression(ExpressionTree)} on the constructor invocation;
+     * those determine the type of the <i>result</i> of invoking the
+     * constructor, which is probably an {@link AnnotatedDeclaredType}.
+     *
+     * @param tree the constructor invocation tree
+     * @return the annotated type of the invoked constructor (as an executable
+     *         type) and the (inferred) type arguments
+     */
+    public Pair<AnnotatedExecutableType, List<AnnotatedTypeMirror>> constructorFromUse(NewClassTree tree) {
+        ExecutableElement ctor = InternalUtils.constructor(tree);
+        AnnotatedTypeMirror type = fromNewClass(tree);
+        annotateImplicit(tree.getIdentifier(), type);
+        AnnotatedExecutableType con = atypes.asMemberOf(type, ctor);
+        if (tree.getArguments().size() == con.getParameterTypes().size() + 1
+            && isSyntheticArgument(tree.getArguments().get(0))) {
+            // happens for anonymous constructors of inner classes
+            List<AnnotatedTypeMirror> actualParams = new ArrayList<AnnotatedTypeMirror>();
+            actualParams.add(getAnnotatedType(tree.getArguments().get(0)));
+            actualParams.addAll(con.getParameterTypes());
+            con.setParameterTypes(actualParams);
+        }
+
+        List<AnnotatedTypeMirror> typeargs = new LinkedList<AnnotatedTypeMirror>();
+
+        Map<AnnotatedTypeVariable, AnnotatedTypeMirror> typeVarMapping =
+            atypes.findTypeArguments(tree);
+
+        if (!typeVarMapping.isEmpty()) {
+            for ( AnnotatedTypeVariable tv : con.getTypeVariables()) {
+                typeargs.add(typeVarMapping.get(tv));
+            }
+            con = con.substitute(typeVarMapping);
+        }
+
+        return Pair.of(con, typeargs);
+    }
+
+    private boolean isSyntheticArgument(Tree tree) {
+        return tree.toString().contains("<*nullchk*>");
+    }
+
+    public AnnotatedDeclaredType fromNewClass(NewClassTree tree) {
+        if (!TreeUtils.isDiamondTree(tree))
+            return (AnnotatedDeclaredType)fromTypeTree(tree.getIdentifier());
+
+        AnnotatedDeclaredType type = (AnnotatedDeclaredType)toAnnotatedType(((JCTree)tree).type);
+        if (tree.getIdentifier().getKind() == Tree.Kind.ANNOTATED_TYPE)
+            type.addAnnotations(InternalUtils.annotationsFromTree((AnnotatedTypeTree)tree));
+        return type;
+    }
+
+    /**
+     * returns the annotated boxed type of the given primitive type.
+     * The returned type would only have the annotations on the given type.
+     *
+     * Subclasses may override this method safely to override this behavior.
+     *
+     * @param type  the primitive type
+     * @return the boxed declared type of the passed primitive type
+     */
+    public AnnotatedDeclaredType getBoxedType(AnnotatedPrimitiveType type) {
+        TypeElement typeElt = types.boxedClass(type.getUnderlyingType());
+        AnnotatedDeclaredType dt = fromElement(typeElt);
+        dt.addAnnotations(type.getAnnotations());
+        return dt;
+    }
+
+    /**
+     * returns the annotated primitive type of the given declared type
+     * if it is a boxed declared type.  Otherwise, it throws
+     * <i>IllegalArgumentException</i> exception.
+     *
+     * The returned type would have the annotations on the given type and
+     * nothing else.
+     *
+     * @param type  the declared type
+     * @return the unboxed primitive type
+     * @throws IllegalArgumentException if the type given has no unbox conversion
+     */
+    public AnnotatedPrimitiveType getUnboxedType(AnnotatedDeclaredType type)
+    throws IllegalArgumentException {
+        PrimitiveType primitiveType =
+            types.unboxedType(type.getUnderlyingType());
+        AnnotatedPrimitiveType pt = (AnnotatedPrimitiveType)
+            AnnotatedTypeMirror.createType(primitiveType, env, this);
+        pt.addAnnotations(type.getAnnotations());
+        return pt;
+    }
+
+    /**
+     * Returns the VisitorState instance used by the factory to infer types
+     */
+    public VisitorState getVisitorState() {
+        return this.visitorState;
+    }
+
+    // **********************************************************************
+    // random methods wrapping #getAnnotatedType(Tree) and #fromElement(Tree)
+    // with appropriate casts to reduce casts on the client side
+    // **********************************************************************
+
+    /**
+     * @see #getAnnotatedType(Tree)
+     */
+    public final AnnotatedDeclaredType getAnnotatedType(ClassTree tree) {
+        return (AnnotatedDeclaredType)getAnnotatedType((Tree)tree);
+    }
+
+    /**
+     * @see #getAnnotatedType(Tree)
+     */
+    public final AnnotatedDeclaredType getAnnotatedType(NewClassTree tree) {
+        return (AnnotatedDeclaredType)getAnnotatedType((Tree)tree);
+    }
+
+    /**
+     * @see #getAnnotatedType(Tree)
+     */
+    public final AnnotatedArrayType getAnnotatedType(NewArrayTree tree) {
+        return (AnnotatedArrayType)getAnnotatedType((Tree)tree);
+    }
+
+    /**
+     * @see #getAnnotatedType(Tree)
+     */
+    public final AnnotatedExecutableType getAnnotatedType(MethodTree tree) {
+        return (AnnotatedExecutableType)getAnnotatedType((Tree)tree);
+    }
+
+
+    /**
+     * @see #getAnnotatedType(Element)
+     */
+    public final AnnotatedDeclaredType getAnnotatedType(TypeElement elt) {
+        return (AnnotatedDeclaredType)getAnnotatedType((Element)elt);
+    }
+
+    /**
+     * @see #getAnnotatedType(Element)
+     */
+    public final AnnotatedExecutableType getAnnotatedType(ExecutableElement elt) {
+        return (AnnotatedExecutableType)getAnnotatedType((Element)elt);
+    }
+
+    /**
+     * @see #getAnnotatedType(Element)
+     */
+    public final AnnotatedDeclaredType fromElement(TypeElement elt) {
+        return (AnnotatedDeclaredType)fromElement((Element)elt);
+    }
+
+    /**
+     * @see #getAnnotatedType(Element)
+     */
+    public final AnnotatedExecutableType fromElement(ExecutableElement elt) {
+        return (AnnotatedExecutableType)fromElement((Element)elt);
+    }
+
+    // **********************************************************************
+    // Helper methods for this classes
+    // **********************************************************************
+
+    /** Memoization for isRecognizedAnnotation(). set by the constructor */
+    private final Set<Name> supportedQuals;
+
+
+    /**
+     * Creates the set of the names of the recognized type qualifiers in the
+     * current checker.
+     *
+     * @return a set of the name of the recognized qualifier.
+     */
+    private Set<Name> getSupportedQualifiers() {
+        if (qualHierarchy != null)
+            return qualHierarchy.getTypeQualifiers();
+        return Collections.emptySet();
+    }
+
+    /**
+     * Determines whether the given annotation is a part of the type system
+     * under which this type factory operates.
+     *
+     * @param a any annotation
+     * @return true if that annotation is part of the type system under which
+     *         this type factory operates, false otherwise
+     */
+    public boolean isSupportedQualifier(AnnotationMirror a) {
+        if (a!=null && supportedQuals.isEmpty()) {
+            // Only include with retention
+            // TODO: what is the logic behind this?? Why does Retention matter?
+            TypeElement elt = (TypeElement)a.getAnnotationType().asElement();
+            Retention retention = elt.getAnnotation(Retention.class);
+            return (retention == null) || retention.value() != RetentionPolicy.SOURCE;
+        }
+        Name name = AnnotationUtils.annotationName(a);
+        return supportedQuals.contains(name);
+    }
+
+    /** Add the annotation clazz as an alias for the annotation type. */
+    protected void addAliasedAnnotation(Class<?> clazz, AnnotationMirror type) {
+        aliases.put(clazz.getCanonicalName(), type);
+    }
+
+    /**
+     * Returns the canonical annotation for the passed annotation if it is
+     * an alias of a canonical one in the framework.  If it is not an alias,
+     * the method returns null.
+     *
+     * Returns an aliased type of the current one
+     */
+    protected AnnotationMirror aliasedAnnotation(AnnotationMirror a) {
+        if (a==null) return null;
+        TypeElement elem = (TypeElement)a.getAnnotationType().asElement();
+        String qualName = elem.getQualifiedName().toString();
+        return aliases.get(qualName);
+    }
+
+    /**
+     * A convenience method that converts a {@link TypeMirror} to an {@link
+     * AnnotatedTypeMirror} using {@link AnnotatedTypeMirror#createType}.
+     *
+     * @param t the {@link TypeMirror}
+     * @return an {@link AnnotatedTypeMirror} that has {@code t} as its
+     * underlying type
+     */
+    public final AnnotatedTypeMirror toAnnotatedType(TypeMirror t) {
+        return AnnotatedTypeMirror.createType(t, env, this);
+    }
+
+    /**
+     * Determines an empty annotated type of the given tree. In other words,
+     * finds the {@link TypeMirror} for the tree and converts that into an
+     * {@link AnnotatedTypeMirror}, but does not add any annotations to the
+     * result.
+     *
+     * @param node
+     * @return the type of {@code node}, without any annotations
+     */
+    /*package-scope*/ AnnotatedTypeMirror type(Tree node) {
+
+        // Attempt to obtain the type via JCTree.
+        if (((JCTree)node).type != null) {
+            AnnotatedTypeMirror result = toAnnotatedType(((JCTree)node).type);
+            return result;
+        }
+
+        // Attempt to obtain the type via TreePath (slower).
+        TreePath path = this.getPath(node);
+        assert path != null : "no path or type in tree";
+
+        TypeMirror t = trees.getTypeMirror(path);
+        assert validType(t) : node + " --> " + t;
+
+        return toAnnotatedType(t);
+    }
+
+    /**
+     * Returns the type qualifiers that are least upper bound for c1 and c2
+     * qualifiers.
+     *
+     * In most cases, this is simply the intersection of the collections.
+     * However, if a type system specifies more than one type qualifier,
+     * this needs to return the least restrictive type qualifiers.
+     *
+     * Examples:
+     * For NonNull, unify('Nullable', 'NonNull') ==> Nullable
+     * For IGJ, unify('Immutable', 'Mutable') ==> ReadOnly
+     *
+     * Delegates the call to
+     * {@link QualifierHierarchy#leastUpperBound(Collection, Collection)}.
+     *
+     * @param c1    type qualifiers for the first type
+     * @param c2    type qualifiers for the second type
+     * @return  the least restrictive qualifiers for both types
+     */
+    protected Collection<AnnotationMirror> unify(Collection<AnnotationMirror> c1,
+            Collection<AnnotationMirror> c2) {
+        if (qualHierarchy == null) {
+            // return the intersection
+            Set<AnnotationMirror> intersection = AnnotationUtils.createAnnotationSet();
+            intersection.addAll(c1);
+            intersection.retainAll(c2);
+            return intersection;
+        }
+        return qualHierarchy.leastUpperBound(c1, c2);
+    }
+
+    public QualifierHierarchy getQualifierHierarchy() {
+        return this.qualHierarchy;
+    }
+
+    /**
+     * Gets the declaration tree for the element, if the source is available.
+     *
+     * @param elt   an element
+     * @return the tree declaration of the element if found
+     */
+    protected final Tree declarationFromElement(Element elt) {
+        // if root is null, we cannot find any declaration
+        if (root == null)
+            return null;
+        if (elementToTreeCache.containsKey(elt)) {
+            return elementToTreeCache.get(elt);
+        }
+        // TODO: handle type parameter declarations?
+        Tree fromElt;
+        // Prevent calling declarationFor on elements we know we don't have
+        // the tree for
+
+        switch (elt.getKind()) {
+        case CLASS:
+        case ENUM:
+        case INTERFACE:
+        case ANNOTATION_TYPE:
+        case FIELD:
+        case ENUM_CONSTANT:
+        case METHOD:
+        case CONSTRUCTOR:
+            fromElt = trees.getTree(elt);
+            break;
+        default:
+            fromElt = TreeInfo.declarationFor((Symbol)elt, (JCTree)root);
+            break;
+        }
+        if (SHOULD_CACHE)
+            elementToTreeCache.put(elt, fromElt);
+        return fromElt;
+    }
+
+    /**
+     * Returns the current class type being visited by the visitor.  The method
+     * uses the parameter only if the most enclosing class cannot be found
+     * directly.
+     *
+     * @return type of the most enclosing class being visited
+     */
+    // This method is used to wrap access to visitorState
     protected final ClassTree getCurrentClassTree(Tree tree) {
         if (visitorState.getClassTree() != null) {
             return visitorState.getClassTree();
-        }
+        }
         return TreeUtils.enclosingClass(getPath(tree));
-    }
-
+    }
+
     protected final AnnotatedDeclaredType getCurrentClassType(Tree tree) {
         return getAnnotatedType(getCurrentClassTree(tree));
     }
 
-    /**
-     * Returns the receiver type of the current method being visited, and
-     * returns null if the visited tree is not within a method.
+    /**
+     * Returns the receiver type of the current method being visited, and
+     * returns null if the visited tree is not within a method.
+     *
+     * The method uses the parameter only if the most enclosing method cannot
+     * be found directly.
+     *
+     * @return receiver type of the most enclosing method being visited.
+     */
+    protected final AnnotatedDeclaredType getCurrentMethodReceiver(Tree tree) {
+        if (visitorState.getClassType() != null) {
+            return visitorState.getMethodReceiver();
+        }
+
+        MethodTree enclosingMethod = TreeUtils.enclosingMethod(getPath(tree));
+        if (enclosingMethod == null)
+            return null;
+        AnnotatedExecutableType method = getAnnotatedType(enclosingMethod);
+        return method.getReceiverType();
+    }
+
+    protected final boolean isWithinConstructor(Tree tree) {
+        if (visitorState.getClassType() != null)
+            return visitorState.getMethodTree() != null
+                && TreeUtils.isConstructor(visitorState.getMethodTree());
+
+        MethodTree enclosingMethod = TreeUtils.enclosingMethod(getPath(tree));
+        return enclosingMethod != null && TreeUtils.isConstructor(enclosingMethod);
+    }
+
+    private final Element getMostInnerClassOrMethod(Tree tree) {
+        if (visitorState.getMethodTree() != null)
+            return TreeUtils.elementFromDeclaration(visitorState.getMethodTree());
+        if (visitorState.getClassTree() != null)
+            return TreeUtils.elementFromDeclaration(visitorState.getClassTree());
+
+        TreePath path = getPath(tree);
+        if (path == null) {
+            throw new CheckerError(String.format("getPath(tree)=>null%n  TreePath.getPath(root, tree)=>%s\n  for tree (%s) = %s%n  root=%s",
+                                                   TreePath.getPath(root, tree), tree.getClass(), tree, root));
+        }
+        for (Tree pathTree : path) {
+            if (pathTree instanceof MethodTree)
+                return TreeUtils.elementFromDeclaration((MethodTree)pathTree);
+            else if (pathTree instanceof ClassTree)
+                return TreeUtils.elementFromDeclaration((ClassTree)pathTree);
+        }
+
+        throw new AssertionError("Cannot be here!");
+    }
+
+    /**
+     * Gets the path for the given {@link Tree} under the current root by
+     * checking from the visitor's current path, and only using
+     * {@link Trees#getPath(CompilationUnitTree, Tree)} (which is much slower)
+     * only if {@code node} is not found on the current path.
      *
-     * The method uses the parameter only if the most enclosing method cannot
-     * be found directly.
-     *
-     * @return receiver type of the most enclosing method being visited.
-     */
-    protected final AnnotatedDeclaredType getCurrentMethodReceiver(Tree tree) {
-        if (visitorState.getClassType() != null) {
-            return visitorState.getMethodReceiver();
-        }
-
-        MethodTree enclosingMethod = TreeUtils.enclosingMethod(getPath(tree));
-        if (enclosingMethod == null)
-            return null;
-        AnnotatedExecutableType method = getAnnotatedType(enclosingMethod);
-        return method.getReceiverType();
-    }
-
-    protected final boolean isWithinConstructor(Tree tree) {
-        if (visitorState.getClassType() != null)
-            return visitorState.getMethodTree() != null
-                && TreeUtils.isConstructor(visitorState.getMethodTree());
-
-        MethodTree enclosingMethod = TreeUtils.enclosingMethod(getPath(tree));
-        return enclosingMethod != null && TreeUtils.isConstructor(enclosingMethod);
-    }
-
-    private final Element getMostInnerClassOrMethod(Tree tree) {
-        if (visitorState.getMethodTree() != null)
-            return TreeUtils.elementFromDeclaration(visitorState.getMethodTree());
-        if (visitorState.getClassTree() != null)
-            return TreeUtils.elementFromDeclaration(visitorState.getClassTree());
-
-        TreePath path = getPath(tree);
-        if (path == null) {
-            throw new CheckerError(String.format("getPath(tree)=>null%n  TreePath.getPath(root, tree)=>%s\n  for tree (%s) = %s%n  root=%s",
-                                                   TreePath.getPath(root, tree), tree.getClass(), tree, root));
-        }
-        for (Tree pathTree : path) {
-            if (pathTree instanceof MethodTree)
-                return TreeUtils.elementFromDeclaration((MethodTree)pathTree);
-            else if (pathTree instanceof ClassTree)
-                return TreeUtils.elementFromDeclaration((ClassTree)pathTree);
-        }
-
-        throw new AssertionError("Cannot be here!");
-    }
-
-    /**
-     * Gets the path for the given {@link Tree} under the current root by
-     * checking from the visitor's current path, and only using
-     * {@link Trees#getPath(CompilationUnitTree, Tree)} (which is much slower)
-     * only if {@code node} is not found on the current path.
-     *
-     * Note that the given Tree has to be within the current compilation unit,
-     * otherwise null will be returned.
-     *
-     * @param node the {@link Tree} to get the path for
-     * @return the path for {@code node} under the current root
-     */
-    public final TreePath getPath(Tree node) {
-        assert root != null : "root needs to be set when used on trees";
-
-        if (node == null) return null;
-        TreePath currentPath = visitorState.getPath();
-        if (currentPath == null)
-            return TreePath.getPath(root, node);
-
-        // This method uses multiple heuristics to avoid calling
-        // TreePath.getPath()
-
-        // If the current path you are visiting is for this node we are done
-        if (currentPath.getLeaf() == node) {
-            return currentPath;
-        }
-
-        // When running on Daikon, we noticed that a lot of calls happened
-        // within a small subtree containing the node we are currently visiting
-
-        // When testing on Daikon, two steps resulted in the best performance
-        if (currentPath.getParentPath() != null)
-            currentPath = currentPath.getParentPath();
-        if (currentPath.getLeaf() == node) {
-            return currentPath;
-        }
-        if (currentPath.getParentPath() != null)
-            currentPath = currentPath.getParentPath();
-        if (currentPath.getLeaf() == node) {
-            return currentPath;
-        }
-
-        final TreePath pathWithinSubtree = TreePath.getPath(currentPath, node);
-        if (pathWithinSubtree != null) {
-            return pathWithinSubtree;
-        }
-
-        // climb the current path till we see that
-        // Works when getPath called on the enclosing method, enclosing
-        // class
-        TreePath current = currentPath;
-        while (current != null) {
-            if (current.getLeaf() == node)
-                return current;
-            current = current.getParentPath();
-        }
-
-        // OK, we give up. Do a full scan.
-        return TreePath.getPath(root, node);
-    }
-
-    /**
-     * Ensures that a type has been constructed properly.
-     *
-     * @param type the type to check
-     */
-    private void checkRep(AnnotatedTypeMirror type) {
-        new AnnotatedTypeScanner<Void, Void>() {
-            @Override
-            public Void visitDeclared(AnnotatedDeclaredType type, Void p) {
-                //assert type.getElement() != null;
-                return super.visitDeclared(type, p);
-            }
-
-            @Override
-            public Void visitExecutable(AnnotatedExecutableType type, Void p) {
-                assert type.getElement() != null;
-                return super.visitExecutable(type, p);
-            }
-
-        }.visit(type);
-    }
-
-    /**
-     * Assert that the type is a type of valid type mirror, i.e. not an ERROR
-     * or OTHER type.
-     *
-     * @param type an annotated type
-     * @return true if the type is a valid annotated type, false otherwise
-     */
-    static final boolean validAnnotatedType(AnnotatedTypeMirror type) {
-        if (type == null) return false;
-        if (type.getUnderlyingType() == null)
-            return true; // e.g., for receiver types
-        return validType(type.getUnderlyingType());
-    }
-
-    /**
-     * Used for asserting that a type is valid for converting to an annotated
-     * type.
-     *
-     * @param type
-     * @return true if {@code type} can be converted to an annotated type, false
-     *         otherwise
-     */
-<<<<<<< HEAD
-    public AnnotatedDeclaredType getEnclosingType(TypeElement element, Tree tree) {
-
-        Element enclosingElt = getMostInnerClassOrMethod(tree);
-
-        while (enclosingElt != null) {
-            if (enclosingElt instanceof ExecutableElement) {
-                ExecutableElement method = (ExecutableElement)enclosingElt;
-                if (method.asType() != null // XXX: hack due to a compiler bug
-                        && isSubtype((TypeElement)method.getEnclosingElement(), element)) {
-                    if (ElementUtils.isStatic(method)) {
-                        // TODO: why not the type of the class?
-                        return null;
-                    } else {
-                        return getAnnotatedType(method).getReceiverType();
-                    }
-                }
-            } else if (enclosingElt instanceof TypeElement) {
-                if (isSubtype((TypeElement)enclosingElt, element)) {
-                    return (AnnotatedDeclaredType) getAnnotatedType(enclosingElt);
-            }
-            }
-            enclosingElt = enclosingElt.getEnclosingElement();
-        }
-        return null;
-    }
-
-    private boolean isSubtype(TypeElement a1, TypeElement a2) {
-        return (a1.equals(a2)
-                || types.isSubtype(types.erasure(a1.asType()),
-                        types.erasure(a2.asType())));
-    }
-
-    /**
-     * Returns the receiver type of the expression tree, or null if it does not exist.
-     *
-     * The only trees that could potentially have a receiver are:
-     * <ul>
-     *  <li> Array Access
-     *  <li> Identifiers (whose receivers are usually self type)
-     *  <li> Method Invocation Trees
-     *  <li> Member Select Trees
-     * </ul>
-     *
-     * @param expression The expression for which to determine the receiver type
-     * @return  the type of the receiver of this expression
-     */
-    public final AnnotatedTypeMirror getReceiverType(ExpressionTree expression) {
-        ExpressionTree receiver = TreeUtils.getReceiverTree(expression);
-
-        if (this.isAnyEnclosingThisDeref(expression)) {
-            return getImplicitReceiverType(expression);
-        }
-
-        if (receiver!=null) {
-        return getAnnotatedType(receiver);
-        } else {
-            // E.g. local variables
-            return null;
-    }
-=======
-    private static final boolean validType(TypeMirror type) {
-        if (type == null) return false;
-        switch (type.getKind()) {
-            case ERROR:
-            case OTHER:
-            case PACKAGE:
-                return false;
-        }
-        return true;
->>>>>>> e13b6bde
-    }
-
-    /**
-     * A Utility method for creating LRU cache
-     * @param size  size of the cache
-     * @return  a new cache with the provided size
-     */
-    protected static <K, V> Map<K, V> createLRUCache(final int size) {
-        return new LinkedHashMap<K, V>() {
-
-            private static final long serialVersionUID = 5261489276168775084L;
-            @Override
-            protected boolean removeEldestEntry(Map.Entry<K, V> entry) {
-                return size() > size;
-            }
-        };
-    }
-
-    /** Sets indexTypes and indexDeclAnnos by side effect, just before returning. */
-    private void buildIndexTypes() {
-        if (this.indexTypes != null || this.indexDeclAnnos != null) {
+     * Note that the given Tree has to be within the current compilation unit,
+     * otherwise null will be returned.
+     *
+     * @param node the {@link Tree} to get the path for
+     * @return the path for {@code node} under the current root
+     */
+    public final TreePath getPath(Tree node) {
+        assert root != null : "root needs to be set when used on trees";
+
+        if (node == null) return null;
+        TreePath currentPath = visitorState.getPath();
+        if (currentPath == null)
+            return TreePath.getPath(root, node);
+
+        // This method uses multiple heuristics to avoid calling
+        // TreePath.getPath()
+
+        // If the current path you are visiting is for this node we are done
+        if (currentPath.getLeaf() == node) {
+            return currentPath;
+        }
+
+        // When running on Daikon, we noticed that a lot of calls happened
+        // within a small subtree containing the node we are currently visiting
+
+        // When testing on Daikon, two steps resulted in the best performance
+        if (currentPath.getParentPath() != null)
+            currentPath = currentPath.getParentPath();
+        if (currentPath.getLeaf() == node) {
+            return currentPath;
+        }
+        if (currentPath.getParentPath() != null)
+            currentPath = currentPath.getParentPath();
+        if (currentPath.getLeaf() == node) {
+            return currentPath;
+        }
+
+        final TreePath pathWithinSubtree = TreePath.getPath(currentPath, node);
+        if (pathWithinSubtree != null) {
+            return pathWithinSubtree;
+        }
+
+        // climb the current path till we see that
+        // Works when getPath called on the enclosing method, enclosing
+        // class
+        TreePath current = currentPath;
+        while (current != null) {
+            if (current.getLeaf() == node)
+                return current;
+            current = current.getParentPath();
+        }
+
+        // OK, we give up. Do a full scan.
+        return TreePath.getPath(root, node);
+    }
+
+    /**
+     * Ensures that a type has been constructed properly.
+     *
+     * @param type the type to check
+     */
+    private void checkRep(AnnotatedTypeMirror type) {
+        new AnnotatedTypeScanner<Void, Void>() {
+            @Override
+            public Void visitDeclared(AnnotatedDeclaredType type, Void p) {
+                //assert type.getElement() != null;
+                return super.visitDeclared(type, p);
+            }
+
+            @Override
+            public Void visitExecutable(AnnotatedExecutableType type, Void p) {
+                assert type.getElement() != null;
+                return super.visitExecutable(type, p);
+            }
+
+        }.visit(type);
+    }
+
+    /**
+     * Assert that the type is a type of valid type mirror, i.e. not an ERROR
+     * or OTHER type.
+     *
+     * @param type an annotated type
+     * @return true if the type is a valid annotated type, false otherwise
+     */
+    static final boolean validAnnotatedType(AnnotatedTypeMirror type) {
+        if (type == null) return false;
+        if (type.getUnderlyingType() == null)
+            return true; // e.g., for receiver types
+        return validType(type.getUnderlyingType());
+    }
+
+    /**
+     * Used for asserting that a type is valid for converting to an annotated
+     * type.
+     *
+     * @param type
+     * @return true if {@code type} can be converted to an annotated type, false
+     *         otherwise
+     */
+    private static final boolean validType(TypeMirror type) {
+        if (type == null) return false;
+        switch (type.getKind()) {
+            case ERROR:
+            case OTHER:
+            case PACKAGE:
+                return false;
+        }
+        return true;
+    }
+
+    /**
+     * A Utility method for creating LRU cache
+     * @param size  size of the cache
+     * @return  a new cache with the provided size
+     */
+    protected static <K, V> Map<K, V> createLRUCache(final int size) {
+        return new LinkedHashMap<K, V>() {
+
+            private static final long serialVersionUID = 5261489276168775084L;
+            @Override
+            protected boolean removeEldestEntry(Map.Entry<K, V> entry) {
+                return size() > size;
+            }
+        };
+    }
+
+    /** Sets indexTypes and indexDeclAnnos by side effect, just before returning. */
+    private void buildIndexTypes() {
+        if (this.indexTypes != null || this.indexDeclAnnos != null) {
             throw new CheckerError("AnnotatedTypeFactory.buildIndexTypes called more than once");
-        }
-
-        Map<Element, AnnotatedTypeMirror> indexTypes
-            = new HashMap<Element, AnnotatedTypeMirror>();
-        Map<String, Set<AnnotationMirror>> indexDeclAnnos
-            = new HashMap<String, Set<AnnotationMirror>>();
-
+        }
+
+        Map<Element, AnnotatedTypeMirror> indexTypes
+            = new HashMap<Element, AnnotatedTypeMirror>();
+        Map<String, Set<AnnotationMirror>> indexDeclAnnos
+            = new HashMap<String, Set<AnnotationMirror>>();
+
         if (!env.getOptions().containsKey("ignorejdkastub")) {
             InputStream in = null;
             if (checkerClass != null)
@@ -1667,8 +1605,8 @@
                 StubParser stubParser = new StubParser("jdk.astub", in, this, env);
                 stubParser.parse(indexTypes, indexDeclAnnos);
             }
-        }
-
+        }
+
         String allstubFiles = "";
         String stubFiles;
 
@@ -1683,7 +1621,7 @@
         stubFiles = System.getenv("stubs");
         if (stubFiles != null)
             allstubFiles += File.pathSeparator + stubFiles;
-
+
         {
             StubFiles sfanno = checkerClass.getAnnotation(StubFiles.class);
             if (sfanno!=null) {
@@ -1697,21 +1635,21 @@
         }
 
         if (allstubFiles.isEmpty()) {
-            this.indexTypes = indexTypes;
-            this.indexDeclAnnos = indexDeclAnnos;
-            return;
-        }
-
+            this.indexTypes = indexTypes;
+            this.indexDeclAnnos = indexDeclAnnos;
+            return;
+        }
+
         String[] stubArray = allstubFiles.split(File.pathSeparator);
-        for (String stubPath : stubArray) {
+        for (String stubPath : stubArray) {
             if (stubPath==null || stubPath.isEmpty()) continue;
-            try {
-                // Handle case when running in jtreg
-                String base = System.getProperty("test.src");
-                if (base != null)
-                    stubPath = base + "/" + stubPath;
-                List<File> stubs = StubUtil.allStubFiles(stubPath);
-                if (stubs.size()==0) {
+            try {
+                // Handle case when running in jtreg
+                String base = System.getProperty("test.src");
+                if (base != null)
+                    stubPath = base + "/" + stubPath;
+                List<File> stubs = StubUtil.allStubFiles(stubPath);
+                if (stubs.size()==0) {
                     InputStream in = null;
                     if (checkerClass != null)
                         in = checkerClass.getResourceAsStream(stubPath);
@@ -1722,66 +1660,66 @@
                         continue;
                     }
                     // We couldn't handle the stubPath -> error message.
-                    System.err.println("Did not find stub file or files within directory: " + stubPath);
-                }
-
-                for (File f : stubs) {
-                    InputStream stubStream = new FileInputStream(f);
-                    StubParser stubParser = new StubParser(f.getAbsolutePath(), stubStream, this, env);
-                    stubParser.parse(indexTypes, indexDeclAnnos);
-                }
-            } catch (FileNotFoundException e) {
-                System.err.println("Couldn't find stub file named: " + stubPath);
-            }
-        }
-
-        this.indexTypes = indexTypes;
-        this.indexDeclAnnos = indexDeclAnnos;
-        return;
-    }
-
-    /**
-     * Returns the actual annotation mirror used to annotate this type,
-     * whose name equals the passed annotationName if one exists, null otherwise.
-     *
-     * @param anno annotation class
-     * @return the annotation mirror for anno
-     */
-    public AnnotationMirror getDeclAnnotation(Element elt, Class<? extends Annotation> anno) {
-        String aname = anno.getCanonicalName();
-
-        // First look in the stub files.
-        String eltName = ElementUtils.getVerboseName(elt);
-        Set<AnnotationMirror> stubAnnos = indexDeclAnnos.get(eltName);
-
-        if (stubAnnos != null) {
-            for (AnnotationMirror am : stubAnnos) {
-                if (sameAnnotation(am, aname)) {
-                    return am;
-                }
-            }
-        }
-
-        // Then look at the real annotations.
-        for (AnnotationMirror am : elt.getAnnotationMirrors()) {
-            if (sameAnnotation(am, aname)) {
-                return am;
-            }
-        }
-
-        // Not found in either location
-        return null;
-    }
-
-    // Checks the annotation name, but not its arguments
-    private boolean sameAnnotation(AnnotationMirror am, String aname) {
-        Name amname = AnnotationUtils.annotationName(am);
-        return amname.toString().equals(aname);
-    }
-
-    // Checks the annotation name, but not its arguments
-    private boolean sameAnnotation(AnnotationMirror am, Class<? extends Annotation> anno) {
-        return sameAnnotation(am, anno.getCanonicalName());
-    }
-
-}+                    System.err.println("Did not find stub file or files within directory: " + stubPath);
+                }
+
+                for (File f : stubs) {
+                    InputStream stubStream = new FileInputStream(f);
+                    StubParser stubParser = new StubParser(f.getAbsolutePath(), stubStream, this, env);
+                    stubParser.parse(indexTypes, indexDeclAnnos);
+                }
+            } catch (FileNotFoundException e) {
+                System.err.println("Couldn't find stub file named: " + stubPath);
+            }
+        }
+
+        this.indexTypes = indexTypes;
+        this.indexDeclAnnos = indexDeclAnnos;
+        return;
+    }
+
+    /**
+     * Returns the actual annotation mirror used to annotate this type,
+     * whose name equals the passed annotationName if one exists, null otherwise.
+     *
+     * @param anno annotation class
+     * @return the annotation mirror for anno
+     */
+    public AnnotationMirror getDeclAnnotation(Element elt, Class<? extends Annotation> anno) {
+        String aname = anno.getCanonicalName();
+
+        // First look in the stub files.
+        String eltName = ElementUtils.getVerboseName(elt);
+        Set<AnnotationMirror> stubAnnos = indexDeclAnnos.get(eltName);
+
+        if (stubAnnos != null) {
+            for (AnnotationMirror am : stubAnnos) {
+                if (sameAnnotation(am, aname)) {
+                    return am;
+                }
+            }
+        }
+
+        // Then look at the real annotations.
+        for (AnnotationMirror am : elt.getAnnotationMirrors()) {
+            if (sameAnnotation(am, aname)) {
+                return am;
+            }
+        }
+
+        // Not found in either location
+        return null;
+    }
+
+    // Checks the annotation name, but not its arguments
+    private boolean sameAnnotation(AnnotationMirror am, String aname) {
+        Name amname = AnnotationUtils.annotationName(am);
+        return amname.toString().equals(aname);
+    }
+
+    // Checks the annotation name, but not its arguments
+    private boolean sameAnnotation(AnnotationMirror am, Class<? extends Annotation> anno) {
+        return sameAnnotation(am, anno.getCanonicalName());
+    }
+
+}