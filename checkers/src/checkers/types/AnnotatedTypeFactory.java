--- conflicted
+++ resolved
@@ -125,9 +125,6 @@
      */
     private final Map<String, AnnotationMirror> aliases = new HashMap<String, AnnotationMirror>();
 
-<<<<<<< HEAD
-    /** Unique ID counter; for debugging purposes. */
-=======
     /**
      * A map from the class name (canonical name) of an annotation to the set of
      * class names (canonical names) for annotations with the same meaning
@@ -135,7 +132,7 @@
      */
     private final Map<String, Pair<AnnotationMirror, Set<String>>> declAliases = new HashMap<>();
 
->>>>>>> f680a33d
+	/** Unique ID counter; for debugging purposes. */
     private static int uidCounter = 0;
 
     /** Unique ID of the current object; for debugging purposes. */
