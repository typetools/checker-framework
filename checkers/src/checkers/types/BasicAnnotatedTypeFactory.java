--- conflicted
+++ resolved
@@ -29,94 +29,7 @@
     }
 
     public BasicAnnotatedTypeFactory(Checker checker, CompilationUnitTree root) {
-<<<<<<< HEAD
-        this(checker, root, FLOW_BY_DEFAULT);
-    }
-
-    // **********************************************************************
-    // Factory Methods for the appropriate annotator classes
-    // **********************************************************************
-
-    /**
-     * Returns a {@link TreeAnnotator} that adds annotations to a type based
-     * on the contents of a tree.
-     *
-     * Subclasses may override this method to specify more appriopriate
-     * {@link TreeAnnotator}
-     *
-     * @return a tree annotator
-     */
-    protected TreeAnnotator createTreeAnnotator(Checker checker) {
-        return new TreeAnnotator(checker, this);
-    }
-
-    /**
-     * Returns a {@link TypeAnnotator} that adds annotations to a type based
-     * on the content of the type itself.
-     *
-     * @return a type annotator
-     */
-    protected TypeAnnotator createTypeAnnotator(Checker checker) {
-        return new TypeAnnotator(checker, this);
-    }
-
-    /**
-     * Returns a {@link Flow} instance that performs flow sensitive analysis
-     * to infer qualifiers on unqualified types.
-     *
-     * @param checker   the checker
-     * @param root      the compilation unit associated with this factory
-     * @param flowQuals the qualifiers to infer
-     * @return  the flow analysis class
-     */
-    protected Flow createFlow(Checker checker, CompilationUnitTree root,
-            Set<AnnotationMirror> flowQuals) {
-        return new DefaultFlow<DefaultFlowState>(checker, root, flowQuals, this);
-    }
-
-    // **********************************************************************
-    // Factory Methods for the appropriate annotator classes
-    // **********************************************************************
-
-    @Override
-    protected void postDirectSuperTypes(AnnotatedTypeMirror type,
-            List<? extends AnnotatedTypeMirror> supertypes) {
-        super.postDirectSuperTypes(type, supertypes);
-        if (type.getKind() == TypeKind.DECLARED) {
-            for (AnnotatedTypeMirror supertype : supertypes) {
-                Element elt = ((DeclaredType) supertype.getUnderlyingType()).asElement();
-                annotateImplicit(elt, supertype);
-            }
-        }
-    }
-
-    public void annotateImplicit(Tree tree, AnnotatedTypeMirror type) {
-        assert root != null : "root needs to be set when used on trees";
-        treeAnnotator.visit(tree, type);
-        Element elt = InternalUtils.symbol(tree);
-        typeAnnotator.visit(type, elt != null ? elt.getKind() : ElementKind.OTHER);
-        defaults.annotate(tree, type);
-
-        if (useFlow) {
-            final Set<AnnotationMirror> inferred = flow.test(tree);
-            if (inferred != null) {
-                for (AnnotationMirror inf : inferred) {
-                    AnnotationMirror present = type.getAnnotationInHierarchy(inf);
-                    if (present != null) {
-                        if (this.getQualifierHierarchy().isSubtype(inf, present)) {
-                            // TODO: why is the above check needed? Shouldn't inferred
-                            // qualifiers always be subtypes?
-                            type.replaceAnnotation(inf);
-                        }
-                    } else {
-                        type.addAnnotation(inf);
-                    }
-                }
-            }
-        }
-=======
         super(checker, root);
->>>>>>> a42e2bce
     }
 
     @Override
