--- conflicted
+++ resolved
@@ -1,9 +1,5 @@
 package checkers.types;
 
-<<<<<<< HEAD
-import java.lang.annotation.Annotation;
-=======
->>>>>>> 227e9c4d
 import java.util.List;
 
 import javax.lang.model.element.VariableElement;
@@ -16,12 +12,6 @@
 import checkers.util.Pair;
 
 import com.sun.source.tree.CompilationUnitTree;
-<<<<<<< HEAD
-import com.sun.source.tree.MethodInvocationTree;
-import com.sun.source.tree.NewClassTree;
-import com.sun.source.tree.Tree;
-=======
->>>>>>> 227e9c4d
 
 /**
  * A factory that extends {@link AbstractBasicAnnotatedTypeFactory} to use the
@@ -33,74 +23,9 @@
         extends
         AbstractBasicAnnotatedTypeFactory<Checker, CFValue, CFStore, CFTransfer, CFAnalysis> {
 
-<<<<<<< HEAD
-    /** The type checker to use. */
-    protected Checker checker;
-
-    /** should use flow by default */
-    protected static boolean FLOW_BY_DEFAULT = true;
-
-    /** to annotate types based on the given tree */
-    protected final TypeAnnotator typeAnnotator;
-
-    /** to annotate types based on the given un-annotated types */
-    protected final TreeAnnotator treeAnnotator;
-
-    /** to handle any polymorphic types */
-    protected final QualifierPolymorphism poly;
-
-    /** to handle defaults specified by the user */
-    protected final QualifierDefaults defaults;
-
-    //// Flow related fields
-    /** Should use flow analysis? */
-    protected boolean useFlow;
-
-    /** Flow sensitive instance */
-    protected Flow flow;
-
-    /**
-     * Creates a type factory for checking the given compilation unit with
-     * respect to the given annotation.
-     *
-     * @param checker the checker to which this type factory belongs
-     * @param root the compilation unit to scan
-     * @param useFlow whether flow analysis should be performed
-     */
-    public BasicAnnotatedTypeFactory(Checker checker, CompilationUnitTree root, boolean useFlow) {
-        super(checker, checker.getQualifierHierarchy(), root);
-        this.checker = checker;
-        this.treeAnnotator = createTreeAnnotator(checker);
-        this.typeAnnotator = createTypeAnnotator(checker);
-        this.useFlow = useFlow;
-        this.poly = new QualifierPolymorphism(checker, this);
-
-        this.defaults = new QualifierDefaults(this, this.annotations);
-        boolean foundDefault = false;
-        // TODO: should look for a default qualifier per qualifier hierarchy.
-        for (Class<? extends Annotation> qual : checker.getSupportedTypeQualifiers()) {
-            if (qual.getAnnotation(DefaultQualifierInHierarchy.class) != null) {
-                defaults.addAbsoluteDefault(this.annotations.fromClass(qual),
-                        DefaultLocation.ALL);
-                foundDefault = true;
-            }
-        }
-
-        AnnotationMirror unqualified = this.annotations.fromClass(Unqualified.class);
-        if (!foundDefault && this.isSupportedQualifier(unqualified)) {
-            defaults.addAbsoluteDefault(unqualified,
-                    DefaultLocation.ALL);
-        }
-
-        // every subclass must call postInit!
-        if (this.getClass().equals(BasicAnnotatedTypeFactory.class)) {
-            this.postInit();
-        }
-=======
     public BasicAnnotatedTypeFactory(Checker checker, CompilationUnitTree root,
             boolean useFlow) {
         super(checker, root, useFlow);
->>>>>>> 227e9c4d
     }
 
     public BasicAnnotatedTypeFactory(Checker checker, CompilationUnitTree root) {
@@ -112,71 +37,4 @@
             List<Pair<VariableElement, CFValue>> fieldValues) {
         return new CFAnalysis(this, getEnv(), checker, fieldValues);
     }
-<<<<<<< HEAD
-
-    protected void annotateImplicit(Tree tree, AnnotatedTypeMirror type) {
-        assert root != null : "root needs to be set when used on trees";
-        treeAnnotator.visit(tree, type);
-        Element elt = InternalUtils.symbol(tree);
-        typeAnnotator.visit(type, elt != null ? elt.getKind() : ElementKind.OTHER);
-        defaults.annotate(tree, type);
-
-        if (useFlow) {
-            final Set<AnnotationMirror> inferred = flow.test(tree);
-            if (inferred != null) {
-                for (AnnotationMirror inf : inferred) {
-                    AnnotationMirror present = type.getAnnotationInHierarchy(inf);
-                    if (present!=null) {
-                        if (this.getQualifierHierarchy().isSubtype(inf, present)) {
-                            // TODO: why is the above check needed? Shouldn't inferred
-                            // qualifiers always be subtypes?
-                            type.replaceAnnotation(inf);
-                        }
-                    } else {
-                        type.addAnnotation(inf);
-                    }
-                }
-            }
-        }
-    }
-
-    @Override
-    protected void annotateImplicit(Element elt, AnnotatedTypeMirror type) {
-        typeAnnotator.visit(type, elt.getKind());
-        defaults.annotate(elt, type);
-    }
-
-    @Override
-    public Pair<AnnotatedExecutableType, List<AnnotatedTypeMirror>> methodFromUse(MethodInvocationTree tree) {
-        Pair<AnnotatedExecutableType, List<AnnotatedTypeMirror>> mfuPair = super.methodFromUse(tree);
-        AnnotatedExecutableType method = mfuPair.first;
-        poly.annotate(tree, method);
-        return mfuPair;
-    }
-
-    @Override
-    public Pair<AnnotatedExecutableType, List<AnnotatedTypeMirror>> constructorFromUse(NewClassTree tree) {
-        Pair<AnnotatedExecutableType, List<AnnotatedTypeMirror>> mfuPair = super.constructorFromUse(tree);
-        AnnotatedExecutableType method = mfuPair.first;
-        poly.annotate(tree, method);
-        return mfuPair;
-    }
-
-    // **********************************************************************
-    // Helper method
-    // **********************************************************************
-
-    /**
-     * Returns the set of annotations to be inferred in flow analysis
-     */
-    protected Set<AnnotationMirror> createFlowQualifiers(Checker checker) {
-        Set<AnnotationMirror> flowQuals = AnnotationUtils.createAnnotationSet();
-        for (Class<? extends Annotation> cl : checker.getSupportedTypeQualifiers()) {
-            flowQuals.add(annotations.fromClass(cl));
-        }
-        return flowQuals;
-    }
-
-=======
->>>>>>> 227e9c4d
 }