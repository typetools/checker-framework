--- conflicted
+++ resolved
@@ -20,65 +20,9 @@
  * 
  * @author Stefan Heule
  */
-<<<<<<< HEAD
-public class BasicAnnotatedTypeFactory<Checker extends BaseTypeChecker> extends AnnotatedTypeFactory {
-
-    /** The type checker to use. */
-    protected Checker checker;
-
-    /** should use flow by default */
-    protected static boolean FLOW_BY_DEFAULT = true;
-
-    /** to annotate types based on the given tree */
-    protected final TypeAnnotator typeAnnotator;
-
-    /** to annotate types based on the given un-annotated types */
-    protected final TreeAnnotator treeAnnotator;
-
-    /** to handle any polymorphic types */
-    protected final QualifierPolymorphism poly;
-
-    /** to handle defaults specified by the user */
-    protected final QualifierDefaults defaults;
-
-    //// Flow related fields
-    /** Should use flow analysis? */
-    protected boolean useFlow;
-
-    /** Flow sensitive instance */
-    protected Flow flow;
-
-    /**
-     * Creates a type factory for checking the given compilation unit with
-     * respect to the given annotation.
-     *
-     * @param checker the checker to which this type factory belongs
-     * @param root the compilation unit to scan
-     * @param useFlow whether flow analysis should be performed
-     */
-    public BasicAnnotatedTypeFactory(Checker checker, CompilationUnitTree root, boolean useFlow) {
-        super(checker, checker.getQualifierHierarchy(), root);
-        this.checker = checker;
-        this.treeAnnotator = createTreeAnnotator(checker);
-        this.typeAnnotator = createTypeAnnotator(checker);
-        this.useFlow = useFlow;
-
-        this.poly = createQualifierPolymorphism();
-        this.defaults = createQualifierDefaults();
-        boolean foundDefault = false;
-        // TODO: should look for a default qualifier per qualifier hierarchy.
-        for (Class<? extends Annotation> qual : checker.getSupportedTypeQualifiers()) {
-            if (qual.getAnnotation(DefaultQualifierInHierarchy.class) != null) {
-                defaults.addAbsoluteDefault(AnnotationUtils.fromClass(elements, qual),
-                        DefaultLocation.ALL);
-                foundDefault = true;
-            }
-        }
-=======
 public class BasicAnnotatedTypeFactory<Checker extends BaseTypeChecker>
         extends
         AbstractBasicAnnotatedTypeFactory<Checker, CFValue, CFStore, CFTransfer, CFAnalysis> {
->>>>>>> 580144d5
 
     public BasicAnnotatedTypeFactory(Checker checker, CompilationUnitTree root,
             boolean useFlow) {
@@ -86,115 +30,7 @@
     }
 
     public BasicAnnotatedTypeFactory(Checker checker, CompilationUnitTree root) {
-<<<<<<< HEAD
-        this(checker, root, FLOW_BY_DEFAULT);
-    }
-
-    // **********************************************************************
-    // Factory Methods for the appropriate annotator classes
-    // **********************************************************************
-
-    /**
-     * Returns a {@link TreeAnnotator} that adds annotations to a type based
-     * on the contents of a tree.
-     *
-     * Subclasses may override this method to specify more appriopriate
-     * {@link TreeAnnotator}
-     *
-     * @return a tree annotator
-     */
-    protected TreeAnnotator createTreeAnnotator(Checker checker) {
-        return new TreeAnnotator(checker, this);
-    }
-
-    /**
-     * Returns a {@link TypeAnnotator} that adds annotations to a type based
-     * on the content of the type itself.
-     *
-     * @return a type annotator
-     */
-    protected TypeAnnotator createTypeAnnotator(Checker checker) {
-        return new TypeAnnotator(checker, this);
-    }
-
-    /**
-     * Returns a {@link Flow} instance that performs flow sensitive analysis
-     * to infer qualifiers on unqualified types.
-     *
-     * @param checker   the checker
-     * @param root      the compilation unit associated with this factory
-     * @param flowQuals the qualifiers to infer
-     * @return  the flow analysis class
-     */
-    protected Flow createFlow(Checker checker, CompilationUnitTree root,
-            Set<AnnotationMirror> flowQuals) {
-        return new DefaultFlow<DefaultFlowState>(checker, root, flowQuals, this);
-    }
-
-    /**
-     * Create {@link QualifierDefaults} which handles user specified defaults
-     * @return the QualifierDefaults class
-     */
-    protected QualifierDefaults createQualifierDefaults() {
-        return new QualifierDefaults(elements, this);
-    }
-
-    /**
-     * Creates {@link QualifierPolymorphism} which supports
-     * QualifierPolymorphism mechanism
-     * @return the QualifierPolymorphism class
-     */
-    protected QualifierPolymorphism createQualifierPolymorphism() {
-        return new QualifierPolymorphism(checker, this);
-    }
-
-    // **********************************************************************
-    // Factory Methods for the appropriate annotator classes
-    // **********************************************************************
-
-    @Override
-    protected void postDirectSuperTypes(AnnotatedTypeMirror type,
-            List<? extends AnnotatedTypeMirror> supertypes) {
-        super.postDirectSuperTypes(type, supertypes);
-        if (type.getKind() == TypeKind.DECLARED) {
-            for (AnnotatedTypeMirror supertype : supertypes) {
-                Element elt = ((DeclaredType) supertype.getUnderlyingType()).asElement();
-                annotateImplicit(elt, supertype);
-            }
-        }
-    }
-
-    @Override
-    public void annotateImplicit(Tree tree, AnnotatedTypeMirror type) {
-        assert root != null : "root needs to be set when used on trees";
-        treeAnnotator.visit(tree, type);
-        Element elt = InternalUtils.symbol(tree);
-        typeAnnotator.visit(type, elt != null ? elt.getKind() : ElementKind.OTHER);
-        defaults.annotate(tree, type);
-
-        if (useFlow) {
-            if (flow == null) {
-                SourceChecker.errorAbort("Type factory \"" + this.getClass().getSimpleName() + "\" did not call postInit() to initialize flow inference!");
-            }
-            final Set<AnnotationMirror> inferred = flow.test(tree);
-            if (inferred != null) {
-                for (AnnotationMirror inf : inferred) {
-                    AnnotationMirror present = type.getAnnotationInHierarchy(inf);
-                    if (present != null) {
-                        if (this.getQualifierHierarchy().isSubtype(inf, present)) {
-                            // TODO: why is the above check needed? Shouldn't inferred
-                            // qualifiers always be subtypes?
-                            type.replaceAnnotation(inf);
-                        }
-                    } else {
-                        type.addAnnotation(inf);
-                    }
-                }
-            }
-        }
-=======
         super(checker, root);
->>>>>>> 580144d5
     }
 
     @Override
