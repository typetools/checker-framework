package checkers.types;

import java.util.List;

import javax.lang.model.element.VariableElement;

import checkers.basetype.BaseTypeChecker;
import checkers.flow.analysis.checkers.CFAnalysis;
import checkers.flow.analysis.checkers.CFStore;
import checkers.flow.analysis.checkers.CFTransfer;
import checkers.flow.analysis.checkers.CFValue;
import checkers.util.Pair;

import com.sun.source.tree.CompilationUnitTree;

/**
 * A factory that extends {@link AbstractBasicAnnotatedTypeFactory} to use the
 * default flow-sensitive analysis as provided by {@link CFAnalysis}.
 * 
 * @author Stefan Heule
 */
public class BasicAnnotatedTypeFactory<Checker extends BaseTypeChecker>
        extends
        AbstractBasicAnnotatedTypeFactory<Checker, CFValue, CFStore, CFTransfer, CFAnalysis> {

    public BasicAnnotatedTypeFactory(Checker checker, CompilationUnitTree root,
            boolean useFlow) {
        super(checker, root, useFlow);
    }

    public BasicAnnotatedTypeFactory(Checker checker, CompilationUnitTree root) {
        super(checker, root);
    }

    @Override
    protected CFAnalysis createFlowAnalysis(Checker checker,
            List<Pair<VariableElement, CFValue>> fieldValues) {
        return new CFAnalysis(this, getEnv(), checker, fieldValues);
    }
<<<<<<< HEAD

    // Indicate whether flow has performed the analysis or not
    boolean scanned = false;
    boolean finishedScanning = false;
    @Override
    protected void annotateImplicit(Tree tree, AnnotatedTypeMirror type) {
        assert root != null : "root needs to be set when used on trees";
        if (useFlow && !scanned) {
            // Perform the flow analysis at the first invocation of
            // annotateImplicit.  note that flow may call .getAnnotatedType
            // so scanned is set to true before flow.scan
            scanned = true;
            // Apply flow-sensitive qualifier inference.
            flow.scan(root);
            super.fromTreeCache.clear();
            finishedScanning = true;
        }
        treeAnnotator.visit(tree, type);
        if (useFlow) {
            final Set<AnnotationMirror> inferred = flow.test(tree);
            if (inferred != null) {
                for (AnnotationMirror inf : inferred) {
                    AnnotationMirror present = type.getAnnotationInHierarchy(inf);
                    if (present!=null) {
                        if (this.qualHierarchy.isSubtype(inf, present)) {
                            // TODO: why is the above check needed? Shouldn't inferred
                            // qualifiers always be subtypes?
                            type.replaceAnnotation(inf);
                        }
                    } else {
                        type.addAnnotation(inf);
                    }
                }
            }
        }
        // TODO: This is quite ugly
        if (!useFlow || finishedScanning
                || type.getKind() != TypeKind.TYPEVAR) {
            Element elt = InternalUtils.symbol(tree);
            typeAnnotator.visit(type, elt != null ? elt.getKind() : ElementKind.OTHER);
            defaults.annotate(tree, type);
        }
    }

    @Override
    protected void annotateImplicit(Element elt, AnnotatedTypeMirror type) {
        typeAnnotator.visit(type, elt.getKind());
        defaults.annotate(elt, type);
    }

    @Override
    public Pair<AnnotatedExecutableType, List<AnnotatedTypeMirror>> methodFromUse(MethodInvocationTree tree) {
        Pair<AnnotatedExecutableType, List<AnnotatedTypeMirror>> mfuPair = super.methodFromUse(tree);
        AnnotatedExecutableType method = mfuPair.first;
        poly.annotate(tree, method);
        return mfuPair;
    }

    // **********************************************************************
    // Helper method
    // **********************************************************************

    /**
     * Returns the set of annotations to be inferred in flow analysis
     */
    protected Set<AnnotationMirror> createFlowQualifiers(Checker checker) {
        Set<AnnotationMirror> flowQuals = AnnotationUtils.createAnnotationSet();
        for (Class<? extends Annotation> cl : checker.getSupportedTypeQualifiers()) {
            flowQuals.add(annotations.fromClass(cl));
        }
        return flowQuals;
    }

=======
>>>>>>> 8033cedb
}<|MERGE_RESOLUTION|>--- conflicted
+++ resolved
@@ -1,116 +1,40 @@
 package checkers.types;
 
-import java.util.List;
-
-import javax.lang.model.element.VariableElement;
-
-import checkers.basetype.BaseTypeChecker;
-import checkers.flow.analysis.checkers.CFAnalysis;
-import checkers.flow.analysis.checkers.CFStore;
-import checkers.flow.analysis.checkers.CFTransfer;
-import checkers.flow.analysis.checkers.CFValue;
-import checkers.util.Pair;
-
-import com.sun.source.tree.CompilationUnitTree;
-
-/**
- * A factory that extends {@link AbstractBasicAnnotatedTypeFactory} to use the
- * default flow-sensitive analysis as provided by {@link CFAnalysis}.
- * 
- * @author Stefan Heule
- */
-public class BasicAnnotatedTypeFactory<Checker extends BaseTypeChecker>
-        extends
-        AbstractBasicAnnotatedTypeFactory<Checker, CFValue, CFStore, CFTransfer, CFAnalysis> {
-
-    public BasicAnnotatedTypeFactory(Checker checker, CompilationUnitTree root,
-            boolean useFlow) {
-        super(checker, root, useFlow);
+import java.util.List;
+
+import javax.lang.model.element.VariableElement;
+
+import checkers.basetype.BaseTypeChecker;
+import checkers.flow.analysis.checkers.CFAnalysis;
+import checkers.flow.analysis.checkers.CFStore;
+import checkers.flow.analysis.checkers.CFTransfer;
+import checkers.flow.analysis.checkers.CFValue;
+import checkers.util.Pair;
+
+import com.sun.source.tree.CompilationUnitTree;
+
+/**
+ * A factory that extends {@link AbstractBasicAnnotatedTypeFactory} to use the
+ * default flow-sensitive analysis as provided by {@link CFAnalysis}.
+ * 
+ * @author Stefan Heule
+ */
+public class BasicAnnotatedTypeFactory<Checker extends BaseTypeChecker>
+        extends
+        AbstractBasicAnnotatedTypeFactory<Checker, CFValue, CFStore, CFTransfer, CFAnalysis> {
+
+    public BasicAnnotatedTypeFactory(Checker checker, CompilationUnitTree root,
+            boolean useFlow) {
+        super(checker, root, useFlow);
+    }
+
+    public BasicAnnotatedTypeFactory(Checker checker, CompilationUnitTree root) {
+        super(checker, root);
+    }
+
+    @Override
+    protected CFAnalysis createFlowAnalysis(Checker checker,
+            List<Pair<VariableElement, CFValue>> fieldValues) {
+        return new CFAnalysis(this, getEnv(), checker, fieldValues);
     }
-
-    public BasicAnnotatedTypeFactory(Checker checker, CompilationUnitTree root) {
-        super(checker, root);
-    }
-
-    @Override
-    protected CFAnalysis createFlowAnalysis(Checker checker,
-            List<Pair<VariableElement, CFValue>> fieldValues) {
-        return new CFAnalysis(this, getEnv(), checker, fieldValues);
-    }
-<<<<<<< HEAD
-
-    // Indicate whether flow has performed the analysis or not
-    boolean scanned = false;
-    boolean finishedScanning = false;
-    @Override
-    protected void annotateImplicit(Tree tree, AnnotatedTypeMirror type) {
-        assert root != null : "root needs to be set when used on trees";
-        if (useFlow && !scanned) {
-            // Perform the flow analysis at the first invocation of
-            // annotateImplicit.  note that flow may call .getAnnotatedType
-            // so scanned is set to true before flow.scan
-            scanned = true;
-            // Apply flow-sensitive qualifier inference.
-            flow.scan(root);
-            super.fromTreeCache.clear();
-            finishedScanning = true;
-        }
-        treeAnnotator.visit(tree, type);
-        if (useFlow) {
-            final Set<AnnotationMirror> inferred = flow.test(tree);
-            if (inferred != null) {
-                for (AnnotationMirror inf : inferred) {
-                    AnnotationMirror present = type.getAnnotationInHierarchy(inf);
-                    if (present!=null) {
-                        if (this.qualHierarchy.isSubtype(inf, present)) {
-                            // TODO: why is the above check needed? Shouldn't inferred
-                            // qualifiers always be subtypes?
-                            type.replaceAnnotation(inf);
-                        }
-                    } else {
-                        type.addAnnotation(inf);
-                    }
-                }
-            }
-        }
-        // TODO: This is quite ugly
-        if (!useFlow || finishedScanning
-                || type.getKind() != TypeKind.TYPEVAR) {
-            Element elt = InternalUtils.symbol(tree);
-            typeAnnotator.visit(type, elt != null ? elt.getKind() : ElementKind.OTHER);
-            defaults.annotate(tree, type);
-        }
-    }
-
-    @Override
-    protected void annotateImplicit(Element elt, AnnotatedTypeMirror type) {
-        typeAnnotator.visit(type, elt.getKind());
-        defaults.annotate(elt, type);
-    }
-
-    @Override
-    public Pair<AnnotatedExecutableType, List<AnnotatedTypeMirror>> methodFromUse(MethodInvocationTree tree) {
-        Pair<AnnotatedExecutableType, List<AnnotatedTypeMirror>> mfuPair = super.methodFromUse(tree);
-        AnnotatedExecutableType method = mfuPair.first;
-        poly.annotate(tree, method);
-        return mfuPair;
-    }
-
-    // **********************************************************************
-    // Helper method
-    // **********************************************************************
-
-    /**
-     * Returns the set of annotations to be inferred in flow analysis
-     */
-    protected Set<AnnotationMirror> createFlowQualifiers(Checker checker) {
-        Set<AnnotationMirror> flowQuals = AnnotationUtils.createAnnotationSet();
-        for (Class<? extends Annotation> cl : checker.getSupportedTypeQualifiers()) {
-            flowQuals.add(annotations.fromClass(cl));
-        }
-        return flowQuals;
-    }
-
-=======
->>>>>>> 8033cedb
 }