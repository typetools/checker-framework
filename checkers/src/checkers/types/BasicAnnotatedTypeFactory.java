package checkers.types;

import java.util.List;

import javax.lang.model.element.VariableElement;

import checkers.basetype.BaseTypeChecker;
import checkers.flow.analysis.checkers.CFAnalysis;
import checkers.flow.analysis.checkers.CFStore;
import checkers.flow.analysis.checkers.CFTransfer;
import checkers.flow.analysis.checkers.CFValue;
import checkers.util.Pair;

import com.sun.source.tree.CompilationUnitTree;

/**
 * A factory that extends {@link AbstractBasicAnnotatedTypeFactory} to use the
 * default flow-sensitive analysis as provided by {@link CFAnalysis}.
 * 
 * @author Stefan Heule
 */
public class BasicAnnotatedTypeFactory<Checker extends BaseTypeChecker>
        extends
        AbstractBasicAnnotatedTypeFactory<Checker, CFValue, CFStore, CFTransfer, CFAnalysis> {

<<<<<<< HEAD
    /** The type checker to use. */
    protected Checker checker;

    /** should use flow by default */
    protected static boolean FLOW_BY_DEFAULT = true;

    /** to annotate types based on the given tree */
    protected final TypeAnnotator typeAnnotator;

    /** to annotate types based on the given un-annotated types */
    protected final TreeAnnotator treeAnnotator;

    /** to handle any polymorphic types */
    protected final QualifierPolymorphism poly;

    /** to handle defaults specified by the user */
    protected final QualifierDefaults defaults;

    //// Flow related fields
    /** Should use flow analysis? */
    protected boolean useFlow;

    /** Flow sensitive instance */
    protected Flow flow;

    /**
     * Creates a type factory for checking the given compilation unit with
     * respect to the given annotation.
     *
     * @param checker the checker to which this type factory belongs
     * @param root the compilation unit to scan
     * @param useFlow whether flow analysis should be performed
     */
    public BasicAnnotatedTypeFactory(Checker checker, CompilationUnitTree root, boolean useFlow) {
        super(checker, checker.getQualifierHierarchy(), root);
        this.checker = checker;
        this.treeAnnotator = createTreeAnnotator(checker);
        this.typeAnnotator = createTypeAnnotator(checker);
        this.useFlow = useFlow;
        this.poly = new QualifierPolymorphism(checker, this);

        this.defaults = new QualifierDefaults(elements, this);
        boolean foundDefault = false;
        // TODO: should look for a default qualifier per qualifier hierarchy.
        for (Class<? extends Annotation> qual : checker.getSupportedTypeQualifiers()) {
            if (qual.getAnnotation(DefaultQualifierInHierarchy.class) != null) {
                defaults.addAbsoluteDefault(AnnotationUtils.fromClass(elements, qual),
                        DefaultLocation.ALL);
                foundDefault = true;
            }
        }

        AnnotationMirror unqualified = AnnotationUtils.fromClass(elements, Unqualified.class);
        if (!foundDefault && this.isSupportedQualifier(unqualified)) {
            defaults.addAbsoluteDefault(unqualified,
                    DefaultLocation.ALL);
        }

        // every subclass must call postInit!
        if (this.getClass().equals(BasicAnnotatedTypeFactory.class)) {
            this.postInit();
        }
    }

    @Override
    protected void postInit() {
        super.postInit();

        /*
         * Create the flow instance here, as subclasses might need to
         * initialize additional fields first.
         * For example, in NullnessATF, the rawnessFactory needs to be
         * initialized before calling scan.
         */
        Set<AnnotationMirror> flowQuals = createFlowQualifiers(checker);
        this.flow = useFlow ? createFlow(checker, root, flowQuals) : null;
        if (flow != null) {
            flow.scan(root);
        }
=======
    public BasicAnnotatedTypeFactory(Checker checker, CompilationUnitTree root,
            boolean useFlow) {
        super(checker, root, useFlow);
>>>>>>> 2223b9de
    }

    public BasicAnnotatedTypeFactory(Checker checker, CompilationUnitTree root) {
        super(checker, root);
    }

    @Override
    protected CFAnalysis createFlowAnalysis(Checker checker,
            List<Pair<VariableElement, CFValue>> fieldValues) {
        return new CFAnalysis(this, processingEnv, checker, fieldValues);
    }
}<|MERGE_RESOLUTION|>--- conflicted
+++ resolved
@@ -23,91 +23,9 @@
         extends
         AbstractBasicAnnotatedTypeFactory<Checker, CFValue, CFStore, CFTransfer, CFAnalysis> {
 
-<<<<<<< HEAD
-    /** The type checker to use. */
-    protected Checker checker;
-
-    /** should use flow by default */
-    protected static boolean FLOW_BY_DEFAULT = true;
-
-    /** to annotate types based on the given tree */
-    protected final TypeAnnotator typeAnnotator;
-
-    /** to annotate types based on the given un-annotated types */
-    protected final TreeAnnotator treeAnnotator;
-
-    /** to handle any polymorphic types */
-    protected final QualifierPolymorphism poly;
-
-    /** to handle defaults specified by the user */
-    protected final QualifierDefaults defaults;
-
-    //// Flow related fields
-    /** Should use flow analysis? */
-    protected boolean useFlow;
-
-    /** Flow sensitive instance */
-    protected Flow flow;
-
-    /**
-     * Creates a type factory for checking the given compilation unit with
-     * respect to the given annotation.
-     *
-     * @param checker the checker to which this type factory belongs
-     * @param root the compilation unit to scan
-     * @param useFlow whether flow analysis should be performed
-     */
-    public BasicAnnotatedTypeFactory(Checker checker, CompilationUnitTree root, boolean useFlow) {
-        super(checker, checker.getQualifierHierarchy(), root);
-        this.checker = checker;
-        this.treeAnnotator = createTreeAnnotator(checker);
-        this.typeAnnotator = createTypeAnnotator(checker);
-        this.useFlow = useFlow;
-        this.poly = new QualifierPolymorphism(checker, this);
-
-        this.defaults = new QualifierDefaults(elements, this);
-        boolean foundDefault = false;
-        // TODO: should look for a default qualifier per qualifier hierarchy.
-        for (Class<? extends Annotation> qual : checker.getSupportedTypeQualifiers()) {
-            if (qual.getAnnotation(DefaultQualifierInHierarchy.class) != null) {
-                defaults.addAbsoluteDefault(AnnotationUtils.fromClass(elements, qual),
-                        DefaultLocation.ALL);
-                foundDefault = true;
-            }
-        }
-
-        AnnotationMirror unqualified = AnnotationUtils.fromClass(elements, Unqualified.class);
-        if (!foundDefault && this.isSupportedQualifier(unqualified)) {
-            defaults.addAbsoluteDefault(unqualified,
-                    DefaultLocation.ALL);
-        }
-
-        // every subclass must call postInit!
-        if (this.getClass().equals(BasicAnnotatedTypeFactory.class)) {
-            this.postInit();
-        }
-    }
-
-    @Override
-    protected void postInit() {
-        super.postInit();
-
-        /*
-         * Create the flow instance here, as subclasses might need to
-         * initialize additional fields first.
-         * For example, in NullnessATF, the rawnessFactory needs to be
-         * initialized before calling scan.
-         */
-        Set<AnnotationMirror> flowQuals = createFlowQualifiers(checker);
-        this.flow = useFlow ? createFlow(checker, root, flowQuals) : null;
-        if (flow != null) {
-            flow.scan(root);
-        }
-=======
     public BasicAnnotatedTypeFactory(Checker checker, CompilationUnitTree root,
             boolean useFlow) {
         super(checker, root, useFlow);
->>>>>>> 2223b9de
     }
 
     public BasicAnnotatedTypeFactory(Checker checker, CompilationUnitTree root) {
