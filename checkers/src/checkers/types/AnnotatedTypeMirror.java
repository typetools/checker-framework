--- conflicted
+++ resolved
@@ -48,12 +48,6 @@
 import checkers.types.visitors.AnnotatedTypeVisitor;
 import checkers.types.visitors.SimpleAnnotatedTypeVisitor;
 import checkers.util.AnnotatedTypes;
-<<<<<<< HEAD
-import checkers.util.AnnotationUtils;
-import checkers.util.ElementUtils;
-import checkers.util.TreeUtils;
-=======
->>>>>>> 73de56a1
 /*>>>
 import checkers.nullness.quals.NonNull;
 */
@@ -125,12 +119,8 @@
                 if (type.getKind().isPrimitive()) {
                     return new AnnotatedPrimitiveType((PrimitiveType) type, atypeFactory);
                 }
-<<<<<<< HEAD
-                SourceChecker.errorAbort("AnnotatedTypeMirror.createType: unidentified type " +
+                ErrorReporter.errorAbort("AnnotatedTypeMirror.createType: unidentified type " +
                         type + " (" + type.getKind() + ")");
-=======
-                ErrorReporter.errorAbort("AnnotatedTypeMirror.createType: unidentified type " + type);
->>>>>>> 73de56a1
                 return null; // dead code
         }
     }
