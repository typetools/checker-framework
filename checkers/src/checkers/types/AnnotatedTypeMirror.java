--- conflicted
+++ resolved
@@ -265,9 +265,9 @@
             QualifierHierarchy qualHier = this.atypeFactory.getQualifierHierarchy();
             AnnotationMirror anno = qualHier.findCorrespondingAnnotation(aliased, annotations);
             if (anno != null) {
-                    return anno;
-                }
-            }
+                return anno;
+            }
+        }
         return null;
     }
 
@@ -1479,15 +1479,9 @@
                 // Which behavior do we want?
                 upperBound.replaceAnnotations(annotations);
             }
-<<<<<<< HEAD
-            if (upperBound!=null && upperBound.getAnnotations().isEmpty()) {
-           // 	new Throwable().printStackTrace();
-             //   upperBound.addAnnotations(typeFactory.qualHierarchy.getRootAnnotations());
-=======
             if (upperBound != null && upperBound.getAnnotations().isEmpty()) {
                 // new Throwable().printStackTrace();
                 // upperBound.addAnnotations(typeFactory.qualHierarchy.getRootAnnotations());
->>>>>>> 5999e3f6
                 // TODO: this should never happen.
             }
             if (actualType.getLowerBound() instanceof NullType &&
@@ -2075,7 +2069,6 @@
         }
     }
 
-
     public List<? extends AnnotatedTypeMirror> directSuperTypes() {
         return directSuperTypes(this);
     }
