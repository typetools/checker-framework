--- conflicted
+++ resolved
@@ -1,6 +1,6 @@
 package checkers.igj;
 
-import java.util.*;
+import java.lang.annotation.Annotation;
 
 import javax.lang.model.element.AnnotationMirror;
 import javax.lang.model.element.Element;
@@ -13,7 +13,6 @@
 import checkers.igj.quals.Immutable;
 import checkers.igj.quals.Mutable;
 import checkers.igj.quals.ReadOnly;
-import checkers.types.*;
 import checkers.types.AnnotatedTypeMirror.AnnotatedArrayType;
 import checkers.types.AnnotatedTypeMirror.AnnotatedDeclaredType;
 import checkers.types.AnnotatedTypeMirror.AnnotatedExecutableType;
@@ -21,9 +20,6 @@
 import checkers.types.AnnotatedTypeMirror.AnnotatedWildcardType;
 import checkers.types.visitors.AnnotatedTypeScanner;
 import checkers.types.visitors.SimpleAnnotatedTypeVisitor;
-import checkers.util.*;
-
-import com.sun.source.tree.*;
 
 /**
  * Adds implicit and default IGJ annotations, only if the user does not
@@ -126,19 +122,6 @@
     }
 
     @Override
-<<<<<<< HEAD
-=======
-    protected Set<AnnotationMirror> createFlowQualifiers(IGJChecker checker) {
-        Set<AnnotationMirror> flowQuals = AnnotationUtils.createAnnotationSet();
-        for (Class<? extends Annotation> cl : checker.getSupportedTypeQualifiers()) {
-            if (!I.class.equals(cl))
-                flowQuals.add(AnnotationUtils.fromClass(elements, cl));
-        }
-        return flowQuals;
-    }
-
-    @Override
->>>>>>> 5999e3f6
     protected TreeAnnotator createTreeAnnotator(IGJChecker checker) {
         return new IGJTreePreAnnotator(checker);
     }
