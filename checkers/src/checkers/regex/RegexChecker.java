--- conflicted
+++ resolved
@@ -29,13 +29,8 @@
 public class RegexChecker extends BaseTypeChecker {
 
     protected AnnotationMirror REGEX, PARTIALREGEX;
-<<<<<<< HEAD
-    protected ExecutableElement regexValue;
+    protected ExecutableElement regexValueElement;
     // TODO use? private TypeMirror[] legalReferenceTypes;
-=======
-    protected ExecutableElement regexValueElement;
-    private TypeMirror[] legalReferenceTypes;
->>>>>>> 16884b7d
 
     @Override
     public void initChecker() {
