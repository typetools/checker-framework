--- conflicted
+++ resolved
@@ -29,13 +29,8 @@
 public class RegexChecker extends BaseTypeChecker {
 
     protected AnnotationMirror REGEX, PARTIALREGEX;
-<<<<<<< HEAD
     protected ExecutableElement regexValueElement;
-    private TypeMirror[] legalReferenceTypes;
-=======
-    protected ExecutableElement regexValue;
     // TODO use? private TypeMirror[] legalReferenceTypes;
->>>>>>> 907344a7
 
     @Override
     public void initChecker() {
