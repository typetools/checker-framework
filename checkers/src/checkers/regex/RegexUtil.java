package checkers.regex;

import java.util.regex.Pattern;
import java.util.regex.PatternSyntaxException;

import checkers.quals.EnsuresAnnotationIf;
import checkers.regex.quals.Regex;

/*>>>
import checkers.nullness.quals.*;
import checkers.regex.quals.*;
*/

// This class should be kept in sync with plume.RegexUtil .

/**
 * Utility methods for regular expressions.
 * <p>
 *
 * For an example of intended use, see section <a
 * href="http://types.cs.washington.edu/checker-framework/current/checkers-manual.html#regexutil-methods">Testing
 * whether a string is a regular expression</a> in the Checker Framework
 * manual.
 * <p>
 *
 * <b>Runtime Dependency</b>:
 * Using this class introduces a runtime dependency.
 * This means that you need to distribute (or link to) the Checker
 * Framework, along with your binaries.
 * To eliminate this dependency, you can simply copy this class into your
 * own project.
 */
public class RegexUtil {

  private RegexUtil() {
    throw new AssertionError("Class RegexUtil shouldn't be instantiated");
  }

  /**
   * Returns true if the argument is a syntactically valid regular
   * expression.
   */
  @EnsuresAnnotationIf(result=true, expression="#1", annotation=Regex.class)
  public static boolean isRegex(String s) {
    return isRegex(s, 0);
  }

  /**
   * Returns true if the argument is a syntactically valid regular
   * expression with at least the given number of groups.
   */
  /*>>>
  @SuppressWarnings("regex")    // RegexUtil
<<<<<<< HEAD
  /*@checkers.quals.Pure*/
=======
  */
  /*@Pure*/
>>>>>>> c541ea13
  public static boolean isRegex(String s, int groups) {
    Pattern p;
    try {
      p = Pattern.compile(s);
    } catch (PatternSyntaxException e) {
      return false;
    }
    return getGroupCount(p) >= groups;
  }

  /**
   * Returns true if the argument is a syntactically valid regular
   * expression.
   */
  /*>>>
  @SuppressWarnings("regex")    // RegexUtil
<<<<<<< HEAD
  /*@checkers.quals.Pure*/
=======
  */
  /*@Pure*/
>>>>>>> c541ea13
  public static boolean isRegex(char c) {
    return isRegex(Character.toString(c));
  }

  /**
   * Returns null if the argument is a syntactically valid regular
   * expression. Otherwise returns a string describing why the argument is
   * not a regex.
   */
  /*>>>
  @SuppressWarnings("regex")    // RegexUtil
<<<<<<< HEAD
  /*@checkers.quals.Pure*/
=======
  */
  /*@Pure*/
>>>>>>> c541ea13
  public static /*@Nullable*/ String regexError(String s) {
    return regexError(s, 0);
  }

  /**
   * Returns null if the argument is a syntactically valid regular
   * expression with at least the given number of groups. Otherwise returns
   * a string describing why the argument is not a regex.
   */
  /*>>>
  @SuppressWarnings("regex")    // RegexUtil
<<<<<<< HEAD
  /*@checkers.quals.Pure*/
=======
  */
  /*@Pure*/
>>>>>>> c541ea13
  public static /*@Nullable*/ String regexError(String s, int groups) {
    try {
      Pattern p = Pattern.compile(s);
      int actualGroups = getGroupCount(p);
      if (actualGroups < groups) {
        return regexErrorMessage(s, groups, actualGroups);
      }
    } catch (PatternSyntaxException e) {
      return e.getMessage();
    }
    return null;
  }

  /**
   * Returns null if the argument is a syntactically valid regular
   * expression. Otherwise returns a PatternSyntaxException describing
   * why the argument is not a regex.
   */
  /*>>>
  @SuppressWarnings("regex")    // RegexUtil
<<<<<<< HEAD
  /*@checkers.quals.Pure*/
=======
  */
  /*@Pure*/
>>>>>>> c541ea13
  public static /*@Nullable*/ PatternSyntaxException regexException(String s) {
    return regexException(s, 0);
  }

  /**
   * Returns null if the argument is a syntactically valid regular
   * expression with at least the given number of groups. Otherwise returns a
   * PatternSyntaxException describing why the argument is not a regex.
   */
  /*>>>
  @SuppressWarnings("regex")    // RegexUtil
<<<<<<< HEAD
  /*@checkers.quals.Pure*/
=======
  */
  /*@Pure*/
>>>>>>> c541ea13
  public static /*@Nullable*/ PatternSyntaxException regexException(String s, int groups) {
    try {
      Pattern p = Pattern.compile(s);
      int actualGroups = getGroupCount(p);
      if (actualGroups < groups) {
        return new PatternSyntaxException(regexErrorMessage(s, groups, actualGroups), s, -1);
      }
    } catch (PatternSyntaxException pse) {
      return pse;
    }
    return null;
  }

  /**
   * Returns the argument as a {@code @Regex String} if it is a regex,
   * otherwise throws an error. The purpose of this method is to suppress Regex
   * Checker warnings. Once the the Regex Checker supports flow-sensitivity, it
   * should be very rarely needed.
   */
  public static /*@Regex*/ String asRegex(String s) {
    return asRegex(s, 0);
  }

  /**
   * Returns the argument as a {@code @Regex(groups) String} if it is a regex
   * with at least the given number of groups, otherwise throws an error. The
   * purpose of this method is to suppress Regex Checker warnings. Once the the
   * Regex Checker supports flow-sensitivity, it should be very rarely needed.
   */
  /*>>>
  @SuppressWarnings("regex")    // RegexUtil
<<<<<<< HEAD
  /*@checkers.quals.Pure*/
=======
  */
  /*@Pure*/
>>>>>>> c541ea13
  public static /*@Regex*/ String asRegex(String s, int groups) {
    try {
      Pattern p = Pattern.compile(s);
      int actualGroups = getGroupCount(p);
      if (actualGroups < groups) {
        throw new Error(regexErrorMessage(s, groups, actualGroups));
      }
      return s;
    } catch (PatternSyntaxException e) {
      throw new Error(e);
    }
  }

  /**
   * Generates an error message for s when expectedGroups are needed, but s
   * only has actualGroups.
   */
  private static String regexErrorMessage(String s, int expectedGroups, int actualGroups) {
    return "regex \"" + s + "\" has " + actualGroups + " groups, but " +
        expectedGroups + " groups are needed.";
  }

  /**
   * Returns the count of groups in the argument.
   */
  private static int getGroupCount(Pattern p) {
    return p.matcher("").groupCount();
  }
}<|MERGE_RESOLUTION|>--- conflicted
+++ resolved
@@ -51,12 +51,7 @@
    */
   /*>>>
   @SuppressWarnings("regex")    // RegexUtil
-<<<<<<< HEAD
   /*@checkers.quals.Pure*/
-=======
-  */
-  /*@Pure*/
->>>>>>> c541ea13
   public static boolean isRegex(String s, int groups) {
     Pattern p;
     try {
@@ -73,12 +68,7 @@
    */
   /*>>>
   @SuppressWarnings("regex")    // RegexUtil
-<<<<<<< HEAD
   /*@checkers.quals.Pure*/
-=======
-  */
-  /*@Pure*/
->>>>>>> c541ea13
   public static boolean isRegex(char c) {
     return isRegex(Character.toString(c));
   }
@@ -90,12 +80,7 @@
    */
   /*>>>
   @SuppressWarnings("regex")    // RegexUtil
-<<<<<<< HEAD
   /*@checkers.quals.Pure*/
-=======
-  */
-  /*@Pure*/
->>>>>>> c541ea13
   public static /*@Nullable*/ String regexError(String s) {
     return regexError(s, 0);
   }
@@ -107,12 +92,7 @@
    */
   /*>>>
   @SuppressWarnings("regex")    // RegexUtil
-<<<<<<< HEAD
   /*@checkers.quals.Pure*/
-=======
-  */
-  /*@Pure*/
->>>>>>> c541ea13
   public static /*@Nullable*/ String regexError(String s, int groups) {
     try {
       Pattern p = Pattern.compile(s);
@@ -133,12 +113,7 @@
    */
   /*>>>
   @SuppressWarnings("regex")    // RegexUtil
-<<<<<<< HEAD
   /*@checkers.quals.Pure*/
-=======
-  */
-  /*@Pure*/
->>>>>>> c541ea13
   public static /*@Nullable*/ PatternSyntaxException regexException(String s) {
     return regexException(s, 0);
   }
@@ -150,12 +125,7 @@
    */
   /*>>>
   @SuppressWarnings("regex")    // RegexUtil
-<<<<<<< HEAD
   /*@checkers.quals.Pure*/
-=======
-  */
-  /*@Pure*/
->>>>>>> c541ea13
   public static /*@Nullable*/ PatternSyntaxException regexException(String s, int groups) {
     try {
       Pattern p = Pattern.compile(s);
@@ -187,12 +157,7 @@
    */
   /*>>>
   @SuppressWarnings("regex")    // RegexUtil
-<<<<<<< HEAD
   /*@checkers.quals.Pure*/
-=======
-  */
-  /*@Pure*/
->>>>>>> c541ea13
   public static /*@Regex*/ String asRegex(String s, int groups) {
     try {
       Pattern p = Pattern.compile(s);
