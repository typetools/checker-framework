package checkers.regex;

import java.util.regex.Pattern;
import java.util.regex.PatternSyntaxException;

<<<<<<< HEAD
=======
import checkers.quals.EnsuresAnnotationIf;
import checkers.regex.quals.Regex;

/*>>>
>>>>>>> 6374d607
import checkers.nullness.quals.*;
import checkers.regex.quals.*;

// This class should be kept in sync with plume.RegexUtil .

/**
 * Utility methods for regular expressions, most notably for testing whether
 * a string is a regular expression.
 * <p>
 *
 * For an example of intended use, see section <a
 * href="http://types.cs.washington.edu/checker-framework/current/checkers-manual.html#regexutil-methods">Testing
 * whether a string is a regular expression</a> in the Checker Framework
 * manual.
 * <p>
 *
 * <b>Runtime Dependency</b>:
 * Using this class introduces a runtime dependency.
 * This means that you need to distribute (or link to) the Checker
 * Framework, along with your binaries.
 * To eliminate this dependency, you can simply copy this class into your
 * own project.
 */
public class RegexUtil {

  /**
   * A checked version of {@link PatternSyntaxException}.
   * <p>
   * This exception is useful when an illegal regex is detected but the
   * contextual information to report a helpful error message is not available
   * at the current depth in the call stack. By using a checked
   * PatternSyntaxException the error must be handled up the call stack where
   * a better error message can be reported.
   * <p>
   *
   * Typical usage is:
   * <pre>
   * void myMethod(...) throws CheckedPatternSyntaxException {
   *   ...
   *   if (! isRegex(myString)) {
   *     throw new CheckedPatternSyntaxException(...);
   *   }
   *   ... Pattern.compile(myString) ...
   * </pre>
   *
   * Simply calling <tt>Pattern.compile</tt> would have a similar effect,
   * in that <tt>PatternSyntaxException</tt> would be thrown at run time if
   * <tt>myString</tt> is not a regular expression.  There are two problems
   * with such an approach.  First, a client of <tt>myMethod</tt> might
   * forget to handle the exception, since <tt>PatternSyntaxException</tt>
   * is not checked.  Also, the Regex Checker would issue a warning about
   * the call to <tt>Pattern.compile</tt> that might throw an exception.
   * The above usage pattern avoids both problems.
   *
   * @see PatternSyntaxException
   */
  public static class CheckedPatternSyntaxException extends Exception {

    private static final long serialVersionUID = 6266881831979001480L;

    private final PatternSyntaxException pse;

    /**
     * Constructs a new CheckedPatternSyntaxException equivalent to the
     * given {@link PatternSyntaxException}.
     * <p>
     * Consider calling this constructor with the result of
     * {@link RegexUtil#regexError}.
     */
    public CheckedPatternSyntaxException(PatternSyntaxException pse) {
      this.pse = pse;
    }

    /**
     * Constructs a new CheckedPatternSyntaxException.
     *
     * @param desc A description of the error
     * @param regex The erroneous pattern
     * @param index The approximate index in the pattern of the error,
     *              or {@code -1} if the index is not known
     */
    public CheckedPatternSyntaxException(String desc, String regex, int index) {
      this(new PatternSyntaxException(desc, regex, index));
    }

    /**
     * Retrieves the description of the error.
     *
     * @return The description of the error
     */
    public String getDescription() {
      return pse.getDescription();
    }

    /**
     * Retrieves the error index.
     *
     * @return The approximate index in the pattern of the error, or {@code -1}
     *         if the index is not known
     */
    public int getIndex() {
      return pse.getIndex();
    }

    /**
     * Returns a multi-line string containing the description of the syntax
     * error and its index, the erroneous regular-expression pattern, and a
     * visual indication of the error index within the pattern.
     *
     * @return The full detail message
     */
    @Override
    public String getMessage() {
      return pse.getMessage();
    }

    /**
     * Retrieves the erroneous regular-expression pattern.
     *
     * @return The erroneous pattern
     */
    public String getPattern() {
      return pse.getPattern();
    }
  }

  private RegexUtil() {
    throw new AssertionError("Class RegexUtil shouldn't be instantiated");
  }

  /**
   * Returns true if the argument is a syntactically valid regular
   * expression.
   */
  @EnsuresAnnotationIf(result=true, expression="#1", annotation=Regex.class)
  public static boolean isRegex(String s) {
    return isRegex(s, 0);
  }

  /**
   * Returns true if the argument is a syntactically valid regular
   * expression with at least the given number of groups.
   */
  @SuppressWarnings("regex")    // RegexUtil
<<<<<<< HEAD
  @Pure
=======
  /*@dataflow.quals.Pure*/
>>>>>>> 6374d607
  public static boolean isRegex(String s, int groups) {
    Pattern p;
    try {
      p = Pattern.compile(s);
    } catch (PatternSyntaxException e) {
      return false;
    }
    return getGroupCount(p) >= groups;
  }

  /**
   * Returns true if the argument is a syntactically valid regular
   * expression.
   */
  @SuppressWarnings("regex")    // RegexUtil
<<<<<<< HEAD
  @Pure
=======
  /*@dataflow.quals.Pure*/
>>>>>>> 6374d607
  public static boolean isRegex(char c) {
    return isRegex(Character.toString(c));
  }

  /**
   * Returns null if the argument is a syntactically valid regular
   * expression. Otherwise returns a string describing why the argument is
   * not a regex.
   */
  @SuppressWarnings("regex")    // RegexUtil
<<<<<<< HEAD
  @Pure
  public static @Nullable String regexError(String s) {
=======
  /*@dataflow.quals.Pure*/
  public static /*@Nullable*/ String regexError(String s) {
>>>>>>> 6374d607
    return regexError(s, 0);
  }

  /**
   * Returns null if the argument is a syntactically valid regular
   * expression with at least the given number of groups. Otherwise returns
   * a string describing why the argument is not a regex.
   */
  @SuppressWarnings("regex")    // RegexUtil
<<<<<<< HEAD
  @Pure
  public static @Nullable String regexError(String s, int groups) {
=======
  /*@dataflow.quals.Pure*/
  public static /*@Nullable*/ String regexError(String s, int groups) {
>>>>>>> 6374d607
    try {
      Pattern p = Pattern.compile(s);
      int actualGroups = getGroupCount(p);
      if (actualGroups < groups) {
        return regexErrorMessage(s, groups, actualGroups);
      }
    } catch (PatternSyntaxException e) {
      return e.getMessage();
    }
    return null;
  }

  /**
   * Returns null if the argument is a syntactically valid regular
   * expression. Otherwise returns a PatternSyntaxException describing
   * why the argument is not a regex.
   */
  @SuppressWarnings("regex")    // RegexUtil
<<<<<<< HEAD
  @Pure
  public static @Nullable PatternSyntaxException regexException(String s) {
=======
  /*@dataflow.quals.Pure*/
  public static /*@Nullable*/ PatternSyntaxException regexException(String s) {
>>>>>>> 6374d607
    return regexException(s, 0);
  }

  /**
   * Returns null if the argument is a syntactically valid regular
   * expression with at least the given number of groups. Otherwise returns a
   * PatternSyntaxException describing why the argument is not a regex.
   */
  @SuppressWarnings("regex")    // RegexUtil
<<<<<<< HEAD
  @Pure
  public static @Nullable PatternSyntaxException regexException(String s, int groups) {
=======
  /*@dataflow.quals.Pure*/
  public static /*@Nullable*/ PatternSyntaxException regexException(String s, int groups) {
>>>>>>> 6374d607
    try {
      Pattern p = Pattern.compile(s);
      int actualGroups = getGroupCount(p);
      if (actualGroups < groups) {
        return new PatternSyntaxException(regexErrorMessage(s, groups, actualGroups), s, -1);
      }
    } catch (PatternSyntaxException pse) {
      return pse;
    }
    return null;
  }

  /**
   * Returns the argument as a {@code @Regex String} if it is a regex,
   * otherwise throws an error. The purpose of this method is to suppress Regex
   * Checker warnings. Once the the Regex Checker supports flow-sensitivity, it
   * should be very rarely needed.
   */
  public static @Regex String asRegex(String s) {
    return asRegex(s, 0);
  }

  /**
   * Returns the argument as a {@code @Regex(groups) String} if it is a regex
   * with at least the given number of groups, otherwise throws an error. The
   * purpose of this method is to suppress Regex Checker warnings. Once the the
   * Regex Checker supports flow-sensitivity, it should be very rarely needed.
   */
  @SuppressWarnings("regex")    // RegexUtil
<<<<<<< HEAD
  @Pure
  public static @Regex String asRegex(String s, int groups) {
=======
  /*@dataflow.quals.Pure*/
  public static /*@Regex*/ String asRegex(String s, int groups) {
>>>>>>> 6374d607
    try {
      Pattern p = Pattern.compile(s);
      int actualGroups = getGroupCount(p);
      if (actualGroups < groups) {
        throw new Error(regexErrorMessage(s, groups, actualGroups));
      }
      return s;
    } catch (PatternSyntaxException e) {
      throw new Error(e);
    }
  }

  /**
   * Generates an error message for s when expectedGroups are needed, but s
   * only has actualGroups.
   */
  private static String regexErrorMessage(String s, int expectedGroups, int actualGroups) {
    return "regex \"" + s + "\" has " + actualGroups + " groups, but " +
        expectedGroups + " groups are needed.";
  }

  /**
   * Returns the count of groups in the argument.
   */
  private static int getGroupCount(Pattern p) {
    return p.matcher("").groupCount();
  }
}<|MERGE_RESOLUTION|>--- conflicted
+++ resolved
@@ -3,15 +3,13 @@
 import java.util.regex.Pattern;
 import java.util.regex.PatternSyntaxException;
 
-<<<<<<< HEAD
-=======
 import checkers.quals.EnsuresAnnotationIf;
 import checkers.regex.quals.Regex;
 
 /*>>>
->>>>>>> 6374d607
 import checkers.nullness.quals.*;
 import checkers.regex.quals.*;
+*/
 
 // This class should be kept in sync with plume.RegexUtil .
 
@@ -153,12 +151,10 @@
    * Returns true if the argument is a syntactically valid regular
    * expression with at least the given number of groups.
    */
-  @SuppressWarnings("regex")    // RegexUtil
-<<<<<<< HEAD
-  @Pure
-=======
-  /*@dataflow.quals.Pure*/
->>>>>>> 6374d607
+  /*>>>
+  @SuppressWarnings("regex")    // RegexUtil
+  @dataflow.quals.Pure
+  */
   public static boolean isRegex(String s, int groups) {
     Pattern p;
     try {
@@ -173,12 +169,10 @@
    * Returns true if the argument is a syntactically valid regular
    * expression.
    */
-  @SuppressWarnings("regex")    // RegexUtil
-<<<<<<< HEAD
-  @Pure
-=======
-  /*@dataflow.quals.Pure*/
->>>>>>> 6374d607
+  /*>>>
+  @SuppressWarnings("regex")    // RegexUtil
+  @dataflow.quals.Pure
+  */
   public static boolean isRegex(char c) {
     return isRegex(Character.toString(c));
   }
@@ -188,14 +182,11 @@
    * expression. Otherwise returns a string describing why the argument is
    * not a regex.
    */
-  @SuppressWarnings("regex")    // RegexUtil
-<<<<<<< HEAD
-  @Pure
-  public static @Nullable String regexError(String s) {
-=======
-  /*@dataflow.quals.Pure*/
+  /*>>>
+  @SuppressWarnings("regex")    // RegexUtil
+  @dataflow.quals.Pure
+  */
   public static /*@Nullable*/ String regexError(String s) {
->>>>>>> 6374d607
     return regexError(s, 0);
   }
 
@@ -204,14 +195,11 @@
    * expression with at least the given number of groups. Otherwise returns
    * a string describing why the argument is not a regex.
    */
-  @SuppressWarnings("regex")    // RegexUtil
-<<<<<<< HEAD
-  @Pure
-  public static @Nullable String regexError(String s, int groups) {
-=======
-  /*@dataflow.quals.Pure*/
+  /*>>>
+  @SuppressWarnings("regex")    // RegexUtil
+  @dataflow.quals.Pure
+  */
   public static /*@Nullable*/ String regexError(String s, int groups) {
->>>>>>> 6374d607
     try {
       Pattern p = Pattern.compile(s);
       int actualGroups = getGroupCount(p);
@@ -229,14 +217,11 @@
    * expression. Otherwise returns a PatternSyntaxException describing
    * why the argument is not a regex.
    */
-  @SuppressWarnings("regex")    // RegexUtil
-<<<<<<< HEAD
-  @Pure
-  public static @Nullable PatternSyntaxException regexException(String s) {
-=======
-  /*@dataflow.quals.Pure*/
+  /*>>>
+  @SuppressWarnings("regex")    // RegexUtil
+  @dataflow.quals.Pure
+  */
   public static /*@Nullable*/ PatternSyntaxException regexException(String s) {
->>>>>>> 6374d607
     return regexException(s, 0);
   }
 
@@ -245,14 +230,11 @@
    * expression with at least the given number of groups. Otherwise returns a
    * PatternSyntaxException describing why the argument is not a regex.
    */
-  @SuppressWarnings("regex")    // RegexUtil
-<<<<<<< HEAD
-  @Pure
-  public static @Nullable PatternSyntaxException regexException(String s, int groups) {
-=======
-  /*@dataflow.quals.Pure*/
+  /*>>>
+  @SuppressWarnings("regex")    // RegexUtil
+  @dataflow.quals.Pure
+  */
   public static /*@Nullable*/ PatternSyntaxException regexException(String s, int groups) {
->>>>>>> 6374d607
     try {
       Pattern p = Pattern.compile(s);
       int actualGroups = getGroupCount(p);
@@ -271,7 +253,7 @@
    * Checker warnings. Once the the Regex Checker supports flow-sensitivity, it
    * should be very rarely needed.
    */
-  public static @Regex String asRegex(String s) {
+  public static /*@Regex*/ String asRegex(String s) {
     return asRegex(s, 0);
   }
 
@@ -281,14 +263,11 @@
    * purpose of this method is to suppress Regex Checker warnings. Once the the
    * Regex Checker supports flow-sensitivity, it should be very rarely needed.
    */
-  @SuppressWarnings("regex")    // RegexUtil
-<<<<<<< HEAD
-  @Pure
-  public static @Regex String asRegex(String s, int groups) {
-=======
-  /*@dataflow.quals.Pure*/
+  /*>>>
+  @SuppressWarnings("regex")    // RegexUtil
+  @dataflow.quals.Pure
+  */
   public static /*@Regex*/ String asRegex(String s, int groups) {
->>>>>>> 6374d607
     try {
       Pattern p = Pattern.compile(s);
       int actualGroups = getGroupCount(p);
