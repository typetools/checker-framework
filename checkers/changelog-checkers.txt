--- conflicted
+++ resolved
@@ -10,7 +10,8 @@
   org.eclipse.jdt.annotation.Nullable
   org.eclipse.jdt.annotation.NonNull
 
-<<<<<<< HEAD
+New FAQ: "What is a receiver?"
+
 Make annotations use 1-based numbering for formal parameters:
   Previously, due to a bug the annotations used 0-based numbering.
   This change means that you need to rewrite annotations in the following ways:
@@ -31,9 +32,6 @@
   codebase, then compare it to the modified version so you can undo any
   undesired changes.  Also, avoid running the automated command over version
   control files such as your .hg, .git, .svn, or CVS directory.
-=======
-New FAQ: "What is a receiver?"
->>>>>>> 42bcc83a
 
 ----------------------------------------------------------------------
 Version 1.4.1, 29 Sep 2012
