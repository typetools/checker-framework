--- conflicted
+++ resolved
@@ -365,17 +365,17 @@
         </antcall>
     </target>
 
-<<<<<<< HEAD
+    <target name="lubglb-tests" depends="jar,build-tests"
+      description="Run tests for the lubglb checker">
+        <antcall target="-run-tests">
+            <param name="param" value="tests.LubGlbTest"/>
+        </antcall>
+    </target>
+    
     <target name="signature-tests" depends="jar,build-tests"
       description="Run tests for the Signature checker">
         <antcall target="-run-tests">
             <param name="param" value="tests.SignatureTest"/>
-=======
-    <target name="lubglb-tests" depends="jar,build-tests"
-      description="Run tests for the lubglb checker">
-        <antcall target="-run-tests">
-            <param name="param" value="tests.LubGlbTest"/>
->>>>>>> 9302e02c
         </antcall>
     </target>
 
