--- conflicted
+++ resolved
@@ -30,9 +30,6 @@
     (cd ../annotation-tools && git pull)
     echo "... done: (cd ../annotation-tools && git pull)"
 else
-<<<<<<< HEAD
-    (cd .. && git clone --depth 1 https://github.com/eisop/annotation-tools.git)
-=======
     set +e
     echo "Running: git ls-remote https://github.com/${SLUGOWNER}/annotation-tools.git &>-"
     git ls-remote https://github.com/${SLUGOWNER}/annotation-tools.git &>-
@@ -45,7 +42,6 @@
     echo "Running:  (cd .. && git clone --depth 1 https://github.com/${ATSLUGOWNER}/annotation-tools.git)"
     (cd .. && git clone --depth 1 https://github.com/${ATSLUGOWNER}/annotation-tools.git)
     echo "... done: (cd .. && git clone --depth 1 https://github.com/${SLUGOWNER}/annotation-tools.git)"
->>>>>>> f0eedadb
 fi
 
 # This also builds jsr308-langtools
