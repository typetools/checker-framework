--- conflicted
+++ resolved
@@ -2,79 +2,4 @@
 
 ## TODO: Eliminate this script, which exists for backward compatibility.
 
-<<<<<<< HEAD
-# Fail the whole script if any command fails
-set -e
-
-# Optional argument $1 is one of:
-#  downloadjdk, buildjdk
-# If it is omitted, this script uses buildjdk.
-export BUILDJDK=$1
-if [[ "${BUILDJDK}" == "" ]]; then
-  export BUILDJDK=buildjdk
-fi
-
-if [[ "${BUILDJDK}" != "buildjdk" && "${BUILDJDK}" != "downloadjdk" ]]; then
-  echo "Bad argument '${BUILDJDK}'; should be omitted or one of: downloadjdk, buildjdk."
-  exit 1
-fi
-
-export SHELLOPTS
-
-SLUGOWNER=${TRAVIS_PULL_REQUEST_SLUG%/*}
-if [[ "$SLUGOWNER" == "" ]]; then
-  SLUGOWNER=${TRAVIS_REPO_SLUG%/*}
-fi
-if [[ "$SLUGOWNER" == "" ]]; then
-  SLUGOWNER=eisop
-fi
-echo SLUGOWNER=$SLUGOWNER
-
-
-## Build annotation-tools (Annotation File Utilities)
-if [ -d ../annotation-tools ] ; then
-    git -C ../annotation-tools pull -q || true
-else
-    [ -d /tmp/plume-scripts ] || (cd /tmp && git clone --depth 1 -q https://github.com/plume-lib/plume-scripts.git)
-    REPO=`/tmp/plume-scripts/git-find-fork ${SLUGOWNER} typetools annotation-tools`
-    BRANCH=`/tmp/plume-scripts/git-find-branch ${REPO} ${TRAVIS_PULL_REQUEST_BRANCH:-$TRAVIS_BRANCH}`
-    (cd .. && git clone -b ${BRANCH} --single-branch --depth 1 -q ${REPO}) || (cd .. && git clone -b ${BRANCH} --single-branch --depth 1 -q ${REPO})
-fi
-
-echo "Running:  (cd ../annotation-tools/ && ./.travis-build-without-test.sh)"
-(cd ../annotation-tools/ && ./.travis-build-without-test.sh)
-echo "... done: (cd ../annotation-tools/ && ./.travis-build-without-test.sh)"
-
-
-## Build stubparser
-if [ -d ../stubparser ] ; then
-    git -C ../stubparser pull
-else
-    [ -d /tmp/plume-scripts ] || (cd /tmp && git clone --depth 1 -q https://github.com/plume-lib/plume-scripts.git)
-    REPO=`/tmp/plume-scripts/git-find-fork ${SLUGOWNER} typetools stubparser`
-    BRANCH=`/tmp/plume-scripts/git-find-branch ${REPO} ${TRAVIS_PULL_REQUEST_BRANCH:-$TRAVIS_BRANCH}`
-    (cd .. && git clone -b ${BRANCH} --single-branch --depth 1 -q ${REPO}) || (cd .. && git clone -b ${BRANCH} --single-branch --depth 1 -q ${REPO})
-fi
-
-echo "Running:  (cd ../stubparser/ && ./.travis-build-without-test.sh)"
-(cd ../stubparser/ && ./.travis-build-without-test.sh)
-echo "... done: (cd ../stubparser/ && ./.travis-build-without-test.sh)"
-
-
-## Compile
-
-# Two options: rebuild the JDK or download a prebuilt JDK.
-if [[ "${BUILDJDK}" == "buildjdk" ]]; then
-  echo "running \"./gradlew assemble -PuseLocalJdk\" for checker-framework"
-  ./gradlew assemble -PuseLocalJdk --console=plain --warning-mode=all -s --no-daemon
-fi
-
-if [[ "${BUILDJDK}" == "downloadjdk" ]]; then
-  echo "running \"./gradlew assemble\" for checker-framework"
-  ./gradlew assemble --console=plain --warning-mode=all -s --no-daemon
-fi
-
-echo Exiting `pwd`/.travis-build-without-test.sh
-=======
-source checker/bin-devel/build.sh
->>>>>>> 5000c1ec
+source checker/bin-devel/build.sh