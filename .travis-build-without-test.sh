#!/bin/bash

# Fail the whole script if any command fails
set -e

export SHELLOPTS

## Build annotation-tools (Annotation File Utilities)
<<<<<<< HEAD
(cd $ROOT && (git -C annotation-tools || git clone https://github.com/eisop/annotation-tools.git))
=======
if [ -d ../annotation-tools ] ; then
    # Older versions of git don't support the -C command-line option
    (cd ../annotation-tools && git pull)
else
    (cd .. && git clone --depth 1 https://github.com/typetools/annotation-tools.git)
fi
>>>>>>> 1b8b5611
# This also builds jsr308-langtools
(cd ../annotation-tools/ && ./.travis-build-without-test.sh)

## Compile
ant dist<|MERGE_RESOLUTION|>--- conflicted
+++ resolved
@@ -6,16 +6,13 @@
 export SHELLOPTS
 
 ## Build annotation-tools (Annotation File Utilities)
-<<<<<<< HEAD
-(cd $ROOT && (git -C annotation-tools || git clone https://github.com/eisop/annotation-tools.git))
-=======
 if [ -d ../annotation-tools ] ; then
     # Older versions of git don't support the -C command-line option
     (cd ../annotation-tools && git pull)
 else
-    (cd .. && git clone --depth 1 https://github.com/typetools/annotation-tools.git)
+    (cd .. && git clone --depth 1 https://github.com/eisop/annotation-tools.git)
 fi
->>>>>>> 1b8b5611
+
 # This also builds jsr308-langtools
 (cd ../annotation-tools/ && ./.travis-build-without-test.sh)
 
