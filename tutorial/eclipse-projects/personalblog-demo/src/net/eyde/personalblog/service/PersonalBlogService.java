package net.eyde.personalblog.service;

import java.text.SimpleDateFormat;
import java.util.Calendar;
import java.util.List;
import java.util.Locale;
import java.util.Properties;

import net.eyde.personalblog.beans.BlogProperty;
import net.eyde.personalblog.beans.Comment;
import net.eyde.personalblog.beans.Post;
import net.eyde.personalblog.beans.Referrer;
import net.sf.hibernate.Session;
import net.sf.hibernate.SessionFactory;
import net.sf.hibernate.cfg.Configuration;

import org.apache.commons.logging.Log;
import org.apache.commons.logging.LogFactory;

import checkers.tainting.quals.Untainted;

/**
 *
 * @author NEyde
 *
 *
 * When the user selects a date, they will get the previous 25 posts
 * from the date selected.
 *
 * When a user selects a specific post, they will see that post only.
 *
 * When a user selects a month, they will get all the posts for the month.
 */
public class PersonalBlogService {
    // Installation State
    public static final String INSTALLATION_STATE = "installation_state";
    public static final String STATE_UNDEFINED = "undefined";
    public static final String STATE_NO_HIBERNATE_FILE = "no_hibernate_file";
    public static final String STATE_DATABASE_OFF= "database_off";
    public static final String STATE_HIBERNATE_FILE_INVALID = "hibernate_file_invalid";
    public static final String STATE_TABLES_NOT_CREATED = "tables_not_created_yet";
    public static final String STATE_MISSING_PROPERTIES = "missing_properties";
    public static final String STATE_OK = "ok";
    private static Log log = LogFactory.getLog(PersonalBlogService.class);
    private static PersonalBlogService service = null;

    // Property Name Constants
    public static final String WEBLOG_TITLE = "weblog.title";
    public static final String WEBLOG_DESCRIPTION = "weblog.description";
    public static final String WEBLOG_PICTURE = "weblog.ownerpicture";
    public static final String WEBLOG_OWNER_NICK_NAME = "weblog.ownernickname";
    public static final String WEBLOG_URL = "weblog.url";
    public static final String WEBLOG_OWNER = "weblog.owner";
    public static final String WEBLOG_EMAIL = "weblog.email";
    public static final String LINK_POST = "links.post";
    public static final String EMOTICON_VALUES = "emoticon.values";
    public static final String EMOTICON_IMAGES = "emoticon.images";
    public static final String LOGON_ID = "logon.id";
    public static final String LOGON_PASSWORD = "logon.password";
    public static final String EDITOR = "weblog.editor";
    public static final String EMAIL_HOST = "mail.smtp.host";
    public static final String EMAIL_TRANSPORT = "mail.transport";
    public static final String EMAIL_USERNAME = "mail.username";
    public static final String EMAIL_PASSWORD = "mail.password";
    public static final String CATEGORY_TITLES = "category.titles";
    public static final String CATEGORY_VALUES = "category.values";
    public static final String CATEGORY_IMAGES = "category.images";
    Configuration cfg;
    SessionFactory sf;

    int adjustHours;
    PropertyManager pm;
    CacheManager cache;

    // is really necessary when you are going to format it?
    Locale myLocale = Locale.US;
    String dburl;
    String dbuser;
    String dbpassword;
    SimpleDateFormat qf = new SimpleDateFormat("yyyy-MM-dd", myLocale);
    SimpleDateFormat monthNav = new SimpleDateFormat("yyyyMM", myLocale);


    /**
     * Constructor for PersonalBlogService.
     */
    protected PersonalBlogService(Properties conn)
        throws InitializationException {
        log.debug("initialization - constructor");

        try {
            cfg = new Configuration().addClass(Post.class)
                                     .addClass(Comment.class)
                                     .addClass(Referrer.class)
                                     .addClass(BlogProperty.class);

            if (conn != null) {
                cfg.setProperties(conn);
                pm = new PropertyManager(conn);
            } else {
                pm = new PropertyManager();
            }

            //I want to take it out of here, for these
            sf = cfg.buildSessionFactory();
        } catch (Exception e) {
            log.error("Error initializing PersonalBlog Service", e);

            throw new InitializationException(e);
        }
    }

    /**
     * Singleton  getInstance method
     */
    public static PersonalBlogService getInstance() throws ServiceException {
        if (service == null) {
            try {
                log.debug(
                    "Initializing PersonalBlog Service (WITHOUT CONNECTION PARMS)");
                service = new PersonalBlogService(null);
            } catch (ServiceException e) {
                log.error("Error getting instance of PersonalBlog Service", e);

                throw e;
            }
        }

        return service;
    }

    public static PersonalBlogService getInstance(Properties conn)
        throws ServiceException {
        if (service == null) {
            try {
                log.debug(
                    "Initializing PersonalBlog Service (WITH CONNECTION PARMS)");
                service = new PersonalBlogService(conn);
            } catch (Exception e) {
                log.error("Error getting instance of PersonalBlog Service", e);
            }
        }

        return service;
    }

    /*
     * This method will return the most recent posts for today's date.  This method
     * will return a maximum of 25 total posts or three days worth of posts.
     *
     */
    public List<?> getPosts() throws ServiceException {
        List<?> posts = null;

        Calendar cal = Calendar.getInstance();
        cal.add(Calendar.MONTH, -1);
        /*@SuppressWarnings("untainted")*/
        String startdate = (/*@Untainted*/ String) qf.format(cal.getTime());

        posts = executeQuery(constructQuery(
                    "from post in class net.eyde.personalblog.beans.Post ",
                    "where post.created > '", startdate,
                    "' order by post.created desc"));

        return posts;
    }

    public List<?> getPostsByCategory(String category) throws ServiceException {
        List<?> posts = null;

        posts = executeQuery(constructQuery(
                    "from post in class net.eyde.personalblog.beans.Post ",
                    "where post.category like '%", category,
                    "%' order by post.created desc"));

        return posts;
    }

    /**
     * Constructs an untainted query from untainted strings.
     * It is a simple concatenation operation.
     *
     * This method is helpful only when using the Basic Checker,
<<<<<<< HEAD
     * which cannot detect the type of string concatenation, unlike
     * the Tainting checker.
=======
     * which cannot detect the type of string concatination, unlike
     * the Tainting Checker.
>>>>>>> e06a7749
     */
    @SuppressWarnings("untainted")
    private @Untainted String constructQuery(@Untainted String ...strings) {
        StringBuilder sb = new StringBuilder();
        for (String s : strings)
            sb.append(s);
        return (/*@Untainted*/ String) sb.toString();
    }

    @SuppressWarnings({"unchecked"})
    private <T> List<T> executeQuery(@Untainted String query) {
        try {
            Session session = sf.openSession();
            List<T> lst = (List<T>) session.find(query);
            session.close();
            return lst;
        } catch (Exception e) {
            log.error("Error while importing data", e);
            return null;
        }
    }
}<|MERGE_RESOLUTION|>--- conflicted
+++ resolved
@@ -181,13 +181,8 @@
      * It is a simple concatenation operation.
      *
      * This method is helpful only when using the Basic Checker,
-<<<<<<< HEAD
-     * which cannot detect the type of string concatenation, unlike
-     * the Tainting checker.
-=======
      * which cannot detect the type of string concatination, unlike
      * the Tainting Checker.
->>>>>>> e06a7749
      */
     @SuppressWarnings("untainted")
     private @Untainted String constructQuery(@Untainted String ...strings) {
