--- conflicted
+++ resolved
@@ -12,15 +12,9 @@
  * meta-annotation causes the declaration annotation to be inherited even if it is used to annotate
  * something other than a class.
  *
-<<<<<<< HEAD
  * <p>If an annotated type is meta-annotation with {@link java.lang.annotation.Inherited}, that
  * annotation will only be inherited on declaration annotations on a class as this respects the Java
  * semantics.
-=======
- * <p>The Checker Framework does respect {@link java.lang.annotation.Inherited} and will only
- * inherit declaration annotations on a class if the declaration annotation class is meta-annotated
- * with {@code InheritedAnnotation}.
->>>>>>> 8cc2f9e6
  */
 @Documented
 @Retention(RetentionPolicy.RUNTIME)
