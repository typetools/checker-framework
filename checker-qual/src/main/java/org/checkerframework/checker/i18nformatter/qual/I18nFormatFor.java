--- conflicted
+++ resolved
@@ -32,17 +32,12 @@
 @SubtypeOf(I18nUnknownFormat.class)
 public @interface I18nFormatFor {
     /**
-<<<<<<< HEAD
-     * The value should be a {@code #} followed by the 1-based index of the arguments of the format
-     * method, e.g. {@code "#2"}.
-=======
      * Indicates which formal parameter is the arguments to the format method. The value should be
      * {@code #} followed by the 1-based index of the formal parameter that is the arguments to the
      * format method, e.g., {@code "#2"}.
      *
      * @return {@code #} followed by the 1-based index of the formal parameter that is the arguments
      *     to the format method
->>>>>>> 23ce0965
      */
     String value();
 }