package org.checkerframework.checker.mustcall.qual;

import java.lang.annotation.Documented;
import java.lang.annotation.ElementType;
import java.lang.annotation.Repeatable;
import java.lang.annotation.Retention;
import java.lang.annotation.RetentionPolicy;
import java.lang.annotation.Target;
import org.checkerframework.checker.calledmethods.qual.CalledMethods;
import org.checkerframework.framework.qual.InheritedAnnotation;
import org.checkerframework.framework.qual.JavaExpression;

/**
 * Indicates that the method resets the target's must-call type to its declared type. This
 * effectively undoes flow-sensitive type refinement. The target is the {@code value}
 * argument/element. More precisely, the method resets the target's must-call type to the least
 * upper bound of its current must-call type and its declared must-call type.
 *
 * <p>When calling a method annotated as {@code @CreatesObligation("}<em>target</em>{@code ")}, the
 * expression {@code target} must not have type {@code @}{@link CalledMethods}{@code ({})}. That is,
 * {@code target}'s CalledMethods type must be non-empty.
 *
 * <p>{@code @CreatesObligation("this")} must be written on any method that assigns a non-final,
 * owning field whose declared type has a must-call obligation.
 *
 * <p>This annotation is trusted, not checked. (Because this annotation can only add obligations,
 * the analysis remains sound.)
 *
 * <p>For example, consider the following code, which uses a {@code @CreatesObligation} annotation
 * to indicate that the {@code reset()} method re-assigns the {@code socket} field:
 *
 * <pre>
 * &#64;MustCall("stop")
 * class SocketContainer {
 *     // Note that @MustCall("close") is the default type for java.net.Socket, but it
 *     // is included on the next line for illustrative purposes. This example would function
 *     // identically if that qualifier were omitted.
 *     private @Owning @MustCall("close") Socket socket = ...;
 *
 *     &#64;EnsuresCalledMethods(value="this.socket", methods="close")
 *     public void stop() throws IOException {
 *       socket.close();
 *     }
 *
 *    &#64;CreatesObligation("this")
 *    public void reset() {
 *      if (socket.isClosed()) {
 *        socket = new Socket(...);
 *      }
 *    }
 * }
 * </pre>
 *
 * A client of {@code SocketContainer} is permitted to call {@code reset()} arbitrarily many times.
 * Each time it does so, a new {@code Socket} might be created. A {@code SocketContainer}'s
 * must-call obligation of "stop" is fulfilled only if {@code stop()} is called after the last call
 * to {@code reset()}. The {@code @CreatesObligation} annotation on {@code reset()}'s declaration
 * enforces this requirement: at any call to {@code reset()}, all called-methods information about
 * the receiver is removed from the store of the Must Call Checker and the store of the Called
 * Methods Checker, so the client has to "start over" as if a fresh {@code SocketContainer} object
 * had been created.
 *
<<<<<<< HEAD
 * <p>When the -AnoCreatesObligation command-line argument is passed to the checker, this annotation
 * is ignored and all fields are treated as non-owning.
=======
 * <p>When the {@code -AnoCreatesObligation} command-line argument is passed to the checker, this
 * annotation is ignored and all fields are treated as non-owning.
>>>>>>> e3bc6669
 *
 * @checker_framework.manual #resource-leak-checker Resource Leak Checker
 */
@Target({ElementType.METHOD})
@InheritedAnnotation
@Retention(RetentionPolicy.RUNTIME)
@Repeatable(CreatesObligation.List.class)
public @interface CreatesObligation {

  /**
   * The target of this annotation is stored in this field. The target must be an expression which
   * can be refined in the store, such as a local variable or field.
   *
   * @return the expression to which must-call obligations are added when the annotated method is
   *     invoked
   */
  @JavaExpression
  String value() default "this";

  /**
   * A wrapper annotation that makes the {@link CreatesObligation} annotation repeatable.
   *
   * <p>Programmers generally do not need to write this. It is created by Java when a programmer
   * writes more than one {@link CreatesObligation} annotation at the same location.
   *
   * @checker_framework.manual #must-call-checker Must Call Checker
   */
  @Documented
  @Retention(RetentionPolicy.RUNTIME)
  @Target({ElementType.METHOD})
  @InheritedAnnotation
  @interface List {
    /**
     * Return the repeatable annotations.
     *
     * @return the repeatable annotations
     */
    CreatesObligation[] value();
  }
}<|MERGE_RESOLUTION|>--- conflicted
+++ resolved
@@ -60,13 +60,8 @@
  * Methods Checker, so the client has to "start over" as if a fresh {@code SocketContainer} object
  * had been created.
  *
-<<<<<<< HEAD
- * <p>When the -AnoCreatesObligation command-line argument is passed to the checker, this annotation
- * is ignored and all fields are treated as non-owning.
-=======
  * <p>When the {@code -AnoCreatesObligation} command-line argument is passed to the checker, this
  * annotation is ignored and all fields are treated as non-owning.
->>>>>>> e3bc6669
  *
  * @checker_framework.manual #resource-leak-checker Resource Leak Checker
  */
