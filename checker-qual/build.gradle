--- conflicted
+++ resolved
@@ -16,17 +16,6 @@
     }
 }
 
-<<<<<<< HEAD
-compileJava {
-    dependsOn copySources
-}
-
-clean {
-    delete file('src/')
-}
-
-=======
->>>>>>> 4505e7f2
 apply from: rootProject.file("gradle-mvn-push.gradle")
 
 /** Adds information to the publication for uploading to Maven repositories. */
@@ -37,10 +26,6 @@
         name = 'Checker Qual'
         description = 'checker-qual contains annotations (type qualifiers)\n' +
                 'used by the Checker Framework to type-check Java source code.\n' +
-<<<<<<< HEAD
-                'It also contains utility classes for programmers to use at run time.\n' +
-=======
->>>>>>> 4505e7f2
                 '\n' +
                 'Please see artifact: org.checkerframework:checker'
         licenses {
