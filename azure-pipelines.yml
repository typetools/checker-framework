# Workaround for https://status.dev.azure.com/_event/179641421
trigger:
  branches:
    include:
    - '*'
pr:
  branches:
    include:
    - '*'

jobs:

# The dependsOn clauses are:
#  * Everything depends on the canary jobs (the 4 main jdk17 jobs), except those jobs themselves.
#  * Anything *_jdk11 or *_jdk20 depends on *_jdk17.

# misc_jdk20 because JDK 20 adds more strict checking (e.g., Javadoc)
- job: canary_jobs
  dependsOn:
   - junit_jdk17
   - nonjunit_jdk17
   - inference_part1_jdk17
   - inference_part2_jdk17
   - typecheck_part1_jdk17
   - typecheck_part2_jdk17
   - misc_jdk17
   - misc_jdk20
  pool:
    vmImage: 'ubuntu-latest'
  steps:
  - bash: true
    displayName: canary_jobs

- job: junit_jdk11
  dependsOn:
   - canary_jobs
   - junit_jdk17
  pool:
    vmImage: 'ubuntu-latest'
  container: mdernst/cf-ubuntu-jdk11:latest
  steps:
  - checkout: self
    fetchDepth: 25
  - bash: ./checker/bin-devel/test-cftests-junit.sh
    displayName: test-cftests-junit.sh
- job: junit_jdk17
  pool:
    vmImage: 'ubuntu-latest'
  container: mdernst/cf-ubuntu-jdk17:latest
  timeoutInMinutes: 70
  steps:
  - checkout: self
    fetchDepth: 25
  - bash: ./checker/bin-devel/test-cftests-junit.sh
    displayName: test-cftests-junit.sh
- job: junit_jdk20
  dependsOn:
   - canary_jobs
  pool:
    vmImage: 'ubuntu-latest'
  container: mdernst/cf-ubuntu-jdk20-testing:latest
  timeoutInMinutes: 70
  steps:
  - checkout: self
    fetchDepth: 25
  - bash: ./checker/bin-devel/test-cftests-junit.sh
    displayName: test-cftests-junit.sh
- job: nonjunit_jdk11
  dependsOn:
   - canary_jobs
   - nonjunit_jdk17
  pool:
    vmImage: 'ubuntu-latest'
  container: mdernst/cf-ubuntu-jdk11:latest
  steps:
  - checkout: self
    fetchDepth: 25
  - bash: ./checker/bin-devel/test-cftests-nonjunit.sh
    displayName: test-cftests-nonjunit.sh
- job: nonjunit_jdk17
  pool:
    vmImage: 'ubuntu-latest'
  container: mdernst/cf-ubuntu-jdk17:latest
  steps:
  - checkout: self
    fetchDepth: 25
  - bash: ./checker/bin-devel/test-cftests-nonjunit.sh
    displayName: test-cftests-nonjunit.sh
- job: nonjunit_jdk20
  dependsOn:
   - canary_jobs
  pool:
    vmImage: 'ubuntu-latest'
  container: mdernst/cf-ubuntu-jdk20-testing:latest
  steps:
  - checkout: self
    fetchDepth: 25
  - bash: ./checker/bin-devel/test-cftests-nonjunit.sh
    displayName: test-cftests-nonjunit.sh
# Sometimes one of the invocations of wpi-many in `./gradlew wpiManyTest`
# takes much longer to complete than normal, and this Azure job times out.
# When there is a timeout, one cannot examine wpi or wpi-many logs.
# So use a timeout of 90 minutes, and hope that is enough.
- job: inference_jdk11
  dependsOn:
   - canary_jobs
   - inference_part1_jdk17
   - inference_part2_jdk17
  pool:
    vmImage: 'ubuntu-latest'
  container: mdernst/cf-ubuntu-jdk11:latest
  timeoutInMinutes: 90
  steps:
  - checkout: self
    fetchDepth: 25
  - bash: ./checker/bin-devel/test-cftests-inference.sh
    displayName: test-cftests-inference.sh
# Split into part1 and part2 only for the inference job that "canary_jobs" depends on.
- job: inference_part1_jdk17
  pool:
    vmImage: 'ubuntu-latest'
  container: mdernst/cf-ubuntu-jdk17:latest
  timeoutInMinutes: 90
  steps:
  - checkout: self
    fetchDepth: 25
  - bash: ./checker/bin-devel/test-cftests-inference-part1.sh
    displayName: test-cftests-inference-part1.sh
- job: inference_part2_jdk17
  pool:
    vmImage: 'ubuntu-latest'
  container: mdernst/cf-ubuntu-jdk17:latest
  timeoutInMinutes: 90
  steps:
  - checkout: self
    fetchDepth: 25
  - bash: ./checker/bin-devel/test-cftests-inference-part2.sh
    displayName: test-cftests-inference-part2.sh
- job: inference_jdk20
  dependsOn:
   - canary_jobs
   - inference_part1_jdk17
   - inference_part2_jdk17
  pool:
    vmImage: 'ubuntu-latest'
<<<<<<< HEAD
  container: mdernst/cf-ubuntu-jdk20-testing:latest
  timeoutInMinutes: 70
=======
  container: mdernst/cf-ubuntu-jdk20:latest
  timeoutInMinutes: 90
>>>>>>> 77e56609
  steps:
  - checkout: self
    fetchDepth: 25
  - bash: ./checker/bin-devel/test-cftests-inference.sh
    displayName: test-cftests-inference.sh
# Unlimited fetchDepth for misc_jobs, because of need to make contributors.tex
- job: misc_jdk11
  dependsOn:
   - canary_jobs
   - misc_jdk17
  pool:
    vmImage: 'ubuntu-latest'
  container: mdernst/cf-ubuntu-jdk11-plus:latest
  steps:
  - checkout: self
  - bash: ./checker/bin-devel/test-misc.sh
    displayName: test-misc.sh
- job: misc_jdk17
  pool:
    vmImage: 'ubuntu-latest'
  container: mdernst/cf-ubuntu-jdk17-plus:latest
  steps:
  - checkout: self
  - bash: ./checker/bin-devel/test-misc.sh
    displayName: test-misc.sh
- job: misc_jdk20
  dependsOn:
   # - canary_jobs
   - misc_jdk17
  pool:
    vmImage: 'ubuntu-latest'
  container: mdernst/cf-ubuntu-jdk20-plus:latest
  steps:
  - checkout: self
  - bash: ./checker/bin-devel/test-misc.sh
    displayName: test-misc.sh
- job: typecheck_jdk11
  dependsOn:
   - canary_jobs
   - typecheck_part1_jdk17
   - typecheck_part2_jdk17
  pool:
    vmImage: 'ubuntu-latest'
  container: mdernst/cf-ubuntu-jdk11-plus:latest
  steps:
  - checkout: self
    fetchDepth: 1000
  - bash: ./checker/bin-devel/test-typecheck.sh
    displayName: test-typecheck.sh
# Split into part1 and part2 only for the type-checking job that "canary_jobs" depends on.
- job: typecheck_part1_jdk17
  pool:
    vmImage: 'ubuntu-latest'
  container: mdernst/cf-ubuntu-jdk17-plus:latest
  steps:
  - checkout: self
    fetchDepth: 1000
  - bash: ./checker/bin-devel/test-typecheck.sh
    displayName: test-typecheck-part1.sh
- job: typecheck_part2_jdk17
  pool:
    vmImage: 'ubuntu-latest'
  container: mdernst/cf-ubuntu-jdk17-plus:latest
  steps:
  - checkout: self
    fetchDepth: 1000
  - bash: ./checker/bin-devel/test-typecheck.sh
    displayName: test-typecheck-part2.sh
- job: typecheck_jdk20
  dependsOn:
   - canary_jobs
   - typecheck_part1_jdk17
   - typecheck_part2_jdk17
  pool:
    vmImage: 'ubuntu-latest'
  container: mdernst/cf-ubuntu-jdk20-plus:latest
  steps:
  - checkout: self
    fetchDepth: 1000
  - bash: ./checker/bin-devel/test-typecheck.sh
    displayName: test-typecheck.sh
- job: daikon_jdk11
  dependsOn:
   - canary_jobs
   - daikon_part1_jdk17
   - daikon_part2_jdk17
  pool:
    vmImage: 'ubuntu-latest'
  container: mdernst/cf-ubuntu-jdk11:latest
  timeoutInMinutes: 80
  steps:
  - checkout: self
    fetchDepth: 25
  - bash: ./checker/bin-devel/test-daikon.sh
    displayName: test-daikon.sh
- job: daikon_part1_jdk17
  dependsOn:
   - canary_jobs
  pool:
    vmImage: 'ubuntu-latest'
  container: mdernst/cf-ubuntu-jdk17:latest
  timeoutInMinutes: 70
  steps:
  - checkout: self
    fetchDepth: 25
  - bash: ./checker/bin-devel/test-daikon-part1.sh
    displayName: test-daikon.sh
- job: daikon_part2_jdk17
  dependsOn:
   - canary_jobs
  pool:
    vmImage: 'ubuntu-latest'
  container: mdernst/cf-ubuntu-jdk17:latest
  timeoutInMinutes: 70
  steps:
  - checkout: self
    fetchDepth: 25
  - bash: ./checker/bin-devel/test-daikon.sh
    displayName: test-daikon-part2.sh
- job: daikon_jdk20
  dependsOn:
   - canary_jobs
   - daikon_part1_jdk17
   - daikon_part2_jdk17
  pool:
    vmImage: 'ubuntu-latest'
  container: mdernst/cf-ubuntu-jdk20-testing:latest
  timeoutInMinutes: 70
  steps:
  - checkout: self
    fetchDepth: 25
  - bash: ./checker/bin-devel/test-daikon.sh
    displayName: test-daikon.sh
- job: guava_jdk11
  dependsOn:
   - canary_jobs
   - guava_jdk17
  pool:
    vmImage: 'ubuntu-latest'
  container: mdernst/cf-ubuntu-jdk11:latest
  timeoutInMinutes: 60
  steps:
  - checkout: self
    fetchDepth: 25
  - bash: ./checker/bin-devel/test-guava.sh
    displayName: test-guava.sh
- job: guava_jdk17
  dependsOn:
   - canary_jobs
  pool:
    vmImage: 'ubuntu-latest'
  container: mdernst/cf-ubuntu-jdk17:latest
  # The guava job sometimes times out, because the time between these lines can be 30 minutes!
  #   [INFO] Downloading from central: https://repo.maven.apache.org/maven2/org/apache/maven/plugin-tools/maven-plugin-tools-generators/3.5.1/maven-plugin-tools-generators-3.5.1.pom
  #   [INFO] Downloaded from central: https://repo.maven.apache.org/maven2/org/apache/maven/plugin-tools/maven-plugin-tools-generators/3.5.1/maven-plugin-tools-generators-3.5.1.pom
  # I tried to configure Maven to prevent that problem, but it is still ocurring.
  # Maybe I need to use caching? https://learn.microsoft.com/en-us/azure/devops/pipelines/release/caching?view=azure-devops
  timeoutInMinutes: 60
  steps:
  - checkout: self
    fetchDepth: 25
  - bash: ./checker/bin-devel/test-guava.sh
    displayName: test-guava.sh
- job: guava_jdk20
  dependsOn:
   - canary_jobs
   - guava_jdk17
  pool:
    vmImage: 'ubuntu-latest'
  container: mdernst/cf-ubuntu-jdk20-testing:latest
  timeoutInMinutes: 60
  steps:
  - checkout: self
    fetchDepth: 25
  - bash: ./checker/bin-devel/test-guava.sh
    displayName: test-guava.sh
- job: plume_lib_jdk11
  dependsOn:
   - canary_jobs
   - plume_lib_jdk17
  pool:
    vmImage: 'ubuntu-latest'
  container: mdernst/cf-ubuntu-jdk11:latest
  steps:
  - checkout: self
    fetchDepth: 25
  - bash: ./checker/bin-devel/test-plume-lib.sh
    displayName: test-plume-lib.sh
- job: plume_lib_jdk17
  dependsOn:
   - canary_jobs
  pool:
    vmImage: 'ubuntu-latest'
  container: mdernst/cf-ubuntu-jdk17:latest
  steps:
  - checkout: self
    fetchDepth: 25
  - bash: ./checker/bin-devel/test-plume-lib.sh
    displayName: test-plume-lib.sh
- job: plume_lib_jdk20
  dependsOn:
   - canary_jobs
   - plume_lib_jdk17
  pool:
    vmImage: 'ubuntu-latest'
  container: mdernst/cf-ubuntu-jdk20-testing:latest
  steps:
  - checkout: self
    fetchDepth: 25
  - bash: ./checker/bin-devel/test-plume-lib.sh
    displayName: test-plume-lib.sh
## The downstream jobs are not currently needed because test-downstream.sh is empty.
# - job: downstream_jdk11
#   dependsOn:
#    - canary_jobs
#    - downstream_jdk17
#   pool:
#     vmImage: 'ubuntu-latest'
#   container: mdernst/cf-ubuntu-jdk11:latest
#   steps:
#   - checkout: self
#     fetchDepth: 25
#   - bash: ./checker/bin-devel/test-downstream.sh
#     displayName: test-downstream.sh
# - job: downstream_jdk17
#   dependsOn:
#    - canary_jobs
#   pool:
#     vmImage: 'ubuntu-latest'
#   container: mdernst/cf-ubuntu-jdk17:latest
#   steps:
#   - checkout: self
#     fetchDepth: 25
#   - bash: ./checker/bin-devel/test-downstream.sh
#     displayName: test-downstream.sh
# - job: downstream_jdk20
#   dependsOn:
#    - canary_jobs
#    - downstream_jdk17
#   pool:
#     vmImage: 'ubuntu-latest'
#   container: mdernst/cf-ubuntu-jdk20-testing:latest
#   steps:
#   - checkout: self
#     fetchDepth: 25
#   - bash: ./checker/bin-devel/test-downstream.sh
#     displayName: test-downstream.sh<|MERGE_RESOLUTION|>--- conflicted
+++ resolved
@@ -143,13 +143,8 @@
    - inference_part2_jdk17
   pool:
     vmImage: 'ubuntu-latest'
-<<<<<<< HEAD
-  container: mdernst/cf-ubuntu-jdk20-testing:latest
-  timeoutInMinutes: 70
-=======
-  container: mdernst/cf-ubuntu-jdk20:latest
+  container: mdernst/cf-ubuntu-jdk20-testing:latest
   timeoutInMinutes: 90
->>>>>>> 77e56609
   steps:
   - checkout: self
     fetchDepth: 25
