--- conflicted
+++ resolved
@@ -11,13 +11,8 @@
 jobs:
 
 # The dependsOn clauses are:
-<<<<<<< HEAD
-#  * Everything depends on the 4 main jdk17 jobs (except those jobs themselves!).
+#  * Everything depends on the canary jobs (the 4 main jdk17 jobs), except those jobs themselves.
 #  * Anything *_jdk8, *_jdk11, or *_jdk18 depends on *_jdk17.
-=======
-#  * Everything depends on the canary jobs (the 4 main jdk17 jobs), except those jobs themselves.
-#  * Anything *_jdk8 or *_jdk11 depends on *_jdk17.
->>>>>>> 20caf02a
 
 - job: canary_jobs
   dependsOn:
@@ -68,10 +63,7 @@
     displayName: test-cftests-junit.sh
 - job: junit_tests_jdk18
   dependsOn:
-   - junit_tests_jdk17
-   - nonjunit_tests_jdk17
-   - misc_jdk17
-   - typecheck_jdk17
+   - canary_jobs
   pool:
     vmImage: 'ubuntu-latest'
   container: mdernst/cf-ubuntu-jdk18:latest
@@ -116,10 +108,7 @@
     displayName: test-cftests-nonjunit.sh
 - job: nonjunit_tests_jdk18
   dependsOn:
-   - junit_tests_jdk17
-   - nonjunit_tests_jdk17
-   - misc_jdk17
-   - typecheck_jdk17
+   - canary_jobs
   pool:
     vmImage: 'ubuntu-latest'
   container: mdernst/cf-ubuntu-jdk18:latest
@@ -210,10 +199,7 @@
     displayName: test-misc.sh
 - job: misc_jdk18
   dependsOn:
-   - junit_tests_jdk17
-   - nonjunit_tests_jdk17
-   - misc_jdk17
-   - typecheck_jdk17
+   - canary_jobs
   pool:
     vmImage: 'ubuntu-latest'
   container: mdernst/cf-ubuntu-jdk18-plus:latest
@@ -257,10 +243,7 @@
     displayName: test-typecheck.sh
 - job: typecheck_jdk18
   dependsOn:
-   - junit_tests_jdk17
-   - nonjunit_tests_jdk17
-   - misc_jdk17
-   - typecheck_jdk17
+   - canary_jobs
   pool:
     vmImage: 'ubuntu-latest'
   container: mdernst/cf-ubuntu-jdk18-plus:latest
@@ -307,10 +290,7 @@
     displayName: test-daikon.sh
 - job: daikon_jdk18
   dependsOn:
-   - junit_tests_jdk17
-   - nonjunit_tests_jdk17
-   - misc_jdk17
-   - typecheck_jdk17
+   - canary_jobs
   #  ## Commented to reduce latency and eliminate the "daikon_jdk11 -> daikon_jdk18" critical path.
   #  # - daikon_jdk11
   pool:
@@ -357,10 +337,7 @@
     displayName: test-guava.sh
 - job: guava_jdk18
   dependsOn:
-   - junit_tests_jdk17
-   - nonjunit_tests_jdk17
-   - misc_jdk17
-   - typecheck_jdk17
+   - canary_jobs
    - guava_jdk17
   pool:
     vmImage: 'ubuntu-latest'
@@ -405,10 +382,7 @@
     displayName: test-plume-lib.sh
 - job: plume_lib_jdk18
   dependsOn:
-   - junit_tests_jdk17
-   - nonjunit_tests_jdk17
-   - misc_jdk17
-   - typecheck_jdk17
+   - canary_jobs
    - plume_lib_jdk17
   pool:
     vmImage: 'ubuntu-latest'
@@ -444,6 +418,7 @@
 #   - bash: ./checker/bin-devel/test-downstream.sh
 #     displayName: test-downstream.sh
 # - job: downstream_jdk17
+#   dependsOn:
 #    - canary_jobs
 #   pool:
 #     vmImage: 'ubuntu-latest'
@@ -455,11 +430,8 @@
 #     displayName: test-downstream.sh
 # - job: downstream_jdk18
 #   dependsOn:
-#    - junit_tests_jdk11
-#    - nonjunit_tests_jdk11
-#    - misc_jdk11
-#    - typecheck_jdk11
-#    - downstream_jdk11
+#    - canary_jobs
+#    - downstream_jdk17
 #   pool:
 #     vmImage: 'ubuntu-latest'
 #   container: mdernst/cf-ubuntu-jdk18:latest
