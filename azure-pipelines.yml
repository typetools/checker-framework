# Workaround for https://status.dev.azure.com/_event/179641421
trigger:
  branches:
    include:
    - '*'
pr:
  branches:
    include:
    - '*'

jobs:

# The dependsOn clauses are:
#  * Everything depends on the canary jobs (the 4 main jdk17 jobs), except those jobs themselves.
#  * Anything *_jdk8, *_jdk11, or *_jdk18 depends on *_jdk17.

- job: canary_jobs
  dependsOn:
   - junit_tests_jdk17
   - nonjunit_tests_jdk17
   - misc_jdk17
   - typecheck_jdk17
  pool:
    vmImage: 'ubuntu-latest'
  steps:
  - bash: true
    displayName: canary_jobs

- job: junit_tests_jdk8
  dependsOn:
   - canary_jobs
   - junit_tests_jdk17
  pool:
    vmImage: 'ubuntu-latest'
  container: mdernst/cf-ubuntu-jdk8:latest
  timeoutInMinutes: 70
  steps:
  - checkout: self
    fetchDepth: 25
  - bash: ./checker/bin-devel/test-cftests-junit.sh
    displayName: test-cftests-junit.sh
- job: junit_tests_jdk11
  dependsOn:
   - canary_jobs
   - junit_tests_jdk17
  pool:
    vmImage: 'ubuntu-latest'
  container: mdernst/cf-ubuntu-jdk11:latest
  steps:
  - checkout: self
    fetchDepth: 25
  - bash: ./checker/bin-devel/test-cftests-junit.sh
    displayName: test-cftests-junit.sh
- job: junit_tests_jdk17
  pool:
    vmImage: 'ubuntu-latest'
  container: mdernst/cf-ubuntu-jdk17:latest
  timeoutInMinutes: 70
  steps:
  - checkout: self
    fetchDepth: 25
  - bash: ./checker/bin-devel/test-cftests-junit.sh
    displayName: test-cftests-junit.sh
- job: junit_tests_jdk18
  dependsOn:
   - canary_jobs
  pool:
    vmImage: 'ubuntu-latest'
  container: mdernst/cf-ubuntu-jdk18:latest
  timeoutInMinutes: 70
  steps:
  - checkout: self
    fetchDepth: 25
  - bash: ./checker/bin-devel/test-cftests-junit.sh
    displayName: test-cftests-junit.sh
- job: nonjunit_tests_jdk8
  dependsOn:
   - canary_jobs
   - nonjunit_tests_jdk17
  pool:
    vmImage: 'ubuntu-latest'
  container: mdernst/cf-ubuntu-jdk8:latest
  steps:
  - checkout: self
    fetchDepth: 25
  - bash: ./checker/bin-devel/test-cftests-nonjunit.sh
    displayName: test-cftests-nonjunit.sh
- job: nonjunit_tests_jdk11
  dependsOn:
   - canary_jobs
   - nonjunit_tests_jdk17
  pool:
    vmImage: 'ubuntu-latest'
  container: mdernst/cf-ubuntu-jdk11:latest
  steps:
  - checkout: self
    fetchDepth: 25
  - bash: ./checker/bin-devel/test-cftests-nonjunit.sh
    displayName: test-cftests-nonjunit.sh
- job: nonjunit_tests_jdk17
  pool:
    vmImage: 'ubuntu-latest'
  container: mdernst/cf-ubuntu-jdk17:latest
  steps:
  - checkout: self
    fetchDepth: 25
  - bash: ./checker/bin-devel/test-cftests-nonjunit.sh
    displayName: test-cftests-nonjunit.sh
- job: nonjunit_tests_jdk18
  dependsOn:
   - canary_jobs
  pool:
    vmImage: 'ubuntu-latest'
  container: mdernst/cf-ubuntu-jdk18:latest
  steps:
  - checkout: self
    fetchDepth: 25
  - bash: ./checker/bin-devel/test-cftests-nonjunit.sh
    displayName: test-cftests-nonjunit.sh
- job: inference_tests_jdk8
  dependsOn:
   - canary_jobs
   - inference_tests_jdk17
  pool:
    vmImage: 'ubuntu-latest'
  container: mdernst/cf-ubuntu-jdk8:latest
  steps:
  - checkout: self
    fetchDepth: 25
  - bash: ./checker/bin-devel/test-cftests-inference.sh
    displayName: test-cftests-inference.sh
- job: inference_tests_jdk11
  dependsOn:
   - canary_jobs
   - inference_tests_jdk17
  pool:
    vmImage: 'ubuntu-latest'
  container: mdernst/cf-ubuntu-jdk11:latest
  steps:
  - checkout: self
    fetchDepth: 25
  - bash: ./checker/bin-devel/test-cftests-inference.sh
    displayName: test-cftests-inference.sh
- job: inference_tests_jdk17
  dependsOn:
   - canary_jobs
  pool:
    vmImage: 'ubuntu-latest'
  container: mdernst/cf-ubuntu-jdk17:latest
  steps:
  - checkout: self
    fetchDepth: 25
  - bash: ./checker/bin-devel/test-cftests-inference.sh
    displayName: test-cftests-inference.sh
- job: inference_tests_jdk18
  dependsOn:
   - junit_tests_jdk11
   - inference_tests_jdk11
   - misc_jdk11
   - typecheck_jdk11
  pool:
    vmImage: 'ubuntu-latest'
  container: mdernst/cf-ubuntu-jdk18:latest
  steps:
  - checkout: self
    fetchDepth: 25
  - bash: ./checker/bin-devel/test-cftests-inference.sh
    displayName: test-cftests-inference.sh
- job: misc_jdk8
  dependsOn:
   - canary_jobs
   - misc_jdk17
  pool:
    vmImage: 'ubuntu-latest'
  container: mdernst/cf-ubuntu-jdk8-plus:latest
  steps:
  - checkout: self
    fetchDepth: 1000
  - bash: ./checker/bin-devel/test-misc.sh
    displayName: test-misc.sh
- job: misc_jdk11
  dependsOn:
   - canary_jobs
   - misc_jdk17
  pool:
    vmImage: 'ubuntu-latest'
  container: mdernst/cf-ubuntu-jdk11-plus:latest
  steps:
  - checkout: self
    fetchDepth: 1000
  - bash: ./checker/bin-devel/test-misc.sh
    displayName: test-misc.sh
- job: misc_jdk17
  pool:
    vmImage: 'ubuntu-latest'
  container: mdernst/cf-ubuntu-jdk17-plus:latest
  steps:
  - checkout: self
    fetchDepth: 1000
  - bash: ./checker/bin-devel/test-misc.sh
    displayName: test-misc.sh
- job: misc_jdk18
  dependsOn:
   - canary_jobs
  pool:
    vmImage: 'ubuntu-latest'
  container: mdernst/cf-ubuntu-jdk18-plus:latest
  steps:
  - checkout: self
    fetchDepth: 1000
  - bash: ./checker/bin-devel/test-misc.sh
    displayName: test-misc.sh
- job: typecheck_jdk8
  dependsOn:
   - canary_jobs
   - typecheck_jdk17
  pool:
    vmImage: 'ubuntu-latest'
  container: mdernst/cf-ubuntu-jdk8-plus:latest
  steps:
  - checkout: self
    fetchDepth: 1000
  - bash: ./checker/bin-devel/test-typecheck.sh
    displayName: test-typecheck.sh
- job: typecheck_jdk11
  dependsOn:
   - canary_jobs
   - typecheck_jdk17
  pool:
    vmImage: 'ubuntu-latest'
  container: mdernst/cf-ubuntu-jdk11-plus:latest
  steps:
  - checkout: self
    fetchDepth: 1000
  - bash: ./checker/bin-devel/test-typecheck.sh
    displayName: test-typecheck.sh
- job: typecheck_jdk17
  pool:
    vmImage: 'ubuntu-latest'
  container: mdernst/cf-ubuntu-jdk17-plus:latest
  steps:
  - checkout: self
    fetchDepth: 1000
  - bash: ./checker/bin-devel/test-typecheck.sh
    displayName: test-typecheck.sh
- job: typecheck_jdk18
  dependsOn:
   - canary_jobs
  pool:
    vmImage: 'ubuntu-latest'
  container: mdernst/cf-ubuntu-jdk18-plus:latest
  steps:
  - checkout: self
    fetchDepth: 1000
  - bash: ./checker/bin-devel/test-typecheck.sh
    displayName: test-typecheck.sh
- job: daikon_jdk8
  dependsOn:
   - canary_jobs
   - daikon_jdk17
  pool:
    vmImage: 'ubuntu-latest'
  container: mdernst/cf-ubuntu-jdk8:latest
  timeoutInMinutes: 70
  steps:
  - checkout: self
    fetchDepth: 25
  - bash: ./checker/bin-devel/test-daikon.sh
    displayName: test-daikon.sh
- job: daikon_jdk11
  dependsOn:
   - canary_jobs
   - daikon_jdk17
  pool:
    vmImage: 'ubuntu-latest'
  container: mdernst/cf-ubuntu-jdk11:latest
  timeoutInMinutes: 80
  steps:
  - checkout: self
    fetchDepth: 25
  - bash: ./checker/bin-devel/test-daikon.sh
    displayName: test-daikon.sh
- job: daikon_jdk17
  dependsOn:
   - canary_jobs
  pool:
    vmImage: 'ubuntu-latest'
  container: mdernst/cf-ubuntu-jdk17:latest
  timeoutInMinutes: 70
  steps:
  - checkout: self
    fetchDepth: 25
  - bash: ./checker/bin-devel/test-daikon.sh
    displayName: test-daikon.sh
- job: daikon_jdk18
  dependsOn:
   - canary_jobs
  #  ## Commented to reduce latency and eliminate the "daikon_jdk11 -> daikon_jdk18" critical path.
  #  # - daikon_jdk11
  pool:
    vmImage: 'ubuntu-latest'
  container: mdernst/cf-ubuntu-jdk18:latest
  timeoutInMinutes: 70
  steps:
  - checkout: self
    fetchDepth: 25
  - bash: ./checker/bin-devel/test-daikon.sh
    displayName: test-daikon.sh
- job: guava_jdk8
  dependsOn:
   - canary_jobs
   - guava_jdk17
  pool:
    vmImage: 'ubuntu-latest'
  container: mdernst/cf-ubuntu-jdk8:latest
  steps:
  - checkout: self
    fetchDepth: 25
  - bash: ./checker/bin-devel/test-guava.sh
    displayName: test-guava.sh
- job: guava_jdk11
  dependsOn:
   - canary_jobs
   - guava_jdk17
  pool:
    vmImage: 'ubuntu-latest'
  container: mdernst/cf-ubuntu-jdk11:latest
  steps:
  - checkout: self
    fetchDepth: 25
  - bash: ./checker/bin-devel/test-guava.sh
    displayName: test-guava.sh
<<<<<<< HEAD
## "condition: false" because I can't seem to compile even the Guava mainline
## (without annotations) using JDK 17 or JDK 18, as of 6 Sep 2022.  TODO: reinstate.
=======
# "condition: false" because as of 6 Sep 2022, the Error Prone compiler is crashing when compiling Guava.
# TODO: reinstate.
>>>>>>> 31060476
- job: guava_jdk17
  condition: false
  dependsOn:
   - canary_jobs
  pool:
    vmImage: 'ubuntu-latest'
  container: mdernst/cf-ubuntu-jdk17:latest
  steps:
  - checkout: self
    fetchDepth: 25
  - bash: ./checker/bin-devel/test-guava.sh
    displayName: test-guava.sh
- job: guava_jdk18
  condition: false
  dependsOn:
   - canary_jobs
   - guava_jdk17
  pool:
    vmImage: 'ubuntu-latest'
  container: mdernst/cf-ubuntu-jdk18:latest
  steps:
  - checkout: self
    fetchDepth: 25
  - bash: ./checker/bin-devel/test-guava.sh
    displayName: test-guava.sh
- job: plume_lib_jdk8
  dependsOn:
   - canary_jobs
   - plume_lib_jdk17
  pool:
    vmImage: 'ubuntu-latest'
  container: mdernst/cf-ubuntu-jdk8:latest
  steps:
  - checkout: self
    fetchDepth: 25
  - bash: ./checker/bin-devel/test-plume-lib.sh
    displayName: test-plume-lib.sh
- job: plume_lib_jdk11
  dependsOn:
   - canary_jobs
   - plume_lib_jdk17
  pool:
    vmImage: 'ubuntu-latest'
  container: mdernst/cf-ubuntu-jdk11:latest
  steps:
  - checkout: self
    fetchDepth: 25
  - bash: ./checker/bin-devel/test-plume-lib.sh
    displayName: test-plume-lib.sh
- job: plume_lib_jdk17
  dependsOn:
   - canary_jobs
  pool:
    vmImage: 'ubuntu-latest'
  container: mdernst/cf-ubuntu-jdk17:latest
  steps:
  - checkout: self
    fetchDepth: 25
  - bash: ./checker/bin-devel/test-plume-lib.sh
    displayName: test-plume-lib.sh
- job: plume_lib_jdk18
  dependsOn:
   - canary_jobs
   - plume_lib_jdk17
  pool:
    vmImage: 'ubuntu-latest'
  container: mdernst/cf-ubuntu-jdk18:latest
  steps:
  - checkout: self
    fetchDepth: 25
  - bash: ./checker/bin-devel/test-plume-lib.sh
    displayName: test-plume-lib.sh
## The downstream jobs are not currently needed because test-downstream.sh is empty.
# - job: downstream_jdk8
#   dependsOn:
#    - canary_jobs
#    - downstream_jdk17
#   pool:
#     vmImage: 'ubuntu-latest'
#   container: mdernst/cf-ubuntu-jdk8:latest
#   steps:
#   - checkout: self
#     fetchDepth: 25
#   - bash: ./checker/bin-devel/test-downstream.sh
#     displayName: test-downstream.sh
# - job: downstream_jdk11
#   dependsOn:
#    - canary_jobs
#    - downstream_jdk17
#   pool:
#     vmImage: 'ubuntu-latest'
#   container: mdernst/cf-ubuntu-jdk11:latest
#   steps:
#   - checkout: self
#     fetchDepth: 25
#   - bash: ./checker/bin-devel/test-downstream.sh
#     displayName: test-downstream.sh
# - job: downstream_jdk17
#   dependsOn:
#    - canary_jobs
#   pool:
#     vmImage: 'ubuntu-latest'
#   container: mdernst/cf-ubuntu-jdk17:latest
#   steps:
#   - checkout: self
#     fetchDepth: 25
#   - bash: ./checker/bin-devel/test-downstream.sh
#     displayName: test-downstream.sh
# - job: downstream_jdk18
#   dependsOn:
#    - canary_jobs
#    - downstream_jdk17
#   pool:
#     vmImage: 'ubuntu-latest'
#   container: mdernst/cf-ubuntu-jdk18:latest
#   steps:
#   - checkout: self
#     fetchDepth: 25
#   - bash: ./checker/bin-devel/test-downstream.sh
#     displayName: test-downstream.sh<|MERGE_RESOLUTION|>--- conflicted
+++ resolved
@@ -330,13 +330,9 @@
     fetchDepth: 25
   - bash: ./checker/bin-devel/test-guava.sh
     displayName: test-guava.sh
-<<<<<<< HEAD
-## "condition: false" because I can't seem to compile even the Guava mainline
-## (without annotations) using JDK 17 or JDK 18, as of 6 Sep 2022.  TODO: reinstate.
-=======
-# "condition: false" because as of 6 Sep 2022, the Error Prone compiler is crashing when compiling Guava.
+# "condition: false" because as of 6 Sep 2022, the Error Prone compiler is crashing
+# when compiling Guava (even on the Guava mainline without type annotations).
 # TODO: reinstate.
->>>>>>> 31060476
 - job: guava_jdk17
   condition: false
   dependsOn:
