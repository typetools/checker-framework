--- conflicted
+++ resolved
@@ -93,22 +93,6 @@
     fetchDepth: 25
   - bash: ./checker/bin-devel/test-cftests-nonjunit.sh
     displayName: test-cftests-nonjunit.sh
-<<<<<<< HEAD
-- job: inference_tests_jdk8
-  dependsOn:
-   - canary_jobs
-   - inference_tests_jdk17
-  pool:
-    vmImage: 'ubuntu-latest'
-  container: mdernst/cf-ubuntu-jdk8:latest
-  timeoutInMinutes: 90
-  steps:
-  - checkout: self
-    fetchDepth: 25
-  - bash: ./checker/bin-devel/test-cftests-inference.sh
-    displayName: test-cftests-inference.sh
-=======
->>>>>>> 3d37a427
 - job: inference_tests_jdk11
   dependsOn:
    - canary_jobs
