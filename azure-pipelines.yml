--- conflicted
+++ resolved
@@ -252,16 +252,11 @@
   pool:
     vmImage: 'ubuntu-latest'
   container: mdernst/cf-ubuntu-jdk17:latest
-<<<<<<< HEAD
-  # The guava job sometimes times out, but that is because the job stalls.
-  # When it doesn't stall, it finishes in about 30 minutes.
-=======
   # The guava job sometimes times out, because the time between these lines can be 30 minutes!
   #   [INFO] Downloading from central: https://repo.maven.apache.org/maven2/org/apache/maven/plugin-tools/maven-plugin-tools-generators/3.5.1/maven-plugin-tools-generators-3.5.1.pom
   #   [INFO] Downloaded from central: https://repo.maven.apache.org/maven2/org/apache/maven/plugin-tools/maven-plugin-tools-generators/3.5.1/maven-plugin-tools-generators-3.5.1.pom
   # I tried to configure Maven to prevent that problem, but it is still ocurring.
   # Maybe I need to use caching? https://learn.microsoft.com/en-us/azure/devops/pipelines/release/caching?view=azure-devops
->>>>>>> 49409b52
   timeoutInMinutes: 60
   steps:
   - checkout: self
