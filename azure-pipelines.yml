--- conflicted
+++ resolved
@@ -17,20 +17,12 @@
 # misc_jdk20 because JDK 20 adds more strict checking (e.g., Javadoc)
 - job: canary_jobs
   dependsOn:
-<<<<<<< HEAD
-   - guava_jdk17
-   - junit_tests_jdk17
-   - nonjunit_tests_jdk17
-   # - inference_tests_jdk17
-   - typecheck_jdk17
-=======
    - junit_jdk17
    - nonjunit_jdk17
    - inference_part1_jdk17
    - inference_part2_jdk17
    - typecheck_part1_jdk17
    - typecheck_part2_jdk17
->>>>>>> 9be94d86
    - misc_jdk17
    - misc_jdk20
   pool:
@@ -123,14 +115,8 @@
     fetchDepth: 25
   - bash: ./checker/bin-devel/test-cftests-inference.sh
     displayName: test-cftests-inference.sh
-<<<<<<< HEAD
-- job: inference_tests_jdk17
-  dependsOn:
-   - canary_jobs
-=======
 # Split into part1 and part2 only for the inference job that "canary_jobs" depends on.
 - job: inference_part1_jdk17
->>>>>>> 9be94d86
   pool:
     vmImage: 'ubuntu-latest'
   container: mdernst/cf-ubuntu-jdk17:latest
@@ -306,6 +292,8 @@
   - bash: ./checker/bin-devel/test-guava.sh
     displayName: test-guava.sh
 - job: guava_jdk17
+  dependsOn:
+   - canary_jobs
   pool:
     vmImage: 'ubuntu-latest'
   container: mdernst/cf-ubuntu-jdk17:latest
