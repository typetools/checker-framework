--- conflicted
+++ resolved
@@ -161,13 +161,8 @@
               failonerror="true"
               classpath="${javac.lib}:${stubparser.lib}:${javacutil.lib}:${dataflow.lib}:${junit.lib}:${hamcrest.lib}:${annotation-file-utilities.lib}"
               classname="com.sun.tools.javac.Main">
-<<<<<<< HEAD
-            <!-- Option no longer exists in JDK 9.
-            <jvmarg line="-Xbootclasspath/p:${javac.lib}"/>
-            -->
-=======
             <jvmarg value="-Xbootclasspath/p:${javac.lib}"/>
->>>>>>> f0eedadb
+
             <arg value="-g"/>
             <arg value="-encoding"/>
             <arg value="utf-8"/>
@@ -277,13 +272,8 @@
               failonerror="true"
               classpath="${javac.lib}:${junit.lib}:${hamcrest.lib}:${build}:${javacutil.lib}:${dataflow.lib}:${annotation-file-utilities.lib}"
               classname="com.sun.tools.javac.Main">
-<<<<<<< HEAD
-            <!-- Option no longer exists in JDK 9.
-            <jvmarg line="-Xbootclasspath/p:${javac.lib}"/>
-	    -->
-=======
             <jvmarg value="-Xbootclasspath/p:${javac.lib}"/>
->>>>>>> f0eedadb
+
             <arg value="-g"/>
             <arg value="-encoding"/>
             <arg value="utf-8"/>
@@ -307,17 +297,9 @@
                printsummary="false"
                haltonerror="${halt.on.test.failure}"
                haltonfailure="${halt.on.test.failure}">
-<<<<<<< HEAD
-            <!-- Option no longer exists in JDK 9.
-            <jvmarg line="-Xbootclasspath/p:${javac.lib}"/>
-            -->
-            <jvmarg line="-ea"/>
-            <jvmarg line="-Dorg.checkerframework.common.reflection.debug=false"/>
-=======
             <jvmarg value="-Xbootclasspath/p:${javac.lib}"/>
             <jvmarg value="-ea"/>
             <jvmarg value="-Dorg.checkerframework.common.reflection.debug=false"/>
->>>>>>> f0eedadb
 
             <classpath>
                 <pathelement path="${build}"/>
@@ -362,15 +344,8 @@
              haltonerror="${halt.on.test.failure}"
              haltonfailure="${halt.on.test.failure}"
              showoutput="true">
-<<<<<<< HEAD
-          <!-- Option no longer exists in JDK 9.
-          <jvmarg line="-Xbootclasspath/p:${javac.lib}"/>
-          -->
-          <jvmarg line="-ea"/>
-=======
           <jvmarg value="-Xbootclasspath/p:${javac.lib}"/>
           <jvmarg value="-ea"/>
->>>>>>> f0eedadb
 
           <classpath>
               <pathelement path="${build}"/>
@@ -411,16 +386,10 @@
         <fail unless="env.JAVA_HOME" message="Environment variable JAVA_HOME is not set."/>
         <exec executable="make" failonerror="${halt.on.test.failure}">
             <env key="JAVAC" value="${env.JAVA_HOME}/bin/javac"/>
-<<<<<<< HEAD
-            <env key="JAVACJAR" value="${javac.lib}"/>
-            <arg line="-C tests/annotationclassloader/"/>
-            <arg line="load-from-dir-test"/>
-=======
             <env key="JAVACJAR" value="${jsr308.langtools.dist}/lib/javac.jar"/>
             <arg value="-C"/>
             <arg value="tests/annotationclassloader/"/>
             <arg value="load-from-dir-test"/>
->>>>>>> f0eedadb
         </exec>
     </target>
 
@@ -429,16 +398,10 @@
         <fail unless="env.JAVA_HOME" message="Environment variable JAVA_HOME is not set."/>
         <exec executable="make" failonerror="${halt.on.test.failure}">
             <env key="JAVAC" value="${env.JAVA_HOME}/bin/javac"/>
-<<<<<<< HEAD
-            <env key="JAVACJAR" value="${javac.lib}"/>
-            <arg line="-C tests/annotationclassloader/"/>
-            <arg line="load-from-jar-test"/>
-=======
             <env key="JAVACJAR" value="${jsr308.langtools.dist}/lib/javac.jar"/>
             <arg value="-C"/>
             <arg value="tests/annotationclassloader/"/>
             <arg value="load-from-jar-test"/>
->>>>>>> f0eedadb
         </exec>
     </target>
 
@@ -783,13 +746,8 @@
               failonerror="true"
               classpath="${javac.lib}:${framework.lib}:${junit.lib}:${hamcrest.lib}:${annotation-file-utilities.lib}"
               classname="com.sun.tools.javac.Main">
-<<<<<<< HEAD
-            <!-- Option no longer exists in JDK 9.
-            <jvmarg line="-Xbootclasspath/p:${javac.lib}"/>
-            -->
-=======
             <jvmarg value="-Xbootclasspath/p:${javac.lib}"/>
->>>>>>> f0eedadb
+
             <arg value="-g"/>
             <arg value="-encoding"/>
             <arg value="utf-8"/>
