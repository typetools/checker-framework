<!--
  This is an Ant build file for compiling the Checker Framework.
-->
<project name="framework" default="dist" basedir=".">

    <description>
        Builds the Checker Framework "framework" project.
    </description>

    <property file="build.${os.name}.properties"/>
    <property file="build.properties"/>
    <property file="${basedir}/../build-common.properties"/>

    <import file="${basedir}/../build-common.xml"/>

    <property name="run.tests.should.fork" value="true"/>
    <property name="halt.on.test.failure" value="true"/>
    <property name="javadoc.private" value="false"/>
    <property name="lib" value="../checker/lib"/>


    <!-- Dependendencies on other projects (such as dataflow)
         mirrors javadoc dependencies. If changing project
         dependencies, change the Javadoc dependencies to keep
         them in sync (and vice versa). -->
    <target name="prep" depends="prep-all"
            description="Create required directories">
        <mkdir dir="${build}"/>
        <mkdir dir="${tests.build}"/>
        <mkdir dir="${tests.build}/testclasses"/>
        <mkdir dir="${api.doc}" />

        <available property="stubparser.project"
                   file="${stubparser.loc}/build.xml"/>
        <antcall target="-prep-stubparser-compile"/>

        <available property="javacutil.project"
                   file="${javacutil.loc}/build.xml"/>
        <antcall target="-prep-javacutil-compile"/>

        <available property="dataflow.project"
                   file="${dataflow.loc}/build.xml"/>
        <antcall target="-prep-dataflow-compile"/>
    </target>

    <target name="-prep-stubparser-compile" if="stubparser.project"
            description="Compile stubparser project">
        <ant dir="${stubparser.loc}">
            <target name="dist"/>
        </ant>
    </target>

    <target name="-prep-javacutil-compile" if="javacutil.project"
            description="Compile javacutil utilities project">
        <ant dir="${javacutil.loc}">
            <target name="dist"/>
        </ant>
    </target>

    <target name="-prep-dataflow-compile" if="dataflow.project"
            description="Compile dataflow utilities project">
        <ant dir="${dataflow.loc}">
            <target name="dist"/>
        </ant>
    </target>


    <target name="clean" description="Remove generated files">
        <ant dir="${javacutil.loc}">
            <target name="clean"/>
        </ant>

        <ant dir="${dataflow.loc}">
            <target name="clean"/>
        </ant>

        <ant dir="${stubparser.loc}">
            <target name="clean"/>
        </ant>

        <delete dir="${build}"/>
        <delete dir="${api.doc}"/>
        <delete dir="${temp.dir}"/>
        <delete dir="dist" />
        <delete dir="${tests.build}" />

        <delete file="${framework.lib}"/>
         <!-- whole-program-inference generated tests -->
        <delete dir="tests/whole-program-inference/annotated"/>

    </target>

    <target name="clean-nojar" description="Remove generated class files, but not the .jar files">
        <delete dir="${build}"/>
    </target>


    <target name="build.check.uptodate"
            description="Set properties: filesets and build.uptodate">
        <fileset id="src.files" dir="${src}">
            <include name="**/*.java"/>
            <exclude name="**/package-info.java"/>
        </fileset>

        <fileset id="src.astub.files" dir="${src}" includes="**/*.properties,**/*.astub"/>

        <!-- I can't figure out how to combine filesets (or even selectors)
             to get just one *.uptodate property, so do them individually
             and then combine with <condition>. -->
            <!-- Probably should depend on a file rather than a directory. -->
        <uptodate property="src.files.uptodate" targetfile="${build}">
          <srcfiles refid="src.files"/>
          <mapper type="glob" from="*.java" to="../${build}/*.class"/>
        </uptodate>

        <uptodate property="src.astub.files.uptodate" targetfile="${build}">
          <srcfiles refid="src.astub.files"/>
        </uptodate>

        <uptodate property="stubparser.lib.uptodate" targetfile="${build}" srcfile="${stubparser.lib}"/>
        <uptodate property="javacutil.lib.uptodate" targetfile="${build}" srcfile="${javacutil.lib}"/>
        <uptodate property="dataflow.lib.uptodate" targetfile="${build}" srcfile="${dataflow.lib}"/>

        <condition property="build.uptodate">
          <and>
            <isset property="src.files.uptodate"/>
            <isset property="src.astub.files.uptodate"/>
            <isset property="stubparser.lib.uptodate"/>
            <isset property="javacutil.lib.uptodate"/>
            <isset property="dataflow.lib.uptodate"/>
          </and>
        </condition>

        <!--
        <echo message="src.files.uptodate: ${src.files.uptodate}"/>
        <echo message="src.astub.files.uptodate: ${src.astub.files.uptodate}"/>
        <echo message="stubparser.lib.uptodate: ${stubparser.lib.uptodate}"/>
        <echo message="javacutil.lib.uptodate: ${javacutil.lib.uptodate}"/>
        <echo message="dataflow.lib.uptodate: ${dataflow.lib.uptodate}"/>
        <echo message="build.uptodate: ${build.uptodate}"/>
        -->
    </target>

    <target name="build" depends="prep,build.check.uptodate"
            unless="build.uptodate"
            description="Compile files.  Does not update any jars">

        <copy todir="${build}" preservelastmodified="true">
            <fileset refid="src.astub.files"/>
        </copy>

        <pathconvert pathsep=" " property="src.files.spaceseparated">
            <path>
                <fileset dir="${src}">
                    <include name="**/*.java"/>
                </fileset>
            </path>
        </pathconvert>

        <echo message="${src.files.spaceseparated}" file="${tmpdir}/srcfiles-framework.txt"/>
        <java fork="true"
              failonerror="true"
<<<<<<< HEAD
              classpath="${javac.lib}:${javaparser.core.lib}:${stubparser.lib}:${javacutil.lib}:${dataflow.lib}:${junit.lib}:${hamcrest.lib}:${annotation-file-utilities.lib}"
=======
              classpath="${javac.lib}:${javacutil.lib}:${dataflow.lib}:${stubparser.lib}:${junit.lib}:${hamcrest.lib}:${annotation-file-utilities.lib}"
>>>>>>> 0a439f90
              classname="com.sun.tools.javac.Main">
            <jvmarg value="-Xbootclasspath/p:${javac.lib}"/>
            <arg value="-g"/>
            <!-- Make sure we only have Java 7 source code and generate Java 7 bytecode. -->
            <arg value="-source"/>
            <arg value="7"/>
            <arg value="-target"/>
            <arg value="7"/>
            <arg value="-encoding"/>
            <arg value="utf-8"/>
            <!-- To not get a warning about bootstrap classpath -->
            <arg value="-Xlint:-options"/>
            <arg value="-sourcepath"/>
            <arg value="${src}"/>
            <arg value="-d"/>
            <arg value="${build}"/>
            <arg value="@${tmpdir}/srcfiles-framework.txt"/>
            <arg value="-version"/>
            <arg value="-XDTA:noannotationsincomments"/>
            <arg value="-Xlint"/>
            <!-- TODO remove and resolve errors
            <arg value="-Werror"/>-->
        </java>
        <delete file="${tmpdir}/srcfiles-framework.txt"/>

        <!--
        Touch doesn't work on a directory, so can't do:
           <touch file="${build}"/>
        Instead, create and remove a file, which modifies the directory.
        -->
        <touch file="${build}/.timestamp"/>
        <delete file="${build}/.timestamp"/>
    </target>

    <!-- TODO: add a type-checking target that doesn't use
         -XDTA:noannotations in comments. -->

    <target name="javadoc" depends="prep,prep-ManualTaglet,build.check.uptodate" description="Create Javadoc documentation">

        <ant dir="${javacutil.loc}">
            <target name="javadoc"/>
        </ant>

        <!-- This relative path is wrong; running "ant -find" from a
        subdirectory fails. -->
        <!-- Dependendencies on other projects (such as dataflow)
             mirrors javadoc dependencies. If changing project
             dependencies, change the Javadoc dependencies to keep
             them in sync (and vice versa). -->
        <!-- With Ant 1.9.4 or later, add
            failonwarning="true"
            but Travis is stuck on Ant 1.8.2 as of 6/2016 -->
        <javadoc sourcepath="${src}:${javacutil.loc}/${src}:${stubparser}/${src}:${dataflow.loc}/${src}:${annotation-file-utilities.loc}/${src}"
                 destdir="${api.doc}"
                 private="${javadoc.private}"
                 encoding="UTF-8"
                 additionalParam="-Xdoclint:all,-missing"
                 failonerror="true"
                 executable="${javadoc.bin}"
                 classpath="${build}:${javac.lib}:${javacutil.lib}:${dataflow.lib}:${stubparser.lib}:${javadoc.lib}:${junit.lib}:${hamcrest.lib}:${annotation-file-utilities.lib}"
                 excludepackagenames="org.checkerframework.framework.stub"
                 bootclasspath="${javac.lib}:${javadoc.lib}:${java.home}/lib/rt.jar">
            <package name="org.checkerframework.javacutil.*"/>
            <package name="org.checkerframework.dataflow.*"/>
            <package name="org.checkerframework.stubparser.*"/>
            <package name="org.checkerframework.framework.*"/>
            <package name="org.checkerframework.common.*"/>
            <package name="org.checkerframework.checker.*"/>

            <fileset dir="${checker.loc}/${src}">
                <include name="**/*.java"/>
                <exclude name="${checker.jdk8orhigher.sources}" if="${jdk7orlower}"/>
            </fileset>

            <link href="http://docs.oracle.com/javase/8/docs/api/"/>
            <link href="http://docs.oracle.com/javase/8/docs/jdk/api/javac/tree/"/>
            <taglet name="org.checkerframework.javacutil.dist.ManualTaglet"
                    path="${javacutil.loc}/${build}"/>
        </javadoc>
    </target>

    <!-- This creates framework.jar -->
    <target name="jar" depends="build"
            description="Create framework.jar file">

        <unjar src="${stubparser.lib}" dest="${build}" />
        <unjar src="${javacutil.lib}" dest="${build}" />
        <unjar src="${dataflow.lib}" dest="${build}" />

        <mkdir dir="dist" />

        <jar destfile="${framework.lib}" basedir="${build}" excludes="polyall/,tests/,lubglb/,jtreg/">
            <manifest>
                <attribute name="Main-Class" value="org.checkerframework.framework.util.CheckerMain"/>
            </manifest>
        </jar>
    </target>


    <!-- Testing -->

    <target name="build-tests" depends="prep" description="Compile tests">
        <!-- quoting is OK: the CF repo doesn't use spaces in file names -->
        <pathconvert pathsep=" " property="framework.src.tests">
            <path>
                <fileset dir="${tests}">
                    <include name="src/**/*.java"/>
                    <include name="test-lubglb/**/*.java"/>
                    <include name="test-polyall/**/*.java"/>
                </fileset>
            </path>
        </pathconvert>

        <java fork="true"
              failonerror="true"
              classpath="${javac.lib}:${build}:${javacutil.lib}:${dataflow.lib}:${junit.lib}:${hamcrest.lib}:${annotation-file-utilities.lib}"
              classname="com.sun.tools.javac.Main">
            <jvmarg value="-Xbootclasspath/p:${javac.lib}"/>
            <arg value="-g"/>
            <!-- Make sure we only have Java 7 source code and generate Java 7 bytecode. -->
            <arg value="-source"/>
            <arg value="7"/>
            <arg value="-target"/>
            <arg value="7"/>
            <arg value="-encoding"/>
            <arg value="utf-8"/>
            <!-- To not get a warning about bootstrap classpath -->
            <arg value="-Xlint:-options"/>
            <arg value="-sourcepath"/>
            <arg value="${tests}"/>
            <arg value="-d"/>
            <arg value="${tests.build}"/>
            <arg line="${framework.src.tests}"/> <!-- quoting OK -->
        </java>
    </target>

    <!-- TODO: DUPLICATED FOR ALL_TESTS -->
    <!-- Per the <test> element, output goes to ${build.reports} -->
    <target name="-run-tests" description="Generalized test runner">

        <mkdir dir="${build.reports}"/>
        <junit fork="${run.tests.should.fork}"
               dir="${basedir}"
               printsummary="false"
               haltonerror="${halt.on.test.failure}"
               haltonfailure="${halt.on.test.failure}">
            <jvmarg value="-Xbootclasspath/p:${javac.lib}"/>
            <jvmarg value="-ea"/>
            <jvmarg value="-Dorg.checkerframework.common.reflection.debug=false"/>

            <classpath>
                <pathelement path="${build}"/>
                <pathelement path="${javac.lib}"/>
                <pathelement path="${framework.lib}"/>
                <pathelement path="${tests.build}"/>
                <pathelement path="${junit.lib}"/>
                <pathelement path="${hamcrest.lib}"/>
                <pathelement path="${annotation-file-utilities.lib}"/>
            </classpath>

            <formatter type="xml"/>
            <formatter type="brief" usefile="false"/>

            <test name="${param}" todir="${build.reports}"/>
        </junit>
    </target>

    <target name="all-tests" depends="all-tests-nojtreg, jtreg-tests"
            description="Run tests"/>

    <target name="all-tests-nobuild" depends="all-tests-nojtreg-nobuild, jtreg-tests"
            description="Run tests for all checkers, WITHOUT building anything"/>

    <target name="all-tests-nojtreg" depends="jar, all-tests-nojtreg-nobuild"
            description="Run tests, except jtreg tests"/>

    <target name="all-tests-nojtreg-nobuild" depends="build-tests, whole-program-inference-tests"
            description="Run tests, except jtreg tests, WITHOUT building anything">

      <!-- Delete directory because we will rerun all tests -->
      <delete dir="${build.reports}"/>

      <antcall target="loader-tests"/>

      <!-- Copied from -run-tests target -->
      <mkdir dir="${build.reports}"/>

      <junit fork="${run.tests.should.fork}"
             dir="${basedir}"
             printsummary="false"
             haltonerror="${halt.on.test.failure}"
             haltonfailure="${halt.on.test.failure}"
             showoutput="true">
          <jvmarg value="-Xbootclasspath/p:${javac.lib}"/>
          <jvmarg value="-ea"/>

          <classpath>
              <pathelement path="${build}"/>
              <pathelement path="${javac.lib}"/>
              <pathelement path="${framework.lib}"/>
              <pathelement path="${tests.build}"/>
              <pathelement path="${junit.lib}"/>
              <pathelement path="${hamcrest.lib}"/>
              <pathelement path="${annotation-file-utilities.lib}"/>
          </classpath>

          <formatter type="xml"/>
          <formatter type="brief" usefile="false"/>

          <batchtest todir="${build.reports}">
              <fileset dir="${tests}/${src}/">
                  <!-- The include name must start with tests or else Junit assumes
                       the classes are not in a package. -->
                  <include name="tests/*.java"/>

                  <!-- Tests that fail by design -->
                  <exclude name="tests/SubtypingStringPatternsPartialTest.java"/>
                  <!-- Whole-Program inference tests depends on the
                       whole-program-inference-tests target, so we added that target
                       to the depends group and excluded it here.-->
                  <exclude name="tests/WholeProgramInference*.java"/>

              </fileset>
          </batchtest>
      </junit>
    </target>

    <target name="loader-tests" depends="loader-dir-test,loader-jar-test"
                description="Run tests for the annotation class loader"/>

    <target name="loader-dir-test" depends="build-tests"
            description="Run tests for the annotation class loader by loading from build directories">
        <fail unless="env.JAVA_HOME" message="Environment variable JAVA_HOME is not set."/>
        <exec executable="make" failonerror="${halt.on.test.failure}">
            <env key="JAVAC" value="${env.JAVA_HOME}/bin/javac"/>
            <env key="JAVACJAR" value="${jsr308.langtools.dist}/lib/javac.jar"/>
            <arg value="-C"/>
            <arg value="tests/annotationclassloader/"/>
            <arg value="load-from-dir-test"/>
        </exec>
    </target>

    <target name="loader-jar-test" depends="jar"
            description="Run tests for the annotation class loader by loading from jar file">
        <fail unless="env.JAVA_HOME" message="Environment variable JAVA_HOME is not set."/>
        <exec executable="make" failonerror="${halt.on.test.failure}">
            <env key="JAVAC" value="${env.JAVA_HOME}/bin/javac"/>
            <env key="JAVACJAR" value="${jsr308.langtools.dist}/lib/javac.jar"/>
            <arg value="-C"/>
            <arg value="tests/annotationclassloader/"/>
            <arg value="load-from-jar-test"/>
        </exec>
    </target>

    <target name="aliasing-tests" depends="jar,build-tests"
            description="Run tests for the Aliasing checker">
        <antcall target="-run-tests">
            <param name="param" value="tests.AliasingTest"/>
        </antcall>
    </target>

    <target name="annotatedfor-tests" depends="jar,build-tests"
            description="Run tests for partially annotated libraries">
        <antcall target="-run-tests">
            <param name="param" value="tests.AnnotatedForTest"/>
        </antcall>
    </target>

    <target name="annotation-builder-tests" depends="jar,build-tests"
            description="Run tests for the Checker Framework">
        <antcall target="-run-tests">
            <param name="param" value="tests.AnnotationBuilderTest"/>
        </antcall>
    </target>

    <target name="flow-tests" depends="jar,build-tests"
            description="Run tests for the flow inference">
        <antcall target="-run-tests">
            <param name="param" value="tests.FlowTest"/>
        </antcall>
        <antcall target="-run-tests">
            <param name="param" value="tests.Flow2Test"/>
        </antcall>
    </target>

    <target name="framework-tests" depends="jar,build-tests"
            description="Run tests for the Checker Framework">
        <antcall target="-run-tests">
            <param name="param" value="tests.FrameworkTest"/>
        </antcall>
    </target>

    <target name="defaulting-upper-bound-tests" depends="jar,build-tests"
            description="Run tests for the Checker Framework">
        <antcall target="-run-tests">
            <param name="param" value="tests.DefaultingUpperBoundTest"/>
        </antcall>
    </target>

    <target name="defaulting-lower-bound-tests" depends="jar,build-tests"
            description="Run tests for the Checker Framework">
        <antcall target="-run-tests">
            <param name="param" value="tests.DefaultingLowerBoundTest"/>
        </antcall>
    </target>


    <target name="lubglb-tests" depends="jar,build-tests"
            description="Run tests for the Lubglb Checker">
        <antcall target="-run-tests">
            <param name="param" value="tests.LubGlbTest"/>
        </antcall>
    </target>

    <target name="polyall-tests" depends="jar,build-tests"
            description="Run tests for the Polyall Checker">
        <antcall target="-run-tests">
            <param name="param" value="tests.PolyAllTest"/>
        </antcall>
    </target>

    <target name="classval-tests" depends="jar,build-tests"
            description="Run tests for the ClassVal Checker ">
        <antcall target="-run-tests">
            <param name="param" value="tests.ClassValTest"/>
        </antcall>
    </target>

    <target name="aggregate-tests" depends="jar,build-tests"
            description="Run tests for aggregate checkers">
        <antcall target="-run-tests">
            <param name="param" value="tests.AggregateTest"/>
        </antcall>
    </target>

    <target name="methodval-tests" depends="jar,build-tests"
            description="Run tests for the MethodVal Checker ">
        <antcall target="-run-tests">
            <param name="param" value="tests.MethodValTest"/>
        </antcall>
    </target>

    <target name="nontopdefault-tests" depends="jar,build-tests"
            description="Run tests for the NonTopDefault Checker ">
        <antcall target="-run-tests">
            <param name="param" value="tests.NonTopDefaultTest"/>
        </antcall>
    </target>

    <target name="reflection-tests" depends="jar,build-tests"
            description="Run tests for reflection resolution">
        <antcall target="-run-tests">
            <param name="param" value="tests.ReflectionTest"/>
        </antcall>
    </target>

    <target name="compound-checker-tests" depends="jar,build-tests"
            description="Run tests for compound checker design pattern">
        <antcall target="-run-tests">
            <param name="param" value="tests.CompoundCheckerTest"/>
        </antcall>
    </target>

    <target name="whole-program-inference-tests" depends="jar,build-tests"
            description="Run tests for whole-program inference using .jaif files">
        <delete dir="build/whole-program-inference"/>
        <!--Runs the checker on test files with the whole-program inference on
             to generate .jaif files.-->
        <antcall target="-run-tests">
            <param name="param" value="tests.WholeProgramInferenceTest"/>
        </antcall>

        <delete dir="tests/whole-program-inference/annotated"/>

        <!-- Copying all test files to another directory, removing all
             expected errors that should not occur after inserting inferred
             annotations from .jaif files. -->
        <copy todir="tests/whole-program-inference/annotated">
            <fileset dir="tests/whole-program-inference/non-annotated"/>
            <filterchain>
                <linecontains negate="true">
                    <contains value="//:: error:"/>
                </linecontains>
            </filterchain>
        </copy>

        <!-- The only file for which expected errors are maintained is
             ExpectedErrors.java, so we copy it over. -->
        <delete file="tests/whole-program-inference/annotated/ExpectedErrors.java"/>
        <copy file="tests/whole-program-inference/non-annotated/ExpectedErrors.java"
            todir="tests/whole-program-inference/annotated"/>

        <!-- Inserting annotations from .jaif files in-place. -->
        <apply executable="${annotation.tools}/annotation-file-utilities/scripts/insert-annotations-to-source" parallel="true">
            <srcfile/>
            <fileset dir="build/whole-program-inference/" includes="*.jaif"/>
            <fileset dir="tests/whole-program-inference/annotated/" includes="*.java"/>
            <arg value="--outdir=tests/whole-program-inference/annotated/"/>
            <env key="LANGTOOLS" value="${jsr308.langtools}"/>
        </apply>

        <!-- Running the checker again on the final .java files. -->
        <antcall target="-run-tests">
            <param name="param" value="tests.WholeProgramInferenceValidationTest"/>
        </antcall>

    </target>

    <target name="range-tests" depends="jar,build-tests"
            description="Run tests for the Range library">
        <antcall target="-run-tests">
            <param name="param" value="tests.RangeTest"/>
        </antcall>
    </target>

    <target name="report-tests" depends="jar,build-tests"
            description="Run tests for the Report Checker">
        <antcall target="-run-tests">
            <param name="param" value="tests.ReportModifiersTest"/>
        </antcall>
        <antcall target="-run-tests">
            <param name="param" value="tests.ReportTest"/>
        </antcall>
        <antcall target="-run-tests">
            <param name="param" value="tests.ReportTreeKindsTest"/>
        </antcall>
    </target>

    <target name="subtyping-tests" depends="jar,build-tests"
            description="Run tests for the Subtyping Checker">
        <antcall target="-run-tests">
            <param name="param" value="tests.SubtypingEncryptedTest"/>
        </antcall>
    </target>

    <!-- Comes after subtyping-tests because it uses the Subtyping Checker -->
    <target name="stringpatterns-tests" depends="jar,build-tests"
            description="Run tests for the @ImplicitFor(stringpatterns=...) feature">
        <antcall target="-run-tests">
            <param name="param" value="tests.SubtypingStringPatternsFullTest"/>
        </antcall>
        <!-- This fails by design.
        <antcall target="-run-tests">
            <param name="param" value="tests.SubtypingStringPatternsPartialTest"/>
        </antcall>
        -->
    </target>

    <target name="supportedquals-tests" depends="jar,build-tests"
            description="Run tests for specifying supported qualifiers.">
        <antcall target="-run-tests">
            <param name="param" value="tests.SupportedQualsTest"/>
        </antcall>
    </target>

    <target name="value-tests" depends="jar,build-tests"
            description="Run tests for constant value propagation">
        <antcall target="-run-tests">
            <param name="param" value="tests.ValueUncheckedDefaultsTest"/>
        </antcall>
        <antcall target="-run-tests">
            <param name="param" value="tests.ValueTest"/>
        </antcall>
    </target>

    <target name="value-ignore-range-overflow-tests" depends="jar,build-tests"
            description="Run tests for constant value propagation with no overflow for ranges">
        <antcall target="-run-tests">
            <param name="param" value="tests.ValueIgnoreRangeOverflowTest"/>
        </antcall>
    </target>

    <target name="flowexpression-tests" depends="jar,build-tests"
            description="Run tests for constant value propagation">
        <antcall target="-run-tests">
            <param name="param" value="tests.FlowExpressionCheckerTest"/>
        </antcall>
    </target>

    <target name="jtreg.check">
      <condition property="jtreg.exists">
        <available file="${jtreg.home}" type="dir"/>
      </condition>
    </target>

    <target name="-jtreg.download" depends="jtreg.check" unless="jtreg.exists">
      <!-- Originally from https://adopt-openjdk.ci.cloudbees.com/view/OpenJDK/job/jtreg/lastSuccessfulBuild/artifact/jtreg-4.1-b12.tar.gz but the file cannot be found there any longer. -->
      <get
        src="https://checkerframework.org/jtreg-4.1-b12.tar.gz"
        dest="${jtreg.home}/.." />
      <untar src="${jtreg.home}/../jtreg-4.1-b12.tar.gz"
        dest="${jtreg.home}/../"
        compression="gzip" />
    </target>


    <target name="jtreg-tests" depends="-def-jtreg,jar,build-tests"
            description="Run jtreg tests">
        <!--As of version 4.2-b02, a NullPointerException is thrown without making this dir-->
        <mkdir dir="${build}/jtreg/all/report/html"/>
        <jtreg-tool2 name="all" tests="."/>
    </target>

    <target name="-def-check">
        <macrodef name="check">
            <attribute name="name"/>
            <attribute name="property"/>
            <attribute name="marker"/>
            <sequential>
                <fail message="Cannot locate @{name}: please set @{property} to its location">
                    <condition>
                        <not>
                            <isset property="@{property}"/>
                        </not>
                    </condition>
                </fail>

                <fail message="@{name} is not installed in ${@{property}}">
                    <condition>
                        <not>
                            <available file="${@{property}}/@{marker}"/>
                        </not>
                    </condition>
                </fail>
            </sequential>
        </macrodef>
    </target>

    <target name="-check-jtreg.home" depends="-def-check">
        <check name="jtreg" property="jtreg.home" marker="lib/jtreg.jar"/>
    </target>

    <target name="-def-jtreg" unless="jtreg.defined2" depends="-check-jtreg.home">
        <taskdef name="jtreg" classname="com.sun.javatest.regtest.Main$$Ant">
            <classpath>
                <pathelement location="${jtreg.home}/lib/jtreg.jar"/>
                <pathelement location="${jtreg.home}/lib/javatest.jar"/>
            </classpath>
        </taskdef>

        <macrodef name="jtreg-tool2">
            <attribute name="name"/>
            <attribute name="tests"/>
            <!-- <attribute name="jdk" default="${java.home}"/> -->
            <!-- TODO samevm true does not work. Investigate. -->
            <attribute name="samevm" default="false"/>
            <attribute name="verbose" default="summary"/>
            <attribute name="options" default=""/>
            <attribute name="keywords" default="-keywords:!ignore"/>
            <attribute name="jpda.jvmargs" default=""/>

            <sequential>
                <property name="coverage.options" value=""/>    <!-- default -->
                <property name="coverage.classpath" value=""/>  <!-- default -->
                <property name="checkers.classpath" value="${javac.lib}:${javap.lib}:${framework.lib}:${basedir}/${tests.build}"/>
                <jtreg
                    dir="jtreg"
                    workDir="${build.jtreg.dir}/@{name}/work"
                    reportDir="${build.jtreg.dir}/@{name}/report"
                    samevm="@{samevm}" verbose="@{verbose}"
                    failonerror="true" resultproperty="jtreg.@{name}.result"
                    javacoptions="-g"
                    vmoptions="${coverage.options} -Xbootclasspath/p:${coverage.classpath}:${build}:${checkers.classpath} @{jpda.jvmargs}">
                    <arg line="@{keywords}"/>
                    <arg line="@{options}"/>
                    <arg line="@{tests}"/>
                </jtreg>

                <!-- the next two properties are for convenience, when only
                     a single instance of jtreg will be invoked. -->
                <condition property="jtreg.passed">
                    <equals arg1="${jtreg.@{name}.result}" arg2="0"/>
                </condition>
                <property name="jtreg.report" value="${build.jtreg.dir}/@{name}/report"/>
            </sequential>
        </macrodef>
        <property name="jtreg.defined2" value="true"/>
    </target>

    <!-- Type-check the checker implementations -->

    <!-- TODO: it looks like this target only compiles the
         code in "checkers/src". It should also compile the source
         for the other projects. Can we do this here or do we need
         to duplicate the targets in the other build files? -->

    <!-- depends on jar, needs classfile of the checker itself -->
    <target name="-run-checker" depends="jar"
            description="Run a checker on the Checker Framework">
        <pathconvert pathsep=" " property="src.files">
            <path>
                <fileset dir="${src}">
                    <include name="**/*.java"/>
                    <exclude name=""/>
                </fileset>
            </path>
        </pathconvert>

        <echo message="${src.files}" file="${tmpdir}/srcfiles-framework.txt"/>
        <java fork="true"
              failonerror="true"
              classpath="${javac.lib}:${framework.lib}:${junit.lib}:${hamcrest.lib}:${annotation-file-utilities.lib}"
              classname="com.sun.tools.javac.Main">
            <jvmarg value="-Xbootclasspath/p:${javac.lib}"/>
            <arg value="-g"/>
            <!-- Make sure we only have Java 7 source code and generate Java 7 bytecode. -->
            <arg value="-source"/>
            <arg value="7"/>
            <arg value="-target"/>
            <arg value="7"/>
            <arg value="-encoding"/>
            <arg value="utf-8"/>
            <!-- To not get a warning about bootstrap classpath -->
            <arg value="-Xlint:-options"/>
            <arg value="-sourcepath"/>
            <arg value="${src}:${checker-jdk}"/>
            <arg value="-d"/>
            <arg value="${build}"/>
            <arg value="@${tmpdir}/srcfiles-framework.txt"/>
            <arg value="-version"/>
            <arg value="-proc:only"/>
            <arg value="-processor"/>
            <arg value="${checker-name}"/>
            <arg line="${checker-args}"/>
        </java>
        <delete file="${tmpdir}/srcfiles-framework.txt"/>
    </target>


    <!--
      Binary release of the Checker Framework; it includes javac.
     -->

    <target name="-prep-dist"
            description="Ensure that the necessary jar files exist">
        <available property="javac.exist" file="${javac.lib}" />

        <fail unless="javac.exist" message="Could not find javac.jar: ${javac.lib}" />
    </target>

    <target name="dist" depends="-prep-dist,jar"
            description="Build framework.jar">

        <!-- No need to copy javac.jar for the framework.
        <copy tofile="dist/javac.jar" file="${javac.lib}"
              overwrite="true" failonerror="true" />
        -->
    </target>


    <!-- These depend on checker project being built already. -->

    <target name="check-compilermsgs"
            description="Run the compiler message keys checker on the Framework">
        <antcall target="-run-checker">
            <param name="checker-name" value="org.checkerframework.checker.compilermsgs.CompilerMessagesChecker"/>
            <param name="checker-args" value="-Awarns -Apropfiles=./src/org/checkerframework/common/basetype/messages.properties:./src/org/checkerframework/common/value/messages.properties"/>
        </antcall>
    </target>

    <target name="check-purity"
            description="Run the Purity Checker on the Framework">
        <antcall target="-run-checker">
            <param name="checker-name" value="org.checkerframework.framework.util.PurityChecker"/>
            <param name="checker-args" value="-Awarns -AprintErrorStack"/>
        </antcall>
    </target>


    <!-- For debugging -->
    <target name="showvars" depends="prep">
        <echo>[java.home] ${java.home}</echo>
    </target>

</project><|MERGE_RESOLUTION|>--- conflicted
+++ resolved
@@ -160,11 +160,7 @@
         <echo message="${src.files.spaceseparated}" file="${tmpdir}/srcfiles-framework.txt"/>
         <java fork="true"
               failonerror="true"
-<<<<<<< HEAD
-              classpath="${javac.lib}:${javaparser.core.lib}:${stubparser.lib}:${javacutil.lib}:${dataflow.lib}:${junit.lib}:${hamcrest.lib}:${annotation-file-utilities.lib}"
-=======
-              classpath="${javac.lib}:${javacutil.lib}:${dataflow.lib}:${stubparser.lib}:${junit.lib}:${hamcrest.lib}:${annotation-file-utilities.lib}"
->>>>>>> 0a439f90
+              classpath="${javac.lib}:${javacutil.lib}:${dataflow.lib}:${javaparser.core.lib}:${stubparser.lib}:${junit.lib}:${hamcrest.lib}:${annotation-file-utilities.lib}"
               classname="com.sun.tools.javac.Main">
             <jvmarg value="-Xbootclasspath/p:${javac.lib}"/>
             <arg value="-g"/>
