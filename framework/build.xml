--- conflicted
+++ resolved
@@ -144,18 +144,12 @@
               failonerror="true"
               classpath="${javac.lib}:${javacutil.lib}:${dataflow.lib}:${stubparser.lib}:${junit.lib}:${hamcrest.lib}:${annotation-file-utilities.lib}"
               classname="com.sun.tools.javac.Main">
-<<<<<<< HEAD
-            <jvmarg value="-Xbootclasspath/p:${javac.lib}"/>
-
-            <arg value="-g"/>
-=======
             <arg value="-g"/>
             <!-- Make sure we only have Java 8 source code and generate Java 8 bytecode. -->
             <arg value="-source"/>
             <arg value="8"/>
             <arg value="-target"/>
             <arg value="8"/>
->>>>>>> 1404323a
             <arg value="-encoding"/>
             <arg value="utf-8"/>
             <!-- To not get a warning about bootstrap classpath -->
@@ -167,11 +161,6 @@
             <arg value="@${tmpdir}/srcfiles-framework.txt"/>
             <arg value="-version"/>
             <arg value="-XDTA:noannotationsincomments"/>
-	    <!-- Make sure we only have Java 8 source code and generate Java 8 bytecode. -->
-            <arg value="-source"/>
-            <arg value="8"/>
-            <arg value="-target"/>
-            <arg value="8"/>
             <arg value="-Xlint"/>
             <arg value="-Werror"/>
         </java>
@@ -267,18 +256,12 @@
               failonerror="true"
               classpath="${javac.lib}:${build}:${javacutil.lib}:${dataflow.lib}:${stubparser.lib}:${junit.lib}:${hamcrest.lib}:${annotation-file-utilities.lib}"
               classname="com.sun.tools.javac.Main">
-<<<<<<< HEAD
-            <jvmarg value="-Xbootclasspath/p:${javac.lib}"/>
-
-            <arg value="-g"/>
-=======
             <arg value="-g"/>
             <!-- Make sure we only have Java 8 source code and generate Java 8 bytecode. -->
             <arg value="-source"/>
             <arg value="8"/>
             <arg value="-target"/>
             <arg value="8"/>
->>>>>>> 1404323a
             <arg value="-encoding"/>
             <arg value="utf-8"/>
             <!-- To not get a warning about bootstrap classpath -->
@@ -759,11 +742,6 @@
               failonerror="true"
               classpath="${javac.lib}:${framework.lib}:${junit.lib}:${hamcrest.lib}:${annotation-file-utilities.lib}"
               classname="com.sun.tools.javac.Main">
-<<<<<<< HEAD
-            <jvmarg value="-Xbootclasspath/p:${javac.lib}"/>
-
-=======
->>>>>>> 1404323a
             <arg value="-g"/>
             <arg value="-encoding"/>
             <arg value="utf-8"/>
