<!--
  This is an Ant build file for compiling the Checker Framework.
-->
<project name="framework" default="dist" basedir=".">

    <description>
        Builds the Checker Framework "framework" project.
    </description>

    <property file="build.${os.name}.properties"/>
    <property file="build.properties"/>
    <property file="${basedir}/../build-common.properties"/>

    <import file="${basedir}/../build-common.xml"/>

    <property name="run.tests.should.fork" value="true"/>
    <property name="halt.on.test.failure" value="true"/>
    <property name="javadoc.private" value="false"/>
    <property name="lib" value="../checker/lib"/>


    <!-- Dependendencies on other projects (such as dataflow)
         mirrors javadoc dependencies. If changing project
         dependencies, change the Javadoc dependencies to keep
         them in sync (and vice versa). -->
    <target name="prep" depends="prep-all"
            description="Create required directories">
        <mkdir dir="${build}"/>
        <mkdir dir="${tests.build}"/>
        <mkdir dir="${tests.build}/testclasses"/>
        <mkdir dir="${api.doc}" />

        <available property="javacutil.project"
                   file="${javacutil.loc}/build.xml"/>
        <antcall target="-prep-javacutil-compile"/>

        <available property="dataflow.project"
                   file="${dataflow.loc}/build.xml"/>
        <antcall target="-prep-dataflow-compile"/>
    </target>

    <target name="-prep-javacutil-compile" if="javacutil.project"
            description="Compile javacutil utilities project">
        <ant dir="${javacutil.loc}">
            <target name="dist"/>
        </ant>
    </target>

    <target name="-prep-dataflow-compile" if="dataflow.project"
            description="Compile dataflow utilities project">
        <ant dir="${dataflow.loc}">
            <target name="dist"/>
        </ant>
    </target>


    <target name="clean" description="Remove generated files">
        <ant dir="${javacutil.loc}">
            <target name="clean"/>
        </ant>

        <ant dir="${dataflow.loc}">
            <target name="clean"/>
        </ant>

        <delete dir="${build}"/>
        <delete dir="${api.doc}"/>
        <delete dir="${temp.dir}"/>
        <delete dir="dist" />
        <delete dir="${tests.build}" />

        <delete file="${framework.lib}"/>
         <!-- whole-program-inference generated tests -->
        <delete dir="tests/whole-program-inference/annotated"/>

    </target>

    <target name="clean-nojar" description="Remove generated class files, but not the .jar files">
        <delete dir="${build}"/>
    </target>


    <target name="build.check.uptodate"
            description="Set properties: filesets and build.uptodate">
        <fileset id="src.files" dir="${src}">
            <include name="**/*.java"/>
            <exclude name="**/package-info.java"/>
        </fileset>

        <fileset id="src.astub.files" dir="${src}" includes="**/*.properties,**/*.astub"/>

        <!-- I can't figure out how to combine filesets (or even selectors)
             to get just one *.uptodate property, so do them individually
             and then combine with <condition>. -->
            <!-- Probably should depend on a file rather than a directory. -->
        <uptodate property="src.files.uptodate" targetfile="${build}">
          <srcfiles refid="src.files"/>
          <mapper type="glob" from="*.java" to="../${build}/*.class"/>
        </uptodate>

        <uptodate property="src.astub.files.uptodate" targetfile="${build}">
          <srcfiles refid="src.astub.files"/>
        </uptodate>

        <uptodate property="javacutil.lib.uptodate" targetfile="${build}" srcfile="${javacutil.lib}"/>
        <uptodate property="dataflow.lib.uptodate" targetfile="${build}" srcfile="${dataflow.lib}"/>

        <condition property="build.uptodate">
          <and>
            <isset property="src.files.uptodate"/>
            <isset property="src.astub.files.uptodate"/>
            <isset property="javacutil.lib.uptodate"/>
            <isset property="dataflow.lib.uptodate"/>
          </and>
        </condition>

        <!--
        <echo message="src.files.uptodate: ${src.files.uptodate}"/>
        <echo message="src.astub.files.uptodate: ${src.astub.files.uptodate}"/>
        <echo message="javacutil.lib.uptodate: ${javacutil.lib.uptodate}"/>
        <echo message="dataflow.lib.uptodate: ${dataflow.lib.uptodate}"/>
        <echo message="build.uptodate: ${build.uptodate}"/>
        -->
    </target>

    <target name="build" depends="prep,build.check.uptodate"
            unless="build.uptodate"
            description="Compile files.  Does not update any jars">

        <copy todir="${build}" preservelastmodified="true">
            <fileset refid="src.astub.files"/>
        </copy>

        <pathconvert pathsep=" " property="src.files.spaceseparated">
            <path>
                <fileset dir="${src}">
                    <include name="**/*.java"/>
                </fileset>
            </path>
        </pathconvert>

        <echo message="${src.files.spaceseparated}" file="${tmpdir}/srcfiles-framework.txt"/>
        <java fork="true"
              failonerror="true"
              classpath="${javac.lib}:${javacutil.lib}:${dataflow.lib}:${stubparser.lib}:${junit.lib}:${hamcrest.lib}:${annotation-file-utilities.lib}"
              classname="com.sun.tools.javac.Main">
            <jvmarg value="-Xbootclasspath/p:${javac.jdk.lib}"/>
            <arg value="-g"/>
            <!-- Make sure we only have Java 8 source code and generate Java 8 bytecode. -->
            <arg value="-source"/>
            <arg value="8"/>
            <arg value="-target"/>
            <arg value="8"/>
            <!-- To not get a warning about missing bootstrap
                 classpath for Java 8 (once we use Java 9). -->
            <arg value="-Xlint:-options"/>
            <arg value="-encoding"/>
            <arg value="utf-8"/>
            <arg value="-sourcepath"/>
            <arg value="${src}"/>
            <arg value="-d"/>
            <arg value="${build}"/>
            <arg value="@${tmpdir}/srcfiles-framework.txt"/>
            <arg value="-version"/>
            <arg value="-XDTA:noannotationsincomments"/>
            <arg value="-Xlint"/>
            <arg value="-Werror"/>
        </java>
        <delete file="${tmpdir}/srcfiles-framework.txt"/>

        <!--
        Touch doesn't work on a directory, so can't do:
           <touch file="${build}"/>
        Instead, create and remove a file, which modifies the directory.
        -->
        <touch file="${build}/.timestamp"/>
        <delete file="${build}/.timestamp"/>
    </target>

    <!-- TODO: add a type-checking target that doesn't use
         -XDTA:noannotations in comments. -->

    <target name="javadoc" depends="prep,prep-ManualTaglet,build.check.uptodate" description="Create Javadoc documentation">

        <ant dir="${javacutil.loc}">
            <target name="javadoc"/>
        </ant>

        <!-- This relative path is wrong; running "ant -find" from a
        subdirectory fails. -->
        <!-- Dependendencies on other projects (such as dataflow)
             mirrors javadoc dependencies. If changing project
             dependencies, change the Javadoc dependencies to keep
             them in sync (and vice versa). -->
        <!-- With Ant 1.9.4 or later, add
            failonwarning="true"
            but Travis is stuck on Ant 1.8.2 as of 6/2016 -->
        <javadoc sourcepath="${src}:${javacutil.loc}/${src}:${dataflow.loc}/${src}:${annotation-file-utilities.loc}/${src}"
                 destdir="${api.doc}"
                 private="${javadoc.private}"
                 encoding="UTF-8"
                 additionalParam="-Xdoclint:all,-missing"
                 failonerror="true"
                 executable="${javadoc.bin}"
                 classpath="${build}:${javac.lib}:${javacutil.lib}:${dataflow.lib}:${stubparser.lib}:${javadoc.lib}:${junit.lib}:${hamcrest.lib}:${annotation-file-utilities.lib}"
                 excludepackagenames="org.checkerframework.framework.stub">
            <package name="org.checkerframework.javacutil.*"/>
            <package name="org.checkerframework.dataflow.*"/>
            <package name="org.checkerframework.framework.*"/>
            <package name="org.checkerframework.common.*"/>
            <package name="org.checkerframework.checker.*"/>

            <fileset dir="${checker.loc}/${src}">
                <include name="**/*.java"/>
                <exclude name="${checker.jdk8orhigher.sources}" if="${jdk7orlower}"/>
            </fileset>

            <link href="http://docs.oracle.com/javase/8/docs/api/"/>
            <link href="http://docs.oracle.com/javase/8/docs/jdk/api/javac/tree/"/>
            <taglet name="org.checkerframework.javacutil.dist.ManualTaglet"
                    path="${javacutil.loc}/${build}"/>
        </javadoc>
    </target>

    <!-- This creates framework.jar -->
    <target name="jar" depends="build"
            description="Create framework.jar file">

        <unjar src="${stubparser.lib}" dest="${build}" />
        <unjar src="${javacutil.lib}" dest="${build}" />
        <unjar src="${dataflow.lib}" dest="${build}" />

        <mkdir dir="dist" />

        <jar destfile="${framework.lib}" basedir="${build}" excludes="polyall/,tests/,lubglb/,jtreg/">
            <manifest>
                <attribute name="Main-Class" value="org.checkerframework.framework.util.CheckerMain"/>
            </manifest>
        </jar>
    </target>


    <!-- Testing -->

    <target name="build-tests" depends="prep" description="Compile tests">
        <!-- quoting is OK: the CF repo doesn't use spaces in file names -->
        <pathconvert pathsep=" " property="framework.src.tests">
            <path>
                <fileset dir="${tests}">
                    <include name="src/**/*.java"/>
                    <include name="test-lubglb/**/*.java"/>
                    <include name="test-polyall/**/*.java"/>
                </fileset>
            </path>
        </pathconvert>

        <java fork="true"
              failonerror="true"
              classpath="${javac.lib}:${build}:${javacutil.lib}:${dataflow.lib}:${stubparser.lib}:${junit.lib}:${hamcrest.lib}:${annotation-file-utilities.lib}"
              classname="com.sun.tools.javac.Main">
            <jvmarg value="-Xbootclasspath/p:${javac.jdk.lib}"/>
            <arg value="-g"/>
            <!-- Make sure we only have Java 8 source code and generate Java 8 bytecode. -->
            <arg value="-source"/>
            <arg value="8"/>
            <arg value="-target"/>
            <arg value="8"/>
            <!-- To not get a warning about missing bootstrap
                 classpath for Java 8 (once we use Java 9). -->
            <arg value="-Xlint:-options"/>
            <arg value="-encoding"/>
            <arg value="utf-8"/>
            <arg value="-sourcepath"/>
            <arg value="${tests}"/>
            <arg value="-d"/>
            <arg value="${tests.build}"/>
            <arg line="${framework.src.tests}"/> <!-- quoting OK -->
        </java>
    </target>

    <!-- TODO: DUPLICATED FOR ALL_TESTS -->
    <!-- Per the <test> element, output goes to ${build.reports} -->
    <target name="-run-tests" description="Generalized test runner">

        <mkdir dir="${build.reports}"/>
        <junit fork="${run.tests.should.fork}"
               dir="${basedir}"
               printsummary="false"
               haltonerror="${halt.on.test.failure}"
               haltonfailure="${halt.on.test.failure}">
            <jvmarg value="-ea"/>
            <jvmarg value="-Dorg.checkerframework.common.reflection.debug=false"/>

            <classpath>
                <pathelement path="${build}"/>
                <pathelement path="${javac.lib}"/>
                <pathelement path="${framework.lib}"/>
                <pathelement path="${tests.build}"/>
                <pathelement path="${stubparser.lib}"/>
                <pathelement path="${junit.lib}"/>
                <pathelement path="${hamcrest.lib}"/>
                <pathelement path="${annotation-file-utilities.lib}"/>
            </classpath>

            <formatter type="xml"/>
            <formatter type="brief" usefile="false"/>

            <test name="${param}" todir="${build.reports}"/>
        </junit>
    </target>

    <target name="all-tests" depends="all-tests-nojtreg, jtreg-tests"
            description="Run tests"/>

    <target name="all-tests-nobuild" depends="all-tests-nojtreg-nobuild, jtreg-tests"
            description="Run tests for all checkers, WITHOUT building anything"/>

    <target name="all-tests-nojtreg" depends="jar, all-tests-nojtreg-nobuild"
            description="Run tests, except jtreg tests"/>

    <target name="all-tests-nojtreg-nobuild" depends="build-tests, whole-program-inference-tests"
            description="Run tests, except jtreg tests, WITHOUT building anything">

      <!-- Delete directory because we will rerun all tests -->
      <delete dir="${build.reports}"/>

      <antcall target="loader-tests"/>

      <!-- Copied from -run-tests target -->
      <mkdir dir="${build.reports}"/>

      <junit fork="${run.tests.should.fork}"
             dir="${basedir}"
             printsummary="false"
             haltonerror="${halt.on.test.failure}"
             haltonfailure="${halt.on.test.failure}"
             showoutput="true">
          <jvmarg value="-ea"/>

          <classpath>
              <pathelement path="${build}"/>
              <pathelement path="${javac.lib}"/>
              <pathelement path="${framework.lib}"/>
              <pathelement path="${tests.build}"/>
              <pathelement path="${junit.lib}"/>
              <pathelement path="${hamcrest.lib}"/>
              <pathelement path="${annotation-file-utilities.lib}"/>
          </classpath>

          <formatter type="xml"/>
          <formatter type="brief" usefile="false"/>

          <batchtest todir="${build.reports}">
              <fileset dir="${tests}/${src}/">
                  <!-- The include name must start with tests or else Junit assumes
                       the classes are not in a package. -->
                  <include name="tests/*.java"/>

                  <!-- Tests that fail by design -->
                  <exclude name="tests/SubtypingStringPatternsPartialTest.java"/>
                  <!-- Whole-Program inference tests depends on the
                       whole-program-inference-tests target, so we added that target
                       to the depends group and excluded it here.-->
                  <exclude name="tests/WholeProgramInference*.java"/>

              </fileset>
          </batchtest>
      </junit>
    </target>

    <target name="loader-tests" depends="loader-dir-test,loader-jar-test"
                description="Run tests for the annotation class loader"/>

    <target name="loader-dir-test" depends="build-tests"
            description="Run tests for the annotation class loader by loading from build directories">
        <fail unless="env.JAVA_HOME" message="Environment variable JAVA_HOME is not set."/>
        <exec executable="make" failonerror="${halt.on.test.failure}">
            <env key="JAVAC" value="${env.JAVA_HOME}/bin/javac"/>
            <env key="JAVACJAR" value="${jsr308.langtools.dist}/lib/javac.jar"/>
            <arg value="-C"/>
            <arg value="tests/annotationclassloader/"/>
            <arg value="load-from-dir-test"/>
        </exec>
    </target>

    <target name="loader-jar-test" depends="jar"
            description="Run tests for the annotation class loader by loading from jar file">
        <fail unless="env.JAVA_HOME" message="Environment variable JAVA_HOME is not set."/>
        <exec executable="make" failonerror="${halt.on.test.failure}">
            <env key="JAVAC" value="${env.JAVA_HOME}/bin/javac"/>
            <env key="JAVACJAR" value="${jsr308.langtools.dist}/lib/javac.jar"/>
            <arg value="-C"/>
            <arg value="tests/annotationclassloader/"/>
            <arg value="load-from-jar-test"/>
        </exec>
    </target>

    <target name="aliasing-tests" depends="jar,build-tests"
            description="Run tests for the Aliasing checker">
        <antcall target="-run-tests">
            <param name="param" value="tests.AliasingTest"/>
        </antcall>
    </target>

    <target name="annotatedfor-tests" depends="jar,build-tests"
            description="Run tests for partially annotated libraries">
        <antcall target="-run-tests">
            <param name="param" value="tests.AnnotatedForTest"/>
        </antcall>
    </target>

    <target name="annotation-builder-tests" depends="jar,build-tests"
            description="Run tests for the Checker Framework">
        <antcall target="-run-tests">
            <param name="param" value="tests.AnnotationBuilderTest"/>
        </antcall>
    </target>

    <target name="flow-tests" depends="jar,build-tests"
            description="Run tests for the flow inference">
        <antcall target="-run-tests">
            <param name="param" value="tests.FlowTest"/>
        </antcall>
        <antcall target="-run-tests">
            <param name="param" value="tests.Flow2Test"/>
        </antcall>
    </target>

    <target name="framework-tests" depends="jar,build-tests"
            description="Run tests for the Checker Framework">
        <antcall target="-run-tests">
            <param name="param" value="tests.FrameworkTest"/>
        </antcall>
    </target>

    <target name="defaulting-upper-bound-tests" depends="jar,build-tests"
            description="Run tests for the Checker Framework">
        <antcall target="-run-tests">
            <param name="param" value="tests.DefaultingUpperBoundTest"/>
        </antcall>
    </target>

    <target name="defaulting-lower-bound-tests" depends="jar,build-tests"
            description="Run tests for the Checker Framework">
        <antcall target="-run-tests">
            <param name="param" value="tests.DefaultingLowerBoundTest"/>
        </antcall>
    </target>


    <target name="lubglb-tests" depends="jar,build-tests"
            description="Run tests for the Lubglb Checker">
        <antcall target="-run-tests">
            <param name="param" value="tests.LubGlbTest"/>
        </antcall>
    </target>

    <target name="polyall-tests" depends="jar,build-tests"
            description="Run tests for the Polyall Checker">
        <antcall target="-run-tests">
            <param name="param" value="tests.PolyAllTest"/>
        </antcall>
    </target>

    <target name="classval-tests" depends="jar,build-tests"
            description="Run tests for the ClassVal Checker ">
        <antcall target="-run-tests">
            <param name="param" value="tests.ClassValTest"/>
        </antcall>
    </target>

    <target name="aggregate-tests" depends="jar,build-tests"
            description="Run tests for aggregate checkers">
        <antcall target="-run-tests">
            <param name="param" value="tests.AggregateTest"/>
        </antcall>
    </target>

    <target name="methodval-tests" depends="jar,build-tests"
            description="Run tests for the MethodVal Checker ">
        <antcall target="-run-tests">
            <param name="param" value="tests.MethodValTest"/>
        </antcall>
    </target>

    <target name="nontopdefault-tests" depends="jar,build-tests"
            description="Run tests for the NonTopDefault Checker ">
        <antcall target="-run-tests">
            <param name="param" value="tests.NonTopDefaultTest"/>
        </antcall>
    </target>

    <target name="reflection-tests" depends="jar,build-tests"
            description="Run tests for reflection resolution">
        <antcall target="-run-tests">
            <param name="param" value="tests.ReflectionTest"/>
        </antcall>
    </target>

    <target name="compound-checker-tests" depends="jar,build-tests"
            description="Run tests for compound checker design pattern">
        <antcall target="-run-tests">
            <param name="param" value="tests.CompoundCheckerTest"/>
        </antcall>
    </target>

    <target name="whole-program-inference-tests" depends="jar,build-tests"
            description="Run tests for whole-program inference using .jaif files">
        <delete dir="build/whole-program-inference"/>
        <!--Runs the checker on test files with the whole-program inference on
             to generate .jaif files.-->
        <antcall target="-run-tests">
            <param name="param" value="tests.WholeProgramInferenceTest"/>
        </antcall>

        <delete dir="tests/whole-program-inference/annotated"/>

        <!-- Copying all test files to another directory, removing all
             expected errors that should not occur after inserting inferred
             annotations from .jaif files. -->
        <copy todir="tests/whole-program-inference/annotated">
            <fileset dir="tests/whole-program-inference/non-annotated"/>
            <filterchain>
                <linecontains negate="true">
                    <contains value="//:: error:"/>
                </linecontains>
            </filterchain>
        </copy>

        <!-- The only file for which expected errors are maintained is
             ExpectedErrors.java, so we copy it over. -->
        <delete file="tests/whole-program-inference/annotated/ExpectedErrors.java"/>
        <copy file="tests/whole-program-inference/non-annotated/ExpectedErrors.java"
            todir="tests/whole-program-inference/annotated"/>

        <!-- Inserting annotations from .jaif files in-place. -->
        <apply executable="${annotation.tools}/annotation-file-utilities/scripts/insert-annotations-to-source" parallel="true">
            <srcfile/>
            <fileset dir="build/whole-program-inference/" includes="*.jaif"/>
            <fileset dir="tests/whole-program-inference/annotated/" includes="*.java"/>
            <arg value="--outdir=tests/whole-program-inference/annotated/"/>
            <env key="LANGTOOLS" value="${jsr308.langtools}"/>
        </apply>

        <!-- Running the checker again on the final .java files. -->
        <antcall target="-run-tests">
            <param name="param" value="tests.WholeProgramInferenceValidationTest"/>
        </antcall>

    </target>

    <target name="range-tests" depends="jar,build-tests"
            description="Run tests for the Range library">
        <antcall target="-run-tests">
            <param name="param" value="tests.RangeTest"/>
        </antcall>
    </target>

    <target name="report-tests" depends="jar,build-tests"
            description="Run tests for the Report Checker">
        <antcall target="-run-tests">
            <param name="param" value="tests.ReportModifiersTest"/>
        </antcall>
        <antcall target="-run-tests">
            <param name="param" value="tests.ReportTest"/>
        </antcall>
        <antcall target="-run-tests">
            <param name="param" value="tests.ReportTreeKindsTest"/>
        </antcall>
    </target>

    <target name="subtyping-tests" depends="jar,build-tests"
            description="Run tests for the Subtyping Checker">
        <antcall target="-run-tests">
            <param name="param" value="tests.SubtypingEncryptedTest"/>
        </antcall>
    </target>

    <!-- Comes after subtyping-tests because it uses the Subtyping Checker -->
    <target name="stringpatterns-tests" depends="jar,build-tests"
            description="Run tests for the @ImplicitFor(stringpatterns=...) feature">
        <antcall target="-run-tests">
            <param name="param" value="tests.SubtypingStringPatternsFullTest"/>
        </antcall>
        <!-- This fails by design.
        <antcall target="-run-tests">
            <param name="param" value="tests.SubtypingStringPatternsPartialTest"/>
        </antcall>
        -->
    </target>

    <target name="supportedquals-tests" depends="jar,build-tests"
            description="Run tests for specifying supported qualifiers.">
        <antcall target="-run-tests">
            <param name="param" value="tests.SupportedQualsTest"/>
        </antcall>
    </target>

    <target name="value-tests" depends="jar,build-tests"
            description="Run tests for constant value propagation">
        <antcall target="-run-tests">
            <param name="param" value="tests.ValueUncheckedDefaultsTest"/>
        </antcall>
        <antcall target="-run-tests">
            <param name="param" value="tests.ValueTest"/>
        </antcall>
    </target>

    <target name="value-ignore-range-overflow-tests" depends="jar,build-tests"
            description="Run tests for constant value propagation with no overflow for ranges">
        <antcall target="-run-tests">
            <param name="param" value="tests.ValueIgnoreRangeOverflowTest"/>
        </antcall>
    </target>

    <target name="flowexpression-tests" depends="jar,build-tests"
            description="Run tests for constant value propagation">
        <antcall target="-run-tests">
            <param name="param" value="tests.FlowExpressionCheckerTest"/>
        </antcall>
    </target>

    <target name="jtreg.check">
      <condition property="jtreg.exists">
        <available file="${jtreg.home}" type="dir"/>
      </condition>
    </target>

    <target name="-jtreg.download" depends="jtreg.check" unless="jtreg.exists">
      <!-- Originally from https://adopt-openjdk.ci.cloudbees.com/view/OpenJDK/job/jtreg/lastSuccessfulBuild/artifact/jtreg-4.1-b12.tar.gz but the file cannot be found there any longer. -->
      <get
        src="https://checkerframework.org/jtreg-4.1-b12.tar.gz"
        dest="${jtreg.home}/.." />
      <untar src="${jtreg.home}/../jtreg-4.1-b12.tar.gz"
        dest="${jtreg.home}/../"
        compression="gzip" />
    </target>

    <target name="jtreg-tests" depends="-jtreg.download,-def-jtreg,jar,build-tests"
            description="Run jtreg tests">
        <!--As of version 4.2-b02, a NullPointerException is thrown without making this dir-->
        <mkdir dir="${build}/jtreg/all/report/html"/>
        <jtreg-tool2 name="all" tests="."/>
    </target>

    <target name="-def-check">
        <macrodef name="check">
            <attribute name="name"/>
            <attribute name="property"/>
            <attribute name="marker"/>
            <sequential>
                <fail message="Cannot locate @{name}: please set @{property} to its location">
                    <condition>
                        <not>
                            <isset property="@{property}"/>
                        </not>
                    </condition>
                </fail>

                <fail message="@{name} is not installed in ${@{property}}">
                    <condition>
                        <not>
                            <available file="${@{property}}/@{marker}"/>
                        </not>
                    </condition>
                </fail>
            </sequential>
        </macrodef>
    </target>

    <target name="-check-jtreg.home" depends="-def-check">
        <check name="jtreg" property="jtreg.home" marker="lib/jtreg.jar"/>
    </target>

    <target name="-def-jtreg" unless="jtreg.defined2" depends="-check-jtreg.home">
        <taskdef name="jtreg" classname="com.sun.javatest.regtest.Main$$Ant">
            <classpath>
                <pathelement location="${jtreg.home}/lib/jtreg.jar"/>
                <pathelement location="${jtreg.home}/lib/javatest.jar"/>
            </classpath>
        </taskdef>

        <macrodef name="jtreg-tool2">
            <attribute name="name"/>
            <attribute name="tests"/>
            <!-- <attribute name="jdk" default="${java.home}"/> -->
            <!-- TODO samevm true does not work. Investigate. -->
            <attribute name="samevm" default="false"/>
            <attribute name="verbose" default="summary"/>
            <attribute name="options" default=""/>
            <attribute name="keywords" default="-keywords:!ignore"/>
            <attribute name="jpda.jvmargs" default=""/>

            <sequential>
                <property name="coverage.options" value=""/>    <!-- default -->
                <property name="coverage.classpath" value=""/>  <!-- default -->
                <property name="checkers.classpath" value="${javac.lib}:${javap.lib}:${framework.lib}:${basedir}/${tests.build}"/>
                <jtreg
                    dir="jtreg"
                    workDir="${build.jtreg.dir}/@{name}/work"
                    reportDir="${build.jtreg.dir}/@{name}/report"
                    samevm="@{samevm}" verbose="@{verbose}"
                    failonerror="true" resultproperty="jtreg.@{name}.result"
                    javacoptions="-g"
                    vmoptions="${coverage.options} @{jpda.jvmargs}">
                    <!-- Option no longer exists in JDK 9.
                    vmoptions="${coverage.options} -Xbootclasspath/p:${coverage.classpath}:${build}:${checkers.classpath} @{jpda.jvmargs}">
                    -->
                    <arg line="@{keywords}"/>
                    <arg line="@{options}"/>
                    <arg line="@{tests}"/>
                </jtreg>

                <!-- the next two properties are for convenience, when only
                     a single instance of jtreg will be invoked. -->
                <condition property="jtreg.passed">
                    <equals arg1="${jtreg.@{name}.result}" arg2="0"/>
                </condition>
                <property name="jtreg.report" value="${build.jtreg.dir}/@{name}/report"/>
            </sequential>
        </macrodef>
        <property name="jtreg.defined2" value="true"/>
    </target>

    <!-- Type-check the checker implementations -->

    <!-- TODO: it looks like this target only compiles the
         code in "checkers/src". It should also compile the source
         for the other projects. Can we do this here or do we need
         to duplicate the targets in the other build files? -->

    <!-- depends on jar, needs classfile of the checker itself -->
    <target name="-run-checker" depends="jar"
            description="Run a checker on the Checker Framework">
        <pathconvert pathsep=" " property="src.files">
            <path>
                <fileset dir="${src}">
                    <include name="**/*.java"/>
                    <exclude name=""/>
                </fileset>
            </path>
        </pathconvert>

        <echo message="${src.files}" file="${tmpdir}/srcfiles-framework.txt"/>
        <java fork="true"
              failonerror="true"
              classpath="${javac.lib}:${framework.lib}:${junit.lib}:${hamcrest.lib}:${annotation-file-utilities.lib}"
              classname="com.sun.tools.javac.Main">
            <jvmarg value="-Xbootclasspath/p:${javac.jdk.lib}"/>
            <arg value="-g"/>
<<<<<<< HEAD
=======
            <!-- Make sure we only have Java 7 source code and generate Java 7 bytecode. -->
            <arg value="-source"/>
            <arg value="7"/>
            <arg value="-target"/>
            <arg value="7"/>
            <!-- To not get a warning about missing bootstrap
                 classpath for Java 7. -->
            <arg value="-Xlint:-options"/>
>>>>>>> a8196e79
            <arg value="-encoding"/>
            <arg value="utf-8"/>
            <arg value="-sourcepath"/>
            <arg value="${src}:${checker-jdk}"/>
            <arg value="-d"/>
            <arg value="${build}"/>
            <arg value="@${tmpdir}/srcfiles-framework.txt"/>
            <arg value="-version"/>
            <arg value="-proc:only"/>
            <arg value="-processor"/>
            <arg value="${checker-name}"/>
            <arg line="${checker-args}"/>
        </java>
        <delete file="${tmpdir}/srcfiles-framework.txt"/>
    </target>


    <!--
      Binary release of the Checker Framework; it includes javac.
     -->

    <target name="-prep-dist"
            description="Ensure that the necessary jar files exist">
        <available property="javac.exist" file="${javac.lib}" />

<!--
        <fail unless="javac.exist" message="Could not find javac.jar: ${javac.lib}" />
-->
    </target>

    <target name="dist" depends="-prep-dist,jar"
            description="Build framework.jar">

        <!-- No need to copy javac.jar for the framework.
        <copy tofile="dist/javac.jar" file="${javac.lib}"
              overwrite="true" failonerror="true" />
        -->
    </target>


    <!-- These depend on checker project being built already. -->

    <target name="check-compilermsgs"
            description="Run the compiler message keys checker on the Framework">
        <antcall target="-run-checker">
            <param name="checker-name" value="org.checkerframework.checker.compilermsgs.CompilerMessagesChecker"/>
            <param name="checker-args" value="-Awarns -Apropfiles=./src/org/checkerframework/common/basetype/messages.properties:./src/org/checkerframework/common/value/messages.properties"/>
        </antcall>
    </target>

    <target name="check-purity"
            description="Run the Purity Checker on the Framework">
        <antcall target="-run-checker">
            <param name="checker-name" value="org.checkerframework.framework.util.PurityChecker"/>
            <param name="checker-args" value="-Awarns -AprintErrorStack"/>
        </antcall>
    </target>


    <!-- For debugging -->
    <target name="showvars" depends="prep">
        <echo>[java.home] ${java.home}</echo>
    </target>

</project><|MERGE_RESOLUTION|>--- conflicted
+++ resolved
@@ -748,17 +748,14 @@
               classname="com.sun.tools.javac.Main">
             <jvmarg value="-Xbootclasspath/p:${javac.jdk.lib}"/>
             <arg value="-g"/>
-<<<<<<< HEAD
-=======
-            <!-- Make sure we only have Java 7 source code and generate Java 7 bytecode. -->
+            <!-- Make sure we only have Java 8 source code and generate Java 8 bytecode. -->
             <arg value="-source"/>
-            <arg value="7"/>
+            <arg value="8"/>
             <arg value="-target"/>
-            <arg value="7"/>
+            <arg value="8"/>
             <!-- To not get a warning about missing bootstrap
-                 classpath for Java 7. -->
+                 classpath for Java 8. -->
             <arg value="-Xlint:-options"/>
->>>>>>> a8196e79
             <arg value="-encoding"/>
             <arg value="utf-8"/>
             <arg value="-sourcepath"/>
