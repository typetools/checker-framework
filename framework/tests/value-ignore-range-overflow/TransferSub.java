import org.checkerframework.common.value.qual.*;

public class TransferSub {

    void test() {
        // zero, one, and two
        int a = 1;

        @IntRange(from = 0) int b = a - 1;
        // :: error: (assignment.type.incompatible)
        @IntRange(from = 1) int c = a - 1;
        @IntRange(from = -1) int d = a - 2;

        // :: error: (assignment.type.incompatible)
        @IntRange(from = 0) int e = a - 2;

        @IntRange(from = -1) int f = b - 1;
        // :: error: (assignment.type.incompatible)
        @IntRange(from = 0) int g = b - 1;

        // :: error: (assignment.type.incompatible)
        @IntRange(from = -1) int h = f - 1;

        @IntRange(from = -1) int i = f - 0;
        @IntRange(from = 0) int j = b - 0;
        @IntRange(from = 1) int k = a - 0;

        // :: error: (assignment.type.incompatible)
        @IntRange(from = 1) int l = j - 0;
        // :: error: (assignment.type.incompatible)
        @IntRange(from = 0) int m = i - 0;

        // :: error: (assignment.type.incompatible)
        @IntRange(from = 1) int n = a - k;
        // this would be an error if the values of b and j (both zero) weren't known at compile time
        @IntRange(from = 0) int o = b - j;
        /* i and d both have compile time value -1, so this is legal.
        The general case of GTEN1 - GTEN1 is not, though. */
        @IntRange(from = -1) int p = i - d;

        // decrements

<<<<<<< HEAD
        // :: error: (compound.assignment.type.incompatible) :: error:
        // (assignment.type.incompatible)
=======
        // :: error: (compound.assignment.type.incompatible)
        // :: error: (assignment.type.incompatible)
>>>>>>> 1c88965f
        @IntRange(from = 1) int q = --k; // k = 0

        // :: error: (compound.assignment.type.incompatible)
        @IntRange(from = 0) int r = k--; // after this k = -1

        int k1 = 0;
        @IntRange(from = 0) int s = k1--;

        // :: error: (assignment.type.incompatible)
        @IntRange(from = 0) int s1 = k1;

        k1 = 1;
        @IntRange(from = 0) int t = --k1;

        k1 = 1;
        // :: error: (assignment.type.incompatible)
        @IntRange(from = 1) int t1 = --k1;

        int u1 = -1;
        @IntRange(from = -1) int x = u1--;
        // :: error: (assignment.type.incompatible)
        @IntRange(from = -1) int x1 = u1;
    }
}<|MERGE_RESOLUTION|>--- conflicted
+++ resolved
@@ -40,13 +40,8 @@
 
         // decrements
 
-<<<<<<< HEAD
-        // :: error: (compound.assignment.type.incompatible) :: error:
-        // (assignment.type.incompatible)
-=======
         // :: error: (compound.assignment.type.incompatible)
         // :: error: (assignment.type.incompatible)
->>>>>>> 1c88965f
         @IntRange(from = 1) int q = --k; // k = 0
 
         // :: error: (compound.assignment.type.incompatible)
