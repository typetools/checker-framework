--- conflicted
+++ resolved
@@ -1,10 +1,7 @@
 import org.checkerframework.dataflow.qual.Deterministic;
 import org.checkerframework.dataflow.qual.Pure;
-<<<<<<< HEAD
+import org.checkerframework.dataflow.qual.SideEffectFree;
 import org.checkerframework.dataflow.qual.SideEffectsOnly;
-=======
-import org.checkerframework.dataflow.qual.SideEffectFree;
->>>>>>> c8453cb0
 
 // various tests for the checker to automatically suggest pure methods (most methods have been
 // copied from Purity.java)
@@ -177,19 +174,18 @@
     return "";
   }
 
-<<<<<<< HEAD
   // Class with a method annotated with @SideEffectsOnly({})
   private static class EmptySideEffectsOnly {
 
     @SideEffectsOnly({})
     // :: warning: (purity.more.sideeffectfree)
     void foo() {}
-=======
+  }
+
   @SideEffectFree
   @Deterministic
   // :: warning: (purity.effectively.pure)
   String shouldBeMarkedPure() {
     return "";
->>>>>>> c8453cb0
   }
 }