package lubglb;

import javax.lang.model.element.AnnotationMirror;
import javax.lang.model.util.Elements;

import org.checkerframework.common.basetype.BaseTypeChecker;
import org.checkerframework.common.basetype.BaseTypeVisitor;
import org.checkerframework.framework.type.QualifierHierarchy;
import org.checkerframework.javacutil.AnnotationUtils;

<<<<<<< HEAD
=======
// Type hierarchy:
//    A       <-- @DefaultQualifierInHierarchy
//   / \
//  B   C
//   \ / \
//    D   E
//     \ /
//      F
import lubglb.quals.A;
>>>>>>> b591b5de
import lubglb.quals.B;
import lubglb.quals.C;
import lubglb.quals.D;
import lubglb.quals.E;

public class LubGlbChecker extends BaseTypeChecker {

    private AnnotationMirror B, C, D, E; // A and F not needed

    @Override
    public void initChecker() {
        super.initChecker();

        Elements elements = processingEnv.getElementUtils();

        // A = AnnotationUtils.fromClass(elements, A.class);
        B = AnnotationUtils.fromClass(elements, B.class);
        C = AnnotationUtils.fromClass(elements, C.class);
        D = AnnotationUtils.fromClass(elements, D.class);
        E = AnnotationUtils.fromClass(elements, E.class);
        // F = AnnotationUtils.fromClass(elements, F.class);

        QualifierHierarchy qh = ((BaseTypeVisitor<?>)visitor).getTypeFactory().getQualifierHierarchy();

        // System.out.println("LUB of D and E: " + qh.leastUpperBound(D, E));
        assert AnnotationUtils.areSame(qh.leastUpperBound(D, E), C) :
            "LUB of D and E is not C!";

        // System.out.println("LUB of E and D: " + qh.leastUpperBound(E, D));
        assert AnnotationUtils.areSame(qh.leastUpperBound(E, D), C) :
            "LUB of E and D is not C!";

        // System.out.println("GLB of B and C: " + qh.greatestLowerBound(B, C));
        assert AnnotationUtils.areSame(qh.greatestLowerBound(B, C), D) :
            "GLB of B and C is not D!";

        // System.out.println("GLB of C and B: " + qh.greatestLowerBound(C, B));
        assert AnnotationUtils.areSame(qh.greatestLowerBound(C, B), D) :
            "GLB of C and B is not D!";
    }
}<|MERGE_RESOLUTION|>--- conflicted
+++ resolved
@@ -8,8 +8,6 @@
 import org.checkerframework.framework.type.QualifierHierarchy;
 import org.checkerframework.javacutil.AnnotationUtils;
 
-<<<<<<< HEAD
-=======
 // Type hierarchy:
 //    A       <-- @DefaultQualifierInHierarchy
 //   / \
@@ -19,7 +17,6 @@
 //     \ /
 //      F
 import lubglb.quals.A;
->>>>>>> b591b5de
 import lubglb.quals.B;
 import lubglb.quals.C;
 import lubglb.quals.D;
