// Test case for issue #951:
// https://github.com/typetools/checker-framework/issues/951

import org.checkerframework.dataflow.qual.Deterministic;
import org.checkerframework.dataflow.qual.Pure;
import org.checkerframework.dataflow.qual.SideEffectFree;

public class Issue951 {

    @Pure
    public static int min(int[] a) {
        if (a.length == 0) {
            throw new MyExceptionSefConstructor("Empty array passed to min(int[])");
        }
        int result = a[0];
        for (int i = 1; i < a.length; i++) {
            result = min(result, a[i]);
        }
        return result;
    }

    @Pure
    public static int arbitraryExceptionArg1() {
<<<<<<< HEAD
        // :: error: (purity.not.deterministic.not.sideeffectfree.call) :: error:
        // (purity.not.sideeffectfree.object.creation)
=======
        // :: error: (purity.not.deterministic.not.sideeffectfree.call)
        // :: error: (purity.not.sideeffectfree.object.creation)
>>>>>>> 1c88965f
        throw new MyException("" + arbitraryMethod());
    }

    @Pure
    public static int arbitraryExceptionArg2() {
        // :: error: (purity.not.deterministic.not.sideeffectfree.call)
        throw new MyExceptionSefConstructor("" + arbitraryMethod());
    }

    @Pure
    public static int sefExceptionArg1() {
        // The method is safe, so this is a false positive warning;
        // in the future the Purity Checker may not issue this warning.
<<<<<<< HEAD
        // :: error: (purity.not.deterministic.call) :: error:
        // (purity.not.sideeffectfree.object.creation)
=======
        // :: error: (purity.not.deterministic.call)
        // :: error: (purity.not.sideeffectfree.object.creation)
>>>>>>> 1c88965f
        throw new MyException("" + sefMethod());
    }

    @Pure
    public static int sefExceptionArg2() {
        // The method is safe, so this is a false positive warning;
        // in the future the Purity Checker may not issue this warning.
        // :: error: (purity.not.deterministic.call)
        throw new MyExceptionSefConstructor("" + sefMethod());
    }

    @Pure
    public static int detExceptionArg1() {
<<<<<<< HEAD
        // :: error: (purity.not.sideeffectfree.call) :: error:
        // (purity.not.sideeffectfree.object.creation)
=======
        // :: error: (purity.not.sideeffectfree.call)
        // :: error: (purity.not.sideeffectfree.object.creation)
>>>>>>> 1c88965f
        throw new MyException("" + detMethod());
    }

    @Pure
    public static int detExceptionArg2() {
        // :: error: (purity.not.sideeffectfree.call)
        throw new MyExceptionSefConstructor("" + detMethod());
    }

    @Pure
    public static int pureExceptionArg1(int a, int b) {
        // :: error: (purity.not.sideeffectfree.object.creation)
        throw new MyException("" + min(a, b));
    }

    @Pure
    public static int pureExceptionArg2(int a, int b) {
        throw new MyExceptionSefConstructor("" + min(a, b));
    }

    @Pure
    int throwNewWithinTry() {
        for (int i = 0; i < 10; i++) {
            try {
                for (int j = 0; j < 10; j++) {
                    throw new MyExceptionSefConstructor("foo");
                }
                // :: error: (purity.not.deterministic.catch)
            } catch (MyExceptionSefConstructor e) {
                return -1;
            }
        }
        return 22;
    }

    // Helper methods

    // Not deterministic or side-effect-free
    static int arbitraryMethod() {
        return 22;
    }

    // Not deterministic
    @SideEffectFree
    static int sefMethod() {
        return 22;
    }

    @Deterministic
    // Not side-effect-free
    static int detMethod() {
        return 22;
    }

    @Pure
    static int min(int a, int b) {
        if (a < b) {
            return a;
        } else {
            return b;
        }
    }

    // Constructors

    static class MyException extends Error {
        // Not side-effect-free
        MyException(String message) {}
    }

    static class MyExceptionSefConstructor extends Error {
        // Side-effect-free
        @SuppressWarnings("purity.not.sideeffectfree.call") // until java.util.Error is annotated
        @SideEffectFree
        MyExceptionSefConstructor(String message) {}
    }
}<|MERGE_RESOLUTION|>--- conflicted
+++ resolved
@@ -21,13 +21,8 @@
 
     @Pure
     public static int arbitraryExceptionArg1() {
-<<<<<<< HEAD
-        // :: error: (purity.not.deterministic.not.sideeffectfree.call) :: error:
-        // (purity.not.sideeffectfree.object.creation)
-=======
         // :: error: (purity.not.deterministic.not.sideeffectfree.call)
         // :: error: (purity.not.sideeffectfree.object.creation)
->>>>>>> 1c88965f
         throw new MyException("" + arbitraryMethod());
     }
 
@@ -41,13 +36,8 @@
     public static int sefExceptionArg1() {
         // The method is safe, so this is a false positive warning;
         // in the future the Purity Checker may not issue this warning.
-<<<<<<< HEAD
-        // :: error: (purity.not.deterministic.call) :: error:
-        // (purity.not.sideeffectfree.object.creation)
-=======
         // :: error: (purity.not.deterministic.call)
         // :: error: (purity.not.sideeffectfree.object.creation)
->>>>>>> 1c88965f
         throw new MyException("" + sefMethod());
     }
 
@@ -61,13 +51,8 @@
 
     @Pure
     public static int detExceptionArg1() {
-<<<<<<< HEAD
-        // :: error: (purity.not.sideeffectfree.call) :: error:
-        // (purity.not.sideeffectfree.object.creation)
-=======
         // :: error: (purity.not.sideeffectfree.call)
         // :: error: (purity.not.sideeffectfree.object.creation)
->>>>>>> 1c88965f
         throw new MyException("" + detMethod());
     }
 
