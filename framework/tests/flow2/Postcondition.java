import org.checkerframework.dataflow.qual.Pure;
import org.checkerframework.framework.qual.EnsuresQualifier;
import org.checkerframework.framework.qual.EnsuresQualifierIf;
import org.checkerframework.framework.qual.EnsuresQualifiers;
import org.checkerframework.framework.qual.EnsuresQualifiersIf;
import org.checkerframework.framework.test.*;
import testlib.util.*;

class Postcondition {

    String f1, f2, f3;
    Postcondition p;

    @Pure
    String p1() {
        return null;
    }

    /** *** normal postcondition ***** */
    @EnsuresQualifier(expression = "f1", qualifier = Odd.class)
    void oddF1() {
        f1 = null;
    }

    @EnsuresQualifier(expression = "p.f1", qualifier = Odd.class)
    void oddF1_1() {
        p.f1 = null;
    }

    @EnsuresQualifier(expression = "#1.f1", qualifier = Odd.class)
    void oddF1_2(final Postcondition param) {
        param.f1 = null;
    }

    @EnsuresQualifier(expression = "p.p1()", qualifier = Odd.class)
    void oddF1_3() {
        if (p.p1() == null) {
            return;
        }
        throw new RuntimeException();
    }

    @EnsuresQualifier(expression = "f1", qualifier = Value.class)
    // :: error: (contracts.postcondition.not.satisfied)
    void valueF1() {}

    @EnsuresQualifier(expression = "---", qualifier = Value.class)
    // :: error: (flowexpr.parse.error)
    void error() {}

    @EnsuresQualifier(expression = "#1.#2", qualifier = Value.class)
    // :: error: (flowexpr.parse.error)
    void error2(final String p1, final String p2) {}

    @EnsuresQualifier(expression = "f1", qualifier = Value.class)
    void exception() {
        throw new RuntimeException();
    }

    @EnsuresQualifier(expression = "#1", qualifier = Value.class)
    void param1(final @Value String f) {}

    @EnsuresQualifier(
        expression = {"#1", "#2"},
        qualifier = Value.class
    )
    // :: error: (flowexpr.parameter.not.final)
    void param2(@Value String f, @Value String g) {
        f = g;
    }

    @EnsuresQualifier(expression = "#1", qualifier = Value.class)
    // :: error: (flowexpr.parse.index.too.big)
    void param3() {}

    // basic postcondition test
    void t1(@Odd String p1, String p2) {
        valueF1();
        // :: error: (assignment.type.incompatible)
        @Odd String l1 = f1;
        oddF1();
        @Odd String l2 = f1;

<<<<<<< HEAD
        // :: error: (flowexpr.parse.error)
=======
        //:: error: (flowexpr.parse.error.postcondition)
>>>>>>> 955620e1
        error();
    }

    // test parameter syntax
    void t2(@Odd String p1, String p2) {
        // :: error: (flowexpr.parse.index.too.big)
        param3();
    }

    // postcondition with more complex flow expression
    void tn1(boolean b) {
        // :: error: (assignment.type.incompatible)
        @Odd String l1 = p.f1;
        oddF1_1();
        @Odd String l2 = p.f1;
    }

    // postcondition with more complex flow expression
    void tn2(boolean b) {
        Postcondition param = null;
        // :: error: (assignment.type.incompatible)
        @Odd String l1 = param.f1;
        oddF1_2(param);
        @Odd String l2 = param.f1;
    }

    // postcondition with more complex flow expression
    void tn3(boolean b) {
        // :: error: (assignment.type.incompatible)
        @Odd String l1 = p.p1();
        oddF1_3();
        @Odd String l2 = p.p1();
    }

    /** *** many postcondition ***** */
    @EnsuresQualifiers({
        @EnsuresQualifier(expression = "f1", qualifier = Odd.class),
        @EnsuresQualifier(expression = "f2", qualifier = Value.class)
    })
    void oddValueF1(@Value String p1) {
        f1 = null;
        f2 = p1;
    }

    @EnsuresQualifiers({
        @EnsuresQualifier(expression = "f1", qualifier = Odd.class),
        @EnsuresQualifier(expression = "f2", qualifier = Value.class)
    })
    // :: error: (contracts.postcondition.not.satisfied)
    void oddValueF1_invalid(@Value String p1) {}

    @EnsuresQualifiers({
        @EnsuresQualifier(expression = "--", qualifier = Odd.class),
    })
    // :: error: (flowexpr.parse.error)
    void error2() {}

    // basic postcondition test
    void tnm1(@Odd String p1, @Value String p2) {
        // :: error: (assignment.type.incompatible)
        @Odd String l1 = f1;
        // :: error: (assignment.type.incompatible)
        @Value String l2 = f2;
        oddValueF1(p2);
        @Odd String l3 = f1;
        @Value String l4 = f2;

<<<<<<< HEAD
        // :: error: (flowexpr.parse.error)
=======
        //:: error: (flowexpr.parse.error.postcondition)
>>>>>>> 955620e1
        error2();
    }

    /** *** conditional postcondition ***** */
    @EnsuresQualifierIf(result = true, expression = "f1", qualifier = Odd.class)
    boolean condOddF1(boolean b) {
        if (b) {
            f1 = null;
            return true;
        }
        return false;
    }

    @EnsuresQualifierIf(result = false, expression = "f1", qualifier = Odd.class)
    boolean condOddF1False(boolean b) {
        if (b) {
            return true;
        }
        f1 = null;
        return false;
    }

    @EnsuresQualifierIf(result = false, expression = "f1", qualifier = Odd.class)
    boolean condOddF1Invalid(boolean b) {
        if (b) {
            f1 = null;
            return true;
        }
        // :: error: (contracts.conditional.postcondition.not.satisfied)
        return false;
    }

    @EnsuresQualifierIf(result = false, expression = "f1", qualifier = Odd.class)
    // :: error: (contracts.conditional.postcondition.invalid.returntype)
    void wrongReturnType() {}

    @EnsuresQualifierIf(result = false, expression = "f1", qualifier = Odd.class)
    // :: error: (contracts.conditional.postcondition.invalid.returntype)
    String wrongReturnType2() {
        f1 = null;
        return "";
    }

    @EnsuresQualifierIf(result = true, expression = "#1", qualifier = Odd.class)
    boolean isOdd(final String p1) {
        return isOdd(p1, 0);
    }

    @EnsuresQualifierIf(result = true, expression = "#1", qualifier = Odd.class)
    boolean isOdd(final String p1, int p2) {
        return p1 == null;
    }

    @EnsuresQualifierIf(result = false, expression = "#1", qualifier = Odd.class)
    boolean isNotOdd(final String p1) {
        return !isOdd(p1);
    }

    // basic conditional postcondition test
    void t3(@Odd String p1, String p2) {
        condOddF1(true);
        // :: error: (assignment.type.incompatible)
        @Odd String l1 = f1;
        if (condOddF1(false)) {
            @Odd String l2 = f1;
        }
        // :: error: (assignment.type.incompatible)
        @Odd String l3 = f1;
    }

    // basic conditional postcondition test (inverted)
    void t4(@Odd String p1, String p2) {
        condOddF1False(true);
        // :: error: (assignment.type.incompatible)
        @Odd String l1 = f1;
        if (!condOddF1False(false)) {
            @Odd String l2 = f1;
        }
        // :: error: (assignment.type.incompatible)
        @Odd String l3 = f1;
    }

    // basic conditional postcondition test 2
    void t5(boolean b) {
        condOddF1(true);
        if (b) {
            // :: error: (assignment.type.incompatible)
            @Odd String l2 = f1;
        }
    }

    /** *** many conditional postcondition ***** */
    @EnsuresQualifiersIf({
        @EnsuresQualifierIf(result = true, expression = "f1", qualifier = Odd.class),
        @EnsuresQualifierIf(result = false, expression = "f1", qualifier = Value.class)
    })
    boolean condsOddF1(boolean b, @Value String p1) {
        if (b) {
            f1 = null;
            return true;
        }
        f1 = p1;
        return false;
    }

    @EnsuresQualifiersIf({
        @EnsuresQualifierIf(result = true, expression = "f1", qualifier = Odd.class),
        @EnsuresQualifierIf(result = false, expression = "f1", qualifier = Value.class)
    })
    boolean condsOddF1_invalid(boolean b, @Value String p1) {
        if (b) {
            // :: error: (contracts.conditional.postcondition.not.satisfied)
            return true;
        }
        // :: error: (contracts.conditional.postcondition.not.satisfied)
        return false;
    }

    @EnsuresQualifiersIf({
        @EnsuresQualifierIf(result = false, expression = "f1", qualifier = Odd.class)
    })
    // :: error: (contracts.conditional.postcondition.invalid.returntype)
    String wrongReturnType3() {
        return "";
    }

    void t6(@Odd String p1, @Value String p2) {
        condsOddF1(true, p2);
        // :: error: (assignment.type.incompatible)
        @Odd String l1 = f1;
        // :: error: (assignment.type.incompatible)
        @Value String l2 = f1;
        if (condsOddF1(false, p2)) {
            @Odd String l3 = f1;
            // :: error: (assignment.type.incompatible)
            @Value String l4 = f1;
        } else {
            @Value String l5 = f1;
            // :: error: (assignment.type.incompatible)
            @Odd String l6 = f1;
        }
    }
}<|MERGE_RESOLUTION|>--- conflicted
+++ resolved
@@ -81,11 +81,7 @@
         oddF1();
         @Odd String l2 = f1;
 
-<<<<<<< HEAD
-        // :: error: (flowexpr.parse.error)
-=======
-        //:: error: (flowexpr.parse.error.postcondition)
->>>>>>> 955620e1
+        // :: error: (flowexpr.parse.error.postcondition)
         error();
     }
 
@@ -153,11 +149,7 @@
         @Odd String l3 = f1;
         @Value String l4 = f2;
 
-<<<<<<< HEAD
-        // :: error: (flowexpr.parse.error)
-=======
-        //:: error: (flowexpr.parse.error.postcondition)
->>>>>>> 955620e1
+        // :: error: (flowexpr.parse.error.postcondition)
         error2();
     }
 
