--- conflicted
+++ resolved
@@ -2,11 +2,7 @@
 import java.util.HashSet;
 
 class InferTypeArgs3 {
-<<<<<<< HEAD
-    @SuppressWarnings("deprecation")
-=======
-    @SuppressWarnings("cast.unsafe.constructor.invocation")
->>>>>>> ae06f516
+    @SuppressWarnings({"deprecation", "cast.unsafe.constructor.invocation"})
     void test() {
         java.util.Arrays.asList(new Integer(1), "");
     }
