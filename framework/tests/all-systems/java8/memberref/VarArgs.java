--- conflicted
+++ resolved
@@ -6,15 +6,11 @@
   void take(String[] in);
 }
 
-<<<<<<< HEAD
 // I do not understand why, but changing the name of this class to
 // "MemberRefVarargsTest" (with a lowercase "a") leads to a test failure:
 //   :0: warning: MemberRefVarargsTest-org.checkerframework.common.value.ValueChecker.astub:(line
 //         5,col 1): Type not found: MemberRefVarargsTest
-class MemberRefVarArgsTest {
-=======
 class MemberRefVarargsTest {
->>>>>>> d1f0a919
 
   static void myMethod(String... in) {}
 
