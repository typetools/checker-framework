--- conflicted
+++ resolved
@@ -147,11 +147,6 @@
 
 /** ArrayType # new */
 // ARRAY_CTOR(ReferenceMode.NEW, false);
-<<<<<<< HEAD
-// NOTE: Unsignedness Checker temporarily suppressed while waiting for DefaultFor feature update.
-@SuppressWarnings({"oigj", "javari", "unsignedness"})
-=======
->>>>>>> 0ca9f2dd
 class ArrayType {
     void context() {
         Function<Integer, String[]> string = String[]::new;
