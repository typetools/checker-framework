--- conflicted
+++ resolved
@@ -21,81 +21,37 @@
     MyArrayList<@UbBottom ? extends @UbExplicit Object> eubExplicitToBottom =
         new MyArrayList<UAL>();
 
-<<<<<<< HEAD
-        MyArrayList<@UbBottom ? extends @UbImplicit Object> eubImplicitToBottom =
-                // :: error: (assignment.type.incompatible)
-                new MyArrayList<UAL>();
-    }
-=======
-    // :: error: (type.argument.type.incompatible)
     MyArrayList<@UbBottom ? extends @UbImplicit Object> eubImplicitToBottom =
         // :: error: (assignment.type.incompatible)
         new MyArrayList<UAL>();
   }
->>>>>>> b8373e6c
 
   public void implicitsWildcard(MyArrayList<?> myArrayList) {
 
-<<<<<<< HEAD
-        @UbTop MyArrayList<@UbBottom ? extends @UbTop String> iwLowerBoundIncompatible = myArrayList;
-=======
-    // should fail because @LbImplicit is below @UbTop
-    // :: error: (type.argument.type.incompatible)
     @UbTop MyArrayList<@UbBottom ? extends @UbTop String> iwLowerBoundIncompatible = myArrayList;
->>>>>>> b8373e6c
 
     @UbTop MyArrayList<@UbBottom ? extends @UbExplicit String> iwLowerBoundCompatible = myArrayList;
 
-<<<<<<< HEAD
-        @UbTop MyArrayList<@UbBottom ? extends @UbImplicit String> iwLowerBoundStillCompatible =
-                // :: error: (assignment.type.incompatible)
-                myArrayList;
-    }
-=======
-    // :: error: (type.argument.type.incompatible)
     @UbTop MyArrayList<@UbBottom ? extends @UbImplicit String> iwLowerBoundStillCompatible =
         // :: error: (assignment.type.incompatible)
         myArrayList;
   }
->>>>>>> b8373e6c
 
   public void implicitExtendBoundedWildcard(MyArrayList<? extends String> iebList) {
 
-<<<<<<< HEAD
-        @UbTop MyArrayList<@UbBottom ? extends @UbTop String> iebLowerBoundIncompatible = iebList;
-=======
-    // should fail because @LbImplicit is below @UbTop
-    // :: error: (type.argument.type.incompatible)
     @UbTop MyArrayList<@UbBottom ? extends @UbTop String> iebLowerBoundIncompatible = iebList;
->>>>>>> b8373e6c
 
     MyArrayList<@UbBottom ? extends @UbExplicit Object> eubExplicitToBottom = iebList;
 
-<<<<<<< HEAD
-        // :: error: (assignment.type.incompatible)
-        MyArrayList<@UbBottom ? extends @UbImplicit Object> eubImplicitToBottom = iebList;
-    }
-
-    public void explicitLowerBoundedWildcard(MyArrayList<? super String> elbList) {
-        @UbTop MyArrayList<@UbTop ? super @UbBottom String> iebLowerBoundIncompatible = elbList;
-
-        // Upper bound: GLB(@UbExplicit, @UbImplicit), Lower bound: @UbBottom.
-        @UbTop MyArrayList<@UbImplicit ? super @UbBottom String> iebLowerBoundStillIncompatible = elbList;
-=======
-    // :: error: (assignment.type.incompatible) :: error: (type.argument.type.incompatible)
+    // :: error: (assignment.type.incompatible)
     MyArrayList<@UbBottom ? extends @UbImplicit Object> eubImplicitToBottom = iebList;
   }
 
   public void explicitLowerBoundedWildcard(MyArrayList<? super String> elbList) {
-    // should fail because @UbExplicit is below UbTop
-    // :: error: (type.argument.type.incompatible)
     @UbTop MyArrayList<@UbTop ? super @UbBottom String> iebLowerBoundIncompatible = elbList;
 
-    // :: error: (type.argument.type.incompatible)
-    @UbTop MyArrayList<@UbImplicit ? super @UbBottom String> iebLowerBoundStillIncompatible =
-        // :: error: (assignment.type.incompatible)
-        elbList;
->>>>>>> b8373e6c
+    // Upper bound: GLB(@UbExplicit, @UbImplicit), Lower bound: @UbBottom.
+    @UbTop MyArrayList<@UbImplicit ? super @UbBottom String> iebLowerBoundStillIncompatible = elbList;
 
     @UbTop MyArrayList<@UbExplicit ? super @UbBottom String> iebLowerBoundCompatible = elbList;
   }
