package defaulting.lowerbound;

// This test's sole purpose is to check that implicit and explicit LOWER_BOUND defaulting work as
// expected.

import org.checkerframework.framework.testchecker.defaulting.LowerBoundQual.*;

class MyArrayList<MAL extends String> {}

class MyExplicitArray<MEA extends String> {}

public class LowerBoundDefaulting {

  // IMP1 is of type IMP1 [extends @LbTop super @LbImplicit]
  public <IMP1 extends String> void implicitsTypeVar() {

    // should fail because @LbImplicit is below @LbTop
    @LbTop MyArrayList<@LbTop ? extends @LbTop String> itLowerBoundIncompatible =
        // :: error: (assignment.type.incompatible)
        new MyArrayList<IMP1>();

<<<<<<< HEAD
        @LbTop MyArrayList<@LbExplicit ? extends @LbTop String> itLowerBoundStillIncompatible =
                // :: error: (assignment.type.incompatible)
                new MyArrayList<IMP1>();
=======
    // :: error: (type.argument.type.incompatible)
    @LbTop MyArrayList<@LbExplicit ? extends @LbTop String> itLowerBoundStillIncompatible =
        // :: error: (assignment.type.incompatible)
        new MyArrayList<IMP1>();
>>>>>>> b8373e6c

    @LbTop MyArrayList<@LbImplicit ? extends @LbTop String> itLowerBoundCompatible =
        new MyArrayList<IMP1>();
  }

  public void implicitsWildcard(MyArrayList<?> myArrayList) {

    // should fail because @LbImplicit is below @LbTop
    // :: error: (assignment.type.incompatible)
    @LbTop MyArrayList<@LbTop ? extends @LbTop String> iwLowerBoundIncompatible = myArrayList;

<<<<<<< HEAD
        // :: error: (assignment.type.incompatible)
        @LbTop MyArrayList<@LbExplicit ? extends @LbTop String> iwLowerBoundCompatible = myArrayList;
=======
    // :: error: (assignment.type.incompatible) :: error: (type.argument.type.incompatible)
    @LbTop MyArrayList<@LbExplicit ? extends @LbTop String> iwLowerBoundCompatible = myArrayList;
>>>>>>> b8373e6c

    @LbTop MyArrayList<@LbImplicit ? extends @LbTop String> iwLowerBoundStillCompatible = myArrayList;
  }

  public void implicitExtendBoundedWildcard(MyArrayList<? extends String> iebList) {

    // should fail because @LbImplicit is below @LbTop
    // :: error: (assignment.type.incompatible)
    @LbTop MyArrayList<@LbTop ? extends @LbTop String> iebLowerBoundIncompatible = iebList;

<<<<<<< HEAD
        // :: error: (assignment.type.incompatible)
        @LbTop MyArrayList<@LbExplicit ? extends @LbTop String> iebLowerBoundStillIncompatible = iebList;
=======
    // :: error: (assignment.type.incompatible) :: error: (type.argument.type.incompatible)
    @LbTop MyArrayList<@LbExplicit ? extends @LbTop String> iebLowerBoundStillIncompatible = iebList;
>>>>>>> b8373e6c

    @LbTop MyArrayList<@LbImplicit ? extends @LbTop String> iebLowerBoundCompatible = iebList;
  }

<<<<<<< HEAD
    public void explicitLowerBoundedWildcard(MyArrayList<? super String> elbList) {
        // should fail because @LbExplicit is below @LbTop
        // :: error: (assignment.type.incompatible)
        @LbTop MyArrayList<@LbTop ? super @LbTop String> iebLowerBoundIncompatible = elbList;

        @LbTop MyArrayList<@LbTop ? super @LbExplicit String> iebLowerBoundStillIncompatible = elbList;
=======
  // :: error: (type.argument.type.incompatible)
  public void explicitLowerBoundedWildcard(MyArrayList<? super String> elbList) {
    // should fail because @LbExplicit is below @LbTop
    // :: error: (assignment.type.incompatible)
    @LbTop MyArrayList<@LbTop ? super @LbTop String> iebLowerBoundIncompatible = elbList;

    // :: error: (type.argument.type.incompatible)
    @LbTop MyArrayList<@LbTop ? super @LbExplicit String> iebLowerBoundStillIncompatible = elbList;
>>>>>>> b8373e6c

    // :: error: (assignment.type.incompatible)
    @LbTop MyArrayList<@LbTop ? super @LbImplicit String> iebLowerBoundCompatible = elbList;
  }
}<|MERGE_RESOLUTION|>--- conflicted
+++ resolved
@@ -19,16 +19,9 @@
         // :: error: (assignment.type.incompatible)
         new MyArrayList<IMP1>();
 
-<<<<<<< HEAD
-        @LbTop MyArrayList<@LbExplicit ? extends @LbTop String> itLowerBoundStillIncompatible =
-                // :: error: (assignment.type.incompatible)
-                new MyArrayList<IMP1>();
-=======
-    // :: error: (type.argument.type.incompatible)
     @LbTop MyArrayList<@LbExplicit ? extends @LbTop String> itLowerBoundStillIncompatible =
         // :: error: (assignment.type.incompatible)
         new MyArrayList<IMP1>();
->>>>>>> b8373e6c
 
     @LbTop MyArrayList<@LbImplicit ? extends @LbTop String> itLowerBoundCompatible =
         new MyArrayList<IMP1>();
@@ -40,13 +33,8 @@
     // :: error: (assignment.type.incompatible)
     @LbTop MyArrayList<@LbTop ? extends @LbTop String> iwLowerBoundIncompatible = myArrayList;
 
-<<<<<<< HEAD
-        // :: error: (assignment.type.incompatible)
-        @LbTop MyArrayList<@LbExplicit ? extends @LbTop String> iwLowerBoundCompatible = myArrayList;
-=======
-    // :: error: (assignment.type.incompatible) :: error: (type.argument.type.incompatible)
+    // :: error: (assignment.type.incompatible)
     @LbTop MyArrayList<@LbExplicit ? extends @LbTop String> iwLowerBoundCompatible = myArrayList;
->>>>>>> b8373e6c
 
     @LbTop MyArrayList<@LbImplicit ? extends @LbTop String> iwLowerBoundStillCompatible = myArrayList;
   }
@@ -57,34 +45,18 @@
     // :: error: (assignment.type.incompatible)
     @LbTop MyArrayList<@LbTop ? extends @LbTop String> iebLowerBoundIncompatible = iebList;
 
-<<<<<<< HEAD
-        // :: error: (assignment.type.incompatible)
-        @LbTop MyArrayList<@LbExplicit ? extends @LbTop String> iebLowerBoundStillIncompatible = iebList;
-=======
-    // :: error: (assignment.type.incompatible) :: error: (type.argument.type.incompatible)
+    // :: error: (assignment.type.incompatible)
     @LbTop MyArrayList<@LbExplicit ? extends @LbTop String> iebLowerBoundStillIncompatible = iebList;
->>>>>>> b8373e6c
 
     @LbTop MyArrayList<@LbImplicit ? extends @LbTop String> iebLowerBoundCompatible = iebList;
   }
 
-<<<<<<< HEAD
-    public void explicitLowerBoundedWildcard(MyArrayList<? super String> elbList) {
-        // should fail because @LbExplicit is below @LbTop
-        // :: error: (assignment.type.incompatible)
-        @LbTop MyArrayList<@LbTop ? super @LbTop String> iebLowerBoundIncompatible = elbList;
-
-        @LbTop MyArrayList<@LbTop ? super @LbExplicit String> iebLowerBoundStillIncompatible = elbList;
-=======
-  // :: error: (type.argument.type.incompatible)
   public void explicitLowerBoundedWildcard(MyArrayList<? super String> elbList) {
     // should fail because @LbExplicit is below @LbTop
     // :: error: (assignment.type.incompatible)
     @LbTop MyArrayList<@LbTop ? super @LbTop String> iebLowerBoundIncompatible = elbList;
 
-    // :: error: (type.argument.type.incompatible)
     @LbTop MyArrayList<@LbTop ? super @LbExplicit String> iebLowerBoundStillIncompatible = elbList;
->>>>>>> b8373e6c
 
     // :: error: (assignment.type.incompatible)
     @LbTop MyArrayList<@LbTop ? super @LbImplicit String> iebLowerBoundCompatible = elbList;
