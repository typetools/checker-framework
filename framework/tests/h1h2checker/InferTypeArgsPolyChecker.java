import java.util.ArrayList;
import java.util.List;
import java.util.Map;
import org.checkerframework.framework.testchecker.h1h2checker.quals.*;

public class InferTypeArgsPolyChecker<OUTER_SCOPE_TV> {
<<<<<<< HEAD
    // ----------------------------------------------------------
    // Test Case - A
    <A> A methodA(@H2Top A a1, @H2Top A a2) {
        return null;
    }

    void contextA(@H1S1 @H2Bot String str, @H1Bot @H2Bot List<@H1S2 String> s) {
        @H2Bot Object a = methodA(str, s);
        @H1Top @H2Bot Object aTester = a;
    }

    // ----------------------------------------------------------
    // Test Case - B
    <B> B methodB(List<@H2S2 B> b1, List<@H1S2 B> b2) {
        return null;
    }

    void contextB(List<@H1S1 @H2S2 String> l1, List<@H1S2 @H2S1 String> l2) {
        @H1S1 @H2S1 String str = methodB(l1, l2);
    }

    // ----------------------------------------------------------
    // Test Case - C
    <C extends List<? extends Object>> C methodC(C c1, C c2) {
        return null;
    }

    void contextC(List<@H1S1 @H2S2 ? extends @H1S1 @H2S2 String> l1, List<@H1S1 @H2S2 String> l2) {
        List<@H1S1 @H2S2 ?> str = methodC(l1, l2);
    }

    // ----------------------------------------------------------
    // Test Case - D

    <D extends OUTER_SCOPE_TV, DD> D methodD(D d1, D d2, DD dd) {
        return null;
    }

    <D extends OUTER_SCOPE_TV, DD> DD methodD2(D d1, D d2, DD dd) {
        return null;
    }

    void contextD(OUTER_SCOPE_TV os1, @H1S1 @H2S1 OUTER_SCOPE_TV os2) {
        OUTER_SCOPE_TV osNaked1 = methodD(os1, os1, os2);

        // So for the next failure we correctly infer that for methodD to take both os1 and os2 as
        // arguments D must be @H1Top @H2Top OUTER_SCOPE_TV.  However, the UPPER_BOUND of D is
        // <@H1Bottom @H2Bottom OUTER_SCOPE_TV extends @H1Top @H2Top Object> notice that our
        // inferred type for D is above this bound.
        //
        // A similar, more useful example in the Nullness type system would be:
        /*
           class Gen<OUTER> {
              public List<OUTER> listo;

              <T extends OUTER> void addToListo(T t1, T T2) {
                  listo.add(t1);
                  listo.add(t2);
              }

              void launder(@NonNull OUTER arg1, @Nullable OUTER arg2) {
                  addToListo(arg1, arg2); // T is inferred to be <@Nullable OUTER>
                                          // if we did not mark this as type.argument.type.incompatible
                                          // then we would have no idea that in the last
                                          // line of this example we are putting a null value into
                                          // a List of @NonNull Strings
              }

           }

           Gen<@NonNull String> g = ...;
           g.listo = new ArrayList<@NonNull String>();
           g.launder("", null);    // during this method call null would be added to g.listo
        */
        // :: error: (type.argument.type.incompatible)
        OUTER_SCOPE_TV osNaked2 = methodD(os1, os2, "");

        // :: error: (type.argument.type.incompatible)
        OUTER_SCOPE_TV osAnnoed = methodD(os2, os2, "");

        // :: error: (type.argument.type.incompatible)
        String str = methodD2(os2, os1, "");
        OUTER_SCOPE_TV osNaked3 = methodD2(os1, os1, os2);
    }

    // ----------------------------------------------------------
    // Test Case - E
    <E> E methodE(E e1, E[] aos2) {
        return null;
    } // pass an array to one of these to cover A2FReducer.visitArray_Typevar

    void contextE(String[] strArr, String[][] strArrArr, OUTER_SCOPE_TV os, OUTER_SCOPE_TV[] aos) {
        String[] strArrLocal = methodE(strArr, strArrArr);
        OUTER_SCOPE_TV osLocal = methodE(os, aos);
    }

    // ----------------------------------------------------------
    // Test Case - C
    <F> List<? super F> methodF(List<? extends F> lExtF, List<? super F> lSupF) {
        return null;
    }

    void contextF(
            List<@H1Bot @H2Bot ? extends @H1Top @H2S1 String> l1,
            List<? super @H1S1 @H2S2 String> l2,
            List<@H1S1 @H2S2 ? extends @H1Top @H2Top String> l3) {

        List<? super @H1Bot @H2Bot String> lstr1 = methodF(l1, l2);

        List<? super @H1Top @H2S2 String> lstr2 = methodF(l3, l2);
    }

    <G extends List<H>, H extends List<G>> List<H> methodG(G g1, G G2) {
        return null;
    }

    class NodeList extends ArrayList<@H1Top @H2Top NodeList> {}

    void contextG(NodeList l1, NodeList l2) {
        List<@H1Top @H2Top NodeList> a = methodG(l1, l2);
    }

    // add test case for Array<String> vs. String[]
    // add test case of E extends F, F extends G, H extends List<? super E> and other craziness

    <M, N extends M> Map<M, N> method() {
        return null;
    }

    void contextMN() {

        // so I am not exactly sure how to create a meaningful test for this case
        // what occurs is the SubtypeSolver.propagateGlbs forces N to be a subtype of M
        // and it works (at least while I was debugging) but I don't know how to create
        // a check that fails or succeeds because of this
        Map<? super @H1S1 @H2S2 CharSequence, @H1Top @H2Top ? super String> mnl = method();
    }

    //    class Pair<PONE,PTWO> {
    //        PONE _1;
    //        PTWO _2;
    //    }

    <O extends P, P> @H1Top @H2Top P methodOP(@H1Top @H2Top P p, O o) {
        return null;
    }

    void contextOP(@H1S1 @H2S1 String s1, @H1Bot @H2Bot String s2) {
        // This test is actually here to test that the constraint P :> O is implied on p
        // :: error: (assignment.type.incompatible)
        @H1Bot @H2Bot String loc = methodOP(s1, s2);
    }

    //    class Triplet<L,M,N> {
    //        L l;
    //        M m;
    //        N n;
    //    }
=======
  // ----------------------------------------------------------
  // Test Case - A
  <A> A methodA(@H2Top A a1, @H2Top A a2) {
    return null;
  }

  void contextA(@H1S1 @H2Bot String str, @H1Bot @H2Bot List<@H1S2 String> s) {
    @H2Bot Object a = methodA(str, s);
    @H1Top @H2Bot Object aTester = a;
  }

  // ----------------------------------------------------------
  // Test Case - B
  <B> B methodB(List<@H2S2 B> b1, List<@H1S2 B> b2) {
    return null;
  }

  void contextB(List<@H1S1 @H2S2 String> l1, List<@H1S2 @H2S1 String> l2) {
    @H1S1 @H2S1 String str = methodB(l1, l2);
  }

  // ----------------------------------------------------------
  // Test Case - C
  <C extends List<? extends Object>> C methodC(C c1, C c2) {
    return null;
  }

  void contextC(List<@H1S1 @H2S2 ? extends @H1S1 @H2S2 String> l1, List<@H1S1 @H2S2 String> l2) {
    List<@H1S1 @H2S2 ?> str = methodC(l1, l2);
  }

  // ----------------------------------------------------------
  // Test Case - D

  <D extends OUTER_SCOPE_TV, DD> D methodD(D d1, D d2, DD dd) {
    return null;
  }

  <D extends OUTER_SCOPE_TV, DD> DD methodD2(D d1, D d2, DD dd) {
    return null;
  }

  void contextD(OUTER_SCOPE_TV os1, @H1S1 @H2S1 OUTER_SCOPE_TV os2) {
    OUTER_SCOPE_TV osNaked1 = methodD(os1, os1, os2);

    // So for the next failure we correctly infer that for methodD to take both os1 and os2 as
    // arguments D must be @H1Top @H2Top OUTER_SCOPE_TV.  However, the UPPER_BOUND of D is
    // <@H1Bottom @H2Bottom OUTER_SCOPE_TV extends @H1Top @H2Top Object> notice that our
    // inferred type for D is above this bound.
>>>>>>> b8373e6c
    //
    // A similar, more useful example in the Nullness type system would be:
    /*
       class Gen<OUTER> {
          public List<OUTER> listo;

          <T extends OUTER> void addToListo(T t1, T T2) {
              listo.add(t1);
              listo.add(t2);
          }

          void launder(@NonNull OUTER arg1, @Nullable OUTER arg2) {
              addToListo(arg1, arg2); // T is inferred to be <@Nullable OUTER>
                                      // if we did not mark this as type.argument.type.incompatible
                                      // then we would have no idea that in the last
                                      // line of this example we are putting a null value into
                                      // a List of @NonNull Strings
          }

       }

       Gen<@NonNull String> g = ...;
       g.listo = new ArrayList<@NonNull String>();
       g.launder("", null);    // during this method call null would be added to g.listo
    */
    // :: error: (type.argument.type.incompatible)
    OUTER_SCOPE_TV osNaked2 = methodD(os1, os2, "");

    // :: error: (type.argument.type.incompatible)
    OUTER_SCOPE_TV osAnnoed = methodD(os2, os2, "");

    // :: error: (type.argument.type.incompatible)
    String str = methodD2(os2, os1, "");
    OUTER_SCOPE_TV osNaked3 = methodD2(os1, os1, os2);
  }

  // ----------------------------------------------------------
  // Test Case - E
  <E> E methodE(E e1, E[] aos2) {
    return null;
  } // pass an array to one of these to cover A2FReducer.visitArray_Typevar

  void contextE(String[] strArr, String[][] strArrArr, OUTER_SCOPE_TV os, OUTER_SCOPE_TV[] aos) {
    String[] strArrLocal = methodE(strArr, strArrArr);
    OUTER_SCOPE_TV osLocal = methodE(os, aos);
  }

  // ----------------------------------------------------------
  // Test Case - C
  <F> List<? super F> methodF(List<? extends F> lExtF, List<? super F> lSupF) {
    return null;
  }

  void contextF(
      List<@H1Bot @H2Bot ? extends @H1Top @H2S1 String> l1,
      List<? super @H1S1 @H2S2 String> l2,
      List<@H1S1 @H2S2 ? extends @H1Top @H2Top String> l3) {

    // :: error: (argument.type.incompatible)
    List<? super @H1Bot @H2Bot String> lstr1 = methodF(l1, l2);

    // :: error: (argument.type.incompatible)
    List<? super @H1Top @H2S2 String> lstr2 = methodF(l3, l2);
  }

  <G extends List<H>, H extends List<G>> List<H> methodG(G g1, G G2) {
    return null;
  }

  class NodeList extends ArrayList<@H1Top @H2Top NodeList> {}

  void contextG(NodeList l1, NodeList l2) {
    List<@H1Top @H2Top NodeList> a = methodG(l1, l2);
  }

  // add test case for Array<String> vs. String[]
  // add test case of E extends F, F extends G, H extends List<? super E> and other craziness

  <M, N extends M> Map<M, N> method() {
    return null;
  }

  void contextMN() {

    // so I am not exactly sure how to create a meaningful test for this case
    // what occurs is the SubtypeSolver.propagateGlbs forces N to be a subtype of M
    // and it works (at least while I was debugging) but I don't know how to create
    // a check that fails or succeeds because of this
    Map<? super @H1S1 @H2S2 CharSequence, @H1Top @H2Top ? super String> mnl = method();
  }

  //    class Pair<PONE,PTWO> {
  //        PONE _1;
  //        PTWO _2;
  //    }

  <O extends P, P> @H1Top @H2Top P methodOP(@H1Top @H2Top P p, O o) {
    return null;
  }

  void contextOP(@H1S1 @H2S1 String s1, @H1Bot @H2Bot String s2) {
    // This test is actually here to test that the constraint P :> O is implied on p
    // :: error: (assignment.type.incompatible)
    @H1Bot @H2Bot String loc = methodOP(s1, s2);
  }

  //    class Triplet<L,M,N> {
  //        L l;
  //        M m;
  //        N n;
  //    }
  //
  //    <X extends Y, Y extends Z, Z> Triplet<X,Y,Z> methodXYZ() {
  //        return null;
  //    }
  //
  //    void contextXYZ() {
  //        Triplet<@H1S>
  //    }
}<|MERGE_RESOLUTION|>--- conflicted
+++ resolved
@@ -4,166 +4,6 @@
 import org.checkerframework.framework.testchecker.h1h2checker.quals.*;
 
 public class InferTypeArgsPolyChecker<OUTER_SCOPE_TV> {
-<<<<<<< HEAD
-    // ----------------------------------------------------------
-    // Test Case - A
-    <A> A methodA(@H2Top A a1, @H2Top A a2) {
-        return null;
-    }
-
-    void contextA(@H1S1 @H2Bot String str, @H1Bot @H2Bot List<@H1S2 String> s) {
-        @H2Bot Object a = methodA(str, s);
-        @H1Top @H2Bot Object aTester = a;
-    }
-
-    // ----------------------------------------------------------
-    // Test Case - B
-    <B> B methodB(List<@H2S2 B> b1, List<@H1S2 B> b2) {
-        return null;
-    }
-
-    void contextB(List<@H1S1 @H2S2 String> l1, List<@H1S2 @H2S1 String> l2) {
-        @H1S1 @H2S1 String str = methodB(l1, l2);
-    }
-
-    // ----------------------------------------------------------
-    // Test Case - C
-    <C extends List<? extends Object>> C methodC(C c1, C c2) {
-        return null;
-    }
-
-    void contextC(List<@H1S1 @H2S2 ? extends @H1S1 @H2S2 String> l1, List<@H1S1 @H2S2 String> l2) {
-        List<@H1S1 @H2S2 ?> str = methodC(l1, l2);
-    }
-
-    // ----------------------------------------------------------
-    // Test Case - D
-
-    <D extends OUTER_SCOPE_TV, DD> D methodD(D d1, D d2, DD dd) {
-        return null;
-    }
-
-    <D extends OUTER_SCOPE_TV, DD> DD methodD2(D d1, D d2, DD dd) {
-        return null;
-    }
-
-    void contextD(OUTER_SCOPE_TV os1, @H1S1 @H2S1 OUTER_SCOPE_TV os2) {
-        OUTER_SCOPE_TV osNaked1 = methodD(os1, os1, os2);
-
-        // So for the next failure we correctly infer that for methodD to take both os1 and os2 as
-        // arguments D must be @H1Top @H2Top OUTER_SCOPE_TV.  However, the UPPER_BOUND of D is
-        // <@H1Bottom @H2Bottom OUTER_SCOPE_TV extends @H1Top @H2Top Object> notice that our
-        // inferred type for D is above this bound.
-        //
-        // A similar, more useful example in the Nullness type system would be:
-        /*
-           class Gen<OUTER> {
-              public List<OUTER> listo;
-
-              <T extends OUTER> void addToListo(T t1, T T2) {
-                  listo.add(t1);
-                  listo.add(t2);
-              }
-
-              void launder(@NonNull OUTER arg1, @Nullable OUTER arg2) {
-                  addToListo(arg1, arg2); // T is inferred to be <@Nullable OUTER>
-                                          // if we did not mark this as type.argument.type.incompatible
-                                          // then we would have no idea that in the last
-                                          // line of this example we are putting a null value into
-                                          // a List of @NonNull Strings
-              }
-
-           }
-
-           Gen<@NonNull String> g = ...;
-           g.listo = new ArrayList<@NonNull String>();
-           g.launder("", null);    // during this method call null would be added to g.listo
-        */
-        // :: error: (type.argument.type.incompatible)
-        OUTER_SCOPE_TV osNaked2 = methodD(os1, os2, "");
-
-        // :: error: (type.argument.type.incompatible)
-        OUTER_SCOPE_TV osAnnoed = methodD(os2, os2, "");
-
-        // :: error: (type.argument.type.incompatible)
-        String str = methodD2(os2, os1, "");
-        OUTER_SCOPE_TV osNaked3 = methodD2(os1, os1, os2);
-    }
-
-    // ----------------------------------------------------------
-    // Test Case - E
-    <E> E methodE(E e1, E[] aos2) {
-        return null;
-    } // pass an array to one of these to cover A2FReducer.visitArray_Typevar
-
-    void contextE(String[] strArr, String[][] strArrArr, OUTER_SCOPE_TV os, OUTER_SCOPE_TV[] aos) {
-        String[] strArrLocal = methodE(strArr, strArrArr);
-        OUTER_SCOPE_TV osLocal = methodE(os, aos);
-    }
-
-    // ----------------------------------------------------------
-    // Test Case - C
-    <F> List<? super F> methodF(List<? extends F> lExtF, List<? super F> lSupF) {
-        return null;
-    }
-
-    void contextF(
-            List<@H1Bot @H2Bot ? extends @H1Top @H2S1 String> l1,
-            List<? super @H1S1 @H2S2 String> l2,
-            List<@H1S1 @H2S2 ? extends @H1Top @H2Top String> l3) {
-
-        List<? super @H1Bot @H2Bot String> lstr1 = methodF(l1, l2);
-
-        List<? super @H1Top @H2S2 String> lstr2 = methodF(l3, l2);
-    }
-
-    <G extends List<H>, H extends List<G>> List<H> methodG(G g1, G G2) {
-        return null;
-    }
-
-    class NodeList extends ArrayList<@H1Top @H2Top NodeList> {}
-
-    void contextG(NodeList l1, NodeList l2) {
-        List<@H1Top @H2Top NodeList> a = methodG(l1, l2);
-    }
-
-    // add test case for Array<String> vs. String[]
-    // add test case of E extends F, F extends G, H extends List<? super E> and other craziness
-
-    <M, N extends M> Map<M, N> method() {
-        return null;
-    }
-
-    void contextMN() {
-
-        // so I am not exactly sure how to create a meaningful test for this case
-        // what occurs is the SubtypeSolver.propagateGlbs forces N to be a subtype of M
-        // and it works (at least while I was debugging) but I don't know how to create
-        // a check that fails or succeeds because of this
-        Map<? super @H1S1 @H2S2 CharSequence, @H1Top @H2Top ? super String> mnl = method();
-    }
-
-    //    class Pair<PONE,PTWO> {
-    //        PONE _1;
-    //        PTWO _2;
-    //    }
-
-    <O extends P, P> @H1Top @H2Top P methodOP(@H1Top @H2Top P p, O o) {
-        return null;
-    }
-
-    void contextOP(@H1S1 @H2S1 String s1, @H1Bot @H2Bot String s2) {
-        // This test is actually here to test that the constraint P :> O is implied on p
-        // :: error: (assignment.type.incompatible)
-        @H1Bot @H2Bot String loc = methodOP(s1, s2);
-    }
-
-    //    class Triplet<L,M,N> {
-    //        L l;
-    //        M m;
-    //        N n;
-    //    }
-=======
   // ----------------------------------------------------------
   // Test Case - A
   <A> A methodA(@H2Top A a1, @H2Top A a2) {
@@ -213,7 +53,6 @@
     // arguments D must be @H1Top @H2Top OUTER_SCOPE_TV.  However, the UPPER_BOUND of D is
     // <@H1Bottom @H2Bottom OUTER_SCOPE_TV extends @H1Top @H2Top Object> notice that our
     // inferred type for D is above this bound.
->>>>>>> b8373e6c
     //
     // A similar, more useful example in the Nullness type system would be:
     /*
@@ -272,10 +111,8 @@
       List<? super @H1S1 @H2S2 String> l2,
       List<@H1S1 @H2S2 ? extends @H1Top @H2Top String> l3) {
 
-    // :: error: (argument.type.incompatible)
     List<? super @H1Bot @H2Bot String> lstr1 = methodF(l1, l2);
 
-    // :: error: (argument.type.incompatible)
     List<? super @H1Top @H2S2 String> lstr2 = methodF(l3, l2);
   }
 
