package tests.defaulting;

import java.lang.annotation.Annotation;
import java.util.Arrays;
import java.util.Collections;
import java.util.HashSet;
import java.util.Set;
import org.checkerframework.common.basetype.BaseAnnotatedTypeFactory;
import org.checkerframework.common.basetype.BaseTypeChecker;
import tests.defaulting.UpperBoundQual.UB_BOTTOM;
import tests.defaulting.UpperBoundQual.UB_EXPLICIT;
import tests.defaulting.UpperBoundQual.UB_IMPLICIT;
import tests.defaulting.UpperBoundQual.UB_TOP;

public class DefaultingUpperBoundAnnotatedTypeFactory extends BaseAnnotatedTypeFactory {

    public DefaultingUpperBoundAnnotatedTypeFactory(BaseTypeChecker checker) {
        super(checker);
        this.postInit();
    }

    @Override
    protected Set<Class<? extends Annotation>> createSupportedTypeQualifiers() {
<<<<<<< HEAD
        return new HashSet<Class<? extends Annotation>>(
                        Arrays.asList(UB_TOP.class, UB_EXPLICIT.class, UB_IMPLICIT.class, UB_BOTTOM.class));
=======
        return Collections.unmodifiableSet(
                new HashSet<Class<? extends Annotation>>(
                        Arrays.asList(
                                UB_TOP.class,
                                UB_EXPLICIT.class,
                                UB_IMPLICIT.class,
                                UB_BOTTOM.class)));
>>>>>>> 1d8a78b3
    }
}<|MERGE_RESOLUTION|>--- conflicted
+++ resolved
@@ -21,17 +21,7 @@
 
     @Override
     protected Set<Class<? extends Annotation>> createSupportedTypeQualifiers() {
-<<<<<<< HEAD
         return new HashSet<Class<? extends Annotation>>(
                         Arrays.asList(UB_TOP.class, UB_EXPLICIT.class, UB_IMPLICIT.class, UB_BOTTOM.class));
-=======
-        return Collections.unmodifiableSet(
-                new HashSet<Class<? extends Annotation>>(
-                        Arrays.asList(
-                                UB_TOP.class,
-                                UB_EXPLICIT.class,
-                                UB_IMPLICIT.class,
-                                UB_BOTTOM.class)));
->>>>>>> 1d8a78b3
     }
 }