--- conflicted
+++ resolved
@@ -36,19 +36,8 @@
 
     @Override
     protected Set<Class<? extends Annotation>> createSupportedTypeQualifiers() {
-<<<<<<< HEAD
         return new HashSet<Class<? extends Annotation>>(
                         Arrays.asList(Value.class, Odd.class, MonotonicOdd.class, Unqualified.class, Bottom.class));
-=======
-        return Collections.unmodifiableSet(
-                new HashSet<Class<? extends Annotation>>(
-                        Arrays.asList(
-                                Value.class,
-                                Odd.class,
-                                MonotonicOdd.class,
-                                Unqualified.class,
-                                Bottom.class)));
->>>>>>> 1d8a78b3
     }
 
     @Override
