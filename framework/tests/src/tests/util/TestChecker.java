--- conflicted
+++ resolved
@@ -75,19 +75,8 @@
 
     @Override
     protected Set<Class<? extends Annotation>> createSupportedTypeQualifiers() {
-<<<<<<< HEAD
         return new HashSet<Class<? extends Annotation>>(
                         Arrays.asList(Odd.class, MonotonicOdd.class, Even.class, Unqualified.class, Bottom.class));
-=======
-        return Collections.unmodifiableSet(
-                new HashSet<Class<? extends Annotation>>(
-                        Arrays.asList(
-                                Odd.class,
-                                MonotonicOdd.class,
-                                Even.class,
-                                Unqualified.class,
-                                Bottom.class)));
->>>>>>> 1d8a78b3
     }
 
     @Override
