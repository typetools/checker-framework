<<<<<<< HEAD
@SuppressWarnings({"deprecation", "removal"}) // Deprecated in Java 11
=======
@SuppressWarnings("deprecation") // Test uses `new Integer(), which is deprecated in Java 9.
>>>>>>> 3e26c140
public class Issue2353 {

  public static void play() {
    Integer a = new Integer("2");
  }
}<|MERGE_RESOLUTION|>--- conflicted
+++ resolved
@@ -1,8 +1,4 @@
-<<<<<<< HEAD
-@SuppressWarnings({"deprecation", "removal"}) // Deprecated in Java 11
-=======
-@SuppressWarnings("deprecation") // Test uses `new Integer(), which is deprecated in Java 9.
->>>>>>> 3e26c140
+@SuppressWarnings({"deprecation", "removal"}) // `new Integer()` is deprecated in Java 9.
 public class Issue2353 {
 
   public static void play() {
