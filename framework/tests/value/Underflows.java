--- conflicted
+++ resolved
@@ -1,12 +1,6 @@
 import org.checkerframework.common.value.qual.*;
 
 class Underflows {
-<<<<<<< HEAD
-    static void ints() {
-        int min = Integer.MIN_VALUE;
-        @IntVal(2147483647) int maxPlus1 = min - 1;
-    }
-
     static void bytes() {
         byte min = Byte.MIN_VALUE;
         // :: warning: (cast.unsafe)
@@ -16,17 +10,6 @@
     static void chars() {
         char min = Character.MIN_VALUE;
         // :: warning: (cast.unsafe)
-=======
-    static void bytes() {
-        byte min = Byte.MIN_VALUE;
-        // :: warning: (cast.unsafe)
-        @IntVal(127) byte maxPlus1 = (byte) (min - 1);
-    }
-
-    static void chars() {
-        char min = Character.MIN_VALUE;
-        // :: warning: (cast.unsafe)
->>>>>>> f871f126
         @IntVal(65535) char maxPlus1 = (char) (min - 1);
     }
 
@@ -34,14 +17,11 @@
         short min = Short.MIN_VALUE;
         // :: warning: (cast.unsafe)
         @IntVal(32767) short maxPlus1 = (short) (min - 1);
-<<<<<<< HEAD
-=======
     }
 
     static void ints() {
         int min = Integer.MIN_VALUE;
         @IntVal(2147483647) int maxPlus1 = min - 1;
->>>>>>> f871f126
     }
 
     static void longs() {
