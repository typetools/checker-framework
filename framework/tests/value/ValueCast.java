// Test case for issue 1299: https://github.com/typetools/checker-framework/issues/1299

import org.checkerframework.common.value.qual.*;

class ValueCast {
    void testShort_plus(@IntRange(from = 0) short x) {
        @IntRange(from = 1, to = Short.MAX_VALUE + 1) int y = x + 1;
        // :: error: (assignment.type.incompatible)
        @IntRange(from = 1, to = Short.MAX_VALUE - 1) int z = x;
    }

    void testIntFrom(@IntRange(from = 0) int x) {
        @IntRange(from = 0, to = Integer.MAX_VALUE) long y = x;
        // :: error: (assignment.type.incompatible)
        @IntRange(from = 0, to = Integer.MAX_VALUE - 1) int z = x;
    }

    void testShortFrom(@IntRange(from = 0) short x) {
        @IntRange(from = 0, to = Short.MAX_VALUE) int y = x;
        // :: error: (assignment.type.incompatible)
        @IntRange(from = 0, to = Short.MAX_VALUE - 1) int z = x;
<<<<<<< HEAD
=======
    }

    void testCharFrom(@IntRange(from = 0) char x) {
        @IntRange(from = 0, to = Character.MAX_VALUE) int y = x;
        // :: error: (assignment.type.incompatible)
        @IntRange(from = 0, to = Character.MAX_VALUE - 1) int z = x;
>>>>>>> f871f126
    }

    void testByteFrom(@IntRange(from = 0) byte x) {
        @IntRange(from = 0, to = Byte.MAX_VALUE) int y = x;
        // :: error: (assignment.type.incompatible)
        @IntRange(from = 0, to = Byte.MAX_VALUE - 1) int z = x;
<<<<<<< HEAD
    }

    void testCharFrom(@IntRange(from = 0) char x) {
        @IntRange(from = 0, to = Character.MAX_VALUE) int y = x;
        // :: error: (assignment.type.incompatible)
        @IntRange(from = 0, to = Character.MAX_VALUE - 1) int z = x;
=======
>>>>>>> f871f126
    }

    void testIntTo(@IntRange(to = 0) int x) {
        @IntRange(to = 0, from = Integer.MIN_VALUE) long y = x;
        // :: error: (assignment.type.incompatible)
        @IntRange(to = 0, from = Integer.MIN_VALUE + 1) int z = x;
    }

    void testShortTo(@IntRange(to = 0) short x) {
        @IntRange(to = 0, from = Short.MIN_VALUE) int y = x;
        // :: error: (assignment.type.incompatible)
        @IntRange(to = 0, from = Short.MIN_VALUE + 1) int z = x;
<<<<<<< HEAD
=======
    }

    void testCharTo(@IntRange(to = 1) char x) {
        @IntRange(to = 1, from = Character.MIN_VALUE) int y = x;
        // :: error: (assignment.type.incompatible)
        @IntRange(to = 1, from = Character.MIN_VALUE + 1) int z = x;
>>>>>>> f871f126
    }

    void testByteTo(@IntRange(to = 0) byte x) {
        @IntRange(to = 0, from = Byte.MIN_VALUE) int y = x;
        // :: error: (assignment.type.incompatible)
        @IntRange(to = 0, from = Byte.MIN_VALUE + 1) int z = x;
<<<<<<< HEAD
    }

    void testCharTo(@IntRange(to = 1) char x) {
        @IntRange(to = 1, from = Character.MIN_VALUE) int y = x;
        // :: error: (assignment.type.incompatible)
        @IntRange(to = 1, from = Character.MIN_VALUE + 1) int z = x;
=======
>>>>>>> f871f126
    }
}<|MERGE_RESOLUTION|>--- conflicted
+++ resolved
@@ -19,30 +19,18 @@
         @IntRange(from = 0, to = Short.MAX_VALUE) int y = x;
         // :: error: (assignment.type.incompatible)
         @IntRange(from = 0, to = Short.MAX_VALUE - 1) int z = x;
-<<<<<<< HEAD
-=======
     }
 
     void testCharFrom(@IntRange(from = 0) char x) {
         @IntRange(from = 0, to = Character.MAX_VALUE) int y = x;
         // :: error: (assignment.type.incompatible)
         @IntRange(from = 0, to = Character.MAX_VALUE - 1) int z = x;
->>>>>>> f871f126
     }
 
     void testByteFrom(@IntRange(from = 0) byte x) {
         @IntRange(from = 0, to = Byte.MAX_VALUE) int y = x;
         // :: error: (assignment.type.incompatible)
         @IntRange(from = 0, to = Byte.MAX_VALUE - 1) int z = x;
-<<<<<<< HEAD
-    }
-
-    void testCharFrom(@IntRange(from = 0) char x) {
-        @IntRange(from = 0, to = Character.MAX_VALUE) int y = x;
-        // :: error: (assignment.type.incompatible)
-        @IntRange(from = 0, to = Character.MAX_VALUE - 1) int z = x;
-=======
->>>>>>> f871f126
     }
 
     void testIntTo(@IntRange(to = 0) int x) {
@@ -55,29 +43,17 @@
         @IntRange(to = 0, from = Short.MIN_VALUE) int y = x;
         // :: error: (assignment.type.incompatible)
         @IntRange(to = 0, from = Short.MIN_VALUE + 1) int z = x;
-<<<<<<< HEAD
-=======
     }
 
     void testCharTo(@IntRange(to = 1) char x) {
         @IntRange(to = 1, from = Character.MIN_VALUE) int y = x;
         // :: error: (assignment.type.incompatible)
         @IntRange(to = 1, from = Character.MIN_VALUE + 1) int z = x;
->>>>>>> f871f126
     }
 
     void testByteTo(@IntRange(to = 0) byte x) {
         @IntRange(to = 0, from = Byte.MIN_VALUE) int y = x;
         // :: error: (assignment.type.incompatible)
         @IntRange(to = 0, from = Byte.MIN_VALUE + 1) int z = x;
-<<<<<<< HEAD
-    }
-
-    void testCharTo(@IntRange(to = 1) char x) {
-        @IntRange(to = 1, from = Character.MIN_VALUE) int y = x;
-        // :: error: (assignment.type.incompatible)
-        @IntRange(to = 1, from = Character.MIN_VALUE + 1) int z = x;
-=======
->>>>>>> f871f126
     }
 }