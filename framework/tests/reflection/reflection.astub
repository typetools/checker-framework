import testlib.reflection.qual.*;

package java.lang.reflect;

class Method {

<<<<<<< HEAD
   @Top Object invoke(@ReflectBottom Object obj, @ReflectBottom Object @Top [] args) @Top;
=======
   @Top Object invoke(@Top Method this, @ReflectBottom Object obj, @ReflectBottom Object @ReflectBottom [] args);
>>>>>>> 8997a341

}

class Constructor<T> {
<<<<<<< HEAD
  @Top Object newInstance(@ReflectBottom Object obj, @ReflectBottom Object @Top [] args) @Top;
=======
  @Top Object newInstance(@Top Constructor<T> this, @ReflectBottom Object obj, @ReflectBottom Object @ReflectBottom [] args);
>>>>>>> 8997a341
}<|MERGE_RESOLUTION|>--- conflicted
+++ resolved
@@ -3,19 +3,9 @@
 package java.lang.reflect;
 
 class Method {
-
-<<<<<<< HEAD
-   @Top Object invoke(@ReflectBottom Object obj, @ReflectBottom Object @Top [] args) @Top;
-=======
-   @Top Object invoke(@Top Method this, @ReflectBottom Object obj, @ReflectBottom Object @ReflectBottom [] args);
->>>>>>> 8997a341
-
+   @Top Object invoke(@Top Method this, @ReflectBottom Object obj, @ReflectBottom Object @Top [] args);
 }
 
 class Constructor<T> {
-<<<<<<< HEAD
-  @Top Object newInstance(@ReflectBottom Object obj, @ReflectBottom Object @Top [] args) @Top;
-=======
-  @Top Object newInstance(@Top Constructor<T> this, @ReflectBottom Object obj, @ReflectBottom Object @ReflectBottom [] args);
->>>>>>> 8997a341
+  @Top Object newInstance(@Top Constructor<T> this, @ReflectBottom Object obj, @ReflectBottom Object @Top [] args);
 }