plugins {
    id 'java-library'
}

ext {
    annotatedJdkHome = '../../jdk'
}
sourceSets {
    main {
        resources {
            // Stub files, message.properties, etc.
            srcDirs += ['src/main/java', "${buildDir}/generated/resources"]
        }
    }
    testannotations
}

sourcesJar {
    // The resources duplicate content from the src directory.
    duplicatesStrategy = DuplicatesStrategy.EXCLUDE
}

def versions = [
        autoValue       : "1.7.4",
        lombok          : "1.18.20",
]


dependencies {
    api project(':javacutil')
    api project(':dataflow')
    api files("${stubparserJar}")
    // AFU is an "includedBuild" imported in checker-framework/settings.gradle, so the version number doesn't matter.
    // https://docs.gradle.org/current/userguide/composite_builds.html#settings_defined_composite
    api('org.checkerframework:annotation-file-utilities:*') {
        exclude group: 'com.google.errorprone', module: 'javac'
    }
    api project(':checker-qual')

    // External dependencies:
    // If you add an external dependency, you must shadow its packages.
    // See the comment in ../build.gradle in the shadowJar block.
<<<<<<< HEAD
    implementation 'org.plumelib:plume-util:1.5.8'
    implementation 'org.plumelib:reflection-util:1.0.3'
=======
    implementation 'org.plumelib:plume-util:1.5.5'
    implementation 'org.plumelib:reflection-util:1.0.4'
>>>>>>> 1b4806b6
    implementation 'io.github.classgraph:classgraph:4.8.110'

    // TODO: it's a bug that annotatedlib:guava requires the error_prone_annotations dependency.
    // Update the next two version numbers in tandem.  Get the Error Prone version from the "compile
    // dependencies" section of https://mvnrepository.com/artifact/com.google.guava/guava/28.2-jre .
    // (It isn't at https://mvnrepository.com/artifact/org.checkerframework.annotatedlib/guava/28.2-jre, which is the bug.)
    implementation 'com.google.errorprone:error_prone_annotations:2.6.0'
    implementation ('org.checkerframework.annotatedlib:guava:30.1.1-jre') {
        // So long as Guava only uses annotations from checker-qual, excluding it should not cause problems.
        exclude group: 'org.checkerframework'
    }

    testImplementation group: 'junit', name: 'junit', version: '4.13.2'
    testImplementation project(':framework-test')
    testImplementation sourceSets.testannotations.output

    // AutoValue support in Returns Receiver Checker
    testImplementation "com.google.auto.value:auto-value-annotations:${versions.autoValue}"
    testImplementation "com.google.auto.value:auto-value:${versions.autoValue}"

    // Lombok support in Returns Receiver Checker
    testImplementation "org.projectlombok:lombok:${versions.lombok}"
}

task cloneTypetoolsJdk() {
    description 'Obtain or update the annotated JDK.'
    doLast {
        if (file(annotatedJdkHome).exists()) {
            exec {
                workingDir annotatedJdkHome
                executable 'git'
                args = ['pull', '-q']
                ignoreExitValue = true
            }
        } else {
            println 'Cloning annotated JDK repository.'
            exec {
                workingDir "${annotatedJdkHome}/../"
                executable 'git'
                args = ['clone', '-q', '--depth', '1', 'https://github.com/typetools/jdk.git', 'jdk']
            }
        }
    }
}


task copyAndMinimizeAnnotatedJdkFiles(dependsOn: cloneTypetoolsJdk, group: 'Build') {
    dependsOn ':framework:compileJava'
    def inputDir = "${annotatedJdkHome}/src"
    def outputDir = "${buildDir}/generated/resources/annotated-jdk/"

    description "Copy annotated JDK files to ${outputDir}. Removes private and package-private methods, method bodies, comments, etc. from the annotated JDK"

    inputs.dir file(inputDir)
    outputs.dir file(outputDir)

    doLast {
        FileTree tree = fileTree(dir: inputDir)
        SortedSet<String> annotatedForFiles = new TreeSet<>();
        tree.visit { FileVisitDetails fvd ->
            if (!fvd.file.isDirectory() && fvd.file.name.matches(".*\\.java")
                    && !fvd.file.path.contains("org/checkerframework")) {
                fvd.getFile().readLines().any { line ->
                    if (line.contains("@AnnotatedFor") || line.contains("org.checkerframework")) {
                        annotatedForFiles.add(fvd.file.absolutePath)
                        return true;
                    }
                }
            }
        }
        String absolutejdkHome = file(annotatedJdkHome).absolutePath
        int jdkDirStringSize = absolutejdkHome.size()
        copy {
            from(annotatedJdkHome)
            into(outputDir)
            for (String filename : annotatedForFiles) {
                include filename.substring(jdkDirStringSize)
            }
        }
        javaexec {
            classpath = sourceSets.main.runtimeClasspath

            mainClass = 'org.checkerframework.framework.stub.JavaStubifier'
            args outputDir
        }
    }
}
sourcesJar.dependsOn(copyAndMinimizeAnnotatedJdkFiles)

processResources.dependsOn(copyAndMinimizeAnnotatedJdkFiles)

task checkDependencies(dependsOn: ':maybeCloneAndBuildDependencies') {
    doLast {
        if (!file(stubparserJar).exists()) {
            throw new GradleException("${stubparserJar} does not exist. Try running './gradlew cloneAndBuildDependencies'")
        }
    }
}

compileJava.dependsOn(checkDependencies)

task allSourcesJar(type: Jar, group: 'Build') {
    description 'Creates a sources jar that includes sources for all Checker Framework classes in framework.jar'
    destinationDirectory = file("${projectDir}/dist")
    archiveFileName = "framework-source.jar"
    from (project(':framework').sourceSets.main.java,
            project(':dataflow').sourceSets.main.allJava,
            project(':javacutil').sourceSets.main.allJava)
}

task allJavadocJar(type: Jar, group: 'Build') {
    description 'Creates javadoc jar include Javadoc for all of the framework'
    dependsOn rootProject.tasks.allJavadoc
    duplicatesStrategy = DuplicatesStrategy.EXCLUDE
    destinationDirectory = file("${projectDir}/dist")
    archiveFileName = "framework-javadoc.jar"
    from (project(':framework').tasks.javadoc.destinationDir,
            project(':dataflow').tasks.javadoc.destinationDir,
            project(':javacutil').tasks.javadoc.destinationDir)
}

shadowJar {
    description 'Creates the "fat" framework.jar in dist'
    destinationDirectory = file("${projectDir}/dist")
    archiveFileName = "framework.jar"
    manifest {
        attributes('Automatic-Module-Name': "org.checkerframework.framework")
    }
}

createCheckTypeTask(project.name, "CompilerMessages",
    'org.checkerframework.checker.compilermsgs.CompilerMessagesChecker')
checkCompilerMessages {
    options.compilerArgs += [
            '-Apropfiles=' + sourceSets.main.resources.filter { file -> file.name.equals('messages.properties') }.asPath
    ]
}

task loaderTests(dependsOn: 'shadowJar', group: 'Verification') {
    description 'Run tests for the annotation class loader'
    dependsOn(compileTestJava)
    // TODO: this dependency on checker is a bit ugly.
    dependsOn project(':checker-qual').tasks.jar
    dependsOn project(':checker').tasks.assemble
    doLast {
        exec {
            executable 'make'
            args = ['-C', "tests/annotationclassloader/", "all"]
        }
    }
}

clean {
    delete("tests/returnsreceiverdelomboked")
    delete('dist')
}


task delombok {
    description 'Delomboks the source code tree in tests/returnsreceiverlombok'

    def srcDelomboked = 'tests/returnsreceiverdelomboked'
    def srcJava = 'tests/returnsreceiverlombok'

    inputs.files file(srcJava)
    outputs.dir file(srcDelomboked)

    // This dependency is required to ensure the checker-qual jar exists,
    // to prevent lombok from emitting "cannot find symbol" errors for @This
    // annotations in the test input code.
    dependsOn project(':checker-qual').tasks.jar

    doLast {
        def collection = files(configurations.testCompileClasspath)
        ant.taskdef(name: 'delombok', classname: 'lombok.delombok.ant.Tasks$Delombok',
                classpath: collection.asPath)
        ant.delombok(from: srcJava, to: srcDelomboked, classpath: collection.asPath)
    }
}

tasks.test.dependsOn("delombok")<|MERGE_RESOLUTION|>--- conflicted
+++ resolved
@@ -40,13 +40,8 @@
     // External dependencies:
     // If you add an external dependency, you must shadow its packages.
     // See the comment in ../build.gradle in the shadowJar block.
-<<<<<<< HEAD
     implementation 'org.plumelib:plume-util:1.5.8'
-    implementation 'org.plumelib:reflection-util:1.0.3'
-=======
-    implementation 'org.plumelib:plume-util:1.5.5'
     implementation 'org.plumelib:reflection-util:1.0.4'
->>>>>>> 1b4806b6
     implementation 'io.github.classgraph:classgraph:4.8.110'
 
     // TODO: it's a bug that annotatedlib:guava requires the error_prone_annotations dependency.
