--- conflicted
+++ resolved
@@ -1,9 +1,5 @@
 plugins {
-<<<<<<< HEAD
   id("java-library")
-=======
-  id "java-library"
->>>>>>> 0368ba36
 }
 
 ext {
@@ -35,16 +31,11 @@
 }
 
 def stubifierJar = tasks.register("stubifierJar", Jar) {
-<<<<<<< HEAD
   from(sourceSets.stubifier.output)
-=======
-  from sourceSets.stubifier.output
->>>>>>> 0368ba36
   archiveClassifier.set("stubifier")
 }
 
 dependencies {
-<<<<<<< HEAD
   api(project(":javacutil"))
   api(project(":dataflow"))
   api("org.checkerframework:stubparser:3.26.4")
@@ -54,22 +45,10 @@
   implementation(files(stubifierJar))
   api(project(":annotation-file-utilities"))
   api(project(":checker-qual"))
-=======
-  api project(":javacutil")
-  api project(":dataflow")
-  api "org.checkerframework:stubparser:3.26.4"
-  stubifierImplementation "org.checkerframework:stubparser:3.26.4"
-  // This should be implementation sourceSets.stubifier.output, but that cause a failure in shadowJar.
-  // This work around is from here: https://github.com/GradleUp/shadow/issues/1606#issuecomment-3164731141
-  implementation files(stubifierJar)
-  api project(":annotation-file-utilities")
-  api project(":checker-qual")
->>>>>>> 0368ba36
 
   // External dependencies:
   // If you add an external dependency, you must shadow its packages.
   // See the comment in ../build.gradle in the shadowJar block.
-<<<<<<< HEAD
   implementation("org.plumelib:hashmap-util:${versions.hashmapUtil}")
   implementation("org.plumelib:plume-util:${versions.plumeUtil}")
   implementation("org.plumelib:reflection-util:${versions.reflectionUtil}")
@@ -78,16 +57,6 @@
   testImplementation("junit:junit:4.13.2")
   testImplementation(project(":framework-test"))
   testImplementation(sourceSets.testannotations.output)
-=======
-  implementation "org.plumelib:hashmap-util:${versions.hashmapUtil}"
-  implementation "org.plumelib:plume-util:${versions.plumeUtil}"
-  implementation "org.plumelib:reflection-util:${versions.reflectionUtil}"
-  implementation "io.github.classgraph:classgraph:4.8.184"
-
-  testImplementation "junit:junit:4.13.2"
-  testImplementation project(":framework-test")
-  testImplementation sourceSets.testannotations.output
->>>>>>> 0368ba36
 
   // AutoValue support in Returns Receiver Checker
   testImplementation("com.google.auto.value:auto-value-annotations:${versions.autoValue}")
@@ -106,28 +75,16 @@
 
 
 tasks.register("copyAndMinimizeAnnotatedJdkFiles", JavaExec) {
-<<<<<<< HEAD
   dependsOn(cloneTypetoolsJdk)
-=======
-  dependsOn cloneTypetoolsJdk
->>>>>>> 0368ba36
   def inputDir = "${annotatedJdkHome}/src"
   def outputDir = "${buildDir}/generated/resources/annotated-jdk/"
   description = "Copy annotated JDK files to ${outputDir}. Removes private and package-private methods, method bodies, comments, etc. from the annotated JDK"
   group = "Build"
-<<<<<<< HEAD
   dependsOn(":framework:compileStubifierJava")
-  // we need the next two dependencies because we run JavaStubifier using this project's runtimeClasspath,
+  // we need the next two dependencies because we run JavaStubifier using this project"s runtimeClasspath,
   // which refers to the jars for these other projects
   dependsOn(":javacutil:jar")
   dependsOn(":dataflow:jar")
-=======
-  dependsOn ":framework:compileStubifierJava"
-  // we need the next two dependencies because we run JavaStubifier using this project's runtimeClasspath,
-  // which refers to the jars for these other projects
-  dependsOn ":javacutil:jar"
-  dependsOn ":dataflow:jar"
->>>>>>> 0368ba36
 
   doFirst {
     FileTree tree = fileTree(dir: inputDir)
@@ -163,11 +120,7 @@
   errorOutput = System.err
 
   mainClass = "org.checkerframework.framework.stubifier.JavaStubifier"
-<<<<<<< HEAD
   args(outputDir)
-=======
-  args outputDir
->>>>>>> 0368ba36
 }
 sourcesJar.dependsOn(copyAndMinimizeAnnotatedJdkFiles)
 processResources.dependsOn(copyAndMinimizeAnnotatedJdkFiles)
@@ -198,11 +151,7 @@
 }
 
 shadowJar {
-<<<<<<< HEAD
-  description = "Creates the 'fat' framework.jar in dist"
-=======
   description = "Creates the \"fat\" framework.jar in dist"
->>>>>>> 0368ba36
   destinationDirectory = file("${projectDir}/dist")
   archiveFileName = "framework.jar"
   manifest {
@@ -211,24 +160,14 @@
 }
 
 tasks.register("loaderTests", Exec) {
-<<<<<<< HEAD
   dependsOn("shadowJar")
-=======
-  dependsOn "shadowJar"
->>>>>>> 0368ba36
   description = "Run tests for the annotation class loader"
   group = "Verification"
   dependsOn(compileTestJava)
   // TODO: this dependency on checker is a bit ugly.
-<<<<<<< HEAD
   dependsOn(project(":checker-qual").tasks.jar)
   dependsOn(project(":checker").tasks.assemble)
   commandLine("make", "-C", "tests/annotationclassloader/", "all")
-=======
-  dependsOn project(":checker-qual").tasks.jar
-  dependsOn project(":checker").tasks.assemble
-  commandLine "make", "-C", "tests/annotationclassloader/", "all"
->>>>>>> 0368ba36
 }
 
 clean {
@@ -239,11 +178,7 @@
 
 if (skipDelombok) {
   test {
-<<<<<<< HEAD
     exclude("**/ReturnsReceiverLombokTest.java")
-=======
-    exclude "**/ReturnsReceiverLombokTest.java"
->>>>>>> 0368ba36
   }
 } else {
   tasks.register("delombok") {
@@ -258,21 +193,12 @@
     // This dependency is required to ensure the checker-qual jar exists,
     // to prevent lombok from emitting "cannot find symbol" errors for @This
     // annotations in the test input code.
-<<<<<<< HEAD
     dependsOn(project(":checker-qual").tasks.jar)
 
     doLast {
       if (!skipDelombok) {
         def collection =(files(configurations.testCompileClasspath))
         ant.taskdef(name: "delombok", classname: "lombok.delombok.ant.Tasks$Delombok",
-=======
-    dependsOn project(":checker-qual").tasks.jar
-
-    doLast {
-      if (!skipDelombok) {
-        def collection = files(configurations.testCompileClasspath)
-        ant.taskdef(name: "delombok", classname: 'lombok.delombok.ant.Tasks$Delombok',
->>>>>>> 0368ba36
         classpath: collection.asPath)
         ant.delombok(from: srcJava, to: srcDelomboked, classpath: collection.asPath)
       }
