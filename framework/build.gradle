--- conflicted
+++ resolved
@@ -36,18 +36,11 @@
     implementation 'org.plumelib:plume-util:1.1.5'
     implementation 'org.plumelib:reflection-util:0.2.2'
 
-<<<<<<< HEAD
-    // TODO: org.checkerframework.annotatedlib:guava:28.2-jre requires the below dependency.
-    // Get the version number from the "compile dependencies" section of
-    // https://mvnrepository.com/artifact/com.google.guava/guava/28.2-jre .
-    implementation 'com.google.errorprone:error_prone_annotations:2.4.0'
-=======
     // TODO: it's a bug that annotatedlib:guava requires the error_prone_annotations dependency.
     // Update the next two version numbers in tandem.  Get the Error Prone version from the "compile
     // dependencies" section of https://mvnrepository.com/artifact/com.google.guava/guava/28.2-jre .
     // (It isn't at https://mvnrepository.com/artifact/org.checkerframework.annotatedlib/guava/28.2-jre, which is the bug.)
     implementation 'com.google.errorprone:error_prone_annotations:2.3.4'
->>>>>>> d0a03cd2
     implementation ('org.checkerframework.annotatedlib:guava:28.2-jre') {
         // So long as Guava only uses annotations from checker-qual, excluding it should not cause problems.
         exclude group: 'org.checkerframework'
