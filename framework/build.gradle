sourceSets {
    main {
        resources {
            // Stub files, message.properties, etc.
            srcDirs = ['src/main/java']
            exclude '**/*.java'
        }
    }
    testannotations
    test {
        java {
            // Tests that fail by design.
            exclude 'tests/SubtypingStringPatternsPartialTest.java'
        }
    }
}

dependencies {
    compile project(':dataflow')
    compile project(':javacutil')
    compile files("${stubparserJar}")
    compile files("${afuJar}")
    compileOnly project(':checker-qual')

    testCompile group: 'junit', name: 'junit', version: '4.12'
    testCompile project(':framework-test')
    testCompile sourceSets.testannotations.output
}

task checkDependencies() {
    doLast {
        if (!file(afuJar).exists()) {
            if (!file(stubparserJar).exists()) {
                throw new GradleException("${afuJar} and ${stubparserJar} do not exist. Try running './gradlew cloneAndBuildDependencies'")
            }
            throw new GradleException("${afuJar} does not exist. Try running './gradlew cloneAndBuildDependencies'")
        }
        if (!file(stubparserJar).exists()) {
            throw new GradleException("${stubparserJar} does not exist. Try running './gradlew cloneAndBuildDependencies'")
        }
    }
}

compileJava.dependsOn(checkDependencies)

task allSourcesJar(type: Jar) {
    description 'Creates a sources jar that includes sources for all Checker Framework classes in framework.jar'
<<<<<<< HEAD
    destinationDir = file("${projectDir}/dist")
    archiveName = "framework-source.jar"
    from (project(':framework').sourceSets.main.java,
          project(':dataflow').sourceSets.main.allJava,
          project(':javacutil').sourceSets.main.allJava)
=======
    destinationDirectory = file("${projectDir}/dist")
    archiveFileName = "framework-source.jar"
    from (project(':framework').sourceSets.main.java,
            project(':dataflow').sourceSets.main.allJava,
            project(':javacutil').sourceSets.main.allJava)
>>>>>>> 9096ff47
}

task allJavadocJar(type: Jar) {
    description 'Creates javadoc jar include Javadoc for all of the framework'
    dependsOn rootProject.tasks.allJavadoc
<<<<<<< HEAD
    destinationDir = file("${projectDir}/dist")
    archiveName = "framework-javadoc.jar"
    from (project(':framework').tasks.javadoc.destinationDir,
          project(':dataflow').tasks.javadoc.destinationDir,
          project(':javacutil').tasks.javadoc.destinationDir)
=======
    destinationDirectory = file("${projectDir}/dist")
    archiveFileName = "framework-javadoc.jar"
    from (project(':framework').tasks.javadoc.destinationDir,
            project(':dataflow').tasks.javadoc.destinationDir,
            project(':javacutil').tasks.javadoc.destinationDir)
>>>>>>> 9096ff47
}

shadowJar {
    description 'Creates the "fat" framework.jar in dist'
    destinationDirectory = file("${projectDir}/dist")
    archiveFileName = "framework.jar"
    manifest {
        attributes('Automatic-Module-Name': "org.checkerframework.framework")
    }
}

createCheckTypeTask(project.name, 'org.checkerframework.checker.compilermsgs.CompilerMessagesChecker', "CompilerMessages")
checkCompilerMessages {
    options.compilerArgs += [
            '-Apropfiles=' + sourceSets.main.resources.filter { file -> file.name.equals('messages.properties') }.asPath
    ]
}

task testWPI(type: Test) {
    doFirst {
        delete("tests/whole-program-inference/annotated")
    }
    outputs.upToDateWhen { false }
    include '**/WholeProgramInferenceTest.class'
    testLogging {
        // Always run the tests
        outputs.upToDateWhen { false }

        // Show the found unexpected diagnostics and expected diagnostics not found.
        exceptionFormat "full"
        events "passed", "skipped", "failed"
    }
}

task testWPIValidate(type: Test) {
    outputs.upToDateWhen { false }
    include '**/WholeProgramInferenceValidationTest.class'
    testLogging {
        // Always run the tests
        outputs.upToDateWhen { false }

        // Show the found unexpected diagnostics and expected diagnostics not found.
        exceptionFormat "full"
        events "passed", "skipped", "failed"
    }
}

task wholeProgramInferenceTests(dependsOn: 'shadowJar', group: 'Verification') {
    description 'Run tests for whole-program inference using .jaif files'
    dependsOn(compileTestJava)
    dependsOn(testWPI)
    outputs.upToDateWhen { false }

    doLast {
        // Copying all test files to another directory, removing all expected errors that should not
        // occur after inserting inferred annotations from .jaif files.
        copy {
            from files('tests/whole-program-inference/non-annotated')
            into file('tests/whole-program-inference/annotated')
            filter { String line ->
                line.contains('// :: error:') ? null : line
            }
        }
        // The only file for which expected errors are maintained is ExpectedErrors.java, so we copy it over
        delete('tests/whole-program-inference/annotated/ExpectedErrors.java')
        copy {
            from file('tests/whole-program-inference/non-annotated/ExpectedErrors.java')
            into file('tests/whole-program-inference/annotated')
        }

        // Inserting annotations from .jaif files in-place.
        List<File> jaifs = fileTree("${buildDir}/whole-program-inference/").matching {
            include '*.jaif'
        }.asList()
        List<File> javas = fileTree("tests/whole-program-inference/annotated/").matching {
            include '*.java'
        }.asList()
        exec {
            executable "${afu}/scripts/insert-annotations-to-source"
            args = ['-i']
            for (File jaif : jaifs) {
                args += [jaif.toString()]
            }
            for (File javaFile : javas) {
                args += [javaFile.toString()]
            }
        }
    }
    finalizedBy(testWPIValidate)
}

task loaderTests(dependsOn: 'shadowJar', group: 'Verification') {
    description 'Run tests for the annotation class loader'
    dependsOn(compileTestJava)
    // TODO: this dependency on checker is a bit ugly.
    dependsOn project(':checker-qual').tasks.jar
    dependsOn project(':checker').tasks.assemble
    doLast {
        exec {
            executable 'make'
            args = ['-C', "tests/annotationclassloader/", "all"]
        }
    }
}

clean {
    delete("tests/whole-program-inference/annotated")
}<|MERGE_RESOLUTION|>--- conflicted
+++ resolved
@@ -45,37 +45,21 @@
 
 task allSourcesJar(type: Jar) {
     description 'Creates a sources jar that includes sources for all Checker Framework classes in framework.jar'
-<<<<<<< HEAD
-    destinationDir = file("${projectDir}/dist")
-    archiveName = "framework-source.jar"
-    from (project(':framework').sourceSets.main.java,
-          project(':dataflow').sourceSets.main.allJava,
-          project(':javacutil').sourceSets.main.allJava)
-=======
     destinationDirectory = file("${projectDir}/dist")
     archiveFileName = "framework-source.jar"
     from (project(':framework').sourceSets.main.java,
             project(':dataflow').sourceSets.main.allJava,
             project(':javacutil').sourceSets.main.allJava)
->>>>>>> 9096ff47
 }
 
 task allJavadocJar(type: Jar) {
     description 'Creates javadoc jar include Javadoc for all of the framework'
     dependsOn rootProject.tasks.allJavadoc
-<<<<<<< HEAD
-    destinationDir = file("${projectDir}/dist")
-    archiveName = "framework-javadoc.jar"
-    from (project(':framework').tasks.javadoc.destinationDir,
-          project(':dataflow').tasks.javadoc.destinationDir,
-          project(':javacutil').tasks.javadoc.destinationDir)
-=======
     destinationDirectory = file("${projectDir}/dist")
     archiveFileName = "framework-javadoc.jar"
     from (project(':framework').tasks.javadoc.destinationDir,
             project(':dataflow').tasks.javadoc.destinationDir,
             project(':javacutil').tasks.javadoc.destinationDir)
->>>>>>> 9096ff47
 }
 
 shadowJar {
