ext {
    annotatedJdkHome = '../../jdk'
}
sourceSets {
    main {
        resources {
            // Stub files, message.properties, etc.
            srcDirs += ['src/main/java', "${buildDir}/generated/resources"]
        }
    }
    testannotations
    test {
        java {
            // Tests that fail by design.
            exclude 'tests/SubtypingStringPatternsPartialTest.java'
        }
    }
}

def versions = [
        autoValue       : "1.7.4",
        lombok          : "1.18.12",
]


dependencies {
    implementation project(':dataflow')
    implementation project(':javacutil')
    implementation files("${stubparserJar}")
    // AFU is an "includedBuild" imported in checker-framework/settings.gradle, so the version number doesn't matter.
    // https://docs.gradle.org/current/userguide/composite_builds.html#settings_defined_composite
    implementation('org.checkerframework:annotation-file-utilities:*') {
        exclude group: 'com.google.errorprone', module: 'javac'
    }
    implementation project(':checker-qual')
    implementation 'org.plumelib:plume-util:1.1.6'
<<<<<<< HEAD
    implementation 'org.plumelib:reflection-util:1.0.0'
=======
    implementation 'org.plumelib:reflection-util:1.0.1'
>>>>>>> 87969898

    // TODO: it's a bug that annotatedlib:guava requires the error_prone_annotations dependency.
    // Update the next two version numbers in tandem.  Get the Error Prone version from the "compile
    // dependencies" section of https://mvnrepository.com/artifact/com.google.guava/guava/28.2-jre .
    // (It isn't at https://mvnrepository.com/artifact/org.checkerframework.annotatedlib/guava/28.2-jre, which is the bug.)
    implementation 'com.google.errorprone:error_prone_annotations:2.3.4'
    implementation ('org.checkerframework.annotatedlib:guava:28.2-jre') {
        // So long as Guava only uses annotations from checker-qual, excluding it should not cause problems.
        exclude group: 'org.checkerframework'
    }

    testImplementation group: 'junit', name: 'junit', version: '4.13'
    testImplementation project(':framework-test')
    testImplementation sourceSets.testannotations.output

    // AutoValue support in Returns Receiver Checker
    testImplementation "com.google.auto.value:auto-value-annotations:${versions.autoValue}"
    testImplementation "com.google.auto.value:auto-value:${versions.autoValue}"

    // Lombok support in Returns Receiver Checker
    testImplementation "org.projectlombok:lombok:${versions.lombok}"
}

task cloneTypetoolsJdk() {
    description 'Obtain or update the annotated JDK.'
    doLast {
        if (file(annotatedJdkHome).exists()) {
            exec {
                workingDir annotatedJdkHome
                executable 'git'
                args = ['pull', '-q']
                ignoreExitValue = true
            }
        } else {
            println 'Cloning annotated JDK repository.'
            exec {
                workingDir "${annotatedJdkHome}/../"
                executable 'git'
                args = ['clone', '-q', '--depth', '1', 'https://github.com/typetools/jdk.git', 'jdk']
            }
        }
    }
}


task copyAndMinimizeAnnotatedJdkFiles(dependsOn: cloneTypetoolsJdk, group: 'Build') {
    dependsOn ':framework:compileJava'
    def inputDir = "${annotatedJdkHome}/src"
    def outputDir = "${buildDir}/generated/resources/annotated-jdk/"

    description "Copy annotated JDK files to ${outputDir}. Removes private and package-private methods, method bodies, comments, etc. from the annotated JDK"

    inputs.dir file(inputDir)
    outputs.dir file(outputDir)

    doLast {
        FileTree tree = fileTree(dir: inputDir)
        SortedSet<String> annotatedForFiles = new TreeSet<>();
        tree.visit { FileVisitDetails fvd ->
            if (!fvd.file.isDirectory() && fvd.file.name.matches(".*\\.java")
                    && !fvd.file.path.contains("org/checkerframework")
                    && !fvd.file.name.matches("module-info.java")) {
                // Ignore module-info until this JavaParser bug is fixed (and merged in the StubParser):
                // https://github.com/javaparser/javaparser/issues/2615
                fvd.getFile().readLines().any { line ->
                    if (line.contains("@AnnotatedFor") || line.contains("org.checkerframework")) {
                        annotatedForFiles.add(fvd.file.absolutePath)
                        return true;
                    }
                }
            }
        }
        String absolutejdkHome = file(annotatedJdkHome).absolutePath
        int jdkDirStringSize = absolutejdkHome.size()
        copy {
            from(annotatedJdkHome)
            into(outputDir)
            for (String filename : annotatedForFiles) {
                include filename.substring(jdkDirStringSize)
            }
        }
        javaexec {
            classpath = sourceSets.main.runtimeClasspath

            main = 'org.checkerframework.framework.stub.JavaStubifier'
            args outputDir
        }
    }
}

processResources.dependsOn(copyAndMinimizeAnnotatedJdkFiles)

task checkDependencies(dependsOn: ':maybeCloneAndBuildDependencies') {
    doLast {
        if (!file(stubparserJar).exists()) {
            throw new GradleException("${stubparserJar} does not exist. Try running './gradlew cloneAndBuildDependencies'")
        }
    }
}

compileJava.dependsOn(checkDependencies)

task allSourcesJar(type: Jar) {
    description 'Creates a sources jar that includes sources for all Checker Framework classes in framework.jar'
    destinationDirectory = file("${projectDir}/dist")
    archiveFileName = "framework-source.jar"
    from (project(':framework').sourceSets.main.java,
            project(':dataflow').sourceSets.main.allJava,
            project(':javacutil').sourceSets.main.allJava)
}

task allJavadocJar(type: Jar) {
    description 'Creates javadoc jar include Javadoc for all of the framework'
    dependsOn rootProject.tasks.allJavadoc
    destinationDirectory = file("${projectDir}/dist")
    archiveFileName = "framework-javadoc.jar"
    from (project(':framework').tasks.javadoc.destinationDir,
            project(':dataflow').tasks.javadoc.destinationDir,
            project(':javacutil').tasks.javadoc.destinationDir)
}

shadowJar {
    description 'Creates the "fat" framework.jar in dist'
    destinationDirectory = file("${projectDir}/dist")
    archiveFileName = "framework.jar"
    manifest {
        attributes('Automatic-Module-Name': "org.checkerframework.framework")
    }
}

createCheckTypeTask(project.name, 'org.checkerframework.checker.compilermsgs.CompilerMessagesChecker', "CompilerMessages")
checkCompilerMessages {
    options.compilerArgs += [
            '-Apropfiles=' + sourceSets.main.resources.filter { file -> file.name.equals('messages.properties') }.asPath
    ]
}

test {
    useJUnit {
        // These are run in task wholeProgramInferenceTests.
        excludeCategories 'tests.wpirunners.WholeProgramInferenceJaifsTest'
        excludeCategories 'tests.wpirunners.WholeProgramInferenceStubsTest'
    }
}

task testWPIStubs(type: Test) {
    description 'Internal task to run the whole-program-inference tests with -Ainfer=stubs to generate stub files'

    dependsOn(compileTestJava)
    doFirst {
        delete("tests/whole-program-inference/annotated")
    }
    outputs.upToDateWhen { false }
    include '**/WholeProgramInferenceStubsTest.class'
    testLogging {
        // Always run the tests
        outputs.upToDateWhen { false }

        // Show the found unexpected diagnostics and the expected diagnostics not found.
        exceptionFormat "full"
        events "passed", "skipped", "failed"
    }

    doLast {
        commonWPIlogic()
        // The stub file format doesn't support annotations on anonymous inner classes, so
        // this test also expects errors on UsesAnonymous.java.
        delete('tests/whole-program-inference/annotated/UsesAnonymous.java')
        copy {
            from file('tests/whole-program-inference/non-annotated/UsesAnonymous.java')
            into file('tests/whole-program-inference/annotated')
        }
    }
}

task testWPIStubsValidate(type: Test) {
    description 'Internal task to re-run the whole-program-inference tests using the stub files generated by testWPIStubs'

    dependsOn(testWPIStubs)
    outputs.upToDateWhen { false }
    include '**/WholeProgramInferenceStubsValidationTest.class'
    testLogging {
        // Always run the tests
        outputs.upToDateWhen { false }

        // Show the found unexpected diagnostics and the expected diagnostics not found.
        exceptionFormat "full"
        events "passed", "skipped", "failed"
    }
}

// Common logic for copying and deleting whole-program inference tests.
void commonWPIlogic() {
    // Copying all test files to another directory, removing all expected errors that should not
    // occur after inserting inferred annotations from .jaif files.
    copy {
        from files('tests/whole-program-inference/non-annotated')
        into file('tests/whole-program-inference/annotated')
        filter { String line ->
            line.contains('// :: error:') ? null : line
        }
    }
    // The only file for which expected errors are maintained is ExpectedErrors.java, so we copy it over.
    delete('tests/whole-program-inference/annotated/ExpectedErrors.java')
    copy {
        from file('tests/whole-program-inference/non-annotated/ExpectedErrors.java')
        into file('tests/whole-program-inference/annotated')
    }
}

// This task is similar to the wholeProgramInferenceTests task below, but it doesn't
// run the insert-annotations-to-source tool. Instead, it tests the -Ainfer=stubs feature
// and the -AmergeStubsWithSource feature to do WPI using stub files.
task wholeProgramInferenceStubTests(dependsOn: 'shadowJar', group: 'Verification') {
    description 'Run tests for whole-program inference using stub files'
    dependsOn(testWPIStubsValidate)
    outputs.upToDateWhen { false }
}

task testWPIJaifs(type: Test) {
    description 'Internal task to run the whole-program-inference tests with -Ainfer=jaifs to generate .jaif files'

    dependsOn(compileTestJava)
    doFirst {
        delete("tests/whole-program-inference/annotated")
    }
    outputs.upToDateWhen { false }
    include '**/WholeProgramInferenceJaifsTest.class'
    testLogging {
        // Always run the tests
        outputs.upToDateWhen { false }

        // Show the found unexpected diagnostics and expected diagnostics not found.
        exceptionFormat "full"
        events "passed", "skipped", "failed"
    }

    doLast {
        commonWPIlogic()

        // JAIF-based WPI fails these tests, which was added for stub-based WPI.
        // See issue here: https://github.com/typetools/checker-framework/issues/3009
        delete('tests/whole-program-inference/annotated/ConflictingAnnotationsTest.java')
        delete('tests/whole-program-inference/annotated/MultiDimensionalArrays.java')

        // Inserting annotations from .jaif files in-place.
        List<File> jaifs = fileTree("${buildDir}/whole-program-inference/").matching {
            include '*.jaif'
        }.asList()
        List<File> javas = fileTree("tests/whole-program-inference/annotated/").matching {
            include '*.java'
        }.asList()
        exec {
            executable "${afu}/scripts/insert-annotations-to-source"
            args = ['-i']
            for (File jaif : jaifs) {
                args += [jaif.toString()]
            }
            for (File javaFile : javas) {
                args += [javaFile.toString()]
            }
        }
    }
}

task testWPIJaifsValidate(type: Test) {
    description 'Internal task to re-run the whole-program-inference tests using the .jaif files generated by testWPIJaifs'

    dependsOn(testWPIJaifs)
    outputs.upToDateWhen { false }
    include '**/WholeProgramInferenceJaifsValidationTest.class'
    testLogging {
        // Always run the tests
        outputs.upToDateWhen { false }

        // Show the found unexpected diagnostics and expected diagnostics not found.
        exceptionFormat "full"
        events "passed", "skipped", "failed"
    }
}

task wholeProgramInferenceJaifTests(dependsOn: 'shadowJar', group: 'Verification') {
    description 'Run tests for whole-program inference using .jaif files'
    dependsOn(testWPIJaifsValidate)
    outputs.upToDateWhen { false }
}

// empty task that just runs both the jaif and stub WPI tests
task wholeProgramInferenceTests() {
    description "Run tests for all whole program inference modes."
    dependsOn('wholeProgramInferenceJaifTests')
    dependsOn('wholeProgramInferenceStubTests')
}

task loaderTests(dependsOn: 'shadowJar', group: 'Verification') {
    description 'Run tests for the annotation class loader'
    dependsOn(compileTestJava)
    // TODO: this dependency on checker is a bit ugly.
    dependsOn project(':checker-qual').tasks.jar
    dependsOn project(':checker').tasks.assemble
    doLast {
        exec {
            executable 'make'
            args = ['-C', "tests/annotationclassloader/", "all"]
        }
    }
}

clean {
    delete("tests/whole-program-inference/annotated")
    delete("tests/returnsreceiverdelomboked")
    delete('dist')
}


task delombok {
    description 'Delomboks the source code tree in tests/returnsreceiverlombok'

    def srcDelomboked = 'tests/returnsreceiverdelomboked'
    def srcJava = 'tests/returnsreceiverlombok'

    inputs.files file(srcJava)
    outputs.dir file(srcDelomboked)

    // This dependency is required to ensure the checker-qual jar exists,
    // to prevent lombok from emitting "cannot find symbol" errors for @This
    // annotations in the test input code.
    dependsOn project(':checker-qual').tasks.jar

    doLast {
        def collection = files(configurations.testCompileClasspath)
        ant.taskdef(name: 'delombok', classname: 'lombok.delombok.ant.Tasks$Delombok',
                classpath: collection.asPath)
        ant.delombok(from: srcJava, to: srcDelomboked, classpath: collection.asPath)
    }
}

tasks.test.dependsOn("delombok")<|MERGE_RESOLUTION|>--- conflicted
+++ resolved
@@ -34,11 +34,7 @@
     }
     implementation project(':checker-qual')
     implementation 'org.plumelib:plume-util:1.1.6'
-<<<<<<< HEAD
-    implementation 'org.plumelib:reflection-util:1.0.0'
-=======
     implementation 'org.plumelib:reflection-util:1.0.1'
->>>>>>> 87969898
 
     // TODO: it's a bug that annotatedlib:guava requires the error_prone_annotations dependency.
     // Update the next two version numbers in tandem.  Get the Error Prone version from the "compile
