--- conflicted
+++ resolved
@@ -43,13 +43,8 @@
     // External dependencies:
     // If you add an external dependency, you must shadow its packages.
     // See the comment in ../build.gradle in the shadowJar block.
-<<<<<<< HEAD
-    implementation 'org.plumelib:plume-util:1.6.0-SNAPSHOT'
-    implementation 'org.plumelib:reflection-util:1.0.5'
-=======
     implementation "org.plumelib:plume-util:${plumeUtilVersion}"
     implementation "org.plumelib:reflection-util:${reflectionUtilVersion}"
->>>>>>> 53dce26c
     implementation 'io.github.classgraph:classgraph:4.8.149'
 
     testImplementation group: 'junit', name: 'junit', version: '4.13.2'
