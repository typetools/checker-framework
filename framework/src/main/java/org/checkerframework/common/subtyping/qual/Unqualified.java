--- conflicted
+++ resolved
@@ -19,15 +19,11 @@
  *
  * @checker_framework.manual #subtyping-checker Subtyping Checker
  */
-<<<<<<< HEAD
-@Target({}) // empty target prevents programmers from writing this in a program
-=======
 @Documented
 @Retention(RetentionPolicy.SOURCE) // don't store in class file
 @Target({}) // empty target prevents programmers from writing this in a program.
->>>>>>> 22193aba
 @InvisibleQualifier
 @SubtypeOf({})
-// At the moment this is done in SubtypingATF to prevent errors in checker-framework-inference
+// At the moment defaulting is done in SubtypingATF to prevent errors in checker-framework-inference
 // @DefaultFor(TypeUseLocation.OTHERWISE)
 public @interface Unqualified {}