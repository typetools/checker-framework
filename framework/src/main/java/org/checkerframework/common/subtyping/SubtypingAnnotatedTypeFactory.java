package org.checkerframework.common.subtyping;

import java.io.File;
import java.lang.annotation.Annotation;
import java.util.Arrays;
import java.util.LinkedHashSet;
import java.util.Set;
import javax.lang.model.element.AnnotationMirror;
import org.checkerframework.common.basetype.BaseAnnotatedTypeFactory;
import org.checkerframework.common.basetype.BaseTypeChecker;
import org.checkerframework.common.subtyping.qual.Unqualified;
import org.checkerframework.framework.qual.DefaultFor;
import org.checkerframework.framework.qual.DefaultQualifierInHierarchy;
import org.checkerframework.framework.qual.SubtypeOf;
import org.checkerframework.framework.qual.TypeUseLocation;
import org.checkerframework.framework.type.AnnotationClassLoader;
import org.checkerframework.framework.util.defaults.QualifierDefaults;
import org.checkerframework.javacutil.AnnotationBuilder;
import org.checkerframework.javacutil.UserError;
import org.plumelib.reflection.Signatures;

/** Defines {@link #createSupportedTypeQualifiers}. */
public class SubtypingAnnotatedTypeFactory extends BaseAnnotatedTypeFactory {

  public SubtypingAnnotatedTypeFactory(BaseTypeChecker checker) {
    super(checker);
    postInit();
  }

  @Override
  protected AnnotationClassLoader createAnnotationClassLoader() {
    return new SubtypingAnnotationClassLoader(checker);
  }

  @Override
  protected Set<Class<? extends Annotation>> createSupportedTypeQualifiers() {
    // Subtyping Checker doesn't have a qual directory, so we instantiate the loader here to
    // load externally declared annotations
    loader = createAnnotationClassLoader();

<<<<<<< HEAD
    if (!checker.hasOption("quals") && !checker.hasOption("qualDirs")) {
      throw new UserError("SubtypingChecker: missing required option. Use -Aquals or -AqualDirs.");
    }

=======
>>>>>>> 815f2e9d
    Set<Class<? extends Annotation>> qualSet = new LinkedHashSet<>();

    // load individually named qualifiers
    for (String qualName : checker.getStringsOption("quals", ',')) {
      if (!Signatures.isBinaryName(qualName)) {
        throw new UserError("Malformed qualifier \"%s\" in -Aquals", qualName);
<<<<<<< HEAD
      }
      Class<? extends Annotation> anno = loader.loadExternalAnnotationClass(qualName);
      if (anno == null) {
        throw new UserError("Qualifier specified in -Aquals not found: " + qualName);
      }
=======
      }
      Class<? extends Annotation> anno = loader.loadExternalAnnotationClass(qualName);
      if (anno == null) {
        throw new UserError("Qualifier specified in -Aquals not found: " + qualName);
      }
>>>>>>> 815f2e9d
      qualSet.add(anno);
    }

    // load directories of qualifiers
<<<<<<< HEAD
    for (String dirName : checker.getStringsOption("quals", ',')) {
=======
    for (String dirName : checker.getStringsOption("qualDirs", ':')) {
>>>>>>> 815f2e9d
      if (!new File(dirName).exists()) {
        throw new UserError("Directory specified in -AqualsDir does not exist: %s", dirName);
      }
      Set<Class<? extends Annotation>> annos =
          loader.loadExternalAnnotationClassesFromDirectory(dirName);
      if (annos.isEmpty()) {
        throw new UserError("Directory specified in -AqualsDir contains no qualifiers: " + dirName);
      }
      qualSet.addAll(annos);
    }

    if (qualSet.isEmpty()) {
      throw new UserError("SubtypingChecker: no qualifiers specified via -Aquals or -AqualDirs");
    }

    // check for subtype meta-annotation
    for (Class<? extends Annotation> qual : qualSet) {
      Annotation subtypeOfAnnotation = qual.getAnnotation(SubtypeOf.class);
      if (subtypeOfAnnotation != null) {
        for (Class<? extends Annotation> superqual : qual.getAnnotation(SubtypeOf.class).value()) {
          if (!qualSet.contains(superqual)) {
            throw new UserError(
                "SubtypingChecker: qualifier "
                    + qual
                    + " was specified via -Aquals but its super-qualifier "
                    + superqual
                    + " was not");
          }
        }
      }
    }

    return qualSet;
  }

  /**
   * If necessary, make Unqualified the default qualifier. Keep most logic in sync with super.
   *
   * @see
   *     org.checkerframework.framework.type.GenericAnnotatedTypeFactory#addCheckedCodeDefaults(org.checkerframework.framework.util.defaults.QualifierDefaults)
   */
  @Override
  protected void addCheckedCodeDefaults(QualifierDefaults defs) {
    boolean foundOtherwise = false;
    // Add defaults from @DefaultFor and @DefaultQualifierInHierarchy
    for (Class<? extends Annotation> qual : getSupportedTypeQualifiers()) {
      DefaultFor defaultFor = qual.getAnnotation(DefaultFor.class);
      if (defaultFor != null) {
        TypeUseLocation[] locations = defaultFor.value();
        defs.addCheckedCodeDefaults(AnnotationBuilder.fromClass(elements, qual), locations);
        foundOtherwise =
            foundOtherwise || Arrays.asList(locations).contains(TypeUseLocation.OTHERWISE);
      }

      if (qual.getAnnotation(DefaultQualifierInHierarchy.class) != null) {
        defs.addCheckedCodeDefault(
            AnnotationBuilder.fromClass(elements, qual), TypeUseLocation.OTHERWISE);
        foundOtherwise = true;
      }
    }
    // If Unqualified is a supported qualifier, make it the default.
    AnnotationMirror unqualified = AnnotationBuilder.fromClass(elements, Unqualified.class);
    if (!foundOtherwise && this.isSupportedQualifier(unqualified)) {
      defs.addCheckedCodeDefault(unqualified, TypeUseLocation.OTHERWISE);
    }
  }
}<|MERGE_RESOLUTION|>--- conflicted
+++ resolved
@@ -38,41 +38,22 @@
     // load externally declared annotations
     loader = createAnnotationClassLoader();
 
-<<<<<<< HEAD
-    if (!checker.hasOption("quals") && !checker.hasOption("qualDirs")) {
-      throw new UserError("SubtypingChecker: missing required option. Use -Aquals or -AqualDirs.");
-    }
-
-=======
->>>>>>> 815f2e9d
     Set<Class<? extends Annotation>> qualSet = new LinkedHashSet<>();
 
     // load individually named qualifiers
     for (String qualName : checker.getStringsOption("quals", ',')) {
       if (!Signatures.isBinaryName(qualName)) {
         throw new UserError("Malformed qualifier \"%s\" in -Aquals", qualName);
-<<<<<<< HEAD
       }
       Class<? extends Annotation> anno = loader.loadExternalAnnotationClass(qualName);
       if (anno == null) {
         throw new UserError("Qualifier specified in -Aquals not found: " + qualName);
       }
-=======
-      }
-      Class<? extends Annotation> anno = loader.loadExternalAnnotationClass(qualName);
-      if (anno == null) {
-        throw new UserError("Qualifier specified in -Aquals not found: " + qualName);
-      }
->>>>>>> 815f2e9d
       qualSet.add(anno);
     }
 
     // load directories of qualifiers
-<<<<<<< HEAD
-    for (String dirName : checker.getStringsOption("quals", ',')) {
-=======
     for (String dirName : checker.getStringsOption("qualDirs", ':')) {
->>>>>>> 815f2e9d
       if (!new File(dirName).exists()) {
         throw new UserError("Directory specified in -AqualsDir does not exist: %s", dirName);
       }
